--- conflicted
+++ resolved
@@ -1,7 +1,6 @@
-<<<<<<< HEAD
 cm4all-beng-proxy (1.2.25) unstable; urgency=low
 
-  * 
+  * merge release 1.1.38
 
  --   
 
@@ -161,13 +160,12 @@
   * lb_control: allow querying node status over control socket
 
  -- Max Kellermann <mk@cm4all.com>  Tue, 27 Sep 2011 12:00:44 +0200
-=======
+
 cm4all-beng-proxy (1.1.38) unstable; urgency=low
 
   * merge release 1.0.32
 
  -- Max Kellermann <mk@cm4all.com>  Mon, 26 Mar 2012 14:00:38 -0000
->>>>>>> 1a0cf496
 
 cm4all-beng-proxy (1.1.37) unstable; urgency=low
 
