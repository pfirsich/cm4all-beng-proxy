--- conflicted
+++ resolved
@@ -1,7 +1,6 @@
-<<<<<<< HEAD
 cm4all-beng-proxy (12.0.8) unstable; urgency=low
 
-  * merge release 11.19
+  * merge release 11.20
   * build with Meson and Ninja
   * lb/certdb: fix assertion failure during shutdown
 
@@ -63,7 +62,7 @@
   * translation: add packet CRON
 
  -- Max Kellermann <mk@cm4all.com>  Wed, 23 Nov 2016 14:57:02 -0000
-=======
+
 cm4all-beng-proxy (11.20) unstable; urgency=low
 
   * was: fix crash due to recursive error while sending STOP
@@ -73,7 +72,6 @@
   * fcgi: fix assertion failure during shutdown
 
  -- Max Kellermann <mk@cm4all.com>  Mon, 13 Mar 2017 21:32:02 -0000
->>>>>>> 0f4318cb
 
 cm4all-beng-proxy (11.19) unstable; urgency=low
 
