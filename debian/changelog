--- conflicted
+++ resolved
@@ -1,4 +1,3 @@
-<<<<<<< HEAD
 cm4all-beng-proxy (11.0.1) unstable; urgency=low
 
   * spawn: switch to a new systemd scope
@@ -12,13 +11,12 @@
   * remove obsolete sysv init scripts, depend on systemd instead
 
  --   
-=======
+
 cm4all-beng-proxy (10.18) unstable; urgency=low
 
   * http_client: fix TLS memory leak / crash bug
 
  -- Max Kellermann <mk@cm4all.com>  Thu, 19 May 2016 10:49:58 -0000
->>>>>>> 9b961a5f
 
 cm4all-beng-proxy (10.17) unstable; urgency=low
 
