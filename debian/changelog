<<<<<<< HEAD
cm4all-beng-proxy (1.4.18) unstable; urgency=low

  * 

 --   

cm4all-beng-proxy (1.4.17) unstable; urgency=low

  * merge release 1.2.22

 -- Max Kellermann <mk@cm4all.com>  Thu, 08 Mar 2012 18:36:00 -0000

cm4all-beng-proxy (1.4.16) unstable; urgency=low

  * merge release 1.2.21

 -- Max Kellermann <mk@cm4all.com>  Fri, 02 Mar 2012 16:03:51 -0000

cm4all-beng-proxy (1.4.15) unstable; urgency=low

  * merge release 1.2.20

 -- Max Kellermann <mk@cm4all.com>  Thu, 23 Feb 2012 17:12:30 -0000

cm4all-beng-proxy (1.4.14) unstable; urgency=low

  * merge release 1.2.19

 -- Max Kellermann <mk@cm4all.com>  Thu, 23 Feb 2012 15:35:04 -0000

cm4all-beng-proxy (1.4.13) unstable; urgency=low

  * merge release 1.2.18

 -- Max Kellermann <mk@cm4all.com>  Thu, 16 Feb 2012 13:53:49 -0000

cm4all-beng-proxy (1.4.12) unstable; urgency=low

  * merge release 1.2.17

 -- Max Kellermann <mk@cm4all.com>  Wed, 15 Feb 2012 09:27:50 -0000

cm4all-beng-proxy (1.4.11) unstable; urgency=low

  * merge release 1.2.16

 -- Max Kellermann <mk@cm4all.com>  Thu, 09 Feb 2012 09:33:30 -0000

cm4all-beng-proxy (1.4.10) unstable; urgency=low

  * merge release 1.2.15

 -- Max Kellermann <mk@cm4all.com>  Thu, 02 Feb 2012 13:43:11 -0000

cm4all-beng-proxy (1.4.9) unstable; urgency=low

  * merge release 1.2.14

 -- Max Kellermann <mk@cm4all.com>  Tue, 31 Jan 2012 15:06:57 -0000

cm4all-beng-proxy (1.4.8) unstable; urgency=low

  * merge release 1.2.13

 -- Max Kellermann <mk@cm4all.com>  Wed, 25 Jan 2012 12:16:53 -0000

cm4all-beng-proxy (1.4.7) unstable; urgency=low

  * merge release 1.2.12

 -- Max Kellermann <mk@cm4all.com>  Tue, 17 Jan 2012 08:37:01 -0000

cm4all-beng-proxy (1.4.6) unstable; urgency=low

  * merge release 1.2.11

 -- Max Kellermann <mk@cm4all.com>  Wed, 04 Jan 2012 15:41:43 -0000

cm4all-beng-proxy (1.4.5) unstable; urgency=low

  * merge release 1.2.10

 -- Max Kellermann <mk@cm4all.com>  Wed, 28 Dec 2011 17:07:13 -0000

cm4all-beng-proxy (1.4.4) unstable; urgency=low

  * merge release 1.2.9

 -- Max Kellermann <mk@cm4all.com>  Thu, 22 Dec 2011 11:28:39 -0000

cm4all-beng-proxy (1.4.3) unstable; urgency=low

  * merge release 1.2.8

 -- Max Kellermann <mk@cm4all.com>  Wed, 14 Dec 2011 11:20:04 -0000

cm4all-beng-proxy (1.4.2) unstable; urgency=low

  * text-processor: allow processing "application/javascript",
    "application/json"
  * uri-relative: allow backtracking to the widget base with "../"
  * merge release 1.2.7

 -- Max Kellermann <mk@cm4all.com>  Tue, 06 Dec 2011 12:39:24 -0000

cm4all-beng-proxy (1.4.1) unstable; urgency=low

  * merge release 1.2.6

 -- Max Kellermann <mk@cm4all.com>  Fri, 18 Nov 2011 13:53:56 -0000

cm4all-beng-proxy (1.4) unstable; urgency=low

  * proxy-widget: revert 'client can choose only views that have an address'
  * rewrite-uri: revert 'drop the deprecated mode "proxy"'

 -- Max Kellermann <mk@cm4all.com>  Thu, 17 Nov 2011 08:10:42 +0100

cm4all-beng-proxy (1.3.2) unstable; urgency=low

  * tcache: add regex matching, translation packets REGEX, INVERSE_REGEX
  * widget: don't start the prefix with an underscore
  * translation: add new packet PROCESS_TEXT, to expand entity references
  * translation: add new packet WIDGET_INFO, enables additional request headers
  * doc: document the algorithm for replacing three leading underscores

 -- Max Kellermann <mk@cm4all.com>  Wed, 16 Nov 2011 17:00:16 +0100

cm4all-beng-proxy (1.3.1) unstable; urgency=low

  * merge release 1.2.5

 -- Max Kellermann <mk@cm4all.com>  Tue, 08 Nov 2011 19:51:18 +0100

cm4all-beng-proxy (1.3) unstable; urgency=low

  * rewrite-uri: drop the deprecated mode "proxy"
  * proxy-widget: client can choose only views that have an address

 -- Max Kellermann <mk@cm4all.com>  Mon, 31 Oct 2011 17:41:14 +0100
=======
cm4all-beng-proxy (1.2.23) unstable; urgency=low

  * merge release 1.1.36

 -- Max Kellermann <mk@cm4all.com>  Thu, 15 Mar 2012 15:37:10 -0000
>>>>>>> 01a72eb7

cm4all-beng-proxy (1.2.22) unstable; urgency=low

  * merge release 1.1.35

 -- Max Kellermann <mk@cm4all.com>  Thu, 08 Mar 2012 18:29:39 -0000

cm4all-beng-proxy (1.2.21) unstable; urgency=low

  * merge release 1.1.34

 -- Max Kellermann <mk@cm4all.com>  Fri, 02 Mar 2012 16:02:00 -0000

cm4all-beng-proxy (1.2.20) unstable; urgency=low

  * merge release 1.1.33

 -- Max Kellermann <mk@cm4all.com>  Thu, 23 Feb 2012 17:11:15 -0000

cm4all-beng-proxy (1.2.19) unstable; urgency=low

  * merge release 1.1.32

 -- Max Kellermann <mk@cm4all.com>  Thu, 23 Feb 2012 15:18:36 -0000

cm4all-beng-proxy (1.2.18) unstable; urgency=low

  * merge release 1.1.31

 -- Max Kellermann <mk@cm4all.com>  Thu, 16 Feb 2012 13:52:42 -0000

cm4all-beng-proxy (1.2.17) unstable; urgency=low

  * merge release 1.1.30

 -- Max Kellermann <mk@cm4all.com>  Wed, 15 Feb 2012 09:26:45 -0000

cm4all-beng-proxy (1.2.16) unstable; urgency=low

  * merge release 1.1.29

 -- Max Kellermann <mk@cm4all.com>  Thu, 09 Feb 2012 09:31:50 -0000

cm4all-beng-proxy (1.2.15) unstable; urgency=low

  * merge release 1.1.28

 -- Max Kellermann <mk@cm4all.com>  Thu, 02 Feb 2012 13:41:45 -0000

cm4all-beng-proxy (1.2.14) unstable; urgency=low

  * merge release 1.1.27

 -- Max Kellermann <mk@cm4all.com>  Tue, 31 Jan 2012 15:04:32 -0000

cm4all-beng-proxy (1.2.13) unstable; urgency=low

  * merge release 1.1.26

 -- Max Kellermann <mk@cm4all.com>  Wed, 25 Jan 2012 12:15:19 -0000

cm4all-beng-proxy (1.2.12) unstable; urgency=low

  * merge release 1.1.25

 -- Max Kellermann <mk@cm4all.com>  Tue, 17 Jan 2012 08:31:44 -0000

cm4all-beng-proxy (1.2.11) unstable; urgency=low

  * merge release 1.1.24

 -- Max Kellermann <mk@cm4all.com>  Wed, 04 Jan 2012 15:38:27 -0000

cm4all-beng-proxy (1.2.10) unstable; urgency=low

  * merge release 1.1.23

 -- Max Kellermann <mk@cm4all.com>  Wed, 28 Dec 2011 17:01:43 -0000

cm4all-beng-proxy (1.2.9) unstable; urgency=low

  * merge release 1.1.22

 -- Max Kellermann <mk@cm4all.com>  Thu, 22 Dec 2011 10:28:29 -0000

cm4all-beng-proxy (1.2.8) unstable; urgency=low

  * merge release 1.1.21

 -- Max Kellermann <mk@cm4all.com>  Wed, 14 Dec 2011 11:12:32 -0000

cm4all-beng-proxy (1.2.7) unstable; urgency=low

  * merge release 1.1.20

 -- Max Kellermann <mk@cm4all.com>  Tue, 06 Dec 2011 11:43:10 -0000

cm4all-beng-proxy (1.2.6) unstable; urgency=low

  * merge release 1.1.19

 -- Max Kellermann <mk@cm4all.com>  Fri, 18 Nov 2011 13:47:43 -0000

cm4all-beng-proxy (1.2.5) unstable; urgency=low

  * merge release 1.1.18
  * file-handler: handle If-Modified-Since followed by filter

 -- Max Kellermann <mk@cm4all.com>  Tue, 08 Nov 2011 19:43:58 +0100

cm4all-beng-proxy (1.2.4) unstable; urgency=low

  * merge release 1.1.17

 -- Max Kellermann <mk@cm4all.com>  Wed, 02 Nov 2011 16:58:28 +0100

cm4all-beng-proxy (1.2.3) unstable; urgency=low

  * merge release 1.1.16

 -- Max Kellermann <mk@cm4all.com>  Fri, 21 Oct 2011 15:16:13 +0200

cm4all-beng-proxy (1.2.2) unstable; urgency=low

  * merge release 1.1.15
  * widget-view: an empty name refers to the default view
  * processor: new entity &c:view;

 -- Max Kellermann <mk@cm4all.com>  Wed, 19 Oct 2011 11:43:20 +0200

cm4all-beng-proxy (1.2.1) unstable; urgency=low

  * merge release 1.1.13

 -- Max Kellermann <mk@cm4all.com>  Wed, 05 Oct 2011 17:16:04 +0200

cm4all-beng-proxy (1.2) unstable; urgency=low

  * delegate-client: improved error reporting
  * response-error: resolve errno codes
  * python/control/client: bind the unix domain socket
  * python/control/client: implement timeout
  * lb_control: allow querying node status over control socket

 -- Max Kellermann <mk@cm4all.com>  Tue, 27 Sep 2011 12:00:44 +0200

cm4all-beng-proxy (1.1.36) unstable; urgency=low

  * merge release 1.0.30

 -- Max Kellermann <mk@cm4all.com>  Thu, 15 Mar 2012 15:36:15 -0000

cm4all-beng-proxy (1.1.35) unstable; urgency=low

  * merge release 1.0.29
  * css_processor: delete "-c-mode" and "-c-view" from output

 -- Max Kellermann <mk@cm4all.com>  Thu, 08 Mar 2012 18:16:03 -0000

cm4all-beng-proxy (1.1.34) unstable; urgency=low

  * merge release 1.0.28

 -- Max Kellermann <mk@cm4all.com>  Fri, 02 Mar 2012 15:26:44 -0000

cm4all-beng-proxy (1.1.33) unstable; urgency=low

  * merge release 1.0.27

 -- Max Kellermann <mk@cm4all.com>  Thu, 23 Feb 2012 17:09:57 -0000

cm4all-beng-proxy (1.1.32) unstable; urgency=low

  * merge release 1.0.26

 -- Max Kellermann <mk@cm4all.com>  Thu, 23 Feb 2012 15:14:56 -0000

cm4all-beng-proxy (1.1.31) unstable; urgency=low

  * merge release 1.0.25

 -- Max Kellermann <mk@cm4all.com>  Thu, 16 Feb 2012 13:49:26 -0000

cm4all-beng-proxy (1.1.30) unstable; urgency=low

  * merge release 1.0.24

 -- Max Kellermann <mk@cm4all.com>  Wed, 15 Feb 2012 09:25:38 -0000

cm4all-beng-proxy (1.1.29) unstable; urgency=low

  * merge release 1.0.23

 -- Max Kellermann <mk@cm4all.com>  Thu, 09 Feb 2012 09:30:18 -0000

cm4all-beng-proxy (1.1.28) unstable; urgency=low

  * merge release 1.0.22

 -- Max Kellermann <mk@cm4all.com>  Thu, 02 Feb 2012 13:39:21 -0000

cm4all-beng-proxy (1.1.27) unstable; urgency=low

  * merge release 1.0.21

 -- Max Kellermann <mk@cm4all.com>  Tue, 31 Jan 2012 14:59:06 -0000

cm4all-beng-proxy (1.1.26) unstable; urgency=low

  * merge release 1.0.20

 -- Max Kellermann <mk@cm4all.com>  Wed, 25 Jan 2012 12:13:43 -0000

cm4all-beng-proxy (1.1.25) unstable; urgency=low

  * merge release 1.0.19

 -- Max Kellermann <mk@cm4all.com>  Tue, 17 Jan 2012 08:29:34 -0000

cm4all-beng-proxy (1.1.24) unstable; urgency=low

  * merge release 1.0.18

 -- Max Kellermann <mk@cm4all.com>  Wed, 04 Jan 2012 15:27:35 -0000

cm4all-beng-proxy (1.1.23) unstable; urgency=low

  * header-forward: remove port number from X-Forwarded-For

 -- Max Kellermann <mk@cm4all.com>  Wed, 28 Dec 2011 16:51:41 -0000

cm4all-beng-proxy (1.1.22) unstable; urgency=low

  * merge release 1.0.17
  * istream-socket: fix potential assertion failure

 -- Max Kellermann <mk@cm4all.com>  Wed, 21 Dec 2011 16:44:46 -0000

cm4all-beng-proxy (1.1.21) unstable; urgency=low

  * merge release 1.0.16

 -- Max Kellermann <mk@cm4all.com>  Wed, 14 Dec 2011 11:07:58 -0000

cm4all-beng-proxy (1.1.20) unstable; urgency=low

  * merge release 1.0.15
  * processor: don't rewrite "mailto:" hyperlinks

 -- Max Kellermann <mk@cm4all.com>  Mon, 05 Dec 2011 18:37:10 -0000

cm4all-beng-proxy (1.1.19) unstable; urgency=low

  * {css_,}processor: quote widget classes for prefixing XML IDs, CSS classes

 -- Max Kellermann <mk@cm4all.com>  Fri, 18 Nov 2011 13:17:02 -0000

cm4all-beng-proxy (1.1.18) unstable; urgency=low

  * merge release 1.0.13
  * lb_http: eliminate the duplicate "Date" response header

 -- Max Kellermann <mk@cm4all.com>  Tue, 08 Nov 2011 19:33:07 +0100

cm4all-beng-proxy (1.1.17) unstable; urgency=low

  * merge release 1.0.13

 -- Max Kellermann <mk@cm4all.com>  Wed, 02 Nov 2011 16:52:21 +0100

cm4all-beng-proxy (1.1.16) unstable; urgency=low

  * merge release 1.0.12

 -- Max Kellermann <mk@cm4all.com>  Fri, 21 Oct 2011 15:09:55 +0200

cm4all-beng-proxy (1.1.15) unstable; urgency=low

  * merge release 1.0.11

 -- Max Kellermann <mk@cm4all.com>  Wed, 19 Oct 2011 09:36:38 +0200

cm4all-beng-proxy (1.1.14) unstable; urgency=low

  * merge release 1.0.10

 -- Max Kellermann <mk@cm4all.com>  Fri, 07 Oct 2011 15:15:00 +0200

cm4all-beng-proxy (1.1.13) unstable; urgency=low

  * merge release 1.0.9

 -- Max Kellermann <mk@cm4all.com>  Thu, 29 Sep 2011 16:47:56 +0200

cm4all-beng-proxy (1.1.12) unstable; urgency=low

  * merge release 1.0.8

 -- Max Kellermann <mk@cm4all.com>  Thu, 22 Sep 2011 17:13:41 +0200

cm4all-beng-proxy (1.1.11) unstable; urgency=low

  * merge release 1.0.7
  * widget-http: response header X-CM4all-View selects a view
  * processor, css_processor: support prefixing XML ids
  * processor: property "c:view" selects a view

 -- Max Kellermann <mk@cm4all.com>  Fri, 16 Sep 2011 12:25:24 +0200

cm4all-beng-proxy (1.1.10) unstable; urgency=low

  * merge release 1.0.6
  * http-request: don't clear failure state on successful TCP connection
  * istream-socket: fix assertion failure after receive error
  * ssl_filter: check for end-of-file on plain socket
  * ssl_filter: fix buffer assertion failures

 -- Max Kellermann <mk@cm4all.com>  Tue, 13 Sep 2011 18:50:18 +0200

cm4all-beng-proxy (1.1.9) unstable; urgency=low

  * http-request: improve keep-alive cancellation detection
  * http-request: mark server "failed" after HTTP client error
  * lb: implement the control protocol
    - can disable and re-enable workers
  * lb: don't allow sticky pool with only one member
  * lb: verify that a new sticky host is alive
  * lb: mark server "failed" after HTTP client error

 -- Max Kellermann <mk@cm4all.com>  Fri, 09 Sep 2011 13:03:55 +0200

cm4all-beng-proxy (1.1.8) unstable; urgency=low

  * merge release 1.0.5
  * {css_,}processor: one more underscore for the prefix
  * processor: remove rewrite-uri processing instructions from output
  * translate: unknown packet is a fatal error
  * processor: add option to set widget/focus by default
  * rewrite-uri: a leading tilde refers to the widget base; translation
    packet ANCHOR_ABSOLUTE enables it by default

 -- Max Kellermann <mk@cm4all.com>  Mon, 05 Sep 2011 17:56:31 +0200

cm4all-beng-proxy (1.1.7) unstable; urgency=low

  * css_processor: implement property "-c-mode"
  * css_processor: translate underscore prefix in class names
  * processor: translate underscore prefix in CSS class names

 -- Max Kellermann <mk@cm4all.com>  Mon, 29 Aug 2011 17:47:48 +0200

cm4all-beng-proxy (1.1.6) unstable; urgency=low

  * merge release 1.0.3
  * implement CSS processor

 -- Max Kellermann <mk@cm4all.com>  Mon, 22 Aug 2011 17:13:56 +0200

cm4all-beng-proxy (1.1.5) unstable; urgency=low

  * lb: optionally generate Via and X-Forwarded-For

 -- Max Kellermann <mk@cm4all.com>  Wed, 17 Aug 2011 12:45:14 +0200

cm4all-beng-proxy (1.1.4) unstable; urgency=low

  * pipe-stock: fix assertion failure after optimization bug
  * istream-pipe: reuse drained pipes immediately
  * sink-socket: reinstate write event during bulk transfers

 -- Max Kellermann <mk@cm4all.com>  Thu, 11 Aug 2011 14:41:37 +0200

cm4all-beng-proxy (1.1.3) unstable; urgency=low

  * widget: quote invalid XMLID/JS characters for &c:prefix;
  * lb: add protocol "tcp"

 -- Max Kellermann <mk@cm4all.com>  Wed, 10 Aug 2011 18:53:12 +0200

cm4all-beng-proxy (1.1.2) unstable; urgency=low

  * merge release 1.0.2
  * http-server: report detailed errors
  * widget-http: implement header dumps
  * cgi, fastcgi: enable cookie jar with custom cookie "host"

 -- Max Kellermann <mk@cm4all.com>  Thu, 04 Aug 2011 17:27:51 +0200

cm4all-beng-proxy (1.1.1) unstable; urgency=low

  * merge release 1.0.1
  * lb: don't ignore unimplemented configuration keywords
  * lb: configurable monitor check interval
  * session: configurable idle timeout

 -- Max Kellermann <mk@cm4all.com>  Tue, 26 Jul 2011 11:27:20 +0200

cm4all-beng-proxy (1.1) unstable; urgency=low

  * http-client: send "Expect: 100-continue" only for big request body
  * lb: implement monitors (ping, connect, tcp_expect)

 -- Max Kellermann <mk@cm4all.com>  Wed, 20 Jul 2011 15:04:22 +0200
  
cm4all-beng-proxy (1.0.30) unstable; urgency=low

  * widget-view: initialize the header forward settings
  * translate-client: new view inherits header forward settings from
    default view
  * handler: clear transformation after translation error
  * http-cache: release the memcached response on abort
  * fcgi-request: close the request body on stock failure

 -- Max Kellermann <mk@cm4all.com>  Thu, 15 Mar 2012 15:34:18 -0000

cm4all-beng-proxy (1.0.29) unstable; urgency=low

  * processor: unescape custom header values
  * widget-resolver: fix NULL dereference after failure

 -- Max Kellermann <mk@cm4all.com>  Thu, 08 Mar 2012 18:10:14 -0000

cm4all-beng-proxy (1.0.28) unstable; urgency=low

  * widget-resolver: serve responses in the right order
  * widget-request: fix session related assertion failure
  * translate: initialize all GError variables

 -- Max Kellermann <mk@cm4all.com>  Fri, 02 Mar 2012 15:20:54 -0000

cm4all-beng-proxy (1.0.27) unstable; urgency=low

  * resource-address: fix regression when CGI URI is not set

 -- Max Kellermann <mk@cm4all.com>  Thu, 23 Feb 2012 17:08:16 -0000

cm4all-beng-proxy (1.0.26) unstable; urgency=low

  * resource-address: apply BASE to the CGI request URI

 -- Max Kellermann <mk@cm4all.com>  Thu, 23 Feb 2012 15:11:42 -0000

cm4all-beng-proxy (1.0.25) unstable; urgency=low

  * cgi-client: clear the input pointer on close

 -- Max Kellermann <mk@cm4all.com>  Thu, 16 Feb 2012 13:46:13 -0000

cm4all-beng-proxy (1.0.24) unstable; urgency=low

  * debian/rules: optimize parallel build
  * cgi: break loop when headers are finished

 -- Max Kellermann <mk@cm4all.com>  Wed, 15 Feb 2012 09:23:22 -0000

cm4all-beng-proxy (1.0.23) unstable; urgency=low

  * cgi: detect large response headers
  * cgi: continue parsing response headers after buffer boundary
  * cgi: bigger response header buffer
  * fcgi-client: detect large response headers

 -- Max Kellermann <mk@cm4all.com>  Thu, 09 Feb 2012 09:27:50 -0000

cm4all-beng-proxy (1.0.22) unstable; urgency=low

  * debian/rules: don't run libtool
  * lb: thread safety for the SSL filter
  * lb: fix crash during shutdown
  * http-server: fix uninitialised variable

 -- Max Kellermann <mk@cm4all.com>  Thu, 02 Feb 2012 13:03:08 -0000

cm4all-beng-proxy (1.0.21) unstable; urgency=low

  * hstock: fix memory leak
  * notify: fix endless busy loop
  * ssl_filter: fix hang while tearing down connection

 -- Max Kellermann <mk@cm4all.com>  Tue, 31 Jan 2012 15:24:50 -0000

cm4all-beng-proxy (1.0.20) unstable; urgency=low

  * ssl: load the whole certificate chain
  * translate: fix PATH+JAILCGI+SITE check
  * translate: fix HOME check
  * resource-address: include all CGI attributes in cache key

 -- Max Kellermann <mk@cm4all.com>  Wed, 25 Jan 2012 12:10:43 -0000

cm4all-beng-proxy (1.0.19) unstable; urgency=low

  * cookie-client: add a missing out-of-memory check

 -- Max Kellermann <mk@cm4all.com>  Tue, 17 Jan 2012 08:27:38 -0000

cm4all-beng-proxy (1.0.18) unstable; urgency=low

  * resource-address: support zero-length path_info prefix (for BASE)
  * hashmap: optimize insertions
  * http-server: limit the number of request headers
  * proxy-widget: discard the unused request body on error

 -- Max Kellermann <mk@cm4all.com>  Wed, 04 Jan 2012 14:55:59 -0000

cm4all-beng-proxy (1.0.17) unstable; urgency=low

  * istream-chunked: avoid recursive buffer write, fixes crash

 -- Max Kellermann <mk@cm4all.com>  Wed, 21 Dec 2011 16:37:44 -0000

cm4all-beng-proxy (1.0.16) unstable; urgency=low

  * http-server: disable timeout while waiting for CGI
  * cgi: fix segmentation fault
  * processor: discard child's request body on abort
  * proxy-widget: discard the unused request body on error

 -- Max Kellermann <mk@cm4all.com>  Wed, 14 Dec 2011 11:53:31 +0100

cm4all-beng-proxy (1.0.15) unstable; urgency=low

  * http-client: fix assertion failure on bogus "100 Continue"
  * handler: don't close the request body twice
  * session: add a missing out-of-memory check
  * fcgi-client: check for EV_READ event
  * fcgi-serialize: fix serializing parameter without value

 -- Max Kellermann <mk@cm4all.com>  Mon, 05 Dec 2011 17:47:20 -0000

cm4all-beng-proxy (1.0.14) unstable; urgency=low

  * http-server: don't generate chunked HEAD response
  * http-server: don't override Content-Length for HEAD response
  * lb_http, proxy-widget, response: forward Content-Length after HEAD

 -- Max Kellermann <mk@cm4all.com>  Tue, 08 Nov 2011 18:19:42 +0100

cm4all-beng-proxy (1.0.13) unstable; urgency=low

  * processor: initialize URI rewrite options for <?cm4all-rewrite-uri?>

 -- Max Kellermann <mk@cm4all.com>  Wed, 02 Nov 2011 16:47:48 +0100

cm4all-beng-proxy (1.0.12) unstable; urgency=low

  * http-server, proxy-widget: add missing newline to log message
  * fcgi_client: fix assertion failure on response body error
  * http-cache-choice: fix crash due to wrong filter callback

 -- Max Kellermann <mk@cm4all.com>  Fri, 21 Oct 2011 15:02:42 +0200

cm4all-beng-proxy (1.0.11) unstable; urgency=low

  * lb_config: fix binding to wildcard address
  * rewrite-uri: clarify warning message when widget has no id

 -- Max Kellermann <mk@cm4all.com>  Wed, 19 Oct 2011 09:26:48 +0200

cm4all-beng-proxy (1.0.10) unstable; urgency=low

  * debian/control: beng-lb doesn't need "daemon" anymore
  * http-string: allow space in unquoted cookie values (RFC ignorant)

 -- Max Kellermann <mk@cm4all.com>  Fri, 07 Oct 2011 15:06:32 +0200

cm4all-beng-proxy (1.0.9) unstable; urgency=low

  * tcp-balancer: store a copy of the socket address
  * lb: default log directory is /var/log/cm4all/beng-lb
  * lb: use new built-in watchdog instead of /usr/bin/daemon

 -- Max Kellermann <mk@cm4all.com>  Thu, 29 Sep 2011 16:19:34 +0200

cm4all-beng-proxy (1.0.8) unstable; urgency=low

  * resource-address: copy the delegate JailCGI parameters (crash bug fix)
  * response: use the same URI for storing and dropping widget sessions

 -- Max Kellermann <mk@cm4all.com>  Thu, 22 Sep 2011 13:39:08 +0200

cm4all-beng-proxy (1.0.7) unstable; urgency=low

  * inline-widget: discard request body when class lookup fails

 -- Max Kellermann <mk@cm4all.com>  Fri, 16 Sep 2011 12:16:04 +0200

cm4all-beng-proxy (1.0.6) unstable; urgency=low

  * processor: support short "SCRIPT" tag
  * widget-uri: use the template's view specification

 -- Max Kellermann <mk@cm4all.com>  Tue, 13 Sep 2011 18:14:24 +0200

cm4all-beng-proxy (1.0.5) unstable; urgency=low

  * resource-loader: delete comma when extracting from X-Forwarded-For

 -- Max Kellermann <mk@cm4all.com>  Mon, 05 Sep 2011 17:43:22 +0200

cm4all-beng-proxy (1.0.4) unstable; urgency=low

  * istream-replace: update the buffer reader after new data was added

 -- Max Kellermann <mk@cm4all.com>  Mon, 05 Sep 2011 15:43:17 +0200

cm4all-beng-proxy (1.0.3) unstable; urgency=low

  * merge release 0.9.35
  * control-handler: fix uninitialized variable

 -- Max Kellermann <mk@cm4all.com>  Thu, 18 Aug 2011 15:15:52 +0200

cm4all-beng-proxy (1.0.2) unstable; urgency=low

  * merge release 0.9.34
  * handler: always log translate client errors
  * tcp-balancer: fix memory leak in error handler
  * http-string: allow more characters in cookie values (RFC ignorant)

 -- Max Kellermann <mk@cm4all.com>  Mon, 01 Aug 2011 16:30:05 +0200

cm4all-beng-proxy (1.0.1) unstable; urgency=low

  * session: increase idle timeout to 20 minutes

 -- Max Kellermann <mk@cm4all.com>  Tue, 26 Jul 2011 11:23:36 +0200

cm4all-beng-proxy (1.0) unstable; urgency=low

  * merge release 0.9.33
  * header-forward: eliminate the duplicate "Date" response header
  * proxy-handler: don't pass internal URI arguments to CGI

 -- Max Kellermann <mk@cm4all.com>  Mon, 18 Jul 2011 17:07:42 +0200

cm4all-beng-proxy (0.10.14) unstable; urgency=low

  * merge release 0.9.32

 -- Max Kellermann <mk@cm4all.com>  Tue, 12 Jul 2011 19:02:23 +0200

cm4all-beng-proxy (0.10.13) unstable; urgency=low

  * growing-buffer: reset the position when skipping buffers

 -- Max Kellermann <mk@cm4all.com>  Wed, 06 Jul 2011 10:07:50 +0200

cm4all-beng-proxy (0.10.12) unstable; urgency=low

  * merge release 0.9.31
  * rewrite-uri: log widget base mismatch
  * istream-replace: fix assertion failure with splitted buffer

 -- Max Kellermann <mk@cm4all.com>  Tue, 05 Jul 2011 22:05:44 +0200

cm4all-beng-proxy (0.10.11) unstable; urgency=low

  * merge release 0.9.30
  * lb: add SSL/TLS support

 -- Max Kellermann <mk@cm4all.com>  Mon, 04 Jul 2011 17:14:21 +0200

cm4all-beng-proxy (0.10.10) unstable; urgency=low

  * merge release 0.9.29

 -- Max Kellermann <mk@cm4all.com>  Tue, 28 Jun 2011 17:56:43 +0200

cm4all-beng-proxy (0.10.9) unstable; urgency=low

  * merge release 0.9.28

 -- Max Kellermann <mk@cm4all.com>  Mon, 27 Jun 2011 13:38:03 +0200

cm4all-beng-proxy (0.10.8) unstable; urgency=low

  * lb_http: don't access the connection object after it was closed
  * restart the load balancer automatically

 -- Max Kellermann <mk@cm4all.com>  Wed, 22 Jun 2011 12:38:39 +0200

cm4all-beng-proxy (0.10.7) unstable; urgency=low

  * config: make the session cookie name configurable
  * uri-relative: allow relative base URIs (for CGI)
  * widget-uri: combine existing CGI PATH_INFO and given widget location
  * python/translation/widget: support "path_info" specification

 -- Max Kellermann <mk@cm4all.com>  Mon, 20 Jun 2011 14:54:38 +0200

cm4all-beng-proxy (0.10.6) unstable; urgency=low

  * merge release 0.9.26

 -- Max Kellermann <mk@cm4all.com>  Wed, 15 Jun 2011 09:19:28 +0200

cm4all-beng-proxy (0.10.5) unstable; urgency=low

  * merge release 0.9.26

 -- Max Kellermann <mk@cm4all.com>  Fri, 10 Jun 2011 10:09:09 +0200

cm4all-beng-proxy (0.10.4) unstable; urgency=low

  * doc: add beng-lb documentation
  * lb: implement "fallback" option
  * merge release 0.9.25

 -- Max Kellermann <mk@cm4all.com>  Wed, 08 Jun 2011 14:13:43 +0200

cm4all-beng-proxy (0.10.3) unstable; urgency=low

  * python/translation.widget: support keyword "sticky"
  * lb: implement sticky modes "failover", "cookie"

 -- Max Kellermann <mk@cm4all.com>  Mon, 06 Jun 2011 15:51:36 +0200

cm4all-beng-proxy (0.10.2) unstable; urgency=low

  * debian: fix beng-lb pid file name
  * lb_http: implement sticky sessions
  * merge release 0.9.24

 -- Max Kellermann <mk@cm4all.com>  Tue, 31 May 2011 14:32:03 +0200

cm4all-beng-proxy (0.10.1) unstable; urgency=low

  * lb_http: close request body on error
  * lb_listener: print error message when binding fails
  * merge release 0.9.23

 -- Max Kellermann <mk@cm4all.com>  Fri, 27 May 2011 13:13:55 +0200

cm4all-beng-proxy (0.10) unstable; urgency=low

  * failure: fix inverted logic bug in expiry check
  * tcp-balancer: implement session stickiness
  * lb: new stand-alone load balancer

 -- Max Kellermann <mk@cm4all.com>  Thu, 26 May 2011 14:32:02 +0200

cm4all-beng-proxy (0.9.35) unstable; urgency=low

  * resource-loader: pass the last X-Forwarded-For element to AJP

 -- Max Kellermann <mk@cm4all.com>  Thu, 18 Aug 2011 15:05:02 +0200

cm4all-beng-proxy (0.9.34) unstable; urgency=low

  * request: fix double request body close in errdoc handler
  * handler: close request body on early abort

 -- Max Kellermann <mk@cm4all.com>  Mon, 01 Aug 2011 16:21:43 +0200

cm4all-beng-proxy (0.9.33) unstable; urgency=low

  * {http,ajp}-request, errdoc: check before closing the request body on
    error

 -- Max Kellermann <mk@cm4all.com>  Mon, 18 Jul 2011 16:30:29 +0200

cm4all-beng-proxy (0.9.32) unstable; urgency=low

  * processor: dispose request body when focused widget was not found
  * http-string: allow the slash in cookie values (RFC ignorant)

 -- Max Kellermann <mk@cm4all.com>  Tue, 12 Jul 2011 18:16:01 +0200

cm4all-beng-proxy (0.9.31) unstable; urgency=low

  * growing-buffer: fix assertion failure with empty first buffer

 -- Max Kellermann <mk@cm4all.com>  Tue, 05 Jul 2011 21:58:24 +0200

cm4all-beng-proxy (0.9.30) unstable; urgency=low

  * growing-buffer: fix assertion failure in reader when buffer is empty

 -- Max Kellermann <mk@cm4all.com>  Mon, 04 Jul 2011 16:59:28 +0200

cm4all-beng-proxy (0.9.29) unstable; urgency=low

  * http-string: allow the equality sign in cookie values (RFC ignorant)

 -- Max Kellermann <mk@cm4all.com>  Tue, 28 Jun 2011 17:50:23 +0200

cm4all-beng-proxy (0.9.28) unstable; urgency=low

  * http-string: allow round brackets in cookie values (RFC ignorant)

 -- Max Kellermann <mk@cm4all.com>  Mon, 27 Jun 2011 13:23:58 +0200

cm4all-beng-proxy (0.9.27) unstable; urgency=low

  * handler: don't delete existing session in TRANSPARENT mode

 -- Max Kellermann <mk@cm4all.com>  Wed, 15 Jun 2011 09:08:48 +0200

cm4all-beng-proxy (0.9.26) unstable; urgency=low

  * worker: read "crash" value before destroying shared memory
  * session: fix crash while discarding session

 -- Max Kellermann <mk@cm4all.com>  Fri, 10 Jun 2011 09:54:56 +0200

cm4all-beng-proxy (0.9.25) unstable; urgency=low

  * response: discard the request body before passing to errdoc
  * worker: don't restart all workers after "safe" worker crash
  * cgi: check for end-of-file after splice

 -- Max Kellermann <mk@cm4all.com>  Wed, 08 Jun 2011 15:02:35 +0200

cm4all-beng-proxy (0.9.24) unstable; urgency=low

  * fcgi-client: really discard packets on request id mismatch
  * memcached-client: don't schedule read event when buffer is full
  * session: support beng-lb sticky sessions

 -- Max Kellermann <mk@cm4all.com>  Tue, 31 May 2011 14:23:41 +0200

cm4all-beng-proxy (0.9.23) unstable; urgency=low

  * tcp-balancer: retry connecting to cluster if a node fails

 -- Max Kellermann <mk@cm4all.com>  Fri, 27 May 2011 13:01:31 +0200

cm4all-beng-proxy (0.9.22) unstable; urgency=low

  * failure: fix inverted logic bug in expiry check
  * uri-extract: support AJP URLs, fixes AJP cookies
  * ajp-client: don't schedule read event when buffer is full

 -- Max Kellermann <mk@cm4all.com>  Thu, 26 May 2011 08:32:32 +0200

cm4all-beng-proxy (0.9.21) unstable; urgency=low

  * balancer: re-enable load balancing (regression fix)
  * merge release 0.8.38

 -- Max Kellermann <mk@cm4all.com>  Fri, 20 May 2011 11:03:31 +0200

cm4all-beng-proxy (0.9.20) unstable; urgency=low

  * http-cache: fix assertion failure caused by wrong destructor
  * merge release 0.8.37

 -- Max Kellermann <mk@cm4all.com>  Mon, 16 May 2011 14:03:09 +0200

cm4all-beng-proxy (0.9.19) unstable; urgency=low

  * http-request: don't retry requests with a request body

 -- Max Kellermann <mk@cm4all.com>  Thu, 12 May 2011 11:35:55 +0200

cm4all-beng-proxy (0.9.18) unstable; urgency=low

  * http-body: fix assertion failure on EOF chunk after socket was closed
  * widget-http: fix crash in widget lookup error handler
  * merge release 0.8.36

 -- Max Kellermann <mk@cm4all.com>  Tue, 10 May 2011 18:56:33 +0200

cm4all-beng-proxy (0.9.17) unstable; urgency=low

  * growing-buffer: fix assertion failure after large initial write
  * http-request: retry after connection failure
  * test/t-cgi: fix bashisms in test scripts

 -- Max Kellermann <mk@cm4all.com>  Wed, 04 May 2011 18:54:57 +0200

cm4all-beng-proxy (0.9.16) unstable; urgency=low

  * resource-address: append "transparent" args to CGI path_info
  * tcache: fix crash on FastCGI with BASE

 -- Max Kellermann <mk@cm4all.com>  Mon, 02 May 2011 16:07:21 +0200

cm4all-beng-proxy (0.9.15) unstable; urgency=low

  * configure.ac: check if valgrind/memcheck.h is installed
  * configure.ac: check if libattr is available
  * access-log: log Referer and User-Agent
  * access-log: log the request duration
  * proxy-handler: allow forwarding URI arguments
  * merge release 0.8.35

 -- Max Kellermann <mk@cm4all.com>  Wed, 27 Apr 2011 18:54:17 +0200

cm4all-beng-proxy (0.9.14) unstable; urgency=low

  * processor: don't clear widget pointer at opening tag
  * debian: move ulimit call from init script to *.default
  * merge release 0.8.33

 -- Max Kellermann <mk@cm4all.com>  Wed, 13 Apr 2011 17:03:29 +0200

cm4all-beng-proxy (0.9.13) unstable; urgency=low

  * proxy-widget: apply the widget's response header forward settings
  * response: add option to dump the widget tree
  * widget-class: move header forward settings to view
  * merge release 0.8.30

 -- Max Kellermann <mk@cm4all.com>  Mon, 04 Apr 2011 16:31:26 +0200

cm4all-beng-proxy (0.9.12) unstable; urgency=low

  * widget: internal API refactorization
  * was-control: fix argument order in "abort" call
  * was-client: duplicate the GError object when it is used twice
  * {file,delegate}-handler: add Expires/ETag headers to 304 response
  * cgi: allow setting environment variables

 -- Max Kellermann <mk@cm4all.com>  Thu, 24 Mar 2011 15:12:54 +0100

cm4all-beng-proxy (0.9.11) unstable; urgency=low

  * processor: major API refactorization
  * merge release 0.8.29

 -- Max Kellermann <mk@cm4all.com>  Mon, 21 Mar 2011 19:43:28 +0100

cm4all-beng-proxy (0.9.10) unstable; urgency=low

  * merge release 0.8.27

 -- Max Kellermann <mk@cm4all.com>  Fri, 18 Mar 2011 14:11:16 +0100

cm4all-beng-proxy (0.9.9) unstable; urgency=low

  * merge release 0.8.25

 -- Max Kellermann <mk@cm4all.com>  Mon, 14 Mar 2011 16:05:51 +0100

cm4all-beng-proxy (0.9.8) unstable; urgency=low

  * translate: support UNIX domain sockets in ADDRESS_STRING
  * resource-address: support connections to existing FastCGI servers

 -- Max Kellermann <mk@cm4all.com>  Fri, 11 Mar 2011 19:24:33 +0100

cm4all-beng-proxy (0.9.7) unstable; urgency=low

  * merge release 0.8.24

 -- Max Kellermann <mk@cm4all.com>  Fri, 04 Mar 2011 13:07:36 +0100

cm4all-beng-proxy (0.9.6) unstable; urgency=low

  * merge release 0.8.23

 -- Max Kellermann <mk@cm4all.com>  Mon, 28 Feb 2011 11:47:45 +0100

cm4all-beng-proxy (0.9.5) unstable; urgency=low

  * translate: allow SITE without CGI

 -- Max Kellermann <mk@cm4all.com>  Mon, 31 Jan 2011 06:35:24 +0100

cm4all-beng-proxy (0.9.4) unstable; urgency=low

  * widget-class: allow distinct addresses for each view

 -- Max Kellermann <mk@cm4all.com>  Thu, 27 Jan 2011 17:51:21 +0100

cm4all-beng-proxy (0.9.3) unstable; urgency=low

  * istream-catch: log errors
  * proxy-handler: pass the original request URI to (Fast)CGI
  * proxy-handler: pass the original document root to (Fast)CGI
  * fcgi-stock: pass site id to child process
  * translation: new packet "HOME" for JailCGI
  * resource-loader: get remote host from "X-Forwarded-For"
  * cgi, fcgi-client: pass client IP address to application

 -- Max Kellermann <mk@cm4all.com>  Fri, 21 Jan 2011 18:13:38 +0100

cm4all-beng-proxy (0.9.2) unstable; urgency=low

  * merge release 0.8.21
  * http-response: better context for error messages
  * istream: method close() does not invoke handler->abort()
  * istream: better context for error messages
  * ajp-client: destruct properly when request stream fails
  * {delegate,fcgi,was}-stock: use the JailCGI 1.4 wrapper

 -- Max Kellermann <mk@cm4all.com>  Mon, 17 Jan 2011 12:08:04 +0100

cm4all-beng-proxy (0.9.1) unstable; urgency=low

  * http-server: count the number of raw bytes sent and received
  * control-handler: support TCACHE_INVALIDATE with SITE
  * new programs "log-forward", "log-exec" for network logging
  * new program "log-split" for creating per-site log files
  * new program "log-traffic" for creating per-site traffic logs
  * move logging servers to new package cm4all-beng-proxy-logging
  * python/control.client: add parameter "broadcast"

 -- Max Kellermann <mk@cm4all.com>  Thu, 02 Dec 2010 12:07:16 +0100

cm4all-beng-proxy (0.9) unstable; urgency=low

  * merge release 0.8.19
  * was-client: explicitly send 32 bit METHOD payload
  * was-client: explicitly parse STATUS as 32 bit integer
  * was-client: clear control channel object on destruction
  * was-client: reuse child process if state is clean on EOF
  * was-client: abort properly after receiving illegal packet
  * was-client: allow "request STOP" before response completed
  * was-client: postpone the response handler invocation
  * was-control: send packets in bulk
  * python: support WAS widgets
  * http-server: enable "cork" mode only for beginning of response
  * http-cache: don't access freed memory in pool_unref_denotify()
  * http: use libcm4all-http
  * new datagram based binary protocol for access logging
  * main: default WAS stock limit is 16

 -- Max Kellermann <mk@cm4all.com>  Thu, 18 Nov 2010 19:56:17 +0100

cm4all-beng-proxy (0.8.38) unstable; urgency=low

  * failure: update time stamp on existing item
  * errdoc: free the original response body on abort

 -- Max Kellermann <mk@cm4all.com>  Fri, 20 May 2011 10:17:14 +0200

cm4all-beng-proxy (0.8.37) unstable; urgency=low

  * widget-resolver: don't reuse failed resolver
  * http-request: fix NULL pointer dereference on invalid URI
  * config: disable the TCP stock limit by default

 -- Max Kellermann <mk@cm4all.com>  Mon, 16 May 2011 13:41:32 +0200

cm4all-beng-proxy (0.8.36) unstable; urgency=low

  * http-server: check if client closes connection while processing
  * http-client: release the socket before invoking the callback
  * fcgi-client: fix assertion failure on full input buffer
  * memcached-client: re-enable socket event after direct copy
  * istream-file: fix assertion failure on range request
  * test/t-cgi: fix bashisms in test scripts

 -- Max Kellermann <mk@cm4all.com>  Tue, 10 May 2011 18:45:48 +0200

cm4all-beng-proxy (0.8.35) unstable; urgency=low

  * session: fix potential session defragmentation crash
  * ajp-request: use "host:port" as TCP stock key
  * cgi: evaluate the Content-Length response header

 -- Max Kellermann <mk@cm4all.com>  Wed, 27 Apr 2011 13:32:05 +0200

cm4all-beng-proxy (0.8.34) unstable; urgency=low

  * js: replace all '%' with '$'
  * js: check if session_id is null
  * debian: add package cm4all-beng-proxy-tools

 -- Max Kellermann <mk@cm4all.com>  Tue, 19 Apr 2011 18:43:54 +0200

cm4all-beng-proxy (0.8.33) unstable; urgency=low

  * processor: don't quote query string arguments with dollar sign
  * widget-request: safely remove "view" and "path" from argument table
  * debian/control: add "Breaks << 0.8.32" on the JavaScript library

 -- Max Kellermann <mk@cm4all.com>  Tue, 12 Apr 2011 18:21:55 +0200

cm4all-beng-proxy (0.8.32) unstable; urgency=low

  * args: quote arguments with the dollar sign

 -- Max Kellermann <mk@cm4all.com>  Tue, 12 Apr 2011 13:34:42 +0200

cm4all-beng-proxy (0.8.31) unstable; urgency=low

  * proxy-widget: eliminate the duplicate "Server" response header
  * translation: add packet UNTRUSTED_SITE_SUFFIX

 -- Max Kellermann <mk@cm4all.com>  Thu, 07 Apr 2011 16:23:37 +0200

cm4all-beng-proxy (0.8.30) unstable; urgency=low

  * handler: make lower-case realm name from the "Host" header
  * session: copy attribute "realm", fixes segmentation fault

 -- Max Kellermann <mk@cm4all.com>  Tue, 29 Mar 2011 16:47:43 +0200

cm4all-beng-proxy (0.8.29) unstable; urgency=low

  * ajp-client: send query string in an AJP attribute

 -- Max Kellermann <mk@cm4all.com>  Mon, 21 Mar 2011 19:16:16 +0100

cm4all-beng-proxy (0.8.28) unstable; urgency=low

  * resource-loader: use X-Forwarded-For to obtain AJP remote host
  * resource-loader: strip port from AJP remote address
  * resource-loader: don't pass remote host to AJP server
  * resource-loader: parse server port for AJP
  * ajp-client: always send content-length
  * ajp-client: parse the remaining buffer after EAGAIN

 -- Max Kellermann <mk@cm4all.com>  Mon, 21 Mar 2011 11:12:07 +0100

cm4all-beng-proxy (0.8.27) unstable; urgency=low

  * http-request: close the request body on malformed URI
  * ajp-request: AJP translation packet contains ajp://host:port/path

 -- Max Kellermann <mk@cm4all.com>  Fri, 18 Mar 2011 14:04:21 +0100

cm4all-beng-proxy (0.8.26) unstable; urgency=low

  * python/response: fix typo in ajp()
  * session: validate sessions only within one realm

 -- Max Kellermann <mk@cm4all.com>  Fri, 18 Mar 2011 08:59:41 +0100

cm4all-beng-proxy (0.8.25) unstable; urgency=low

  * widget-http: discard request body on unknown view name
  * inline-widget: discard request body on error
  * {http,fcgi,was}-client: allocate response headers from caller pool
  * cmdline: fcgi_stock_limit defaults to 0 (no limit)

 -- Max Kellermann <mk@cm4all.com>  Mon, 14 Mar 2011 15:53:42 +0100

cm4all-beng-proxy (0.8.24) unstable; urgency=low

  * fcgi-client: release the connection even when padding not consumed
    after empty response

 -- Max Kellermann <mk@cm4all.com>  Wed, 02 Mar 2011 17:39:33 +0100

cm4all-beng-proxy (0.8.23) unstable; urgency=low

  * memcached-client: allocate a new memory pool
  * memcached-client: copy caller_pool reference before freeing the client
  * fcgi-client: check headers!=NULL
  * fcgi-client: release the connection even when padding not consumed

 -- Max Kellermann <mk@cm4all.com>  Mon, 28 Feb 2011 10:50:02 +0100

cm4all-beng-proxy (0.8.22) unstable; urgency=low

  * cgi: fill special variables CONTENT_TYPE, CONTENT_LENGTH
  * memcached-client: remove stray pool_unref() call
  * memcached-client: reuse the socket if the remaining value is buffered
  * http-cache-choice: abbreviate memcached keys
  * *-cache: allocate a parent pool for cache items
  * pool: re-enable linear pools
  * frame: free the request body on error
  * http-cache: free cached body which was dismissed

 -- Max Kellermann <mk@cm4all.com>  Mon, 07 Feb 2011 15:34:09 +0100

cm4all-beng-proxy (0.8.21) unstable; urgency=low

  * merge release 0.7.55
  * jail: translate the document root properly
  * header-forward: forward the "Host" header to CGI/FastCGI/AJP
  * http-error: map ENOTDIR to "404 Not Found"
  * http-server: fix assertion failure on write error
  * fcgi-stock: clear all environment variables

 -- Max Kellermann <mk@cm4all.com>  Thu, 06 Jan 2011 16:04:20 +0100

cm4all-beng-proxy (0.8.20) unstable; urgency=low

  * widget-resolver: add pedantic state assertions
  * async: remember a copy of the operation in !NDEBUG
  * python/translation/response: max_age() returns self

 -- Max Kellermann <mk@cm4all.com>  Mon, 06 Dec 2010 23:02:50 +0100

cm4all-beng-proxy (0.8.19) unstable; urgency=low

  * merge release 0.7.54

 -- Max Kellermann <mk@cm4all.com>  Wed, 17 Nov 2010 16:25:10 +0100

cm4all-beng-proxy (0.8.18) unstable; urgency=low

  * was-client: explicitly send 32 bit METHOD payload
  * was-client: explicitly parse STATUS as 32 bit integer
  * istream: check presence of as_fd() in optimized build

 -- Max Kellermann <mk@cm4all.com>  Fri, 05 Nov 2010 11:00:54 +0100

cm4all-beng-proxy (0.8.17) unstable; urgency=low

  * merged release 0.7.53
  * widget: use colon as widget path separator
  * was-client: check for abort during response handler
  * was-client: implement STOP
  * was-client: release memory pools
  * was-launch: enable non-blocking mode on input and output
  * http-server: don't crash on malformed pipelined request
  * main: free the WAS stock and the UDP listener in the SIGTERM handler

 -- Max Kellermann <mk@cm4all.com>  Thu, 28 Oct 2010 19:50:26 +0200

cm4all-beng-proxy (0.8.16) unstable; urgency=low

  * merged release 0.7.52
  * was-client: support for the WAS protocol

 -- Max Kellermann <mk@cm4all.com>  Wed, 13 Oct 2010 16:45:18 +0200

cm4all-beng-proxy (0.8.15) unstable; urgency=low

  * resource-address: don't skip question mark twice

 -- Max Kellermann <mk@cm4all.com>  Tue, 28 Sep 2010 12:20:33 +0200

cm4all-beng-proxy (0.8.14) unstable; urgency=low

  * processor: schedule "xmlns:c" deletion

 -- Max Kellermann <mk@cm4all.com>  Thu, 23 Sep 2010 14:42:31 +0200

cm4all-beng-proxy (0.8.13) unstable; urgency=low

  * processor: delete "xmlns:c" attributes from link elements
  * istream-{head,zero}: implement method available()
  * merged release 0.7.51

 -- Max Kellermann <mk@cm4all.com>  Tue, 17 Aug 2010 09:54:33 +0200

cm4all-beng-proxy (0.8.12) unstable; urgency=low

  * http-cache-memcached: copy resource address
  * debian/control: add missing ${shlibs:Depends}
  * merged release 0.7.50

 -- Max Kellermann <mk@cm4all.com>  Thu, 12 Aug 2010 20:17:52 +0200

cm4all-beng-proxy (0.8.11) unstable; urgency=low

  * delegate-client: fix SCM_RIGHTS check
  * use Linux 2.6 CLOEXEC/NONBLOCK flags
  * tcache: INVALIDATE removes all variants (error documents etc.)
  * control: new UDP based protocol, allows invalidating caches
  * hashmap: fix assertion failure in hashmap_remove_match()
  * merged release 0.7.49

 -- Max Kellermann <mk@cm4all.com>  Tue, 10 Aug 2010 15:48:10 +0200

cm4all-beng-proxy (0.8.10) unstable; urgency=low

  * tcache: copy response.previous

 -- Max Kellermann <mk@cm4all.com>  Mon, 02 Aug 2010 18:03:43 +0200

cm4all-beng-proxy (0.8.9) unstable; urgency=low

  * (f?)cgi-handler: forward query string only if focused
  * ajp-handler: merge into proxy-handler
  * proxy-handler: forward query string if focused
  * cgi, fastcgi-handler: enable the resource cache
  * translation: add packets CHECK and PREVIOUS for authentication
  * python: add Response.max_age()

 -- Max Kellermann <mk@cm4all.com>  Fri, 30 Jul 2010 11:39:22 +0200

cm4all-beng-proxy (0.8.8) unstable; urgency=low

  * prototypes/translate.py: added new ticket-fastcgi programs
  * http-cache: implement FastCGI caching
  * merged release 0.7.47

 -- Max Kellermann <mk@cm4all.com>  Wed, 21 Jul 2010 13:00:43 +0200

cm4all-beng-proxy (0.8.7) unstable; urgency=low

  * istream-delayed: update the "direct" bit mask
  * http-client: send "Expect: 100-continue"
  * response, widget-http: apply istream_pipe to filter input
  * proxy-handler: apply istream_pipe to request body
  * istream-ajp-body: send larger request body packets
  * ajp-client: support splice()
  * merged release 0.7.46

 -- Max Kellermann <mk@cm4all.com>  Fri, 25 Jun 2010 18:52:04 +0200

cm4all-beng-proxy (0.8.6) unstable; urgency=low

  * translation: added support for custom error documents
  * response: convert HEAD to GET if filter follows
  * processor: short-circuit on HEAD request
  * python: depend on python-twisted-core

 -- Max Kellermann <mk@cm4all.com>  Wed, 16 Jun 2010 16:37:42 +0200

cm4all-beng-proxy (0.8.5) unstable; urgency=low

  * istream-tee: allow second output to block
  * widget-http: don't transform error documents
  * response, widget-http: disable filters after widget frame request
  * translation: added packet FILTER_4XX to filter client errors
  * merged release 0.7.45

 -- Max Kellermann <mk@cm4all.com>  Thu, 10 Jun 2010 16:13:14 +0200

cm4all-beng-proxy (0.8.4) unstable; urgency=low

  * python: added missing "Response" import
  * python: resume parsing after deferred call
  * http-client: implement istream method as_fd()
  * merged release 0.7.44

 -- Max Kellermann <mk@cm4all.com>  Mon, 07 Jun 2010 17:01:16 +0200

cm4all-beng-proxy (0.8.3) unstable; urgency=low

  * file-handler: implement If-Range (RFC 2616 14.27)
  * merged release 0.7.42

 -- Max Kellermann <mk@cm4all.com>  Tue, 01 Jun 2010 16:17:13 +0200

cm4all-beng-proxy (0.8.2) unstable; urgency=low

  * cookie-client: verify the cookie path
  * python: use Twisted's logging library
  * python: added a widget registry class
  * merged release 0.7.41

 -- Max Kellermann <mk@cm4all.com>  Wed, 26 May 2010 13:08:16 +0200

cm4all-beng-proxy (0.8.1) unstable; urgency=low

  * http-cache-memcached: delete entity records on POST

 -- Max Kellermann <mk@cm4all.com>  Tue, 18 May 2010 12:21:55 +0200

cm4all-beng-proxy (0.8) unstable; urgency=low

  * istream: added method as_fd() to convert istream to file descriptor
  * fork: support passing stdin istream fd to child process
  * http-cache: discard only matching entries on POST
  * istream-html-escape: escape single and double quote
  * rewrite-uri: escape the result with XML entities

 -- Max Kellermann <mk@cm4all.com>  Thu, 13 May 2010 12:34:46 +0200

cm4all-beng-proxy (0.7.55) unstable; urgency=low

  * pool: reparent pools in optimized build
  * istream-deflate: add missing pool reference while reading
  * istream-deflate: fix several error handlers

 -- Max Kellermann <mk@cm4all.com>  Thu, 06 Jan 2011 12:59:39 +0100

cm4all-beng-proxy (0.7.54) unstable; urgency=low

  * http-server: fix crash on deferred chunked request body
  * parser: fix crash on malformed SCRIPT element

 -- Max Kellermann <mk@cm4all.com>  Wed, 17 Nov 2010 16:13:09 +0100

cm4all-beng-proxy (0.7.53) unstable; urgency=low

  * http-server: don't crash on malformed pipelined request
  * sink-header: fix assertion failure on empty trailer

 -- Max Kellermann <mk@cm4all.com>  Thu, 28 Oct 2010 18:39:01 +0200

cm4all-beng-proxy (0.7.52) unstable; urgency=low

  * fcgi-client: fix send timeout handler
  * fork: finish the buffer after pipe was drained

 -- Max Kellermann <mk@cm4all.com>  Wed, 13 Oct 2010 16:39:26 +0200

cm4all-beng-proxy (0.7.51) unstable; urgency=low

  * http-client: clear response body pointer before forwarding EOF event
  * processor: fix assertion failure for c:mode in c:widget

 -- Max Kellermann <mk@cm4all.com>  Mon, 16 Aug 2010 17:01:48 +0200

cm4all-beng-proxy (0.7.50) unstable; urgency=low

  * header-forward: don't forward the "Host" header to HTTP servers
  * resource-address: use uri_relative() for CGI
  * uri-relative: don't lose host name in uri_absolute()
  * uri-relative: don't fail on absolute URIs
  * http-cache-heap: don't use uninitialized item size

 -- Max Kellermann <mk@cm4all.com>  Thu, 12 Aug 2010 20:03:49 +0200

cm4all-beng-proxy (0.7.49) unstable; urgency=low

  * hashmap: fix assertion failure in hashmap_remove_value()

 -- Max Kellermann <mk@cm4all.com>  Tue, 10 Aug 2010 15:37:12 +0200

cm4all-beng-proxy (0.7.48) unstable; urgency=low

  * pipe-stock: add assertions on file descriptors

 -- Max Kellermann <mk@cm4all.com>  Mon, 09 Aug 2010 14:56:54 +0200

cm4all-beng-proxy (0.7.47) unstable; urgency=low

  * cmdline: add option "--group"

 -- Max Kellermann <mk@cm4all.com>  Fri, 16 Jul 2010 18:39:53 +0200

cm4all-beng-proxy (0.7.46) unstable; urgency=low

  * handler: initialize all translate_response attributes
  * http-client: consume buffer before header length check
  * istream-pipe: clear "direct" flags in constructor
  * istream-pipe: return gracefully when handler blocks
  * ajp-client: hold pool reference to reset TCP_CORK

 -- Max Kellermann <mk@cm4all.com>  Mon, 21 Jun 2010 17:53:21 +0200

cm4all-beng-proxy (0.7.45) unstable; urgency=low

  * istream-tee: separate "weak" values for the two outputs
  * fcache: don't close output when caching has been canceled
  * tcache: copy the attribute "secure_cookie"

 -- Max Kellermann <mk@cm4all.com>  Thu, 10 Jun 2010 15:21:34 +0200

cm4all-beng-proxy (0.7.44) unstable; urgency=low

  * http-client: check response header length
  * http-server: check request header length

 -- Max Kellermann <mk@cm4all.com>  Mon, 07 Jun 2010 16:51:57 +0200

cm4all-beng-proxy (0.7.43) unstable; urgency=low

  * http-cache: fixed NULL pointer dereference when storing empty response
    body on the heap

 -- Max Kellermann <mk@cm4all.com>  Tue, 01 Jun 2010 18:52:45 +0200

cm4all-beng-proxy (0.7.42) unstable; urgency=low

  * fork: check "direct" flag again after buffer flush
  * pool: pool_unref_denotify() remembers the code location
  * sink-{buffer,gstring}: don't invoke callback in abort()
  * async: added another debug flag to verify correctness

 -- Max Kellermann <mk@cm4all.com>  Mon, 31 May 2010 21:15:58 +0200

cm4all-beng-proxy (0.7.41) unstable; urgency=low

  * http-cache: initialize response status and headers on empty body

 -- Max Kellermann <mk@cm4all.com>  Tue, 25 May 2010 16:27:25 +0200

cm4all-beng-proxy (0.7.40) unstable; urgency=low

  * http-cache: fixed NULL pointer dereference when storing empty response
    body in memcached

 -- Max Kellermann <mk@cm4all.com>  Tue, 25 May 2010 15:04:44 +0200

cm4all-beng-proxy (0.7.39) unstable; urgency=low

  * memcached-stock: close value on connect failure
  * http: implement remaining status codes
  * http-cache: allow caching empty response body
  * http-cache: cache status codes 203, 206, 300, 301, 410
  * http-cache: don't cache authorized resources

 -- Max Kellermann <mk@cm4all.com>  Fri, 21 May 2010 17:37:29 +0200

cm4all-beng-proxy (0.7.38) unstable; urgency=low

  * http-server: send HTTP/1.1 declaration with "100 Continue"
  * connection: initialize "site_name", fixes crash bug
  * translation: added packet SECURE_COOKIE

 -- Max Kellermann <mk@cm4all.com>  Thu, 20 May 2010 15:40:34 +0200

cm4all-beng-proxy (0.7.37) unstable; urgency=low

  * *-client: implement a socket leak detector
  * handler: initialize response header without translation server

 -- Max Kellermann <mk@cm4all.com>  Tue, 18 May 2010 12:05:11 +0200

cm4all-beng-proxy (0.7.36) unstable; urgency=low

  * http-client: fixed NULL pointer dereference
  * handler, response: removed duplicate request body destruction calls

 -- Max Kellermann <mk@cm4all.com>  Tue, 11 May 2010 17:16:36 +0200

cm4all-beng-proxy (0.7.35) unstable; urgency=low

  * {http,fcgi,ajp}-request: close the request body on abort
  * handler: set fake translation response on malformed URI

 -- Max Kellermann <mk@cm4all.com>  Mon, 10 May 2010 11:22:23 +0200

cm4all-beng-proxy (0.7.34) unstable; urgency=low

  * translate: check the UNTRUSTED packet
  * translation: added packet UNTRUSTED_PREFIX

 -- Max Kellermann <mk@cm4all.com>  Fri, 30 Apr 2010 19:14:37 +0200

cm4all-beng-proxy (0.7.33) unstable; urgency=low

  * merged release 0.7.27.1
  * fcache: don't continue storing in background
  * fcgi-client: re-add event after some input data has been read

 -- Max Kellermann <mk@cm4all.com>  Fri, 30 Apr 2010 11:31:08 +0200

cm4all-beng-proxy (0.7.32) unstable; urgency=low

  * response: generate the "Server" response header
  * response: support the Authentication-Info response header
  * response: support custom authentication pages
  * translation: support custom response headers

 -- Max Kellermann <mk@cm4all.com>  Tue, 27 Apr 2010 17:09:59 +0200

cm4all-beng-proxy (0.7.31) unstable; urgency=low

  * support HTTP authentication (RFC 2617)

 -- Max Kellermann <mk@cm4all.com>  Mon, 26 Apr 2010 17:26:42 +0200

cm4all-beng-proxy (0.7.30) unstable; urgency=low

  * fcgi-client: support responses without a body
  * {http,fcgi}-client: hold caller pool reference during callback

 -- Max Kellermann <mk@cm4all.com>  Fri, 23 Apr 2010 14:41:05 +0200

cm4all-beng-proxy (0.7.29) unstable; urgency=low

  * http-cache: added missing pool_unref() in memcached_miss()
  * pool: added checked pool references

 -- Max Kellermann <mk@cm4all.com>  Thu, 22 Apr 2010 15:45:48 +0200

cm4all-beng-proxy (0.7.28) unstable; urgency=low

  * fcgi-client: support response status
  * translate: malformed packets are fatal
  * http-cache: don't cache resources with very long URIs
  * memcached-client: increase the maximum key size to 32 kB

 -- Max Kellermann <mk@cm4all.com>  Thu, 15 Apr 2010 15:06:51 +0200

cm4all-beng-proxy (0.7.27.1) unstable; urgency=low

  * http-cache: added missing pool_unref() in memcached_miss()
  * http-cache: don't cache resources with very long URIs
  * memcached-client: increase the maximum key size to 32 kB
  * fork: properly handle partially filled output buffer
  * fork: re-add event after some input data has been read

 -- Max Kellermann <mk@cm4all.com>  Thu, 29 Apr 2010 15:30:21 +0200

cm4all-beng-proxy (0.7.27) unstable; urgency=low

  * session: use GLib's PRNG to generate session ids
  * session: seed the PRNG with /dev/random
  * response: log UNTRUSTED violation attempts
  * response: drop widget sessions when there is no focus

 -- Max Kellermann <mk@cm4all.com>  Fri, 09 Apr 2010 12:04:18 +0200

cm4all-beng-proxy (0.7.26) unstable; urgency=low

  * memcached-client: schedule read event before callback
  * istream-tee: continue with second output if first is closed

 -- Max Kellermann <mk@cm4all.com>  Sun, 28 Mar 2010 18:08:11 +0200

cm4all-beng-proxy (0.7.25) unstable; urgency=low

  * memcached-client: don't poll if socket is closed
  * fork: close file descriptor on input error
  * pool: don't check attachments in pool_trash()

 -- Max Kellermann <mk@cm4all.com>  Thu, 25 Mar 2010 13:28:01 +0100

cm4all-beng-proxy (0.7.24) unstable; urgency=low

  * memcached-client: release socket after splice

 -- Max Kellermann <mk@cm4all.com>  Mon, 22 Mar 2010 11:29:45 +0100

cm4all-beng-proxy (0.7.23) unstable; urgency=low

  * sink-header: support splice
  * memcached-client: support splice (response)
  * fcgi-client: recover correctly after send error
  * fcgi-client: support chunked request body
  * fcgi-client: basic splice support for the request body
  * http-cache: duplicate headers
  * {http,memcached}-client: check "direct" mode after buffer flush
  * cmdline: added option "fcgi_stock_limit"
  * python: auto-export function write_packet()
  * python: Response methods return self

 -- Max Kellermann <mk@cm4all.com>  Fri, 19 Mar 2010 13:28:35 +0100

cm4all-beng-proxy (0.7.22) unstable; urgency=low

  * python: re-add function write_packet()

 -- Max Kellermann <mk@cm4all.com>  Fri, 12 Mar 2010 12:27:21 +0100

cm4all-beng-proxy (0.7.21) unstable; urgency=low

  * ajp-client: handle EAGAIN from send()
  * python: install the missing sources

 -- Max Kellermann <mk@cm4all.com>  Thu, 11 Mar 2010 16:58:25 +0100

cm4all-beng-proxy (0.7.20) unstable; urgency=low

  * http-client: don't reinstate event when socket is closed
  * access-log: log the site name
  * python: removed unused function write_packet()
  * python: split the module beng_proxy.translation
  * python: allow overriding query string and param in absolute_uri()
  * python: moved absolute_uri() to a separate library

 -- Max Kellermann <mk@cm4all.com>  Thu, 11 Mar 2010 09:48:52 +0100

cm4all-beng-proxy (0.7.19) unstable; urgency=low

  * client-socket: translate EV_TIMEOUT to ETIMEDOUT
  * fork: refill the input buffer as soon as possible
  * delegate-client: implement an abortable event
  * pool: added assertions for libevent leaks
  * direct: added option "-s enable_splice=no"

 -- Max Kellermann <mk@cm4all.com>  Thu, 04 Mar 2010 17:34:56 +0100

cm4all-beng-proxy (0.7.18) unstable; urgency=low

  * args: reserve memory for the trailing null byte

 -- Max Kellermann <mk@cm4all.com>  Tue, 23 Feb 2010 17:46:04 +0100

cm4all-beng-proxy (0.7.17) unstable; urgency=low

  * translation: added the BOUNCE packet (variant of REDIRECT)
  * translation: change widget packet HOST to UNTRUSTED
  * translation: pass internal URI arguments to the translation server
  * handler: use the specified status with REDIRECT
  * python: added method Request.absolute_uri()

 -- Max Kellermann <mk@cm4all.com>  Tue, 23 Feb 2010 16:15:22 +0100

cm4all-beng-proxy (0.7.16) unstable; urgency=low

  * processor: separate trusted from untrusted widgets by host name
  * processor: mode=partition is deprecated
  * translate: fix DOCUMENT_ROOT handler for CGI/FASTCGI
  * fcgi-request: added JailCGI support

 -- Max Kellermann <mk@cm4all.com>  Fri, 19 Feb 2010 14:29:29 +0100

cm4all-beng-proxy (0.7.15) unstable; urgency=low

  * processor: unreference the caller pool in abort()
  * tcache: clear BASE on mismatch
  * fcgi-client: generate the Content-Length request header
  * fcgi-client: send the CONTENT_TYPE parameter
  * prototypes/translate.py: use FastCGI to run PHP

 -- Max Kellermann <mk@cm4all.com>  Thu, 11 Feb 2010 14:43:21 +0100

cm4all-beng-proxy (0.7.14) unstable; urgency=low

  * connection: drop connections when the limit is exceeded
  * resource-address: added BASE support
  * fcgi-client: check the request ID in response packets
  * http-client: check response body when request body is closed
  * html-escape: use the last ampersand before the semicolon
  * html-escape: support &apos;
  * processor: unescape widget parameter values

 -- Max Kellermann <mk@cm4all.com>  Fri, 29 Jan 2010 17:49:43 +0100

cm4all-beng-proxy (0.7.13) unstable; urgency=low

  * fcgi-request: duplicate socket path
  * fcgi-request: support ACTION
  * fcgi-client: provide SCRIPT_FILENAME
  * fcgi-client: append empty PARAMS packet
  * fcgi-client: try to read response before request is finished
  * fcgi-client: implement the STDERR packet
  * fcgi-client: support request headers and body
  * fcgi-stock: manage one socket per child process
  * fcgi-stock: unlink socket path after connect
  * fcgi-stock: redirect fd 1,2 to /dev/null
  * fcgi-stock: kill FastCGI processes after 5 minutes idle
  * translation: new packet PAIR for passing parameters to FastCGI

 -- Max Kellermann <mk@cm4all.com>  Thu, 14 Jan 2010 13:36:48 +0100

cm4all-beng-proxy (0.7.12) unstable; urgency=low

  * http-cache: unlock the cache item after successful revalidation
  * http-cache-memcached: pass the expiration time to memcached
  * sink-header: comprise pending data in method available()
  * header-forward: forward the Expires response header

 -- Max Kellermann <mk@cm4all.com>  Tue, 22 Dec 2009 16:18:49 +0100

cm4all-beng-proxy (0.7.11) unstable; urgency=low

  * {ajp,memcached}-client: fix dis\appearing event for duplex socket
  * memcached-client: handle EAGAIN after send()
  * memcached-client: release socket as early as possible
  * header-forward: don't forward Accept-Encoding if transformation is
    enabled
  * widget-http, inline-widget: check Content-Encoding before processing
  * file-handler: send "Vary: Accept-Encoding" for compressed response
  * header-forward: support duplicate headers
  * fcache: implemented a 60 seconds timeout
  * fcache: copy pointer to local variable before callback
  * event2: refresh timeout after event has occurred

 -- Max Kellermann <mk@cm4all.com>  Fri, 18 Dec 2009 16:45:24 +0100

cm4all-beng-proxy (0.7.10) unstable; urgency=low

  * http-{server,client}: fix disappearing event for duplex socket

 -- Max Kellermann <mk@cm4all.com>  Mon, 14 Dec 2009 15:46:25 +0100

cm4all-beng-proxy (0.7.9) unstable; urgency=low

  * http: "Expect" is a hop-by-hop header
  * http-server: send "100 Continue" unless request body closed
  * http-client: poll socket after splice
  * http-server: handle EAGAIN after splice
  * http-server: send a 417 response on unrecognized "Expect" request
  * response, widget-http: append filter id to resource tag
  * resource-tag: check for "Cache-Control: no-store"

 -- Max Kellermann <mk@cm4all.com>  Mon, 14 Dec 2009 13:05:15 +0100

cm4all-beng-proxy (0.7.8) unstable; urgency=low

  * http-body: support partial response in method available()
  * file-handler: support pre-compressed static files
  * fcache: honor the "Cache-Control: no-store" response header

 -- Max Kellermann <mk@cm4all.com>  Wed, 09 Dec 2009 15:49:25 +0100

cm4all-beng-proxy (0.7.7) unstable; urgency=low

  * parser: allow underscore in attribute names
  * processor: check "type" attribute before URI rewriting
  * http-client: start receiving before request is sent
  * http-client: try to read response after write error
  * http-client: deliver response body after headers are finished
  * http-client: release socket as early as possible
  * http-client: serve buffer after socket has been closed
  * istream-chunked: clear input stream in abort handler
  * growing-buffer: fix crash after close in "data" callback

 -- Max Kellermann <mk@cm4all.com>  Thu, 03 Dec 2009 13:09:57 +0100

cm4all-beng-proxy (0.7.6) unstable; urgency=low

  * istream-hold: return -2 if handler is not available yet
  * http, ajp, fcgi: use istream_hold on request body
  * http-client: implemented splicing the request body
  * response: added missing URI substitution

 -- Max Kellermann <mk@cm4all.com>  Tue, 17 Nov 2009 15:25:35 +0100

cm4all-beng-proxy (0.7.5) unstable; urgency=low

  * session: 64 bit session ids
  * session: allow arbitrary session id size (at compile-time)
  * debian: larger default log file (16 * 4MB)
  * debian: added package cm4all-beng-proxy-toi

 -- Max Kellermann <mk@cm4all.com>  Mon, 16 Nov 2009 15:51:24 +0100

cm4all-beng-proxy (0.7.4) unstable; urgency=low

  * measure the latency of external resources
  * widget-http: partially revert "don't query session if !stateful"

 -- Max Kellermann <mk@cm4all.com>  Tue, 10 Nov 2009 15:06:03 +0100

cm4all-beng-proxy (0.7.3) unstable; urgency=low

  * uri-verify: don't reject double slash after first segment
  * hostname: allow the hyphen character
  * processor: allow processing without session
  * widget-http: don't query session if !stateful
  * request: disable session management for known bots
  * python: fixed AttributeError in __getattr__()
  * python: added method Response.process()
  * translation: added the response packets URI, HOST, SCHEME
  * translation: added header forward packets

 -- Max Kellermann <mk@cm4all.com>  Mon, 09 Nov 2009 16:40:27 +0100

cm4all-beng-proxy (0.7.2) unstable; urgency=low

  * fcache: close all caching connections on exit
  * istream-file: retry reading after EAGAIN
  * direct, istream-pipe: re-enable SPLICE_F_NONBLOCK
  * direct, istream-pipe: disable the SPLICE_F_MORE flag
  * http-client: handle EAGAIN after splice
  * http-client, header-writer: remove hop-by-hop response headers
  * response: optimized transformed response headers
  * handler: mangle CGI and FastCGI headers
  * header-forward: generate the X-Forwarded-For header
  * header-forward: add local host name to "Via" request header

 -- Max Kellermann <mk@cm4all.com>  Fri, 30 Oct 2009 13:41:02 +0100

cm4all-beng-proxy (0.7.1) unstable; urgency=low

  * file-handler: close the stream on "304 Not Modified"
  * pool: use assembler code only on gcc
  * cmdline: added option "--set tcp_stock_limit"
  * Makefile.am: enable the "subdir-objects" option

 -- Max Kellermann <mk@cm4all.com>  Thu, 22 Oct 2009 12:17:11 +0200

cm4all-beng-proxy (0.7) unstable; urgency=low

  * ajp-client: check if connection was closed during response callback
  * header-forward: log session id
  * istream: separate TCP splicing checks
  * istream-pipe: fix segmentation fault after incomplete direct transfer
  * istream-pipe: implement the "available" method
  * istream-pipe: allocate pipe only if handler supports it
  * istream-pipe: flush the pipe before reading from input
  * istream-pipe: reuse pipes in a stock
  * direct: support splice() from TCP socket to pipe
  * istream: direct() returns -3 if stream has been closed
  * hstock: don't destroy stocks while items are being created
  * tcp-stock: limit number of connections per host to 256
  * translate, http-client, ajp-client, cgi, http-cache: verify the HTTP
    response status
  * prototypes/translate.py: disallow "/../" and null bytes
  * prototypes/translate.py: added "/jail-delegate/" location
  * uri-parser: strict RFC 2396 URI verification
  * uri-parser: don't unescape the URI path
  * http-client, ajp-client: verify the request URI
  * uri-escape: unescape each character only once
  * http-cache: never use the memcached stock if caching is disabled
  * allow 8192 connections by default
  * allow 65536 file handles by default
  * added package cm4all-jailed-beng-proxy-delegate-helper

 -- Max Kellermann <mk@cm4all.com>  Wed, 21 Oct 2009 15:00:56 +0200

cm4all-beng-proxy (0.6.23) unstable; urgency=low

  * header-forward: log session information
  * prototypes/translate.py: added /cgi-bin/ location
  * http-server: disable keep-alive for HTTP/1.0 clients
  * http-server: don't send "Connection: Keep-Alive"
  * delegate-stock: clear the environment
  * delegate-stock: added jail support
  * delegate-client: reuse helper process after I/O error

 -- Max Kellermann <mk@cm4all.com>  Mon, 12 Oct 2009 17:29:35 +0200

cm4all-beng-proxy (0.6.22) unstable; urgency=low

  * istream-tee: clear both "enabled" flags in the eof/abort handler
  * istream-tee: fall back to first data() return value if second stream
    closed itself
  * http-cache: don't log body_abort after close

 -- Max Kellermann <mk@cm4all.com>  Thu, 01 Oct 2009 19:19:37 +0200

cm4all-beng-proxy (0.6.21) unstable; urgency=low

  * http-client: log more error messages
  * delegate-stock: added the DOCUMENT_ROOT environment variable
  * response, widget: accept "application/xhtml+xml"
  * cookie-server: allow square brackets in unquoted cookie values
    (violating RFC 2109 and RFC 2616)

 -- Max Kellermann <mk@cm4all.com>  Thu, 01 Oct 2009 13:55:40 +0200

cm4all-beng-proxy (0.6.20) unstable; urgency=low

  * stock: clear stock after 60 seconds idle
  * hstock: remove empty stocks
  * http-server, http-client, cgi: fixed off-by-one bug in header parser
  * istream-pipe: fix the direct() return value on error
  * istream-pipe: fix formula in range assertion
  * http-cache-memcached: implemented "remove"
  * handler: added FastCGI handler
  * fcgi-client: unref caller pool after socket release
  * fcgi-client: implemented response headers

 -- Max Kellermann <mk@cm4all.com>  Tue, 29 Sep 2009 14:07:13 +0200

cm4all-beng-proxy (0.6.19) unstable; urgency=low

  * http-client: release caller pool after socket release
  * memcached-client: release socket on marshalling error
  * stock: unref caller pool in abort handler
  * stock: lazy cleanup
  * http-cache: copy caller_pool to local variable

 -- Max Kellermann <mk@cm4all.com>  Thu, 24 Sep 2009 16:02:17 +0200

cm4all-beng-proxy (0.6.18) unstable; urgency=low

  * delegate-handler: support conditional GET and ranges
  * file-handler: fix suffix-byte-range-spec parser
  * delegate-helper: call open() with O_CLOEXEC|O_NOCTTY
  * istream-file: don't set FD_CLOEXEC if O_CLOEXEC is available
  * stock: hold caller pool during "get" operation
  * main: free balancer object during shutdown
  * memcached-client: enable socket timeout
  * delegate-stock: set FD_CLOEXEC on socket

 -- Max Kellermann <mk@cm4all.com>  Thu, 24 Sep 2009 10:50:53 +0200

cm4all-beng-proxy (0.6.17) unstable; urgency=low

  * tcp-stock: implemented a load balancer
  * python: accept address list in the ajp() method
  * http-server: added timeout for the HTTP request headers
  * response: close template when the content type is wrong
  * delegate-get: implemented response headers
  * delegate-get: provide status codes and error messages

 -- Max Kellermann <mk@cm4all.com>  Fri, 18 Sep 2009 15:36:57 +0200

cm4all-beng-proxy (0.6.16) unstable; urgency=low

  * tcp-stock: added support for bulldog-tyke
  * sink-buffer: close input if it's not used in the constructor
  * http-cache-memcached: close response body when deserialization fails
  * serialize: fix regression in serialize_uint64()

 -- Max Kellermann <mk@cm4all.com>  Tue, 15 Sep 2009 19:26:07 +0200

cm4all-beng-proxy (0.6.15) unstable; urgency=low

  * http-cache-choice: find more duplicates during cleanup
  * handler: added AJP handler
  * ajp-request: unref pool only on tcp_stock failure
  * ajp-client: prevent parser recursion
  * ajp-client: free request body when response is closed
  * ajp-client: reuse connection after END_RESPONSE packet
  * ajp-client: enable TCP_CORK while sending
  * istream-ajp-body: added a second "length" header field
  * ajp-client: auto-send empty request body chunk
  * ajp-client: register "write" event after GET_BODY_CHUNK packet
  * ajp-client: implemented request and response headers
  * http-cache-rfc: don't rewind tpool if called recursively

 -- Max Kellermann <mk@cm4all.com>  Fri, 11 Sep 2009 16:04:06 +0200

cm4all-beng-proxy (0.6.14) unstable; urgency=low

  * istream-tee: don't restart reading if already in progress

 -- Max Kellermann <mk@cm4all.com>  Thu, 03 Sep 2009 13:21:06 +0200

cm4all-beng-proxy (0.6.13) unstable; urgency=low

  * cookie-server: fix parsing multiple cookies
  * http-cache-memcached: clean up expired "choice" items
  * sink-gstring: use callback instead of public struct
  * istream-tee: restart reading when one output is closed

 -- Max Kellermann <mk@cm4all.com>  Wed, 02 Sep 2009 17:02:53 +0200

cm4all-beng-proxy (0.6.12) unstable; urgency=low

  * http-cache: don't attempt to remove cache items when the cache is disabled

 -- Max Kellermann <mk@cm4all.com>  Fri, 28 Aug 2009 15:40:48 +0200

cm4all-beng-proxy (0.6.11) unstable; urgency=low

  * http-cache-memcached: store HTTP status and response headers
  * http-cache-memcached: implemented flush (SIGHUP)
  * http-cache-memcached: support "Vary"
  * http-client: work around assertion failure in response_stream_close()

 -- Max Kellermann <mk@cm4all.com>  Thu, 27 Aug 2009 12:33:17 +0200

cm4all-beng-proxy (0.6.10) unstable; urgency=low

  * parser: finish tag before bailing out
  * http-request: allow URLs without path component
  * fork: clear event in read() method
  * istream-file: pass options O_CLOEXEC|O_NOCTTY to open()
  * response: check if the "Host" request header is valid

 -- Max Kellermann <mk@cm4all.com>  Tue, 18 Aug 2009 16:37:19 +0200

cm4all-beng-proxy (0.6.9) unstable; urgency=low

  * direct: disable SPLICE_F_NONBLOCK (temporary NFS EAGAIN workaround)

 -- Max Kellermann <mk@cm4all.com>  Mon, 17 Aug 2009 13:52:49 +0200

cm4all-beng-proxy (0.6.8) unstable; urgency=low

  * widget-http: close response body in error code path
  * http-cache: implemented memcached backend (--memcached-server)
  * processor: &c:base; returns the URI without scheme and host

 -- Max Kellermann <mk@cm4all.com>  Mon, 17 Aug 2009 12:29:19 +0200

cm4all-beng-proxy (0.6.7) unstable; urgency=low

  * file-handler: generate Expires from xattr user.MaxAge
  * cmdline: added option --set to configure:
    - max_connections
    - http_cache_size
    - filter_cache_size
    - translate_cache_size
  * flush caches on SIGHUP

 -- Max Kellermann <mk@cm4all.com>  Fri, 07 Aug 2009 11:41:10 +0200

cm4all-beng-proxy (0.6.6) unstable; urgency=low

  * added missing GLib build dependency
  * cgi-handler: set the "body_consumed" flag

 -- Max Kellermann <mk@cm4all.com>  Tue, 04 Aug 2009 09:53:01 +0200

cm4all-beng-proxy (0.6.5) unstable; urgency=low

  * shm: pass MAP_NORESERVE to mmap()
  * proxy-handler: support cookies
  * translation: added DISCARD_SESSION packet

 -- Max Kellermann <mk@cm4all.com>  Wed, 15 Jul 2009 18:00:33 +0200

cm4all-beng-proxy (0.6.4) unstable; urgency=low

  * http-client: don't read response body in HEAD requests
  * ajp-client: invoke the "abort" handler on error
  * filter-cache: lock cache items while they are served

 -- Max Kellermann <mk@cm4all.com>  Thu, 09 Jul 2009 14:36:14 +0200

cm4all-beng-proxy (0.6.3) unstable; urgency=low

  * http-server: implemented the DELETE method
  * http-server: refuse HTTP/0.9 requests
  * proxy-handler: send request body to template when no widget is focused
  * widget-request: pass original HTTP method to widget
  * session: automatically defragment sessions

 -- Max Kellermann <mk@cm4all.com>  Tue, 07 Jul 2009 16:57:22 +0200

cm4all-beng-proxy (0.6.2) unstable; urgency=low

  * lock: fixed race condition in debug flag updates
  * session: use rwlock for the session manager
  * proxy-handler: pass request headers to the remote HTTP server
  * proxy-handler: forward original Accept-Charset if processor is disabled
  * pipe: don't filter resources without a body
  * fcache: forward original HTTP status over "pipe" filter
  * cgi: support the "Status" line

 -- Max Kellermann <mk@cm4all.com>  Mon, 06 Jul 2009 16:38:26 +0200

cm4all-beng-proxy (0.6.1) unstable; urgency=low

  * session: consistently lock all session objects
  * rewrite-uri: check if widget_external_uri() returns NULL
  * widget-uri: don't generate the "path" argument when it's NULL
  * widget-uri: strip superfluous question mark from widget_base_address()
  * widget-uri: append parameters from the template first
  * widget-uri: re-add configured query string in widget_absolute_uri()
  * widget-uri: eliminate configured query string in widget_external_uri()
  * processor: don't consider session data for base=child and base=parent

 -- Max Kellermann <mk@cm4all.com>  Fri, 03 Jul 2009 15:52:01 +0200

cm4all-beng-proxy (0.6) unstable; urgency=low

  * inline-widget: check the widget HTTP response status
  * response: don't apply transformation on failed response
  * resource-address: include pipe arguments in filter cache key
  * handler: removed session redirect on the first request
  * http-cache: accept ETag response header instead of Last-Modified
  * filter-cache: don't require Last-Modified or Expires
  * file-handler: disable ETag only when processor comes first
  * file-handler: read ETag from xattr
  * pipe: generate new ETag for piped resource
  * session: purge sessions when shared memory is full
  * handler: don't enforce sessions for filtered responses

 -- Max Kellermann <mk@cm4all.com>  Tue, 30 Jun 2009 17:48:20 +0200

cm4all-beng-proxy (0.5.14) unstable; urgency=low

  * ajp-client: implemented request body
  * cookie-client: obey "max-age=0" properly
  * processor: forward the original HTTP status
  * response, widget-http: don't allow processing resource without body
  * widget-http: check the Content-Type before invoking processor
  * response: pass the "Location" response header
  * debian: added a separate -optimized-dbg package
  * added init script support for multiple ports (--port) and multiple listen
    (--listen) command line argumnents
  * translation: added the "APPEND" packet for command line arguments
  * pipe: support command line arguments

 -- Max Kellermann <mk@cm4all.com>  Mon, 29 Jun 2009 16:51:16 +0200

cm4all-beng-proxy (0.5.13) unstable; urgency=low

  * widget-registry: clear local_address in translate request
  * cmdline: added the "--listen" option

 -- Max Kellermann <mk@cm4all.com>  Wed, 24 Jun 2009 12:27:17 +0200

cm4all-beng-proxy (0.5.12) unstable; urgency=low

  * response: pass the "Location" response handler
  * added support for multiple listener ports

 -- Max Kellermann <mk@cm4all.com>  Tue, 23 Jun 2009 23:34:55 +0200

cm4all-beng-proxy (0.5.11) unstable; urgency=low

  * build with autotools
  * use libcm4all-socket, GLib
  * Makefile.am: support out-of-tree builds
  * added optimized Debian package
  * tcache: fixed wrong assignment in VARY=HOST
  * translation: added request packet LOCAL_ADDRESS

 -- Max Kellermann <mk@cm4all.com>  Tue, 23 Jun 2009 15:42:12 +0200

cm4all-beng-proxy (0.5.10) unstable; urgency=low

  * widget-http: assign the "address" variable

 -- Max Kellermann <mk@cm4all.com>  Mon, 15 Jun 2009 18:38:58 +0200

cm4all-beng-proxy (0.5.9) unstable; urgency=low

  * tcache: fixed typo in tcache_string_match()
  * tcache: support VARY=SESSION
  * translate: added the INVALIDATE response packet
  * cache, session: higher size limits
  * widget-uri: separate query_string from path_info
  * widget-uri: ignore widget parameters in widget_external_uri()

 -- Max Kellermann <mk@cm4all.com>  Mon, 15 Jun 2009 17:06:11 +0200

cm4all-beng-proxy (0.5.8) unstable; urgency=low

  * handler: fixed double free bug in translate_callback()

 -- Max Kellermann <mk@cm4all.com>  Sun, 14 Jun 2009 19:05:09 +0200

cm4all-beng-proxy (0.5.7) unstable; urgency=low

  * forward the Content-Disposition header
  * handler: assign new session to local variable, fix segfault
  * handler: don't dereference the NULL session

 -- Max Kellermann <mk@cm4all.com>  Sun, 14 Jun 2009 13:01:52 +0200

cm4all-beng-proxy (0.5.6) unstable; urgency=low

  * widget-http: send the "Via" request header instead of "X-Forwarded-For"
  * proxy-handler: send the "Via" request header
  * widget-request: check the "path" argument before calling uri_compress()

 -- Max Kellermann <mk@cm4all.com>  Tue, 09 Jun 2009 12:21:00 +0200

cm4all-beng-proxy (0.5.5) unstable; urgency=low

  * processor: allow specifying relative URI in c:base=child
  * widget-request: verify the "path" argument
  * widget: allocate address from widget's pool
  * widget-http: support multiple Set-Cookie response headers

 -- Max Kellermann <mk@cm4all.com>  Thu, 04 Jun 2009 15:10:15 +0200

cm4all-beng-proxy (0.5.4) unstable; urgency=low

  * implemented delegation of open() to a helper program
  * added the BASE translation packet, supported by the translation cache
  * deprecated c:mode=proxy
  * rewrite-uri: always enable focus in mode=partial
  * http-cache: don't cache resources with query string (RFC 2616 13.9)
  * http-cache: lock cache items while they are served

 -- Max Kellermann <mk@cm4all.com>  Thu, 28 May 2009 11:44:01 +0200

cm4all-beng-proxy (0.5.3) unstable; urgency=low

  * cgi: close request body on fork() failure
  * fork: added workaround for pipe-to-pipe splice()
  * http-cache: use cache entry when response ETag matches
  * cgi: loop in istream_cgi_read() to prevent blocking
  * cache: check for expired items once a minute
  * cache: optimize search for oldest item

 -- Max Kellermann <mk@cm4all.com>  Wed, 06 May 2009 13:23:46 +0200

cm4all-beng-proxy (0.5.2) unstable; urgency=low

  * added filter cache
  * header-parser: added missing range check in header_parse_line()
  * fork: added event for writing to the child process
  * fork: don't splice() from a pipe
  * response: don't pass request body to unfocused processor
  * added filter type "pipe"

 -- Max Kellermann <mk@cm4all.com>  Wed, 29 Apr 2009 13:24:26 +0200

cm4all-beng-proxy (0.5.1) unstable; urgency=low

  * processor: fixed base=child assertion failure
  * handler: close request body if it was not consumed
  * static-file: generate Last-Modified and ETag response headers
  * static-file: obey the Content-Type provided by the translation server
  * static-file: get Content-Type from extended attribute
  * http-cache: use istream_null when cached resource is empty

 -- Max Kellermann <mk@cm4all.com>  Mon, 27 Apr 2009 10:00:20 +0200

cm4all-beng-proxy (0.5) unstable; urgency=low

  * processor: accept c:mode/c:base attributes in any order
  * processor: removed alternative (anchor) rewrite syntax

 -- Max Kellermann <mk@cm4all.com>  Mon, 20 Apr 2009 22:04:19 +0200

cm4all-beng-proxy (0.4.10) unstable; urgency=low

  * processor: lift length limitation for widget parameters
  * translate: abort if a packet is too large
  * translate: support MAX_AGE for the whole response
  * hashmap: fix corruption of slot chain in hashmap_remove_value()

 -- Max Kellermann <mk@cm4all.com>  Fri, 17 Apr 2009 13:02:50 +0200

cm4all-beng-proxy (0.4.9) unstable; urgency=low

  * http-cache: explicitly start reading into cache
  * cgi: clear "headers" variable before publishing the response
  * translate: use DOCUMENT_ROOT as CGI parameter

 -- Max Kellermann <mk@cm4all.com>  Mon, 06 Apr 2009 16:21:57 +0200

cm4all-beng-proxy (0.4.8) unstable; urgency=low

  * translate: allow ADDRESS packets in AJP addresses
  * translate: initialize all fields of a FastCGI address
  * http-cache: close all caching connections on exit
  * processor: don't rewrite SCRIPT SRC attribute when proxying

 -- Max Kellermann <mk@cm4all.com>  Thu, 02 Apr 2009 15:45:46 +0200

cm4all-beng-proxy (0.4.7) unstable; urgency=low

  * http-server: use istream_null for empty request body
  * parser: check for trailing slash only in TAG_OPEN tags
  * parser: added support for XML Processing Instructions
  * processor: implemented XML Processing Instruction "cm4all-rewrite-uri"
  * uri-escape: escape the slash character
  * cache: remove all matching items in cache_remove()
  * http-cache: lock cache items while holding a reference

 -- Max Kellermann <mk@cm4all.com>  Thu, 02 Apr 2009 12:02:53 +0200

cm4all-beng-proxy (0.4.6) unstable; urgency=low

  * file_handler: fixed logic error in If-Modified-Since check
  * date: return UTC time stamp in http_date_parse()
  * cache: continue search after item was invalidated
  * cache: remove the correct cache item
  * istream-chunked: work around invalid assertion failure
  * istream-subst: fixed corruption after partial match

 -- Max Kellermann <mk@cm4all.com>  Wed, 25 Mar 2009 15:03:10 +0100

cm4all-beng-proxy (0.4.5) unstable; urgency=low

  * http-server: assume keep-alive is enabled on HTTP 1.1
  * http-client: unregister EV_READ when the buffer is full
  * translation: added QUERY_STRING packet
  * processor: optionally parse base/mode from URI

 -- Max Kellermann <mk@cm4all.com>  Tue, 17 Mar 2009 13:04:25 +0100

cm4all-beng-proxy (0.4.4) unstable; urgency=low

  * forward Accept-Language request header to the translation server
  * translate: added the USER_AGENT request packet
  * session: obey the USER/MAX_AGE setting
  * use libcm4all-inline-dev in libcm4all-beng-proxy-dev
  * added pkg-config file for libcm4all-beng-proxy-dev
  * updated python-central dependencies
  * processor: parse c:base/c:mode attributes in PARAM tags

 -- Max Kellermann <mk@cm4all.com>  Wed, 11 Mar 2009 09:43:48 +0100

cm4all-beng-proxy (0.4.3) unstable; urgency=low

  * processor: rewrite URI in LINK tags
  * processor: rewrite URI in PARAM tags
  * use splice() from glibc 2.7
  * translate: added VARY response packet
  * build documentation with texlive

 -- Max Kellermann <mk@cm4all.com>  Wed, 04 Mar 2009 09:53:56 +0100

cm4all-beng-proxy (0.4.2) unstable; urgency=low

  * hashmap: fix corruption in slot chain
  * use monotonic clock to calculate expiry times
  * processor: rewrite URIs in the EMBED, VIDEO, AUDIO tags

 -- Max Kellermann <mk@cm4all.com>  Tue, 17 Feb 2009 17:14:48 +0100

cm4all-beng-proxy (0.4.1) unstable; urgency=low

  * translate: clear client->transformation
  * handler: check for translation errors
  * http-server: fixed assertion failure during shutdown
  * http-server: send "Keep-Alive" response header
  * worker: after fork(), call event_reinit() in the parent process
  * added valgrind build dependency
  * build with Debian's libevent-1.4 package

 -- Max Kellermann <mk@cm4all.com>  Tue, 10 Feb 2009 11:48:53 +0100

cm4all-beng-proxy (0.4) unstable; urgency=low

  * added support for transformation views
    - in the JavaScript API, mode=proxy is now deprecated
  * http-cache: fix segfault when request_headers==NULL
  * http-cache: store multiple (varying) versions of a resource
  * http-cache: use the "max-age" cache-control response

 -- Max Kellermann <mk@cm4all.com>  Fri, 30 Jan 2009 13:29:43 +0100

cm4all-beng-proxy (0.3.9) unstable; urgency=low

  * http-client: assume keep-alive is enabled on HTTP 1.1
  * processor: use configured/session path-info for mode=child URIs

 -- Max Kellermann <mk@cm4all.com>  Tue, 27 Jan 2009 13:07:51 +0100

cm4all-beng-proxy (0.3.8) unstable; urgency=low

  * processor: pass Content-Type and Content-Language headers from
    template
  * http-client: allow chunked response body without keep-alive

 -- Max Kellermann <mk@cm4all.com>  Fri, 23 Jan 2009 13:02:42 +0100

cm4all-beng-proxy (0.3.7) unstable; urgency=low

  * istream_subst: exit the loop if state==INSERT
  * istream_iconv: check if the full buffer could be flushed
  * worker: don't reinitialize session manager during shutdown

 -- Max Kellermann <mk@cm4all.com>  Thu, 15 Jan 2009 10:39:47 +0100

cm4all-beng-proxy (0.3.6) unstable; urgency=low

  * processor: ignore closing </header>
  * widget-http: now really don't check content-type in frame parents
  * parser: skip comments
  * processor: implemented c:base="parent"
  * processor: added "c:" prefix to c:widget child elements
  * processor: renamed the "c:param" element to "c:parameter"

 -- Max Kellermann <mk@cm4all.com>  Thu, 08 Jan 2009 11:17:29 +0100

cm4all-beng-proxy (0.3.5) unstable; urgency=low

  * widget-http: don't check content-type in frame parents
  * istream-subst: allow null bytes in the input stream
  * js: added the "translate" parameter for passing values to the
    translation server
  * rewrite-uri: refuse to rewrite a frame URI without widget id

 -- Max Kellermann <mk@cm4all.com>  Mon, 05 Jan 2009 16:46:32 +0100

cm4all-beng-proxy (0.3.4) unstable; urgency=low

  * processor: added support for custom widget request headers
  * http-cache: obey the "Vary" response header
  * http-cache: pass the new http_cache_info object when testing a cache
    item

 -- Max Kellermann <mk@cm4all.com>  Tue, 30 Dec 2008 15:46:44 +0100

cm4all-beng-proxy (0.3.3) unstable; urgency=low

  * processor: grew widget parameter buffer to 512 bytes
  * widget-resolver: clear widget->resolver on abort
  * cgi: clear the input's handler in cgi_async_abort()
  * widget-stream: use istream_hold (reverts r4171)

 -- Max Kellermann <mk@cm4all.com>  Fri, 05 Dec 2008 14:43:05 +0100

cm4all-beng-proxy (0.3.2) unstable; urgency=low

  * processor: free memory before calling embed_frame_widget()
  * processor: allocate query string from the widget pool
  * processor: removed the obsolete widget attributes "tag" and "style"
  * parser: hold a reference to the pool

 -- Max Kellermann <mk@cm4all.com>  Mon, 01 Dec 2008 14:15:38 +0100

cm4all-beng-proxy (0.3.1) unstable; urgency=low

  * http-client: remove Transfer-Encoding and Content-Length from response
    headers
  * http-client: don't read body after invoke_response()
  * fork: retry splice() after EAGAIN
  * fork: don't close input when splice() fails
  * cgi: abort the response handler when the stdin stream fails
  * istream_file, istream_pipe, fork, client_socket, listener: fixed file
    descriptor leaks
  * processor: hold a reference to the caller's pool
  * debian/rules: enabled test suite

 -- Max Kellermann <mk@cm4all.com>  Thu, 27 Nov 2008 16:01:16 +0100

cm4all-beng-proxy (0.3) unstable; urgency=low

  * implemented widget filters
  * translate: initialize all fields of a CGI address
  * fork: read request body on EAGAIN
  * fork: implemented the direct() method with splice()
  * python: added class Response
  * prototypes/translate.py:
    - support "filter"
    - support "content_type"
  * demo: added widget filter demo

 -- Max Kellermann <mk@cm4all.com>  Wed, 26 Nov 2008 16:27:29 +0100

cm4all-beng-proxy (0.2) unstable; urgency=low

  * don't quote text/xml widgets
  * widget-resolver: pass widget_pool to widget_class_lookup()
  * widget-registry: allocate widget_class from widget_pool
  * widget-stream: eliminated the async operation proxy, because the
    operation cannot be aborted before the constructor returns
  * widget-stream: don't clear the "delayed" stream in the response() callback
  * rewrite-uri: trigger istream_read(delayed) after istream_delayed_set()
  * doc: clarified XSLT integration

 -- Max Kellermann <mk@cm4all.com>  Tue, 25 Nov 2008 15:28:54 +0100

cm4all-beng-proxy (0.1) unstable; urgency=low

  * initial release

 -- Max Kellermann <mk@cm4all.com>  Mon, 17 Nov 2008 11:59:36 +0100<|MERGE_RESOLUTION|>--- conflicted
+++ resolved
@@ -1,7 +1,6 @@
-<<<<<<< HEAD
 cm4all-beng-proxy (1.4.18) unstable; urgency=low
 
-  * 
+  * merge release 1.2.23
 
  --   
 
@@ -139,13 +138,12 @@
   * proxy-widget: client can choose only views that have an address
 
  -- Max Kellermann <mk@cm4all.com>  Mon, 31 Oct 2011 17:41:14 +0100
-=======
+
 cm4all-beng-proxy (1.2.23) unstable; urgency=low
 
   * merge release 1.1.36
 
  -- Max Kellermann <mk@cm4all.com>  Thu, 15 Mar 2012 15:37:10 -0000
->>>>>>> 01a72eb7
 
 cm4all-beng-proxy (1.2.22) unstable; urgency=low
 
