--- conflicted
+++ resolved
@@ -1,7 +1,6 @@
-<<<<<<< HEAD
 cm4all-beng-proxy (9.7) unstable; urgency=low
 
-  * 
+  * merge release 8.7
 
  --   
 
@@ -135,13 +134,12 @@
   * fix spurious BIND_MOUNT_RW failures
 
  -- Max Kellermann <mk@cm4all.com>  Fri, 02 Oct 2015 15:36:42 -0000
-=======
+
 cm4all-beng-proxy (8.7) unstable; urgency=low
 
   * cgi, pipe: fix off-by-one bug in stderr filter
 
  -- Max Kellermann <mk@cm4all.com>  Tue, 26 Jan 2016 15:55:03 -0000
->>>>>>> 7ea80b68
 
 cm4all-beng-proxy (8.6) unstable; urgency=low
 
