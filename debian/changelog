<<<<<<< HEAD
cm4all-beng-proxy (2.2.1) unstable; urgency=low

  * control_local: fix assertion failure

 --   

cm4all-beng-proxy (2.2) unstable; urgency=low

  * cache: optimize lookups
  * pool: reduce overhead
  * pool: optimize the linear area recycler
  * resource-address: reduce memory overhead
  * session: reduce memory usage
  * http-cache, filter-cache: return free memory to operating system
  * control_server: support local and abstract sockets
  * python/control: support abstract sockets
  * bp_control: create implicit control channel for each worker process
  * require automake 1.11

 -- Max Kellermann <mk@cm4all.com>  Tue, 09 Oct 2012 15:11:24 -0000
=======
cm4all-beng-proxy (2.1.13) unstable; urgency=low

  * merge release 2.0.51

 -- Max Kellermann <mk@cm4all.com>  Tue, 16 Oct 2012 15:41:58 -0000
>>>>>>> 2a3f8cea

cm4all-beng-proxy (2.1.12) unstable; urgency=low

  * merge release 2.0.50

 -- Max Kellermann <mk@cm4all.com>  Fri, 05 Oct 2012 12:26:24 -0000

cm4all-beng-proxy (2.1.11) unstable; urgency=low

  * merge release 2.0.49

 -- Max Kellermann <mk@cm4all.com>  Fri, 28 Sep 2012 15:04:36 -0000

cm4all-beng-proxy (2.1.10) unstable; urgency=low

  * merge release 2.0.48

 -- Max Kellermann <mk@cm4all.com>  Mon, 24 Sep 2012 15:43:46 -0000

cm4all-beng-proxy (2.1.9) unstable; urgency=low

  * merge release 2.0.47
  * lb: eliminate the duplicate "Date" response header (#1169)

 -- Max Kellermann <mk@cm4all.com>  Fri, 21 Sep 2012 15:56:06 -0000

cm4all-beng-proxy (2.1.8) unstable; urgency=low

  * control: publish statistics over the control protocol

 -- Max Kellermann <mk@cm4all.com>  Fri, 07 Sep 2012 12:47:34 -0000

cm4all-beng-proxy (2.1.7) unstable; urgency=low

  * resource-address: support expanding PIPE addresses
  * translation: support EXPAND_PATH for PROXY
  * reduced connect timeouts for translation server, FastCGI and beng-lb
  * uri-relative: support relative URI with just a query string
  * uri-relative: support relative URIs starting with a double slash
  * lb: improve error messages, include listener/pool name
  * lb: validate the selected sticky modde
  * lb: add sticky mode "source_ip"

 -- Max Kellermann <mk@cm4all.com>  Fri, 31 Aug 2012 14:03:41 -0000

cm4all-beng-proxy (2.1.6) unstable; urgency=low

  * merge release 2.0.46

 -- Max Kellermann <mk@cm4all.com>  Fri, 24 Aug 2012 11:11:20 -0000

cm4all-beng-proxy (2.1.5) unstable; urgency=low

  * lb_expect_monitor: configurable connect timeout

 -- Max Kellermann <mk@cm4all.com>  Mon, 20 Aug 2012 05:40:44 -0000

cm4all-beng-proxy (2.1.4) unstable; urgency=low

  * lb_monitor: configurable timeout

 -- Max Kellermann <mk@cm4all.com>  Fri, 17 Aug 2012 09:16:36 -0000

cm4all-beng-proxy (2.1.3) unstable; urgency=low

  * merge release 2.0.44
  * lb: implement tcp_expect option "expect_graceful"

 -- Max Kellermann <mk@cm4all.com>  Tue, 14 Aug 2012 14:30:57 -0000

cm4all-beng-proxy (2.1.2) unstable; urgency=low

  * support extended HTTP status codes from RFC 6585 and WebDAV

 -- Max Kellermann <mk@cm4all.com>  Thu, 09 Aug 2012 10:10:35 -0000

cm4all-beng-proxy (2.1.1) unstable; urgency=low

  * merge release 2.0.43
  * lb: support TRACE, OPTIONS and WebDAV

 -- Max Kellermann <mk@cm4all.com>  Fri, 03 Aug 2012 11:48:46 -0000

cm4all-beng-proxy (2.1) unstable; urgency=low

  * lb: add sticky mode "jvm_route" (Tomcat)

 -- Max Kellermann <mk@cm4all.com>  Mon, 30 Jul 2012 15:53:43 -0000

cm4all-beng-proxy (2.0.51) unstable; urgency=low

  * merge release 1.4.33
  * processor: fix assertion failure with embedded CSS
  * lb: move control channel handler to worker process

 -- Max Kellermann <mk@cm4all.com>  Tue, 16 Oct 2012 15:39:32 -0000

cm4all-beng-proxy (2.0.50) unstable; urgency=low

  * pool: reduce memory overhead of debug data
  * fcgi-client: fix assertion failure due to redundant read event
  * lb: fix crash after pipe-to-socket splice I/O error

 -- Max Kellermann <mk@cm4all.com>  Fri, 05 Oct 2012 12:23:15 -0000

cm4all-beng-proxy (2.0.49) unstable; urgency=low

  * merge release 1.4.32

 -- Max Kellermann <mk@cm4all.com>  Fri, 28 Sep 2012 15:01:26 -0000

cm4all-beng-proxy (2.0.48) unstable; urgency=low

  * lb: fix duplicate monitor requests with --watchdog
  * child: verbose logging of child process events
  * log shutdown signal

 -- Max Kellermann <mk@cm4all.com>  Mon, 24 Sep 2012 15:36:03 -0000

cm4all-beng-proxy (2.0.47) unstable; urgency=low

  * merge release 1.4.31
  * cache: disable excessive debugging checks

 -- Max Kellermann <mk@cm4all.com>  Fri, 21 Sep 2012 15:24:30 -0000

cm4all-beng-proxy (2.0.46) unstable; urgency=low

  * merge release 1.4.30
  * lb: add option --config-file

 -- Max Kellermann <mk@cm4all.com>  Fri, 24 Aug 2012 10:52:29 -0000

cm4all-beng-proxy (2.0.45) unstable; urgency=low

  * merge release 1.4.29

 -- Max Kellermann <mk@cm4all.com>  Tue, 21 Aug 2012 15:49:49 -0000

cm4all-beng-proxy (2.0.44) unstable; urgency=low

  * lb: allow sticky with only one node
  * lb: add option "--check"
  * lb: run all monitors right after startup
  * lb: disable expiry of monitor results
  * lb: improved fallback for "sticky cookie"
  * lb: use Bulldog for "sticky cookie"
  * balancer, lb: persistent "fade" flag
  * balancer, lb: use the Bulldog "graceful" flag
  * control: add packet CONTROL_DUMP_POOLS

 -- Max Kellermann <mk@cm4all.com>  Tue, 14 Aug 2012 13:13:01 -0000

cm4all-beng-proxy (2.0.43) unstable; urgency=low

  * merge release 1.4.28
  * istream-replace: fix assertion failure with embedded CSS

 -- Max Kellermann <mk@cm4all.com>  Thu, 02 Aug 2012 11:14:27 -0000

cm4all-beng-proxy (2.0.42) unstable; urgency=low

  * js: new higher-level API

 -- Max Kellermann <mk@cm4all.com>  Wed, 01 Aug 2012 11:32:28 -0000

cm4all-beng-proxy (2.0.41) unstable; urgency=low

  * session: fix bogus assertion failure when loading expired session

 -- Max Kellermann <mk@cm4all.com>  Fri, 27 Jul 2012 12:47:49 -0000

cm4all-beng-proxy (2.0.40) unstable; urgency=low

  * merge release 1.4.27

 -- Max Kellermann <mk@cm4all.com>  Tue, 24 Jul 2012 16:29:13 -0000

cm4all-beng-proxy (2.0.39) unstable; urgency=low

  * merge release 1.4.26

 -- Max Kellermann <mk@cm4all.com>  Tue, 17 Jul 2012 17:00:20 -0000

cm4all-beng-proxy (2.0.38) unstable; urgency=low

  * merge release 1.4.25
  * strset: fix GROUP_CONTAINER false negatives

 -- Max Kellermann <mk@cm4all.com>  Tue, 17 Jul 2012 16:03:49 -0000

cm4all-beng-proxy (2.0.37) unstable; urgency=low

  * merge release 1.4.24

 -- Max Kellermann <mk@cm4all.com>  Mon, 16 Jul 2012 10:36:57 -0000

cm4all-beng-proxy (2.0.36) unstable; urgency=low

  * proxy-handler: re-add the URI suffix for "transparent" requests

 -- Max Kellermann <mk@cm4all.com>  Wed, 11 Jul 2012 14:12:11 -0000

cm4all-beng-proxy (2.0.35) unstable; urgency=low

  * translate: allow WIDGET_GROUP without PROCESS

 -- Max Kellermann <mk@cm4all.com>  Thu, 05 Jul 2012 13:03:21 -0000

cm4all-beng-proxy (2.0.34) unstable; urgency=low

  * session_save: skip shutdown code if saving is not configured
  * http-server: fix assertion on I/O error during POST
  * header-forward: new group FORWARD to forward the "Host" header

 -- Max Kellermann <mk@cm4all.com>  Tue, 03 Jul 2012 16:46:39 -0000

cm4all-beng-proxy (2.0.33) unstable; urgency=low

  * processor: option SELF_CONTAINER allows widget to only embed itself
  * processor: allow embedding approved widget groups
  * processor: optionally invoke CSS processor for style attributes
  * response, lb_http: put "Discard" cookie attribute to the end (Android bug)

 -- Max Kellermann <mk@cm4all.com>  Mon, 02 Jul 2012 17:52:32 -0000

cm4all-beng-proxy (2.0.32) unstable; urgency=low

  * socket_wrapper: fix two assertion failures
  * pheaders: emit Cache-Control:no-store to work around IE quirk

 -- Max Kellermann <mk@cm4all.com>  Tue, 26 Jun 2012 09:41:51 -0000

cm4all-beng-proxy (2.0.31) unstable; urgency=low

  * lb: publish the SSL peer issuer subject
  * widget-registry: copy the direct_addressing attribute

 -- Max Kellermann <mk@cm4all.com>  Wed, 06 Jun 2012 13:36:04 -0000

cm4all-beng-proxy (2.0.30) unstable; urgency=low

  * init: add --group variable to .default file
  * doc: update view security documentation
  * processor: apply underscore prefix to <A NAME="...">
  * session: restore sessions from a file

 -- Max Kellermann <mk@cm4all.com>  Fri, 01 Jun 2012 11:06:50 -0000

cm4all-beng-proxy (2.0.29) unstable; urgency=low

  * widget: optional direct URI addressing scheme
  * processor: eliminate additional underscore from class prefix
  * ssl_filter: support TLS client certificates

 -- Max Kellermann <mk@cm4all.com>  Tue, 29 May 2012 13:29:06 -0000

cm4all-beng-proxy (2.0.28) unstable; urgency=low

  * merge release 1.4.22

 -- Max Kellermann <mk@cm4all.com>  Wed, 16 May 2012 10:24:31 -0000

cm4all-beng-proxy (2.0.27) unstable; urgency=low

  * uri-address: fix assertion failures with UNIX domain sockets
  * uri-address: fix redirects with matching absolute URI

 -- Max Kellermann <mk@cm4all.com>  Wed, 09 May 2012 16:16:06 -0000

cm4all-beng-proxy (2.0.26) unstable; urgency=low

  * processor: rewrite URIs in META/refresh

 -- Max Kellermann <mk@cm4all.com>  Thu, 03 May 2012 14:43:03 -0000

cm4all-beng-proxy (2.0.25) unstable; urgency=low

  * merge release 1.4.21
  * processor: fix double free bug on failed widget lookup
  * session: don't access the session manager after worker crash
  * proxy-widget: fix assertion failure with empty view name

 -- Max Kellermann <mk@cm4all.com>  Thu, 26 Apr 2012 14:22:10 -0000

cm4all-beng-proxy (2.0.24) unstable; urgency=low

  * processor: optionally invoke CSS processor for <style>

 -- Max Kellermann <mk@cm4all.com>  Fri, 20 Apr 2012 12:10:42 -0000

cm4all-beng-proxy (2.0.23) unstable; urgency=low

  * widget-resolver: check for translation server failure
  * widget-resolver: don't sync with session when view is invalid
  * rewrite-uri: check for invalid view name
  * {css_,}processor: eliminate second underscore from class prefix
  * doc: document the algorithm for replacing two leading underscores

 -- Max Kellermann <mk@cm4all.com>  Thu, 29 Mar 2012 15:37:52 -0000

cm4all-beng-proxy (2.0.22) unstable; urgency=low

  * merge release 1.4.20
  * proxy-widget: forbid client to select view with address
  * proxy-widget: allow any view selection when widget is not a container
  * widget-http: allow any view selection for unprocessable response
  * widget-http: inherit the view from the template
  * widget-request: sync with session only if processor is enabled
  * widget-http: postpone saving to session after receiving response headers
  * processor: add entities &c:id; &c:type; &c:class;

 -- Max Kellermann <mk@cm4all.com>  Mon, 26 Mar 2012 14:05:05 -0000

cm4all-beng-proxy (2.0.21) unstable; urgency=low

  * css_processor: use mode "partial" for @import
  * rewrite-uri: use mode "partial" on invalid input

 -- Max Kellermann <mk@cm4all.com>  Tue, 20 Mar 2012 18:11:28 -0000

cm4all-beng-proxy (2.0.20) unstable; urgency=low

  * {css_,}processor: default mode is "partial"
  * processor: handle underscore prefixes in the "for" attribute

 -- Max Kellermann <mk@cm4all.com>  Tue, 20 Mar 2012 16:48:51 -0000

cm4all-beng-proxy (2.0.19) unstable; urgency=low

  * merge release 1.4.19

 -- Max Kellermann <mk@cm4all.com>  Tue, 20 Mar 2012 08:41:03 -0000

cm4all-beng-proxy (2.0.18) unstable; urgency=low

  * merge release 1.4.18

 -- Max Kellermann <mk@cm4all.com>  Thu, 15 Mar 2012 15:53:12 -0000

cm4all-beng-proxy (2.0.17) unstable; urgency=low

  * merge release 1.4.17
  * css_parser: check for url() following another token
  * css_processor: rewrite @import URIs
  * {text_,}processor: new entity &c:local;

 -- Max Kellermann <mk@cm4all.com>  Fri, 09 Mar 2012 16:50:19 -0000

cm4all-beng-proxy (2.0.16) unstable; urgency=low

  * response: generate Vary response header from translation response
  * widget-resolver: fix NULL dereference after failure
  * translation: User-Agent classification

 -- Max Kellermann <mk@cm4all.com>  Tue, 06 Mar 2012 11:54:10 -0000

cm4all-beng-proxy (2.0.15) unstable; urgency=low

  * merge release 1.4.16
  * uri-address: fix NULL dereference on certain malformed URIs

 -- Max Kellermann <mk@cm4all.com>  Fri, 02 Mar 2012 16:28:54 -0000

cm4all-beng-proxy (2.0.14) unstable; urgency=low

  * address-resolver: add missing initialization
  * rewrite-uri: fix NULL pointer dereference with "local URI"
  * rewrite-uri: allow mode=proxy (optional temporary kludge)
  * widget-http: auto-disable processor (optional temporary kludge)

 -- Max Kellermann <mk@cm4all.com>  Thu, 01 Mar 2012 18:36:38 -0000

cm4all-beng-proxy (2.0.13) unstable; urgency=low

  * merge release 1.4.15
  * translation: make CGI auto-base optional
  * handler: fix up translation client errors

 -- Max Kellermann <mk@cm4all.com>  Thu, 23 Feb 2012 17:31:03 -0000

cm4all-beng-proxy (2.0.12) unstable; urgency=low

  * merge release 1.4.13

 -- Max Kellermann <mk@cm4all.com>  Thu, 16 Feb 2012 14:41:45 -0000

cm4all-beng-proxy (2.0.11) unstable; urgency=low

  * merge release 1.4.11
  * processor: skip rewriting absolute URIs

 -- Max Kellermann <mk@cm4all.com>  Thu, 09 Feb 2012 09:43:06 -0000

cm4all-beng-proxy (2.0.10) unstable; urgency=low

  * resource-address: initialise type, fixes assertion failure

 -- Max Kellermann <mk@cm4all.com>  Tue, 07 Feb 2012 16:57:06 -0000

cm4all-beng-proxy (2.0.9) unstable; urgency=low

  * [css]processor: expand underscore only XML id / CSS class
  * widget-http: filter processor response headers
  * processor: forward Wildfire headers in the debug build

 -- Max Kellermann <mk@cm4all.com>  Tue, 07 Feb 2012 12:32:33 -0000

cm4all-beng-proxy (2.0.8) unstable; urgency=low

  * rewrite-uri: prefix "@/" refers to widget's "local URI"

 -- Max Kellermann <mk@cm4all.com>  Fri, 03 Feb 2012 13:50:16 -0000

cm4all-beng-proxy (2.0.7) unstable; urgency=low

  * merge release 1.4.10
  * stock: clear idle objects periodically

 -- Max Kellermann <mk@cm4all.com>  Thu, 02 Feb 2012 14:10:24 -0000

cm4all-beng-proxy (2.0.6) unstable; urgency=low

  * merge release 1.4.9

 -- Max Kellermann <mk@cm4all.com>  Tue, 31 Jan 2012 15:10:18 -0000

cm4all-beng-proxy (2.0.5) unstable; urgency=low

  * merge release 1.4.8
  * translate-client: verify the PROXY and AJP payloads
  * translation: support inserting regex matches into CGI/file path
  * translation: support customizing the cookie's "Domain" attribute
  * request: new option "dynamic_session_cookie" adds suffix to cookie
    name
  * uri-address: verify the path component

 -- Max Kellermann <mk@cm4all.com>  Wed, 25 Jan 2012 17:05:09 -0000

cm4all-beng-proxy (2.0.4) unstable; urgency=low

  * merge release 1.4.6
  * access-log: don't log the remote port
  * translation: support inserting regex matches into CGI's PATH_INFO
  * tcache: generate BASE automatically for CGI

 -- Max Kellermann <mk@cm4all.com>  Tue, 10 Jan 2012 15:18:37 -0000

cm4all-beng-proxy (2.0.3) unstable; urgency=low

  * merge release 1.4.4
  * http-server: log remote host address

 -- Max Kellermann <mk@cm4all.com>  Tue, 27 Dec 2011 07:41:15 -0000

cm4all-beng-proxy (2.0.2) unstable; urgency=low

  * merge release 1.4.2
  * widget-http: improved HTTP error messages
  * processor: forbid widget request after URI compress failure

 -- Max Kellermann <mk@cm4all.com>  Wed, 07 Dec 2011 16:51:58 -0000

cm4all-beng-proxy (2.0.1) unstable; urgency=low

  * merge release 1.4.1

 -- Max Kellermann <mk@cm4all.com>  Fri, 18 Nov 2011 13:57:27 -0000

cm4all-beng-proxy (2.0) unstable; urgency=low

  * rewrite-uri: reapply 'drop the deprecated mode "proxy"'
  * proxy-widget: reapply 'client can choose only views that have an address'

 -- Max Kellermann <mk@cm4all.com>  Thu, 17 Nov 2011 08:22:39 +0100

cm4all-beng-proxy (1.4.33) unstable; urgency=low

  * istream-file: reduce memory usage for small files
  * file-handler: fix xattr usage on ranged file request (possible
    assertion failure)

 -- Max Kellermann <mk@cm4all.com>  Tue, 16 Oct 2012 15:28:57 -0000

cm4all-beng-proxy (1.4.32) unstable; urgency=low

  * cgi: fix spontaneous shutdown due to misrouted SIGTERM signal

 -- Max Kellermann <mk@cm4all.com>  Fri, 28 Sep 2012 14:39:13 -0000

cm4all-beng-proxy (1.4.31) unstable; urgency=low

  * shm: fix check for shared memory allocation failure
  * child: handle lost SIGCHLD events
  * child: ignore stale child processes

 -- Max Kellermann <mk@cm4all.com>  Fri, 21 Sep 2012 15:21:20 -0000

cm4all-beng-proxy (1.4.30) unstable; urgency=low

  * http-server: parse all tokens in the "Connection" request header

 -- Max Kellermann <mk@cm4all.com>  Fri, 24 Aug 2012 10:50:28 -0000

cm4all-beng-proxy (1.4.29) unstable; urgency=low

  * proxy-widget: fix memory leak on aborted POST request

 -- Max Kellermann <mk@cm4all.com>  Tue, 21 Aug 2012 15:05:12 -0000

cm4all-beng-proxy (1.4.28) unstable; urgency=low

  * worker: reinitialize signal handlers after fork failure
  * lb: work around libevent bug that freezes during shutdown

 -- Max Kellermann <mk@cm4all.com>  Thu, 02 Aug 2012 13:53:18 -0000

cm4all-beng-proxy (1.4.27) unstable; urgency=low

  * lb: fix hanging SSL connection on bulk transfer

 -- Max Kellermann <mk@cm4all.com>  Tue, 24 Jul 2012 14:58:17 -0000

cm4all-beng-proxy (1.4.26) unstable; urgency=low

  * processor: fix regression, missing NULL check

 -- Max Kellermann <mk@cm4all.com>  Tue, 17 Jul 2012 16:55:24 -0000

cm4all-beng-proxy (1.4.25) unstable; urgency=low

  * processor: don't rewrite the fragment part of the URI

 -- Max Kellermann <mk@cm4all.com>  Tue, 17 Jul 2012 15:50:06 -0000

cm4all-beng-proxy (1.4.24) unstable; urgency=low

  * lb: fix splicing with SSL

 -- Max Kellermann <mk@cm4all.com>  Mon, 16 Jul 2012 10:32:17 -0000

cm4all-beng-proxy (1.4.23) unstable; urgency=low

  * widget-http: fix double free bug when POST is aborted

 -- Max Kellermann <mk@cm4all.com>  Tue, 03 Jul 2012 16:42:28 -0000

cm4all-beng-proxy (1.4.22) unstable; urgency=low

  * merge release 1.2.27
  * widget: backport memory leak fix from 2.0
  * widget-http: fix memory leak on abort

 -- Max Kellermann <mk@cm4all.com>  Wed, 16 May 2012 10:00:23 -0000

cm4all-beng-proxy (1.4.21) unstable; urgency=low

  * merge release 1.2.26

 -- Max Kellermann <mk@cm4all.com>  Thu, 26 Apr 2012 14:17:56 -0000

cm4all-beng-proxy (1.4.20) unstable; urgency=low

  * merge release 1.2.25

 -- Max Kellermann <mk@cm4all.com>  Mon, 26 Mar 2012 14:03:14 -0000

cm4all-beng-proxy (1.4.19) unstable; urgency=low

  * merge release 1.2.24

 -- Max Kellermann <mk@cm4all.com>  Tue, 20 Mar 2012 08:36:19 -0000

cm4all-beng-proxy (1.4.18) unstable; urgency=low

  * merge release 1.2.23

 -- Max Kellermann <mk@cm4all.com>  Thu, 15 Mar 2012 15:50:20 -0000

cm4all-beng-proxy (1.4.17) unstable; urgency=low

  * merge release 1.2.22

 -- Max Kellermann <mk@cm4all.com>  Thu, 08 Mar 2012 18:36:00 -0000

cm4all-beng-proxy (1.4.16) unstable; urgency=low

  * merge release 1.2.21

 -- Max Kellermann <mk@cm4all.com>  Fri, 02 Mar 2012 16:03:51 -0000

cm4all-beng-proxy (1.4.15) unstable; urgency=low

  * merge release 1.2.20

 -- Max Kellermann <mk@cm4all.com>  Thu, 23 Feb 2012 17:12:30 -0000

cm4all-beng-proxy (1.4.14) unstable; urgency=low

  * merge release 1.2.19

 -- Max Kellermann <mk@cm4all.com>  Thu, 23 Feb 2012 15:35:04 -0000

cm4all-beng-proxy (1.4.13) unstable; urgency=low

  * merge release 1.2.18

 -- Max Kellermann <mk@cm4all.com>  Thu, 16 Feb 2012 13:53:49 -0000

cm4all-beng-proxy (1.4.12) unstable; urgency=low

  * merge release 1.2.17

 -- Max Kellermann <mk@cm4all.com>  Wed, 15 Feb 2012 09:27:50 -0000

cm4all-beng-proxy (1.4.11) unstable; urgency=low

  * merge release 1.2.16

 -- Max Kellermann <mk@cm4all.com>  Thu, 09 Feb 2012 09:33:30 -0000

cm4all-beng-proxy (1.4.10) unstable; urgency=low

  * merge release 1.2.15

 -- Max Kellermann <mk@cm4all.com>  Thu, 02 Feb 2012 13:43:11 -0000

cm4all-beng-proxy (1.4.9) unstable; urgency=low

  * merge release 1.2.14

 -- Max Kellermann <mk@cm4all.com>  Tue, 31 Jan 2012 15:06:57 -0000

cm4all-beng-proxy (1.4.8) unstable; urgency=low

  * merge release 1.2.13

 -- Max Kellermann <mk@cm4all.com>  Wed, 25 Jan 2012 12:16:53 -0000

cm4all-beng-proxy (1.4.7) unstable; urgency=low

  * merge release 1.2.12

 -- Max Kellermann <mk@cm4all.com>  Tue, 17 Jan 2012 08:37:01 -0000

cm4all-beng-proxy (1.4.6) unstable; urgency=low

  * merge release 1.2.11

 -- Max Kellermann <mk@cm4all.com>  Wed, 04 Jan 2012 15:41:43 -0000

cm4all-beng-proxy (1.4.5) unstable; urgency=low

  * merge release 1.2.10

 -- Max Kellermann <mk@cm4all.com>  Wed, 28 Dec 2011 17:07:13 -0000

cm4all-beng-proxy (1.4.4) unstable; urgency=low

  * merge release 1.2.9

 -- Max Kellermann <mk@cm4all.com>  Thu, 22 Dec 2011 11:28:39 -0000

cm4all-beng-proxy (1.4.3) unstable; urgency=low

  * merge release 1.2.8

 -- Max Kellermann <mk@cm4all.com>  Wed, 14 Dec 2011 11:20:04 -0000

cm4all-beng-proxy (1.4.2) unstable; urgency=low

  * text-processor: allow processing "application/javascript",
    "application/json"
  * uri-relative: allow backtracking to the widget base with "../"
  * merge release 1.2.7

 -- Max Kellermann <mk@cm4all.com>  Tue, 06 Dec 2011 12:39:24 -0000

cm4all-beng-proxy (1.4.1) unstable; urgency=low

  * merge release 1.2.6

 -- Max Kellermann <mk@cm4all.com>  Fri, 18 Nov 2011 13:53:56 -0000

cm4all-beng-proxy (1.4) unstable; urgency=low

  * proxy-widget: revert 'client can choose only views that have an address'
  * rewrite-uri: revert 'drop the deprecated mode "proxy"'

 -- Max Kellermann <mk@cm4all.com>  Thu, 17 Nov 2011 08:10:42 +0100

cm4all-beng-proxy (1.3.2) unstable; urgency=low

  * tcache: add regex matching, translation packets REGEX, INVERSE_REGEX
  * widget: don't start the prefix with an underscore
  * translation: add new packet PROCESS_TEXT, to expand entity references
  * translation: add new packet WIDGET_INFO, enables additional request headers
  * doc: document the algorithm for replacing three leading underscores

 -- Max Kellermann <mk@cm4all.com>  Wed, 16 Nov 2011 17:00:16 +0100

cm4all-beng-proxy (1.3.1) unstable; urgency=low

  * merge release 1.2.5

 -- Max Kellermann <mk@cm4all.com>  Tue, 08 Nov 2011 19:51:18 +0100

cm4all-beng-proxy (1.3) unstable; urgency=low

  * rewrite-uri: drop the deprecated mode "proxy"
  * proxy-widget: client can choose only views that have an address

 -- Max Kellermann <mk@cm4all.com>  Mon, 31 Oct 2011 17:41:14 +0100

cm4all-beng-proxy (1.2.27) unstable; urgency=low

  * merge release 1.1.40

 -- Max Kellermann <mk@cm4all.com>  Wed, 16 May 2012 09:51:50 -0000

cm4all-beng-proxy (1.2.26) unstable; urgency=low

  * merge release 1.1.39

 -- Max Kellermann <mk@cm4all.com>  Thu, 26 Apr 2012 14:16:40 -0000

cm4all-beng-proxy (1.2.25) unstable; urgency=low

  * merge release 1.1.38

 -- Max Kellermann <mk@cm4all.com>  Mon, 26 Mar 2012 14:01:44 -0000

cm4all-beng-proxy (1.2.24) unstable; urgency=low

  * merge release 1.1.37

 -- Max Kellermann <mk@cm4all.com>  Tue, 20 Mar 2012 08:33:31 -0000

cm4all-beng-proxy (1.2.23) unstable; urgency=low

  * merge release 1.1.36

 -- Max Kellermann <mk@cm4all.com>  Thu, 15 Mar 2012 15:37:10 -0000

cm4all-beng-proxy (1.2.22) unstable; urgency=low

  * merge release 1.1.35

 -- Max Kellermann <mk@cm4all.com>  Thu, 08 Mar 2012 18:29:39 -0000

cm4all-beng-proxy (1.2.21) unstable; urgency=low

  * merge release 1.1.34

 -- Max Kellermann <mk@cm4all.com>  Fri, 02 Mar 2012 16:02:00 -0000

cm4all-beng-proxy (1.2.20) unstable; urgency=low

  * merge release 1.1.33

 -- Max Kellermann <mk@cm4all.com>  Thu, 23 Feb 2012 17:11:15 -0000

cm4all-beng-proxy (1.2.19) unstable; urgency=low

  * merge release 1.1.32

 -- Max Kellermann <mk@cm4all.com>  Thu, 23 Feb 2012 15:18:36 -0000

cm4all-beng-proxy (1.2.18) unstable; urgency=low

  * merge release 1.1.31

 -- Max Kellermann <mk@cm4all.com>  Thu, 16 Feb 2012 13:52:42 -0000

cm4all-beng-proxy (1.2.17) unstable; urgency=low

  * merge release 1.1.30

 -- Max Kellermann <mk@cm4all.com>  Wed, 15 Feb 2012 09:26:45 -0000

cm4all-beng-proxy (1.2.16) unstable; urgency=low

  * merge release 1.1.29

 -- Max Kellermann <mk@cm4all.com>  Thu, 09 Feb 2012 09:31:50 -0000

cm4all-beng-proxy (1.2.15) unstable; urgency=low

  * merge release 1.1.28

 -- Max Kellermann <mk@cm4all.com>  Thu, 02 Feb 2012 13:41:45 -0000

cm4all-beng-proxy (1.2.14) unstable; urgency=low

  * merge release 1.1.27

 -- Max Kellermann <mk@cm4all.com>  Tue, 31 Jan 2012 15:04:32 -0000

cm4all-beng-proxy (1.2.13) unstable; urgency=low

  * merge release 1.1.26

 -- Max Kellermann <mk@cm4all.com>  Wed, 25 Jan 2012 12:15:19 -0000

cm4all-beng-proxy (1.2.12) unstable; urgency=low

  * merge release 1.1.25

 -- Max Kellermann <mk@cm4all.com>  Tue, 17 Jan 2012 08:31:44 -0000

cm4all-beng-proxy (1.2.11) unstable; urgency=low

  * merge release 1.1.24

 -- Max Kellermann <mk@cm4all.com>  Wed, 04 Jan 2012 15:38:27 -0000

cm4all-beng-proxy (1.2.10) unstable; urgency=low

  * merge release 1.1.23

 -- Max Kellermann <mk@cm4all.com>  Wed, 28 Dec 2011 17:01:43 -0000

cm4all-beng-proxy (1.2.9) unstable; urgency=low

  * merge release 1.1.22

 -- Max Kellermann <mk@cm4all.com>  Thu, 22 Dec 2011 10:28:29 -0000

cm4all-beng-proxy (1.2.8) unstable; urgency=low

  * merge release 1.1.21

 -- Max Kellermann <mk@cm4all.com>  Wed, 14 Dec 2011 11:12:32 -0000

cm4all-beng-proxy (1.2.7) unstable; urgency=low

  * merge release 1.1.20

 -- Max Kellermann <mk@cm4all.com>  Tue, 06 Dec 2011 11:43:10 -0000

cm4all-beng-proxy (1.2.6) unstable; urgency=low

  * merge release 1.1.19

 -- Max Kellermann <mk@cm4all.com>  Fri, 18 Nov 2011 13:47:43 -0000

cm4all-beng-proxy (1.2.5) unstable; urgency=low

  * merge release 1.1.18
  * file-handler: handle If-Modified-Since followed by filter

 -- Max Kellermann <mk@cm4all.com>  Tue, 08 Nov 2011 19:43:58 +0100

cm4all-beng-proxy (1.2.4) unstable; urgency=low

  * merge release 1.1.17

 -- Max Kellermann <mk@cm4all.com>  Wed, 02 Nov 2011 16:58:28 +0100

cm4all-beng-proxy (1.2.3) unstable; urgency=low

  * merge release 1.1.16

 -- Max Kellermann <mk@cm4all.com>  Fri, 21 Oct 2011 15:16:13 +0200

cm4all-beng-proxy (1.2.2) unstable; urgency=low

  * merge release 1.1.15
  * widget-view: an empty name refers to the default view
  * processor: new entity &c:view;

 -- Max Kellermann <mk@cm4all.com>  Wed, 19 Oct 2011 11:43:20 +0200

cm4all-beng-proxy (1.2.1) unstable; urgency=low

  * merge release 1.1.13

 -- Max Kellermann <mk@cm4all.com>  Wed, 05 Oct 2011 17:16:04 +0200

cm4all-beng-proxy (1.2) unstable; urgency=low

  * delegate-client: improved error reporting
  * response-error: resolve errno codes
  * python/control/client: bind the unix domain socket
  * python/control/client: implement timeout
  * lb_control: allow querying node status over control socket

 -- Max Kellermann <mk@cm4all.com>  Tue, 27 Sep 2011 12:00:44 +0200

cm4all-beng-proxy (1.1.40) unstable; urgency=low

  * merge release 1.0.34

 -- Max Kellermann <mk@cm4all.com>  Wed, 16 May 2012 09:50:37 -0000

cm4all-beng-proxy (1.1.39) unstable; urgency=low

  * merge release 1.0.33

 -- Max Kellermann <mk@cm4all.com>  Thu, 26 Apr 2012 14:12:30 -0000

cm4all-beng-proxy (1.1.38) unstable; urgency=low

  * merge release 1.0.32

 -- Max Kellermann <mk@cm4all.com>  Mon, 26 Mar 2012 14:00:38 -0000

cm4all-beng-proxy (1.1.37) unstable; urgency=low

  * merge release 1.0.31

 -- Max Kellermann <mk@cm4all.com>  Tue, 20 Mar 2012 08:31:08 -0000

cm4all-beng-proxy (1.1.36) unstable; urgency=low

  * merge release 1.0.30

 -- Max Kellermann <mk@cm4all.com>  Thu, 15 Mar 2012 15:36:15 -0000

cm4all-beng-proxy (1.1.35) unstable; urgency=low

  * merge release 1.0.29
  * css_processor: delete "-c-mode" and "-c-view" from output

 -- Max Kellermann <mk@cm4all.com>  Thu, 08 Mar 2012 18:16:03 -0000

cm4all-beng-proxy (1.1.34) unstable; urgency=low

  * merge release 1.0.28

 -- Max Kellermann <mk@cm4all.com>  Fri, 02 Mar 2012 15:26:44 -0000

cm4all-beng-proxy (1.1.33) unstable; urgency=low

  * merge release 1.0.27

 -- Max Kellermann <mk@cm4all.com>  Thu, 23 Feb 2012 17:09:57 -0000

cm4all-beng-proxy (1.1.32) unstable; urgency=low

  * merge release 1.0.26

 -- Max Kellermann <mk@cm4all.com>  Thu, 23 Feb 2012 15:14:56 -0000

cm4all-beng-proxy (1.1.31) unstable; urgency=low

  * merge release 1.0.25

 -- Max Kellermann <mk@cm4all.com>  Thu, 16 Feb 2012 13:49:26 -0000

cm4all-beng-proxy (1.1.30) unstable; urgency=low

  * merge release 1.0.24

 -- Max Kellermann <mk@cm4all.com>  Wed, 15 Feb 2012 09:25:38 -0000

cm4all-beng-proxy (1.1.29) unstable; urgency=low

  * merge release 1.0.23

 -- Max Kellermann <mk@cm4all.com>  Thu, 09 Feb 2012 09:30:18 -0000

cm4all-beng-proxy (1.1.28) unstable; urgency=low

  * merge release 1.0.22

 -- Max Kellermann <mk@cm4all.com>  Thu, 02 Feb 2012 13:39:21 -0000

cm4all-beng-proxy (1.1.27) unstable; urgency=low

  * merge release 1.0.21

 -- Max Kellermann <mk@cm4all.com>  Tue, 31 Jan 2012 14:59:06 -0000

cm4all-beng-proxy (1.1.26) unstable; urgency=low

  * merge release 1.0.20

 -- Max Kellermann <mk@cm4all.com>  Wed, 25 Jan 2012 12:13:43 -0000

cm4all-beng-proxy (1.1.25) unstable; urgency=low

  * merge release 1.0.19

 -- Max Kellermann <mk@cm4all.com>  Tue, 17 Jan 2012 08:29:34 -0000

cm4all-beng-proxy (1.1.24) unstable; urgency=low

  * merge release 1.0.18

 -- Max Kellermann <mk@cm4all.com>  Wed, 04 Jan 2012 15:27:35 -0000

cm4all-beng-proxy (1.1.23) unstable; urgency=low

  * header-forward: remove port number from X-Forwarded-For

 -- Max Kellermann <mk@cm4all.com>  Wed, 28 Dec 2011 16:51:41 -0000

cm4all-beng-proxy (1.1.22) unstable; urgency=low

  * merge release 1.0.17
  * istream-socket: fix potential assertion failure

 -- Max Kellermann <mk@cm4all.com>  Wed, 21 Dec 2011 16:44:46 -0000

cm4all-beng-proxy (1.1.21) unstable; urgency=low

  * merge release 1.0.16

 -- Max Kellermann <mk@cm4all.com>  Wed, 14 Dec 2011 11:07:58 -0000

cm4all-beng-proxy (1.1.20) unstable; urgency=low

  * merge release 1.0.15
  * processor: don't rewrite "mailto:" hyperlinks

 -- Max Kellermann <mk@cm4all.com>  Mon, 05 Dec 2011 18:37:10 -0000

cm4all-beng-proxy (1.1.19) unstable; urgency=low

  * {css_,}processor: quote widget classes for prefixing XML IDs, CSS classes

 -- Max Kellermann <mk@cm4all.com>  Fri, 18 Nov 2011 13:17:02 -0000

cm4all-beng-proxy (1.1.18) unstable; urgency=low

  * merge release 1.0.13
  * lb_http: eliminate the duplicate "Date" response header

 -- Max Kellermann <mk@cm4all.com>  Tue, 08 Nov 2011 19:33:07 +0100

cm4all-beng-proxy (1.1.17) unstable; urgency=low

  * merge release 1.0.13

 -- Max Kellermann <mk@cm4all.com>  Wed, 02 Nov 2011 16:52:21 +0100

cm4all-beng-proxy (1.1.16) unstable; urgency=low

  * merge release 1.0.12

 -- Max Kellermann <mk@cm4all.com>  Fri, 21 Oct 2011 15:09:55 +0200

cm4all-beng-proxy (1.1.15) unstable; urgency=low

  * merge release 1.0.11

 -- Max Kellermann <mk@cm4all.com>  Wed, 19 Oct 2011 09:36:38 +0200

cm4all-beng-proxy (1.1.14) unstable; urgency=low

  * merge release 1.0.10

 -- Max Kellermann <mk@cm4all.com>  Fri, 07 Oct 2011 15:15:00 +0200

cm4all-beng-proxy (1.1.13) unstable; urgency=low

  * merge release 1.0.9

 -- Max Kellermann <mk@cm4all.com>  Thu, 29 Sep 2011 16:47:56 +0200

cm4all-beng-proxy (1.1.12) unstable; urgency=low

  * merge release 1.0.8

 -- Max Kellermann <mk@cm4all.com>  Thu, 22 Sep 2011 17:13:41 +0200

cm4all-beng-proxy (1.1.11) unstable; urgency=low

  * merge release 1.0.7
  * widget-http: response header X-CM4all-View selects a view
  * processor, css_processor: support prefixing XML ids
  * processor: property "c:view" selects a view

 -- Max Kellermann <mk@cm4all.com>  Fri, 16 Sep 2011 12:25:24 +0200

cm4all-beng-proxy (1.1.10) unstable; urgency=low

  * merge release 1.0.6
  * http-request: don't clear failure state on successful TCP connection
  * istream-socket: fix assertion failure after receive error
  * ssl_filter: check for end-of-file on plain socket
  * ssl_filter: fix buffer assertion failures

 -- Max Kellermann <mk@cm4all.com>  Tue, 13 Sep 2011 18:50:18 +0200

cm4all-beng-proxy (1.1.9) unstable; urgency=low

  * http-request: improve keep-alive cancellation detection
  * http-request: mark server "failed" after HTTP client error
  * lb: implement the control protocol
    - can disable and re-enable workers
  * lb: don't allow sticky pool with only one member
  * lb: verify that a new sticky host is alive
  * lb: mark server "failed" after HTTP client error

 -- Max Kellermann <mk@cm4all.com>  Fri, 09 Sep 2011 13:03:55 +0200

cm4all-beng-proxy (1.1.8) unstable; urgency=low

  * merge release 1.0.5
  * {css_,}processor: one more underscore for the prefix
  * processor: remove rewrite-uri processing instructions from output
  * translate: unknown packet is a fatal error
  * processor: add option to set widget/focus by default
  * rewrite-uri: a leading tilde refers to the widget base; translation
    packet ANCHOR_ABSOLUTE enables it by default

 -- Max Kellermann <mk@cm4all.com>  Mon, 05 Sep 2011 17:56:31 +0200

cm4all-beng-proxy (1.1.7) unstable; urgency=low

  * css_processor: implement property "-c-mode"
  * css_processor: translate underscore prefix in class names
  * processor: translate underscore prefix in CSS class names

 -- Max Kellermann <mk@cm4all.com>  Mon, 29 Aug 2011 17:47:48 +0200

cm4all-beng-proxy (1.1.6) unstable; urgency=low

  * merge release 1.0.3
  * implement CSS processor

 -- Max Kellermann <mk@cm4all.com>  Mon, 22 Aug 2011 17:13:56 +0200

cm4all-beng-proxy (1.1.5) unstable; urgency=low

  * lb: optionally generate Via and X-Forwarded-For

 -- Max Kellermann <mk@cm4all.com>  Wed, 17 Aug 2011 12:45:14 +0200

cm4all-beng-proxy (1.1.4) unstable; urgency=low

  * pipe-stock: fix assertion failure after optimization bug
  * istream-pipe: reuse drained pipes immediately
  * sink-socket: reinstate write event during bulk transfers

 -- Max Kellermann <mk@cm4all.com>  Thu, 11 Aug 2011 14:41:37 +0200

cm4all-beng-proxy (1.1.3) unstable; urgency=low

  * widget: quote invalid XMLID/JS characters for &c:prefix;
  * lb: add protocol "tcp"

 -- Max Kellermann <mk@cm4all.com>  Wed, 10 Aug 2011 18:53:12 +0200

cm4all-beng-proxy (1.1.2) unstable; urgency=low

  * merge release 1.0.2
  * http-server: report detailed errors
  * widget-http: implement header dumps
  * cgi, fastcgi: enable cookie jar with custom cookie "host"

 -- Max Kellermann <mk@cm4all.com>  Thu, 04 Aug 2011 17:27:51 +0200

cm4all-beng-proxy (1.1.1) unstable; urgency=low

  * merge release 1.0.1
  * lb: don't ignore unimplemented configuration keywords
  * lb: configurable monitor check interval
  * session: configurable idle timeout

 -- Max Kellermann <mk@cm4all.com>  Tue, 26 Jul 2011 11:27:20 +0200

cm4all-beng-proxy (1.1) unstable; urgency=low

  * http-client: send "Expect: 100-continue" only for big request body
  * lb: implement monitors (ping, connect, tcp_expect)

 -- Max Kellermann <mk@cm4all.com>  Wed, 20 Jul 2011 15:04:22 +0200
  
cm4all-beng-proxy (1.0.34) unstable; urgency=low

  * resource-loader: don't strip last segment from IPv6 address

 -- Max Kellermann <mk@cm4all.com>  Wed, 16 May 2012 09:47:43 -0000

cm4all-beng-proxy (1.0.33) unstable; urgency=low

  * widget-resolver: fix assertion failure on recursive abort

 -- Max Kellermann <mk@cm4all.com>  Thu, 26 Apr 2012 14:04:01 -0000

cm4all-beng-proxy (1.0.32) unstable; urgency=low

  * http-cache: add missing initialization on memcached miss

 -- Max Kellermann <mk@cm4all.com>  Mon, 26 Mar 2012 13:35:01 -0000

cm4all-beng-proxy (1.0.31) unstable; urgency=low

  * proxy-widget: close the request body when the view doesn't exist

 -- Max Kellermann <mk@cm4all.com>  Tue, 20 Mar 2012 08:28:00 -0000

cm4all-beng-proxy (1.0.30) unstable; urgency=low

  * widget-view: initialize the header forward settings
  * translate-client: new view inherits header forward settings from
    default view
  * handler: clear transformation after translation error
  * http-cache: release the memcached response on abort
  * fcgi-request: close the request body on stock failure

 -- Max Kellermann <mk@cm4all.com>  Thu, 15 Mar 2012 15:34:18 -0000

cm4all-beng-proxy (1.0.29) unstable; urgency=low

  * processor: unescape custom header values
  * widget-resolver: fix NULL dereference after failure

 -- Max Kellermann <mk@cm4all.com>  Thu, 08 Mar 2012 18:10:14 -0000

cm4all-beng-proxy (1.0.28) unstable; urgency=low

  * widget-resolver: serve responses in the right order
  * widget-request: fix session related assertion failure
  * translate: initialize all GError variables

 -- Max Kellermann <mk@cm4all.com>  Fri, 02 Mar 2012 15:20:54 -0000

cm4all-beng-proxy (1.0.27) unstable; urgency=low

  * resource-address: fix regression when CGI URI is not set

 -- Max Kellermann <mk@cm4all.com>  Thu, 23 Feb 2012 17:08:16 -0000

cm4all-beng-proxy (1.0.26) unstable; urgency=low

  * resource-address: apply BASE to the CGI request URI

 -- Max Kellermann <mk@cm4all.com>  Thu, 23 Feb 2012 15:11:42 -0000

cm4all-beng-proxy (1.0.25) unstable; urgency=low

  * cgi-client: clear the input pointer on close

 -- Max Kellermann <mk@cm4all.com>  Thu, 16 Feb 2012 13:46:13 -0000

cm4all-beng-proxy (1.0.24) unstable; urgency=low

  * debian/rules: optimize parallel build
  * cgi: break loop when headers are finished

 -- Max Kellermann <mk@cm4all.com>  Wed, 15 Feb 2012 09:23:22 -0000

cm4all-beng-proxy (1.0.23) unstable; urgency=low

  * cgi: detect large response headers
  * cgi: continue parsing response headers after buffer boundary
  * cgi: bigger response header buffer
  * fcgi-client: detect large response headers

 -- Max Kellermann <mk@cm4all.com>  Thu, 09 Feb 2012 09:27:50 -0000

cm4all-beng-proxy (1.0.22) unstable; urgency=low

  * debian/rules: don't run libtool
  * lb: thread safety for the SSL filter
  * lb: fix crash during shutdown
  * http-server: fix uninitialised variable

 -- Max Kellermann <mk@cm4all.com>  Thu, 02 Feb 2012 13:03:08 -0000

cm4all-beng-proxy (1.0.21) unstable; urgency=low

  * hstock: fix memory leak
  * notify: fix endless busy loop
  * ssl_filter: fix hang while tearing down connection

 -- Max Kellermann <mk@cm4all.com>  Tue, 31 Jan 2012 15:24:50 -0000

cm4all-beng-proxy (1.0.20) unstable; urgency=low

  * ssl: load the whole certificate chain
  * translate: fix PATH+JAILCGI+SITE check
  * translate: fix HOME check
  * resource-address: include all CGI attributes in cache key

 -- Max Kellermann <mk@cm4all.com>  Wed, 25 Jan 2012 12:10:43 -0000

cm4all-beng-proxy (1.0.19) unstable; urgency=low

  * cookie-client: add a missing out-of-memory check

 -- Max Kellermann <mk@cm4all.com>  Tue, 17 Jan 2012 08:27:38 -0000

cm4all-beng-proxy (1.0.18) unstable; urgency=low

  * resource-address: support zero-length path_info prefix (for BASE)
  * hashmap: optimize insertions
  * http-server: limit the number of request headers
  * proxy-widget: discard the unused request body on error

 -- Max Kellermann <mk@cm4all.com>  Wed, 04 Jan 2012 14:55:59 -0000

cm4all-beng-proxy (1.0.17) unstable; urgency=low

  * istream-chunked: avoid recursive buffer write, fixes crash

 -- Max Kellermann <mk@cm4all.com>  Wed, 21 Dec 2011 16:37:44 -0000

cm4all-beng-proxy (1.0.16) unstable; urgency=low

  * http-server: disable timeout while waiting for CGI
  * cgi: fix segmentation fault
  * processor: discard child's request body on abort
  * proxy-widget: discard the unused request body on error

 -- Max Kellermann <mk@cm4all.com>  Wed, 14 Dec 2011 11:53:31 +0100

cm4all-beng-proxy (1.0.15) unstable; urgency=low

  * http-client: fix assertion failure on bogus "100 Continue"
  * handler: don't close the request body twice
  * session: add a missing out-of-memory check
  * fcgi-client: check for EV_READ event
  * fcgi-serialize: fix serializing parameter without value

 -- Max Kellermann <mk@cm4all.com>  Mon, 05 Dec 2011 17:47:20 -0000

cm4all-beng-proxy (1.0.14) unstable; urgency=low

  * http-server: don't generate chunked HEAD response
  * http-server: don't override Content-Length for HEAD response
  * lb_http, proxy-widget, response: forward Content-Length after HEAD

 -- Max Kellermann <mk@cm4all.com>  Tue, 08 Nov 2011 18:19:42 +0100

cm4all-beng-proxy (1.0.13) unstable; urgency=low

  * processor: initialize URI rewrite options for <?cm4all-rewrite-uri?>

 -- Max Kellermann <mk@cm4all.com>  Wed, 02 Nov 2011 16:47:48 +0100

cm4all-beng-proxy (1.0.12) unstable; urgency=low

  * http-server, proxy-widget: add missing newline to log message
  * fcgi_client: fix assertion failure on response body error
  * http-cache-choice: fix crash due to wrong filter callback

 -- Max Kellermann <mk@cm4all.com>  Fri, 21 Oct 2011 15:02:42 +0200

cm4all-beng-proxy (1.0.11) unstable; urgency=low

  * lb_config: fix binding to wildcard address
  * rewrite-uri: clarify warning message when widget has no id

 -- Max Kellermann <mk@cm4all.com>  Wed, 19 Oct 2011 09:26:48 +0200

cm4all-beng-proxy (1.0.10) unstable; urgency=low

  * debian/control: beng-lb doesn't need "daemon" anymore
  * http-string: allow space in unquoted cookie values (RFC ignorant)

 -- Max Kellermann <mk@cm4all.com>  Fri, 07 Oct 2011 15:06:32 +0200

cm4all-beng-proxy (1.0.9) unstable; urgency=low

  * tcp-balancer: store a copy of the socket address
  * lb: default log directory is /var/log/cm4all/beng-lb
  * lb: use new built-in watchdog instead of /usr/bin/daemon

 -- Max Kellermann <mk@cm4all.com>  Thu, 29 Sep 2011 16:19:34 +0200

cm4all-beng-proxy (1.0.8) unstable; urgency=low

  * resource-address: copy the delegate JailCGI parameters (crash bug fix)
  * response: use the same URI for storing and dropping widget sessions

 -- Max Kellermann <mk@cm4all.com>  Thu, 22 Sep 2011 13:39:08 +0200

cm4all-beng-proxy (1.0.7) unstable; urgency=low

  * inline-widget: discard request body when class lookup fails

 -- Max Kellermann <mk@cm4all.com>  Fri, 16 Sep 2011 12:16:04 +0200

cm4all-beng-proxy (1.0.6) unstable; urgency=low

  * processor: support short "SCRIPT" tag
  * widget-uri: use the template's view specification

 -- Max Kellermann <mk@cm4all.com>  Tue, 13 Sep 2011 18:14:24 +0200

cm4all-beng-proxy (1.0.5) unstable; urgency=low

  * resource-loader: delete comma when extracting from X-Forwarded-For

 -- Max Kellermann <mk@cm4all.com>  Mon, 05 Sep 2011 17:43:22 +0200

cm4all-beng-proxy (1.0.4) unstable; urgency=low

  * istream-replace: update the buffer reader after new data was added

 -- Max Kellermann <mk@cm4all.com>  Mon, 05 Sep 2011 15:43:17 +0200

cm4all-beng-proxy (1.0.3) unstable; urgency=low

  * merge release 0.9.35
  * control-handler: fix uninitialized variable

 -- Max Kellermann <mk@cm4all.com>  Thu, 18 Aug 2011 15:15:52 +0200

cm4all-beng-proxy (1.0.2) unstable; urgency=low

  * merge release 0.9.34
  * handler: always log translate client errors
  * tcp-balancer: fix memory leak in error handler
  * http-string: allow more characters in cookie values (RFC ignorant)

 -- Max Kellermann <mk@cm4all.com>  Mon, 01 Aug 2011 16:30:05 +0200

cm4all-beng-proxy (1.0.1) unstable; urgency=low

  * session: increase idle timeout to 20 minutes

 -- Max Kellermann <mk@cm4all.com>  Tue, 26 Jul 2011 11:23:36 +0200

cm4all-beng-proxy (1.0) unstable; urgency=low

  * merge release 0.9.33
  * header-forward: eliminate the duplicate "Date" response header
  * proxy-handler: don't pass internal URI arguments to CGI

 -- Max Kellermann <mk@cm4all.com>  Mon, 18 Jul 2011 17:07:42 +0200

cm4all-beng-proxy (0.10.14) unstable; urgency=low

  * merge release 0.9.32

 -- Max Kellermann <mk@cm4all.com>  Tue, 12 Jul 2011 19:02:23 +0200

cm4all-beng-proxy (0.10.13) unstable; urgency=low

  * growing-buffer: reset the position when skipping buffers

 -- Max Kellermann <mk@cm4all.com>  Wed, 06 Jul 2011 10:07:50 +0200

cm4all-beng-proxy (0.10.12) unstable; urgency=low

  * merge release 0.9.31
  * rewrite-uri: log widget base mismatch
  * istream-replace: fix assertion failure with splitted buffer

 -- Max Kellermann <mk@cm4all.com>  Tue, 05 Jul 2011 22:05:44 +0200

cm4all-beng-proxy (0.10.11) unstable; urgency=low

  * merge release 0.9.30
  * lb: add SSL/TLS support

 -- Max Kellermann <mk@cm4all.com>  Mon, 04 Jul 2011 17:14:21 +0200

cm4all-beng-proxy (0.10.10) unstable; urgency=low

  * merge release 0.9.29

 -- Max Kellermann <mk@cm4all.com>  Tue, 28 Jun 2011 17:56:43 +0200

cm4all-beng-proxy (0.10.9) unstable; urgency=low

  * merge release 0.9.28

 -- Max Kellermann <mk@cm4all.com>  Mon, 27 Jun 2011 13:38:03 +0200

cm4all-beng-proxy (0.10.8) unstable; urgency=low

  * lb_http: don't access the connection object after it was closed
  * restart the load balancer automatically

 -- Max Kellermann <mk@cm4all.com>  Wed, 22 Jun 2011 12:38:39 +0200

cm4all-beng-proxy (0.10.7) unstable; urgency=low

  * config: make the session cookie name configurable
  * uri-relative: allow relative base URIs (for CGI)
  * widget-uri: combine existing CGI PATH_INFO and given widget location
  * python/translation/widget: support "path_info" specification

 -- Max Kellermann <mk@cm4all.com>  Mon, 20 Jun 2011 14:54:38 +0200

cm4all-beng-proxy (0.10.6) unstable; urgency=low

  * merge release 0.9.26

 -- Max Kellermann <mk@cm4all.com>  Wed, 15 Jun 2011 09:19:28 +0200

cm4all-beng-proxy (0.10.5) unstable; urgency=low

  * merge release 0.9.26

 -- Max Kellermann <mk@cm4all.com>  Fri, 10 Jun 2011 10:09:09 +0200

cm4all-beng-proxy (0.10.4) unstable; urgency=low

  * doc: add beng-lb documentation
  * lb: implement "fallback" option
  * merge release 0.9.25

 -- Max Kellermann <mk@cm4all.com>  Wed, 08 Jun 2011 14:13:43 +0200

cm4all-beng-proxy (0.10.3) unstable; urgency=low

  * python/translation.widget: support keyword "sticky"
  * lb: implement sticky modes "failover", "cookie"

 -- Max Kellermann <mk@cm4all.com>  Mon, 06 Jun 2011 15:51:36 +0200

cm4all-beng-proxy (0.10.2) unstable; urgency=low

  * debian: fix beng-lb pid file name
  * lb_http: implement sticky sessions
  * merge release 0.9.24

 -- Max Kellermann <mk@cm4all.com>  Tue, 31 May 2011 14:32:03 +0200

cm4all-beng-proxy (0.10.1) unstable; urgency=low

  * lb_http: close request body on error
  * lb_listener: print error message when binding fails
  * merge release 0.9.23

 -- Max Kellermann <mk@cm4all.com>  Fri, 27 May 2011 13:13:55 +0200

cm4all-beng-proxy (0.10) unstable; urgency=low

  * failure: fix inverted logic bug in expiry check
  * tcp-balancer: implement session stickiness
  * lb: new stand-alone load balancer

 -- Max Kellermann <mk@cm4all.com>  Thu, 26 May 2011 14:32:02 +0200

cm4all-beng-proxy (0.9.35) unstable; urgency=low

  * resource-loader: pass the last X-Forwarded-For element to AJP

 -- Max Kellermann <mk@cm4all.com>  Thu, 18 Aug 2011 15:05:02 +0200

cm4all-beng-proxy (0.9.34) unstable; urgency=low

  * request: fix double request body close in errdoc handler
  * handler: close request body on early abort

 -- Max Kellermann <mk@cm4all.com>  Mon, 01 Aug 2011 16:21:43 +0200

cm4all-beng-proxy (0.9.33) unstable; urgency=low

  * {http,ajp}-request, errdoc: check before closing the request body on
    error

 -- Max Kellermann <mk@cm4all.com>  Mon, 18 Jul 2011 16:30:29 +0200

cm4all-beng-proxy (0.9.32) unstable; urgency=low

  * processor: dispose request body when focused widget was not found
  * http-string: allow the slash in cookie values (RFC ignorant)

 -- Max Kellermann <mk@cm4all.com>  Tue, 12 Jul 2011 18:16:01 +0200

cm4all-beng-proxy (0.9.31) unstable; urgency=low

  * growing-buffer: fix assertion failure with empty first buffer

 -- Max Kellermann <mk@cm4all.com>  Tue, 05 Jul 2011 21:58:24 +0200

cm4all-beng-proxy (0.9.30) unstable; urgency=low

  * growing-buffer: fix assertion failure in reader when buffer is empty

 -- Max Kellermann <mk@cm4all.com>  Mon, 04 Jul 2011 16:59:28 +0200

cm4all-beng-proxy (0.9.29) unstable; urgency=low

  * http-string: allow the equality sign in cookie values (RFC ignorant)

 -- Max Kellermann <mk@cm4all.com>  Tue, 28 Jun 2011 17:50:23 +0200

cm4all-beng-proxy (0.9.28) unstable; urgency=low

  * http-string: allow round brackets in cookie values (RFC ignorant)

 -- Max Kellermann <mk@cm4all.com>  Mon, 27 Jun 2011 13:23:58 +0200

cm4all-beng-proxy (0.9.27) unstable; urgency=low

  * handler: don't delete existing session in TRANSPARENT mode

 -- Max Kellermann <mk@cm4all.com>  Wed, 15 Jun 2011 09:08:48 +0200

cm4all-beng-proxy (0.9.26) unstable; urgency=low

  * worker: read "crash" value before destroying shared memory
  * session: fix crash while discarding session

 -- Max Kellermann <mk@cm4all.com>  Fri, 10 Jun 2011 09:54:56 +0200

cm4all-beng-proxy (0.9.25) unstable; urgency=low

  * response: discard the request body before passing to errdoc
  * worker: don't restart all workers after "safe" worker crash
  * cgi: check for end-of-file after splice

 -- Max Kellermann <mk@cm4all.com>  Wed, 08 Jun 2011 15:02:35 +0200

cm4all-beng-proxy (0.9.24) unstable; urgency=low

  * fcgi-client: really discard packets on request id mismatch
  * memcached-client: don't schedule read event when buffer is full
  * session: support beng-lb sticky sessions

 -- Max Kellermann <mk@cm4all.com>  Tue, 31 May 2011 14:23:41 +0200

cm4all-beng-proxy (0.9.23) unstable; urgency=low

  * tcp-balancer: retry connecting to cluster if a node fails

 -- Max Kellermann <mk@cm4all.com>  Fri, 27 May 2011 13:01:31 +0200

cm4all-beng-proxy (0.9.22) unstable; urgency=low

  * failure: fix inverted logic bug in expiry check
  * uri-extract: support AJP URLs, fixes AJP cookies
  * ajp-client: don't schedule read event when buffer is full

 -- Max Kellermann <mk@cm4all.com>  Thu, 26 May 2011 08:32:32 +0200

cm4all-beng-proxy (0.9.21) unstable; urgency=low

  * balancer: re-enable load balancing (regression fix)
  * merge release 0.8.38

 -- Max Kellermann <mk@cm4all.com>  Fri, 20 May 2011 11:03:31 +0200

cm4all-beng-proxy (0.9.20) unstable; urgency=low

  * http-cache: fix assertion failure caused by wrong destructor
  * merge release 0.8.37

 -- Max Kellermann <mk@cm4all.com>  Mon, 16 May 2011 14:03:09 +0200

cm4all-beng-proxy (0.9.19) unstable; urgency=low

  * http-request: don't retry requests with a request body

 -- Max Kellermann <mk@cm4all.com>  Thu, 12 May 2011 11:35:55 +0200

cm4all-beng-proxy (0.9.18) unstable; urgency=low

  * http-body: fix assertion failure on EOF chunk after socket was closed
  * widget-http: fix crash in widget lookup error handler
  * merge release 0.8.36

 -- Max Kellermann <mk@cm4all.com>  Tue, 10 May 2011 18:56:33 +0200

cm4all-beng-proxy (0.9.17) unstable; urgency=low

  * growing-buffer: fix assertion failure after large initial write
  * http-request: retry after connection failure
  * test/t-cgi: fix bashisms in test scripts

 -- Max Kellermann <mk@cm4all.com>  Wed, 04 May 2011 18:54:57 +0200

cm4all-beng-proxy (0.9.16) unstable; urgency=low

  * resource-address: append "transparent" args to CGI path_info
  * tcache: fix crash on FastCGI with BASE

 -- Max Kellermann <mk@cm4all.com>  Mon, 02 May 2011 16:07:21 +0200

cm4all-beng-proxy (0.9.15) unstable; urgency=low

  * configure.ac: check if valgrind/memcheck.h is installed
  * configure.ac: check if libattr is available
  * access-log: log Referer and User-Agent
  * access-log: log the request duration
  * proxy-handler: allow forwarding URI arguments
  * merge release 0.8.35

 -- Max Kellermann <mk@cm4all.com>  Wed, 27 Apr 2011 18:54:17 +0200

cm4all-beng-proxy (0.9.14) unstable; urgency=low

  * processor: don't clear widget pointer at opening tag
  * debian: move ulimit call from init script to *.default
  * merge release 0.8.33

 -- Max Kellermann <mk@cm4all.com>  Wed, 13 Apr 2011 17:03:29 +0200

cm4all-beng-proxy (0.9.13) unstable; urgency=low

  * proxy-widget: apply the widget's response header forward settings
  * response: add option to dump the widget tree
  * widget-class: move header forward settings to view
  * merge release 0.8.30

 -- Max Kellermann <mk@cm4all.com>  Mon, 04 Apr 2011 16:31:26 +0200

cm4all-beng-proxy (0.9.12) unstable; urgency=low

  * widget: internal API refactorization
  * was-control: fix argument order in "abort" call
  * was-client: duplicate the GError object when it is used twice
  * {file,delegate}-handler: add Expires/ETag headers to 304 response
  * cgi: allow setting environment variables

 -- Max Kellermann <mk@cm4all.com>  Thu, 24 Mar 2011 15:12:54 +0100

cm4all-beng-proxy (0.9.11) unstable; urgency=low

  * processor: major API refactorization
  * merge release 0.8.29

 -- Max Kellermann <mk@cm4all.com>  Mon, 21 Mar 2011 19:43:28 +0100

cm4all-beng-proxy (0.9.10) unstable; urgency=low

  * merge release 0.8.27

 -- Max Kellermann <mk@cm4all.com>  Fri, 18 Mar 2011 14:11:16 +0100

cm4all-beng-proxy (0.9.9) unstable; urgency=low

  * merge release 0.8.25

 -- Max Kellermann <mk@cm4all.com>  Mon, 14 Mar 2011 16:05:51 +0100

cm4all-beng-proxy (0.9.8) unstable; urgency=low

  * translate: support UNIX domain sockets in ADDRESS_STRING
  * resource-address: support connections to existing FastCGI servers

 -- Max Kellermann <mk@cm4all.com>  Fri, 11 Mar 2011 19:24:33 +0100

cm4all-beng-proxy (0.9.7) unstable; urgency=low

  * merge release 0.8.24

 -- Max Kellermann <mk@cm4all.com>  Fri, 04 Mar 2011 13:07:36 +0100

cm4all-beng-proxy (0.9.6) unstable; urgency=low

  * merge release 0.8.23

 -- Max Kellermann <mk@cm4all.com>  Mon, 28 Feb 2011 11:47:45 +0100

cm4all-beng-proxy (0.9.5) unstable; urgency=low

  * translate: allow SITE without CGI

 -- Max Kellermann <mk@cm4all.com>  Mon, 31 Jan 2011 06:35:24 +0100

cm4all-beng-proxy (0.9.4) unstable; urgency=low

  * widget-class: allow distinct addresses for each view

 -- Max Kellermann <mk@cm4all.com>  Thu, 27 Jan 2011 17:51:21 +0100

cm4all-beng-proxy (0.9.3) unstable; urgency=low

  * istream-catch: log errors
  * proxy-handler: pass the original request URI to (Fast)CGI
  * proxy-handler: pass the original document root to (Fast)CGI
  * fcgi-stock: pass site id to child process
  * translation: new packet "HOME" for JailCGI
  * resource-loader: get remote host from "X-Forwarded-For"
  * cgi, fcgi-client: pass client IP address to application

 -- Max Kellermann <mk@cm4all.com>  Fri, 21 Jan 2011 18:13:38 +0100

cm4all-beng-proxy (0.9.2) unstable; urgency=low

  * merge release 0.8.21
  * http-response: better context for error messages
  * istream: method close() does not invoke handler->abort()
  * istream: better context for error messages
  * ajp-client: destruct properly when request stream fails
  * {delegate,fcgi,was}-stock: use the JailCGI 1.4 wrapper

 -- Max Kellermann <mk@cm4all.com>  Mon, 17 Jan 2011 12:08:04 +0100

cm4all-beng-proxy (0.9.1) unstable; urgency=low

  * http-server: count the number of raw bytes sent and received
  * control-handler: support TCACHE_INVALIDATE with SITE
  * new programs "log-forward", "log-exec" for network logging
  * new program "log-split" for creating per-site log files
  * new program "log-traffic" for creating per-site traffic logs
  * move logging servers to new package cm4all-beng-proxy-logging
  * python/control.client: add parameter "broadcast"

 -- Max Kellermann <mk@cm4all.com>  Thu, 02 Dec 2010 12:07:16 +0100

cm4all-beng-proxy (0.9) unstable; urgency=low

  * merge release 0.8.19
  * was-client: explicitly send 32 bit METHOD payload
  * was-client: explicitly parse STATUS as 32 bit integer
  * was-client: clear control channel object on destruction
  * was-client: reuse child process if state is clean on EOF
  * was-client: abort properly after receiving illegal packet
  * was-client: allow "request STOP" before response completed
  * was-client: postpone the response handler invocation
  * was-control: send packets in bulk
  * python: support WAS widgets
  * http-server: enable "cork" mode only for beginning of response
  * http-cache: don't access freed memory in pool_unref_denotify()
  * http: use libcm4all-http
  * new datagram based binary protocol for access logging
  * main: default WAS stock limit is 16

 -- Max Kellermann <mk@cm4all.com>  Thu, 18 Nov 2010 19:56:17 +0100

cm4all-beng-proxy (0.8.38) unstable; urgency=low

  * failure: update time stamp on existing item
  * errdoc: free the original response body on abort

 -- Max Kellermann <mk@cm4all.com>  Fri, 20 May 2011 10:17:14 +0200

cm4all-beng-proxy (0.8.37) unstable; urgency=low

  * widget-resolver: don't reuse failed resolver
  * http-request: fix NULL pointer dereference on invalid URI
  * config: disable the TCP stock limit by default

 -- Max Kellermann <mk@cm4all.com>  Mon, 16 May 2011 13:41:32 +0200

cm4all-beng-proxy (0.8.36) unstable; urgency=low

  * http-server: check if client closes connection while processing
  * http-client: release the socket before invoking the callback
  * fcgi-client: fix assertion failure on full input buffer
  * memcached-client: re-enable socket event after direct copy
  * istream-file: fix assertion failure on range request
  * test/t-cgi: fix bashisms in test scripts

 -- Max Kellermann <mk@cm4all.com>  Tue, 10 May 2011 18:45:48 +0200

cm4all-beng-proxy (0.8.35) unstable; urgency=low

  * session: fix potential session defragmentation crash
  * ajp-request: use "host:port" as TCP stock key
  * cgi: evaluate the Content-Length response header

 -- Max Kellermann <mk@cm4all.com>  Wed, 27 Apr 2011 13:32:05 +0200

cm4all-beng-proxy (0.8.34) unstable; urgency=low

  * js: replace all '%' with '$'
  * js: check if session_id is null
  * debian: add package cm4all-beng-proxy-tools

 -- Max Kellermann <mk@cm4all.com>  Tue, 19 Apr 2011 18:43:54 +0200

cm4all-beng-proxy (0.8.33) unstable; urgency=low

  * processor: don't quote query string arguments with dollar sign
  * widget-request: safely remove "view" and "path" from argument table
  * debian/control: add "Breaks << 0.8.32" on the JavaScript library

 -- Max Kellermann <mk@cm4all.com>  Tue, 12 Apr 2011 18:21:55 +0200

cm4all-beng-proxy (0.8.32) unstable; urgency=low

  * args: quote arguments with the dollar sign

 -- Max Kellermann <mk@cm4all.com>  Tue, 12 Apr 2011 13:34:42 +0200

cm4all-beng-proxy (0.8.31) unstable; urgency=low

  * proxy-widget: eliminate the duplicate "Server" response header
  * translation: add packet UNTRUSTED_SITE_SUFFIX

 -- Max Kellermann <mk@cm4all.com>  Thu, 07 Apr 2011 16:23:37 +0200

cm4all-beng-proxy (0.8.30) unstable; urgency=low

  * handler: make lower-case realm name from the "Host" header
  * session: copy attribute "realm", fixes segmentation fault

 -- Max Kellermann <mk@cm4all.com>  Tue, 29 Mar 2011 16:47:43 +0200

cm4all-beng-proxy (0.8.29) unstable; urgency=low

  * ajp-client: send query string in an AJP attribute

 -- Max Kellermann <mk@cm4all.com>  Mon, 21 Mar 2011 19:16:16 +0100

cm4all-beng-proxy (0.8.28) unstable; urgency=low

  * resource-loader: use X-Forwarded-For to obtain AJP remote host
  * resource-loader: strip port from AJP remote address
  * resource-loader: don't pass remote host to AJP server
  * resource-loader: parse server port for AJP
  * ajp-client: always send content-length
  * ajp-client: parse the remaining buffer after EAGAIN

 -- Max Kellermann <mk@cm4all.com>  Mon, 21 Mar 2011 11:12:07 +0100

cm4all-beng-proxy (0.8.27) unstable; urgency=low

  * http-request: close the request body on malformed URI
  * ajp-request: AJP translation packet contains ajp://host:port/path

 -- Max Kellermann <mk@cm4all.com>  Fri, 18 Mar 2011 14:04:21 +0100

cm4all-beng-proxy (0.8.26) unstable; urgency=low

  * python/response: fix typo in ajp()
  * session: validate sessions only within one realm

 -- Max Kellermann <mk@cm4all.com>  Fri, 18 Mar 2011 08:59:41 +0100

cm4all-beng-proxy (0.8.25) unstable; urgency=low

  * widget-http: discard request body on unknown view name
  * inline-widget: discard request body on error
  * {http,fcgi,was}-client: allocate response headers from caller pool
  * cmdline: fcgi_stock_limit defaults to 0 (no limit)

 -- Max Kellermann <mk@cm4all.com>  Mon, 14 Mar 2011 15:53:42 +0100

cm4all-beng-proxy (0.8.24) unstable; urgency=low

  * fcgi-client: release the connection even when padding not consumed
    after empty response

 -- Max Kellermann <mk@cm4all.com>  Wed, 02 Mar 2011 17:39:33 +0100

cm4all-beng-proxy (0.8.23) unstable; urgency=low

  * memcached-client: allocate a new memory pool
  * memcached-client: copy caller_pool reference before freeing the client
  * fcgi-client: check headers!=NULL
  * fcgi-client: release the connection even when padding not consumed

 -- Max Kellermann <mk@cm4all.com>  Mon, 28 Feb 2011 10:50:02 +0100

cm4all-beng-proxy (0.8.22) unstable; urgency=low

  * cgi: fill special variables CONTENT_TYPE, CONTENT_LENGTH
  * memcached-client: remove stray pool_unref() call
  * memcached-client: reuse the socket if the remaining value is buffered
  * http-cache-choice: abbreviate memcached keys
  * *-cache: allocate a parent pool for cache items
  * pool: re-enable linear pools
  * frame: free the request body on error
  * http-cache: free cached body which was dismissed

 -- Max Kellermann <mk@cm4all.com>  Mon, 07 Feb 2011 15:34:09 +0100

cm4all-beng-proxy (0.8.21) unstable; urgency=low

  * merge release 0.7.55
  * jail: translate the document root properly
  * header-forward: forward the "Host" header to CGI/FastCGI/AJP
  * http-error: map ENOTDIR to "404 Not Found"
  * http-server: fix assertion failure on write error
  * fcgi-stock: clear all environment variables

 -- Max Kellermann <mk@cm4all.com>  Thu, 06 Jan 2011 16:04:20 +0100

cm4all-beng-proxy (0.8.20) unstable; urgency=low

  * widget-resolver: add pedantic state assertions
  * async: remember a copy of the operation in !NDEBUG
  * python/translation/response: max_age() returns self

 -- Max Kellermann <mk@cm4all.com>  Mon, 06 Dec 2010 23:02:50 +0100

cm4all-beng-proxy (0.8.19) unstable; urgency=low

  * merge release 0.7.54

 -- Max Kellermann <mk@cm4all.com>  Wed, 17 Nov 2010 16:25:10 +0100

cm4all-beng-proxy (0.8.18) unstable; urgency=low

  * was-client: explicitly send 32 bit METHOD payload
  * was-client: explicitly parse STATUS as 32 bit integer
  * istream: check presence of as_fd() in optimized build

 -- Max Kellermann <mk@cm4all.com>  Fri, 05 Nov 2010 11:00:54 +0100

cm4all-beng-proxy (0.8.17) unstable; urgency=low

  * merged release 0.7.53
  * widget: use colon as widget path separator
  * was-client: check for abort during response handler
  * was-client: implement STOP
  * was-client: release memory pools
  * was-launch: enable non-blocking mode on input and output
  * http-server: don't crash on malformed pipelined request
  * main: free the WAS stock and the UDP listener in the SIGTERM handler

 -- Max Kellermann <mk@cm4all.com>  Thu, 28 Oct 2010 19:50:26 +0200

cm4all-beng-proxy (0.8.16) unstable; urgency=low

  * merged release 0.7.52
  * was-client: support for the WAS protocol

 -- Max Kellermann <mk@cm4all.com>  Wed, 13 Oct 2010 16:45:18 +0200

cm4all-beng-proxy (0.8.15) unstable; urgency=low

  * resource-address: don't skip question mark twice

 -- Max Kellermann <mk@cm4all.com>  Tue, 28 Sep 2010 12:20:33 +0200

cm4all-beng-proxy (0.8.14) unstable; urgency=low

  * processor: schedule "xmlns:c" deletion

 -- Max Kellermann <mk@cm4all.com>  Thu, 23 Sep 2010 14:42:31 +0200

cm4all-beng-proxy (0.8.13) unstable; urgency=low

  * processor: delete "xmlns:c" attributes from link elements
  * istream-{head,zero}: implement method available()
  * merged release 0.7.51

 -- Max Kellermann <mk@cm4all.com>  Tue, 17 Aug 2010 09:54:33 +0200

cm4all-beng-proxy (0.8.12) unstable; urgency=low

  * http-cache-memcached: copy resource address
  * debian/control: add missing ${shlibs:Depends}
  * merged release 0.7.50

 -- Max Kellermann <mk@cm4all.com>  Thu, 12 Aug 2010 20:17:52 +0200

cm4all-beng-proxy (0.8.11) unstable; urgency=low

  * delegate-client: fix SCM_RIGHTS check
  * use Linux 2.6 CLOEXEC/NONBLOCK flags
  * tcache: INVALIDATE removes all variants (error documents etc.)
  * control: new UDP based protocol, allows invalidating caches
  * hashmap: fix assertion failure in hashmap_remove_match()
  * merged release 0.7.49

 -- Max Kellermann <mk@cm4all.com>  Tue, 10 Aug 2010 15:48:10 +0200

cm4all-beng-proxy (0.8.10) unstable; urgency=low

  * tcache: copy response.previous

 -- Max Kellermann <mk@cm4all.com>  Mon, 02 Aug 2010 18:03:43 +0200

cm4all-beng-proxy (0.8.9) unstable; urgency=low

  * (f?)cgi-handler: forward query string only if focused
  * ajp-handler: merge into proxy-handler
  * proxy-handler: forward query string if focused
  * cgi, fastcgi-handler: enable the resource cache
  * translation: add packets CHECK and PREVIOUS for authentication
  * python: add Response.max_age()

 -- Max Kellermann <mk@cm4all.com>  Fri, 30 Jul 2010 11:39:22 +0200

cm4all-beng-proxy (0.8.8) unstable; urgency=low

  * prototypes/translate.py: added new ticket-fastcgi programs
  * http-cache: implement FastCGI caching
  * merged release 0.7.47

 -- Max Kellermann <mk@cm4all.com>  Wed, 21 Jul 2010 13:00:43 +0200

cm4all-beng-proxy (0.8.7) unstable; urgency=low

  * istream-delayed: update the "direct" bit mask
  * http-client: send "Expect: 100-continue"
  * response, widget-http: apply istream_pipe to filter input
  * proxy-handler: apply istream_pipe to request body
  * istream-ajp-body: send larger request body packets
  * ajp-client: support splice()
  * merged release 0.7.46

 -- Max Kellermann <mk@cm4all.com>  Fri, 25 Jun 2010 18:52:04 +0200

cm4all-beng-proxy (0.8.6) unstable; urgency=low

  * translation: added support for custom error documents
  * response: convert HEAD to GET if filter follows
  * processor: short-circuit on HEAD request
  * python: depend on python-twisted-core

 -- Max Kellermann <mk@cm4all.com>  Wed, 16 Jun 2010 16:37:42 +0200

cm4all-beng-proxy (0.8.5) unstable; urgency=low

  * istream-tee: allow second output to block
  * widget-http: don't transform error documents
  * response, widget-http: disable filters after widget frame request
  * translation: added packet FILTER_4XX to filter client errors
  * merged release 0.7.45

 -- Max Kellermann <mk@cm4all.com>  Thu, 10 Jun 2010 16:13:14 +0200

cm4all-beng-proxy (0.8.4) unstable; urgency=low

  * python: added missing "Response" import
  * python: resume parsing after deferred call
  * http-client: implement istream method as_fd()
  * merged release 0.7.44

 -- Max Kellermann <mk@cm4all.com>  Mon, 07 Jun 2010 17:01:16 +0200

cm4all-beng-proxy (0.8.3) unstable; urgency=low

  * file-handler: implement If-Range (RFC 2616 14.27)
  * merged release 0.7.42

 -- Max Kellermann <mk@cm4all.com>  Tue, 01 Jun 2010 16:17:13 +0200

cm4all-beng-proxy (0.8.2) unstable; urgency=low

  * cookie-client: verify the cookie path
  * python: use Twisted's logging library
  * python: added a widget registry class
  * merged release 0.7.41

 -- Max Kellermann <mk@cm4all.com>  Wed, 26 May 2010 13:08:16 +0200

cm4all-beng-proxy (0.8.1) unstable; urgency=low

  * http-cache-memcached: delete entity records on POST

 -- Max Kellermann <mk@cm4all.com>  Tue, 18 May 2010 12:21:55 +0200

cm4all-beng-proxy (0.8) unstable; urgency=low

  * istream: added method as_fd() to convert istream to file descriptor
  * fork: support passing stdin istream fd to child process
  * http-cache: discard only matching entries on POST
  * istream-html-escape: escape single and double quote
  * rewrite-uri: escape the result with XML entities

 -- Max Kellermann <mk@cm4all.com>  Thu, 13 May 2010 12:34:46 +0200

cm4all-beng-proxy (0.7.55) unstable; urgency=low

  * pool: reparent pools in optimized build
  * istream-deflate: add missing pool reference while reading
  * istream-deflate: fix several error handlers

 -- Max Kellermann <mk@cm4all.com>  Thu, 06 Jan 2011 12:59:39 +0100

cm4all-beng-proxy (0.7.54) unstable; urgency=low

  * http-server: fix crash on deferred chunked request body
  * parser: fix crash on malformed SCRIPT element

 -- Max Kellermann <mk@cm4all.com>  Wed, 17 Nov 2010 16:13:09 +0100

cm4all-beng-proxy (0.7.53) unstable; urgency=low

  * http-server: don't crash on malformed pipelined request
  * sink-header: fix assertion failure on empty trailer

 -- Max Kellermann <mk@cm4all.com>  Thu, 28 Oct 2010 18:39:01 +0200

cm4all-beng-proxy (0.7.52) unstable; urgency=low

  * fcgi-client: fix send timeout handler
  * fork: finish the buffer after pipe was drained

 -- Max Kellermann <mk@cm4all.com>  Wed, 13 Oct 2010 16:39:26 +0200

cm4all-beng-proxy (0.7.51) unstable; urgency=low

  * http-client: clear response body pointer before forwarding EOF event
  * processor: fix assertion failure for c:mode in c:widget

 -- Max Kellermann <mk@cm4all.com>  Mon, 16 Aug 2010 17:01:48 +0200

cm4all-beng-proxy (0.7.50) unstable; urgency=low

  * header-forward: don't forward the "Host" header to HTTP servers
  * resource-address: use uri_relative() for CGI
  * uri-relative: don't lose host name in uri_absolute()
  * uri-relative: don't fail on absolute URIs
  * http-cache-heap: don't use uninitialized item size

 -- Max Kellermann <mk@cm4all.com>  Thu, 12 Aug 2010 20:03:49 +0200

cm4all-beng-proxy (0.7.49) unstable; urgency=low

  * hashmap: fix assertion failure in hashmap_remove_value()

 -- Max Kellermann <mk@cm4all.com>  Tue, 10 Aug 2010 15:37:12 +0200

cm4all-beng-proxy (0.7.48) unstable; urgency=low

  * pipe-stock: add assertions on file descriptors

 -- Max Kellermann <mk@cm4all.com>  Mon, 09 Aug 2010 14:56:54 +0200

cm4all-beng-proxy (0.7.47) unstable; urgency=low

  * cmdline: add option "--group"

 -- Max Kellermann <mk@cm4all.com>  Fri, 16 Jul 2010 18:39:53 +0200

cm4all-beng-proxy (0.7.46) unstable; urgency=low

  * handler: initialize all translate_response attributes
  * http-client: consume buffer before header length check
  * istream-pipe: clear "direct" flags in constructor
  * istream-pipe: return gracefully when handler blocks
  * ajp-client: hold pool reference to reset TCP_CORK

 -- Max Kellermann <mk@cm4all.com>  Mon, 21 Jun 2010 17:53:21 +0200

cm4all-beng-proxy (0.7.45) unstable; urgency=low

  * istream-tee: separate "weak" values for the two outputs
  * fcache: don't close output when caching has been canceled
  * tcache: copy the attribute "secure_cookie"

 -- Max Kellermann <mk@cm4all.com>  Thu, 10 Jun 2010 15:21:34 +0200

cm4all-beng-proxy (0.7.44) unstable; urgency=low

  * http-client: check response header length
  * http-server: check request header length

 -- Max Kellermann <mk@cm4all.com>  Mon, 07 Jun 2010 16:51:57 +0200

cm4all-beng-proxy (0.7.43) unstable; urgency=low

  * http-cache: fixed NULL pointer dereference when storing empty response
    body on the heap

 -- Max Kellermann <mk@cm4all.com>  Tue, 01 Jun 2010 18:52:45 +0200

cm4all-beng-proxy (0.7.42) unstable; urgency=low

  * fork: check "direct" flag again after buffer flush
  * pool: pool_unref_denotify() remembers the code location
  * sink-{buffer,gstring}: don't invoke callback in abort()
  * async: added another debug flag to verify correctness

 -- Max Kellermann <mk@cm4all.com>  Mon, 31 May 2010 21:15:58 +0200

cm4all-beng-proxy (0.7.41) unstable; urgency=low

  * http-cache: initialize response status and headers on empty body

 -- Max Kellermann <mk@cm4all.com>  Tue, 25 May 2010 16:27:25 +0200

cm4all-beng-proxy (0.7.40) unstable; urgency=low

  * http-cache: fixed NULL pointer dereference when storing empty response
    body in memcached

 -- Max Kellermann <mk@cm4all.com>  Tue, 25 May 2010 15:04:44 +0200

cm4all-beng-proxy (0.7.39) unstable; urgency=low

  * memcached-stock: close value on connect failure
  * http: implement remaining status codes
  * http-cache: allow caching empty response body
  * http-cache: cache status codes 203, 206, 300, 301, 410
  * http-cache: don't cache authorized resources

 -- Max Kellermann <mk@cm4all.com>  Fri, 21 May 2010 17:37:29 +0200

cm4all-beng-proxy (0.7.38) unstable; urgency=low

  * http-server: send HTTP/1.1 declaration with "100 Continue"
  * connection: initialize "site_name", fixes crash bug
  * translation: added packet SECURE_COOKIE

 -- Max Kellermann <mk@cm4all.com>  Thu, 20 May 2010 15:40:34 +0200

cm4all-beng-proxy (0.7.37) unstable; urgency=low

  * *-client: implement a socket leak detector
  * handler: initialize response header without translation server

 -- Max Kellermann <mk@cm4all.com>  Tue, 18 May 2010 12:05:11 +0200

cm4all-beng-proxy (0.7.36) unstable; urgency=low

  * http-client: fixed NULL pointer dereference
  * handler, response: removed duplicate request body destruction calls

 -- Max Kellermann <mk@cm4all.com>  Tue, 11 May 2010 17:16:36 +0200

cm4all-beng-proxy (0.7.35) unstable; urgency=low

  * {http,fcgi,ajp}-request: close the request body on abort
  * handler: set fake translation response on malformed URI

 -- Max Kellermann <mk@cm4all.com>  Mon, 10 May 2010 11:22:23 +0200

cm4all-beng-proxy (0.7.34) unstable; urgency=low

  * translate: check the UNTRUSTED packet
  * translation: added packet UNTRUSTED_PREFIX

 -- Max Kellermann <mk@cm4all.com>  Fri, 30 Apr 2010 19:14:37 +0200

cm4all-beng-proxy (0.7.33) unstable; urgency=low

  * merged release 0.7.27.1
  * fcache: don't continue storing in background
  * fcgi-client: re-add event after some input data has been read

 -- Max Kellermann <mk@cm4all.com>  Fri, 30 Apr 2010 11:31:08 +0200

cm4all-beng-proxy (0.7.32) unstable; urgency=low

  * response: generate the "Server" response header
  * response: support the Authentication-Info response header
  * response: support custom authentication pages
  * translation: support custom response headers

 -- Max Kellermann <mk@cm4all.com>  Tue, 27 Apr 2010 17:09:59 +0200

cm4all-beng-proxy (0.7.31) unstable; urgency=low

  * support HTTP authentication (RFC 2617)

 -- Max Kellermann <mk@cm4all.com>  Mon, 26 Apr 2010 17:26:42 +0200

cm4all-beng-proxy (0.7.30) unstable; urgency=low

  * fcgi-client: support responses without a body
  * {http,fcgi}-client: hold caller pool reference during callback

 -- Max Kellermann <mk@cm4all.com>  Fri, 23 Apr 2010 14:41:05 +0200

cm4all-beng-proxy (0.7.29) unstable; urgency=low

  * http-cache: added missing pool_unref() in memcached_miss()
  * pool: added checked pool references

 -- Max Kellermann <mk@cm4all.com>  Thu, 22 Apr 2010 15:45:48 +0200

cm4all-beng-proxy (0.7.28) unstable; urgency=low

  * fcgi-client: support response status
  * translate: malformed packets are fatal
  * http-cache: don't cache resources with very long URIs
  * memcached-client: increase the maximum key size to 32 kB

 -- Max Kellermann <mk@cm4all.com>  Thu, 15 Apr 2010 15:06:51 +0200

cm4all-beng-proxy (0.7.27.1) unstable; urgency=low

  * http-cache: added missing pool_unref() in memcached_miss()
  * http-cache: don't cache resources with very long URIs
  * memcached-client: increase the maximum key size to 32 kB
  * fork: properly handle partially filled output buffer
  * fork: re-add event after some input data has been read

 -- Max Kellermann <mk@cm4all.com>  Thu, 29 Apr 2010 15:30:21 +0200

cm4all-beng-proxy (0.7.27) unstable; urgency=low

  * session: use GLib's PRNG to generate session ids
  * session: seed the PRNG with /dev/random
  * response: log UNTRUSTED violation attempts
  * response: drop widget sessions when there is no focus

 -- Max Kellermann <mk@cm4all.com>  Fri, 09 Apr 2010 12:04:18 +0200

cm4all-beng-proxy (0.7.26) unstable; urgency=low

  * memcached-client: schedule read event before callback
  * istream-tee: continue with second output if first is closed

 -- Max Kellermann <mk@cm4all.com>  Sun, 28 Mar 2010 18:08:11 +0200

cm4all-beng-proxy (0.7.25) unstable; urgency=low

  * memcached-client: don't poll if socket is closed
  * fork: close file descriptor on input error
  * pool: don't check attachments in pool_trash()

 -- Max Kellermann <mk@cm4all.com>  Thu, 25 Mar 2010 13:28:01 +0100

cm4all-beng-proxy (0.7.24) unstable; urgency=low

  * memcached-client: release socket after splice

 -- Max Kellermann <mk@cm4all.com>  Mon, 22 Mar 2010 11:29:45 +0100

cm4all-beng-proxy (0.7.23) unstable; urgency=low

  * sink-header: support splice
  * memcached-client: support splice (response)
  * fcgi-client: recover correctly after send error
  * fcgi-client: support chunked request body
  * fcgi-client: basic splice support for the request body
  * http-cache: duplicate headers
  * {http,memcached}-client: check "direct" mode after buffer flush
  * cmdline: added option "fcgi_stock_limit"
  * python: auto-export function write_packet()
  * python: Response methods return self

 -- Max Kellermann <mk@cm4all.com>  Fri, 19 Mar 2010 13:28:35 +0100

cm4all-beng-proxy (0.7.22) unstable; urgency=low

  * python: re-add function write_packet()

 -- Max Kellermann <mk@cm4all.com>  Fri, 12 Mar 2010 12:27:21 +0100

cm4all-beng-proxy (0.7.21) unstable; urgency=low

  * ajp-client: handle EAGAIN from send()
  * python: install the missing sources

 -- Max Kellermann <mk@cm4all.com>  Thu, 11 Mar 2010 16:58:25 +0100

cm4all-beng-proxy (0.7.20) unstable; urgency=low

  * http-client: don't reinstate event when socket is closed
  * access-log: log the site name
  * python: removed unused function write_packet()
  * python: split the module beng_proxy.translation
  * python: allow overriding query string and param in absolute_uri()
  * python: moved absolute_uri() to a separate library

 -- Max Kellermann <mk@cm4all.com>  Thu, 11 Mar 2010 09:48:52 +0100

cm4all-beng-proxy (0.7.19) unstable; urgency=low

  * client-socket: translate EV_TIMEOUT to ETIMEDOUT
  * fork: refill the input buffer as soon as possible
  * delegate-client: implement an abortable event
  * pool: added assertions for libevent leaks
  * direct: added option "-s enable_splice=no"

 -- Max Kellermann <mk@cm4all.com>  Thu, 04 Mar 2010 17:34:56 +0100

cm4all-beng-proxy (0.7.18) unstable; urgency=low

  * args: reserve memory for the trailing null byte

 -- Max Kellermann <mk@cm4all.com>  Tue, 23 Feb 2010 17:46:04 +0100

cm4all-beng-proxy (0.7.17) unstable; urgency=low

  * translation: added the BOUNCE packet (variant of REDIRECT)
  * translation: change widget packet HOST to UNTRUSTED
  * translation: pass internal URI arguments to the translation server
  * handler: use the specified status with REDIRECT
  * python: added method Request.absolute_uri()

 -- Max Kellermann <mk@cm4all.com>  Tue, 23 Feb 2010 16:15:22 +0100

cm4all-beng-proxy (0.7.16) unstable; urgency=low

  * processor: separate trusted from untrusted widgets by host name
  * processor: mode=partition is deprecated
  * translate: fix DOCUMENT_ROOT handler for CGI/FASTCGI
  * fcgi-request: added JailCGI support

 -- Max Kellermann <mk@cm4all.com>  Fri, 19 Feb 2010 14:29:29 +0100

cm4all-beng-proxy (0.7.15) unstable; urgency=low

  * processor: unreference the caller pool in abort()
  * tcache: clear BASE on mismatch
  * fcgi-client: generate the Content-Length request header
  * fcgi-client: send the CONTENT_TYPE parameter
  * prototypes/translate.py: use FastCGI to run PHP

 -- Max Kellermann <mk@cm4all.com>  Thu, 11 Feb 2010 14:43:21 +0100

cm4all-beng-proxy (0.7.14) unstable; urgency=low

  * connection: drop connections when the limit is exceeded
  * resource-address: added BASE support
  * fcgi-client: check the request ID in response packets
  * http-client: check response body when request body is closed
  * html-escape: use the last ampersand before the semicolon
  * html-escape: support &apos;
  * processor: unescape widget parameter values

 -- Max Kellermann <mk@cm4all.com>  Fri, 29 Jan 2010 17:49:43 +0100

cm4all-beng-proxy (0.7.13) unstable; urgency=low

  * fcgi-request: duplicate socket path
  * fcgi-request: support ACTION
  * fcgi-client: provide SCRIPT_FILENAME
  * fcgi-client: append empty PARAMS packet
  * fcgi-client: try to read response before request is finished
  * fcgi-client: implement the STDERR packet
  * fcgi-client: support request headers and body
  * fcgi-stock: manage one socket per child process
  * fcgi-stock: unlink socket path after connect
  * fcgi-stock: redirect fd 1,2 to /dev/null
  * fcgi-stock: kill FastCGI processes after 5 minutes idle
  * translation: new packet PAIR for passing parameters to FastCGI

 -- Max Kellermann <mk@cm4all.com>  Thu, 14 Jan 2010 13:36:48 +0100

cm4all-beng-proxy (0.7.12) unstable; urgency=low

  * http-cache: unlock the cache item after successful revalidation
  * http-cache-memcached: pass the expiration time to memcached
  * sink-header: comprise pending data in method available()
  * header-forward: forward the Expires response header

 -- Max Kellermann <mk@cm4all.com>  Tue, 22 Dec 2009 16:18:49 +0100

cm4all-beng-proxy (0.7.11) unstable; urgency=low

  * {ajp,memcached}-client: fix dis\appearing event for duplex socket
  * memcached-client: handle EAGAIN after send()
  * memcached-client: release socket as early as possible
  * header-forward: don't forward Accept-Encoding if transformation is
    enabled
  * widget-http, inline-widget: check Content-Encoding before processing
  * file-handler: send "Vary: Accept-Encoding" for compressed response
  * header-forward: support duplicate headers
  * fcache: implemented a 60 seconds timeout
  * fcache: copy pointer to local variable before callback
  * event2: refresh timeout after event has occurred

 -- Max Kellermann <mk@cm4all.com>  Fri, 18 Dec 2009 16:45:24 +0100

cm4all-beng-proxy (0.7.10) unstable; urgency=low

  * http-{server,client}: fix disappearing event for duplex socket

 -- Max Kellermann <mk@cm4all.com>  Mon, 14 Dec 2009 15:46:25 +0100

cm4all-beng-proxy (0.7.9) unstable; urgency=low

  * http: "Expect" is a hop-by-hop header
  * http-server: send "100 Continue" unless request body closed
  * http-client: poll socket after splice
  * http-server: handle EAGAIN after splice
  * http-server: send a 417 response on unrecognized "Expect" request
  * response, widget-http: append filter id to resource tag
  * resource-tag: check for "Cache-Control: no-store"

 -- Max Kellermann <mk@cm4all.com>  Mon, 14 Dec 2009 13:05:15 +0100

cm4all-beng-proxy (0.7.8) unstable; urgency=low

  * http-body: support partial response in method available()
  * file-handler: support pre-compressed static files
  * fcache: honor the "Cache-Control: no-store" response header

 -- Max Kellermann <mk@cm4all.com>  Wed, 09 Dec 2009 15:49:25 +0100

cm4all-beng-proxy (0.7.7) unstable; urgency=low

  * parser: allow underscore in attribute names
  * processor: check "type" attribute before URI rewriting
  * http-client: start receiving before request is sent
  * http-client: try to read response after write error
  * http-client: deliver response body after headers are finished
  * http-client: release socket as early as possible
  * http-client: serve buffer after socket has been closed
  * istream-chunked: clear input stream in abort handler
  * growing-buffer: fix crash after close in "data" callback

 -- Max Kellermann <mk@cm4all.com>  Thu, 03 Dec 2009 13:09:57 +0100

cm4all-beng-proxy (0.7.6) unstable; urgency=low

  * istream-hold: return -2 if handler is not available yet
  * http, ajp, fcgi: use istream_hold on request body
  * http-client: implemented splicing the request body
  * response: added missing URI substitution

 -- Max Kellermann <mk@cm4all.com>  Tue, 17 Nov 2009 15:25:35 +0100

cm4all-beng-proxy (0.7.5) unstable; urgency=low

  * session: 64 bit session ids
  * session: allow arbitrary session id size (at compile-time)
  * debian: larger default log file (16 * 4MB)
  * debian: added package cm4all-beng-proxy-toi

 -- Max Kellermann <mk@cm4all.com>  Mon, 16 Nov 2009 15:51:24 +0100

cm4all-beng-proxy (0.7.4) unstable; urgency=low

  * measure the latency of external resources
  * widget-http: partially revert "don't query session if !stateful"

 -- Max Kellermann <mk@cm4all.com>  Tue, 10 Nov 2009 15:06:03 +0100

cm4all-beng-proxy (0.7.3) unstable; urgency=low

  * uri-verify: don't reject double slash after first segment
  * hostname: allow the hyphen character
  * processor: allow processing without session
  * widget-http: don't query session if !stateful
  * request: disable session management for known bots
  * python: fixed AttributeError in __getattr__()
  * python: added method Response.process()
  * translation: added the response packets URI, HOST, SCHEME
  * translation: added header forward packets

 -- Max Kellermann <mk@cm4all.com>  Mon, 09 Nov 2009 16:40:27 +0100

cm4all-beng-proxy (0.7.2) unstable; urgency=low

  * fcache: close all caching connections on exit
  * istream-file: retry reading after EAGAIN
  * direct, istream-pipe: re-enable SPLICE_F_NONBLOCK
  * direct, istream-pipe: disable the SPLICE_F_MORE flag
  * http-client: handle EAGAIN after splice
  * http-client, header-writer: remove hop-by-hop response headers
  * response: optimized transformed response headers
  * handler: mangle CGI and FastCGI headers
  * header-forward: generate the X-Forwarded-For header
  * header-forward: add local host name to "Via" request header

 -- Max Kellermann <mk@cm4all.com>  Fri, 30 Oct 2009 13:41:02 +0100

cm4all-beng-proxy (0.7.1) unstable; urgency=low

  * file-handler: close the stream on "304 Not Modified"
  * pool: use assembler code only on gcc
  * cmdline: added option "--set tcp_stock_limit"
  * Makefile.am: enable the "subdir-objects" option

 -- Max Kellermann <mk@cm4all.com>  Thu, 22 Oct 2009 12:17:11 +0200

cm4all-beng-proxy (0.7) unstable; urgency=low

  * ajp-client: check if connection was closed during response callback
  * header-forward: log session id
  * istream: separate TCP splicing checks
  * istream-pipe: fix segmentation fault after incomplete direct transfer
  * istream-pipe: implement the "available" method
  * istream-pipe: allocate pipe only if handler supports it
  * istream-pipe: flush the pipe before reading from input
  * istream-pipe: reuse pipes in a stock
  * direct: support splice() from TCP socket to pipe
  * istream: direct() returns -3 if stream has been closed
  * hstock: don't destroy stocks while items are being created
  * tcp-stock: limit number of connections per host to 256
  * translate, http-client, ajp-client, cgi, http-cache: verify the HTTP
    response status
  * prototypes/translate.py: disallow "/../" and null bytes
  * prototypes/translate.py: added "/jail-delegate/" location
  * uri-parser: strict RFC 2396 URI verification
  * uri-parser: don't unescape the URI path
  * http-client, ajp-client: verify the request URI
  * uri-escape: unescape each character only once
  * http-cache: never use the memcached stock if caching is disabled
  * allow 8192 connections by default
  * allow 65536 file handles by default
  * added package cm4all-jailed-beng-proxy-delegate-helper

 -- Max Kellermann <mk@cm4all.com>  Wed, 21 Oct 2009 15:00:56 +0200

cm4all-beng-proxy (0.6.23) unstable; urgency=low

  * header-forward: log session information
  * prototypes/translate.py: added /cgi-bin/ location
  * http-server: disable keep-alive for HTTP/1.0 clients
  * http-server: don't send "Connection: Keep-Alive"
  * delegate-stock: clear the environment
  * delegate-stock: added jail support
  * delegate-client: reuse helper process after I/O error

 -- Max Kellermann <mk@cm4all.com>  Mon, 12 Oct 2009 17:29:35 +0200

cm4all-beng-proxy (0.6.22) unstable; urgency=low

  * istream-tee: clear both "enabled" flags in the eof/abort handler
  * istream-tee: fall back to first data() return value if second stream
    closed itself
  * http-cache: don't log body_abort after close

 -- Max Kellermann <mk@cm4all.com>  Thu, 01 Oct 2009 19:19:37 +0200

cm4all-beng-proxy (0.6.21) unstable; urgency=low

  * http-client: log more error messages
  * delegate-stock: added the DOCUMENT_ROOT environment variable
  * response, widget: accept "application/xhtml+xml"
  * cookie-server: allow square brackets in unquoted cookie values
    (violating RFC 2109 and RFC 2616)

 -- Max Kellermann <mk@cm4all.com>  Thu, 01 Oct 2009 13:55:40 +0200

cm4all-beng-proxy (0.6.20) unstable; urgency=low

  * stock: clear stock after 60 seconds idle
  * hstock: remove empty stocks
  * http-server, http-client, cgi: fixed off-by-one bug in header parser
  * istream-pipe: fix the direct() return value on error
  * istream-pipe: fix formula in range assertion
  * http-cache-memcached: implemented "remove"
  * handler: added FastCGI handler
  * fcgi-client: unref caller pool after socket release
  * fcgi-client: implemented response headers

 -- Max Kellermann <mk@cm4all.com>  Tue, 29 Sep 2009 14:07:13 +0200

cm4all-beng-proxy (0.6.19) unstable; urgency=low

  * http-client: release caller pool after socket release
  * memcached-client: release socket on marshalling error
  * stock: unref caller pool in abort handler
  * stock: lazy cleanup
  * http-cache: copy caller_pool to local variable

 -- Max Kellermann <mk@cm4all.com>  Thu, 24 Sep 2009 16:02:17 +0200

cm4all-beng-proxy (0.6.18) unstable; urgency=low

  * delegate-handler: support conditional GET and ranges
  * file-handler: fix suffix-byte-range-spec parser
  * delegate-helper: call open() with O_CLOEXEC|O_NOCTTY
  * istream-file: don't set FD_CLOEXEC if O_CLOEXEC is available
  * stock: hold caller pool during "get" operation
  * main: free balancer object during shutdown
  * memcached-client: enable socket timeout
  * delegate-stock: set FD_CLOEXEC on socket

 -- Max Kellermann <mk@cm4all.com>  Thu, 24 Sep 2009 10:50:53 +0200

cm4all-beng-proxy (0.6.17) unstable; urgency=low

  * tcp-stock: implemented a load balancer
  * python: accept address list in the ajp() method
  * http-server: added timeout for the HTTP request headers
  * response: close template when the content type is wrong
  * delegate-get: implemented response headers
  * delegate-get: provide status codes and error messages

 -- Max Kellermann <mk@cm4all.com>  Fri, 18 Sep 2009 15:36:57 +0200

cm4all-beng-proxy (0.6.16) unstable; urgency=low

  * tcp-stock: added support for bulldog-tyke
  * sink-buffer: close input if it's not used in the constructor
  * http-cache-memcached: close response body when deserialization fails
  * serialize: fix regression in serialize_uint64()

 -- Max Kellermann <mk@cm4all.com>  Tue, 15 Sep 2009 19:26:07 +0200

cm4all-beng-proxy (0.6.15) unstable; urgency=low

  * http-cache-choice: find more duplicates during cleanup
  * handler: added AJP handler
  * ajp-request: unref pool only on tcp_stock failure
  * ajp-client: prevent parser recursion
  * ajp-client: free request body when response is closed
  * ajp-client: reuse connection after END_RESPONSE packet
  * ajp-client: enable TCP_CORK while sending
  * istream-ajp-body: added a second "length" header field
  * ajp-client: auto-send empty request body chunk
  * ajp-client: register "write" event after GET_BODY_CHUNK packet
  * ajp-client: implemented request and response headers
  * http-cache-rfc: don't rewind tpool if called recursively

 -- Max Kellermann <mk@cm4all.com>  Fri, 11 Sep 2009 16:04:06 +0200

cm4all-beng-proxy (0.6.14) unstable; urgency=low

  * istream-tee: don't restart reading if already in progress

 -- Max Kellermann <mk@cm4all.com>  Thu, 03 Sep 2009 13:21:06 +0200

cm4all-beng-proxy (0.6.13) unstable; urgency=low

  * cookie-server: fix parsing multiple cookies
  * http-cache-memcached: clean up expired "choice" items
  * sink-gstring: use callback instead of public struct
  * istream-tee: restart reading when one output is closed

 -- Max Kellermann <mk@cm4all.com>  Wed, 02 Sep 2009 17:02:53 +0200

cm4all-beng-proxy (0.6.12) unstable; urgency=low

  * http-cache: don't attempt to remove cache items when the cache is disabled

 -- Max Kellermann <mk@cm4all.com>  Fri, 28 Aug 2009 15:40:48 +0200

cm4all-beng-proxy (0.6.11) unstable; urgency=low

  * http-cache-memcached: store HTTP status and response headers
  * http-cache-memcached: implemented flush (SIGHUP)
  * http-cache-memcached: support "Vary"
  * http-client: work around assertion failure in response_stream_close()

 -- Max Kellermann <mk@cm4all.com>  Thu, 27 Aug 2009 12:33:17 +0200

cm4all-beng-proxy (0.6.10) unstable; urgency=low

  * parser: finish tag before bailing out
  * http-request: allow URLs without path component
  * fork: clear event in read() method
  * istream-file: pass options O_CLOEXEC|O_NOCTTY to open()
  * response: check if the "Host" request header is valid

 -- Max Kellermann <mk@cm4all.com>  Tue, 18 Aug 2009 16:37:19 +0200

cm4all-beng-proxy (0.6.9) unstable; urgency=low

  * direct: disable SPLICE_F_NONBLOCK (temporary NFS EAGAIN workaround)

 -- Max Kellermann <mk@cm4all.com>  Mon, 17 Aug 2009 13:52:49 +0200

cm4all-beng-proxy (0.6.8) unstable; urgency=low

  * widget-http: close response body in error code path
  * http-cache: implemented memcached backend (--memcached-server)
  * processor: &c:base; returns the URI without scheme and host

 -- Max Kellermann <mk@cm4all.com>  Mon, 17 Aug 2009 12:29:19 +0200

cm4all-beng-proxy (0.6.7) unstable; urgency=low

  * file-handler: generate Expires from xattr user.MaxAge
  * cmdline: added option --set to configure:
    - max_connections
    - http_cache_size
    - filter_cache_size
    - translate_cache_size
  * flush caches on SIGHUP

 -- Max Kellermann <mk@cm4all.com>  Fri, 07 Aug 2009 11:41:10 +0200

cm4all-beng-proxy (0.6.6) unstable; urgency=low

  * added missing GLib build dependency
  * cgi-handler: set the "body_consumed" flag

 -- Max Kellermann <mk@cm4all.com>  Tue, 04 Aug 2009 09:53:01 +0200

cm4all-beng-proxy (0.6.5) unstable; urgency=low

  * shm: pass MAP_NORESERVE to mmap()
  * proxy-handler: support cookies
  * translation: added DISCARD_SESSION packet

 -- Max Kellermann <mk@cm4all.com>  Wed, 15 Jul 2009 18:00:33 +0200

cm4all-beng-proxy (0.6.4) unstable; urgency=low

  * http-client: don't read response body in HEAD requests
  * ajp-client: invoke the "abort" handler on error
  * filter-cache: lock cache items while they are served

 -- Max Kellermann <mk@cm4all.com>  Thu, 09 Jul 2009 14:36:14 +0200

cm4all-beng-proxy (0.6.3) unstable; urgency=low

  * http-server: implemented the DELETE method
  * http-server: refuse HTTP/0.9 requests
  * proxy-handler: send request body to template when no widget is focused
  * widget-request: pass original HTTP method to widget
  * session: automatically defragment sessions

 -- Max Kellermann <mk@cm4all.com>  Tue, 07 Jul 2009 16:57:22 +0200

cm4all-beng-proxy (0.6.2) unstable; urgency=low

  * lock: fixed race condition in debug flag updates
  * session: use rwlock for the session manager
  * proxy-handler: pass request headers to the remote HTTP server
  * proxy-handler: forward original Accept-Charset if processor is disabled
  * pipe: don't filter resources without a body
  * fcache: forward original HTTP status over "pipe" filter
  * cgi: support the "Status" line

 -- Max Kellermann <mk@cm4all.com>  Mon, 06 Jul 2009 16:38:26 +0200

cm4all-beng-proxy (0.6.1) unstable; urgency=low

  * session: consistently lock all session objects
  * rewrite-uri: check if widget_external_uri() returns NULL
  * widget-uri: don't generate the "path" argument when it's NULL
  * widget-uri: strip superfluous question mark from widget_base_address()
  * widget-uri: append parameters from the template first
  * widget-uri: re-add configured query string in widget_absolute_uri()
  * widget-uri: eliminate configured query string in widget_external_uri()
  * processor: don't consider session data for base=child and base=parent

 -- Max Kellermann <mk@cm4all.com>  Fri, 03 Jul 2009 15:52:01 +0200

cm4all-beng-proxy (0.6) unstable; urgency=low

  * inline-widget: check the widget HTTP response status
  * response: don't apply transformation on failed response
  * resource-address: include pipe arguments in filter cache key
  * handler: removed session redirect on the first request
  * http-cache: accept ETag response header instead of Last-Modified
  * filter-cache: don't require Last-Modified or Expires
  * file-handler: disable ETag only when processor comes first
  * file-handler: read ETag from xattr
  * pipe: generate new ETag for piped resource
  * session: purge sessions when shared memory is full
  * handler: don't enforce sessions for filtered responses

 -- Max Kellermann <mk@cm4all.com>  Tue, 30 Jun 2009 17:48:20 +0200

cm4all-beng-proxy (0.5.14) unstable; urgency=low

  * ajp-client: implemented request body
  * cookie-client: obey "max-age=0" properly
  * processor: forward the original HTTP status
  * response, widget-http: don't allow processing resource without body
  * widget-http: check the Content-Type before invoking processor
  * response: pass the "Location" response header
  * debian: added a separate -optimized-dbg package
  * added init script support for multiple ports (--port) and multiple listen
    (--listen) command line argumnents
  * translation: added the "APPEND" packet for command line arguments
  * pipe: support command line arguments

 -- Max Kellermann <mk@cm4all.com>  Mon, 29 Jun 2009 16:51:16 +0200

cm4all-beng-proxy (0.5.13) unstable; urgency=low

  * widget-registry: clear local_address in translate request
  * cmdline: added the "--listen" option

 -- Max Kellermann <mk@cm4all.com>  Wed, 24 Jun 2009 12:27:17 +0200

cm4all-beng-proxy (0.5.12) unstable; urgency=low

  * response: pass the "Location" response handler
  * added support for multiple listener ports

 -- Max Kellermann <mk@cm4all.com>  Tue, 23 Jun 2009 23:34:55 +0200

cm4all-beng-proxy (0.5.11) unstable; urgency=low

  * build with autotools
  * use libcm4all-socket, GLib
  * Makefile.am: support out-of-tree builds
  * added optimized Debian package
  * tcache: fixed wrong assignment in VARY=HOST
  * translation: added request packet LOCAL_ADDRESS

 -- Max Kellermann <mk@cm4all.com>  Tue, 23 Jun 2009 15:42:12 +0200

cm4all-beng-proxy (0.5.10) unstable; urgency=low

  * widget-http: assign the "address" variable

 -- Max Kellermann <mk@cm4all.com>  Mon, 15 Jun 2009 18:38:58 +0200

cm4all-beng-proxy (0.5.9) unstable; urgency=low

  * tcache: fixed typo in tcache_string_match()
  * tcache: support VARY=SESSION
  * translate: added the INVALIDATE response packet
  * cache, session: higher size limits
  * widget-uri: separate query_string from path_info
  * widget-uri: ignore widget parameters in widget_external_uri()

 -- Max Kellermann <mk@cm4all.com>  Mon, 15 Jun 2009 17:06:11 +0200

cm4all-beng-proxy (0.5.8) unstable; urgency=low

  * handler: fixed double free bug in translate_callback()

 -- Max Kellermann <mk@cm4all.com>  Sun, 14 Jun 2009 19:05:09 +0200

cm4all-beng-proxy (0.5.7) unstable; urgency=low

  * forward the Content-Disposition header
  * handler: assign new session to local variable, fix segfault
  * handler: don't dereference the NULL session

 -- Max Kellermann <mk@cm4all.com>  Sun, 14 Jun 2009 13:01:52 +0200

cm4all-beng-proxy (0.5.6) unstable; urgency=low

  * widget-http: send the "Via" request header instead of "X-Forwarded-For"
  * proxy-handler: send the "Via" request header
  * widget-request: check the "path" argument before calling uri_compress()

 -- Max Kellermann <mk@cm4all.com>  Tue, 09 Jun 2009 12:21:00 +0200

cm4all-beng-proxy (0.5.5) unstable; urgency=low

  * processor: allow specifying relative URI in c:base=child
  * widget-request: verify the "path" argument
  * widget: allocate address from widget's pool
  * widget-http: support multiple Set-Cookie response headers

 -- Max Kellermann <mk@cm4all.com>  Thu, 04 Jun 2009 15:10:15 +0200

cm4all-beng-proxy (0.5.4) unstable; urgency=low

  * implemented delegation of open() to a helper program
  * added the BASE translation packet, supported by the translation cache
  * deprecated c:mode=proxy
  * rewrite-uri: always enable focus in mode=partial
  * http-cache: don't cache resources with query string (RFC 2616 13.9)
  * http-cache: lock cache items while they are served

 -- Max Kellermann <mk@cm4all.com>  Thu, 28 May 2009 11:44:01 +0200

cm4all-beng-proxy (0.5.3) unstable; urgency=low

  * cgi: close request body on fork() failure
  * fork: added workaround for pipe-to-pipe splice()
  * http-cache: use cache entry when response ETag matches
  * cgi: loop in istream_cgi_read() to prevent blocking
  * cache: check for expired items once a minute
  * cache: optimize search for oldest item

 -- Max Kellermann <mk@cm4all.com>  Wed, 06 May 2009 13:23:46 +0200

cm4all-beng-proxy (0.5.2) unstable; urgency=low

  * added filter cache
  * header-parser: added missing range check in header_parse_line()
  * fork: added event for writing to the child process
  * fork: don't splice() from a pipe
  * response: don't pass request body to unfocused processor
  * added filter type "pipe"

 -- Max Kellermann <mk@cm4all.com>  Wed, 29 Apr 2009 13:24:26 +0200

cm4all-beng-proxy (0.5.1) unstable; urgency=low

  * processor: fixed base=child assertion failure
  * handler: close request body if it was not consumed
  * static-file: generate Last-Modified and ETag response headers
  * static-file: obey the Content-Type provided by the translation server
  * static-file: get Content-Type from extended attribute
  * http-cache: use istream_null when cached resource is empty

 -- Max Kellermann <mk@cm4all.com>  Mon, 27 Apr 2009 10:00:20 +0200

cm4all-beng-proxy (0.5) unstable; urgency=low

  * processor: accept c:mode/c:base attributes in any order
  * processor: removed alternative (anchor) rewrite syntax

 -- Max Kellermann <mk@cm4all.com>  Mon, 20 Apr 2009 22:04:19 +0200

cm4all-beng-proxy (0.4.10) unstable; urgency=low

  * processor: lift length limitation for widget parameters
  * translate: abort if a packet is too large
  * translate: support MAX_AGE for the whole response
  * hashmap: fix corruption of slot chain in hashmap_remove_value()

 -- Max Kellermann <mk@cm4all.com>  Fri, 17 Apr 2009 13:02:50 +0200

cm4all-beng-proxy (0.4.9) unstable; urgency=low

  * http-cache: explicitly start reading into cache
  * cgi: clear "headers" variable before publishing the response
  * translate: use DOCUMENT_ROOT as CGI parameter

 -- Max Kellermann <mk@cm4all.com>  Mon, 06 Apr 2009 16:21:57 +0200

cm4all-beng-proxy (0.4.8) unstable; urgency=low

  * translate: allow ADDRESS packets in AJP addresses
  * translate: initialize all fields of a FastCGI address
  * http-cache: close all caching connections on exit
  * processor: don't rewrite SCRIPT SRC attribute when proxying

 -- Max Kellermann <mk@cm4all.com>  Thu, 02 Apr 2009 15:45:46 +0200

cm4all-beng-proxy (0.4.7) unstable; urgency=low

  * http-server: use istream_null for empty request body
  * parser: check for trailing slash only in TAG_OPEN tags
  * parser: added support for XML Processing Instructions
  * processor: implemented XML Processing Instruction "cm4all-rewrite-uri"
  * uri-escape: escape the slash character
  * cache: remove all matching items in cache_remove()
  * http-cache: lock cache items while holding a reference

 -- Max Kellermann <mk@cm4all.com>  Thu, 02 Apr 2009 12:02:53 +0200

cm4all-beng-proxy (0.4.6) unstable; urgency=low

  * file_handler: fixed logic error in If-Modified-Since check
  * date: return UTC time stamp in http_date_parse()
  * cache: continue search after item was invalidated
  * cache: remove the correct cache item
  * istream-chunked: work around invalid assertion failure
  * istream-subst: fixed corruption after partial match

 -- Max Kellermann <mk@cm4all.com>  Wed, 25 Mar 2009 15:03:10 +0100

cm4all-beng-proxy (0.4.5) unstable; urgency=low

  * http-server: assume keep-alive is enabled on HTTP 1.1
  * http-client: unregister EV_READ when the buffer is full
  * translation: added QUERY_STRING packet
  * processor: optionally parse base/mode from URI

 -- Max Kellermann <mk@cm4all.com>  Tue, 17 Mar 2009 13:04:25 +0100

cm4all-beng-proxy (0.4.4) unstable; urgency=low

  * forward Accept-Language request header to the translation server
  * translate: added the USER_AGENT request packet
  * session: obey the USER/MAX_AGE setting
  * use libcm4all-inline-dev in libcm4all-beng-proxy-dev
  * added pkg-config file for libcm4all-beng-proxy-dev
  * updated python-central dependencies
  * processor: parse c:base/c:mode attributes in PARAM tags

 -- Max Kellermann <mk@cm4all.com>  Wed, 11 Mar 2009 09:43:48 +0100

cm4all-beng-proxy (0.4.3) unstable; urgency=low

  * processor: rewrite URI in LINK tags
  * processor: rewrite URI in PARAM tags
  * use splice() from glibc 2.7
  * translate: added VARY response packet
  * build documentation with texlive

 -- Max Kellermann <mk@cm4all.com>  Wed, 04 Mar 2009 09:53:56 +0100

cm4all-beng-proxy (0.4.2) unstable; urgency=low

  * hashmap: fix corruption in slot chain
  * use monotonic clock to calculate expiry times
  * processor: rewrite URIs in the EMBED, VIDEO, AUDIO tags

 -- Max Kellermann <mk@cm4all.com>  Tue, 17 Feb 2009 17:14:48 +0100

cm4all-beng-proxy (0.4.1) unstable; urgency=low

  * translate: clear client->transformation
  * handler: check for translation errors
  * http-server: fixed assertion failure during shutdown
  * http-server: send "Keep-Alive" response header
  * worker: after fork(), call event_reinit() in the parent process
  * added valgrind build dependency
  * build with Debian's libevent-1.4 package

 -- Max Kellermann <mk@cm4all.com>  Tue, 10 Feb 2009 11:48:53 +0100

cm4all-beng-proxy (0.4) unstable; urgency=low

  * added support for transformation views
    - in the JavaScript API, mode=proxy is now deprecated
  * http-cache: fix segfault when request_headers==NULL
  * http-cache: store multiple (varying) versions of a resource
  * http-cache: use the "max-age" cache-control response

 -- Max Kellermann <mk@cm4all.com>  Fri, 30 Jan 2009 13:29:43 +0100

cm4all-beng-proxy (0.3.9) unstable; urgency=low

  * http-client: assume keep-alive is enabled on HTTP 1.1
  * processor: use configured/session path-info for mode=child URIs

 -- Max Kellermann <mk@cm4all.com>  Tue, 27 Jan 2009 13:07:51 +0100

cm4all-beng-proxy (0.3.8) unstable; urgency=low

  * processor: pass Content-Type and Content-Language headers from
    template
  * http-client: allow chunked response body without keep-alive

 -- Max Kellermann <mk@cm4all.com>  Fri, 23 Jan 2009 13:02:42 +0100

cm4all-beng-proxy (0.3.7) unstable; urgency=low

  * istream_subst: exit the loop if state==INSERT
  * istream_iconv: check if the full buffer could be flushed
  * worker: don't reinitialize session manager during shutdown

 -- Max Kellermann <mk@cm4all.com>  Thu, 15 Jan 2009 10:39:47 +0100

cm4all-beng-proxy (0.3.6) unstable; urgency=low

  * processor: ignore closing </header>
  * widget-http: now really don't check content-type in frame parents
  * parser: skip comments
  * processor: implemented c:base="parent"
  * processor: added "c:" prefix to c:widget child elements
  * processor: renamed the "c:param" element to "c:parameter"

 -- Max Kellermann <mk@cm4all.com>  Thu, 08 Jan 2009 11:17:29 +0100

cm4all-beng-proxy (0.3.5) unstable; urgency=low

  * widget-http: don't check content-type in frame parents
  * istream-subst: allow null bytes in the input stream
  * js: added the "translate" parameter for passing values to the
    translation server
  * rewrite-uri: refuse to rewrite a frame URI without widget id

 -- Max Kellermann <mk@cm4all.com>  Mon, 05 Jan 2009 16:46:32 +0100

cm4all-beng-proxy (0.3.4) unstable; urgency=low

  * processor: added support for custom widget request headers
  * http-cache: obey the "Vary" response header
  * http-cache: pass the new http_cache_info object when testing a cache
    item

 -- Max Kellermann <mk@cm4all.com>  Tue, 30 Dec 2008 15:46:44 +0100

cm4all-beng-proxy (0.3.3) unstable; urgency=low

  * processor: grew widget parameter buffer to 512 bytes
  * widget-resolver: clear widget->resolver on abort
  * cgi: clear the input's handler in cgi_async_abort()
  * widget-stream: use istream_hold (reverts r4171)

 -- Max Kellermann <mk@cm4all.com>  Fri, 05 Dec 2008 14:43:05 +0100

cm4all-beng-proxy (0.3.2) unstable; urgency=low

  * processor: free memory before calling embed_frame_widget()
  * processor: allocate query string from the widget pool
  * processor: removed the obsolete widget attributes "tag" and "style"
  * parser: hold a reference to the pool

 -- Max Kellermann <mk@cm4all.com>  Mon, 01 Dec 2008 14:15:38 +0100

cm4all-beng-proxy (0.3.1) unstable; urgency=low

  * http-client: remove Transfer-Encoding and Content-Length from response
    headers
  * http-client: don't read body after invoke_response()
  * fork: retry splice() after EAGAIN
  * fork: don't close input when splice() fails
  * cgi: abort the response handler when the stdin stream fails
  * istream_file, istream_pipe, fork, client_socket, listener: fixed file
    descriptor leaks
  * processor: hold a reference to the caller's pool
  * debian/rules: enabled test suite

 -- Max Kellermann <mk@cm4all.com>  Thu, 27 Nov 2008 16:01:16 +0100

cm4all-beng-proxy (0.3) unstable; urgency=low

  * implemented widget filters
  * translate: initialize all fields of a CGI address
  * fork: read request body on EAGAIN
  * fork: implemented the direct() method with splice()
  * python: added class Response
  * prototypes/translate.py:
    - support "filter"
    - support "content_type"
  * demo: added widget filter demo

 -- Max Kellermann <mk@cm4all.com>  Wed, 26 Nov 2008 16:27:29 +0100

cm4all-beng-proxy (0.2) unstable; urgency=low

  * don't quote text/xml widgets
  * widget-resolver: pass widget_pool to widget_class_lookup()
  * widget-registry: allocate widget_class from widget_pool
  * widget-stream: eliminated the async operation proxy, because the
    operation cannot be aborted before the constructor returns
  * widget-stream: don't clear the "delayed" stream in the response() callback
  * rewrite-uri: trigger istream_read(delayed) after istream_delayed_set()
  * doc: clarified XSLT integration

 -- Max Kellermann <mk@cm4all.com>  Tue, 25 Nov 2008 15:28:54 +0100

cm4all-beng-proxy (0.1) unstable; urgency=low

  * initial release

 -- Max Kellermann <mk@cm4all.com>  Mon, 17 Nov 2008 11:59:36 +0100<|MERGE_RESOLUTION|>--- conflicted
+++ resolved
@@ -1,6 +1,6 @@
-<<<<<<< HEAD
 cm4all-beng-proxy (2.2.1) unstable; urgency=low
 
+  * merge release 2.1.13
   * control_local: fix assertion failure
 
  --   
@@ -19,13 +19,12 @@
   * require automake 1.11
 
  -- Max Kellermann <mk@cm4all.com>  Tue, 09 Oct 2012 15:11:24 -0000
-=======
+
 cm4all-beng-proxy (2.1.13) unstable; urgency=low
 
   * merge release 2.0.51
 
  -- Max Kellermann <mk@cm4all.com>  Tue, 16 Oct 2012 15:41:58 -0000
->>>>>>> 2a3f8cea
 
 cm4all-beng-proxy (2.1.12) unstable; urgency=low
 
