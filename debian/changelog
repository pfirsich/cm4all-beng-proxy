--- conflicted
+++ resolved
@@ -1,7 +1,6 @@
-<<<<<<< HEAD
 cm4all-beng-proxy (2.1.1) unstable; urgency=low
 
-  * 
+  * merge release 2.0.43
 
  --   
 
@@ -10,7 +9,7 @@
   * lb: add sticky mode "jvm_route" (Tomcat)
 
  -- Max Kellermann <mk@cm4all.com>  Mon, 30 Jul 2012 15:53:43 -0000
-=======
+
 cm4all-beng-proxy (2.0.43) unstable; urgency=low
 
   * merge release 1.4.28
@@ -23,7 +22,6 @@
   * js: new higher-level API
 
  -- Max Kellermann <mk@cm4all.com>  Wed, 01 Aug 2012 11:32:28 -0000
->>>>>>> 8397eb2f
 
 cm4all-beng-proxy (2.0.41) unstable; urgency=low
 
