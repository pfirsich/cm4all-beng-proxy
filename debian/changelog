<<<<<<< HEAD
cm4all-beng-proxy (1.2.15) unstable; urgency=low

  * 

 --   

cm4all-beng-proxy (1.2.14) unstable; urgency=low

  * merge release 1.1.27

 -- Max Kellermann <mk@cm4all.com>  Tue, 31 Jan 2012 15:04:32 -0000

cm4all-beng-proxy (1.2.13) unstable; urgency=low

  * merge release 1.1.26

 -- Max Kellermann <mk@cm4all.com>  Wed, 25 Jan 2012 12:15:19 -0000

cm4all-beng-proxy (1.2.12) unstable; urgency=low

  * merge release 1.1.25

 -- Max Kellermann <mk@cm4all.com>  Tue, 17 Jan 2012 08:31:44 -0000

cm4all-beng-proxy (1.2.11) unstable; urgency=low

  * merge release 1.1.24

 -- Max Kellermann <mk@cm4all.com>  Wed, 04 Jan 2012 15:38:27 -0000

cm4all-beng-proxy (1.2.10) unstable; urgency=low

  * merge release 1.1.23

 -- Max Kellermann <mk@cm4all.com>  Wed, 28 Dec 2011 17:01:43 -0000

cm4all-beng-proxy (1.2.9) unstable; urgency=low

  * merge release 1.1.22

 -- Max Kellermann <mk@cm4all.com>  Thu, 22 Dec 2011 10:28:29 -0000

cm4all-beng-proxy (1.2.8) unstable; urgency=low

  * merge release 1.1.21

 -- Max Kellermann <mk@cm4all.com>  Wed, 14 Dec 2011 11:12:32 -0000

cm4all-beng-proxy (1.2.7) unstable; urgency=low

  * merge release 1.1.20

 -- Max Kellermann <mk@cm4all.com>  Tue, 06 Dec 2011 11:43:10 -0000

cm4all-beng-proxy (1.2.6) unstable; urgency=low

  * merge release 1.1.19

 -- Max Kellermann <mk@cm4all.com>  Fri, 18 Nov 2011 13:47:43 -0000

cm4all-beng-proxy (1.2.5) unstable; urgency=low

  * merge release 1.1.18
  * file-handler: handle If-Modified-Since followed by filter

 -- Max Kellermann <mk@cm4all.com>  Tue, 08 Nov 2011 19:43:58 +0100

cm4all-beng-proxy (1.2.4) unstable; urgency=low

  * merge release 1.1.17

 -- Max Kellermann <mk@cm4all.com>  Wed, 02 Nov 2011 16:58:28 +0100

cm4all-beng-proxy (1.2.3) unstable; urgency=low

  * merge release 1.1.16

 -- Max Kellermann <mk@cm4all.com>  Fri, 21 Oct 2011 15:16:13 +0200

cm4all-beng-proxy (1.2.2) unstable; urgency=low

  * merge release 1.1.15
  * widget-view: an empty name refers to the default view
  * processor: new entity &c:view;

 -- Max Kellermann <mk@cm4all.com>  Wed, 19 Oct 2011 11:43:20 +0200

cm4all-beng-proxy (1.2.1) unstable; urgency=low

  * merge release 1.1.13

 -- Max Kellermann <mk@cm4all.com>  Wed, 05 Oct 2011 17:16:04 +0200

cm4all-beng-proxy (1.2) unstable; urgency=low

  * delegate-client: improved error reporting
  * response-error: resolve errno codes
  * python/control/client: bind the unix domain socket
  * python/control/client: implement timeout
  * lb_control: allow querying node status over control socket

 -- Max Kellermann <mk@cm4all.com>  Tue, 27 Sep 2011 12:00:44 +0200
=======
cm4all-beng-proxy (1.1.28) unstable; urgency=low

  * merge release 1.0.22

 -- Max Kellermann <mk@cm4all.com>  Thu, 02 Feb 2012 13:39:21 -0000
>>>>>>> 8678c4a1

cm4all-beng-proxy (1.1.27) unstable; urgency=low

  * merge release 1.0.21

 -- Max Kellermann <mk@cm4all.com>  Tue, 31 Jan 2012 14:59:06 -0000

cm4all-beng-proxy (1.1.26) unstable; urgency=low

  * merge release 1.0.20

 -- Max Kellermann <mk@cm4all.com>  Wed, 25 Jan 2012 12:13:43 -0000

cm4all-beng-proxy (1.1.25) unstable; urgency=low

  * merge release 1.0.19

 -- Max Kellermann <mk@cm4all.com>  Tue, 17 Jan 2012 08:29:34 -0000

cm4all-beng-proxy (1.1.24) unstable; urgency=low

  * merge release 1.0.18

 -- Max Kellermann <mk@cm4all.com>  Wed, 04 Jan 2012 15:27:35 -0000

cm4all-beng-proxy (1.1.23) unstable; urgency=low

  * header-forward: remove port number from X-Forwarded-For

 -- Max Kellermann <mk@cm4all.com>  Wed, 28 Dec 2011 16:51:41 -0000

cm4all-beng-proxy (1.1.22) unstable; urgency=low

  * merge release 1.0.17
  * istream-socket: fix potential assertion failure

 -- Max Kellermann <mk@cm4all.com>  Wed, 21 Dec 2011 16:44:46 -0000

cm4all-beng-proxy (1.1.21) unstable; urgency=low

  * merge release 1.0.16

 -- Max Kellermann <mk@cm4all.com>  Wed, 14 Dec 2011 11:07:58 -0000

cm4all-beng-proxy (1.1.20) unstable; urgency=low

  * merge release 1.0.15
  * processor: don't rewrite "mailto:" hyperlinks

 -- Max Kellermann <mk@cm4all.com>  Mon, 05 Dec 2011 18:37:10 -0000

cm4all-beng-proxy (1.1.19) unstable; urgency=low

  * {css_,}processor: quote widget classes for prefixing XML IDs, CSS classes

 -- Max Kellermann <mk@cm4all.com>  Fri, 18 Nov 2011 13:17:02 -0000

cm4all-beng-proxy (1.1.18) unstable; urgency=low

  * merge release 1.0.13
  * lb_http: eliminate the duplicate "Date" response header

 -- Max Kellermann <mk@cm4all.com>  Tue, 08 Nov 2011 19:33:07 +0100

cm4all-beng-proxy (1.1.17) unstable; urgency=low

  * merge release 1.0.13

 -- Max Kellermann <mk@cm4all.com>  Wed, 02 Nov 2011 16:52:21 +0100

cm4all-beng-proxy (1.1.16) unstable; urgency=low

  * merge release 1.0.12

 -- Max Kellermann <mk@cm4all.com>  Fri, 21 Oct 2011 15:09:55 +0200

cm4all-beng-proxy (1.1.15) unstable; urgency=low

  * merge release 1.0.11

 -- Max Kellermann <mk@cm4all.com>  Wed, 19 Oct 2011 09:36:38 +0200

cm4all-beng-proxy (1.1.14) unstable; urgency=low

  * merge release 1.0.10

 -- Max Kellermann <mk@cm4all.com>  Fri, 07 Oct 2011 15:15:00 +0200

cm4all-beng-proxy (1.1.13) unstable; urgency=low

  * merge release 1.0.9

 -- Max Kellermann <mk@cm4all.com>  Thu, 29 Sep 2011 16:47:56 +0200

cm4all-beng-proxy (1.1.12) unstable; urgency=low

  * merge release 1.0.8

 -- Max Kellermann <mk@cm4all.com>  Thu, 22 Sep 2011 17:13:41 +0200

cm4all-beng-proxy (1.1.11) unstable; urgency=low

  * merge release 1.0.7
  * widget-http: response header X-CM4all-View selects a view
  * processor, css_processor: support prefixing XML ids
  * processor: property "c:view" selects a view

 -- Max Kellermann <mk@cm4all.com>  Fri, 16 Sep 2011 12:25:24 +0200

cm4all-beng-proxy (1.1.10) unstable; urgency=low

  * merge release 1.0.6
  * http-request: don't clear failure state on successful TCP connection
  * istream-socket: fix assertion failure after receive error
  * ssl_filter: check for end-of-file on plain socket
  * ssl_filter: fix buffer assertion failures

 -- Max Kellermann <mk@cm4all.com>  Tue, 13 Sep 2011 18:50:18 +0200

cm4all-beng-proxy (1.1.9) unstable; urgency=low

  * http-request: improve keep-alive cancellation detection
  * http-request: mark server "failed" after HTTP client error
  * lb: implement the control protocol
    - can disable and re-enable workers
  * lb: don't allow sticky pool with only one member
  * lb: verify that a new sticky host is alive
  * lb: mark server "failed" after HTTP client error

 -- Max Kellermann <mk@cm4all.com>  Fri, 09 Sep 2011 13:03:55 +0200

cm4all-beng-proxy (1.1.8) unstable; urgency=low

  * merge release 1.0.5
  * {css_,}processor: one more underscore for the prefix
  * processor: remove rewrite-uri processing instructions from output
  * translate: unknown packet is a fatal error
  * processor: add option to set widget/focus by default
  * rewrite-uri: a leading tilde refers to the widget base; translation
    packet ANCHOR_ABSOLUTE enables it by default

 -- Max Kellermann <mk@cm4all.com>  Mon, 05 Sep 2011 17:56:31 +0200

cm4all-beng-proxy (1.1.7) unstable; urgency=low

  * css_processor: implement property "-c-mode"
  * css_processor: translate underscore prefix in class names
  * processor: translate underscore prefix in CSS class names

 -- Max Kellermann <mk@cm4all.com>  Mon, 29 Aug 2011 17:47:48 +0200

cm4all-beng-proxy (1.1.6) unstable; urgency=low

  * merge release 1.0.3
  * implement CSS processor

 -- Max Kellermann <mk@cm4all.com>  Mon, 22 Aug 2011 17:13:56 +0200

cm4all-beng-proxy (1.1.5) unstable; urgency=low

  * lb: optionally generate Via and X-Forwarded-For

 -- Max Kellermann <mk@cm4all.com>  Wed, 17 Aug 2011 12:45:14 +0200

cm4all-beng-proxy (1.1.4) unstable; urgency=low

  * pipe-stock: fix assertion failure after optimization bug
  * istream-pipe: reuse drained pipes immediately
  * sink-socket: reinstate write event during bulk transfers

 -- Max Kellermann <mk@cm4all.com>  Thu, 11 Aug 2011 14:41:37 +0200

cm4all-beng-proxy (1.1.3) unstable; urgency=low

  * widget: quote invalid XMLID/JS characters for &c:prefix;
  * lb: add protocol "tcp"

 -- Max Kellermann <mk@cm4all.com>  Wed, 10 Aug 2011 18:53:12 +0200

cm4all-beng-proxy (1.1.2) unstable; urgency=low

  * merge release 1.0.2
  * http-server: report detailed errors
  * widget-http: implement header dumps
  * cgi, fastcgi: enable cookie jar with custom cookie "host"

 -- Max Kellermann <mk@cm4all.com>  Thu, 04 Aug 2011 17:27:51 +0200

cm4all-beng-proxy (1.1.1) unstable; urgency=low

  * merge release 1.0.1
  * lb: don't ignore unimplemented configuration keywords
  * lb: configurable monitor check interval
  * session: configurable idle timeout

 -- Max Kellermann <mk@cm4all.com>  Tue, 26 Jul 2011 11:27:20 +0200

cm4all-beng-proxy (1.1) unstable; urgency=low

  * http-client: send "Expect: 100-continue" only for big request body
  * lb: implement monitors (ping, connect, tcp_expect)

 -- Max Kellermann <mk@cm4all.com>  Wed, 20 Jul 2011 15:04:22 +0200
  
cm4all-beng-proxy (1.0.22) unstable; urgency=low

  * debian/rules: don't run libtool
  * lb: thread safety for the SSL filter
  * lb: fix crash during shutdown
  * http-server: fix uninitialised variable

 -- Max Kellermann <mk@cm4all.com>  Thu, 02 Feb 2012 13:03:08 -0000

cm4all-beng-proxy (1.0.21) unstable; urgency=low

  * hstock: fix memory leak
  * notify: fix endless busy loop
  * ssl_filter: fix hang while tearing down connection

 -- Max Kellermann <mk@cm4all.com>  Tue, 31 Jan 2012 15:24:50 -0000

cm4all-beng-proxy (1.0.20) unstable; urgency=low

  * ssl: load the whole certificate chain
  * translate: fix PATH+JAILCGI+SITE check
  * translate: fix HOME check
  * resource-address: include all CGI attributes in cache key

 -- Max Kellermann <mk@cm4all.com>  Wed, 25 Jan 2012 12:10:43 -0000

cm4all-beng-proxy (1.0.19) unstable; urgency=low

  * cookie-client: add a missing out-of-memory check

 -- Max Kellermann <mk@cm4all.com>  Tue, 17 Jan 2012 08:27:38 -0000

cm4all-beng-proxy (1.0.18) unstable; urgency=low

  * resource-address: support zero-length path_info prefix (for BASE)
  * hashmap: optimize insertions
  * http-server: limit the number of request headers
  * proxy-widget: discard the unused request body on error

 -- Max Kellermann <mk@cm4all.com>  Wed, 04 Jan 2012 14:55:59 -0000

cm4all-beng-proxy (1.0.17) unstable; urgency=low

  * istream-chunked: avoid recursive buffer write, fixes crash

 -- Max Kellermann <mk@cm4all.com>  Wed, 21 Dec 2011 16:37:44 -0000

cm4all-beng-proxy (1.0.16) unstable; urgency=low

  * http-server: disable timeout while waiting for CGI
  * cgi: fix segmentation fault
  * processor: discard child's request body on abort
  * proxy-widget: discard the unused request body on error

 -- Max Kellermann <mk@cm4all.com>  Wed, 14 Dec 2011 11:53:31 +0100

cm4all-beng-proxy (1.0.15) unstable; urgency=low

  * http-client: fix assertion failure on bogus "100 Continue"
  * handler: don't close the request body twice
  * session: add a missing out-of-memory check
  * fcgi-client: check for EV_READ event
  * fcgi-serialize: fix serializing parameter without value

 -- Max Kellermann <mk@cm4all.com>  Mon, 05 Dec 2011 17:47:20 -0000

cm4all-beng-proxy (1.0.14) unstable; urgency=low

  * http-server: don't generate chunked HEAD response
  * http-server: don't override Content-Length for HEAD response
  * lb_http, proxy-widget, response: forward Content-Length after HEAD

 -- Max Kellermann <mk@cm4all.com>  Tue, 08 Nov 2011 18:19:42 +0100

cm4all-beng-proxy (1.0.13) unstable; urgency=low

  * processor: initialize URI rewrite options for <?cm4all-rewrite-uri?>

 -- Max Kellermann <mk@cm4all.com>  Wed, 02 Nov 2011 16:47:48 +0100

cm4all-beng-proxy (1.0.12) unstable; urgency=low

  * http-server, proxy-widget: add missing newline to log message
  * fcgi_client: fix assertion failure on response body error
  * http-cache-choice: fix crash due to wrong filter callback

 -- Max Kellermann <mk@cm4all.com>  Fri, 21 Oct 2011 15:02:42 +0200

cm4all-beng-proxy (1.0.11) unstable; urgency=low

  * lb_config: fix binding to wildcard address
  * rewrite-uri: clarify warning message when widget has no id

 -- Max Kellermann <mk@cm4all.com>  Wed, 19 Oct 2011 09:26:48 +0200

cm4all-beng-proxy (1.0.10) unstable; urgency=low

  * debian/control: beng-lb doesn't need "daemon" anymore
  * http-string: allow space in unquoted cookie values (RFC ignorant)

 -- Max Kellermann <mk@cm4all.com>  Fri, 07 Oct 2011 15:06:32 +0200

cm4all-beng-proxy (1.0.9) unstable; urgency=low

  * tcp-balancer: store a copy of the socket address
  * lb: default log directory is /var/log/cm4all/beng-lb
  * lb: use new built-in watchdog instead of /usr/bin/daemon

 -- Max Kellermann <mk@cm4all.com>  Thu, 29 Sep 2011 16:19:34 +0200

cm4all-beng-proxy (1.0.8) unstable; urgency=low

  * resource-address: copy the delegate JailCGI parameters (crash bug fix)
  * response: use the same URI for storing and dropping widget sessions

 -- Max Kellermann <mk@cm4all.com>  Thu, 22 Sep 2011 13:39:08 +0200

cm4all-beng-proxy (1.0.7) unstable; urgency=low

  * inline-widget: discard request body when class lookup fails

 -- Max Kellermann <mk@cm4all.com>  Fri, 16 Sep 2011 12:16:04 +0200

cm4all-beng-proxy (1.0.6) unstable; urgency=low

  * processor: support short "SCRIPT" tag
  * widget-uri: use the template's view specification

 -- Max Kellermann <mk@cm4all.com>  Tue, 13 Sep 2011 18:14:24 +0200

cm4all-beng-proxy (1.0.5) unstable; urgency=low

  * resource-loader: delete comma when extracting from X-Forwarded-For

 -- Max Kellermann <mk@cm4all.com>  Mon, 05 Sep 2011 17:43:22 +0200

cm4all-beng-proxy (1.0.4) unstable; urgency=low

  * istream-replace: update the buffer reader after new data was added

 -- Max Kellermann <mk@cm4all.com>  Mon, 05 Sep 2011 15:43:17 +0200

cm4all-beng-proxy (1.0.3) unstable; urgency=low

  * merge release 0.9.35
  * control-handler: fix uninitialized variable

 -- Max Kellermann <mk@cm4all.com>  Thu, 18 Aug 2011 15:15:52 +0200

cm4all-beng-proxy (1.0.2) unstable; urgency=low

  * merge release 0.9.34
  * handler: always log translate client errors
  * tcp-balancer: fix memory leak in error handler
  * http-string: allow more characters in cookie values (RFC ignorant)

 -- Max Kellermann <mk@cm4all.com>  Mon, 01 Aug 2011 16:30:05 +0200

cm4all-beng-proxy (1.0.1) unstable; urgency=low

  * session: increase idle timeout to 20 minutes

 -- Max Kellermann <mk@cm4all.com>  Tue, 26 Jul 2011 11:23:36 +0200

cm4all-beng-proxy (1.0) unstable; urgency=low

  * merge release 0.9.33
  * header-forward: eliminate the duplicate "Date" response header
  * proxy-handler: don't pass internal URI arguments to CGI

 -- Max Kellermann <mk@cm4all.com>  Mon, 18 Jul 2011 17:07:42 +0200

cm4all-beng-proxy (0.10.14) unstable; urgency=low

  * merge release 0.9.32

 -- Max Kellermann <mk@cm4all.com>  Tue, 12 Jul 2011 19:02:23 +0200

cm4all-beng-proxy (0.10.13) unstable; urgency=low

  * growing-buffer: reset the position when skipping buffers

 -- Max Kellermann <mk@cm4all.com>  Wed, 06 Jul 2011 10:07:50 +0200

cm4all-beng-proxy (0.10.12) unstable; urgency=low

  * merge release 0.9.31
  * rewrite-uri: log widget base mismatch
  * istream-replace: fix assertion failure with splitted buffer

 -- Max Kellermann <mk@cm4all.com>  Tue, 05 Jul 2011 22:05:44 +0200

cm4all-beng-proxy (0.10.11) unstable; urgency=low

  * merge release 0.9.30
  * lb: add SSL/TLS support

 -- Max Kellermann <mk@cm4all.com>  Mon, 04 Jul 2011 17:14:21 +0200

cm4all-beng-proxy (0.10.10) unstable; urgency=low

  * merge release 0.9.29

 -- Max Kellermann <mk@cm4all.com>  Tue, 28 Jun 2011 17:56:43 +0200

cm4all-beng-proxy (0.10.9) unstable; urgency=low

  * merge release 0.9.28

 -- Max Kellermann <mk@cm4all.com>  Mon, 27 Jun 2011 13:38:03 +0200

cm4all-beng-proxy (0.10.8) unstable; urgency=low

  * lb_http: don't access the connection object after it was closed
  * restart the load balancer automatically

 -- Max Kellermann <mk@cm4all.com>  Wed, 22 Jun 2011 12:38:39 +0200

cm4all-beng-proxy (0.10.7) unstable; urgency=low

  * config: make the session cookie name configurable
  * uri-relative: allow relative base URIs (for CGI)
  * widget-uri: combine existing CGI PATH_INFO and given widget location
  * python/translation/widget: support "path_info" specification

 -- Max Kellermann <mk@cm4all.com>  Mon, 20 Jun 2011 14:54:38 +0200

cm4all-beng-proxy (0.10.6) unstable; urgency=low

  * merge release 0.9.26

 -- Max Kellermann <mk@cm4all.com>  Wed, 15 Jun 2011 09:19:28 +0200

cm4all-beng-proxy (0.10.5) unstable; urgency=low

  * merge release 0.9.26

 -- Max Kellermann <mk@cm4all.com>  Fri, 10 Jun 2011 10:09:09 +0200

cm4all-beng-proxy (0.10.4) unstable; urgency=low

  * doc: add beng-lb documentation
  * lb: implement "fallback" option
  * merge release 0.9.25

 -- Max Kellermann <mk@cm4all.com>  Wed, 08 Jun 2011 14:13:43 +0200

cm4all-beng-proxy (0.10.3) unstable; urgency=low

  * python/translation.widget: support keyword "sticky"
  * lb: implement sticky modes "failover", "cookie"

 -- Max Kellermann <mk@cm4all.com>  Mon, 06 Jun 2011 15:51:36 +0200

cm4all-beng-proxy (0.10.2) unstable; urgency=low

  * debian: fix beng-lb pid file name
  * lb_http: implement sticky sessions
  * merge release 0.9.24

 -- Max Kellermann <mk@cm4all.com>  Tue, 31 May 2011 14:32:03 +0200

cm4all-beng-proxy (0.10.1) unstable; urgency=low

  * lb_http: close request body on error
  * lb_listener: print error message when binding fails
  * merge release 0.9.23

 -- Max Kellermann <mk@cm4all.com>  Fri, 27 May 2011 13:13:55 +0200

cm4all-beng-proxy (0.10) unstable; urgency=low

  * failure: fix inverted logic bug in expiry check
  * tcp-balancer: implement session stickiness
  * lb: new stand-alone load balancer

 -- Max Kellermann <mk@cm4all.com>  Thu, 26 May 2011 14:32:02 +0200

cm4all-beng-proxy (0.9.35) unstable; urgency=low

  * resource-loader: pass the last X-Forwarded-For element to AJP

 -- Max Kellermann <mk@cm4all.com>  Thu, 18 Aug 2011 15:05:02 +0200

cm4all-beng-proxy (0.9.34) unstable; urgency=low

  * request: fix double request body close in errdoc handler
  * handler: close request body on early abort

 -- Max Kellermann <mk@cm4all.com>  Mon, 01 Aug 2011 16:21:43 +0200

cm4all-beng-proxy (0.9.33) unstable; urgency=low

  * {http,ajp}-request, errdoc: check before closing the request body on
    error

 -- Max Kellermann <mk@cm4all.com>  Mon, 18 Jul 2011 16:30:29 +0200

cm4all-beng-proxy (0.9.32) unstable; urgency=low

  * processor: dispose request body when focused widget was not found
  * http-string: allow the slash in cookie values (RFC ignorant)

 -- Max Kellermann <mk@cm4all.com>  Tue, 12 Jul 2011 18:16:01 +0200

cm4all-beng-proxy (0.9.31) unstable; urgency=low

  * growing-buffer: fix assertion failure with empty first buffer

 -- Max Kellermann <mk@cm4all.com>  Tue, 05 Jul 2011 21:58:24 +0200

cm4all-beng-proxy (0.9.30) unstable; urgency=low

  * growing-buffer: fix assertion failure in reader when buffer is empty

 -- Max Kellermann <mk@cm4all.com>  Mon, 04 Jul 2011 16:59:28 +0200

cm4all-beng-proxy (0.9.29) unstable; urgency=low

  * http-string: allow the equality sign in cookie values (RFC ignorant)

 -- Max Kellermann <mk@cm4all.com>  Tue, 28 Jun 2011 17:50:23 +0200

cm4all-beng-proxy (0.9.28) unstable; urgency=low

  * http-string: allow round brackets in cookie values (RFC ignorant)

 -- Max Kellermann <mk@cm4all.com>  Mon, 27 Jun 2011 13:23:58 +0200

cm4all-beng-proxy (0.9.27) unstable; urgency=low

  * handler: don't delete existing session in TRANSPARENT mode

 -- Max Kellermann <mk@cm4all.com>  Wed, 15 Jun 2011 09:08:48 +0200

cm4all-beng-proxy (0.9.26) unstable; urgency=low

  * worker: read "crash" value before destroying shared memory
  * session: fix crash while discarding session

 -- Max Kellermann <mk@cm4all.com>  Fri, 10 Jun 2011 09:54:56 +0200

cm4all-beng-proxy (0.9.25) unstable; urgency=low

  * response: discard the request body before passing to errdoc
  * worker: don't restart all workers after "safe" worker crash
  * cgi: check for end-of-file after splice

 -- Max Kellermann <mk@cm4all.com>  Wed, 08 Jun 2011 15:02:35 +0200

cm4all-beng-proxy (0.9.24) unstable; urgency=low

  * fcgi-client: really discard packets on request id mismatch
  * memcached-client: don't schedule read event when buffer is full
  * session: support beng-lb sticky sessions

 -- Max Kellermann <mk@cm4all.com>  Tue, 31 May 2011 14:23:41 +0200

cm4all-beng-proxy (0.9.23) unstable; urgency=low

  * tcp-balancer: retry connecting to cluster if a node fails

 -- Max Kellermann <mk@cm4all.com>  Fri, 27 May 2011 13:01:31 +0200

cm4all-beng-proxy (0.9.22) unstable; urgency=low

  * failure: fix inverted logic bug in expiry check
  * uri-extract: support AJP URLs, fixes AJP cookies
  * ajp-client: don't schedule read event when buffer is full

 -- Max Kellermann <mk@cm4all.com>  Thu, 26 May 2011 08:32:32 +0200

cm4all-beng-proxy (0.9.21) unstable; urgency=low

  * balancer: re-enable load balancing (regression fix)
  * merge release 0.8.38

 -- Max Kellermann <mk@cm4all.com>  Fri, 20 May 2011 11:03:31 +0200

cm4all-beng-proxy (0.9.20) unstable; urgency=low

  * http-cache: fix assertion failure caused by wrong destructor
  * merge release 0.8.37

 -- Max Kellermann <mk@cm4all.com>  Mon, 16 May 2011 14:03:09 +0200

cm4all-beng-proxy (0.9.19) unstable; urgency=low

  * http-request: don't retry requests with a request body

 -- Max Kellermann <mk@cm4all.com>  Thu, 12 May 2011 11:35:55 +0200

cm4all-beng-proxy (0.9.18) unstable; urgency=low

  * http-body: fix assertion failure on EOF chunk after socket was closed
  * widget-http: fix crash in widget lookup error handler
  * merge release 0.8.36

 -- Max Kellermann <mk@cm4all.com>  Tue, 10 May 2011 18:56:33 +0200

cm4all-beng-proxy (0.9.17) unstable; urgency=low

  * growing-buffer: fix assertion failure after large initial write
  * http-request: retry after connection failure
  * test/t-cgi: fix bashisms in test scripts

 -- Max Kellermann <mk@cm4all.com>  Wed, 04 May 2011 18:54:57 +0200

cm4all-beng-proxy (0.9.16) unstable; urgency=low

  * resource-address: append "transparent" args to CGI path_info
  * tcache: fix crash on FastCGI with BASE

 -- Max Kellermann <mk@cm4all.com>  Mon, 02 May 2011 16:07:21 +0200

cm4all-beng-proxy (0.9.15) unstable; urgency=low

  * configure.ac: check if valgrind/memcheck.h is installed
  * configure.ac: check if libattr is available
  * access-log: log Referer and User-Agent
  * access-log: log the request duration
  * proxy-handler: allow forwarding URI arguments
  * merge release 0.8.35

 -- Max Kellermann <mk@cm4all.com>  Wed, 27 Apr 2011 18:54:17 +0200

cm4all-beng-proxy (0.9.14) unstable; urgency=low

  * processor: don't clear widget pointer at opening tag
  * debian: move ulimit call from init script to *.default
  * merge release 0.8.33

 -- Max Kellermann <mk@cm4all.com>  Wed, 13 Apr 2011 17:03:29 +0200

cm4all-beng-proxy (0.9.13) unstable; urgency=low

  * proxy-widget: apply the widget's response header forward settings
  * response: add option to dump the widget tree
  * widget-class: move header forward settings to view
  * merge release 0.8.30

 -- Max Kellermann <mk@cm4all.com>  Mon, 04 Apr 2011 16:31:26 +0200

cm4all-beng-proxy (0.9.12) unstable; urgency=low

  * widget: internal API refactorization
  * was-control: fix argument order in "abort" call
  * was-client: duplicate the GError object when it is used twice
  * {file,delegate}-handler: add Expires/ETag headers to 304 response
  * cgi: allow setting environment variables

 -- Max Kellermann <mk@cm4all.com>  Thu, 24 Mar 2011 15:12:54 +0100

cm4all-beng-proxy (0.9.11) unstable; urgency=low

  * processor: major API refactorization
  * merge release 0.8.29

 -- Max Kellermann <mk@cm4all.com>  Mon, 21 Mar 2011 19:43:28 +0100

cm4all-beng-proxy (0.9.10) unstable; urgency=low

  * merge release 0.8.27

 -- Max Kellermann <mk@cm4all.com>  Fri, 18 Mar 2011 14:11:16 +0100

cm4all-beng-proxy (0.9.9) unstable; urgency=low

  * merge release 0.8.25

 -- Max Kellermann <mk@cm4all.com>  Mon, 14 Mar 2011 16:05:51 +0100

cm4all-beng-proxy (0.9.8) unstable; urgency=low

  * translate: support UNIX domain sockets in ADDRESS_STRING
  * resource-address: support connections to existing FastCGI servers

 -- Max Kellermann <mk@cm4all.com>  Fri, 11 Mar 2011 19:24:33 +0100

cm4all-beng-proxy (0.9.7) unstable; urgency=low

  * merge release 0.8.24

 -- Max Kellermann <mk@cm4all.com>  Fri, 04 Mar 2011 13:07:36 +0100

cm4all-beng-proxy (0.9.6) unstable; urgency=low

  * merge release 0.8.23

 -- Max Kellermann <mk@cm4all.com>  Mon, 28 Feb 2011 11:47:45 +0100

cm4all-beng-proxy (0.9.5) unstable; urgency=low

  * translate: allow SITE without CGI

 -- Max Kellermann <mk@cm4all.com>  Mon, 31 Jan 2011 06:35:24 +0100

cm4all-beng-proxy (0.9.4) unstable; urgency=low

  * widget-class: allow distinct addresses for each view

 -- Max Kellermann <mk@cm4all.com>  Thu, 27 Jan 2011 17:51:21 +0100

cm4all-beng-proxy (0.9.3) unstable; urgency=low

  * istream-catch: log errors
  * proxy-handler: pass the original request URI to (Fast)CGI
  * proxy-handler: pass the original document root to (Fast)CGI
  * fcgi-stock: pass site id to child process
  * translation: new packet "HOME" for JailCGI
  * resource-loader: get remote host from "X-Forwarded-For"
  * cgi, fcgi-client: pass client IP address to application

 -- Max Kellermann <mk@cm4all.com>  Fri, 21 Jan 2011 18:13:38 +0100

cm4all-beng-proxy (0.9.2) unstable; urgency=low

  * merge release 0.8.21
  * http-response: better context for error messages
  * istream: method close() does not invoke handler->abort()
  * istream: better context for error messages
  * ajp-client: destruct properly when request stream fails
  * {delegate,fcgi,was}-stock: use the JailCGI 1.4 wrapper

 -- Max Kellermann <mk@cm4all.com>  Mon, 17 Jan 2011 12:08:04 +0100

cm4all-beng-proxy (0.9.1) unstable; urgency=low

  * http-server: count the number of raw bytes sent and received
  * control-handler: support TCACHE_INVALIDATE with SITE
  * new programs "log-forward", "log-exec" for network logging
  * new program "log-split" for creating per-site log files
  * new program "log-traffic" for creating per-site traffic logs
  * move logging servers to new package cm4all-beng-proxy-logging
  * python/control.client: add parameter "broadcast"

 -- Max Kellermann <mk@cm4all.com>  Thu, 02 Dec 2010 12:07:16 +0100

cm4all-beng-proxy (0.9) unstable; urgency=low

  * merge release 0.8.19
  * was-client: explicitly send 32 bit METHOD payload
  * was-client: explicitly parse STATUS as 32 bit integer
  * was-client: clear control channel object on destruction
  * was-client: reuse child process if state is clean on EOF
  * was-client: abort properly after receiving illegal packet
  * was-client: allow "request STOP" before response completed
  * was-client: postpone the response handler invocation
  * was-control: send packets in bulk
  * python: support WAS widgets
  * http-server: enable "cork" mode only for beginning of response
  * http-cache: don't access freed memory in pool_unref_denotify()
  * http: use libcm4all-http
  * new datagram based binary protocol for access logging
  * main: default WAS stock limit is 16

 -- Max Kellermann <mk@cm4all.com>  Thu, 18 Nov 2010 19:56:17 +0100

cm4all-beng-proxy (0.8.38) unstable; urgency=low

  * failure: update time stamp on existing item
  * errdoc: free the original response body on abort

 -- Max Kellermann <mk@cm4all.com>  Fri, 20 May 2011 10:17:14 +0200

cm4all-beng-proxy (0.8.37) unstable; urgency=low

  * widget-resolver: don't reuse failed resolver
  * http-request: fix NULL pointer dereference on invalid URI
  * config: disable the TCP stock limit by default

 -- Max Kellermann <mk@cm4all.com>  Mon, 16 May 2011 13:41:32 +0200

cm4all-beng-proxy (0.8.36) unstable; urgency=low

  * http-server: check if client closes connection while processing
  * http-client: release the socket before invoking the callback
  * fcgi-client: fix assertion failure on full input buffer
  * memcached-client: re-enable socket event after direct copy
  * istream-file: fix assertion failure on range request
  * test/t-cgi: fix bashisms in test scripts

 -- Max Kellermann <mk@cm4all.com>  Tue, 10 May 2011 18:45:48 +0200

cm4all-beng-proxy (0.8.35) unstable; urgency=low

  * session: fix potential session defragmentation crash
  * ajp-request: use "host:port" as TCP stock key
  * cgi: evaluate the Content-Length response header

 -- Max Kellermann <mk@cm4all.com>  Wed, 27 Apr 2011 13:32:05 +0200

cm4all-beng-proxy (0.8.34) unstable; urgency=low

  * js: replace all '%' with '$'
  * js: check if session_id is null
  * debian: add package cm4all-beng-proxy-tools

 -- Max Kellermann <mk@cm4all.com>  Tue, 19 Apr 2011 18:43:54 +0200

cm4all-beng-proxy (0.8.33) unstable; urgency=low

  * processor: don't quote query string arguments with dollar sign
  * widget-request: safely remove "view" and "path" from argument table
  * debian/control: add "Breaks << 0.8.32" on the JavaScript library

 -- Max Kellermann <mk@cm4all.com>  Tue, 12 Apr 2011 18:21:55 +0200

cm4all-beng-proxy (0.8.32) unstable; urgency=low

  * args: quote arguments with the dollar sign

 -- Max Kellermann <mk@cm4all.com>  Tue, 12 Apr 2011 13:34:42 +0200

cm4all-beng-proxy (0.8.31) unstable; urgency=low

  * proxy-widget: eliminate the duplicate "Server" response header
  * translation: add packet UNTRUSTED_SITE_SUFFIX

 -- Max Kellermann <mk@cm4all.com>  Thu, 07 Apr 2011 16:23:37 +0200

cm4all-beng-proxy (0.8.30) unstable; urgency=low

  * handler: make lower-case realm name from the "Host" header
  * session: copy attribute "realm", fixes segmentation fault

 -- Max Kellermann <mk@cm4all.com>  Tue, 29 Mar 2011 16:47:43 +0200

cm4all-beng-proxy (0.8.29) unstable; urgency=low

  * ajp-client: send query string in an AJP attribute

 -- Max Kellermann <mk@cm4all.com>  Mon, 21 Mar 2011 19:16:16 +0100

cm4all-beng-proxy (0.8.28) unstable; urgency=low

  * resource-loader: use X-Forwarded-For to obtain AJP remote host
  * resource-loader: strip port from AJP remote address
  * resource-loader: don't pass remote host to AJP server
  * resource-loader: parse server port for AJP
  * ajp-client: always send content-length
  * ajp-client: parse the remaining buffer after EAGAIN

 -- Max Kellermann <mk@cm4all.com>  Mon, 21 Mar 2011 11:12:07 +0100

cm4all-beng-proxy (0.8.27) unstable; urgency=low

  * http-request: close the request body on malformed URI
  * ajp-request: AJP translation packet contains ajp://host:port/path

 -- Max Kellermann <mk@cm4all.com>  Fri, 18 Mar 2011 14:04:21 +0100

cm4all-beng-proxy (0.8.26) unstable; urgency=low

  * python/response: fix typo in ajp()
  * session: validate sessions only within one realm

 -- Max Kellermann <mk@cm4all.com>  Fri, 18 Mar 2011 08:59:41 +0100

cm4all-beng-proxy (0.8.25) unstable; urgency=low

  * widget-http: discard request body on unknown view name
  * inline-widget: discard request body on error
  * {http,fcgi,was}-client: allocate response headers from caller pool
  * cmdline: fcgi_stock_limit defaults to 0 (no limit)

 -- Max Kellermann <mk@cm4all.com>  Mon, 14 Mar 2011 15:53:42 +0100

cm4all-beng-proxy (0.8.24) unstable; urgency=low

  * fcgi-client: release the connection even when padding not consumed
    after empty response

 -- Max Kellermann <mk@cm4all.com>  Wed, 02 Mar 2011 17:39:33 +0100

cm4all-beng-proxy (0.8.23) unstable; urgency=low

  * memcached-client: allocate a new memory pool
  * memcached-client: copy caller_pool reference before freeing the client
  * fcgi-client: check headers!=NULL
  * fcgi-client: release the connection even when padding not consumed

 -- Max Kellermann <mk@cm4all.com>  Mon, 28 Feb 2011 10:50:02 +0100

cm4all-beng-proxy (0.8.22) unstable; urgency=low

  * cgi: fill special variables CONTENT_TYPE, CONTENT_LENGTH
  * memcached-client: remove stray pool_unref() call
  * memcached-client: reuse the socket if the remaining value is buffered
  * http-cache-choice: abbreviate memcached keys
  * *-cache: allocate a parent pool for cache items
  * pool: re-enable linear pools
  * frame: free the request body on error
  * http-cache: free cached body which was dismissed

 -- Max Kellermann <mk@cm4all.com>  Mon, 07 Feb 2011 15:34:09 +0100

cm4all-beng-proxy (0.8.21) unstable; urgency=low

  * merge release 0.7.55
  * jail: translate the document root properly
  * header-forward: forward the "Host" header to CGI/FastCGI/AJP
  * http-error: map ENOTDIR to "404 Not Found"
  * http-server: fix assertion failure on write error
  * fcgi-stock: clear all environment variables

 -- Max Kellermann <mk@cm4all.com>  Thu, 06 Jan 2011 16:04:20 +0100

cm4all-beng-proxy (0.8.20) unstable; urgency=low

  * widget-resolver: add pedantic state assertions
  * async: remember a copy of the operation in !NDEBUG
  * python/translation/response: max_age() returns self

 -- Max Kellermann <mk@cm4all.com>  Mon, 06 Dec 2010 23:02:50 +0100

cm4all-beng-proxy (0.8.19) unstable; urgency=low

  * merge release 0.7.54

 -- Max Kellermann <mk@cm4all.com>  Wed, 17 Nov 2010 16:25:10 +0100

cm4all-beng-proxy (0.8.18) unstable; urgency=low

  * was-client: explicitly send 32 bit METHOD payload
  * was-client: explicitly parse STATUS as 32 bit integer
  * istream: check presence of as_fd() in optimized build

 -- Max Kellermann <mk@cm4all.com>  Fri, 05 Nov 2010 11:00:54 +0100

cm4all-beng-proxy (0.8.17) unstable; urgency=low

  * merged release 0.7.53
  * widget: use colon as widget path separator
  * was-client: check for abort during response handler
  * was-client: implement STOP
  * was-client: release memory pools
  * was-launch: enable non-blocking mode on input and output
  * http-server: don't crash on malformed pipelined request
  * main: free the WAS stock and the UDP listener in the SIGTERM handler

 -- Max Kellermann <mk@cm4all.com>  Thu, 28 Oct 2010 19:50:26 +0200

cm4all-beng-proxy (0.8.16) unstable; urgency=low

  * merged release 0.7.52
  * was-client: support for the WAS protocol

 -- Max Kellermann <mk@cm4all.com>  Wed, 13 Oct 2010 16:45:18 +0200

cm4all-beng-proxy (0.8.15) unstable; urgency=low

  * resource-address: don't skip question mark twice

 -- Max Kellermann <mk@cm4all.com>  Tue, 28 Sep 2010 12:20:33 +0200

cm4all-beng-proxy (0.8.14) unstable; urgency=low

  * processor: schedule "xmlns:c" deletion

 -- Max Kellermann <mk@cm4all.com>  Thu, 23 Sep 2010 14:42:31 +0200

cm4all-beng-proxy (0.8.13) unstable; urgency=low

  * processor: delete "xmlns:c" attributes from link elements
  * istream-{head,zero}: implement method available()
  * merged release 0.7.51

 -- Max Kellermann <mk@cm4all.com>  Tue, 17 Aug 2010 09:54:33 +0200

cm4all-beng-proxy (0.8.12) unstable; urgency=low

  * http-cache-memcached: copy resource address
  * debian/control: add missing ${shlibs:Depends}
  * merged release 0.7.50

 -- Max Kellermann <mk@cm4all.com>  Thu, 12 Aug 2010 20:17:52 +0200

cm4all-beng-proxy (0.8.11) unstable; urgency=low

  * delegate-client: fix SCM_RIGHTS check
  * use Linux 2.6 CLOEXEC/NONBLOCK flags
  * tcache: INVALIDATE removes all variants (error documents etc.)
  * control: new UDP based protocol, allows invalidating caches
  * hashmap: fix assertion failure in hashmap_remove_match()
  * merged release 0.7.49

 -- Max Kellermann <mk@cm4all.com>  Tue, 10 Aug 2010 15:48:10 +0200

cm4all-beng-proxy (0.8.10) unstable; urgency=low

  * tcache: copy response.previous

 -- Max Kellermann <mk@cm4all.com>  Mon, 02 Aug 2010 18:03:43 +0200

cm4all-beng-proxy (0.8.9) unstable; urgency=low

  * (f?)cgi-handler: forward query string only if focused
  * ajp-handler: merge into proxy-handler
  * proxy-handler: forward query string if focused
  * cgi, fastcgi-handler: enable the resource cache
  * translation: add packets CHECK and PREVIOUS for authentication
  * python: add Response.max_age()

 -- Max Kellermann <mk@cm4all.com>  Fri, 30 Jul 2010 11:39:22 +0200

cm4all-beng-proxy (0.8.8) unstable; urgency=low

  * prototypes/translate.py: added new ticket-fastcgi programs
  * http-cache: implement FastCGI caching
  * merged release 0.7.47

 -- Max Kellermann <mk@cm4all.com>  Wed, 21 Jul 2010 13:00:43 +0200

cm4all-beng-proxy (0.8.7) unstable; urgency=low

  * istream-delayed: update the "direct" bit mask
  * http-client: send "Expect: 100-continue"
  * response, widget-http: apply istream_pipe to filter input
  * proxy-handler: apply istream_pipe to request body
  * istream-ajp-body: send larger request body packets
  * ajp-client: support splice()
  * merged release 0.7.46

 -- Max Kellermann <mk@cm4all.com>  Fri, 25 Jun 2010 18:52:04 +0200

cm4all-beng-proxy (0.8.6) unstable; urgency=low

  * translation: added support for custom error documents
  * response: convert HEAD to GET if filter follows
  * processor: short-circuit on HEAD request
  * python: depend on python-twisted-core

 -- Max Kellermann <mk@cm4all.com>  Wed, 16 Jun 2010 16:37:42 +0200

cm4all-beng-proxy (0.8.5) unstable; urgency=low

  * istream-tee: allow second output to block
  * widget-http: don't transform error documents
  * response, widget-http: disable filters after widget frame request
  * translation: added packet FILTER_4XX to filter client errors
  * merged release 0.7.45

 -- Max Kellermann <mk@cm4all.com>  Thu, 10 Jun 2010 16:13:14 +0200

cm4all-beng-proxy (0.8.4) unstable; urgency=low

  * python: added missing "Response" import
  * python: resume parsing after deferred call
  * http-client: implement istream method as_fd()
  * merged release 0.7.44

 -- Max Kellermann <mk@cm4all.com>  Mon, 07 Jun 2010 17:01:16 +0200

cm4all-beng-proxy (0.8.3) unstable; urgency=low

  * file-handler: implement If-Range (RFC 2616 14.27)
  * merged release 0.7.42

 -- Max Kellermann <mk@cm4all.com>  Tue, 01 Jun 2010 16:17:13 +0200

cm4all-beng-proxy (0.8.2) unstable; urgency=low

  * cookie-client: verify the cookie path
  * python: use Twisted's logging library
  * python: added a widget registry class
  * merged release 0.7.41

 -- Max Kellermann <mk@cm4all.com>  Wed, 26 May 2010 13:08:16 +0200

cm4all-beng-proxy (0.8.1) unstable; urgency=low

  * http-cache-memcached: delete entity records on POST

 -- Max Kellermann <mk@cm4all.com>  Tue, 18 May 2010 12:21:55 +0200

cm4all-beng-proxy (0.8) unstable; urgency=low

  * istream: added method as_fd() to convert istream to file descriptor
  * fork: support passing stdin istream fd to child process
  * http-cache: discard only matching entries on POST
  * istream-html-escape: escape single and double quote
  * rewrite-uri: escape the result with XML entities

 -- Max Kellermann <mk@cm4all.com>  Thu, 13 May 2010 12:34:46 +0200

cm4all-beng-proxy (0.7.55) unstable; urgency=low

  * pool: reparent pools in optimized build
  * istream-deflate: add missing pool reference while reading
  * istream-deflate: fix several error handlers

 -- Max Kellermann <mk@cm4all.com>  Thu, 06 Jan 2011 12:59:39 +0100

cm4all-beng-proxy (0.7.54) unstable; urgency=low

  * http-server: fix crash on deferred chunked request body
  * parser: fix crash on malformed SCRIPT element

 -- Max Kellermann <mk@cm4all.com>  Wed, 17 Nov 2010 16:13:09 +0100

cm4all-beng-proxy (0.7.53) unstable; urgency=low

  * http-server: don't crash on malformed pipelined request
  * sink-header: fix assertion failure on empty trailer

 -- Max Kellermann <mk@cm4all.com>  Thu, 28 Oct 2010 18:39:01 +0200

cm4all-beng-proxy (0.7.52) unstable; urgency=low

  * fcgi-client: fix send timeout handler
  * fork: finish the buffer after pipe was drained

 -- Max Kellermann <mk@cm4all.com>  Wed, 13 Oct 2010 16:39:26 +0200

cm4all-beng-proxy (0.7.51) unstable; urgency=low

  * http-client: clear response body pointer before forwarding EOF event
  * processor: fix assertion failure for c:mode in c:widget

 -- Max Kellermann <mk@cm4all.com>  Mon, 16 Aug 2010 17:01:48 +0200

cm4all-beng-proxy (0.7.50) unstable; urgency=low

  * header-forward: don't forward the "Host" header to HTTP servers
  * resource-address: use uri_relative() for CGI
  * uri-relative: don't lose host name in uri_absolute()
  * uri-relative: don't fail on absolute URIs
  * http-cache-heap: don't use uninitialized item size

 -- Max Kellermann <mk@cm4all.com>  Thu, 12 Aug 2010 20:03:49 +0200

cm4all-beng-proxy (0.7.49) unstable; urgency=low

  * hashmap: fix assertion failure in hashmap_remove_value()

 -- Max Kellermann <mk@cm4all.com>  Tue, 10 Aug 2010 15:37:12 +0200

cm4all-beng-proxy (0.7.48) unstable; urgency=low

  * pipe-stock: add assertions on file descriptors

 -- Max Kellermann <mk@cm4all.com>  Mon, 09 Aug 2010 14:56:54 +0200

cm4all-beng-proxy (0.7.47) unstable; urgency=low

  * cmdline: add option "--group"

 -- Max Kellermann <mk@cm4all.com>  Fri, 16 Jul 2010 18:39:53 +0200

cm4all-beng-proxy (0.7.46) unstable; urgency=low

  * handler: initialize all translate_response attributes
  * http-client: consume buffer before header length check
  * istream-pipe: clear "direct" flags in constructor
  * istream-pipe: return gracefully when handler blocks
  * ajp-client: hold pool reference to reset TCP_CORK

 -- Max Kellermann <mk@cm4all.com>  Mon, 21 Jun 2010 17:53:21 +0200

cm4all-beng-proxy (0.7.45) unstable; urgency=low

  * istream-tee: separate "weak" values for the two outputs
  * fcache: don't close output when caching has been canceled
  * tcache: copy the attribute "secure_cookie"

 -- Max Kellermann <mk@cm4all.com>  Thu, 10 Jun 2010 15:21:34 +0200

cm4all-beng-proxy (0.7.44) unstable; urgency=low

  * http-client: check response header length
  * http-server: check request header length

 -- Max Kellermann <mk@cm4all.com>  Mon, 07 Jun 2010 16:51:57 +0200

cm4all-beng-proxy (0.7.43) unstable; urgency=low

  * http-cache: fixed NULL pointer dereference when storing empty response
    body on the heap

 -- Max Kellermann <mk@cm4all.com>  Tue, 01 Jun 2010 18:52:45 +0200

cm4all-beng-proxy (0.7.42) unstable; urgency=low

  * fork: check "direct" flag again after buffer flush
  * pool: pool_unref_denotify() remembers the code location
  * sink-{buffer,gstring}: don't invoke callback in abort()
  * async: added another debug flag to verify correctness

 -- Max Kellermann <mk@cm4all.com>  Mon, 31 May 2010 21:15:58 +0200

cm4all-beng-proxy (0.7.41) unstable; urgency=low

  * http-cache: initialize response status and headers on empty body

 -- Max Kellermann <mk@cm4all.com>  Tue, 25 May 2010 16:27:25 +0200

cm4all-beng-proxy (0.7.40) unstable; urgency=low

  * http-cache: fixed NULL pointer dereference when storing empty response
    body in memcached

 -- Max Kellermann <mk@cm4all.com>  Tue, 25 May 2010 15:04:44 +0200

cm4all-beng-proxy (0.7.39) unstable; urgency=low

  * memcached-stock: close value on connect failure
  * http: implement remaining status codes
  * http-cache: allow caching empty response body
  * http-cache: cache status codes 203, 206, 300, 301, 410
  * http-cache: don't cache authorized resources

 -- Max Kellermann <mk@cm4all.com>  Fri, 21 May 2010 17:37:29 +0200

cm4all-beng-proxy (0.7.38) unstable; urgency=low

  * http-server: send HTTP/1.1 declaration with "100 Continue"
  * connection: initialize "site_name", fixes crash bug
  * translation: added packet SECURE_COOKIE

 -- Max Kellermann <mk@cm4all.com>  Thu, 20 May 2010 15:40:34 +0200

cm4all-beng-proxy (0.7.37) unstable; urgency=low

  * *-client: implement a socket leak detector
  * handler: initialize response header without translation server

 -- Max Kellermann <mk@cm4all.com>  Tue, 18 May 2010 12:05:11 +0200

cm4all-beng-proxy (0.7.36) unstable; urgency=low

  * http-client: fixed NULL pointer dereference
  * handler, response: removed duplicate request body destruction calls

 -- Max Kellermann <mk@cm4all.com>  Tue, 11 May 2010 17:16:36 +0200

cm4all-beng-proxy (0.7.35) unstable; urgency=low

  * {http,fcgi,ajp}-request: close the request body on abort
  * handler: set fake translation response on malformed URI

 -- Max Kellermann <mk@cm4all.com>  Mon, 10 May 2010 11:22:23 +0200

cm4all-beng-proxy (0.7.34) unstable; urgency=low

  * translate: check the UNTRUSTED packet
  * translation: added packet UNTRUSTED_PREFIX

 -- Max Kellermann <mk@cm4all.com>  Fri, 30 Apr 2010 19:14:37 +0200

cm4all-beng-proxy (0.7.33) unstable; urgency=low

  * merged release 0.7.27.1
  * fcache: don't continue storing in background
  * fcgi-client: re-add event after some input data has been read

 -- Max Kellermann <mk@cm4all.com>  Fri, 30 Apr 2010 11:31:08 +0200

cm4all-beng-proxy (0.7.32) unstable; urgency=low

  * response: generate the "Server" response header
  * response: support the Authentication-Info response header
  * response: support custom authentication pages
  * translation: support custom response headers

 -- Max Kellermann <mk@cm4all.com>  Tue, 27 Apr 2010 17:09:59 +0200

cm4all-beng-proxy (0.7.31) unstable; urgency=low

  * support HTTP authentication (RFC 2617)

 -- Max Kellermann <mk@cm4all.com>  Mon, 26 Apr 2010 17:26:42 +0200

cm4all-beng-proxy (0.7.30) unstable; urgency=low

  * fcgi-client: support responses without a body
  * {http,fcgi}-client: hold caller pool reference during callback

 -- Max Kellermann <mk@cm4all.com>  Fri, 23 Apr 2010 14:41:05 +0200

cm4all-beng-proxy (0.7.29) unstable; urgency=low

  * http-cache: added missing pool_unref() in memcached_miss()
  * pool: added checked pool references

 -- Max Kellermann <mk@cm4all.com>  Thu, 22 Apr 2010 15:45:48 +0200

cm4all-beng-proxy (0.7.28) unstable; urgency=low

  * fcgi-client: support response status
  * translate: malformed packets are fatal
  * http-cache: don't cache resources with very long URIs
  * memcached-client: increase the maximum key size to 32 kB

 -- Max Kellermann <mk@cm4all.com>  Thu, 15 Apr 2010 15:06:51 +0200

cm4all-beng-proxy (0.7.27.1) unstable; urgency=low

  * http-cache: added missing pool_unref() in memcached_miss()
  * http-cache: don't cache resources with very long URIs
  * memcached-client: increase the maximum key size to 32 kB
  * fork: properly handle partially filled output buffer
  * fork: re-add event after some input data has been read

 -- Max Kellermann <mk@cm4all.com>  Thu, 29 Apr 2010 15:30:21 +0200

cm4all-beng-proxy (0.7.27) unstable; urgency=low

  * session: use GLib's PRNG to generate session ids
  * session: seed the PRNG with /dev/random
  * response: log UNTRUSTED violation attempts
  * response: drop widget sessions when there is no focus

 -- Max Kellermann <mk@cm4all.com>  Fri, 09 Apr 2010 12:04:18 +0200

cm4all-beng-proxy (0.7.26) unstable; urgency=low

  * memcached-client: schedule read event before callback
  * istream-tee: continue with second output if first is closed

 -- Max Kellermann <mk@cm4all.com>  Sun, 28 Mar 2010 18:08:11 +0200

cm4all-beng-proxy (0.7.25) unstable; urgency=low

  * memcached-client: don't poll if socket is closed
  * fork: close file descriptor on input error
  * pool: don't check attachments in pool_trash()

 -- Max Kellermann <mk@cm4all.com>  Thu, 25 Mar 2010 13:28:01 +0100

cm4all-beng-proxy (0.7.24) unstable; urgency=low

  * memcached-client: release socket after splice

 -- Max Kellermann <mk@cm4all.com>  Mon, 22 Mar 2010 11:29:45 +0100

cm4all-beng-proxy (0.7.23) unstable; urgency=low

  * sink-header: support splice
  * memcached-client: support splice (response)
  * fcgi-client: recover correctly after send error
  * fcgi-client: support chunked request body
  * fcgi-client: basic splice support for the request body
  * http-cache: duplicate headers
  * {http,memcached}-client: check "direct" mode after buffer flush
  * cmdline: added option "fcgi_stock_limit"
  * python: auto-export function write_packet()
  * python: Response methods return self

 -- Max Kellermann <mk@cm4all.com>  Fri, 19 Mar 2010 13:28:35 +0100

cm4all-beng-proxy (0.7.22) unstable; urgency=low

  * python: re-add function write_packet()

 -- Max Kellermann <mk@cm4all.com>  Fri, 12 Mar 2010 12:27:21 +0100

cm4all-beng-proxy (0.7.21) unstable; urgency=low

  * ajp-client: handle EAGAIN from send()
  * python: install the missing sources

 -- Max Kellermann <mk@cm4all.com>  Thu, 11 Mar 2010 16:58:25 +0100

cm4all-beng-proxy (0.7.20) unstable; urgency=low

  * http-client: don't reinstate event when socket is closed
  * access-log: log the site name
  * python: removed unused function write_packet()
  * python: split the module beng_proxy.translation
  * python: allow overriding query string and param in absolute_uri()
  * python: moved absolute_uri() to a separate library

 -- Max Kellermann <mk@cm4all.com>  Thu, 11 Mar 2010 09:48:52 +0100

cm4all-beng-proxy (0.7.19) unstable; urgency=low

  * client-socket: translate EV_TIMEOUT to ETIMEDOUT
  * fork: refill the input buffer as soon as possible
  * delegate-client: implement an abortable event
  * pool: added assertions for libevent leaks
  * direct: added option "-s enable_splice=no"

 -- Max Kellermann <mk@cm4all.com>  Thu, 04 Mar 2010 17:34:56 +0100

cm4all-beng-proxy (0.7.18) unstable; urgency=low

  * args: reserve memory for the trailing null byte

 -- Max Kellermann <mk@cm4all.com>  Tue, 23 Feb 2010 17:46:04 +0100

cm4all-beng-proxy (0.7.17) unstable; urgency=low

  * translation: added the BOUNCE packet (variant of REDIRECT)
  * translation: change widget packet HOST to UNTRUSTED
  * translation: pass internal URI arguments to the translation server
  * handler: use the specified status with REDIRECT
  * python: added method Request.absolute_uri()

 -- Max Kellermann <mk@cm4all.com>  Tue, 23 Feb 2010 16:15:22 +0100

cm4all-beng-proxy (0.7.16) unstable; urgency=low

  * processor: separate trusted from untrusted widgets by host name
  * processor: mode=partition is deprecated
  * translate: fix DOCUMENT_ROOT handler for CGI/FASTCGI
  * fcgi-request: added JailCGI support

 -- Max Kellermann <mk@cm4all.com>  Fri, 19 Feb 2010 14:29:29 +0100

cm4all-beng-proxy (0.7.15) unstable; urgency=low

  * processor: unreference the caller pool in abort()
  * tcache: clear BASE on mismatch
  * fcgi-client: generate the Content-Length request header
  * fcgi-client: send the CONTENT_TYPE parameter
  * prototypes/translate.py: use FastCGI to run PHP

 -- Max Kellermann <mk@cm4all.com>  Thu, 11 Feb 2010 14:43:21 +0100

cm4all-beng-proxy (0.7.14) unstable; urgency=low

  * connection: drop connections when the limit is exceeded
  * resource-address: added BASE support
  * fcgi-client: check the request ID in response packets
  * http-client: check response body when request body is closed
  * html-escape: use the last ampersand before the semicolon
  * html-escape: support &apos;
  * processor: unescape widget parameter values

 -- Max Kellermann <mk@cm4all.com>  Fri, 29 Jan 2010 17:49:43 +0100

cm4all-beng-proxy (0.7.13) unstable; urgency=low

  * fcgi-request: duplicate socket path
  * fcgi-request: support ACTION
  * fcgi-client: provide SCRIPT_FILENAME
  * fcgi-client: append empty PARAMS packet
  * fcgi-client: try to read response before request is finished
  * fcgi-client: implement the STDERR packet
  * fcgi-client: support request headers and body
  * fcgi-stock: manage one socket per child process
  * fcgi-stock: unlink socket path after connect
  * fcgi-stock: redirect fd 1,2 to /dev/null
  * fcgi-stock: kill FastCGI processes after 5 minutes idle
  * translation: new packet PAIR for passing parameters to FastCGI

 -- Max Kellermann <mk@cm4all.com>  Thu, 14 Jan 2010 13:36:48 +0100

cm4all-beng-proxy (0.7.12) unstable; urgency=low

  * http-cache: unlock the cache item after successful revalidation
  * http-cache-memcached: pass the expiration time to memcached
  * sink-header: comprise pending data in method available()
  * header-forward: forward the Expires response header

 -- Max Kellermann <mk@cm4all.com>  Tue, 22 Dec 2009 16:18:49 +0100

cm4all-beng-proxy (0.7.11) unstable; urgency=low

  * {ajp,memcached}-client: fix dis\appearing event for duplex socket
  * memcached-client: handle EAGAIN after send()
  * memcached-client: release socket as early as possible
  * header-forward: don't forward Accept-Encoding if transformation is
    enabled
  * widget-http, inline-widget: check Content-Encoding before processing
  * file-handler: send "Vary: Accept-Encoding" for compressed response
  * header-forward: support duplicate headers
  * fcache: implemented a 60 seconds timeout
  * fcache: copy pointer to local variable before callback
  * event2: refresh timeout after event has occurred

 -- Max Kellermann <mk@cm4all.com>  Fri, 18 Dec 2009 16:45:24 +0100

cm4all-beng-proxy (0.7.10) unstable; urgency=low

  * http-{server,client}: fix disappearing event for duplex socket

 -- Max Kellermann <mk@cm4all.com>  Mon, 14 Dec 2009 15:46:25 +0100

cm4all-beng-proxy (0.7.9) unstable; urgency=low

  * http: "Expect" is a hop-by-hop header
  * http-server: send "100 Continue" unless request body closed
  * http-client: poll socket after splice
  * http-server: handle EAGAIN after splice
  * http-server: send a 417 response on unrecognized "Expect" request
  * response, widget-http: append filter id to resource tag
  * resource-tag: check for "Cache-Control: no-store"

 -- Max Kellermann <mk@cm4all.com>  Mon, 14 Dec 2009 13:05:15 +0100

cm4all-beng-proxy (0.7.8) unstable; urgency=low

  * http-body: support partial response in method available()
  * file-handler: support pre-compressed static files
  * fcache: honor the "Cache-Control: no-store" response header

 -- Max Kellermann <mk@cm4all.com>  Wed, 09 Dec 2009 15:49:25 +0100

cm4all-beng-proxy (0.7.7) unstable; urgency=low

  * parser: allow underscore in attribute names
  * processor: check "type" attribute before URI rewriting
  * http-client: start receiving before request is sent
  * http-client: try to read response after write error
  * http-client: deliver response body after headers are finished
  * http-client: release socket as early as possible
  * http-client: serve buffer after socket has been closed
  * istream-chunked: clear input stream in abort handler
  * growing-buffer: fix crash after close in "data" callback

 -- Max Kellermann <mk@cm4all.com>  Thu, 03 Dec 2009 13:09:57 +0100

cm4all-beng-proxy (0.7.6) unstable; urgency=low

  * istream-hold: return -2 if handler is not available yet
  * http, ajp, fcgi: use istream_hold on request body
  * http-client: implemented splicing the request body
  * response: added missing URI substitution

 -- Max Kellermann <mk@cm4all.com>  Tue, 17 Nov 2009 15:25:35 +0100

cm4all-beng-proxy (0.7.5) unstable; urgency=low

  * session: 64 bit session ids
  * session: allow arbitrary session id size (at compile-time)
  * debian: larger default log file (16 * 4MB)
  * debian: added package cm4all-beng-proxy-toi

 -- Max Kellermann <mk@cm4all.com>  Mon, 16 Nov 2009 15:51:24 +0100

cm4all-beng-proxy (0.7.4) unstable; urgency=low

  * measure the latency of external resources
  * widget-http: partially revert "don't query session if !stateful"

 -- Max Kellermann <mk@cm4all.com>  Tue, 10 Nov 2009 15:06:03 +0100

cm4all-beng-proxy (0.7.3) unstable; urgency=low

  * uri-verify: don't reject double slash after first segment
  * hostname: allow the hyphen character
  * processor: allow processing without session
  * widget-http: don't query session if !stateful
  * request: disable session management for known bots
  * python: fixed AttributeError in __getattr__()
  * python: added method Response.process()
  * translation: added the response packets URI, HOST, SCHEME
  * translation: added header forward packets

 -- Max Kellermann <mk@cm4all.com>  Mon, 09 Nov 2009 16:40:27 +0100

cm4all-beng-proxy (0.7.2) unstable; urgency=low

  * fcache: close all caching connections on exit
  * istream-file: retry reading after EAGAIN
  * direct, istream-pipe: re-enable SPLICE_F_NONBLOCK
  * direct, istream-pipe: disable the SPLICE_F_MORE flag
  * http-client: handle EAGAIN after splice
  * http-client, header-writer: remove hop-by-hop response headers
  * response: optimized transformed response headers
  * handler: mangle CGI and FastCGI headers
  * header-forward: generate the X-Forwarded-For header
  * header-forward: add local host name to "Via" request header

 -- Max Kellermann <mk@cm4all.com>  Fri, 30 Oct 2009 13:41:02 +0100

cm4all-beng-proxy (0.7.1) unstable; urgency=low

  * file-handler: close the stream on "304 Not Modified"
  * pool: use assembler code only on gcc
  * cmdline: added option "--set tcp_stock_limit"
  * Makefile.am: enable the "subdir-objects" option

 -- Max Kellermann <mk@cm4all.com>  Thu, 22 Oct 2009 12:17:11 +0200

cm4all-beng-proxy (0.7) unstable; urgency=low

  * ajp-client: check if connection was closed during response callback
  * header-forward: log session id
  * istream: separate TCP splicing checks
  * istream-pipe: fix segmentation fault after incomplete direct transfer
  * istream-pipe: implement the "available" method
  * istream-pipe: allocate pipe only if handler supports it
  * istream-pipe: flush the pipe before reading from input
  * istream-pipe: reuse pipes in a stock
  * direct: support splice() from TCP socket to pipe
  * istream: direct() returns -3 if stream has been closed
  * hstock: don't destroy stocks while items are being created
  * tcp-stock: limit number of connections per host to 256
  * translate, http-client, ajp-client, cgi, http-cache: verify the HTTP
    response status
  * prototypes/translate.py: disallow "/../" and null bytes
  * prototypes/translate.py: added "/jail-delegate/" location
  * uri-parser: strict RFC 2396 URI verification
  * uri-parser: don't unescape the URI path
  * http-client, ajp-client: verify the request URI
  * uri-escape: unescape each character only once
  * http-cache: never use the memcached stock if caching is disabled
  * allow 8192 connections by default
  * allow 65536 file handles by default
  * added package cm4all-jailed-beng-proxy-delegate-helper

 -- Max Kellermann <mk@cm4all.com>  Wed, 21 Oct 2009 15:00:56 +0200

cm4all-beng-proxy (0.6.23) unstable; urgency=low

  * header-forward: log session information
  * prototypes/translate.py: added /cgi-bin/ location
  * http-server: disable keep-alive for HTTP/1.0 clients
  * http-server: don't send "Connection: Keep-Alive"
  * delegate-stock: clear the environment
  * delegate-stock: added jail support
  * delegate-client: reuse helper process after I/O error

 -- Max Kellermann <mk@cm4all.com>  Mon, 12 Oct 2009 17:29:35 +0200

cm4all-beng-proxy (0.6.22) unstable; urgency=low

  * istream-tee: clear both "enabled" flags in the eof/abort handler
  * istream-tee: fall back to first data() return value if second stream
    closed itself
  * http-cache: don't log body_abort after close

 -- Max Kellermann <mk@cm4all.com>  Thu, 01 Oct 2009 19:19:37 +0200

cm4all-beng-proxy (0.6.21) unstable; urgency=low

  * http-client: log more error messages
  * delegate-stock: added the DOCUMENT_ROOT environment variable
  * response, widget: accept "application/xhtml+xml"
  * cookie-server: allow square brackets in unquoted cookie values
    (violating RFC 2109 and RFC 2616)

 -- Max Kellermann <mk@cm4all.com>  Thu, 01 Oct 2009 13:55:40 +0200

cm4all-beng-proxy (0.6.20) unstable; urgency=low

  * stock: clear stock after 60 seconds idle
  * hstock: remove empty stocks
  * http-server, http-client, cgi: fixed off-by-one bug in header parser
  * istream-pipe: fix the direct() return value on error
  * istream-pipe: fix formula in range assertion
  * http-cache-memcached: implemented "remove"
  * handler: added FastCGI handler
  * fcgi-client: unref caller pool after socket release
  * fcgi-client: implemented response headers

 -- Max Kellermann <mk@cm4all.com>  Tue, 29 Sep 2009 14:07:13 +0200

cm4all-beng-proxy (0.6.19) unstable; urgency=low

  * http-client: release caller pool after socket release
  * memcached-client: release socket on marshalling error
  * stock: unref caller pool in abort handler
  * stock: lazy cleanup
  * http-cache: copy caller_pool to local variable

 -- Max Kellermann <mk@cm4all.com>  Thu, 24 Sep 2009 16:02:17 +0200

cm4all-beng-proxy (0.6.18) unstable; urgency=low

  * delegate-handler: support conditional GET and ranges
  * file-handler: fix suffix-byte-range-spec parser
  * delegate-helper: call open() with O_CLOEXEC|O_NOCTTY
  * istream-file: don't set FD_CLOEXEC if O_CLOEXEC is available
  * stock: hold caller pool during "get" operation
  * main: free balancer object during shutdown
  * memcached-client: enable socket timeout
  * delegate-stock: set FD_CLOEXEC on socket

 -- Max Kellermann <mk@cm4all.com>  Thu, 24 Sep 2009 10:50:53 +0200

cm4all-beng-proxy (0.6.17) unstable; urgency=low

  * tcp-stock: implemented a load balancer
  * python: accept address list in the ajp() method
  * http-server: added timeout for the HTTP request headers
  * response: close template when the content type is wrong
  * delegate-get: implemented response headers
  * delegate-get: provide status codes and error messages

 -- Max Kellermann <mk@cm4all.com>  Fri, 18 Sep 2009 15:36:57 +0200

cm4all-beng-proxy (0.6.16) unstable; urgency=low

  * tcp-stock: added support for bulldog-tyke
  * sink-buffer: close input if it's not used in the constructor
  * http-cache-memcached: close response body when deserialization fails
  * serialize: fix regression in serialize_uint64()

 -- Max Kellermann <mk@cm4all.com>  Tue, 15 Sep 2009 19:26:07 +0200

cm4all-beng-proxy (0.6.15) unstable; urgency=low

  * http-cache-choice: find more duplicates during cleanup
  * handler: added AJP handler
  * ajp-request: unref pool only on tcp_stock failure
  * ajp-client: prevent parser recursion
  * ajp-client: free request body when response is closed
  * ajp-client: reuse connection after END_RESPONSE packet
  * ajp-client: enable TCP_CORK while sending
  * istream-ajp-body: added a second "length" header field
  * ajp-client: auto-send empty request body chunk
  * ajp-client: register "write" event after GET_BODY_CHUNK packet
  * ajp-client: implemented request and response headers
  * http-cache-rfc: don't rewind tpool if called recursively

 -- Max Kellermann <mk@cm4all.com>  Fri, 11 Sep 2009 16:04:06 +0200

cm4all-beng-proxy (0.6.14) unstable; urgency=low

  * istream-tee: don't restart reading if already in progress

 -- Max Kellermann <mk@cm4all.com>  Thu, 03 Sep 2009 13:21:06 +0200

cm4all-beng-proxy (0.6.13) unstable; urgency=low

  * cookie-server: fix parsing multiple cookies
  * http-cache-memcached: clean up expired "choice" items
  * sink-gstring: use callback instead of public struct
  * istream-tee: restart reading when one output is closed

 -- Max Kellermann <mk@cm4all.com>  Wed, 02 Sep 2009 17:02:53 +0200

cm4all-beng-proxy (0.6.12) unstable; urgency=low

  * http-cache: don't attempt to remove cache items when the cache is disabled

 -- Max Kellermann <mk@cm4all.com>  Fri, 28 Aug 2009 15:40:48 +0200

cm4all-beng-proxy (0.6.11) unstable; urgency=low

  * http-cache-memcached: store HTTP status and response headers
  * http-cache-memcached: implemented flush (SIGHUP)
  * http-cache-memcached: support "Vary"
  * http-client: work around assertion failure in response_stream_close()

 -- Max Kellermann <mk@cm4all.com>  Thu, 27 Aug 2009 12:33:17 +0200

cm4all-beng-proxy (0.6.10) unstable; urgency=low

  * parser: finish tag before bailing out
  * http-request: allow URLs without path component
  * fork: clear event in read() method
  * istream-file: pass options O_CLOEXEC|O_NOCTTY to open()
  * response: check if the "Host" request header is valid

 -- Max Kellermann <mk@cm4all.com>  Tue, 18 Aug 2009 16:37:19 +0200

cm4all-beng-proxy (0.6.9) unstable; urgency=low

  * direct: disable SPLICE_F_NONBLOCK (temporary NFS EAGAIN workaround)

 -- Max Kellermann <mk@cm4all.com>  Mon, 17 Aug 2009 13:52:49 +0200

cm4all-beng-proxy (0.6.8) unstable; urgency=low

  * widget-http: close response body in error code path
  * http-cache: implemented memcached backend (--memcached-server)
  * processor: &c:base; returns the URI without scheme and host

 -- Max Kellermann <mk@cm4all.com>  Mon, 17 Aug 2009 12:29:19 +0200

cm4all-beng-proxy (0.6.7) unstable; urgency=low

  * file-handler: generate Expires from xattr user.MaxAge
  * cmdline: added option --set to configure:
    - max_connections
    - http_cache_size
    - filter_cache_size
    - translate_cache_size
  * flush caches on SIGHUP

 -- Max Kellermann <mk@cm4all.com>  Fri, 07 Aug 2009 11:41:10 +0200

cm4all-beng-proxy (0.6.6) unstable; urgency=low

  * added missing GLib build dependency
  * cgi-handler: set the "body_consumed" flag

 -- Max Kellermann <mk@cm4all.com>  Tue, 04 Aug 2009 09:53:01 +0200

cm4all-beng-proxy (0.6.5) unstable; urgency=low

  * shm: pass MAP_NORESERVE to mmap()
  * proxy-handler: support cookies
  * translation: added DISCARD_SESSION packet

 -- Max Kellermann <mk@cm4all.com>  Wed, 15 Jul 2009 18:00:33 +0200

cm4all-beng-proxy (0.6.4) unstable; urgency=low

  * http-client: don't read response body in HEAD requests
  * ajp-client: invoke the "abort" handler on error
  * filter-cache: lock cache items while they are served

 -- Max Kellermann <mk@cm4all.com>  Thu, 09 Jul 2009 14:36:14 +0200

cm4all-beng-proxy (0.6.3) unstable; urgency=low

  * http-server: implemented the DELETE method
  * http-server: refuse HTTP/0.9 requests
  * proxy-handler: send request body to template when no widget is focused
  * widget-request: pass original HTTP method to widget
  * session: automatically defragment sessions

 -- Max Kellermann <mk@cm4all.com>  Tue, 07 Jul 2009 16:57:22 +0200

cm4all-beng-proxy (0.6.2) unstable; urgency=low

  * lock: fixed race condition in debug flag updates
  * session: use rwlock for the session manager
  * proxy-handler: pass request headers to the remote HTTP server
  * proxy-handler: forward original Accept-Charset if processor is disabled
  * pipe: don't filter resources without a body
  * fcache: forward original HTTP status over "pipe" filter
  * cgi: support the "Status" line

 -- Max Kellermann <mk@cm4all.com>  Mon, 06 Jul 2009 16:38:26 +0200

cm4all-beng-proxy (0.6.1) unstable; urgency=low

  * session: consistently lock all session objects
  * rewrite-uri: check if widget_external_uri() returns NULL
  * widget-uri: don't generate the "path" argument when it's NULL
  * widget-uri: strip superfluous question mark from widget_base_address()
  * widget-uri: append parameters from the template first
  * widget-uri: re-add configured query string in widget_absolute_uri()
  * widget-uri: eliminate configured query string in widget_external_uri()
  * processor: don't consider session data for base=child and base=parent

 -- Max Kellermann <mk@cm4all.com>  Fri, 03 Jul 2009 15:52:01 +0200

cm4all-beng-proxy (0.6) unstable; urgency=low

  * inline-widget: check the widget HTTP response status
  * response: don't apply transformation on failed response
  * resource-address: include pipe arguments in filter cache key
  * handler: removed session redirect on the first request
  * http-cache: accept ETag response header instead of Last-Modified
  * filter-cache: don't require Last-Modified or Expires
  * file-handler: disable ETag only when processor comes first
  * file-handler: read ETag from xattr
  * pipe: generate new ETag for piped resource
  * session: purge sessions when shared memory is full
  * handler: don't enforce sessions for filtered responses

 -- Max Kellermann <mk@cm4all.com>  Tue, 30 Jun 2009 17:48:20 +0200

cm4all-beng-proxy (0.5.14) unstable; urgency=low

  * ajp-client: implemented request body
  * cookie-client: obey "max-age=0" properly
  * processor: forward the original HTTP status
  * response, widget-http: don't allow processing resource without body
  * widget-http: check the Content-Type before invoking processor
  * response: pass the "Location" response header
  * debian: added a separate -optimized-dbg package
  * added init script support for multiple ports (--port) and multiple listen
    (--listen) command line argumnents
  * translation: added the "APPEND" packet for command line arguments
  * pipe: support command line arguments

 -- Max Kellermann <mk@cm4all.com>  Mon, 29 Jun 2009 16:51:16 +0200

cm4all-beng-proxy (0.5.13) unstable; urgency=low

  * widget-registry: clear local_address in translate request
  * cmdline: added the "--listen" option

 -- Max Kellermann <mk@cm4all.com>  Wed, 24 Jun 2009 12:27:17 +0200

cm4all-beng-proxy (0.5.12) unstable; urgency=low

  * response: pass the "Location" response handler
  * added support for multiple listener ports

 -- Max Kellermann <mk@cm4all.com>  Tue, 23 Jun 2009 23:34:55 +0200

cm4all-beng-proxy (0.5.11) unstable; urgency=low

  * build with autotools
  * use libcm4all-socket, GLib
  * Makefile.am: support out-of-tree builds
  * added optimized Debian package
  * tcache: fixed wrong assignment in VARY=HOST
  * translation: added request packet LOCAL_ADDRESS

 -- Max Kellermann <mk@cm4all.com>  Tue, 23 Jun 2009 15:42:12 +0200

cm4all-beng-proxy (0.5.10) unstable; urgency=low

  * widget-http: assign the "address" variable

 -- Max Kellermann <mk@cm4all.com>  Mon, 15 Jun 2009 18:38:58 +0200

cm4all-beng-proxy (0.5.9) unstable; urgency=low

  * tcache: fixed typo in tcache_string_match()
  * tcache: support VARY=SESSION
  * translate: added the INVALIDATE response packet
  * cache, session: higher size limits
  * widget-uri: separate query_string from path_info
  * widget-uri: ignore widget parameters in widget_external_uri()

 -- Max Kellermann <mk@cm4all.com>  Mon, 15 Jun 2009 17:06:11 +0200

cm4all-beng-proxy (0.5.8) unstable; urgency=low

  * handler: fixed double free bug in translate_callback()

 -- Max Kellermann <mk@cm4all.com>  Sun, 14 Jun 2009 19:05:09 +0200

cm4all-beng-proxy (0.5.7) unstable; urgency=low

  * forward the Content-Disposition header
  * handler: assign new session to local variable, fix segfault
  * handler: don't dereference the NULL session

 -- Max Kellermann <mk@cm4all.com>  Sun, 14 Jun 2009 13:01:52 +0200

cm4all-beng-proxy (0.5.6) unstable; urgency=low

  * widget-http: send the "Via" request header instead of "X-Forwarded-For"
  * proxy-handler: send the "Via" request header
  * widget-request: check the "path" argument before calling uri_compress()

 -- Max Kellermann <mk@cm4all.com>  Tue, 09 Jun 2009 12:21:00 +0200

cm4all-beng-proxy (0.5.5) unstable; urgency=low

  * processor: allow specifying relative URI in c:base=child
  * widget-request: verify the "path" argument
  * widget: allocate address from widget's pool
  * widget-http: support multiple Set-Cookie response headers

 -- Max Kellermann <mk@cm4all.com>  Thu, 04 Jun 2009 15:10:15 +0200

cm4all-beng-proxy (0.5.4) unstable; urgency=low

  * implemented delegation of open() to a helper program
  * added the BASE translation packet, supported by the translation cache
  * deprecated c:mode=proxy
  * rewrite-uri: always enable focus in mode=partial
  * http-cache: don't cache resources with query string (RFC 2616 13.9)
  * http-cache: lock cache items while they are served

 -- Max Kellermann <mk@cm4all.com>  Thu, 28 May 2009 11:44:01 +0200

cm4all-beng-proxy (0.5.3) unstable; urgency=low

  * cgi: close request body on fork() failure
  * fork: added workaround for pipe-to-pipe splice()
  * http-cache: use cache entry when response ETag matches
  * cgi: loop in istream_cgi_read() to prevent blocking
  * cache: check for expired items once a minute
  * cache: optimize search for oldest item

 -- Max Kellermann <mk@cm4all.com>  Wed, 06 May 2009 13:23:46 +0200

cm4all-beng-proxy (0.5.2) unstable; urgency=low

  * added filter cache
  * header-parser: added missing range check in header_parse_line()
  * fork: added event for writing to the child process
  * fork: don't splice() from a pipe
  * response: don't pass request body to unfocused processor
  * added filter type "pipe"

 -- Max Kellermann <mk@cm4all.com>  Wed, 29 Apr 2009 13:24:26 +0200

cm4all-beng-proxy (0.5.1) unstable; urgency=low

  * processor: fixed base=child assertion failure
  * handler: close request body if it was not consumed
  * static-file: generate Last-Modified and ETag response headers
  * static-file: obey the Content-Type provided by the translation server
  * static-file: get Content-Type from extended attribute
  * http-cache: use istream_null when cached resource is empty

 -- Max Kellermann <mk@cm4all.com>  Mon, 27 Apr 2009 10:00:20 +0200

cm4all-beng-proxy (0.5) unstable; urgency=low

  * processor: accept c:mode/c:base attributes in any order
  * processor: removed alternative (anchor) rewrite syntax

 -- Max Kellermann <mk@cm4all.com>  Mon, 20 Apr 2009 22:04:19 +0200

cm4all-beng-proxy (0.4.10) unstable; urgency=low

  * processor: lift length limitation for widget parameters
  * translate: abort if a packet is too large
  * translate: support MAX_AGE for the whole response
  * hashmap: fix corruption of slot chain in hashmap_remove_value()

 -- Max Kellermann <mk@cm4all.com>  Fri, 17 Apr 2009 13:02:50 +0200

cm4all-beng-proxy (0.4.9) unstable; urgency=low

  * http-cache: explicitly start reading into cache
  * cgi: clear "headers" variable before publishing the response
  * translate: use DOCUMENT_ROOT as CGI parameter

 -- Max Kellermann <mk@cm4all.com>  Mon, 06 Apr 2009 16:21:57 +0200

cm4all-beng-proxy (0.4.8) unstable; urgency=low

  * translate: allow ADDRESS packets in AJP addresses
  * translate: initialize all fields of a FastCGI address
  * http-cache: close all caching connections on exit
  * processor: don't rewrite SCRIPT SRC attribute when proxying

 -- Max Kellermann <mk@cm4all.com>  Thu, 02 Apr 2009 15:45:46 +0200

cm4all-beng-proxy (0.4.7) unstable; urgency=low

  * http-server: use istream_null for empty request body
  * parser: check for trailing slash only in TAG_OPEN tags
  * parser: added support for XML Processing Instructions
  * processor: implemented XML Processing Instruction "cm4all-rewrite-uri"
  * uri-escape: escape the slash character
  * cache: remove all matching items in cache_remove()
  * http-cache: lock cache items while holding a reference

 -- Max Kellermann <mk@cm4all.com>  Thu, 02 Apr 2009 12:02:53 +0200

cm4all-beng-proxy (0.4.6) unstable; urgency=low

  * file_handler: fixed logic error in If-Modified-Since check
  * date: return UTC time stamp in http_date_parse()
  * cache: continue search after item was invalidated
  * cache: remove the correct cache item
  * istream-chunked: work around invalid assertion failure
  * istream-subst: fixed corruption after partial match

 -- Max Kellermann <mk@cm4all.com>  Wed, 25 Mar 2009 15:03:10 +0100

cm4all-beng-proxy (0.4.5) unstable; urgency=low

  * http-server: assume keep-alive is enabled on HTTP 1.1
  * http-client: unregister EV_READ when the buffer is full
  * translation: added QUERY_STRING packet
  * processor: optionally parse base/mode from URI

 -- Max Kellermann <mk@cm4all.com>  Tue, 17 Mar 2009 13:04:25 +0100

cm4all-beng-proxy (0.4.4) unstable; urgency=low

  * forward Accept-Language request header to the translation server
  * translate: added the USER_AGENT request packet
  * session: obey the USER/MAX_AGE setting
  * use libcm4all-inline-dev in libcm4all-beng-proxy-dev
  * added pkg-config file for libcm4all-beng-proxy-dev
  * updated python-central dependencies
  * processor: parse c:base/c:mode attributes in PARAM tags

 -- Max Kellermann <mk@cm4all.com>  Wed, 11 Mar 2009 09:43:48 +0100

cm4all-beng-proxy (0.4.3) unstable; urgency=low

  * processor: rewrite URI in LINK tags
  * processor: rewrite URI in PARAM tags
  * use splice() from glibc 2.7
  * translate: added VARY response packet
  * build documentation with texlive

 -- Max Kellermann <mk@cm4all.com>  Wed, 04 Mar 2009 09:53:56 +0100

cm4all-beng-proxy (0.4.2) unstable; urgency=low

  * hashmap: fix corruption in slot chain
  * use monotonic clock to calculate expiry times
  * processor: rewrite URIs in the EMBED, VIDEO, AUDIO tags

 -- Max Kellermann <mk@cm4all.com>  Tue, 17 Feb 2009 17:14:48 +0100

cm4all-beng-proxy (0.4.1) unstable; urgency=low

  * translate: clear client->transformation
  * handler: check for translation errors
  * http-server: fixed assertion failure during shutdown
  * http-server: send "Keep-Alive" response header
  * worker: after fork(), call event_reinit() in the parent process
  * added valgrind build dependency
  * build with Debian's libevent-1.4 package

 -- Max Kellermann <mk@cm4all.com>  Tue, 10 Feb 2009 11:48:53 +0100

cm4all-beng-proxy (0.4) unstable; urgency=low

  * added support for transformation views
    - in the JavaScript API, mode=proxy is now deprecated
  * http-cache: fix segfault when request_headers==NULL
  * http-cache: store multiple (varying) versions of a resource
  * http-cache: use the "max-age" cache-control response

 -- Max Kellermann <mk@cm4all.com>  Fri, 30 Jan 2009 13:29:43 +0100

cm4all-beng-proxy (0.3.9) unstable; urgency=low

  * http-client: assume keep-alive is enabled on HTTP 1.1
  * processor: use configured/session path-info for mode=child URIs

 -- Max Kellermann <mk@cm4all.com>  Tue, 27 Jan 2009 13:07:51 +0100

cm4all-beng-proxy (0.3.8) unstable; urgency=low

  * processor: pass Content-Type and Content-Language headers from
    template
  * http-client: allow chunked response body without keep-alive

 -- Max Kellermann <mk@cm4all.com>  Fri, 23 Jan 2009 13:02:42 +0100

cm4all-beng-proxy (0.3.7) unstable; urgency=low

  * istream_subst: exit the loop if state==INSERT
  * istream_iconv: check if the full buffer could be flushed
  * worker: don't reinitialize session manager during shutdown

 -- Max Kellermann <mk@cm4all.com>  Thu, 15 Jan 2009 10:39:47 +0100

cm4all-beng-proxy (0.3.6) unstable; urgency=low

  * processor: ignore closing </header>
  * widget-http: now really don't check content-type in frame parents
  * parser: skip comments
  * processor: implemented c:base="parent"
  * processor: added "c:" prefix to c:widget child elements
  * processor: renamed the "c:param" element to "c:parameter"

 -- Max Kellermann <mk@cm4all.com>  Thu, 08 Jan 2009 11:17:29 +0100

cm4all-beng-proxy (0.3.5) unstable; urgency=low

  * widget-http: don't check content-type in frame parents
  * istream-subst: allow null bytes in the input stream
  * js: added the "translate" parameter for passing values to the
    translation server
  * rewrite-uri: refuse to rewrite a frame URI without widget id

 -- Max Kellermann <mk@cm4all.com>  Mon, 05 Jan 2009 16:46:32 +0100

cm4all-beng-proxy (0.3.4) unstable; urgency=low

  * processor: added support for custom widget request headers
  * http-cache: obey the "Vary" response header
  * http-cache: pass the new http_cache_info object when testing a cache
    item

 -- Max Kellermann <mk@cm4all.com>  Tue, 30 Dec 2008 15:46:44 +0100

cm4all-beng-proxy (0.3.3) unstable; urgency=low

  * processor: grew widget parameter buffer to 512 bytes
  * widget-resolver: clear widget->resolver on abort
  * cgi: clear the input's handler in cgi_async_abort()
  * widget-stream: use istream_hold (reverts r4171)

 -- Max Kellermann <mk@cm4all.com>  Fri, 05 Dec 2008 14:43:05 +0100

cm4all-beng-proxy (0.3.2) unstable; urgency=low

  * processor: free memory before calling embed_frame_widget()
  * processor: allocate query string from the widget pool
  * processor: removed the obsolete widget attributes "tag" and "style"
  * parser: hold a reference to the pool

 -- Max Kellermann <mk@cm4all.com>  Mon, 01 Dec 2008 14:15:38 +0100

cm4all-beng-proxy (0.3.1) unstable; urgency=low

  * http-client: remove Transfer-Encoding and Content-Length from response
    headers
  * http-client: don't read body after invoke_response()
  * fork: retry splice() after EAGAIN
  * fork: don't close input when splice() fails
  * cgi: abort the response handler when the stdin stream fails
  * istream_file, istream_pipe, fork, client_socket, listener: fixed file
    descriptor leaks
  * processor: hold a reference to the caller's pool
  * debian/rules: enabled test suite

 -- Max Kellermann <mk@cm4all.com>  Thu, 27 Nov 2008 16:01:16 +0100

cm4all-beng-proxy (0.3) unstable; urgency=low

  * implemented widget filters
  * translate: initialize all fields of a CGI address
  * fork: read request body on EAGAIN
  * fork: implemented the direct() method with splice()
  * python: added class Response
  * prototypes/translate.py:
    - support "filter"
    - support "content_type"
  * demo: added widget filter demo

 -- Max Kellermann <mk@cm4all.com>  Wed, 26 Nov 2008 16:27:29 +0100

cm4all-beng-proxy (0.2) unstable; urgency=low

  * don't quote text/xml widgets
  * widget-resolver: pass widget_pool to widget_class_lookup()
  * widget-registry: allocate widget_class from widget_pool
  * widget-stream: eliminated the async operation proxy, because the
    operation cannot be aborted before the constructor returns
  * widget-stream: don't clear the "delayed" stream in the response() callback
  * rewrite-uri: trigger istream_read(delayed) after istream_delayed_set()
  * doc: clarified XSLT integration

 -- Max Kellermann <mk@cm4all.com>  Tue, 25 Nov 2008 15:28:54 +0100

cm4all-beng-proxy (0.1) unstable; urgency=low

  * initial release

 -- Max Kellermann <mk@cm4all.com>  Mon, 17 Nov 2008 11:59:36 +0100<|MERGE_RESOLUTION|>--- conflicted
+++ resolved
@@ -1,7 +1,6 @@
-<<<<<<< HEAD
 cm4all-beng-proxy (1.2.15) unstable; urgency=low
 
-  * 
+  * merge release 1.1.28
 
  --   
 
@@ -101,13 +100,12 @@
   * lb_control: allow querying node status over control socket
 
  -- Max Kellermann <mk@cm4all.com>  Tue, 27 Sep 2011 12:00:44 +0200
-=======
+
 cm4all-beng-proxy (1.1.28) unstable; urgency=low
 
   * merge release 1.0.22
 
  -- Max Kellermann <mk@cm4all.com>  Thu, 02 Feb 2012 13:39:21 -0000
->>>>>>> 8678c4a1
 
 cm4all-beng-proxy (1.1.27) unstable; urgency=low
 
