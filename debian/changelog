--- conflicted
+++ resolved
@@ -1,7 +1,6 @@
-<<<<<<< HEAD
 cm4all-beng-proxy (2.1.11) unstable; urgency=low
 
-  * 
+  * merge release 2.0.49
 
  --   
 
@@ -80,13 +79,12 @@
   * lb: add sticky mode "jvm_route" (Tomcat)
 
  -- Max Kellermann <mk@cm4all.com>  Mon, 30 Jul 2012 15:53:43 -0000
-=======
+
 cm4all-beng-proxy (2.0.49) unstable; urgency=low
 
   * merge release 1.4.32
 
  -- Max Kellermann <mk@cm4all.com>  Fri, 28 Sep 2012 15:01:26 -0000
->>>>>>> 955a08f4
 
 cm4all-beng-proxy (2.0.48) unstable; urgency=low
 
