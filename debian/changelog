--- conflicted
+++ resolved
@@ -1,7 +1,6 @@
-<<<<<<< HEAD
 cm4all-beng-proxy (3.1.5) unstable; urgency=low
 
-  * 
+  * merge release 3.0.26
 
  --   
 
@@ -42,7 +41,7 @@
   * nfs_client: new resource loader backend
 
  -- Max Kellermann <mk@cm4all.com>  Tue, 21 May 2013 21:14:06 -0000
-=======
+
 cm4all-beng-proxy (3.0.26) unstable; urgency=low
 
   * respones: generate header P3P:CP="CAO PSA OUR" to work around IE10 bug
@@ -50,7 +49,6 @@
   * lb: enable GLib multi-threading
 
  -- Max Kellermann <mk@cm4all.com>  Fri, 26 Jul 2013 07:21:15 -0000
->>>>>>> fd76f0c1
 
 cm4all-beng-proxy (3.0.25) unstable; urgency=low
 
