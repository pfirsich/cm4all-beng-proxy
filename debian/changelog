--- conflicted
+++ resolved
@@ -1,16 +1,14 @@
-<<<<<<< HEAD
 cm4all-beng-proxy (9.0.1) unstable; urgency=low
 
-  * merge release 8.2
+  * merge release 8.3
 
  --   
-=======
+
 cm4all-beng-proxy (8.3) unstable; urgency=low
 
   * was: fix several memory leaks
 
  -- Max Kellermann <mk@cm4all.com>  Fri, 02 Oct 2015 09:54:09 -0000
->>>>>>> 02ef310e
 
 cm4all-beng-proxy (8.2) unstable; urgency=low
 
