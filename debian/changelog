<<<<<<< HEAD
cm4all-beng-proxy (2.1.9) unstable; urgency=low

  * 

 --   

cm4all-beng-proxy (2.1.8) unstable; urgency=low

  * control: publish statistics over the control protocol

 -- Max Kellermann <mk@cm4all.com>  Fri, 07 Sep 2012 12:47:34 -0000

cm4all-beng-proxy (2.1.7) unstable; urgency=low

  * resource-address: support expanding PIPE addresses
  * translation: support EXPAND_PATH for PROXY
  * reduced connect timeouts for translation server, FastCGI and beng-lb
  * uri-relative: support relative URI with just a query string
  * uri-relative: support relative URIs starting with a double slash
  * lb: improve error messages, include listener/pool name
  * lb: validate the selected sticky modde
  * lb: add sticky mode "source_ip"

 -- Max Kellermann <mk@cm4all.com>  Fri, 31 Aug 2012 14:03:41 -0000

cm4all-beng-proxy (2.1.6) unstable; urgency=low

  * merge release 2.0.46

 -- Max Kellermann <mk@cm4all.com>  Fri, 24 Aug 2012 11:11:20 -0000

cm4all-beng-proxy (2.1.5) unstable; urgency=low

  * lb_expect_monitor: configurable connect timeout

 -- Max Kellermann <mk@cm4all.com>  Mon, 20 Aug 2012 05:40:44 -0000

cm4all-beng-proxy (2.1.4) unstable; urgency=low

  * lb_monitor: configurable timeout

 -- Max Kellermann <mk@cm4all.com>  Fri, 17 Aug 2012 09:16:36 -0000

cm4all-beng-proxy (2.1.3) unstable; urgency=low

  * merge release 2.0.44
  * lb: implement tcp_expect option "expect_graceful"

 -- Max Kellermann <mk@cm4all.com>  Tue, 14 Aug 2012 14:30:57 -0000

cm4all-beng-proxy (2.1.2) unstable; urgency=low

  * support extended HTTP status codes from RFC 6585 and WebDAV

 -- Max Kellermann <mk@cm4all.com>  Thu, 09 Aug 2012 10:10:35 -0000

cm4all-beng-proxy (2.1.1) unstable; urgency=low

  * merge release 2.0.43
  * lb: support TRACE, OPTIONS and WebDAV

 -- Max Kellermann <mk@cm4all.com>  Fri, 03 Aug 2012 11:48:46 -0000

cm4all-beng-proxy (2.1) unstable; urgency=low

  * lb: add sticky mode "jvm_route" (Tomcat)

 -- Max Kellermann <mk@cm4all.com>  Mon, 30 Jul 2012 15:53:43 -0000
=======
cm4all-beng-proxy (2.0.47) unstable; urgency=low

  * merge release 1.4.31
  * cache: disable excessive debugging checks

 -- Max Kellermann <mk@cm4all.com>  Fri, 21 Sep 2012 15:24:30 -0000
>>>>>>> fad31260

cm4all-beng-proxy (2.0.46) unstable; urgency=low

  * merge release 1.4.30
  * lb: add option --config-file

 -- Max Kellermann <mk@cm4all.com>  Fri, 24 Aug 2012 10:52:29 -0000

cm4all-beng-proxy (2.0.45) unstable; urgency=low

  * merge release 1.4.29

 -- Max Kellermann <mk@cm4all.com>  Tue, 21 Aug 2012 15:49:49 -0000

cm4all-beng-proxy (2.0.44) unstable; urgency=low

  * lb: allow sticky with only one node
  * lb: add option "--check"
  * lb: run all monitors right after startup
  * lb: disable expiry of monitor results
  * lb: improved fallback for "sticky cookie"
  * lb: use Bulldog for "sticky cookie"
  * balancer, lb: persistent "fade" flag
  * balancer, lb: use the Bulldog "graceful" flag
  * control: add packet CONTROL_DUMP_POOLS

 -- Max Kellermann <mk@cm4all.com>  Tue, 14 Aug 2012 13:13:01 -0000

cm4all-beng-proxy (2.0.43) unstable; urgency=low

  * merge release 1.4.28
  * istream-replace: fix assertion failure with embedded CSS

 -- Max Kellermann <mk@cm4all.com>  Thu, 02 Aug 2012 11:14:27 -0000

cm4all-beng-proxy (2.0.42) unstable; urgency=low

  * js: new higher-level API

 -- Max Kellermann <mk@cm4all.com>  Wed, 01 Aug 2012 11:32:28 -0000

cm4all-beng-proxy (2.0.41) unstable; urgency=low

  * session: fix bogus assertion failure when loading expired session

 -- Max Kellermann <mk@cm4all.com>  Fri, 27 Jul 2012 12:47:49 -0000

cm4all-beng-proxy (2.0.40) unstable; urgency=low

  * merge release 1.4.27

 -- Max Kellermann <mk@cm4all.com>  Tue, 24 Jul 2012 16:29:13 -0000

cm4all-beng-proxy (2.0.39) unstable; urgency=low

  * merge release 1.4.26

 -- Max Kellermann <mk@cm4all.com>  Tue, 17 Jul 2012 17:00:20 -0000

cm4all-beng-proxy (2.0.38) unstable; urgency=low

  * merge release 1.4.25
  * strset: fix GROUP_CONTAINER false negatives

 -- Max Kellermann <mk@cm4all.com>  Tue, 17 Jul 2012 16:03:49 -0000

cm4all-beng-proxy (2.0.37) unstable; urgency=low

  * merge release 1.4.24

 -- Max Kellermann <mk@cm4all.com>  Mon, 16 Jul 2012 10:36:57 -0000

cm4all-beng-proxy (2.0.36) unstable; urgency=low

  * proxy-handler: re-add the URI suffix for "transparent" requests

 -- Max Kellermann <mk@cm4all.com>  Wed, 11 Jul 2012 14:12:11 -0000

cm4all-beng-proxy (2.0.35) unstable; urgency=low

  * translate: allow WIDGET_GROUP without PROCESS

 -- Max Kellermann <mk@cm4all.com>  Thu, 05 Jul 2012 13:03:21 -0000

cm4all-beng-proxy (2.0.34) unstable; urgency=low

  * session_save: skip shutdown code if saving is not configured
  * http-server: fix assertion on I/O error during POST
  * header-forward: new group FORWARD to forward the "Host" header

 -- Max Kellermann <mk@cm4all.com>  Tue, 03 Jul 2012 16:46:39 -0000

cm4all-beng-proxy (2.0.33) unstable; urgency=low

  * processor: option SELF_CONTAINER allows widget to only embed itself
  * processor: allow embedding approved widget groups
  * processor: optionally invoke CSS processor for style attributes
  * response, lb_http: put "Discard" cookie attribute to the end (Android bug)

 -- Max Kellermann <mk@cm4all.com>  Mon, 02 Jul 2012 17:52:32 -0000

cm4all-beng-proxy (2.0.32) unstable; urgency=low

  * socket_wrapper: fix two assertion failures
  * pheaders: emit Cache-Control:no-store to work around IE quirk

 -- Max Kellermann <mk@cm4all.com>  Tue, 26 Jun 2012 09:41:51 -0000

cm4all-beng-proxy (2.0.31) unstable; urgency=low

  * lb: publish the SSL peer issuer subject
  * widget-registry: copy the direct_addressing attribute

 -- Max Kellermann <mk@cm4all.com>  Wed, 06 Jun 2012 13:36:04 -0000

cm4all-beng-proxy (2.0.30) unstable; urgency=low

  * init: add --group variable to .default file
  * doc: update view security documentation
  * processor: apply underscore prefix to <A NAME="...">
  * session: restore sessions from a file

 -- Max Kellermann <mk@cm4all.com>  Fri, 01 Jun 2012 11:06:50 -0000

cm4all-beng-proxy (2.0.29) unstable; urgency=low

  * widget: optional direct URI addressing scheme
  * processor: eliminate additional underscore from class prefix
  * ssl_filter: support TLS client certificates

 -- Max Kellermann <mk@cm4all.com>  Tue, 29 May 2012 13:29:06 -0000

cm4all-beng-proxy (2.0.28) unstable; urgency=low

  * merge release 1.4.22

 -- Max Kellermann <mk@cm4all.com>  Wed, 16 May 2012 10:24:31 -0000

cm4all-beng-proxy (2.0.27) unstable; urgency=low

  * uri-address: fix assertion failures with UNIX domain sockets
  * uri-address: fix redirects with matching absolute URI

 -- Max Kellermann <mk@cm4all.com>  Wed, 09 May 2012 16:16:06 -0000

cm4all-beng-proxy (2.0.26) unstable; urgency=low

  * processor: rewrite URIs in META/refresh

 -- Max Kellermann <mk@cm4all.com>  Thu, 03 May 2012 14:43:03 -0000

cm4all-beng-proxy (2.0.25) unstable; urgency=low

  * merge release 1.4.21
  * processor: fix double free bug on failed widget lookup
  * session: don't access the session manager after worker crash
  * proxy-widget: fix assertion failure with empty view name

 -- Max Kellermann <mk@cm4all.com>  Thu, 26 Apr 2012 14:22:10 -0000

cm4all-beng-proxy (2.0.24) unstable; urgency=low

  * processor: optionally invoke CSS processor for <style>

 -- Max Kellermann <mk@cm4all.com>  Fri, 20 Apr 2012 12:10:42 -0000

cm4all-beng-proxy (2.0.23) unstable; urgency=low

  * widget-resolver: check for translation server failure
  * widget-resolver: don't sync with session when view is invalid
  * rewrite-uri: check for invalid view name
  * {css_,}processor: eliminate second underscore from class prefix
  * doc: document the algorithm for replacing two leading underscores

 -- Max Kellermann <mk@cm4all.com>  Thu, 29 Mar 2012 15:37:52 -0000

cm4all-beng-proxy (2.0.22) unstable; urgency=low

  * merge release 1.4.20
  * proxy-widget: forbid client to select view with address
  * proxy-widget: allow any view selection when widget is not a container
  * widget-http: allow any view selection for unprocessable response
  * widget-http: inherit the view from the template
  * widget-request: sync with session only if processor is enabled
  * widget-http: postpone saving to session after receiving response headers
  * processor: add entities &c:id; &c:type; &c:class;

 -- Max Kellermann <mk@cm4all.com>  Mon, 26 Mar 2012 14:05:05 -0000

cm4all-beng-proxy (2.0.21) unstable; urgency=low

  * css_processor: use mode "partial" for @import
  * rewrite-uri: use mode "partial" on invalid input

 -- Max Kellermann <mk@cm4all.com>  Tue, 20 Mar 2012 18:11:28 -0000

cm4all-beng-proxy (2.0.20) unstable; urgency=low

  * {css_,}processor: default mode is "partial"
  * processor: handle underscore prefixes in the "for" attribute

 -- Max Kellermann <mk@cm4all.com>  Tue, 20 Mar 2012 16:48:51 -0000

cm4all-beng-proxy (2.0.19) unstable; urgency=low

  * merge release 1.4.19

 -- Max Kellermann <mk@cm4all.com>  Tue, 20 Mar 2012 08:41:03 -0000

cm4all-beng-proxy (2.0.18) unstable; urgency=low

  * merge release 1.4.18

 -- Max Kellermann <mk@cm4all.com>  Thu, 15 Mar 2012 15:53:12 -0000

cm4all-beng-proxy (2.0.17) unstable; urgency=low

  * merge release 1.4.17
  * css_parser: check for url() following another token
  * css_processor: rewrite @import URIs
  * {text_,}processor: new entity &c:local;

 -- Max Kellermann <mk@cm4all.com>  Fri, 09 Mar 2012 16:50:19 -0000

cm4all-beng-proxy (2.0.16) unstable; urgency=low

  * response: generate Vary response header from translation response
  * widget-resolver: fix NULL dereference after failure
  * translation: User-Agent classification

 -- Max Kellermann <mk@cm4all.com>  Tue, 06 Mar 2012 11:54:10 -0000

cm4all-beng-proxy (2.0.15) unstable; urgency=low

  * merge release 1.4.16
  * uri-address: fix NULL dereference on certain malformed URIs

 -- Max Kellermann <mk@cm4all.com>  Fri, 02 Mar 2012 16:28:54 -0000

cm4all-beng-proxy (2.0.14) unstable; urgency=low

  * address-resolver: add missing initialization
  * rewrite-uri: fix NULL pointer dereference with "local URI"
  * rewrite-uri: allow mode=proxy (optional temporary kludge)
  * widget-http: auto-disable processor (optional temporary kludge)

 -- Max Kellermann <mk@cm4all.com>  Thu, 01 Mar 2012 18:36:38 -0000

cm4all-beng-proxy (2.0.13) unstable; urgency=low

  * merge release 1.4.15
  * translation: make CGI auto-base optional
  * handler: fix up translation client errors

 -- Max Kellermann <mk@cm4all.com>  Thu, 23 Feb 2012 17:31:03 -0000

cm4all-beng-proxy (2.0.12) unstable; urgency=low

  * merge release 1.4.13

 -- Max Kellermann <mk@cm4all.com>  Thu, 16 Feb 2012 14:41:45 -0000

cm4all-beng-proxy (2.0.11) unstable; urgency=low

  * merge release 1.4.11
  * processor: skip rewriting absolute URIs

 -- Max Kellermann <mk@cm4all.com>  Thu, 09 Feb 2012 09:43:06 -0000

cm4all-beng-proxy (2.0.10) unstable; urgency=low

  * resource-address: initialise type, fixes assertion failure

 -- Max Kellermann <mk@cm4all.com>  Tue, 07 Feb 2012 16:57:06 -0000

cm4all-beng-proxy (2.0.9) unstable; urgency=low

  * [css]processor: expand underscore only XML id / CSS class
  * widget-http: filter processor response headers
  * processor: forward Wildfire headers in the debug build

 -- Max Kellermann <mk@cm4all.com>  Tue, 07 Feb 2012 12:32:33 -0000

cm4all-beng-proxy (2.0.8) unstable; urgency=low

  * rewrite-uri: prefix "@/" refers to widget's "local URI"

 -- Max Kellermann <mk@cm4all.com>  Fri, 03 Feb 2012 13:50:16 -0000

cm4all-beng-proxy (2.0.7) unstable; urgency=low

  * merge release 1.4.10
  * stock: clear idle objects periodically

 -- Max Kellermann <mk@cm4all.com>  Thu, 02 Feb 2012 14:10:24 -0000

cm4all-beng-proxy (2.0.6) unstable; urgency=low

  * merge release 1.4.9

 -- Max Kellermann <mk@cm4all.com>  Tue, 31 Jan 2012 15:10:18 -0000

cm4all-beng-proxy (2.0.5) unstable; urgency=low

  * merge release 1.4.8
  * translate-client: verify the PROXY and AJP payloads
  * translation: support inserting regex matches into CGI/file path
  * translation: support customizing the cookie's "Domain" attribute
  * request: new option "dynamic_session_cookie" adds suffix to cookie
    name
  * uri-address: verify the path component

 -- Max Kellermann <mk@cm4all.com>  Wed, 25 Jan 2012 17:05:09 -0000

cm4all-beng-proxy (2.0.4) unstable; urgency=low

  * merge release 1.4.6
  * access-log: don't log the remote port
  * translation: support inserting regex matches into CGI's PATH_INFO
  * tcache: generate BASE automatically for CGI

 -- Max Kellermann <mk@cm4all.com>  Tue, 10 Jan 2012 15:18:37 -0000

cm4all-beng-proxy (2.0.3) unstable; urgency=low

  * merge release 1.4.4
  * http-server: log remote host address

 -- Max Kellermann <mk@cm4all.com>  Tue, 27 Dec 2011 07:41:15 -0000

cm4all-beng-proxy (2.0.2) unstable; urgency=low

  * merge release 1.4.2
  * widget-http: improved HTTP error messages
  * processor: forbid widget request after URI compress failure

 -- Max Kellermann <mk@cm4all.com>  Wed, 07 Dec 2011 16:51:58 -0000

cm4all-beng-proxy (2.0.1) unstable; urgency=low

  * merge release 1.4.1

 -- Max Kellermann <mk@cm4all.com>  Fri, 18 Nov 2011 13:57:27 -0000

cm4all-beng-proxy (2.0) unstable; urgency=low

  * rewrite-uri: reapply 'drop the deprecated mode "proxy"'
  * proxy-widget: reapply 'client can choose only views that have an address'

 -- Max Kellermann <mk@cm4all.com>  Thu, 17 Nov 2011 08:22:39 +0100

cm4all-beng-proxy (1.4.31) unstable; urgency=low

  * shm: fix check for shared memory allocation failure
  * child: handle lost SIGCHLD events
  * child: ignore stale child processes

 -- Max Kellermann <mk@cm4all.com>  Fri, 21 Sep 2012 15:21:20 -0000

cm4all-beng-proxy (1.4.30) unstable; urgency=low

  * http-server: parse all tokens in the "Connection" request header

 -- Max Kellermann <mk@cm4all.com>  Fri, 24 Aug 2012 10:50:28 -0000

cm4all-beng-proxy (1.4.29) unstable; urgency=low

  * proxy-widget: fix memory leak on aborted POST request

 -- Max Kellermann <mk@cm4all.com>  Tue, 21 Aug 2012 15:05:12 -0000

cm4all-beng-proxy (1.4.28) unstable; urgency=low

  * worker: reinitialize signal handlers after fork failure
  * lb: work around libevent bug that freezes during shutdown

 -- Max Kellermann <mk@cm4all.com>  Thu, 02 Aug 2012 13:53:18 -0000

cm4all-beng-proxy (1.4.27) unstable; urgency=low

  * lb: fix hanging SSL connection on bulk transfer

 -- Max Kellermann <mk@cm4all.com>  Tue, 24 Jul 2012 14:58:17 -0000

cm4all-beng-proxy (1.4.26) unstable; urgency=low

  * processor: fix regression, missing NULL check

 -- Max Kellermann <mk@cm4all.com>  Tue, 17 Jul 2012 16:55:24 -0000

cm4all-beng-proxy (1.4.25) unstable; urgency=low

  * processor: don't rewrite the fragment part of the URI

 -- Max Kellermann <mk@cm4all.com>  Tue, 17 Jul 2012 15:50:06 -0000

cm4all-beng-proxy (1.4.24) unstable; urgency=low

  * lb: fix splicing with SSL

 -- Max Kellermann <mk@cm4all.com>  Mon, 16 Jul 2012 10:32:17 -0000

cm4all-beng-proxy (1.4.23) unstable; urgency=low

  * widget-http: fix double free bug when POST is aborted

 -- Max Kellermann <mk@cm4all.com>  Tue, 03 Jul 2012 16:42:28 -0000

cm4all-beng-proxy (1.4.22) unstable; urgency=low

  * merge release 1.2.27
  * widget: backport memory leak fix from 2.0
  * widget-http: fix memory leak on abort

 -- Max Kellermann <mk@cm4all.com>  Wed, 16 May 2012 10:00:23 -0000

cm4all-beng-proxy (1.4.21) unstable; urgency=low

  * merge release 1.2.26

 -- Max Kellermann <mk@cm4all.com>  Thu, 26 Apr 2012 14:17:56 -0000

cm4all-beng-proxy (1.4.20) unstable; urgency=low

  * merge release 1.2.25

 -- Max Kellermann <mk@cm4all.com>  Mon, 26 Mar 2012 14:03:14 -0000

cm4all-beng-proxy (1.4.19) unstable; urgency=low

  * merge release 1.2.24

 -- Max Kellermann <mk@cm4all.com>  Tue, 20 Mar 2012 08:36:19 -0000

cm4all-beng-proxy (1.4.18) unstable; urgency=low

  * merge release 1.2.23

 -- Max Kellermann <mk@cm4all.com>  Thu, 15 Mar 2012 15:50:20 -0000

cm4all-beng-proxy (1.4.17) unstable; urgency=low

  * merge release 1.2.22

 -- Max Kellermann <mk@cm4all.com>  Thu, 08 Mar 2012 18:36:00 -0000

cm4all-beng-proxy (1.4.16) unstable; urgency=low

  * merge release 1.2.21

 -- Max Kellermann <mk@cm4all.com>  Fri, 02 Mar 2012 16:03:51 -0000

cm4all-beng-proxy (1.4.15) unstable; urgency=low

  * merge release 1.2.20

 -- Max Kellermann <mk@cm4all.com>  Thu, 23 Feb 2012 17:12:30 -0000

cm4all-beng-proxy (1.4.14) unstable; urgency=low

  * merge release 1.2.19

 -- Max Kellermann <mk@cm4all.com>  Thu, 23 Feb 2012 15:35:04 -0000

cm4all-beng-proxy (1.4.13) unstable; urgency=low

  * merge release 1.2.18

 -- Max Kellermann <mk@cm4all.com>  Thu, 16 Feb 2012 13:53:49 -0000

cm4all-beng-proxy (1.4.12) unstable; urgency=low

  * merge release 1.2.17

 -- Max Kellermann <mk@cm4all.com>  Wed, 15 Feb 2012 09:27:50 -0000

cm4all-beng-proxy (1.4.11) unstable; urgency=low

  * merge release 1.2.16

 -- Max Kellermann <mk@cm4all.com>  Thu, 09 Feb 2012 09:33:30 -0000

cm4all-beng-proxy (1.4.10) unstable; urgency=low

  * merge release 1.2.15

 -- Max Kellermann <mk@cm4all.com>  Thu, 02 Feb 2012 13:43:11 -0000

cm4all-beng-proxy (1.4.9) unstable; urgency=low

  * merge release 1.2.14

 -- Max Kellermann <mk@cm4all.com>  Tue, 31 Jan 2012 15:06:57 -0000

cm4all-beng-proxy (1.4.8) unstable; urgency=low

  * merge release 1.2.13

 -- Max Kellermann <mk@cm4all.com>  Wed, 25 Jan 2012 12:16:53 -0000

cm4all-beng-proxy (1.4.7) unstable; urgency=low

  * merge release 1.2.12

 -- Max Kellermann <mk@cm4all.com>  Tue, 17 Jan 2012 08:37:01 -0000

cm4all-beng-proxy (1.4.6) unstable; urgency=low

  * merge release 1.2.11

 -- Max Kellermann <mk@cm4all.com>  Wed, 04 Jan 2012 15:41:43 -0000

cm4all-beng-proxy (1.4.5) unstable; urgency=low

  * merge release 1.2.10

 -- Max Kellermann <mk@cm4all.com>  Wed, 28 Dec 2011 17:07:13 -0000

cm4all-beng-proxy (1.4.4) unstable; urgency=low

  * merge release 1.2.9

 -- Max Kellermann <mk@cm4all.com>  Thu, 22 Dec 2011 11:28:39 -0000

cm4all-beng-proxy (1.4.3) unstable; urgency=low

  * merge release 1.2.8

 -- Max Kellermann <mk@cm4all.com>  Wed, 14 Dec 2011 11:20:04 -0000

cm4all-beng-proxy (1.4.2) unstable; urgency=low

  * text-processor: allow processing "application/javascript",
    "application/json"
  * uri-relative: allow backtracking to the widget base with "../"
  * merge release 1.2.7

 -- Max Kellermann <mk@cm4all.com>  Tue, 06 Dec 2011 12:39:24 -0000

cm4all-beng-proxy (1.4.1) unstable; urgency=low

  * merge release 1.2.6

 -- Max Kellermann <mk@cm4all.com>  Fri, 18 Nov 2011 13:53:56 -0000

cm4all-beng-proxy (1.4) unstable; urgency=low

  * proxy-widget: revert 'client can choose only views that have an address'
  * rewrite-uri: revert 'drop the deprecated mode "proxy"'

 -- Max Kellermann <mk@cm4all.com>  Thu, 17 Nov 2011 08:10:42 +0100

cm4all-beng-proxy (1.3.2) unstable; urgency=low

  * tcache: add regex matching, translation packets REGEX, INVERSE_REGEX
  * widget: don't start the prefix with an underscore
  * translation: add new packet PROCESS_TEXT, to expand entity references
  * translation: add new packet WIDGET_INFO, enables additional request headers
  * doc: document the algorithm for replacing three leading underscores

 -- Max Kellermann <mk@cm4all.com>  Wed, 16 Nov 2011 17:00:16 +0100

cm4all-beng-proxy (1.3.1) unstable; urgency=low

  * merge release 1.2.5

 -- Max Kellermann <mk@cm4all.com>  Tue, 08 Nov 2011 19:51:18 +0100

cm4all-beng-proxy (1.3) unstable; urgency=low

  * rewrite-uri: drop the deprecated mode "proxy"
  * proxy-widget: client can choose only views that have an address

 -- Max Kellermann <mk@cm4all.com>  Mon, 31 Oct 2011 17:41:14 +0100

cm4all-beng-proxy (1.2.27) unstable; urgency=low

  * merge release 1.1.40

 -- Max Kellermann <mk@cm4all.com>  Wed, 16 May 2012 09:51:50 -0000

cm4all-beng-proxy (1.2.26) unstable; urgency=low

  * merge release 1.1.39

 -- Max Kellermann <mk@cm4all.com>  Thu, 26 Apr 2012 14:16:40 -0000

cm4all-beng-proxy (1.2.25) unstable; urgency=low

  * merge release 1.1.38

 -- Max Kellermann <mk@cm4all.com>  Mon, 26 Mar 2012 14:01:44 -0000

cm4all-beng-proxy (1.2.24) unstable; urgency=low

  * merge release 1.1.37

 -- Max Kellermann <mk@cm4all.com>  Tue, 20 Mar 2012 08:33:31 -0000

cm4all-beng-proxy (1.2.23) unstable; urgency=low

  * merge release 1.1.36

 -- Max Kellermann <mk@cm4all.com>  Thu, 15 Mar 2012 15:37:10 -0000

cm4all-beng-proxy (1.2.22) unstable; urgency=low

  * merge release 1.1.35

 -- Max Kellermann <mk@cm4all.com>  Thu, 08 Mar 2012 18:29:39 -0000

cm4all-beng-proxy (1.2.21) unstable; urgency=low

  * merge release 1.1.34

 -- Max Kellermann <mk@cm4all.com>  Fri, 02 Mar 2012 16:02:00 -0000

cm4all-beng-proxy (1.2.20) unstable; urgency=low

  * merge release 1.1.33

 -- Max Kellermann <mk@cm4all.com>  Thu, 23 Feb 2012 17:11:15 -0000

cm4all-beng-proxy (1.2.19) unstable; urgency=low

  * merge release 1.1.32

 -- Max Kellermann <mk@cm4all.com>  Thu, 23 Feb 2012 15:18:36 -0000

cm4all-beng-proxy (1.2.18) unstable; urgency=low

  * merge release 1.1.31

 -- Max Kellermann <mk@cm4all.com>  Thu, 16 Feb 2012 13:52:42 -0000

cm4all-beng-proxy (1.2.17) unstable; urgency=low

  * merge release 1.1.30

 -- Max Kellermann <mk@cm4all.com>  Wed, 15 Feb 2012 09:26:45 -0000

cm4all-beng-proxy (1.2.16) unstable; urgency=low

  * merge release 1.1.29

 -- Max Kellermann <mk@cm4all.com>  Thu, 09 Feb 2012 09:31:50 -0000

cm4all-beng-proxy (1.2.15) unstable; urgency=low

  * merge release 1.1.28

 -- Max Kellermann <mk@cm4all.com>  Thu, 02 Feb 2012 13:41:45 -0000

cm4all-beng-proxy (1.2.14) unstable; urgency=low

  * merge release 1.1.27

 -- Max Kellermann <mk@cm4all.com>  Tue, 31 Jan 2012 15:04:32 -0000

cm4all-beng-proxy (1.2.13) unstable; urgency=low

  * merge release 1.1.26

 -- Max Kellermann <mk@cm4all.com>  Wed, 25 Jan 2012 12:15:19 -0000

cm4all-beng-proxy (1.2.12) unstable; urgency=low

  * merge release 1.1.25

 -- Max Kellermann <mk@cm4all.com>  Tue, 17 Jan 2012 08:31:44 -0000

cm4all-beng-proxy (1.2.11) unstable; urgency=low

  * merge release 1.1.24

 -- Max Kellermann <mk@cm4all.com>  Wed, 04 Jan 2012 15:38:27 -0000

cm4all-beng-proxy (1.2.10) unstable; urgency=low

  * merge release 1.1.23

 -- Max Kellermann <mk@cm4all.com>  Wed, 28 Dec 2011 17:01:43 -0000

cm4all-beng-proxy (1.2.9) unstable; urgency=low

  * merge release 1.1.22

 -- Max Kellermann <mk@cm4all.com>  Thu, 22 Dec 2011 10:28:29 -0000

cm4all-beng-proxy (1.2.8) unstable; urgency=low

  * merge release 1.1.21

 -- Max Kellermann <mk@cm4all.com>  Wed, 14 Dec 2011 11:12:32 -0000

cm4all-beng-proxy (1.2.7) unstable; urgency=low

  * merge release 1.1.20

 -- Max Kellermann <mk@cm4all.com>  Tue, 06 Dec 2011 11:43:10 -0000

cm4all-beng-proxy (1.2.6) unstable; urgency=low

  * merge release 1.1.19

 -- Max Kellermann <mk@cm4all.com>  Fri, 18 Nov 2011 13:47:43 -0000

cm4all-beng-proxy (1.2.5) unstable; urgency=low

  * merge release 1.1.18
  * file-handler: handle If-Modified-Since followed by filter

 -- Max Kellermann <mk@cm4all.com>  Tue, 08 Nov 2011 19:43:58 +0100

cm4all-beng-proxy (1.2.4) unstable; urgency=low

  * merge release 1.1.17

 -- Max Kellermann <mk@cm4all.com>  Wed, 02 Nov 2011 16:58:28 +0100

cm4all-beng-proxy (1.2.3) unstable; urgency=low

  * merge release 1.1.16

 -- Max Kellermann <mk@cm4all.com>  Fri, 21 Oct 2011 15:16:13 +0200

cm4all-beng-proxy (1.2.2) unstable; urgency=low

  * merge release 1.1.15
  * widget-view: an empty name refers to the default view
  * processor: new entity &c:view;

 -- Max Kellermann <mk@cm4all.com>  Wed, 19 Oct 2011 11:43:20 +0200

cm4all-beng-proxy (1.2.1) unstable; urgency=low

  * merge release 1.1.13

 -- Max Kellermann <mk@cm4all.com>  Wed, 05 Oct 2011 17:16:04 +0200

cm4all-beng-proxy (1.2) unstable; urgency=low

  * delegate-client: improved error reporting
  * response-error: resolve errno codes
  * python/control/client: bind the unix domain socket
  * python/control/client: implement timeout
  * lb_control: allow querying node status over control socket

 -- Max Kellermann <mk@cm4all.com>  Tue, 27 Sep 2011 12:00:44 +0200

cm4all-beng-proxy (1.1.40) unstable; urgency=low

  * merge release 1.0.34

 -- Max Kellermann <mk@cm4all.com>  Wed, 16 May 2012 09:50:37 -0000

cm4all-beng-proxy (1.1.39) unstable; urgency=low

  * merge release 1.0.33

 -- Max Kellermann <mk@cm4all.com>  Thu, 26 Apr 2012 14:12:30 -0000

cm4all-beng-proxy (1.1.38) unstable; urgency=low

  * merge release 1.0.32

 -- Max Kellermann <mk@cm4all.com>  Mon, 26 Mar 2012 14:00:38 -0000

cm4all-beng-proxy (1.1.37) unstable; urgency=low

  * merge release 1.0.31

 -- Max Kellermann <mk@cm4all.com>  Tue, 20 Mar 2012 08:31:08 -0000

cm4all-beng-proxy (1.1.36) unstable; urgency=low

  * merge release 1.0.30

 -- Max Kellermann <mk@cm4all.com>  Thu, 15 Mar 2012 15:36:15 -0000

cm4all-beng-proxy (1.1.35) unstable; urgency=low

  * merge release 1.0.29
  * css_processor: delete "-c-mode" and "-c-view" from output

 -- Max Kellermann <mk@cm4all.com>  Thu, 08 Mar 2012 18:16:03 -0000

cm4all-beng-proxy (1.1.34) unstable; urgency=low

  * merge release 1.0.28

 -- Max Kellermann <mk@cm4all.com>  Fri, 02 Mar 2012 15:26:44 -0000

cm4all-beng-proxy (1.1.33) unstable; urgency=low

  * merge release 1.0.27

 -- Max Kellermann <mk@cm4all.com>  Thu, 23 Feb 2012 17:09:57 -0000

cm4all-beng-proxy (1.1.32) unstable; urgency=low

  * merge release 1.0.26

 -- Max Kellermann <mk@cm4all.com>  Thu, 23 Feb 2012 15:14:56 -0000

cm4all-beng-proxy (1.1.31) unstable; urgency=low

  * merge release 1.0.25

 -- Max Kellermann <mk@cm4all.com>  Thu, 16 Feb 2012 13:49:26 -0000

cm4all-beng-proxy (1.1.30) unstable; urgency=low

  * merge release 1.0.24

 -- Max Kellermann <mk@cm4all.com>  Wed, 15 Feb 2012 09:25:38 -0000

cm4all-beng-proxy (1.1.29) unstable; urgency=low

  * merge release 1.0.23

 -- Max Kellermann <mk@cm4all.com>  Thu, 09 Feb 2012 09:30:18 -0000

cm4all-beng-proxy (1.1.28) unstable; urgency=low

  * merge release 1.0.22

 -- Max Kellermann <mk@cm4all.com>  Thu, 02 Feb 2012 13:39:21 -0000

cm4all-beng-proxy (1.1.27) unstable; urgency=low

  * merge release 1.0.21

 -- Max Kellermann <mk@cm4all.com>  Tue, 31 Jan 2012 14:59:06 -0000

cm4all-beng-proxy (1.1.26) unstable; urgency=low

  * merge release 1.0.20

 -- Max Kellermann <mk@cm4all.com>  Wed, 25 Jan 2012 12:13:43 -0000

cm4all-beng-proxy (1.1.25) unstable; urgency=low

  * merge release 1.0.19

 -- Max Kellermann <mk@cm4all.com>  Tue, 17 Jan 2012 08:29:34 -0000

cm4all-beng-proxy (1.1.24) unstable; urgency=low

  * merge release 1.0.18

 -- Max Kellermann <mk@cm4all.com>  Wed, 04 Jan 2012 15:27:35 -0000

cm4all-beng-proxy (1.1.23) unstable; urgency=low

  * header-forward: remove port number from X-Forwarded-For

 -- Max Kellermann <mk@cm4all.com>  Wed, 28 Dec 2011 16:51:41 -0000

cm4all-beng-proxy (1.1.22) unstable; urgency=low

  * merge release 1.0.17
  * istream-socket: fix potential assertion failure

 -- Max Kellermann <mk@cm4all.com>  Wed, 21 Dec 2011 16:44:46 -0000

cm4all-beng-proxy (1.1.21) unstable; urgency=low

  * merge release 1.0.16

 -- Max Kellermann <mk@cm4all.com>  Wed, 14 Dec 2011 11:07:58 -0000

cm4all-beng-proxy (1.1.20) unstable; urgency=low

  * merge release 1.0.15
  * processor: don't rewrite "mailto:" hyperlinks

 -- Max Kellermann <mk@cm4all.com>  Mon, 05 Dec 2011 18:37:10 -0000

cm4all-beng-proxy (1.1.19) unstable; urgency=low

  * {css_,}processor: quote widget classes for prefixing XML IDs, CSS classes

 -- Max Kellermann <mk@cm4all.com>  Fri, 18 Nov 2011 13:17:02 -0000

cm4all-beng-proxy (1.1.18) unstable; urgency=low

  * merge release 1.0.13
  * lb_http: eliminate the duplicate "Date" response header

 -- Max Kellermann <mk@cm4all.com>  Tue, 08 Nov 2011 19:33:07 +0100

cm4all-beng-proxy (1.1.17) unstable; urgency=low

  * merge release 1.0.13

 -- Max Kellermann <mk@cm4all.com>  Wed, 02 Nov 2011 16:52:21 +0100

cm4all-beng-proxy (1.1.16) unstable; urgency=low

  * merge release 1.0.12

 -- Max Kellermann <mk@cm4all.com>  Fri, 21 Oct 2011 15:09:55 +0200

cm4all-beng-proxy (1.1.15) unstable; urgency=low

  * merge release 1.0.11

 -- Max Kellermann <mk@cm4all.com>  Wed, 19 Oct 2011 09:36:38 +0200

cm4all-beng-proxy (1.1.14) unstable; urgency=low

  * merge release 1.0.10

 -- Max Kellermann <mk@cm4all.com>  Fri, 07 Oct 2011 15:15:00 +0200

cm4all-beng-proxy (1.1.13) unstable; urgency=low

  * merge release 1.0.9

 -- Max Kellermann <mk@cm4all.com>  Thu, 29 Sep 2011 16:47:56 +0200

cm4all-beng-proxy (1.1.12) unstable; urgency=low

  * merge release 1.0.8

 -- Max Kellermann <mk@cm4all.com>  Thu, 22 Sep 2011 17:13:41 +0200

cm4all-beng-proxy (1.1.11) unstable; urgency=low

  * merge release 1.0.7
  * widget-http: response header X-CM4all-View selects a view
  * processor, css_processor: support prefixing XML ids
  * processor: property "c:view" selects a view

 -- Max Kellermann <mk@cm4all.com>  Fri, 16 Sep 2011 12:25:24 +0200

cm4all-beng-proxy (1.1.10) unstable; urgency=low

  * merge release 1.0.6
  * http-request: don't clear failure state on successful TCP connection
  * istream-socket: fix assertion failure after receive error
  * ssl_filter: check for end-of-file on plain socket
  * ssl_filter: fix buffer assertion failures

 -- Max Kellermann <mk@cm4all.com>  Tue, 13 Sep 2011 18:50:18 +0200

cm4all-beng-proxy (1.1.9) unstable; urgency=low

  * http-request: improve keep-alive cancellation detection
  * http-request: mark server "failed" after HTTP client error
  * lb: implement the control protocol
    - can disable and re-enable workers
  * lb: don't allow sticky pool with only one member
  * lb: verify that a new sticky host is alive
  * lb: mark server "failed" after HTTP client error

 -- Max Kellermann <mk@cm4all.com>  Fri, 09 Sep 2011 13:03:55 +0200

cm4all-beng-proxy (1.1.8) unstable; urgency=low

  * merge release 1.0.5
  * {css_,}processor: one more underscore for the prefix
  * processor: remove rewrite-uri processing instructions from output
  * translate: unknown packet is a fatal error
  * processor: add option to set widget/focus by default
  * rewrite-uri: a leading tilde refers to the widget base; translation
    packet ANCHOR_ABSOLUTE enables it by default

 -- Max Kellermann <mk@cm4all.com>  Mon, 05 Sep 2011 17:56:31 +0200

cm4all-beng-proxy (1.1.7) unstable; urgency=low

  * css_processor: implement property "-c-mode"
  * css_processor: translate underscore prefix in class names
  * processor: translate underscore prefix in CSS class names

 -- Max Kellermann <mk@cm4all.com>  Mon, 29 Aug 2011 17:47:48 +0200

cm4all-beng-proxy (1.1.6) unstable; urgency=low

  * merge release 1.0.3
  * implement CSS processor

 -- Max Kellermann <mk@cm4all.com>  Mon, 22 Aug 2011 17:13:56 +0200

cm4all-beng-proxy (1.1.5) unstable; urgency=low

  * lb: optionally generate Via and X-Forwarded-For

 -- Max Kellermann <mk@cm4all.com>  Wed, 17 Aug 2011 12:45:14 +0200

cm4all-beng-proxy (1.1.4) unstable; urgency=low

  * pipe-stock: fix assertion failure after optimization bug
  * istream-pipe: reuse drained pipes immediately
  * sink-socket: reinstate write event during bulk transfers

 -- Max Kellermann <mk@cm4all.com>  Thu, 11 Aug 2011 14:41:37 +0200

cm4all-beng-proxy (1.1.3) unstable; urgency=low

  * widget: quote invalid XMLID/JS characters for &c:prefix;
  * lb: add protocol "tcp"

 -- Max Kellermann <mk@cm4all.com>  Wed, 10 Aug 2011 18:53:12 +0200

cm4all-beng-proxy (1.1.2) unstable; urgency=low

  * merge release 1.0.2
  * http-server: report detailed errors
  * widget-http: implement header dumps
  * cgi, fastcgi: enable cookie jar with custom cookie "host"

 -- Max Kellermann <mk@cm4all.com>  Thu, 04 Aug 2011 17:27:51 +0200

cm4all-beng-proxy (1.1.1) unstable; urgency=low

  * merge release 1.0.1
  * lb: don't ignore unimplemented configuration keywords
  * lb: configurable monitor check interval
  * session: configurable idle timeout

 -- Max Kellermann <mk@cm4all.com>  Tue, 26 Jul 2011 11:27:20 +0200

cm4all-beng-proxy (1.1) unstable; urgency=low

  * http-client: send "Expect: 100-continue" only for big request body
  * lb: implement monitors (ping, connect, tcp_expect)

 -- Max Kellermann <mk@cm4all.com>  Wed, 20 Jul 2011 15:04:22 +0200
  
cm4all-beng-proxy (1.0.34) unstable; urgency=low

  * resource-loader: don't strip last segment from IPv6 address

 -- Max Kellermann <mk@cm4all.com>  Wed, 16 May 2012 09:47:43 -0000

cm4all-beng-proxy (1.0.33) unstable; urgency=low

  * widget-resolver: fix assertion failure on recursive abort

 -- Max Kellermann <mk@cm4all.com>  Thu, 26 Apr 2012 14:04:01 -0000

cm4all-beng-proxy (1.0.32) unstable; urgency=low

  * http-cache: add missing initialization on memcached miss

 -- Max Kellermann <mk@cm4all.com>  Mon, 26 Mar 2012 13:35:01 -0000

cm4all-beng-proxy (1.0.31) unstable; urgency=low

  * proxy-widget: close the request body when the view doesn't exist

 -- Max Kellermann <mk@cm4all.com>  Tue, 20 Mar 2012 08:28:00 -0000

cm4all-beng-proxy (1.0.30) unstable; urgency=low

  * widget-view: initialize the header forward settings
  * translate-client: new view inherits header forward settings from
    default view
  * handler: clear transformation after translation error
  * http-cache: release the memcached response on abort
  * fcgi-request: close the request body on stock failure

 -- Max Kellermann <mk@cm4all.com>  Thu, 15 Mar 2012 15:34:18 -0000

cm4all-beng-proxy (1.0.29) unstable; urgency=low

  * processor: unescape custom header values
  * widget-resolver: fix NULL dereference after failure

 -- Max Kellermann <mk@cm4all.com>  Thu, 08 Mar 2012 18:10:14 -0000

cm4all-beng-proxy (1.0.28) unstable; urgency=low

  * widget-resolver: serve responses in the right order
  * widget-request: fix session related assertion failure
  * translate: initialize all GError variables

 -- Max Kellermann <mk@cm4all.com>  Fri, 02 Mar 2012 15:20:54 -0000

cm4all-beng-proxy (1.0.27) unstable; urgency=low

  * resource-address: fix regression when CGI URI is not set

 -- Max Kellermann <mk@cm4all.com>  Thu, 23 Feb 2012 17:08:16 -0000

cm4all-beng-proxy (1.0.26) unstable; urgency=low

  * resource-address: apply BASE to the CGI request URI

 -- Max Kellermann <mk@cm4all.com>  Thu, 23 Feb 2012 15:11:42 -0000

cm4all-beng-proxy (1.0.25) unstable; urgency=low

  * cgi-client: clear the input pointer on close

 -- Max Kellermann <mk@cm4all.com>  Thu, 16 Feb 2012 13:46:13 -0000

cm4all-beng-proxy (1.0.24) unstable; urgency=low

  * debian/rules: optimize parallel build
  * cgi: break loop when headers are finished

 -- Max Kellermann <mk@cm4all.com>  Wed, 15 Feb 2012 09:23:22 -0000

cm4all-beng-proxy (1.0.23) unstable; urgency=low

  * cgi: detect large response headers
  * cgi: continue parsing response headers after buffer boundary
  * cgi: bigger response header buffer
  * fcgi-client: detect large response headers

 -- Max Kellermann <mk@cm4all.com>  Thu, 09 Feb 2012 09:27:50 -0000

cm4all-beng-proxy (1.0.22) unstable; urgency=low

  * debian/rules: don't run libtool
  * lb: thread safety for the SSL filter
  * lb: fix crash during shutdown
  * http-server: fix uninitialised variable

 -- Max Kellermann <mk@cm4all.com>  Thu, 02 Feb 2012 13:03:08 -0000

cm4all-beng-proxy (1.0.21) unstable; urgency=low

  * hstock: fix memory leak
  * notify: fix endless busy loop
  * ssl_filter: fix hang while tearing down connection

 -- Max Kellermann <mk@cm4all.com>  Tue, 31 Jan 2012 15:24:50 -0000

cm4all-beng-proxy (1.0.20) unstable; urgency=low

  * ssl: load the whole certificate chain
  * translate: fix PATH+JAILCGI+SITE check
  * translate: fix HOME check
  * resource-address: include all CGI attributes in cache key

 -- Max Kellermann <mk@cm4all.com>  Wed, 25 Jan 2012 12:10:43 -0000

cm4all-beng-proxy (1.0.19) unstable; urgency=low

  * cookie-client: add a missing out-of-memory check

 -- Max Kellermann <mk@cm4all.com>  Tue, 17 Jan 2012 08:27:38 -0000

cm4all-beng-proxy (1.0.18) unstable; urgency=low

  * resource-address: support zero-length path_info prefix (for BASE)
  * hashmap: optimize insertions
  * http-server: limit the number of request headers
  * proxy-widget: discard the unused request body on error

 -- Max Kellermann <mk@cm4all.com>  Wed, 04 Jan 2012 14:55:59 -0000

cm4all-beng-proxy (1.0.17) unstable; urgency=low

  * istream-chunked: avoid recursive buffer write, fixes crash

 -- Max Kellermann <mk@cm4all.com>  Wed, 21 Dec 2011 16:37:44 -0000

cm4all-beng-proxy (1.0.16) unstable; urgency=low

  * http-server: disable timeout while waiting for CGI
  * cgi: fix segmentation fault
  * processor: discard child's request body on abort
  * proxy-widget: discard the unused request body on error

 -- Max Kellermann <mk@cm4all.com>  Wed, 14 Dec 2011 11:53:31 +0100

cm4all-beng-proxy (1.0.15) unstable; urgency=low

  * http-client: fix assertion failure on bogus "100 Continue"
  * handler: don't close the request body twice
  * session: add a missing out-of-memory check
  * fcgi-client: check for EV_READ event
  * fcgi-serialize: fix serializing parameter without value

 -- Max Kellermann <mk@cm4all.com>  Mon, 05 Dec 2011 17:47:20 -0000

cm4all-beng-proxy (1.0.14) unstable; urgency=low

  * http-server: don't generate chunked HEAD response
  * http-server: don't override Content-Length for HEAD response
  * lb_http, proxy-widget, response: forward Content-Length after HEAD

 -- Max Kellermann <mk@cm4all.com>  Tue, 08 Nov 2011 18:19:42 +0100

cm4all-beng-proxy (1.0.13) unstable; urgency=low

  * processor: initialize URI rewrite options for <?cm4all-rewrite-uri?>

 -- Max Kellermann <mk@cm4all.com>  Wed, 02 Nov 2011 16:47:48 +0100

cm4all-beng-proxy (1.0.12) unstable; urgency=low

  * http-server, proxy-widget: add missing newline to log message
  * fcgi_client: fix assertion failure on response body error
  * http-cache-choice: fix crash due to wrong filter callback

 -- Max Kellermann <mk@cm4all.com>  Fri, 21 Oct 2011 15:02:42 +0200

cm4all-beng-proxy (1.0.11) unstable; urgency=low

  * lb_config: fix binding to wildcard address
  * rewrite-uri: clarify warning message when widget has no id

 -- Max Kellermann <mk@cm4all.com>  Wed, 19 Oct 2011 09:26:48 +0200

cm4all-beng-proxy (1.0.10) unstable; urgency=low

  * debian/control: beng-lb doesn't need "daemon" anymore
  * http-string: allow space in unquoted cookie values (RFC ignorant)

 -- Max Kellermann <mk@cm4all.com>  Fri, 07 Oct 2011 15:06:32 +0200

cm4all-beng-proxy (1.0.9) unstable; urgency=low

  * tcp-balancer: store a copy of the socket address
  * lb: default log directory is /var/log/cm4all/beng-lb
  * lb: use new built-in watchdog instead of /usr/bin/daemon

 -- Max Kellermann <mk@cm4all.com>  Thu, 29 Sep 2011 16:19:34 +0200

cm4all-beng-proxy (1.0.8) unstable; urgency=low

  * resource-address: copy the delegate JailCGI parameters (crash bug fix)
  * response: use the same URI for storing and dropping widget sessions

 -- Max Kellermann <mk@cm4all.com>  Thu, 22 Sep 2011 13:39:08 +0200

cm4all-beng-proxy (1.0.7) unstable; urgency=low

  * inline-widget: discard request body when class lookup fails

 -- Max Kellermann <mk@cm4all.com>  Fri, 16 Sep 2011 12:16:04 +0200

cm4all-beng-proxy (1.0.6) unstable; urgency=low

  * processor: support short "SCRIPT" tag
  * widget-uri: use the template's view specification

 -- Max Kellermann <mk@cm4all.com>  Tue, 13 Sep 2011 18:14:24 +0200

cm4all-beng-proxy (1.0.5) unstable; urgency=low

  * resource-loader: delete comma when extracting from X-Forwarded-For

 -- Max Kellermann <mk@cm4all.com>  Mon, 05 Sep 2011 17:43:22 +0200

cm4all-beng-proxy (1.0.4) unstable; urgency=low

  * istream-replace: update the buffer reader after new data was added

 -- Max Kellermann <mk@cm4all.com>  Mon, 05 Sep 2011 15:43:17 +0200

cm4all-beng-proxy (1.0.3) unstable; urgency=low

  * merge release 0.9.35
  * control-handler: fix uninitialized variable

 -- Max Kellermann <mk@cm4all.com>  Thu, 18 Aug 2011 15:15:52 +0200

cm4all-beng-proxy (1.0.2) unstable; urgency=low

  * merge release 0.9.34
  * handler: always log translate client errors
  * tcp-balancer: fix memory leak in error handler
  * http-string: allow more characters in cookie values (RFC ignorant)

 -- Max Kellermann <mk@cm4all.com>  Mon, 01 Aug 2011 16:30:05 +0200

cm4all-beng-proxy (1.0.1) unstable; urgency=low

  * session: increase idle timeout to 20 minutes

 -- Max Kellermann <mk@cm4all.com>  Tue, 26 Jul 2011 11:23:36 +0200

cm4all-beng-proxy (1.0) unstable; urgency=low

  * merge release 0.9.33
  * header-forward: eliminate the duplicate "Date" response header
  * proxy-handler: don't pass internal URI arguments to CGI

 -- Max Kellermann <mk@cm4all.com>  Mon, 18 Jul 2011 17:07:42 +0200

cm4all-beng-proxy (0.10.14) unstable; urgency=low

  * merge release 0.9.32

 -- Max Kellermann <mk@cm4all.com>  Tue, 12 Jul 2011 19:02:23 +0200

cm4all-beng-proxy (0.10.13) unstable; urgency=low

  * growing-buffer: reset the position when skipping buffers

 -- Max Kellermann <mk@cm4all.com>  Wed, 06 Jul 2011 10:07:50 +0200

cm4all-beng-proxy (0.10.12) unstable; urgency=low

  * merge release 0.9.31
  * rewrite-uri: log widget base mismatch
  * istream-replace: fix assertion failure with splitted buffer

 -- Max Kellermann <mk@cm4all.com>  Tue, 05 Jul 2011 22:05:44 +0200

cm4all-beng-proxy (0.10.11) unstable; urgency=low

  * merge release 0.9.30
  * lb: add SSL/TLS support

 -- Max Kellermann <mk@cm4all.com>  Mon, 04 Jul 2011 17:14:21 +0200

cm4all-beng-proxy (0.10.10) unstable; urgency=low

  * merge release 0.9.29

 -- Max Kellermann <mk@cm4all.com>  Tue, 28 Jun 2011 17:56:43 +0200

cm4all-beng-proxy (0.10.9) unstable; urgency=low

  * merge release 0.9.28

 -- Max Kellermann <mk@cm4all.com>  Mon, 27 Jun 2011 13:38:03 +0200

cm4all-beng-proxy (0.10.8) unstable; urgency=low

  * lb_http: don't access the connection object after it was closed
  * restart the load balancer automatically

 -- Max Kellermann <mk@cm4all.com>  Wed, 22 Jun 2011 12:38:39 +0200

cm4all-beng-proxy (0.10.7) unstable; urgency=low

  * config: make the session cookie name configurable
  * uri-relative: allow relative base URIs (for CGI)
  * widget-uri: combine existing CGI PATH_INFO and given widget location
  * python/translation/widget: support "path_info" specification

 -- Max Kellermann <mk@cm4all.com>  Mon, 20 Jun 2011 14:54:38 +0200

cm4all-beng-proxy (0.10.6) unstable; urgency=low

  * merge release 0.9.26

 -- Max Kellermann <mk@cm4all.com>  Wed, 15 Jun 2011 09:19:28 +0200

cm4all-beng-proxy (0.10.5) unstable; urgency=low

  * merge release 0.9.26

 -- Max Kellermann <mk@cm4all.com>  Fri, 10 Jun 2011 10:09:09 +0200

cm4all-beng-proxy (0.10.4) unstable; urgency=low

  * doc: add beng-lb documentation
  * lb: implement "fallback" option
  * merge release 0.9.25

 -- Max Kellermann <mk@cm4all.com>  Wed, 08 Jun 2011 14:13:43 +0200

cm4all-beng-proxy (0.10.3) unstable; urgency=low

  * python/translation.widget: support keyword "sticky"
  * lb: implement sticky modes "failover", "cookie"

 -- Max Kellermann <mk@cm4all.com>  Mon, 06 Jun 2011 15:51:36 +0200

cm4all-beng-proxy (0.10.2) unstable; urgency=low

  * debian: fix beng-lb pid file name
  * lb_http: implement sticky sessions
  * merge release 0.9.24

 -- Max Kellermann <mk@cm4all.com>  Tue, 31 May 2011 14:32:03 +0200

cm4all-beng-proxy (0.10.1) unstable; urgency=low

  * lb_http: close request body on error
  * lb_listener: print error message when binding fails
  * merge release 0.9.23

 -- Max Kellermann <mk@cm4all.com>  Fri, 27 May 2011 13:13:55 +0200

cm4all-beng-proxy (0.10) unstable; urgency=low

  * failure: fix inverted logic bug in expiry check
  * tcp-balancer: implement session stickiness
  * lb: new stand-alone load balancer

 -- Max Kellermann <mk@cm4all.com>  Thu, 26 May 2011 14:32:02 +0200

cm4all-beng-proxy (0.9.35) unstable; urgency=low

  * resource-loader: pass the last X-Forwarded-For element to AJP

 -- Max Kellermann <mk@cm4all.com>  Thu, 18 Aug 2011 15:05:02 +0200

cm4all-beng-proxy (0.9.34) unstable; urgency=low

  * request: fix double request body close in errdoc handler
  * handler: close request body on early abort

 -- Max Kellermann <mk@cm4all.com>  Mon, 01 Aug 2011 16:21:43 +0200

cm4all-beng-proxy (0.9.33) unstable; urgency=low

  * {http,ajp}-request, errdoc: check before closing the request body on
    error

 -- Max Kellermann <mk@cm4all.com>  Mon, 18 Jul 2011 16:30:29 +0200

cm4all-beng-proxy (0.9.32) unstable; urgency=low

  * processor: dispose request body when focused widget was not found
  * http-string: allow the slash in cookie values (RFC ignorant)

 -- Max Kellermann <mk@cm4all.com>  Tue, 12 Jul 2011 18:16:01 +0200

cm4all-beng-proxy (0.9.31) unstable; urgency=low

  * growing-buffer: fix assertion failure with empty first buffer

 -- Max Kellermann <mk@cm4all.com>  Tue, 05 Jul 2011 21:58:24 +0200

cm4all-beng-proxy (0.9.30) unstable; urgency=low

  * growing-buffer: fix assertion failure in reader when buffer is empty

 -- Max Kellermann <mk@cm4all.com>  Mon, 04 Jul 2011 16:59:28 +0200

cm4all-beng-proxy (0.9.29) unstable; urgency=low

  * http-string: allow the equality sign in cookie values (RFC ignorant)

 -- Max Kellermann <mk@cm4all.com>  Tue, 28 Jun 2011 17:50:23 +0200

cm4all-beng-proxy (0.9.28) unstable; urgency=low

  * http-string: allow round brackets in cookie values (RFC ignorant)

 -- Max Kellermann <mk@cm4all.com>  Mon, 27 Jun 2011 13:23:58 +0200

cm4all-beng-proxy (0.9.27) unstable; urgency=low

  * handler: don't delete existing session in TRANSPARENT mode

 -- Max Kellermann <mk@cm4all.com>  Wed, 15 Jun 2011 09:08:48 +0200

cm4all-beng-proxy (0.9.26) unstable; urgency=low

  * worker: read "crash" value before destroying shared memory
  * session: fix crash while discarding session

 -- Max Kellermann <mk@cm4all.com>  Fri, 10 Jun 2011 09:54:56 +0200

cm4all-beng-proxy (0.9.25) unstable; urgency=low

  * response: discard the request body before passing to errdoc
  * worker: don't restart all workers after "safe" worker crash
  * cgi: check for end-of-file after splice

 -- Max Kellermann <mk@cm4all.com>  Wed, 08 Jun 2011 15:02:35 +0200

cm4all-beng-proxy (0.9.24) unstable; urgency=low

  * fcgi-client: really discard packets on request id mismatch
  * memcached-client: don't schedule read event when buffer is full
  * session: support beng-lb sticky sessions

 -- Max Kellermann <mk@cm4all.com>  Tue, 31 May 2011 14:23:41 +0200

cm4all-beng-proxy (0.9.23) unstable; urgency=low

  * tcp-balancer: retry connecting to cluster if a node fails

 -- Max Kellermann <mk@cm4all.com>  Fri, 27 May 2011 13:01:31 +0200

cm4all-beng-proxy (0.9.22) unstable; urgency=low

  * failure: fix inverted logic bug in expiry check
  * uri-extract: support AJP URLs, fixes AJP cookies
  * ajp-client: don't schedule read event when buffer is full

 -- Max Kellermann <mk@cm4all.com>  Thu, 26 May 2011 08:32:32 +0200

cm4all-beng-proxy (0.9.21) unstable; urgency=low

  * balancer: re-enable load balancing (regression fix)
  * merge release 0.8.38

 -- Max Kellermann <mk@cm4all.com>  Fri, 20 May 2011 11:03:31 +0200

cm4all-beng-proxy (0.9.20) unstable; urgency=low

  * http-cache: fix assertion failure caused by wrong destructor
  * merge release 0.8.37

 -- Max Kellermann <mk@cm4all.com>  Mon, 16 May 2011 14:03:09 +0200

cm4all-beng-proxy (0.9.19) unstable; urgency=low

  * http-request: don't retry requests with a request body

 -- Max Kellermann <mk@cm4all.com>  Thu, 12 May 2011 11:35:55 +0200

cm4all-beng-proxy (0.9.18) unstable; urgency=low

  * http-body: fix assertion failure on EOF chunk after socket was closed
  * widget-http: fix crash in widget lookup error handler
  * merge release 0.8.36

 -- Max Kellermann <mk@cm4all.com>  Tue, 10 May 2011 18:56:33 +0200

cm4all-beng-proxy (0.9.17) unstable; urgency=low

  * growing-buffer: fix assertion failure after large initial write
  * http-request: retry after connection failure
  * test/t-cgi: fix bashisms in test scripts

 -- Max Kellermann <mk@cm4all.com>  Wed, 04 May 2011 18:54:57 +0200

cm4all-beng-proxy (0.9.16) unstable; urgency=low

  * resource-address: append "transparent" args to CGI path_info
  * tcache: fix crash on FastCGI with BASE

 -- Max Kellermann <mk@cm4all.com>  Mon, 02 May 2011 16:07:21 +0200

cm4all-beng-proxy (0.9.15) unstable; urgency=low

  * configure.ac: check if valgrind/memcheck.h is installed
  * configure.ac: check if libattr is available
  * access-log: log Referer and User-Agent
  * access-log: log the request duration
  * proxy-handler: allow forwarding URI arguments
  * merge release 0.8.35

 -- Max Kellermann <mk@cm4all.com>  Wed, 27 Apr 2011 18:54:17 +0200

cm4all-beng-proxy (0.9.14) unstable; urgency=low

  * processor: don't clear widget pointer at opening tag
  * debian: move ulimit call from init script to *.default
  * merge release 0.8.33

 -- Max Kellermann <mk@cm4all.com>  Wed, 13 Apr 2011 17:03:29 +0200

cm4all-beng-proxy (0.9.13) unstable; urgency=low

  * proxy-widget: apply the widget's response header forward settings
  * response: add option to dump the widget tree
  * widget-class: move header forward settings to view
  * merge release 0.8.30

 -- Max Kellermann <mk@cm4all.com>  Mon, 04 Apr 2011 16:31:26 +0200

cm4all-beng-proxy (0.9.12) unstable; urgency=low

  * widget: internal API refactorization
  * was-control: fix argument order in "abort" call
  * was-client: duplicate the GError object when it is used twice
  * {file,delegate}-handler: add Expires/ETag headers to 304 response
  * cgi: allow setting environment variables

 -- Max Kellermann <mk@cm4all.com>  Thu, 24 Mar 2011 15:12:54 +0100

cm4all-beng-proxy (0.9.11) unstable; urgency=low

  * processor: major API refactorization
  * merge release 0.8.29

 -- Max Kellermann <mk@cm4all.com>  Mon, 21 Mar 2011 19:43:28 +0100

cm4all-beng-proxy (0.9.10) unstable; urgency=low

  * merge release 0.8.27

 -- Max Kellermann <mk@cm4all.com>  Fri, 18 Mar 2011 14:11:16 +0100

cm4all-beng-proxy (0.9.9) unstable; urgency=low

  * merge release 0.8.25

 -- Max Kellermann <mk@cm4all.com>  Mon, 14 Mar 2011 16:05:51 +0100

cm4all-beng-proxy (0.9.8) unstable; urgency=low

  * translate: support UNIX domain sockets in ADDRESS_STRING
  * resource-address: support connections to existing FastCGI servers

 -- Max Kellermann <mk@cm4all.com>  Fri, 11 Mar 2011 19:24:33 +0100

cm4all-beng-proxy (0.9.7) unstable; urgency=low

  * merge release 0.8.24

 -- Max Kellermann <mk@cm4all.com>  Fri, 04 Mar 2011 13:07:36 +0100

cm4all-beng-proxy (0.9.6) unstable; urgency=low

  * merge release 0.8.23

 -- Max Kellermann <mk@cm4all.com>  Mon, 28 Feb 2011 11:47:45 +0100

cm4all-beng-proxy (0.9.5) unstable; urgency=low

  * translate: allow SITE without CGI

 -- Max Kellermann <mk@cm4all.com>  Mon, 31 Jan 2011 06:35:24 +0100

cm4all-beng-proxy (0.9.4) unstable; urgency=low

  * widget-class: allow distinct addresses for each view

 -- Max Kellermann <mk@cm4all.com>  Thu, 27 Jan 2011 17:51:21 +0100

cm4all-beng-proxy (0.9.3) unstable; urgency=low

  * istream-catch: log errors
  * proxy-handler: pass the original request URI to (Fast)CGI
  * proxy-handler: pass the original document root to (Fast)CGI
  * fcgi-stock: pass site id to child process
  * translation: new packet "HOME" for JailCGI
  * resource-loader: get remote host from "X-Forwarded-For"
  * cgi, fcgi-client: pass client IP address to application

 -- Max Kellermann <mk@cm4all.com>  Fri, 21 Jan 2011 18:13:38 +0100

cm4all-beng-proxy (0.9.2) unstable; urgency=low

  * merge release 0.8.21
  * http-response: better context for error messages
  * istream: method close() does not invoke handler->abort()
  * istream: better context for error messages
  * ajp-client: destruct properly when request stream fails
  * {delegate,fcgi,was}-stock: use the JailCGI 1.4 wrapper

 -- Max Kellermann <mk@cm4all.com>  Mon, 17 Jan 2011 12:08:04 +0100

cm4all-beng-proxy (0.9.1) unstable; urgency=low

  * http-server: count the number of raw bytes sent and received
  * control-handler: support TCACHE_INVALIDATE with SITE
  * new programs "log-forward", "log-exec" for network logging
  * new program "log-split" for creating per-site log files
  * new program "log-traffic" for creating per-site traffic logs
  * move logging servers to new package cm4all-beng-proxy-logging
  * python/control.client: add parameter "broadcast"

 -- Max Kellermann <mk@cm4all.com>  Thu, 02 Dec 2010 12:07:16 +0100

cm4all-beng-proxy (0.9) unstable; urgency=low

  * merge release 0.8.19
  * was-client: explicitly send 32 bit METHOD payload
  * was-client: explicitly parse STATUS as 32 bit integer
  * was-client: clear control channel object on destruction
  * was-client: reuse child process if state is clean on EOF
  * was-client: abort properly after receiving illegal packet
  * was-client: allow "request STOP" before response completed
  * was-client: postpone the response handler invocation
  * was-control: send packets in bulk
  * python: support WAS widgets
  * http-server: enable "cork" mode only for beginning of response
  * http-cache: don't access freed memory in pool_unref_denotify()
  * http: use libcm4all-http
  * new datagram based binary protocol for access logging
  * main: default WAS stock limit is 16

 -- Max Kellermann <mk@cm4all.com>  Thu, 18 Nov 2010 19:56:17 +0100

cm4all-beng-proxy (0.8.38) unstable; urgency=low

  * failure: update time stamp on existing item
  * errdoc: free the original response body on abort

 -- Max Kellermann <mk@cm4all.com>  Fri, 20 May 2011 10:17:14 +0200

cm4all-beng-proxy (0.8.37) unstable; urgency=low

  * widget-resolver: don't reuse failed resolver
  * http-request: fix NULL pointer dereference on invalid URI
  * config: disable the TCP stock limit by default

 -- Max Kellermann <mk@cm4all.com>  Mon, 16 May 2011 13:41:32 +0200

cm4all-beng-proxy (0.8.36) unstable; urgency=low

  * http-server: check if client closes connection while processing
  * http-client: release the socket before invoking the callback
  * fcgi-client: fix assertion failure on full input buffer
  * memcached-client: re-enable socket event after direct copy
  * istream-file: fix assertion failure on range request
  * test/t-cgi: fix bashisms in test scripts

 -- Max Kellermann <mk@cm4all.com>  Tue, 10 May 2011 18:45:48 +0200

cm4all-beng-proxy (0.8.35) unstable; urgency=low

  * session: fix potential session defragmentation crash
  * ajp-request: use "host:port" as TCP stock key
  * cgi: evaluate the Content-Length response header

 -- Max Kellermann <mk@cm4all.com>  Wed, 27 Apr 2011 13:32:05 +0200

cm4all-beng-proxy (0.8.34) unstable; urgency=low

  * js: replace all '%' with '$'
  * js: check if session_id is null
  * debian: add package cm4all-beng-proxy-tools

 -- Max Kellermann <mk@cm4all.com>  Tue, 19 Apr 2011 18:43:54 +0200

cm4all-beng-proxy (0.8.33) unstable; urgency=low

  * processor: don't quote query string arguments with dollar sign
  * widget-request: safely remove "view" and "path" from argument table
  * debian/control: add "Breaks << 0.8.32" on the JavaScript library

 -- Max Kellermann <mk@cm4all.com>  Tue, 12 Apr 2011 18:21:55 +0200

cm4all-beng-proxy (0.8.32) unstable; urgency=low

  * args: quote arguments with the dollar sign

 -- Max Kellermann <mk@cm4all.com>  Tue, 12 Apr 2011 13:34:42 +0200

cm4all-beng-proxy (0.8.31) unstable; urgency=low

  * proxy-widget: eliminate the duplicate "Server" response header
  * translation: add packet UNTRUSTED_SITE_SUFFIX

 -- Max Kellermann <mk@cm4all.com>  Thu, 07 Apr 2011 16:23:37 +0200

cm4all-beng-proxy (0.8.30) unstable; urgency=low

  * handler: make lower-case realm name from the "Host" header
  * session: copy attribute "realm", fixes segmentation fault

 -- Max Kellermann <mk@cm4all.com>  Tue, 29 Mar 2011 16:47:43 +0200

cm4all-beng-proxy (0.8.29) unstable; urgency=low

  * ajp-client: send query string in an AJP attribute

 -- Max Kellermann <mk@cm4all.com>  Mon, 21 Mar 2011 19:16:16 +0100

cm4all-beng-proxy (0.8.28) unstable; urgency=low

  * resource-loader: use X-Forwarded-For to obtain AJP remote host
  * resource-loader: strip port from AJP remote address
  * resource-loader: don't pass remote host to AJP server
  * resource-loader: parse server port for AJP
  * ajp-client: always send content-length
  * ajp-client: parse the remaining buffer after EAGAIN

 -- Max Kellermann <mk@cm4all.com>  Mon, 21 Mar 2011 11:12:07 +0100

cm4all-beng-proxy (0.8.27) unstable; urgency=low

  * http-request: close the request body on malformed URI
  * ajp-request: AJP translation packet contains ajp://host:port/path

 -- Max Kellermann <mk@cm4all.com>  Fri, 18 Mar 2011 14:04:21 +0100

cm4all-beng-proxy (0.8.26) unstable; urgency=low

  * python/response: fix typo in ajp()
  * session: validate sessions only within one realm

 -- Max Kellermann <mk@cm4all.com>  Fri, 18 Mar 2011 08:59:41 +0100

cm4all-beng-proxy (0.8.25) unstable; urgency=low

  * widget-http: discard request body on unknown view name
  * inline-widget: discard request body on error
  * {http,fcgi,was}-client: allocate response headers from caller pool
  * cmdline: fcgi_stock_limit defaults to 0 (no limit)

 -- Max Kellermann <mk@cm4all.com>  Mon, 14 Mar 2011 15:53:42 +0100

cm4all-beng-proxy (0.8.24) unstable; urgency=low

  * fcgi-client: release the connection even when padding not consumed
    after empty response

 -- Max Kellermann <mk@cm4all.com>  Wed, 02 Mar 2011 17:39:33 +0100

cm4all-beng-proxy (0.8.23) unstable; urgency=low

  * memcached-client: allocate a new memory pool
  * memcached-client: copy caller_pool reference before freeing the client
  * fcgi-client: check headers!=NULL
  * fcgi-client: release the connection even when padding not consumed

 -- Max Kellermann <mk@cm4all.com>  Mon, 28 Feb 2011 10:50:02 +0100

cm4all-beng-proxy (0.8.22) unstable; urgency=low

  * cgi: fill special variables CONTENT_TYPE, CONTENT_LENGTH
  * memcached-client: remove stray pool_unref() call
  * memcached-client: reuse the socket if the remaining value is buffered
  * http-cache-choice: abbreviate memcached keys
  * *-cache: allocate a parent pool for cache items
  * pool: re-enable linear pools
  * frame: free the request body on error
  * http-cache: free cached body which was dismissed

 -- Max Kellermann <mk@cm4all.com>  Mon, 07 Feb 2011 15:34:09 +0100

cm4all-beng-proxy (0.8.21) unstable; urgency=low

  * merge release 0.7.55
  * jail: translate the document root properly
  * header-forward: forward the "Host" header to CGI/FastCGI/AJP
  * http-error: map ENOTDIR to "404 Not Found"
  * http-server: fix assertion failure on write error
  * fcgi-stock: clear all environment variables

 -- Max Kellermann <mk@cm4all.com>  Thu, 06 Jan 2011 16:04:20 +0100

cm4all-beng-proxy (0.8.20) unstable; urgency=low

  * widget-resolver: add pedantic state assertions
  * async: remember a copy of the operation in !NDEBUG
  * python/translation/response: max_age() returns self

 -- Max Kellermann <mk@cm4all.com>  Mon, 06 Dec 2010 23:02:50 +0100

cm4all-beng-proxy (0.8.19) unstable; urgency=low

  * merge release 0.7.54

 -- Max Kellermann <mk@cm4all.com>  Wed, 17 Nov 2010 16:25:10 +0100

cm4all-beng-proxy (0.8.18) unstable; urgency=low

  * was-client: explicitly send 32 bit METHOD payload
  * was-client: explicitly parse STATUS as 32 bit integer
  * istream: check presence of as_fd() in optimized build

 -- Max Kellermann <mk@cm4all.com>  Fri, 05 Nov 2010 11:00:54 +0100

cm4all-beng-proxy (0.8.17) unstable; urgency=low

  * merged release 0.7.53
  * widget: use colon as widget path separator
  * was-client: check for abort during response handler
  * was-client: implement STOP
  * was-client: release memory pools
  * was-launch: enable non-blocking mode on input and output
  * http-server: don't crash on malformed pipelined request
  * main: free the WAS stock and the UDP listener in the SIGTERM handler

 -- Max Kellermann <mk@cm4all.com>  Thu, 28 Oct 2010 19:50:26 +0200

cm4all-beng-proxy (0.8.16) unstable; urgency=low

  * merged release 0.7.52
  * was-client: support for the WAS protocol

 -- Max Kellermann <mk@cm4all.com>  Wed, 13 Oct 2010 16:45:18 +0200

cm4all-beng-proxy (0.8.15) unstable; urgency=low

  * resource-address: don't skip question mark twice

 -- Max Kellermann <mk@cm4all.com>  Tue, 28 Sep 2010 12:20:33 +0200

cm4all-beng-proxy (0.8.14) unstable; urgency=low

  * processor: schedule "xmlns:c" deletion

 -- Max Kellermann <mk@cm4all.com>  Thu, 23 Sep 2010 14:42:31 +0200

cm4all-beng-proxy (0.8.13) unstable; urgency=low

  * processor: delete "xmlns:c" attributes from link elements
  * istream-{head,zero}: implement method available()
  * merged release 0.7.51

 -- Max Kellermann <mk@cm4all.com>  Tue, 17 Aug 2010 09:54:33 +0200

cm4all-beng-proxy (0.8.12) unstable; urgency=low

  * http-cache-memcached: copy resource address
  * debian/control: add missing ${shlibs:Depends}
  * merged release 0.7.50

 -- Max Kellermann <mk@cm4all.com>  Thu, 12 Aug 2010 20:17:52 +0200

cm4all-beng-proxy (0.8.11) unstable; urgency=low

  * delegate-client: fix SCM_RIGHTS check
  * use Linux 2.6 CLOEXEC/NONBLOCK flags
  * tcache: INVALIDATE removes all variants (error documents etc.)
  * control: new UDP based protocol, allows invalidating caches
  * hashmap: fix assertion failure in hashmap_remove_match()
  * merged release 0.7.49

 -- Max Kellermann <mk@cm4all.com>  Tue, 10 Aug 2010 15:48:10 +0200

cm4all-beng-proxy (0.8.10) unstable; urgency=low

  * tcache: copy response.previous

 -- Max Kellermann <mk@cm4all.com>  Mon, 02 Aug 2010 18:03:43 +0200

cm4all-beng-proxy (0.8.9) unstable; urgency=low

  * (f?)cgi-handler: forward query string only if focused
  * ajp-handler: merge into proxy-handler
  * proxy-handler: forward query string if focused
  * cgi, fastcgi-handler: enable the resource cache
  * translation: add packets CHECK and PREVIOUS for authentication
  * python: add Response.max_age()

 -- Max Kellermann <mk@cm4all.com>  Fri, 30 Jul 2010 11:39:22 +0200

cm4all-beng-proxy (0.8.8) unstable; urgency=low

  * prototypes/translate.py: added new ticket-fastcgi programs
  * http-cache: implement FastCGI caching
  * merged release 0.7.47

 -- Max Kellermann <mk@cm4all.com>  Wed, 21 Jul 2010 13:00:43 +0200

cm4all-beng-proxy (0.8.7) unstable; urgency=low

  * istream-delayed: update the "direct" bit mask
  * http-client: send "Expect: 100-continue"
  * response, widget-http: apply istream_pipe to filter input
  * proxy-handler: apply istream_pipe to request body
  * istream-ajp-body: send larger request body packets
  * ajp-client: support splice()
  * merged release 0.7.46

 -- Max Kellermann <mk@cm4all.com>  Fri, 25 Jun 2010 18:52:04 +0200

cm4all-beng-proxy (0.8.6) unstable; urgency=low

  * translation: added support for custom error documents
  * response: convert HEAD to GET if filter follows
  * processor: short-circuit on HEAD request
  * python: depend on python-twisted-core

 -- Max Kellermann <mk@cm4all.com>  Wed, 16 Jun 2010 16:37:42 +0200

cm4all-beng-proxy (0.8.5) unstable; urgency=low

  * istream-tee: allow second output to block
  * widget-http: don't transform error documents
  * response, widget-http: disable filters after widget frame request
  * translation: added packet FILTER_4XX to filter client errors
  * merged release 0.7.45

 -- Max Kellermann <mk@cm4all.com>  Thu, 10 Jun 2010 16:13:14 +0200

cm4all-beng-proxy (0.8.4) unstable; urgency=low

  * python: added missing "Response" import
  * python: resume parsing after deferred call
  * http-client: implement istream method as_fd()
  * merged release 0.7.44

 -- Max Kellermann <mk@cm4all.com>  Mon, 07 Jun 2010 17:01:16 +0200

cm4all-beng-proxy (0.8.3) unstable; urgency=low

  * file-handler: implement If-Range (RFC 2616 14.27)
  * merged release 0.7.42

 -- Max Kellermann <mk@cm4all.com>  Tue, 01 Jun 2010 16:17:13 +0200

cm4all-beng-proxy (0.8.2) unstable; urgency=low

  * cookie-client: verify the cookie path
  * python: use Twisted's logging library
  * python: added a widget registry class
  * merged release 0.7.41

 -- Max Kellermann <mk@cm4all.com>  Wed, 26 May 2010 13:08:16 +0200

cm4all-beng-proxy (0.8.1) unstable; urgency=low

  * http-cache-memcached: delete entity records on POST

 -- Max Kellermann <mk@cm4all.com>  Tue, 18 May 2010 12:21:55 +0200

cm4all-beng-proxy (0.8) unstable; urgency=low

  * istream: added method as_fd() to convert istream to file descriptor
  * fork: support passing stdin istream fd to child process
  * http-cache: discard only matching entries on POST
  * istream-html-escape: escape single and double quote
  * rewrite-uri: escape the result with XML entities

 -- Max Kellermann <mk@cm4all.com>  Thu, 13 May 2010 12:34:46 +0200

cm4all-beng-proxy (0.7.55) unstable; urgency=low

  * pool: reparent pools in optimized build
  * istream-deflate: add missing pool reference while reading
  * istream-deflate: fix several error handlers

 -- Max Kellermann <mk@cm4all.com>  Thu, 06 Jan 2011 12:59:39 +0100

cm4all-beng-proxy (0.7.54) unstable; urgency=low

  * http-server: fix crash on deferred chunked request body
  * parser: fix crash on malformed SCRIPT element

 -- Max Kellermann <mk@cm4all.com>  Wed, 17 Nov 2010 16:13:09 +0100

cm4all-beng-proxy (0.7.53) unstable; urgency=low

  * http-server: don't crash on malformed pipelined request
  * sink-header: fix assertion failure on empty trailer

 -- Max Kellermann <mk@cm4all.com>  Thu, 28 Oct 2010 18:39:01 +0200

cm4all-beng-proxy (0.7.52) unstable; urgency=low

  * fcgi-client: fix send timeout handler
  * fork: finish the buffer after pipe was drained

 -- Max Kellermann <mk@cm4all.com>  Wed, 13 Oct 2010 16:39:26 +0200

cm4all-beng-proxy (0.7.51) unstable; urgency=low

  * http-client: clear response body pointer before forwarding EOF event
  * processor: fix assertion failure for c:mode in c:widget

 -- Max Kellermann <mk@cm4all.com>  Mon, 16 Aug 2010 17:01:48 +0200

cm4all-beng-proxy (0.7.50) unstable; urgency=low

  * header-forward: don't forward the "Host" header to HTTP servers
  * resource-address: use uri_relative() for CGI
  * uri-relative: don't lose host name in uri_absolute()
  * uri-relative: don't fail on absolute URIs
  * http-cache-heap: don't use uninitialized item size

 -- Max Kellermann <mk@cm4all.com>  Thu, 12 Aug 2010 20:03:49 +0200

cm4all-beng-proxy (0.7.49) unstable; urgency=low

  * hashmap: fix assertion failure in hashmap_remove_value()

 -- Max Kellermann <mk@cm4all.com>  Tue, 10 Aug 2010 15:37:12 +0200

cm4all-beng-proxy (0.7.48) unstable; urgency=low

  * pipe-stock: add assertions on file descriptors

 -- Max Kellermann <mk@cm4all.com>  Mon, 09 Aug 2010 14:56:54 +0200

cm4all-beng-proxy (0.7.47) unstable; urgency=low

  * cmdline: add option "--group"

 -- Max Kellermann <mk@cm4all.com>  Fri, 16 Jul 2010 18:39:53 +0200

cm4all-beng-proxy (0.7.46) unstable; urgency=low

  * handler: initialize all translate_response attributes
  * http-client: consume buffer before header length check
  * istream-pipe: clear "direct" flags in constructor
  * istream-pipe: return gracefully when handler blocks
  * ajp-client: hold pool reference to reset TCP_CORK

 -- Max Kellermann <mk@cm4all.com>  Mon, 21 Jun 2010 17:53:21 +0200

cm4all-beng-proxy (0.7.45) unstable; urgency=low

  * istream-tee: separate "weak" values for the two outputs
  * fcache: don't close output when caching has been canceled
  * tcache: copy the attribute "secure_cookie"

 -- Max Kellermann <mk@cm4all.com>  Thu, 10 Jun 2010 15:21:34 +0200

cm4all-beng-proxy (0.7.44) unstable; urgency=low

  * http-client: check response header length
  * http-server: check request header length

 -- Max Kellermann <mk@cm4all.com>  Mon, 07 Jun 2010 16:51:57 +0200

cm4all-beng-proxy (0.7.43) unstable; urgency=low

  * http-cache: fixed NULL pointer dereference when storing empty response
    body on the heap

 -- Max Kellermann <mk@cm4all.com>  Tue, 01 Jun 2010 18:52:45 +0200

cm4all-beng-proxy (0.7.42) unstable; urgency=low

  * fork: check "direct" flag again after buffer flush
  * pool: pool_unref_denotify() remembers the code location
  * sink-{buffer,gstring}: don't invoke callback in abort()
  * async: added another debug flag to verify correctness

 -- Max Kellermann <mk@cm4all.com>  Mon, 31 May 2010 21:15:58 +0200

cm4all-beng-proxy (0.7.41) unstable; urgency=low

  * http-cache: initialize response status and headers on empty body

 -- Max Kellermann <mk@cm4all.com>  Tue, 25 May 2010 16:27:25 +0200

cm4all-beng-proxy (0.7.40) unstable; urgency=low

  * http-cache: fixed NULL pointer dereference when storing empty response
    body in memcached

 -- Max Kellermann <mk@cm4all.com>  Tue, 25 May 2010 15:04:44 +0200

cm4all-beng-proxy (0.7.39) unstable; urgency=low

  * memcached-stock: close value on connect failure
  * http: implement remaining status codes
  * http-cache: allow caching empty response body
  * http-cache: cache status codes 203, 206, 300, 301, 410
  * http-cache: don't cache authorized resources

 -- Max Kellermann <mk@cm4all.com>  Fri, 21 May 2010 17:37:29 +0200

cm4all-beng-proxy (0.7.38) unstable; urgency=low

  * http-server: send HTTP/1.1 declaration with "100 Continue"
  * connection: initialize "site_name", fixes crash bug
  * translation: added packet SECURE_COOKIE

 -- Max Kellermann <mk@cm4all.com>  Thu, 20 May 2010 15:40:34 +0200

cm4all-beng-proxy (0.7.37) unstable; urgency=low

  * *-client: implement a socket leak detector
  * handler: initialize response header without translation server

 -- Max Kellermann <mk@cm4all.com>  Tue, 18 May 2010 12:05:11 +0200

cm4all-beng-proxy (0.7.36) unstable; urgency=low

  * http-client: fixed NULL pointer dereference
  * handler, response: removed duplicate request body destruction calls

 -- Max Kellermann <mk@cm4all.com>  Tue, 11 May 2010 17:16:36 +0200

cm4all-beng-proxy (0.7.35) unstable; urgency=low

  * {http,fcgi,ajp}-request: close the request body on abort
  * handler: set fake translation response on malformed URI

 -- Max Kellermann <mk@cm4all.com>  Mon, 10 May 2010 11:22:23 +0200

cm4all-beng-proxy (0.7.34) unstable; urgency=low

  * translate: check the UNTRUSTED packet
  * translation: added packet UNTRUSTED_PREFIX

 -- Max Kellermann <mk@cm4all.com>  Fri, 30 Apr 2010 19:14:37 +0200

cm4all-beng-proxy (0.7.33) unstable; urgency=low

  * merged release 0.7.27.1
  * fcache: don't continue storing in background
  * fcgi-client: re-add event after some input data has been read

 -- Max Kellermann <mk@cm4all.com>  Fri, 30 Apr 2010 11:31:08 +0200

cm4all-beng-proxy (0.7.32) unstable; urgency=low

  * response: generate the "Server" response header
  * response: support the Authentication-Info response header
  * response: support custom authentication pages
  * translation: support custom response headers

 -- Max Kellermann <mk@cm4all.com>  Tue, 27 Apr 2010 17:09:59 +0200

cm4all-beng-proxy (0.7.31) unstable; urgency=low

  * support HTTP authentication (RFC 2617)

 -- Max Kellermann <mk@cm4all.com>  Mon, 26 Apr 2010 17:26:42 +0200

cm4all-beng-proxy (0.7.30) unstable; urgency=low

  * fcgi-client: support responses without a body
  * {http,fcgi}-client: hold caller pool reference during callback

 -- Max Kellermann <mk@cm4all.com>  Fri, 23 Apr 2010 14:41:05 +0200

cm4all-beng-proxy (0.7.29) unstable; urgency=low

  * http-cache: added missing pool_unref() in memcached_miss()
  * pool: added checked pool references

 -- Max Kellermann <mk@cm4all.com>  Thu, 22 Apr 2010 15:45:48 +0200

cm4all-beng-proxy (0.7.28) unstable; urgency=low

  * fcgi-client: support response status
  * translate: malformed packets are fatal
  * http-cache: don't cache resources with very long URIs
  * memcached-client: increase the maximum key size to 32 kB

 -- Max Kellermann <mk@cm4all.com>  Thu, 15 Apr 2010 15:06:51 +0200

cm4all-beng-proxy (0.7.27.1) unstable; urgency=low

  * http-cache: added missing pool_unref() in memcached_miss()
  * http-cache: don't cache resources with very long URIs
  * memcached-client: increase the maximum key size to 32 kB
  * fork: properly handle partially filled output buffer
  * fork: re-add event after some input data has been read

 -- Max Kellermann <mk@cm4all.com>  Thu, 29 Apr 2010 15:30:21 +0200

cm4all-beng-proxy (0.7.27) unstable; urgency=low

  * session: use GLib's PRNG to generate session ids
  * session: seed the PRNG with /dev/random
  * response: log UNTRUSTED violation attempts
  * response: drop widget sessions when there is no focus

 -- Max Kellermann <mk@cm4all.com>  Fri, 09 Apr 2010 12:04:18 +0200

cm4all-beng-proxy (0.7.26) unstable; urgency=low

  * memcached-client: schedule read event before callback
  * istream-tee: continue with second output if first is closed

 -- Max Kellermann <mk@cm4all.com>  Sun, 28 Mar 2010 18:08:11 +0200

cm4all-beng-proxy (0.7.25) unstable; urgency=low

  * memcached-client: don't poll if socket is closed
  * fork: close file descriptor on input error
  * pool: don't check attachments in pool_trash()

 -- Max Kellermann <mk@cm4all.com>  Thu, 25 Mar 2010 13:28:01 +0100

cm4all-beng-proxy (0.7.24) unstable; urgency=low

  * memcached-client: release socket after splice

 -- Max Kellermann <mk@cm4all.com>  Mon, 22 Mar 2010 11:29:45 +0100

cm4all-beng-proxy (0.7.23) unstable; urgency=low

  * sink-header: support splice
  * memcached-client: support splice (response)
  * fcgi-client: recover correctly after send error
  * fcgi-client: support chunked request body
  * fcgi-client: basic splice support for the request body
  * http-cache: duplicate headers
  * {http,memcached}-client: check "direct" mode after buffer flush
  * cmdline: added option "fcgi_stock_limit"
  * python: auto-export function write_packet()
  * python: Response methods return self

 -- Max Kellermann <mk@cm4all.com>  Fri, 19 Mar 2010 13:28:35 +0100

cm4all-beng-proxy (0.7.22) unstable; urgency=low

  * python: re-add function write_packet()

 -- Max Kellermann <mk@cm4all.com>  Fri, 12 Mar 2010 12:27:21 +0100

cm4all-beng-proxy (0.7.21) unstable; urgency=low

  * ajp-client: handle EAGAIN from send()
  * python: install the missing sources

 -- Max Kellermann <mk@cm4all.com>  Thu, 11 Mar 2010 16:58:25 +0100

cm4all-beng-proxy (0.7.20) unstable; urgency=low

  * http-client: don't reinstate event when socket is closed
  * access-log: log the site name
  * python: removed unused function write_packet()
  * python: split the module beng_proxy.translation
  * python: allow overriding query string and param in absolute_uri()
  * python: moved absolute_uri() to a separate library

 -- Max Kellermann <mk@cm4all.com>  Thu, 11 Mar 2010 09:48:52 +0100

cm4all-beng-proxy (0.7.19) unstable; urgency=low

  * client-socket: translate EV_TIMEOUT to ETIMEDOUT
  * fork: refill the input buffer as soon as possible
  * delegate-client: implement an abortable event
  * pool: added assertions for libevent leaks
  * direct: added option "-s enable_splice=no"

 -- Max Kellermann <mk@cm4all.com>  Thu, 04 Mar 2010 17:34:56 +0100

cm4all-beng-proxy (0.7.18) unstable; urgency=low

  * args: reserve memory for the trailing null byte

 -- Max Kellermann <mk@cm4all.com>  Tue, 23 Feb 2010 17:46:04 +0100

cm4all-beng-proxy (0.7.17) unstable; urgency=low

  * translation: added the BOUNCE packet (variant of REDIRECT)
  * translation: change widget packet HOST to UNTRUSTED
  * translation: pass internal URI arguments to the translation server
  * handler: use the specified status with REDIRECT
  * python: added method Request.absolute_uri()

 -- Max Kellermann <mk@cm4all.com>  Tue, 23 Feb 2010 16:15:22 +0100

cm4all-beng-proxy (0.7.16) unstable; urgency=low

  * processor: separate trusted from untrusted widgets by host name
  * processor: mode=partition is deprecated
  * translate: fix DOCUMENT_ROOT handler for CGI/FASTCGI
  * fcgi-request: added JailCGI support

 -- Max Kellermann <mk@cm4all.com>  Fri, 19 Feb 2010 14:29:29 +0100

cm4all-beng-proxy (0.7.15) unstable; urgency=low

  * processor: unreference the caller pool in abort()
  * tcache: clear BASE on mismatch
  * fcgi-client: generate the Content-Length request header
  * fcgi-client: send the CONTENT_TYPE parameter
  * prototypes/translate.py: use FastCGI to run PHP

 -- Max Kellermann <mk@cm4all.com>  Thu, 11 Feb 2010 14:43:21 +0100

cm4all-beng-proxy (0.7.14) unstable; urgency=low

  * connection: drop connections when the limit is exceeded
  * resource-address: added BASE support
  * fcgi-client: check the request ID in response packets
  * http-client: check response body when request body is closed
  * html-escape: use the last ampersand before the semicolon
  * html-escape: support &apos;
  * processor: unescape widget parameter values

 -- Max Kellermann <mk@cm4all.com>  Fri, 29 Jan 2010 17:49:43 +0100

cm4all-beng-proxy (0.7.13) unstable; urgency=low

  * fcgi-request: duplicate socket path
  * fcgi-request: support ACTION
  * fcgi-client: provide SCRIPT_FILENAME
  * fcgi-client: append empty PARAMS packet
  * fcgi-client: try to read response before request is finished
  * fcgi-client: implement the STDERR packet
  * fcgi-client: support request headers and body
  * fcgi-stock: manage one socket per child process
  * fcgi-stock: unlink socket path after connect
  * fcgi-stock: redirect fd 1,2 to /dev/null
  * fcgi-stock: kill FastCGI processes after 5 minutes idle
  * translation: new packet PAIR for passing parameters to FastCGI

 -- Max Kellermann <mk@cm4all.com>  Thu, 14 Jan 2010 13:36:48 +0100

cm4all-beng-proxy (0.7.12) unstable; urgency=low

  * http-cache: unlock the cache item after successful revalidation
  * http-cache-memcached: pass the expiration time to memcached
  * sink-header: comprise pending data in method available()
  * header-forward: forward the Expires response header

 -- Max Kellermann <mk@cm4all.com>  Tue, 22 Dec 2009 16:18:49 +0100

cm4all-beng-proxy (0.7.11) unstable; urgency=low

  * {ajp,memcached}-client: fix dis\appearing event for duplex socket
  * memcached-client: handle EAGAIN after send()
  * memcached-client: release socket as early as possible
  * header-forward: don't forward Accept-Encoding if transformation is
    enabled
  * widget-http, inline-widget: check Content-Encoding before processing
  * file-handler: send "Vary: Accept-Encoding" for compressed response
  * header-forward: support duplicate headers
  * fcache: implemented a 60 seconds timeout
  * fcache: copy pointer to local variable before callback
  * event2: refresh timeout after event has occurred

 -- Max Kellermann <mk@cm4all.com>  Fri, 18 Dec 2009 16:45:24 +0100

cm4all-beng-proxy (0.7.10) unstable; urgency=low

  * http-{server,client}: fix disappearing event for duplex socket

 -- Max Kellermann <mk@cm4all.com>  Mon, 14 Dec 2009 15:46:25 +0100

cm4all-beng-proxy (0.7.9) unstable; urgency=low

  * http: "Expect" is a hop-by-hop header
  * http-server: send "100 Continue" unless request body closed
  * http-client: poll socket after splice
  * http-server: handle EAGAIN after splice
  * http-server: send a 417 response on unrecognized "Expect" request
  * response, widget-http: append filter id to resource tag
  * resource-tag: check for "Cache-Control: no-store"

 -- Max Kellermann <mk@cm4all.com>  Mon, 14 Dec 2009 13:05:15 +0100

cm4all-beng-proxy (0.7.8) unstable; urgency=low

  * http-body: support partial response in method available()
  * file-handler: support pre-compressed static files
  * fcache: honor the "Cache-Control: no-store" response header

 -- Max Kellermann <mk@cm4all.com>  Wed, 09 Dec 2009 15:49:25 +0100

cm4all-beng-proxy (0.7.7) unstable; urgency=low

  * parser: allow underscore in attribute names
  * processor: check "type" attribute before URI rewriting
  * http-client: start receiving before request is sent
  * http-client: try to read response after write error
  * http-client: deliver response body after headers are finished
  * http-client: release socket as early as possible
  * http-client: serve buffer after socket has been closed
  * istream-chunked: clear input stream in abort handler
  * growing-buffer: fix crash after close in "data" callback

 -- Max Kellermann <mk@cm4all.com>  Thu, 03 Dec 2009 13:09:57 +0100

cm4all-beng-proxy (0.7.6) unstable; urgency=low

  * istream-hold: return -2 if handler is not available yet
  * http, ajp, fcgi: use istream_hold on request body
  * http-client: implemented splicing the request body
  * response: added missing URI substitution

 -- Max Kellermann <mk@cm4all.com>  Tue, 17 Nov 2009 15:25:35 +0100

cm4all-beng-proxy (0.7.5) unstable; urgency=low

  * session: 64 bit session ids
  * session: allow arbitrary session id size (at compile-time)
  * debian: larger default log file (16 * 4MB)
  * debian: added package cm4all-beng-proxy-toi

 -- Max Kellermann <mk@cm4all.com>  Mon, 16 Nov 2009 15:51:24 +0100

cm4all-beng-proxy (0.7.4) unstable; urgency=low

  * measure the latency of external resources
  * widget-http: partially revert "don't query session if !stateful"

 -- Max Kellermann <mk@cm4all.com>  Tue, 10 Nov 2009 15:06:03 +0100

cm4all-beng-proxy (0.7.3) unstable; urgency=low

  * uri-verify: don't reject double slash after first segment
  * hostname: allow the hyphen character
  * processor: allow processing without session
  * widget-http: don't query session if !stateful
  * request: disable session management for known bots
  * python: fixed AttributeError in __getattr__()
  * python: added method Response.process()
  * translation: added the response packets URI, HOST, SCHEME
  * translation: added header forward packets

 -- Max Kellermann <mk@cm4all.com>  Mon, 09 Nov 2009 16:40:27 +0100

cm4all-beng-proxy (0.7.2) unstable; urgency=low

  * fcache: close all caching connections on exit
  * istream-file: retry reading after EAGAIN
  * direct, istream-pipe: re-enable SPLICE_F_NONBLOCK
  * direct, istream-pipe: disable the SPLICE_F_MORE flag
  * http-client: handle EAGAIN after splice
  * http-client, header-writer: remove hop-by-hop response headers
  * response: optimized transformed response headers
  * handler: mangle CGI and FastCGI headers
  * header-forward: generate the X-Forwarded-For header
  * header-forward: add local host name to "Via" request header

 -- Max Kellermann <mk@cm4all.com>  Fri, 30 Oct 2009 13:41:02 +0100

cm4all-beng-proxy (0.7.1) unstable; urgency=low

  * file-handler: close the stream on "304 Not Modified"
  * pool: use assembler code only on gcc
  * cmdline: added option "--set tcp_stock_limit"
  * Makefile.am: enable the "subdir-objects" option

 -- Max Kellermann <mk@cm4all.com>  Thu, 22 Oct 2009 12:17:11 +0200

cm4all-beng-proxy (0.7) unstable; urgency=low

  * ajp-client: check if connection was closed during response callback
  * header-forward: log session id
  * istream: separate TCP splicing checks
  * istream-pipe: fix segmentation fault after incomplete direct transfer
  * istream-pipe: implement the "available" method
  * istream-pipe: allocate pipe only if handler supports it
  * istream-pipe: flush the pipe before reading from input
  * istream-pipe: reuse pipes in a stock
  * direct: support splice() from TCP socket to pipe
  * istream: direct() returns -3 if stream has been closed
  * hstock: don't destroy stocks while items are being created
  * tcp-stock: limit number of connections per host to 256
  * translate, http-client, ajp-client, cgi, http-cache: verify the HTTP
    response status
  * prototypes/translate.py: disallow "/../" and null bytes
  * prototypes/translate.py: added "/jail-delegate/" location
  * uri-parser: strict RFC 2396 URI verification
  * uri-parser: don't unescape the URI path
  * http-client, ajp-client: verify the request URI
  * uri-escape: unescape each character only once
  * http-cache: never use the memcached stock if caching is disabled
  * allow 8192 connections by default
  * allow 65536 file handles by default
  * added package cm4all-jailed-beng-proxy-delegate-helper

 -- Max Kellermann <mk@cm4all.com>  Wed, 21 Oct 2009 15:00:56 +0200

cm4all-beng-proxy (0.6.23) unstable; urgency=low

  * header-forward: log session information
  * prototypes/translate.py: added /cgi-bin/ location
  * http-server: disable keep-alive for HTTP/1.0 clients
  * http-server: don't send "Connection: Keep-Alive"
  * delegate-stock: clear the environment
  * delegate-stock: added jail support
  * delegate-client: reuse helper process after I/O error

 -- Max Kellermann <mk@cm4all.com>  Mon, 12 Oct 2009 17:29:35 +0200

cm4all-beng-proxy (0.6.22) unstable; urgency=low

  * istream-tee: clear both "enabled" flags in the eof/abort handler
  * istream-tee: fall back to first data() return value if second stream
    closed itself
  * http-cache: don't log body_abort after close

 -- Max Kellermann <mk@cm4all.com>  Thu, 01 Oct 2009 19:19:37 +0200

cm4all-beng-proxy (0.6.21) unstable; urgency=low

  * http-client: log more error messages
  * delegate-stock: added the DOCUMENT_ROOT environment variable
  * response, widget: accept "application/xhtml+xml"
  * cookie-server: allow square brackets in unquoted cookie values
    (violating RFC 2109 and RFC 2616)

 -- Max Kellermann <mk@cm4all.com>  Thu, 01 Oct 2009 13:55:40 +0200

cm4all-beng-proxy (0.6.20) unstable; urgency=low

  * stock: clear stock after 60 seconds idle
  * hstock: remove empty stocks
  * http-server, http-client, cgi: fixed off-by-one bug in header parser
  * istream-pipe: fix the direct() return value on error
  * istream-pipe: fix formula in range assertion
  * http-cache-memcached: implemented "remove"
  * handler: added FastCGI handler
  * fcgi-client: unref caller pool after socket release
  * fcgi-client: implemented response headers

 -- Max Kellermann <mk@cm4all.com>  Tue, 29 Sep 2009 14:07:13 +0200

cm4all-beng-proxy (0.6.19) unstable; urgency=low

  * http-client: release caller pool after socket release
  * memcached-client: release socket on marshalling error
  * stock: unref caller pool in abort handler
  * stock: lazy cleanup
  * http-cache: copy caller_pool to local variable

 -- Max Kellermann <mk@cm4all.com>  Thu, 24 Sep 2009 16:02:17 +0200

cm4all-beng-proxy (0.6.18) unstable; urgency=low

  * delegate-handler: support conditional GET and ranges
  * file-handler: fix suffix-byte-range-spec parser
  * delegate-helper: call open() with O_CLOEXEC|O_NOCTTY
  * istream-file: don't set FD_CLOEXEC if O_CLOEXEC is available
  * stock: hold caller pool during "get" operation
  * main: free balancer object during shutdown
  * memcached-client: enable socket timeout
  * delegate-stock: set FD_CLOEXEC on socket

 -- Max Kellermann <mk@cm4all.com>  Thu, 24 Sep 2009 10:50:53 +0200

cm4all-beng-proxy (0.6.17) unstable; urgency=low

  * tcp-stock: implemented a load balancer
  * python: accept address list in the ajp() method
  * http-server: added timeout for the HTTP request headers
  * response: close template when the content type is wrong
  * delegate-get: implemented response headers
  * delegate-get: provide status codes and error messages

 -- Max Kellermann <mk@cm4all.com>  Fri, 18 Sep 2009 15:36:57 +0200

cm4all-beng-proxy (0.6.16) unstable; urgency=low

  * tcp-stock: added support for bulldog-tyke
  * sink-buffer: close input if it's not used in the constructor
  * http-cache-memcached: close response body when deserialization fails
  * serialize: fix regression in serialize_uint64()

 -- Max Kellermann <mk@cm4all.com>  Tue, 15 Sep 2009 19:26:07 +0200

cm4all-beng-proxy (0.6.15) unstable; urgency=low

  * http-cache-choice: find more duplicates during cleanup
  * handler: added AJP handler
  * ajp-request: unref pool only on tcp_stock failure
  * ajp-client: prevent parser recursion
  * ajp-client: free request body when response is closed
  * ajp-client: reuse connection after END_RESPONSE packet
  * ajp-client: enable TCP_CORK while sending
  * istream-ajp-body: added a second "length" header field
  * ajp-client: auto-send empty request body chunk
  * ajp-client: register "write" event after GET_BODY_CHUNK packet
  * ajp-client: implemented request and response headers
  * http-cache-rfc: don't rewind tpool if called recursively

 -- Max Kellermann <mk@cm4all.com>  Fri, 11 Sep 2009 16:04:06 +0200

cm4all-beng-proxy (0.6.14) unstable; urgency=low

  * istream-tee: don't restart reading if already in progress

 -- Max Kellermann <mk@cm4all.com>  Thu, 03 Sep 2009 13:21:06 +0200

cm4all-beng-proxy (0.6.13) unstable; urgency=low

  * cookie-server: fix parsing multiple cookies
  * http-cache-memcached: clean up expired "choice" items
  * sink-gstring: use callback instead of public struct
  * istream-tee: restart reading when one output is closed

 -- Max Kellermann <mk@cm4all.com>  Wed, 02 Sep 2009 17:02:53 +0200

cm4all-beng-proxy (0.6.12) unstable; urgency=low

  * http-cache: don't attempt to remove cache items when the cache is disabled

 -- Max Kellermann <mk@cm4all.com>  Fri, 28 Aug 2009 15:40:48 +0200

cm4all-beng-proxy (0.6.11) unstable; urgency=low

  * http-cache-memcached: store HTTP status and response headers
  * http-cache-memcached: implemented flush (SIGHUP)
  * http-cache-memcached: support "Vary"
  * http-client: work around assertion failure in response_stream_close()

 -- Max Kellermann <mk@cm4all.com>  Thu, 27 Aug 2009 12:33:17 +0200

cm4all-beng-proxy (0.6.10) unstable; urgency=low

  * parser: finish tag before bailing out
  * http-request: allow URLs without path component
  * fork: clear event in read() method
  * istream-file: pass options O_CLOEXEC|O_NOCTTY to open()
  * response: check if the "Host" request header is valid

 -- Max Kellermann <mk@cm4all.com>  Tue, 18 Aug 2009 16:37:19 +0200

cm4all-beng-proxy (0.6.9) unstable; urgency=low

  * direct: disable SPLICE_F_NONBLOCK (temporary NFS EAGAIN workaround)

 -- Max Kellermann <mk@cm4all.com>  Mon, 17 Aug 2009 13:52:49 +0200

cm4all-beng-proxy (0.6.8) unstable; urgency=low

  * widget-http: close response body in error code path
  * http-cache: implemented memcached backend (--memcached-server)
  * processor: &c:base; returns the URI without scheme and host

 -- Max Kellermann <mk@cm4all.com>  Mon, 17 Aug 2009 12:29:19 +0200

cm4all-beng-proxy (0.6.7) unstable; urgency=low

  * file-handler: generate Expires from xattr user.MaxAge
  * cmdline: added option --set to configure:
    - max_connections
    - http_cache_size
    - filter_cache_size
    - translate_cache_size
  * flush caches on SIGHUP

 -- Max Kellermann <mk@cm4all.com>  Fri, 07 Aug 2009 11:41:10 +0200

cm4all-beng-proxy (0.6.6) unstable; urgency=low

  * added missing GLib build dependency
  * cgi-handler: set the "body_consumed" flag

 -- Max Kellermann <mk@cm4all.com>  Tue, 04 Aug 2009 09:53:01 +0200

cm4all-beng-proxy (0.6.5) unstable; urgency=low

  * shm: pass MAP_NORESERVE to mmap()
  * proxy-handler: support cookies
  * translation: added DISCARD_SESSION packet

 -- Max Kellermann <mk@cm4all.com>  Wed, 15 Jul 2009 18:00:33 +0200

cm4all-beng-proxy (0.6.4) unstable; urgency=low

  * http-client: don't read response body in HEAD requests
  * ajp-client: invoke the "abort" handler on error
  * filter-cache: lock cache items while they are served

 -- Max Kellermann <mk@cm4all.com>  Thu, 09 Jul 2009 14:36:14 +0200

cm4all-beng-proxy (0.6.3) unstable; urgency=low

  * http-server: implemented the DELETE method
  * http-server: refuse HTTP/0.9 requests
  * proxy-handler: send request body to template when no widget is focused
  * widget-request: pass original HTTP method to widget
  * session: automatically defragment sessions

 -- Max Kellermann <mk@cm4all.com>  Tue, 07 Jul 2009 16:57:22 +0200

cm4all-beng-proxy (0.6.2) unstable; urgency=low

  * lock: fixed race condition in debug flag updates
  * session: use rwlock for the session manager
  * proxy-handler: pass request headers to the remote HTTP server
  * proxy-handler: forward original Accept-Charset if processor is disabled
  * pipe: don't filter resources without a body
  * fcache: forward original HTTP status over "pipe" filter
  * cgi: support the "Status" line

 -- Max Kellermann <mk@cm4all.com>  Mon, 06 Jul 2009 16:38:26 +0200

cm4all-beng-proxy (0.6.1) unstable; urgency=low

  * session: consistently lock all session objects
  * rewrite-uri: check if widget_external_uri() returns NULL
  * widget-uri: don't generate the "path" argument when it's NULL
  * widget-uri: strip superfluous question mark from widget_base_address()
  * widget-uri: append parameters from the template first
  * widget-uri: re-add configured query string in widget_absolute_uri()
  * widget-uri: eliminate configured query string in widget_external_uri()
  * processor: don't consider session data for base=child and base=parent

 -- Max Kellermann <mk@cm4all.com>  Fri, 03 Jul 2009 15:52:01 +0200

cm4all-beng-proxy (0.6) unstable; urgency=low

  * inline-widget: check the widget HTTP response status
  * response: don't apply transformation on failed response
  * resource-address: include pipe arguments in filter cache key
  * handler: removed session redirect on the first request
  * http-cache: accept ETag response header instead of Last-Modified
  * filter-cache: don't require Last-Modified or Expires
  * file-handler: disable ETag only when processor comes first
  * file-handler: read ETag from xattr
  * pipe: generate new ETag for piped resource
  * session: purge sessions when shared memory is full
  * handler: don't enforce sessions for filtered responses

 -- Max Kellermann <mk@cm4all.com>  Tue, 30 Jun 2009 17:48:20 +0200

cm4all-beng-proxy (0.5.14) unstable; urgency=low

  * ajp-client: implemented request body
  * cookie-client: obey "max-age=0" properly
  * processor: forward the original HTTP status
  * response, widget-http: don't allow processing resource without body
  * widget-http: check the Content-Type before invoking processor
  * response: pass the "Location" response header
  * debian: added a separate -optimized-dbg package
  * added init script support for multiple ports (--port) and multiple listen
    (--listen) command line argumnents
  * translation: added the "APPEND" packet for command line arguments
  * pipe: support command line arguments

 -- Max Kellermann <mk@cm4all.com>  Mon, 29 Jun 2009 16:51:16 +0200

cm4all-beng-proxy (0.5.13) unstable; urgency=low

  * widget-registry: clear local_address in translate request
  * cmdline: added the "--listen" option

 -- Max Kellermann <mk@cm4all.com>  Wed, 24 Jun 2009 12:27:17 +0200

cm4all-beng-proxy (0.5.12) unstable; urgency=low

  * response: pass the "Location" response handler
  * added support for multiple listener ports

 -- Max Kellermann <mk@cm4all.com>  Tue, 23 Jun 2009 23:34:55 +0200

cm4all-beng-proxy (0.5.11) unstable; urgency=low

  * build with autotools
  * use libcm4all-socket, GLib
  * Makefile.am: support out-of-tree builds
  * added optimized Debian package
  * tcache: fixed wrong assignment in VARY=HOST
  * translation: added request packet LOCAL_ADDRESS

 -- Max Kellermann <mk@cm4all.com>  Tue, 23 Jun 2009 15:42:12 +0200

cm4all-beng-proxy (0.5.10) unstable; urgency=low

  * widget-http: assign the "address" variable

 -- Max Kellermann <mk@cm4all.com>  Mon, 15 Jun 2009 18:38:58 +0200

cm4all-beng-proxy (0.5.9) unstable; urgency=low

  * tcache: fixed typo in tcache_string_match()
  * tcache: support VARY=SESSION
  * translate: added the INVALIDATE response packet
  * cache, session: higher size limits
  * widget-uri: separate query_string from path_info
  * widget-uri: ignore widget parameters in widget_external_uri()

 -- Max Kellermann <mk@cm4all.com>  Mon, 15 Jun 2009 17:06:11 +0200

cm4all-beng-proxy (0.5.8) unstable; urgency=low

  * handler: fixed double free bug in translate_callback()

 -- Max Kellermann <mk@cm4all.com>  Sun, 14 Jun 2009 19:05:09 +0200

cm4all-beng-proxy (0.5.7) unstable; urgency=low

  * forward the Content-Disposition header
  * handler: assign new session to local variable, fix segfault
  * handler: don't dereference the NULL session

 -- Max Kellermann <mk@cm4all.com>  Sun, 14 Jun 2009 13:01:52 +0200

cm4all-beng-proxy (0.5.6) unstable; urgency=low

  * widget-http: send the "Via" request header instead of "X-Forwarded-For"
  * proxy-handler: send the "Via" request header
  * widget-request: check the "path" argument before calling uri_compress()

 -- Max Kellermann <mk@cm4all.com>  Tue, 09 Jun 2009 12:21:00 +0200

cm4all-beng-proxy (0.5.5) unstable; urgency=low

  * processor: allow specifying relative URI in c:base=child
  * widget-request: verify the "path" argument
  * widget: allocate address from widget's pool
  * widget-http: support multiple Set-Cookie response headers

 -- Max Kellermann <mk@cm4all.com>  Thu, 04 Jun 2009 15:10:15 +0200

cm4all-beng-proxy (0.5.4) unstable; urgency=low

  * implemented delegation of open() to a helper program
  * added the BASE translation packet, supported by the translation cache
  * deprecated c:mode=proxy
  * rewrite-uri: always enable focus in mode=partial
  * http-cache: don't cache resources with query string (RFC 2616 13.9)
  * http-cache: lock cache items while they are served

 -- Max Kellermann <mk@cm4all.com>  Thu, 28 May 2009 11:44:01 +0200

cm4all-beng-proxy (0.5.3) unstable; urgency=low

  * cgi: close request body on fork() failure
  * fork: added workaround for pipe-to-pipe splice()
  * http-cache: use cache entry when response ETag matches
  * cgi: loop in istream_cgi_read() to prevent blocking
  * cache: check for expired items once a minute
  * cache: optimize search for oldest item

 -- Max Kellermann <mk@cm4all.com>  Wed, 06 May 2009 13:23:46 +0200

cm4all-beng-proxy (0.5.2) unstable; urgency=low

  * added filter cache
  * header-parser: added missing range check in header_parse_line()
  * fork: added event for writing to the child process
  * fork: don't splice() from a pipe
  * response: don't pass request body to unfocused processor
  * added filter type "pipe"

 -- Max Kellermann <mk@cm4all.com>  Wed, 29 Apr 2009 13:24:26 +0200

cm4all-beng-proxy (0.5.1) unstable; urgency=low

  * processor: fixed base=child assertion failure
  * handler: close request body if it was not consumed
  * static-file: generate Last-Modified and ETag response headers
  * static-file: obey the Content-Type provided by the translation server
  * static-file: get Content-Type from extended attribute
  * http-cache: use istream_null when cached resource is empty

 -- Max Kellermann <mk@cm4all.com>  Mon, 27 Apr 2009 10:00:20 +0200

cm4all-beng-proxy (0.5) unstable; urgency=low

  * processor: accept c:mode/c:base attributes in any order
  * processor: removed alternative (anchor) rewrite syntax

 -- Max Kellermann <mk@cm4all.com>  Mon, 20 Apr 2009 22:04:19 +0200

cm4all-beng-proxy (0.4.10) unstable; urgency=low

  * processor: lift length limitation for widget parameters
  * translate: abort if a packet is too large
  * translate: support MAX_AGE for the whole response
  * hashmap: fix corruption of slot chain in hashmap_remove_value()

 -- Max Kellermann <mk@cm4all.com>  Fri, 17 Apr 2009 13:02:50 +0200

cm4all-beng-proxy (0.4.9) unstable; urgency=low

  * http-cache: explicitly start reading into cache
  * cgi: clear "headers" variable before publishing the response
  * translate: use DOCUMENT_ROOT as CGI parameter

 -- Max Kellermann <mk@cm4all.com>  Mon, 06 Apr 2009 16:21:57 +0200

cm4all-beng-proxy (0.4.8) unstable; urgency=low

  * translate: allow ADDRESS packets in AJP addresses
  * translate: initialize all fields of a FastCGI address
  * http-cache: close all caching connections on exit
  * processor: don't rewrite SCRIPT SRC attribute when proxying

 -- Max Kellermann <mk@cm4all.com>  Thu, 02 Apr 2009 15:45:46 +0200

cm4all-beng-proxy (0.4.7) unstable; urgency=low

  * http-server: use istream_null for empty request body
  * parser: check for trailing slash only in TAG_OPEN tags
  * parser: added support for XML Processing Instructions
  * processor: implemented XML Processing Instruction "cm4all-rewrite-uri"
  * uri-escape: escape the slash character
  * cache: remove all matching items in cache_remove()
  * http-cache: lock cache items while holding a reference

 -- Max Kellermann <mk@cm4all.com>  Thu, 02 Apr 2009 12:02:53 +0200

cm4all-beng-proxy (0.4.6) unstable; urgency=low

  * file_handler: fixed logic error in If-Modified-Since check
  * date: return UTC time stamp in http_date_parse()
  * cache: continue search after item was invalidated
  * cache: remove the correct cache item
  * istream-chunked: work around invalid assertion failure
  * istream-subst: fixed corruption after partial match

 -- Max Kellermann <mk@cm4all.com>  Wed, 25 Mar 2009 15:03:10 +0100

cm4all-beng-proxy (0.4.5) unstable; urgency=low

  * http-server: assume keep-alive is enabled on HTTP 1.1
  * http-client: unregister EV_READ when the buffer is full
  * translation: added QUERY_STRING packet
  * processor: optionally parse base/mode from URI

 -- Max Kellermann <mk@cm4all.com>  Tue, 17 Mar 2009 13:04:25 +0100

cm4all-beng-proxy (0.4.4) unstable; urgency=low

  * forward Accept-Language request header to the translation server
  * translate: added the USER_AGENT request packet
  * session: obey the USER/MAX_AGE setting
  * use libcm4all-inline-dev in libcm4all-beng-proxy-dev
  * added pkg-config file for libcm4all-beng-proxy-dev
  * updated python-central dependencies
  * processor: parse c:base/c:mode attributes in PARAM tags

 -- Max Kellermann <mk@cm4all.com>  Wed, 11 Mar 2009 09:43:48 +0100

cm4all-beng-proxy (0.4.3) unstable; urgency=low

  * processor: rewrite URI in LINK tags
  * processor: rewrite URI in PARAM tags
  * use splice() from glibc 2.7
  * translate: added VARY response packet
  * build documentation with texlive

 -- Max Kellermann <mk@cm4all.com>  Wed, 04 Mar 2009 09:53:56 +0100

cm4all-beng-proxy (0.4.2) unstable; urgency=low

  * hashmap: fix corruption in slot chain
  * use monotonic clock to calculate expiry times
  * processor: rewrite URIs in the EMBED, VIDEO, AUDIO tags

 -- Max Kellermann <mk@cm4all.com>  Tue, 17 Feb 2009 17:14:48 +0100

cm4all-beng-proxy (0.4.1) unstable; urgency=low

  * translate: clear client->transformation
  * handler: check for translation errors
  * http-server: fixed assertion failure during shutdown
  * http-server: send "Keep-Alive" response header
  * worker: after fork(), call event_reinit() in the parent process
  * added valgrind build dependency
  * build with Debian's libevent-1.4 package

 -- Max Kellermann <mk@cm4all.com>  Tue, 10 Feb 2009 11:48:53 +0100

cm4all-beng-proxy (0.4) unstable; urgency=low

  * added support for transformation views
    - in the JavaScript API, mode=proxy is now deprecated
  * http-cache: fix segfault when request_headers==NULL
  * http-cache: store multiple (varying) versions of a resource
  * http-cache: use the "max-age" cache-control response

 -- Max Kellermann <mk@cm4all.com>  Fri, 30 Jan 2009 13:29:43 +0100

cm4all-beng-proxy (0.3.9) unstable; urgency=low

  * http-client: assume keep-alive is enabled on HTTP 1.1
  * processor: use configured/session path-info for mode=child URIs

 -- Max Kellermann <mk@cm4all.com>  Tue, 27 Jan 2009 13:07:51 +0100

cm4all-beng-proxy (0.3.8) unstable; urgency=low

  * processor: pass Content-Type and Content-Language headers from
    template
  * http-client: allow chunked response body without keep-alive

 -- Max Kellermann <mk@cm4all.com>  Fri, 23 Jan 2009 13:02:42 +0100

cm4all-beng-proxy (0.3.7) unstable; urgency=low

  * istream_subst: exit the loop if state==INSERT
  * istream_iconv: check if the full buffer could be flushed
  * worker: don't reinitialize session manager during shutdown

 -- Max Kellermann <mk@cm4all.com>  Thu, 15 Jan 2009 10:39:47 +0100

cm4all-beng-proxy (0.3.6) unstable; urgency=low

  * processor: ignore closing </header>
  * widget-http: now really don't check content-type in frame parents
  * parser: skip comments
  * processor: implemented c:base="parent"
  * processor: added "c:" prefix to c:widget child elements
  * processor: renamed the "c:param" element to "c:parameter"

 -- Max Kellermann <mk@cm4all.com>  Thu, 08 Jan 2009 11:17:29 +0100

cm4all-beng-proxy (0.3.5) unstable; urgency=low

  * widget-http: don't check content-type in frame parents
  * istream-subst: allow null bytes in the input stream
  * js: added the "translate" parameter for passing values to the
    translation server
  * rewrite-uri: refuse to rewrite a frame URI without widget id

 -- Max Kellermann <mk@cm4all.com>  Mon, 05 Jan 2009 16:46:32 +0100

cm4all-beng-proxy (0.3.4) unstable; urgency=low

  * processor: added support for custom widget request headers
  * http-cache: obey the "Vary" response header
  * http-cache: pass the new http_cache_info object when testing a cache
    item

 -- Max Kellermann <mk@cm4all.com>  Tue, 30 Dec 2008 15:46:44 +0100

cm4all-beng-proxy (0.3.3) unstable; urgency=low

  * processor: grew widget parameter buffer to 512 bytes
  * widget-resolver: clear widget->resolver on abort
  * cgi: clear the input's handler in cgi_async_abort()
  * widget-stream: use istream_hold (reverts r4171)

 -- Max Kellermann <mk@cm4all.com>  Fri, 05 Dec 2008 14:43:05 +0100

cm4all-beng-proxy (0.3.2) unstable; urgency=low

  * processor: free memory before calling embed_frame_widget()
  * processor: allocate query string from the widget pool
  * processor: removed the obsolete widget attributes "tag" and "style"
  * parser: hold a reference to the pool

 -- Max Kellermann <mk@cm4all.com>  Mon, 01 Dec 2008 14:15:38 +0100

cm4all-beng-proxy (0.3.1) unstable; urgency=low

  * http-client: remove Transfer-Encoding and Content-Length from response
    headers
  * http-client: don't read body after invoke_response()
  * fork: retry splice() after EAGAIN
  * fork: don't close input when splice() fails
  * cgi: abort the response handler when the stdin stream fails
  * istream_file, istream_pipe, fork, client_socket, listener: fixed file
    descriptor leaks
  * processor: hold a reference to the caller's pool
  * debian/rules: enabled test suite

 -- Max Kellermann <mk@cm4all.com>  Thu, 27 Nov 2008 16:01:16 +0100

cm4all-beng-proxy (0.3) unstable; urgency=low

  * implemented widget filters
  * translate: initialize all fields of a CGI address
  * fork: read request body on EAGAIN
  * fork: implemented the direct() method with splice()
  * python: added class Response
  * prototypes/translate.py:
    - support "filter"
    - support "content_type"
  * demo: added widget filter demo

 -- Max Kellermann <mk@cm4all.com>  Wed, 26 Nov 2008 16:27:29 +0100

cm4all-beng-proxy (0.2) unstable; urgency=low

  * don't quote text/xml widgets
  * widget-resolver: pass widget_pool to widget_class_lookup()
  * widget-registry: allocate widget_class from widget_pool
  * widget-stream: eliminated the async operation proxy, because the
    operation cannot be aborted before the constructor returns
  * widget-stream: don't clear the "delayed" stream in the response() callback
  * rewrite-uri: trigger istream_read(delayed) after istream_delayed_set()
  * doc: clarified XSLT integration

 -- Max Kellermann <mk@cm4all.com>  Tue, 25 Nov 2008 15:28:54 +0100

cm4all-beng-proxy (0.1) unstable; urgency=low

  * initial release

 -- Max Kellermann <mk@cm4all.com>  Mon, 17 Nov 2008 11:59:36 +0100<|MERGE_RESOLUTION|>--- conflicted
+++ resolved
@@ -1,7 +1,6 @@
-<<<<<<< HEAD
 cm4all-beng-proxy (2.1.9) unstable; urgency=low
 
-  * 
+  * merge release 2.0.47
 
  --   
 
@@ -67,14 +66,13 @@
   * lb: add sticky mode "jvm_route" (Tomcat)
 
  -- Max Kellermann <mk@cm4all.com>  Mon, 30 Jul 2012 15:53:43 -0000
-=======
+
 cm4all-beng-proxy (2.0.47) unstable; urgency=low
 
   * merge release 1.4.31
   * cache: disable excessive debugging checks
 
  -- Max Kellermann <mk@cm4all.com>  Fri, 21 Sep 2012 15:24:30 -0000
->>>>>>> fad31260
 
 cm4all-beng-proxy (2.0.46) unstable; urgency=low
 
