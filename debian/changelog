--- conflicted
+++ resolved
@@ -1,7 +1,6 @@
-<<<<<<< HEAD
 cm4all-beng-proxy (3.0.9) unstable; urgency=low
 
-  * 
+  * merge release 2.3.4
 
  --   
 
@@ -113,7 +112,7 @@
   * require automake 1.11
 
  -- Max Kellermann <mk@cm4all.com>  Tue, 09 Oct 2012 15:11:24 -0000
-=======
+
 cm4all-beng-proxy (2.3.4) unstable; urgency=low
 
   * log-split: print referer and user agent
@@ -123,7 +122,6 @@
   * init: add ACCESS_LOGGER variable
 
  -- Max Kellermann <mk@cm4all.com>  Tue, 05 Feb 2013 01:31:31 -0000
->>>>>>> 6e8095b7
 
 cm4all-beng-proxy (2.3.3) unstable; urgency=low
 
