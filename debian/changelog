--- conflicted
+++ resolved
@@ -1,7 +1,6 @@
-<<<<<<< HEAD
 cm4all-beng-proxy (1.1.12) unstable; urgency=low
 
-  * 
+  * merge release 1.0.8
 
  --
 
@@ -109,7 +108,6 @@
 
  -- Max Kellermann <mk@cm4all.com>  Wed, 20 Jul 2011 15:04:22 +0200
   
-=======
 cm4all-beng-proxy (1.0.8) unstable; urgency=low
 
   * resource-address: copy the delegate JailCGI parameters (crash bug fix)
@@ -117,7 +115,6 @@
 
  -- Max Kellermann <mk@cm4all.com>  Thu, 22 Sep 2011 13:39:08 +0200
 
->>>>>>> 7aeeea8d
 cm4all-beng-proxy (1.0.7) unstable; urgency=low
 
   * inline-widget: discard request body when class lookup fails
