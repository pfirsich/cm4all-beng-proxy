--- conflicted
+++ resolved
@@ -1,4 +1,3 @@
-<<<<<<< HEAD
 cm4all-beng-proxy (1.1.2) unstable; urgency=low
 
   * http-server: report detailed errors
@@ -21,7 +20,6 @@
 
  -- Max Kellermann <mk@cm4all.com>  Wed, 20 Jul 2011 15:04:22 +0200
   
-=======
 cm4all-beng-proxy (1.0.2) unstable; urgency=low
 
   * merge release 0.9.34
@@ -31,7 +29,6 @@
 
  -- Max Kellermann <mk@cm4all.com>  Mon, 01 Aug 2011 16:30:05 +0200
 
->>>>>>> 460c9886
 cm4all-beng-proxy (1.0.1) unstable; urgency=low
 
   * session: increase idle timeout to 20 minutes
