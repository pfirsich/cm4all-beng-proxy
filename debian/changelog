<<<<<<< HEAD
cm4all-beng-proxy (12.0.1) unstable; urgency=low

  * 

 --   
=======
cm4all-beng-proxy (11.7) unstable; urgency=low

  * merge release 10.32
  * enforce Zeroconf/avahi-daemon browser notify after restarting beng-proxy

 -- Max Kellermann <mk@cm4all.com>  Tue, 04 Oct 2016 21:59:34 -0000

cm4all-beng-proxy (11.6) unstable; urgency=low

  * was: fix use-after-free bug

 -- Max Kellermann <mk@cm4all.com>  Thu, 29 Sep 2016 14:26:50 -0000

cm4all-beng-proxy (11.5) unstable; urgency=low

  * avahi: fix interface and protocol published via Zeroconf
  * lb: fix collision in Zeroconf node lookups
  * lb: support IPv6 link-local addresses from Zeroconf
  * lb: work around avahi-daemon IPv4/IPv6 mixup bug
  * config: allow space after '=' in @set
  * doc: remove bogus semicolons from configuration examples

 -- Max Kellermann <mk@cm4all.com>  Wed, 28 Sep 2016 21:42:43 -0000
>>>>>>> 6da423f0

cm4all-beng-proxy (11.4) unstable; urgency=low

  * merge release 10.31
  * bp: fix Zeroconf with automatic port

 -- Max Kellermann <mk@cm4all.com>  Tue, 27 Sep 2016 19:29:24 -0000

cm4all-beng-proxy (11.3) unstable; urgency=low

  * delegate: fix memory leak after clone() failure
  * avahi/client: fix shutdown hang due to event leak
  * config: add listener options "interface", "reuse_port"
  * lb: fix dbus connect failure due to process isolation
  * config: rename "include" to "@include"
  * config: introduce variables

 -- Max Kellermann <mk@cm4all.com>  Mon, 26 Sep 2016 20:28:47 -0000

cm4all-beng-proxy (11.2) unstable; urgency=low

  * disable the "V6ONLY" flag on all IPv6 wildcard listeners
  * fix crash bug due to uninitialized memory
  * etc: include conf.d/*.conf
  * debian: re-add dh_installinit to install the *.default files

 -- Max Kellermann <mk@cm4all.com>  Mon, 12 Sep 2016 11:32:14 -0000

cm4all-beng-proxy (11.1) unstable; urgency=low

  * merge release 10.30

 -- Max Kellermann <mk@cm4all.com>  Fri, 09 Sep 2016 09:28:23 -0000

cm4all-beng-proxy (11.0.3) unstable; urgency=low

  * config: allow shell wildcard after "include"
  * fcgi: fix "Connection refused" error
  * widget: improve error message when there is no address

 -- Max Kellermann <mk@cm4all.com>  Fri, 02 Sep 2016 12:55:19 -0000

cm4all-beng-proxy (11.0.2) unstable; urgency=low

  * spawn: fix clone=ENOMEM due to broken PID namespace
  * control: allow only TCACHE_INVALIDATE, STATS and NODE_STATUS via IP
  * config: add command "include_optional"

 -- Max Kellermann <mk@cm4all.com>  Wed, 31 Aug 2016 13:32:35 -0000

cm4all-beng-proxy (11.0.1) unstable; urgency=low

  * spawn: switch to a new systemd scope
  * spawn: create new PID namespace
  * spawn: create systemd journal identifier
  * translation: add packets CGROUP, CGROUP_SET, EXTERNAL_SESSION_MANAGER,
    EXTERNAL_SESSION_KEEPALIVE
  * session: allow multiple realms per session
  * ssl: free more drained I/O buffers
  * ssl: reduce memory usage
  * SlicePool: reduce fragmentation
  * enable TCP_DEFER_ACCEPT for HTTP listeners
  * remove the "args_escape_char" kludge after 5 years of transition
  * support kB, MB, GB suffixes in cache size specifications
  * bp: add configuration file
  * bp: allow multiple control listeners
  * lb: allow including configuration files
  * debian/lb.postinst: move user "cm4all-beng-lb" to group "nogroup"
  * remove obsolete sysv init scripts, depend on systemd instead
  * ZeroConf publish support

 -- Max Kellermann <mk@cm4all.com>  Tue, 30 Aug 2016 22:24:03 -0000

cm4all-beng-proxy (10.32) unstable; urgency=low

  * merge release 9.16

 -- Max Kellermann <mk@cm4all.com>  Tue, 04 Oct 2016 11:05:53 -0000

cm4all-beng-proxy (10.31) unstable; urgency=low

  * fix memory leak after resource loader failure
  * delegate: fix memory leak after clone() failure
  * was: fix crash on spawn error

 -- Max Kellermann <mk@cm4all.com>  Tue, 27 Sep 2016 18:54:54 -0000

cm4all-beng-proxy (10.30) unstable; urgency=low

  * merge release 9.15

 -- Max Kellermann <mk@cm4all.com>  Thu, 08 Sep 2016 14:50:50 -0000

cm4all-beng-proxy (10.29) unstable; urgency=low

  * istream/pipe: fix crash after running out of file descriptors
  * bp: raise default connection limit to 32k
  * delegate: fix potential crash
  * translation: detect BASE/URI mismatch with INTERNAL_REDIRECT
  * lb/monitor/expect: fix assertion failure on shutdown
  * systemd: set default NOFILE limits to 256k
  * systemd: enable crash dumps

 -- Max Kellermann <mk@cm4all.com>  Wed, 07 Sep 2016 07:57:48 -0000

cm4all-beng-proxy (10.28) unstable; urgency=low

  * widget: improve error message when there is no address
  * lb: fix default control port
  * debian: adjust Ruby dependencies for Debian Jessie

 -- Max Kellermann <mk@cm4all.com>  Mon, 05 Sep 2016 10:58:34 -0000

cm4all-beng-proxy (10.27) unstable; urgency=low

  * ssl: disable RC4
  * ssl: ignore the client's cipher preferences
  * ssl: send TLS alert to peer after handshake refusal
  * fix crash when compiled with GCC6

 -- Max Kellermann <mk@cm4all.com>  Mon, 22 Aug 2016 18:34:30 -0000

cm4all-beng-proxy (10.26) unstable; urgency=low

  * bot: recognize WordPress pingbacks as "bot"
  * lb/monitor/expect: delay the receive call by 10ms
  * certdb, bp_cmdline, log-forward: use IPv6 only if available

 -- Max Kellermann <mk@cm4all.com>  Thu, 11 Aug 2016 13:04:23 -0000

cm4all-beng-proxy (10.25) unstable; urgency=low

  * shm: fix double allocation bug which caused session corruption

 -- Max Kellermann <mk@cm4all.com>  Thu, 21 Jul 2016 18:54:12 -0000

cm4all-beng-proxy (10.24) unstable; urgency=low

  * http_client: fix "excess data" error after "100 Continue"

 -- Max Kellermann <mk@cm4all.com>  Wed, 20 Jul 2016 12:25:34 -0000

cm4all-beng-proxy (10.23) unstable; urgency=low

  * cgi: ignore the "Proxy" request header to work around security
    vulnerabilities in several CGI programs
  * http_client: differentiate between "empty response body" and "no body"
  * http_server: log "-" if there is no response body

 -- Max Kellermann <mk@cm4all.com>  Tue, 19 Jul 2016 13:43:34 -0000

cm4all-beng-proxy (10.22) unstable; urgency=low

  * debian/control: add missing dependency on libcm4all-inline-dev
  * http_address: ensure that at least one socket address is specified
  * systemd: implement "reload"

 -- Max Kellermann <mk@cm4all.com>  Mon, 04 Jul 2016 11:12:29 -0000

cm4all-beng-proxy (10.21) unstable; urgency=low

  * session: fix user expiry after defragmentation
  * session: save site name in session file

 -- Max Kellermann <mk@cm4all.com>  Wed, 08 Jun 2016 20:07:13 -0000

cm4all-beng-proxy (10.20) unstable; urgency=low

  * fix nullptr dereference while removing stale "session" parameter

 -- Max Kellermann <mk@cm4all.com>  Wed, 25 May 2016 11:06:38 -0000

cm4all-beng-proxy (10.19) unstable; urgency=low

  * merge release 9.14
  * log the request URI on session realm mismatch
  * omit stale "session" parameter in processed URIs

 -- Max Kellermann <mk@cm4all.com>  Tue, 24 May 2016 17:36:07 -0000

cm4all-beng-proxy (10.18) unstable; urgency=low

  * http_client: fix TLS memory leak / crash bug

 -- Max Kellermann <mk@cm4all.com>  Thu, 19 May 2016 10:49:58 -0000

cm4all-beng-proxy (10.17) unstable; urgency=low

  * spawn/client: handle empty payloads from recvmmsg()

 -- Max Kellermann <mk@cm4all.com>  Mon, 09 May 2016 10:05:55 -0000

cm4all-beng-proxy (10.16) unstable; urgency=low

  * control: enable SO_REUSEADDR on the UDP socket

 -- Max Kellermann <mk@cm4all.com>  Fri, 29 Apr 2016 13:13:31 -0000

cm4all-beng-proxy (10.15) unstable; urgency=low

  * was: fix crash after spawn failure
  * spawn/client: abort worker process when the spawner is gone
  * spawn/client: optimize message receiver
  * spawn/server: retry sending after EAGAIN

 -- Max Kellermann <mk@cm4all.com>  Fri, 29 Apr 2016 09:31:54 -0000

cm4all-beng-proxy (10.14) unstable; urgency=low

  * enable TCP_DEFER_ACCEPT for HTTP and SSL listeners
  * ssl: increase the handshake timeout to 60 seconds
  * lb: log the client IP address

 -- Max Kellermann <mk@cm4all.com>  Thu, 28 Apr 2016 09:24:19 -0000

cm4all-beng-proxy (10.13) unstable; urgency=low

  * was: fix crash after early-crashing WAS process
  * was: fix crash after WAS process has been released
  * ssl: limit the handshake duration
  * beng-proxy: support listening on UNIX domain sockets

 -- Max Kellermann <mk@cm4all.com>  Wed, 27 Apr 2016 18:34:26 -0000

cm4all-beng-proxy (10.12) unstable; urgency=low

  * ssl: reduce allocator fragmentation, cycle another buffer

 -- Max Kellermann <mk@cm4all.com>  Thu, 21 Apr 2016 07:29:51 -0000

cm4all-beng-proxy (10.11) unstable; urgency=low

  * thread_queue: fix race condition
  * ssl: reduce allocator fragmentation

 -- Max Kellermann <mk@cm4all.com>  Mon, 18 Apr 2016 14:51:41 -0000

cm4all-beng-proxy (10.10) unstable; urgency=low

  * merge release 9.13
  * SlicePool: reduce fragmentation

 -- Max Kellermann <mk@cm4all.com>  Tue, 12 Apr 2016 15:12:03 -0000

cm4all-beng-proxy (10.9) unstable; urgency=low

  * merge release 9.12

 -- Max Kellermann <mk@cm4all.com>  Wed, 06 Apr 2016 12:11:38 -0000

cm4all-beng-proxy (10.8) unstable; urgency=low

  * SlicePool: optimize allocation
  * lb: cycle buffers before compressing slice allocator
  * was: fix spurious "Resource temporarily unavailable" warnings

 -- Max Kellermann <mk@cm4all.com>  Wed, 06 Apr 2016 06:35:37 -0000

cm4all-beng-proxy (10.7) unstable; urgency=low

  * lb: fix systemd service start timeout
  * spawn: fix assertion failure when STDERR_PATH fails
  * was: fix use-after-free bug

 -- Max Kellermann <mk@cm4all.com>  Tue, 29 Mar 2016 10:31:34 -0000

cm4all-beng-proxy (10.6) unstable; urgency=low

  * lb: fix false memory leak during shutdown
  * ssl: cycle buffers to reduce allocator fragmentation

 -- Max Kellermann <mk@cm4all.com>  Wed, 23 Mar 2016 14:16:55 -0000

cm4all-beng-proxy (10.5) unstable; urgency=low

  * lb: fix crash due to duplicate OpenSSL initialization by libpq
  * lb: check cert_db.ca_cert settings with --check
  * lb: fix shutdown with --watchdog
  * http_client: fix assertion failure with keep-alive disabled
  * http_server: fix missing "100 Continue"
  * certdb: unwrap key in "new-cert
  * certdb: allow overriding database with /etc/cm4all/beng/certdb.connect
  * spawn: fix assertion failure

 -- Max Kellermann <mk@cm4all.com>  Tue, 08 Mar 2016 16:01:22 -0000

cm4all-beng-proxy (10.4) unstable; urgency=low

  * merge release 9.11
  * spawn: fix uninitialized MOUNT_TMP_TMPFS setting

 -- Max Kellermann <mk@cm4all.com>  Thu, 03 Mar 2016 13:11:49 -0000

cm4all-beng-proxy (10.3) unstable; urgency=low

  * lhttp: fix double free bug
  * lhttp, fcgi: abandon child process after connect failure
  * spawn: wait for spawn process during shutdown
  * {http,filter,nfs}_cache: raise cacheable size limit to 512 kB
  * http_client: reschedule read event after blocking write recovery

 -- Max Kellermann <mk@cm4all.com>  Wed, 02 Mar 2016 14:06:44 -0000

cm4all-beng-proxy (10.2) unstable; urgency=low

  * rubber: remove excessive debugging code to speed up cache flush
  * spawn: fix SETENV breakage
  * spawn: initialize supplementary groups
  * spawn: change to user www-data by default
  * http_client: fix double free bug
  * fcache: raise default expiration to one week
  * systemd: set "Type=notify"

 -- Max Kellermann <mk@cm4all.com>  Tue, 01 Mar 2016 18:43:23 -0000

cm4all-beng-proxy (10.1) unstable; urgency=low

  * merge release 9.10
  * python: add missing constant TRANSLATE_REALM_FROM_AUTH_BASE
  * spawn: dedicated process for spawning child processes
  * fcgi: terminate FastCGI processes with SIGTERM instead of SIGUSR1
  * was: implement response body interruption
  * translation: add packet NO_NEW_PRIVS
  * session: 128 bit session ids
  * emit systemd "READY" notification
  * debian: eliminate the TOI build

 -- Max Kellermann <mk@cm4all.com>  Thu, 25 Feb 2016 23:55:33 -0000

cm4all-beng-proxy (10.0.5) unstable; urgency=low

  * http_client: fix memory leak
  * spawn/prepared: fix environment variable breakage
  * request: fix crash (due to realm regression in 10.0.4)

 -- Max Kellermann <mk@cm4all.com>  Tue, 09 Feb 2016 18:09:43 -0000

cm4all-beng-proxy (10.0.4) unstable; urgency=low

  * istream/dechunk: merge chunk sizes
  * istream/dechunk: fix bogus "closed prematurely" error
  * spawn/JailConfig: fix jail.conf parser regression
  * translate_parser: fix JailCGI home path regression
  * translation: add packet REALM_FROM_AUTH_BASE
  * translation: allow mount options in MOUNT_TMP_TMPFS
  * pipe_filter: add JailCGI support
  * fcgi/stock: fix double free bug
  * http_request: fix connection leak after OpenSSL error
  * ssl/cache: fix two crash bugs
  * ssl/cache: reduce delay from 1s to 200ms
  * ssl/cache: maintain cache only in worker process
  * ssl/cache: support CA chains
  * ssl/factory: support the subjectAltName extension
  * ssl/filter: handle "close notify" alerts
  * certdb: rename PostgreSQL table to singular
  * certdb: load PostgreSQL connect string from lb.conf
  * certdb: support the subjectAltName extension
  * certdb: implement the ACME protocol
  * systemd/lb: disable --watchdog, set Restart=on-failure instead
  * systemd/bp: default to --workers=0, set Restart=on-failure instead

 -- Max Kellermann <mk@cm4all.com>  Thu, 04 Feb 2016 21:12:22 -0000

cm4all-beng-proxy (10.0.3) unstable; urgency=low

  * ssl/cache: populate name cache asynchronously
  * certdb: add command "populate"

 -- Max Kellermann <mk@cm4all.com>  Tue, 12 Jan 2016 10:35:32 -0000

cm4all-beng-proxy (10.0.2) unstable; urgency=low

  * ssl/cache: open multiple PostgreSQL connections on demand
  * ssl/cache: mirror a list of all certificate host names
  * certdb: add command "delete"

 -- Max Kellermann <mk@cm4all.com>  Wed, 06 Jan 2016 11:11:51 -0000

cm4all-beng-proxy (10.0.1) unstable; urgency=low

  * drop support for Debian Squeeze
  * inline_widget: time out after 10 seconds
  * lb: support SSL certificates stored in PostgreSQL database
  * disable the access log by default

 -- Max Kellermann <mk@cm4all.com>  Fri, 18 Dec 2015 18:48:31 -0000

cm4all-beng-proxy (9.16) unstable; urgency=low

  * fix memory leak after resource loader failure
  * was: fix crash on spawn error
  * fcache: check X-CM4all-BENG-User (via REVEAL_USER) in cache lookup

 -- Max Kellermann <mk@cm4all.com>  Tue, 04 Oct 2016 10:44:09 -0000

cm4all-beng-proxy (9.15) unstable; urgency=low

  * cgi: ignore the "Proxy" request header to work around security
    vulnerabilities in several CGI programs
  * http_address: ensure that at least one socket address is specified
  * http_server: update the "raw bytes sent" attribute properly
  * http_client: differentiate between "empty response body" and "no body"
  * http_client: fix "excess data" error after "100 Continue"
  * fcgi: fix assertion failure
  * shm: fix double allocation bug which caused session corruption
  * session: fix user expiry after defragmentation
  * omit stale "session" parameter in processed URIs
  * bot: recognize WordPress pingbacks as "bot"
  * fix crash when compiled with GCC6
  * bp: raise default connection limit to 32k
  * systemd: set default NOFILE limits to 256k
  * systemd: enable crash dumps

 -- Max Kellermann <mk@cm4all.com>  Thu, 08 Sep 2016 14:25:37 -0000

cm4all-beng-proxy (9.14) unstable; urgency=low

  * merge release 8.13
  * was: fix crash on malformed STATUS packet

 -- Max Kellermann <mk@cm4all.com>  Fri, 20 May 2016 15:43:48 -0000

cm4all-beng-proxy (9.13) unstable; urgency=low

  * merge release 8.12
  * lb: fix false memory leak during shutdown

 -- Max Kellermann <mk@cm4all.com>  Tue, 12 Apr 2016 13:03:18 -0000

cm4all-beng-proxy (9.12) unstable; urgency=low

  * header-forward: fix duplicate "Location" header

 -- Max Kellermann <mk@cm4all.com>  Wed, 06 Apr 2016 12:09:46 -0000

cm4all-beng-proxy (9.11) unstable; urgency=low

  * merge release 8.11

 -- Max Kellermann <mk@cm4all.com>  Thu, 03 Mar 2016 13:03:41 -0000

cm4all-beng-proxy (9.10) unstable; urgency=low

  * merge release 8.10

 -- Max Kellermann <mk@cm4all.com>  Wed, 24 Feb 2016 11:46:38 -0000

cm4all-beng-proxy (9.9) unstable; urgency=low

  * merge release 8.9

 -- Max Kellermann <mk@cm4all.com>  Tue, 23 Feb 2016 15:56:21 -0000

cm4all-beng-proxy (9.8) unstable; urgency=low

  * merge release 8.8

 -- Max Kellermann <mk@cm4all.com>  Tue, 16 Feb 2016 11:30:47 -0000

cm4all-beng-proxy (9.7) unstable; urgency=low

  * merge release 8.7
  * http_request: fix connection leak after OpenSSL error

 -- Max Kellermann <mk@cm4all.com>  Tue, 26 Jan 2016 15:56:31 -0000

cm4all-beng-proxy (9.6) unstable; urgency=low

  * systemd: log to systemd-journald by default
  * header_forward: fix duplicate "Location" header
  * "--access-logger=null" disables the access log
  * widget: log Set-Cookie without host

 -- Max Kellermann <mk@cm4all.com>  Thu, 17 Dec 2015 22:15:04 -0000

cm4all-beng-proxy (9.5) unstable; urgency=low

  * merge release 4.23
  * auth: send the LISTENER_TAG packet with AUTH requests

 -- Max Kellermann <mk@cm4all.com>  Tue, 15 Dec 2015 13:46:36 -0000

cm4all-beng-proxy (9.4) unstable; urgency=low

  * processor: fix crash bug
  * ajp: fix bogus error "Peer closed the socket prematurely"
  * fcgi: fail after receiving excess data at end of response body
  * fcgi: fix assertion failure on i386
  * was: fold header name case
  * was: announce request body length as early as possible
  * was: fix crash bug with empty response

 -- Max Kellermann <mk@cm4all.com>  Thu, 19 Nov 2015 11:28:59 -0000

cm4all-beng-proxy (9.3) unstable; urgency=low

  * fcgi: fix buffer overflow with large response body
  * header_forward: always forward "Allow"

 -- Max Kellermann <mk@cm4all.com>  Tue, 17 Nov 2015 00:33:20 -0000

cm4all-beng-proxy (9.2) unstable; urgency=low

  * translate_client: fix crash bug

 -- Max Kellermann <mk@cm4all.com>  Mon, 16 Nov 2015 08:38:02 -0000

cm4all-beng-proxy (9.1) unstable; urgency=low

  * feature freeze
  * http_client: response body allows optimized socket writes
  * http_cache: response body allows optimized socket writes
  * fcgi: fix stall bug
  * fcgi: optimized response body chunking
  * fcgi: don't send empty PARAMS packet when request headers are empty
  * handler: use lstat() for FILE_NOT_FOUND
  * client_balancer: fix memory leak
  * istream: fix assertion failure
  * istream_tee: fix size miscalculation
  * nfs_stock: fix assertion failure
  * translate_cache: optimize memory usage
  * reduce fork() overhead

 -- Max Kellermann <mk@cm4all.com>  Fri, 13 Nov 2015 00:50:52 -0000

cm4all-beng-proxy (9.0.9) unstable; urgency=low

  * tstock: fix libevent crash on connection failure
  * tstock: fix hanging process during shutdown
  * request_session: don't send cleared session id of ignored session
  * pipe_stock: fix EBADF error due to malformed pointer cast
  * http_{client,server}: optimize chunked socket writes

 -- Max Kellermann <mk@cm4all.com>  Fri, 06 Nov 2015 23:39:50 -0000

cm4all-beng-proxy (9.0.8) unstable; urgency=low

  * child_stock: fix crash bug
  * translate_stock: fix use-after-free crash bug

 -- Max Kellermann <mk@cm4all.com>  Thu, 05 Nov 2015 15:14:43 -0000

cm4all-beng-proxy (9.0.7) unstable; urgency=low

  * merge release 8.6
  * ajp: fix regression after code refactoring
  * http_{client,server}: optimize socket writes
  * translate_stock: configurable stock limit, defaulting to 64
  * translate_cache: fix crash bug when cache is disabled
  * errdoc: fix crash bug when aborting error document generator

 -- Max Kellermann <mk@cm4all.com>  Wed, 04 Nov 2015 21:50:44 -0000

cm4all-beng-proxy (9.0.6) unstable; urgency=low

  * debian/rules: cross-compiler support
  * debian: build with gcc 5 on Debian Stretch
  * processor: fix broken URI rewrite after <script> due to inverted check
  * widget: log class name

 -- Max Kellermann <mk@cm4all.com>  Fri, 16 Oct 2015 10:21:42 -0000

cm4all-beng-proxy (9.0.5) unstable; urgency=low

  * merge release 8.5

 -- Max Kellermann <mk@cm4all.com>  Mon, 12 Oct 2015 10:44:20 -0000

cm4all-beng-proxy (9.0.4) unstable; urgency=low

  * xml_parser: fix assertion failure on abort
  * css_parser: fix buffer overflow due to off-by-one check

 -- Max Kellermann <mk@cm4all.com>  Thu, 08 Oct 2015 19:32:07 -0000

cm4all-beng-proxy (9.0.3) unstable; urgency=low

  * fcgi: fix uninitialized variable
  * processor: fix heap corruption due to wrong string length

 -- Max Kellermann <mk@cm4all.com>  Wed, 07 Oct 2015 19:56:05 -0000

cm4all-beng-proxy (9.0.2) unstable; urgency=low

  * translation: packet REVEAL_USER sends X-CM4all-BENG-User to filter

 -- Max Kellermann <mk@cm4all.com>  Mon, 05 Oct 2015 19:08:22 -0000

cm4all-beng-proxy (9.0.1) unstable; urgency=low

  * merge release 8.4
  * translation: add header group "LINK"
  * translation: add packet MOUNT_TMPFS
  * fix spurious BIND_MOUNT_RW failures

 -- Max Kellermann <mk@cm4all.com>  Fri, 02 Oct 2015 15:36:42 -0000

cm4all-beng-proxy (8.13) unstable; urgency=low

  * http_client: fix TLS memory leak
  * http_client: fix assertion failure with keep-alive disabled
  * was: fix crash after early-crashing WAS process
  * lb: fix false memory leak during shutdown
  * http_server: fix missing "100 Continue"
  * {http,filter,nfs}_cache: raise cacheable size limit to 512 kB
  * fcache: raise default expiration to one week
  * rubber: remove excessive debugging code to speed up cache flush

 -- Max Kellermann <mk@cm4all.com>  Fri, 20 May 2016 15:34:32 -0000

cm4all-beng-proxy (8.12) unstable; urgency=low

  * was: fix crash on malformed STATUS packet
  * was: allow 16 bit STATUS packet

 -- Max Kellermann <mk@cm4all.com>  Tue, 12 Apr 2016 12:28:21 -0000

cm4all-beng-proxy (8.11) unstable; urgency=low

  * http_client: fix assertion failure with TLS
  * lhttp, fcgi: abandon child process after connect failure
  * http_client: reschedule read event after blocking write recovery

 -- Max Kellermann <mk@cm4all.com>  Thu, 03 Mar 2016 12:59:50 -0000

cm4all-beng-proxy (8.10) unstable; urgency=low

  * was/input: verify the announced LENGTH
  * was/input: fix the "available" formula

 -- Max Kellermann <mk@cm4all.com>  Wed, 24 Feb 2016 11:31:50 -0000

cm4all-beng-proxy (8.9) unstable; urgency=low

  * istream/catch: fix another assertion failure

 -- Max Kellermann <mk@cm4all.com>  Tue, 23 Feb 2016 15:52:46 -0000

cm4all-beng-proxy (8.8) unstable; urgency=low

  * istream/catch: fix assertion failure

 -- Max Kellermann <mk@cm4all.com>  Tue, 16 Feb 2016 11:21:25 -0000

cm4all-beng-proxy (8.7) unstable; urgency=low

  * cgi, pipe: fix off-by-one bug in stderr filter

 -- Max Kellermann <mk@cm4all.com>  Tue, 26 Jan 2016 15:55:03 -0000

cm4all-beng-proxy (8.6) unstable; urgency=low

  * merge release 7.9

 -- Max Kellermann <mk@cm4all.com>  Mon, 26 Oct 2015 09:48:00 -0000

cm4all-beng-proxy (8.5) unstable; urgency=low

  * css_parser: fix buffer overflow due to off-by-one check
  * fcgi: fix uninitialized variable
  * fix spurious BIND_MOUNT_RW failures
  * fix two crashes due to malformed URI escapes

 -- Max Kellermann <mk@cm4all.com>  Mon, 12 Oct 2015 10:20:32 -0000

cm4all-beng-proxy (8.4) unstable; urgency=low

  * was: fix another memory leak

 -- Max Kellermann <mk@cm4all.com>  Fri, 02 Oct 2015 11:05:21 -0000

cm4all-beng-proxy (8.3) unstable; urgency=low

  * was: fix several memory leaks

 -- Max Kellermann <mk@cm4all.com>  Fri, 02 Oct 2015 09:54:09 -0000

cm4all-beng-proxy (8.2) unstable; urgency=low

  * debian/control: add "Breaks" on old translation servers to avoid
    runtime breakages due to broken widget descriptors; the translation
    server 1.9.1 contains a workaround
  * translate_parser: fix crash after malformed/misplaced
    UNTRUSTED_*_SITE_SUFFIX packet

 -- Max Kellermann <mk@cm4all.com>  Fri, 25 Sep 2015 12:55:18 -0000

cm4all-beng-proxy (8.1) unstable; urgency=low

  * feature freeze
  * fb_pool: compress I/O buffers periodically
  * http_cache, fcache, nfs_cache: compress the cache periodically

 -- Max Kellermann <mk@cm4all.com>  Tue, 22 Sep 2015 17:26:06 -0000

cm4all-beng-proxy (8.0.13) unstable; urgency=low

  * merge release 7.8
  * translation: support writable bind mounts (BIND_MOUNT_RW)
  * translation: add packet UNTRUSTED_RAW_SITE_SUFFIX
  * ssl: initialize OpenSSL engines
  * rewrite_uri: support "https://" and "//" URIs
  * regex: fix double free bug

 -- Max Kellermann <mk@cm4all.com>  Tue, 22 Sep 2015 08:00:20 -0000

cm4all-beng-proxy (8.0.12) unstable; urgency=low

  * merge release 7.7
  * rubber: optimized hole search
  * rubber: simplified defragmentation on tail allocation

 -- Max Kellermann <mk@cm4all.com>  Thu, 17 Sep 2015 20:41:59 -0000

cm4all-beng-proxy (8.0.11) unstable; urgency=low

  * regex: fix move operator, fixes spurious "Invalid regex capture"

 -- Max Kellermann <mk@cm4all.com>  Thu, 03 Sep 2015 13:08:16 -0000

cm4all-beng-proxy (8.0.10) unstable; urgency=low

  * regex: mismatching optional capture expands to empty string
  * regex: work around problem with mismatching optional last capture
  * request: avoid compressing the response body twice

 -- Max Kellermann <mk@cm4all.com>  Wed, 02 Sep 2015 15:56:38 -0000

cm4all-beng-proxy (8.0.9) unstable; urgency=low

  * merge release 7.6
  * regex: fix off-by-one error in capture range check

 -- Max Kellermann <mk@cm4all.com>  Tue, 01 Sep 2015 13:57:06 -0000

cm4all-beng-proxy (8.0.8) unstable; urgency=low

  * tcache: fix crash on regex mismatch

 -- Max Kellermann <mk@cm4all.com>  Mon, 31 Aug 2015 05:35:14 -0000

cm4all-beng-proxy (8.0.7) unstable; urgency=low

  * merge release 7.5
  * regex: fix spurious compile failures
  * fcache: include actual body data in stats
  * nfs_cache: add stats
  * fix several crash bugs with malformed URI escapes
  * control/stats: add cache brutto sizes
  * control/stats: add I/O buffers size

 -- Max Kellermann <mk@cm4all.com>  Thu, 27 Aug 2015 22:11:02 -0000

cm4all-beng-proxy (8.0.6) unstable; urgency=low

  * translation: decouple REGEX_UNESCAPE from INVERSE_REGEX

 -- Max Kellermann <mk@cm4all.com>  Tue, 25 Aug 2015 09:57:23 -0000

cm4all-beng-proxy (8.0.5) unstable; urgency=low

  * translation: add packet INVERSE_REGEX_UNESCAPE

 -- Max Kellermann <mk@cm4all.com>  Mon, 24 Aug 2015 16:58:16 -0000

cm4all-beng-proxy (8.0.4) unstable; urgency=low

  * translate_client: fix crash due to uninitialized variable

 -- Max Kellermann <mk@cm4all.com>  Fri, 21 Aug 2015 11:26:40 -0000

cm4all-beng-proxy (8.0.3) unstable; urgency=low

  * translation: add login packet SERVICE
  * translation: login allows packet LISTENER_TAG
  * translation: protocol v3 uses anchored regex
  * regex: disable the "multi-line" option
  * regex: switch to the PCRE library

 -- Max Kellermann <mk@cm4all.com>  Mon, 17 Aug 2015 14:31:32 -0000

cm4all-beng-proxy (8.0.2) unstable; urgency=low

  * translation: add packets LOGIN, PASSWORD, UID_GID
  * translation: native Refence support

 -- Max Kellermann <mk@cm4all.com>  Thu, 06 Aug 2015 11:15:58 -0000

cm4all-beng-proxy (8.0.1) unstable; urgency=low

  * cgi, pipe: log PID in stderr output
  * translation: add packets AUTO_GZIP, INTERNAL_REDIRECT

 -- Max Kellermann <mk@cm4all.com>  Fri, 24 Jul 2015 10:27:51 -0000

cm4all-beng-proxy (7.9) unstable; urgency=low

  * merge release 6.12

 -- Max Kellermann <mk@cm4all.com>  Mon, 26 Oct 2015 09:37:41 -0000

cm4all-beng-proxy (7.8) unstable; urgency=low

  * support SESSION_SITE in processor

 -- Max Kellermann <mk@cm4all.com>  Mon, 21 Sep 2015 12:26:13 -0000

cm4all-beng-proxy (7.7) unstable; urgency=low

  * merge release 6.11

 -- Max Kellermann <mk@cm4all.com>  Thu, 17 Sep 2015 19:08:50 -0000

cm4all-beng-proxy (7.6) unstable; urgency=low

  * merge release 6.10
  * fcache: include actual body data in stats
  * nfs_cache: add stats
  * control/stats: add cache brutto sizes
  * control/stats: add I/O buffers size

 -- Max Kellermann <mk@cm4all.com>  Tue, 01 Sep 2015 12:48:48 -0000

cm4all-beng-proxy (7.5) unstable; urgency=low

  * merge release 6.9

 -- Max Kellermann <mk@cm4all.com>  Thu, 27 Aug 2015 14:30:18 -0000

cm4all-beng-proxy (7.4) unstable; urgency=low

  * merge release 6.8
  * tcache: fix minor memory leak

 -- Max Kellermann <mk@cm4all.com>  Wed, 26 Aug 2015 13:29:42 -0000

cm4all-beng-proxy (7.3) unstable; urgency=low

  * merge release 6.7

 -- Max Kellermann <mk@cm4all.com>  Wed, 22 Jul 2015 21:18:30 -0000

cm4all-beng-proxy (7.2) unstable; urgency=low

  * translation: allow REGEX_ON_{HOST,USER}_URI with INVERSE_REGEX

 -- Max Kellermann <mk@cm4all.com>  Fri, 17 Jul 2015 06:53:50 -0000

cm4all-beng-proxy (7.1) unstable; urgency=low

  * feature freeze
  * translation: WANT supports USER
  * translation: add packet REGEX_ON_USER_URI

 -- Max Kellermann <mk@cm4all.com>  Tue, 14 Jul 2015 20:46:43 -0000

cm4all-beng-proxy (7.0.10) unstable; urgency=low

  * fix crash on "Cache-Control: only-if-cached"
  * fix worker respawn

 -- Max Kellermann <mk@cm4all.com>  Sat, 11 Jul 2015 10:19:11 -0000

cm4all-beng-proxy (7.0.9) unstable; urgency=low

  * istream_escape: fix crash bug when last byte is escaped
  * stats: don't crash master process on CONTROL_STATS
  * debian/rules: add kludge to support dh_python2 on Squeeze

 -- Max Kellermann <mk@cm4all.com>  Thu, 09 Jul 2015 11:40:12 -0000

cm4all-beng-proxy (7.0.8) unstable; urgency=low

  * translation: add packets EXPAND_HOME, EXPAND_STDERR_PATH
  * translation: apply EXPAND_URI to CGI addresses
  * session: fix crash while invalidating widget session

 -- Max Kellermann <mk@cm4all.com>  Thu, 25 Jun 2015 13:29:01 -0000

cm4all-beng-proxy (7.0.7) unstable; urgency=low

  * translation: add packet AUTO_DEFLATE
  * istream_deflate: fix stalled stream
  * tcache: expand uncacheable responses

 -- Max Kellermann <mk@cm4all.com>  Wed, 24 Jun 2015 11:43:47 -0000

cm4all-beng-proxy (7.0.6) unstable; urgency=low

  * tcache: expand responses of uncacheable requests

 -- Max Kellermann <mk@cm4all.com>  Fri, 19 Jun 2015 13:02:32 -0000

cm4all-beng-proxy (7.0.5) unstable; urgency=low

  * merge release 6.6
  * control: flush the whole translation cache if the TCACHE_INVALIDATE
    payload is empty
  * namespace: support IPC namespaces

 -- Max Kellermann <mk@cm4all.com>  Thu, 11 Jun 2015 16:31:34 -0000

cm4all-beng-proxy (7.0.4) unstable; urgency=low

  * handler: send LISTENER_TAG if translation protocol version is not yet
    negotiated
  * handler: bypass translation cache during protocol version negotiation

 -- Max Kellermann <mk@cm4all.com>  Thu, 28 May 2015 13:10:12 -0000

cm4all-beng-proxy (7.0.3) unstable; urgency=low

  * handler: more "verbose_response" messages
  * handler: return "502 Bad Gateway" on translation server error
  * translation: protocol v2 always transmits LISTENER_TAG
  * translation: add packets REGEX_ON_HOST_URI, SESSION_SITE
  * session_manager: fix bogus assertion failure in cleanup
  * build with libwas 1.0

 -- Max Kellermann <mk@cm4all.com>  Wed, 20 May 2015 16:41:44 -0000

cm4all-beng-proxy (7.0.2) unstable; urgency=low

  * merge release 6.5
  * require Boost 1.49

 -- Max Kellermann <mk@cm4all.com>  Wed, 29 Apr 2015 11:43:57 -0000

cm4all-beng-proxy (7.0.1) unstable; urgency=low

  * forward the "Accept-Ranges" response header
  * forward the "Range" request header
  * forward the request headers "Accept-Charset" and "Accept-Encoding" to
    frame widgets

 -- Max Kellermann <mk@cm4all.com>  Fri, 13 Mar 2015 16:53:29 -0000

cm4all-beng-proxy (6.12) unstable; urgency=low

  * css_parser: fix buffer overflow due to off-by-one check
  * fcgi: fix uninitialized variable
  * was: fix error after blocking send on control channel
  * fb_pool: compress I/O buffers periodically
  * ssl: initialize OpenSSL engines
  * support SESSION_SITE in processor
  * lb: never forward headers X-CM4all-BENG-Peer-Subject and
    X-CM4all-BENG-Peer-Issuer-Subject

 -- Max Kellermann <mk@cm4all.com>  Mon, 26 Oct 2015 09:34:09 -0000

cm4all-beng-proxy (6.11) unstable; urgency=low

  * fcgi_client: fix hang after error logger failure

 -- Max Kellermann <mk@cm4all.com>  Thu, 17 Sep 2015 19:06:14 -0000

cm4all-beng-proxy (6.10) unstable; urgency=low

  * translate_parser: allow absolute LOCAL_URI
  * uri-verify: don't check the query string
  * bp_control: let worker handle control packets in single-worker mode
  * stock: fix "outgoing_connections" being always zero in control stats
  * lb_stats: include TCP connections in "outgoing_connections"

 -- Max Kellermann <mk@cm4all.com>  Tue, 01 Sep 2015 11:51:11 -0000

cm4all-beng-proxy (6.9) unstable; urgency=low

  * fcgi_client: ignore STDERR packets in size calculation

 -- Max Kellermann <mk@cm4all.com>  Thu, 27 Aug 2015 14:04:04 -0000

cm4all-beng-proxy (6.8) unstable; urgency=low

  * tcache: verify URI after cache miss

 -- Max Kellermann <mk@cm4all.com>  Wed, 26 Aug 2015 12:32:19 -0000

cm4all-beng-proxy (6.7) unstable; urgency=low

  * ssl: fix certificate chain with Server Name Indication
  * lb: fix hang during shutdown

 -- Max Kellermann <mk@cm4all.com>  Wed, 22 Jul 2015 20:47:55 -0000

cm4all-beng-proxy (6.6) unstable; urgency=low

  * debian/rules: remove remaining python-central invocation
  * init: enable session_save_path by default if
    /var/run/cm4all/beng-proxy exists
  * init: read /etc/default/cm4all-beng-proxy.local
  * namespace: set "setgroups=deny" for Linux 3.18+
  * namespace: retry with mount flag "noexec" if mounting fails
  * build with libwas 1.0

 -- Max Kellermann <mk@cm4all.com>  Thu, 11 Jun 2015 15:22:14 -0000

cm4all-beng-proxy (6.5) unstable; urgency=low

  * debian: improve clang build-dependency
  * debian: migrate from python-central to dh_python2
  * debian: add missing dependency on python-twisted-names

 -- Max Kellermann <mk@cm4all.com>  Mon, 27 Apr 2015 15:27:10 -0000

cm4all-beng-proxy (6.4) unstable; urgency=low

  * widget: fix "Range" request headers with non-default view

 -- Max Kellermann <mk@cm4all.com>  Fri, 10 Apr 2015 12:28:47 -0000

cm4all-beng-proxy (6.3) unstable; urgency=low

  * forward the request headers "If-Modified-Since", "If-Unmodified-Since",
    "If-Match", "If-None-Match" and "If-Range" to frame widgets
  * session: improve session cleanup reliability
  * lb: verify SSL certificates in --check
  * ssl: reduce CPU overhead during TLS handshake

 -- Max Kellermann <mk@cm4all.com>  Tue, 24 Mar 2015 16:56:00 -0000

cm4all-beng-proxy (6.2) unstable; urgency=low

  * merge release 5.16

 -- Max Kellermann <mk@cm4all.com>  Wed, 18 Mar 2015 10:11:04 -0000

cm4all-beng-proxy (6.1) unstable; urgency=low

  * feature freeze

 -- Max Kellermann <mk@cm4all.com>  Thu, 05 Mar 2015 10:57:18 -0000

cm4all-beng-proxy (6.0.16) unstable; urgency=low

  * don't drop WANT request packet in repeated translation

 -- Max Kellermann <mk@cm4all.com>  Mon, 02 Mar 2015 08:38:49 -0000

cm4all-beng-proxy (6.0.15) unstable; urgency=low

  * widget: support the CONTENT_TYPE_LOOKUP protocol
  * CGI: disable request URI forwarding if there's a SCRIPT_NAME

 -- Max Kellermann <mk@cm4all.com>  Tue, 24 Feb 2015 16:44:37 -0000

cm4all-beng-proxy (6.0.14) unstable; urgency=low

  * merge release 5.15

 -- Max Kellermann <mk@cm4all.com>  Mon, 23 Feb 2015 12:48:39 -0000

cm4all-beng-proxy (6.0.13) unstable; urgency=low

  * don't steal the X-CM4all-View header from the HTTP cache

 -- Max Kellermann <mk@cm4all.com>  Fri, 20 Feb 2015 11:35:10 -0000

cm4all-beng-proxy (6.0.12) unstable; urgency=low

  * fcgi: don't redirect stderro to /dev/null
  * handler: reserve request body for focused widget even if processor
    disabled
  * remove the X-CM4all-View header after using it
  * headers: add group "TRANSFORMATION"
  * translation: add packet EXPAND_HEADER

 -- Max Kellermann <mk@cm4all.com>  Thu, 19 Feb 2015 15:36:19 -0000

cm4all-beng-proxy (6.0.11) unstable; urgency=low

  * translation: add packet EXPAND_READ_FILE
  * control: add command CONTROL_FADE_CHILDREN

 -- Max Kellermann <mk@cm4all.com>  Tue, 17 Feb 2015 12:02:40 -0000

cm4all-beng-proxy (6.0.10) unstable; urgency=low

  * merge release 5.14
  * translation: add packets NON_BLOCKING, READ_FILE

 -- Max Kellermann <mk@cm4all.com>  Fri, 13 Feb 2015 17:24:35 -0000

cm4all-beng-proxy (6.0.9) unstable; urgency=low

  * namespace_options: improved PIVOT_ROOT error message
  * translation: add packet EXPAND_BIND_MOUNT

 -- Max Kellermann <mk@cm4all.com>  Wed, 11 Feb 2015 11:36:51 -0000

cm4all-beng-proxy (6.0.8) unstable; urgency=low

  * debian: remove translation server demo packages
  * init: change default translation server address to @translation
  * translation: add packet EXPAND_COOKIE_HOST

 -- Max Kellermann <mk@cm4all.com>  Tue, 10 Feb 2015 12:24:22 -0000

cm4all-beng-proxy (6.0.7) unstable; urgency=low

  * translation: add packet LISTENER_TAG

 -- Max Kellermann <mk@cm4all.com>  Mon, 09 Feb 2015 11:02:06 -0000

cm4all-beng-proxy (6.0.6) unstable; urgency=low

  * http_server, http_client: reduce overhead of proxying chunked body

 -- Max Kellermann <mk@cm4all.com>  Fri, 06 Feb 2015 07:44:17 -0000

cm4all-beng-proxy (6.0.5) unstable; urgency=low

  * merge release 5.13
  * translate_client: check for PROBE_PATH_SUFFIXES without PROBE_SUFFIX
  * fix stack overflow on PROBE_SUFFIXES loop

 -- Max Kellermann <mk@cm4all.com>  Thu, 05 Feb 2015 13:30:21 -0000

cm4all-beng-proxy (6.0.4) unstable; urgency=low

  * hstock: fix memory leak
  * response: fix crash on invalid X-CM4all-View header
  * translation: add packets AUTH_FILE, EXPAND_AUTH_FILE,
    APPEND_AUTH, EXPAND_APPEND_AUTH
  * log unknown view names in X-CM4all-View

 -- Max Kellermann <mk@cm4all.com>  Wed, 04 Feb 2015 22:16:07 -0000

cm4all-beng-proxy (6.0.3) unstable; urgency=low

  * support response header X-CM4all-View for all responses
  * reduce fork overhead by dropping NFS cache
  * reduce I/O multi-threading overhead

 -- Max Kellermann <mk@cm4all.com>  Tue, 03 Feb 2015 14:50:27 -0000

cm4all-beng-proxy (6.0.2) unstable; urgency=low

  * translate_client: allow BASE="/" (regression fix)

 -- Max Kellermann <mk@cm4all.com>  Mon, 02 Feb 2015 11:32:01 -0000

cm4all-beng-proxy (6.0.1) unstable; urgency=low

  * translation: add packets EXPAND_DOCUMENT_ROOT, PROBE_PATH_SUFFIXES

 -- Max Kellermann <mk@cm4all.com>  Thu, 29 Jan 2015 22:32:02 -0000

cm4all-beng-proxy (5.16) unstable; urgency=low

  * net: fix crash due to parsing '@' twice
  * net: fix another off-by-one bug in local socket addresses
  * random: fix partial entropy collection
  * http_server: support method PATCH (RFC 5789)

 -- Max Kellermann <mk@cm4all.com>  Wed, 18 Mar 2015 09:56:43 -0000

cm4all-beng-proxy (5.15) unstable; urgency=low

  * ssl_client: fix crash on request with Keep-Alive disabled

 -- Max Kellermann <mk@cm4all.com>  Mon, 23 Feb 2015 12:44:50 -0000

cm4all-beng-proxy (5.14) unstable; urgency=low

  * merge release 4.22

 -- Max Kellermann <mk@cm4all.com>  Wed, 11 Feb 2015 20:50:41 -0000

cm4all-beng-proxy (5.13) unstable; urgency=low

  * ssl: throttle when OpenSSL buffer grows too large

 -- Max Kellermann <mk@cm4all.com>  Thu, 05 Feb 2015 10:14:15 -0000

cm4all-beng-proxy (5.12) unstable; urgency=low

  * merge release 4.21

 -- Max Kellermann <mk@cm4all.com>  Thu, 22 Jan 2015 16:42:55 -0000

cm4all-beng-proxy (5.11) unstable; urgency=low

  * merge release 4.20
  * ssl: disable weak ciphers

 -- Max Kellermann <mk@cm4all.com>  Fri, 16 Jan 2015 12:20:58 -0000

cm4all-beng-proxy (5.10) unstable; urgency=low

  * fix cookie mangling in CGI handlers

 -- Max Kellermann <mk@cm4all.com>  Wed, 14 Jan 2015 21:45:01 -0000

cm4all-beng-proxy (5.9) unstable; urgency=low

  * merge release 4.19
  * log-tee: new access logger

 -- Max Kellermann <mk@cm4all.com>  Wed, 24 Sep 2014 14:41:51 -0000

cm4all-beng-proxy (5.8) unstable; urgency=low

  * fcache: work around assertion failure

 -- Max Kellermann <mk@cm4all.com>  Thu, 18 Sep 2014 17:47:40 -0000

cm4all-beng-proxy (5.7) unstable; urgency=low

  * was_client: fix crash bug

 -- Max Kellermann <mk@cm4all.com>  Wed, 17 Sep 2014 18:39:12 -0000

cm4all-beng-proxy (5.6) unstable; urgency=low

  * ssl_filter: fix stalled connection

 -- Max Kellermann <mk@cm4all.com>  Wed, 17 Sep 2014 06:43:12 -0000

cm4all-beng-proxy (5.5) unstable; urgency=low

  * merge release 4.18

 -- Max Kellermann <mk@cm4all.com>  Fri, 12 Sep 2014 10:30:14 -0000

cm4all-beng-proxy (5.4) unstable; urgency=low

  * merge release 4.16

 -- Max Kellermann <mk@cm4all.com>  Wed, 10 Sep 2014 06:19:42 -0000

cm4all-beng-proxy (5.3) unstable; urgency=low

  * child_manager: fix tree insertion bug
  * http_server: fix logger assertion failure

 -- Max Kellermann <mk@cm4all.com>  Fri, 29 Aug 2014 18:50:09 -0000

cm4all-beng-proxy (5.2) unstable; urgency=low

  * was_input: fix assertion failure

 -- Max Kellermann <mk@cm4all.com>  Fri, 29 Aug 2014 11:30:37 -0000

cm4all-beng-proxy (5.1) unstable; urgency=low

  * merge release 4.15
  * net: fix off-by-one bug in local socket addresses

 -- Max Kellermann <mk@cm4all.com>  Fri, 29 Aug 2014 08:55:55 -0000

cm4all-beng-proxy (5.0.14) unstable; urgency=low

  * buffered_socket: reduce memory usage
  * ssl_filter: reduce memory usage further

 -- Max Kellermann <mk@cm4all.com>  Wed, 13 Aug 2014 11:01:56 -0000

cm4all-beng-proxy (5.0.13) unstable; urgency=low

  * merge release 4.14
  * ssl_filter: reduce memory usage

 -- Max Kellermann <mk@cm4all.com>  Fri, 08 Aug 2014 17:45:33 -0000

cm4all-beng-proxy (5.0.12) unstable; urgency=low

  * merge release 4.13
  * http_cache: fix memcached crash bug
  * lb: SIGHUP flushes the SSL session cache
  * ssl_factory: reduce memory usage

 -- Max Kellermann <mk@cm4all.com>  Tue, 05 Aug 2014 12:53:05 -0000

cm4all-beng-proxy (5.0.11) unstable; urgency=low

  * merge release 4.11
  * http_{client,server}: support WebSocket (RFC 6455)

 -- Max Kellermann <mk@cm4all.com>  Tue, 29 Jul 2014 20:31:30 -0000

cm4all-beng-proxy (5.0.10) unstable; urgency=low

  * merge release 4.10
  * http_server: don't disable keep-alive when discarding optional request
    body ("Expect: 100-continue")

 -- Max Kellermann <mk@cm4all.com>  Wed, 23 Jul 2014 17:51:02 -0000

cm4all-beng-proxy (5.0.9) unstable; urgency=low

  * merge release 4.9
  * translation: CONTENT_TYPE_LOOKUP response may contain transformations

 -- Max Kellermann <mk@cm4all.com>  Mon, 21 Jul 2014 16:37:34 -0000

cm4all-beng-proxy (5.0.8) unstable; urgency=low

  * merge release 4.8
  * translation: new packet AUTO_GZIPPED

 -- Max Kellermann <mk@cm4all.com>  Fri, 18 Jul 2014 19:04:45 -0000

cm4all-beng-proxy (5.0.7) unstable; urgency=low

  * lb: add per-listener option "verbose_response"
  * header_forward: another COOKIE=BOTH forwarding bug fix
  * translation: new packets REQUEST_HEADER, EXPAND_REQUEST_HEADER

 -- Max Kellermann <mk@cm4all.com>  Fri, 11 Jul 2014 13:46:08 -0000

cm4all-beng-proxy (5.0.6) unstable; urgency=low

  * merge release 4.7
  * translation: add packet EXPAND_SITE

 -- Max Kellermann <mk@cm4all.com>  Wed, 02 Jul 2014 12:58:55 +0200

cm4all-beng-proxy (5.0.5) unstable; urgency=low

  * translation: add packet EXPAND_URI
  * tcache: VALIDATE_MTIME=0 matches when the file does not exist

 -- Max Kellermann <mk@cm4all.com>  Mon, 30 Jun 2014 14:15:02 -0000

cm4all-beng-proxy (5.0.4) unstable; urgency=low

  * merge release 4.6

 -- Max Kellermann <mk@cm4all.com>  Wed, 25 Jun 2014 13:05:26 -0000

cm4all-beng-proxy (5.0.3) unstable; urgency=low

  * tcache: optimize invalidation with host filter
  * tcache: optimize invalidation with site filter

 -- Max Kellermann <mk@cm4all.com>  Tue, 24 Jun 2014 20:24:25 -0000

cm4all-beng-proxy (5.0.2) unstable; urgency=low

  * merge release 4.5
  * session: fix potential crash on shared memory exhaustion
  * session: really purge new sessions first
  * translate_client: strict HEADER_FORWARD checks
  * translate_client: fix the COOKIE=BOTH parser
  * header_forward: fix COOKIE=BOTH forwarding

 -- Max Kellermann <mk@cm4all.com>  Mon, 16 Jun 2014 14:26:06 -0000

cm4all-beng-proxy (5.0.1) unstable; urgency=low

  * processor: allow Content-Type application/xml
  * was, pipe_filter: don't inherit environment variables
  * pipe_filter: fix command-line argument corruption bug
  * pipe_filter: support custom environment variables
  * translation: SETENV sets environment vars for FastCGI and WAS
  * header_forward: add mode COOKIE=BOTH

 -- Max Kellermann <mk@cm4all.com>  Fri, 06 Jun 2014 13:41:44 -0000

cm4all-beng-proxy (4.23) unstable; urgency=low

  * http_server: support method PATCH (RFC 5789)
  * session: fix expiration timer
  * session: allocate 64k sessions (was 32k)
  * session: work around high CPU usage due to session purging
  * request_session: don't send cleared session id of ignored session
  * ajp: fix bogus error "Peer closed the socket prematurely"
  * fcgi: fix uninitialized variable
  * fcgi: fix hang after error logger failure
  * fcgi: ignore STDERR packets in size calculation
  * header_forward: always forward "Allow"
  * translate_cache: optimize memory usage
  * css_parser: fix buffer overflow due to off-by-one check
  * support SESSION_SITE in processor
  * lb: fix hang during shutdown
  * namespace: retry with mount flag "noexec" if mounting fails
  * random: fix partial entropy collection

 -- Max Kellermann <mk@cm4all.com>  Fri, 04 Dec 2015 16:52:26 -0000

cm4all-beng-proxy (4.22) unstable; urgency=low

  * fcgi: fix wrong child process reuse with different JailCGI homes

 -- Max Kellermann <mk@cm4all.com>  Wed, 11 Feb 2015 19:30:05 -0000

cm4all-beng-proxy (4.21) unstable; urgency=low

  * cgi, pipe: fix crash after fork failure when input is a regular file

 -- Max Kellermann <mk@cm4all.com>  Thu, 22 Jan 2015 16:38:00 -0000

cm4all-beng-proxy (4.20) unstable; urgency=low

  * ssl_server: disable SSLv2 and SSLv3 because they are insecure
  * ssl_client: enable TLS versions newer than 1.1

 -- Max Kellermann <mk@cm4all.com>  Fri, 16 Jan 2015 12:12:02 -0000

cm4all-beng-proxy (4.19) unstable; urgency=low

  * lb/tcp: fix assertion failure

 -- Max Kellermann <mk@cm4all.com>  Wed, 24 Sep 2014 14:31:24 -0000

cm4all-beng-proxy (4.18) unstable; urgency=low

  * http_server: fix missing response (Keep-Alive disabled)

 -- Max Kellermann <mk@cm4all.com>  Fri, 12 Sep 2014 10:22:51 -0000

cm4all-beng-proxy (4.17) unstable; urgency=low

  * http_server: fix logger assertion failure

 -- Max Kellermann <mk@cm4all.com>  Thu, 11 Sep 2014 08:52:31 -0000

cm4all-beng-proxy (4.16) unstable; urgency=low

  * was_client: fix assertion failure

 -- Max Kellermann <mk@cm4all.com>  Wed, 10 Sep 2014 06:17:58 -0000

cm4all-beng-proxy (4.15) unstable; urgency=low

  * merge release 3.1.38

 -- Max Kellermann <mk@cm4all.com>  Fri, 29 Aug 2014 08:52:10 -0000

cm4all-beng-proxy (4.14) unstable; urgency=low

  * ssl_filter: fix error check
  * http_server: log failed requests
  * lb_http: reduce verbosity of ECONNRESET log message

 -- Max Kellermann <mk@cm4all.com>  Fri, 08 Aug 2014 17:41:52 -0000

cm4all-beng-proxy (4.13) unstable; urgency=low

  * thread_worker: smaller thread stack (64 kB)
  * ssl_factory: enable ECDH for perfect forward secrecy
  * thread_socket_filter: reinvoke writing after recovering from full
    output buffer
  * buffered_socket: reschedule reading after input buffer drained

 -- Max Kellermann <mk@cm4all.com>  Tue, 05 Aug 2014 12:37:11 -0000

cm4all-beng-proxy (4.12) unstable; urgency=low

  * pool: fix bogus assertion failure after SSL disconnect
  * lb/tcp: fix send error message
  * lb/tcp: fix crash after write error
  * thread_socket_filter: fix assertion failure with full output buffer
  * thread_socket_filter: fix crash after write error

 -- Max Kellermann <mk@cm4all.com>  Thu, 31 Jul 2014 16:19:57 -0000

cm4all-beng-proxy (4.11) unstable; urgency=low

  * merge release 3.1.37

 -- Max Kellermann <mk@cm4all.com>  Mon, 28 Jul 2014 15:34:53 -0000

cm4all-beng-proxy (4.10) unstable; urgency=low

  * merge release 3.1.36
  * lhttp_stock: fix crash after fork failure

 -- Max Kellermann <mk@cm4all.com>  Wed, 23 Jul 2014 17:47:36 -0000

cm4all-beng-proxy (4.9) unstable; urgency=low

  * merge release 3.1.35

 -- Max Kellermann <mk@cm4all.com>  Mon, 21 Jul 2014 16:34:15 -0000

cm4all-beng-proxy (4.8) unstable; urgency=low

  * ssl: fix choking decryption on large SSL packets
  * http_server: discard incoming data while waiting for drained response

 -- Max Kellermann <mk@cm4all.com>  Thu, 17 Jul 2014 23:16:21 -0000

cm4all-beng-proxy (4.7) unstable; urgency=low

  * lb: flush all output buffers before closing HTTPS connection

 -- Max Kellermann <mk@cm4all.com>  Wed, 02 Jul 2014 10:46:07 -0000

cm4all-beng-proxy (4.6) unstable; urgency=low

  * merge release 3.1.34

 -- Max Kellermann <mk@cm4all.com>  Wed, 25 Jun 2014 13:02:07 -0000

cm4all-beng-proxy (4.5) unstable; urgency=low

  * tcache: enable VARY on LOCAL_ADDRESS_STRING

 -- Max Kellermann <mk@cm4all.com>  Sun, 15 Jun 2014 21:14:17 -0000

cm4all-beng-proxy (4.4) unstable; urgency=low

  * debian/control: refuse to build with libnfs 1.9.3-1 due to broken
    package name

 -- Max Kellermann <mk@cm4all.com>  Tue, 10 Jun 2014 09:59:57 -0000

cm4all-beng-proxy (4.3) unstable; urgency=low

  * merge release 3.1.33
  * widget_uri, cgi_address: fix potential crash

 -- Max Kellermann <mk@cm4all.com>  Tue, 10 Jun 2014 08:47:34 -0000

cm4all-beng-proxy (4.2) unstable; urgency=low

  * widget: avoid double slash when concatenating (Local) HTTP URI and
    path_info

 -- Max Kellermann <mk@cm4all.com>  Tue, 03 Jun 2014 18:08:54 -0000

cm4all-beng-proxy (4.1) unstable; urgency=medium

  * feature freeze

 -- Max Kellermann <mk@cm4all.com>  Fri, 30 May 2014 13:42:38 +0200

cm4all-beng-proxy (4.0.49) unstable; urgency=low

  * lb_config: allow escaping backslash in lb.conf
  * translation: add packet AUTH (yet another authentication protocol)

 -- Max Kellermann <mk@cm4all.com>  Wed, 28 May 2014 15:14:54 -0000

cm4all-beng-proxy (4.0.48) unstable; urgency=low

  * cgi_address: avoid double slash when concatenating script_name and
    path_info
  * cgi_address: default to script_name="/"

 -- Max Kellermann <mk@cm4all.com>  Tue, 27 May 2014 11:47:19 -0000

cm4all-beng-proxy (4.0.47) unstable; urgency=low

  * args: unescape values with dollar sign (4.0.46 regression)
  * translate_client: fix "Could not locate resource" (4.0.38 regression)

 -- Max Kellermann <mk@cm4all.com>  Mon, 26 May 2014 17:02:48 -0000

cm4all-beng-proxy (4.0.46) unstable; urgency=low

  * translate_client: check for valid base address after EASY_BASE
  * fcgi_client: detect bogus Content-Length response header

 -- Max Kellermann <mk@cm4all.com>  Mon, 26 May 2014 12:11:55 -0000

cm4all-beng-proxy (4.0.45) unstable; urgency=low

  * translate_client: fix crash after misplaced AUTO_BASE
  * fcgi_client: support STDERR_PATH for FastCGI's STDERR stream

 -- Max Kellermann <mk@cm4all.com>  Thu, 22 May 2014 15:42:08 -0000

cm4all-beng-proxy (4.0.44) unstable; urgency=low

  * cgi_address: unescape PATH_INFO in ENOTDIR handler
  * python/translation/response: add method bind_mount()

 -- Max Kellermann <mk@cm4all.com>  Wed, 21 May 2014 13:58:15 -0000

cm4all-beng-proxy (4.0.43) unstable; urgency=low

  * merge release 3.1.32
  * lhttp_stock: handle fork() failures
  * handler: fix assertion failure on malformed request URI

 -- Max Kellermann <mk@cm4all.com>  Wed, 21 May 2014 07:27:05 -0000

cm4all-beng-proxy (4.0.42) unstable; urgency=low

  * tstock: log abstract socket paths properly
  * translation: add packet COOKIE_PATH
  * cookie_{server,client}: upgrade to RFC 6265
  * http_string: allow comma in cookie values (RFC ignorant)

 -- Max Kellermann <mk@cm4all.com>  Wed, 14 May 2014 10:41:34 -0000

cm4all-beng-proxy (4.0.41) unstable; urgency=low

  * handler: forget CHECK after the check has completed
  * handler: apply SESSION before repeating translation
  * fcgi, lhttp, delegate: apply STDERR_PATH to stdout

 -- Max Kellermann <mk@cm4all.com>  Tue, 13 May 2014 15:14:58 -0000

cm4all-beng-proxy (4.0.40) unstable; urgency=low

  * file_hander: fix memory leak
  * rerror: add option "verbose_response"
  * translation: rename LHTTP_EXPAND_URI to EXPAND_LHTTP_URI
  * tcache: raise MAX_AGE limit to one day
  * ajp_client: fix header corruption
  * ajp_client: fix buffer overflow
  * python/translation/response: add method expand_pair()

 -- Max Kellermann <mk@cm4all.com>  Mon, 12 May 2014 15:58:07 -0000

cm4all-beng-proxy (4.0.39) unstable; urgency=low

  * file_enotdir: fix PATH_INFO forwarding for LHTTP

 -- Max Kellermann <mk@cm4all.com>  Fri, 09 May 2014 13:38:57 -0000

cm4all-beng-proxy (4.0.38) unstable; urgency=low

  * translation: add packet STDERR_PATH
  * translate_client: detect missing LHTTP_URI, NFS_EXPORT
  * handler: fix the USER translation packet (broken since 4.0.17)

 -- Max Kellermann <mk@cm4all.com>  Thu, 08 May 2014 21:49:55 -0000

cm4all-beng-proxy (4.0.37) unstable; urgency=low

  * enotdir: forward PATH_INFO to LHTTP server
  * lhttp: support environment variables via PAIR

 -- Max Kellermann <mk@cm4all.com>  Thu, 08 May 2014 12:59:50 -0000

cm4all-beng-proxy (4.0.36) unstable; urgency=low

  * tcache: log the final cache key
  * translation: add packet ENOTDIR

 -- Max Kellermann <mk@cm4all.com>  Thu, 08 May 2014 08:56:13 -0000

cm4all-beng-proxy (4.0.35) unstable; urgency=low

  * namespace_options, client-socket: Debian Squeeze compatibility tweaks
  * tcache: paranoid checks for REGEX (optional via UNSAFE_BASE)
  * translation: add packet REDIRECT_QUERY_STRING

 -- Max Kellermann <mk@cm4all.com>  Tue, 06 May 2014 16:20:22 -0000

cm4all-beng-proxy (4.0.34) unstable; urgency=low

  * tcache: fix URI with BASE
  * tcache: allow URI with AUTO_BASE/EASY_BASE
  * tcache: allow TEST_PATH with BASE
  * translation: add packet EXPAND_TEST_PATH

 -- Max Kellermann <mk@cm4all.com>  Tue, 06 May 2014 12:58:50 -0000

cm4all-beng-proxy (4.0.33) unstable; urgency=low

  * allow FILE_NOT_FOUND depth 20
  * translation: add packets EXPAND_SCRIPT_NAME, TEST_PATH

 -- Max Kellermann <mk@cm4all.com>  Mon, 05 May 2014 16:05:09 -0000

cm4all-beng-proxy (4.0.32) unstable; urgency=low

  * cgi_address: allow BASE without PATH_INFO
  * implement FILE_NOT_FOUND support for CGI, FastCGI, WAS, LHTTP

 -- Max Kellermann <mk@cm4all.com>  Fri, 02 May 2014 14:32:47 -0000

cm4all-beng-proxy (4.0.31) unstable; urgency=low

  * translation: add packet EXPAND_REDIRECT
  * tcache: regex compiler errors and base mismatches are fatal

 -- Max Kellermann <mk@cm4all.com>  Thu, 01 May 2014 18:23:24 -0000

cm4all-beng-proxy (4.0.30) unstable; urgency=low

  * merge release 3.1.31
  * uri_base: fix BASE store bug after request to the BASE

 -- Max Kellermann <mk@cm4all.com>  Tue, 29 Apr 2014 21:53:37 -0000

cm4all-beng-proxy (4.0.29) unstable; urgency=low

  * processor: add URI rewrite mode "response"

 -- Max Kellermann <mk@cm4all.com>  Wed, 23 Apr 2014 23:59:00 -0000

cm4all-beng-proxy (4.0.28) unstable; urgency=low

  * handler: fix SESSION and PARAM breakage
  * tcache: fix VARY/PARAM check
  * translation: allow null bytes in SESSION

 -- Max Kellermann <mk@cm4all.com>  Thu, 17 Apr 2014 12:21:29 -0000

cm4all-beng-proxy (4.0.27) unstable; urgency=low

  * tstock: support abstract sockets

 -- Max Kellermann <mk@cm4all.com>  Fri, 04 Apr 2014 12:58:09 -0000

cm4all-beng-proxy (4.0.26) unstable; urgency=low

  * merge release 3.1.28
  * translation: add packet EXPIRES_RELATIVE

 -- Max Kellermann <mk@cm4all.com>  Tue, 01 Apr 2014 17:18:55 -0000

cm4all-beng-proxy (4.0.25) unstable; urgency=low

  * merge release 3.1.27
  * lb/tcp: fix busy loop

 -- Max Kellermann <mk@cm4all.com>  Thu, 27 Mar 2014 11:22:05 -0000

cm4all-beng-proxy (4.0.24) unstable; urgency=low

  * failure: fix bogus assertion failure with abstract sockets
  * lb/tcp: fix memory leaks
  * lb/tcp: drain output buffers before closing the connection

 -- Max Kellermann <mk@cm4all.com>  Mon, 24 Mar 2014 17:42:04 -0000

cm4all-beng-proxy (4.0.23) unstable; urgency=low

  * translation: new packet DIRECTORY_INDEX

 -- Max Kellermann <mk@cm4all.com>  Fri, 21 Mar 2014 13:00:39 -0000

cm4all-beng-proxy (4.0.22) unstable; urgency=low

  * translation: allow ERROR_DOCUMENT payload, echo
  * translation: new packets FILE_NOT_FOUND, CONTENT_TYPE_LOOKUP
  * translate_client: check for multiple REGEX / INVERSE_REGEX
  * translate_client: support abstract sockets in ADDRESS_STRING

 -- Max Kellermann <mk@cm4all.com>  Thu, 20 Mar 2014 12:28:04 -0000

cm4all-beng-proxy (4.0.21) unstable; urgency=low

  * merge release 3.1.26
  * handler: forward HTTP errors from translation cache to browser
  * tcache: reduce memory usage
  * translate_client: don't send REMOTE_HOST unless requested via WANT
  * translate_client: check if BASE matches request URI
  * translation: make "UNSAFE_BASE" a modifier for "BASE"
  * translation: new packet "EASY_BASE" simplifies "BASE" usage
  * translation: new packets "REGEX_TAIL", "REGEX_UNESCAPE"

 -- Max Kellermann <mk@cm4all.com>  Mon, 17 Mar 2014 22:00:23 -0000

cm4all-beng-proxy (4.0.20) unstable; urgency=low

  * merge release 3.1.25
  * translate_client: refuse to parse incoming request packets
  * translate_client: check for illegal null bytes
  * translation: add packet "UNSAFE_BASE"
  * lb: drop root privileges irreversibly using PR_SET_NO_NEW_PRIVS

 -- Max Kellermann <mk@cm4all.com>  Thu, 13 Mar 2014 13:34:47 -0000

cm4all-beng-proxy (4.0.19) unstable; urgency=low

  * translation: add packet WANT, make several packets optional
  * translate_client: allow combining CHECK and WANT_FULL_URI
  * tcache: make PARAM cacheable, supported by VARY
  * python/translation/request: accept BEGIN in packetReceived()
  * python/translation/request: add attribute "protocol_version"
  * lb: detach from file system (security)

 -- Max Kellermann <mk@cm4all.com>  Wed, 05 Mar 2014 14:16:42 -0000

cm4all-beng-proxy (4.0.18) unstable; urgency=low

  * doc/lb: document sticky mode "source_ip"
  * lb/tcp: fix endless loop due to misrouted write event

 -- Max Kellermann <mk@cm4all.com>  Tue, 18 Feb 2014 14:48:47 -0000

cm4all-beng-proxy (4.0.17) unstable; urgency=low

  * handler: apply session directives from current translation response
    before resuming the "previous" response

 -- Max Kellermann <mk@cm4all.com>  Mon, 17 Feb 2014 17:46:44 -0000

cm4all-beng-proxy (4.0.16) unstable; urgency=low

  * namespace: set up uid/gid mapping without MOUNT_PROC
  * namespace: allow BIND_MOUNT, MOUNT_PROC, MOUNT_HOME, MOUNT_TMP_TMPFS without
    PIVOT_ROOT
  * configurable resource limits for child processes

 -- Max Kellermann <mk@cm4all.com>  Fri, 07 Feb 2014 12:48:44 -0000

cm4all-beng-proxy (4.0.15) unstable; urgency=low

  * daemon: set up supplementary groups
  * child_manager: log resource usage
  * fcgi_stock: kill child process after connect failure
  * fcgi_stock: kill child process after repeated timeout

 -- Max Kellermann <mk@cm4all.com>  Tue, 04 Feb 2014 15:17:36 -0000

cm4all-beng-proxy (4.0.14) unstable; urgency=low

  * add systemd unit
  * cgi, delegate, lhttp, pipe: enable missing namespace features
  * cgi, pipe: fix /proc mount failure
  * namespace: secure /proc flags
  * namespace: work around uid/gid mapper failure using PR_SET_DUMPABLE

 -- Max Kellermann <mk@cm4all.com>  Mon, 03 Feb 2014 20:40:49 -0000

cm4all-beng-proxy (4.0.13) unstable; urgency=low

  * namespace: make new root directory read-only
  * namespace: add option to mount tmpfs on /tmp
  * namespace: arbitrary bind-mounts
  * namespace: support UTS namespaces
  * namespace: set up uid/gid mapping in user namespace

 -- Max Kellermann <mk@cm4all.com>  Tue, 28 Jan 2014 22:37:47 -0000

cm4all-beng-proxy (4.0.12) unstable; urgency=low

  * cache: use monotonic clock
  * namespace: support PID namespaces
  * namespace: support mount namespace and pivot_root()
  * namespace: can mount new /proc, $HOME

 -- Max Kellermann <mk@cm4all.com>  Fri, 24 Jan 2014 14:02:34 -0000

cm4all-beng-proxy (4.0.11) unstable; urgency=low

  * was: fix misdirected pipes (4.0.10 regression)
  * translation: add packets EXPAND_APPEND, EXPAND_PAIR
  * file_handler: allow character devices

 -- Max Kellermann <mk@cm4all.com>  Tue, 21 Jan 2014 18:24:14 -0000

cm4all-beng-proxy (4.0.10) unstable; urgency=low

  * merge release 3.1.24
  * response: don't report version in "Server" response header
  * lhttp, delegate: support namespaces
  * delegate: fix spontaneous shutdown due to misrouted SIGTERM signal

 -- Max Kellermann <mk@cm4all.com>  Fri, 03 Jan 2014 21:18:45 -0000

cm4all-beng-proxy (4.0.9) unstable; urgency=low

  * pipe: fix signal handler race condition
  * pipe, CGI, FastCGI, WAS: support user/network namespaces

 -- Max Kellermann <mk@cm4all.com>  Mon, 23 Dec 2013 18:55:03 -0000

cm4all-beng-proxy (4.0.8) unstable; urgency=low

  * CGI, FastCGI, WAS: support command-line arguments
  * header-forward: add groups "CORS", "SECURE"

 -- Max Kellermann <mk@cm4all.com>  Mon, 16 Dec 2013 18:26:12 -0000

cm4all-beng-proxy (4.0.7) unstable; urgency=low

  * merge release 3.1.23
  * ssl_filter: fix stalled SSL read
  * thread_socket_filter: fix stalled SSL write

 -- Max Kellermann <mk@cm4all.com>  Sat, 07 Dec 2013 07:39:16 -0000

cm4all-beng-proxy (4.0.6) unstable; urgency=low

  * thread_queue: fix spurious thread exit

 -- Max Kellermann <mk@cm4all.com>  Tue, 26 Nov 2013 20:45:30 -0000

cm4all-beng-proxy (4.0.5) unstable; urgency=low

  * merge release 3.1.22

 -- Max Kellermann <mk@cm4all.com>  Mon, 25 Nov 2013 13:03:15 -0000

cm4all-beng-proxy (4.0.4) unstable; urgency=low

  * merge release 3.1.21
  * nfs: bind to privileged port

 -- Max Kellermann <mk@cm4all.com>  Sun, 24 Nov 2013 08:30:58 -0000

cm4all-beng-proxy (4.0.3) unstable; urgency=low

  * lb: allow the kernel to chooes a TCP bind port
  * lb: support forwarding HTTP requests with the original source IP

 -- Max Kellermann <mk@cm4all.com>  Sun, 10 Nov 2013 17:46:44 -0000

cm4all-beng-proxy (4.0.2) unstable; urgency=low

  * merge release 3.1.20
  * lb: support forwarding TCP connections with the original source IP

 -- Max Kellermann <mk@cm4all.com>  Tue, 05 Nov 2013 16:07:34 -0000

cm4all-beng-proxy (4.0.1) unstable; urgency=low

  * merge release 3.1.19

 -- Max Kellermann <mk@cm4all.com>  Wed, 30 Oct 2013 15:26:16 -0000

cm4all-beng-proxy (4.0) unstable; urgency=low

  * translation: rename TRANSLATE_PROXY to TRANSLATE_HTTP
  * thread_pool: start SSL worker threads on the first use
  * translate-client, resource-loader: support https://

 -- Max Kellermann <mk@cm4all.com>  Wed, 23 Oct 2013 19:29:38 -0000

cm4all-beng-proxy (3.1.38) unstable; urgency=low

  * istream: fix assertion failure due to inverted check
  * was_control: fix assertion failure due to missing check

 -- Max Kellermann <mk@cm4all.com>  Fri, 29 Aug 2014 08:52:53 -0000

cm4all-beng-proxy (3.1.37) unstable; urgency=low

  * http_cache: fix caching (Fast-)CGI responses
  * http_client: fix bug with HTTP 1.0 Keep-Alive
  * stock: destroy only surplus idle items

 -- Max Kellermann <mk@cm4all.com>  Mon, 28 Jul 2014 15:30:50 -0000

cm4all-beng-proxy (3.1.36) unstable; urgency=low

  * http_server: ignore case in "Connection" request header
  * http_client: allow comma-separated list in "Connection" response
    header

 -- Max Kellermann <mk@cm4all.com>  Wed, 23 Jul 2014 17:43:09 -0000

cm4all-beng-proxy (3.1.35) unstable; urgency=low

  * lb_tcp: fix memory leak after send failure
  * ssl_filter: fix race condition
  * ssl_filter: fix memory leak with client certificates

 -- Max Kellermann <mk@cm4all.com>  Mon, 21 Jul 2014 16:20:14 -0000

cm4all-beng-proxy (3.1.34) unstable; urgency=low

  * session: fix potential crash on shared memory exhaustion
  * session: really purge new sessions first
  * istream-iconv: fix endless loop with unknown charset

 -- Max Kellermann <mk@cm4all.com>  Wed, 25 Jun 2014 12:58:03 -0000

cm4all-beng-proxy (3.1.33) unstable; urgency=low

  * widget: avoid double slash when concatenating (Local) HTTP URI and
    path_info
  * pipe: fix command-line argument corruption bug
  * fcgi_client: detect bogus Content-Length response header

 -- Max Kellermann <mk@cm4all.com>  Tue, 10 Jun 2014 08:30:39 -0000

cm4all-beng-proxy (3.1.32) unstable; urgency=low

  * http_string: allow comma in cookie values (RFC ignorant)

 -- Max Kellermann <mk@cm4all.com>  Mon, 19 May 2014 07:52:24 -0000

cm4all-beng-proxy (3.1.31) unstable; urgency=low

  * rewrite-uri: fix view name corruption

 -- Max Kellermann <mk@cm4all.com>  Mon, 28 Apr 2014 16:30:17 -0000

cm4all-beng-proxy (3.1.30) unstable; urgency=low

  * translate-client: fix EXPAND_PATH on HTTP address

 -- Max Kellermann <mk@cm4all.com>  Mon, 28 Apr 2014 14:44:22 -0000

cm4all-beng-proxy (3.1.29) unstable; urgency=low

  * http-server: fix potential crash with too many request headers

 -- Max Kellermann <mk@cm4all.com>  Fri, 25 Apr 2014 15:52:16 -0000

cm4all-beng-proxy (3.1.28) unstable; urgency=low

  * buffered_socket: fix bogus assertion failure

 -- Max Kellermann <mk@cm4all.com>  Tue, 01 Apr 2014 16:53:22 -0000

cm4all-beng-proxy (3.1.27) unstable; urgency=low

  * fcgi-stock: show process name in log messages
  * fcgi-stock: check connection state before issuing new request

 -- Max Kellermann <mk@cm4all.com>  Tue, 25 Mar 2014 20:02:23 -0000

cm4all-beng-proxy (3.1.26) unstable; urgency=low

  * http-client: fix bogus assertion failure

 -- Max Kellermann <mk@cm4all.com>  Fri, 14 Mar 2014 14:36:12 -0000

cm4all-beng-proxy (3.1.25) unstable; urgency=low

  * escape: fix data corruption with glibc 2.18

 -- Max Kellermann <mk@cm4all.com>  Thu, 06 Mar 2014 11:47:14 -0000

cm4all-beng-proxy (3.1.24) unstable; urgency=low

  * fcgi-stock: fix crash on fork() failure
  * fcache: fix crash on responses without body

 -- Max Kellermann <mk@cm4all.com>  Thu, 02 Jan 2014 22:57:50 -0000

cm4all-beng-proxy (3.1.23) unstable; urgency=low

  * was-output: fix event leak
  * was-output: fix crash in error handler
  * was-client: free the request body on empty response
  * was-client: reuse connection after empty response
  * was-client: fix stalled response on LENGTH=0

 -- Max Kellermann <mk@cm4all.com>  Fri, 06 Dec 2013 13:23:40 -0000

cm4all-beng-proxy (3.1.22) unstable; urgency=low

  * http_server: fix stalled response

 -- Max Kellermann <mk@cm4all.com>  Mon, 25 Nov 2013 13:00:33 -0000

cm4all-beng-proxy (3.1.21) unstable; urgency=low

  * merge release 3.0.34
  * was-client: fix crash on abort
  * was-client: fix off-by-one error in header parser

 -- Max Kellermann <mk@cm4all.com>  Sun, 24 Nov 2013 08:04:41 -0000

cm4all-beng-proxy (3.1.20) unstable; urgency=low

  * jail: add "--" after last option, allows passing options to jail
  * keep CAP_KILL to be able to kill jailed child processes

 -- Max Kellermann <mk@cm4all.com>  Mon, 04 Nov 2013 14:41:34 -0000

cm4all-beng-proxy (3.1.19) unstable; urgency=low

  * handler: work around crash due to translation cache invalidation
  * child: send SIGKILL after 60 seconds

 -- Max Kellermann <mk@cm4all.com>  Wed, 30 Oct 2013 12:12:31 -0000

cm4all-beng-proxy (3.1.18) unstable; urgency=low

  * nfs: translate NFS3ERR_NOENT to "404 Not Found"
  * nfs_client: don't leak file descriptor to child processes

 -- Max Kellermann <mk@cm4all.com>  Wed, 30 Oct 2013 09:28:11 -0000

cm4all-beng-proxy (3.1.17) unstable; urgency=low

  * tcache: cache translation responses that contain STATUS

 -- Max Kellermann <mk@cm4all.com>  Fri, 25 Oct 2013 17:10:26 -0000

cm4all-beng-proxy (3.1.16) unstable; urgency=low

  * fcgi-stock: kill child processes with SIGUSR1 instead of SIGTERM

 -- Max Kellermann <mk@cm4all.com>  Wed, 23 Oct 2013 08:54:03 -0000

cm4all-beng-proxy (3.1.15) unstable; urgency=low

  * lhttp_address: don't unescape the BASE suffix
  * {file,nfs}_address: unescape EXPAND_PATH(_INFO) substitutions
  * child_stock: fix another assertion failure

 -- Max Kellermann <mk@cm4all.com>  Tue, 22 Oct 2013 15:15:42 -0000

cm4all-beng-proxy (3.1.14) unstable; urgency=low

  * istream_nfs: fix assertion failure on empty file
  * nfs_client: fix crash on malformed path
  * nfs_client: improved error messages
  * child_stock: fix assertion failure when busy child process gets killed

 -- Max Kellermann <mk@cm4all.com>  Mon, 21 Oct 2013 15:38:28 -0000

cm4all-beng-proxy (3.1.13) unstable; urgency=low

  * merge release 3.0.33
  * translation: new packet WANT_FULL_URI for obtaining the full URI

 -- Max Kellermann <mk@cm4all.com>  Wed, 09 Oct 2013 10:40:35 -0000

cm4all-beng-proxy (3.1.12) unstable; urgency=low

  * merge release 3.0.31
  * translation: new packet CONCURRENCY controls number of LHTTP
    connections per process

 -- Max Kellermann <mk@cm4all.com>  Sat, 05 Oct 2013 11:34:04 -0000

cm4all-beng-proxy (3.1.11) unstable; urgency=low

  * lhttp_stock: allow 4 concurrent connections per LHTTP process

 -- Max Kellermann <mk@cm4all.com>  Mon, 30 Sep 2013 16:10:05 -0000

cm4all-beng-proxy (3.1.10) unstable; urgency=low

  * resource-address: fix assertion failure in LHTTP operation
  * lhttp_request: use the LHTTP_HOST attribute
  * kill the logger process on shutdown

 -- Max Kellermann <mk@cm4all.com>  Wed, 25 Sep 2013 17:29:56 -0000

cm4all-beng-proxy (3.1.9) unstable; urgency=low

  * {fcgi,lhttp}_stock: reuse child processes after connection closed
  * translate-client: ignore DEFLATED,GZIPPED on NFS address
  * translate-client: ignore EXPAND_PATH_INFO on local file
  * ssl_factory: wildcard matches single letter
  * ssl_factory: wildcard matches only one segment

 -- Max Kellermann <mk@cm4all.com>  Tue, 24 Sep 2013 10:31:30 -0000

cm4all-beng-proxy (3.1.8) unstable; urgency=low

  * ssl_factory: fix broken certificat/key matching
  * doc: various manual updates (RFC 2617, ...)

 -- Max Kellermann <mk@cm4all.com>  Fri, 20 Sep 2013 12:55:55 -0000

cm4all-beng-proxy (3.1.7) unstable; urgency=low

  * merge release 3.0.30
  * resource-loader: new protocol "Local HTTP"

 -- Max Kellermann <mk@cm4all.com>  Tue, 17 Sep 2013 13:36:20 -0000

cm4all-beng-proxy (3.1.6) unstable; urgency=low

  * buffered_socket: fix assertion failure

 -- Max Kellermann <mk@cm4all.com>  Fri, 23 Aug 2013 12:39:47 -0000

cm4all-beng-proxy (3.1.5) unstable; urgency=low

  * merge release 3.0.26
  * lb: disallow deprecated configuration keywords
  * lb: conditional pools
  * lb_config: setting "ssl_cert" specifies both certificate and key
  * ssl_filter: support TLS Server Name Indication

 -- Max Kellermann <mk@cm4all.com>  Fri, 16 Aug 2013 16:29:34 -0000

cm4all-beng-proxy (3.1.4) unstable; urgency=low

  * nfs_cache: new dedicated cache for NFS files
  * nfs_{handler,request}: use Content-Type from translation server

 -- Max Kellermann <mk@cm4all.com>  Mon, 10 Jun 2013 20:50:58 -0000

cm4all-beng-proxy (3.1.3) unstable; urgency=low

  * nfs_client: fix crash due to uninitialized memory
  * nfs_client: disconnect idle connections
  * nfs_client: expire file metadata
  * istream-nfs: fix resuming a blocking sink
  * istream-nfs: detect file truncation

 -- Max Kellermann <mk@cm4all.com>  Mon, 03 Jun 2013 19:30:20 -0000

cm4all-beng-proxy (3.1.2) unstable; urgency=low

  * nfs_client: read larger chunks
  * nfs_handler: implement cache revalidation and byte ranges

 -- Max Kellermann <mk@cm4all.com>  Wed, 29 May 2013 16:23:15 -0000

cm4all-beng-proxy (3.1.1) unstable; urgency=low

  * nfs_client: fix crash on HEAD request
  * nfs_client: generate Last-Modified and ETag
  * http-cache: allow caching NFS files

 -- Max Kellermann <mk@cm4all.com>  Thu, 23 May 2013 11:00:49 -0000

cm4all-beng-proxy (3.1) unstable; urgency=low

  * nfs_client: new resource loader backend

 -- Max Kellermann <mk@cm4all.com>  Tue, 21 May 2013 21:14:06 -0000

cm4all-beng-proxy (3.0.34) unstable; urgency=low

  * processor: fix use-after-free crash bug

 -- Max Kellermann <mk@cm4all.com>  Sun, 24 Nov 2013 07:46:29 -0000

cm4all-beng-proxy (3.0.33) unstable; urgency=low

  * tcache: limit the cacheable CHECK length
  * tcache: allow binary data in the CHECK payload
  * tcache: fix matching the URI on INVALIDATE with CHECK

 -- Max Kellermann <mk@cm4all.com>  Wed, 09 Oct 2013 09:52:47 -0000

cm4all-beng-proxy (3.0.32) unstable; urgency=low

  * tcache: apply BASE to responses without an address
  * tcache: fix BASE on responses with CHECK
  * handler: fix crash after malformed CHECK/PREVIOUS translation

 -- Max Kellermann <mk@cm4all.com>  Tue, 08 Oct 2013 15:48:07 -0000

cm4all-beng-proxy (3.0.31) unstable; urgency=low

  * socket_wrapper: work around libevent timeout reset bug

 -- Max Kellermann <mk@cm4all.com>  Wed, 02 Oct 2013 15:30:11 -0000

cm4all-beng-proxy (3.0.30) unstable; urgency=low

  * istream-file: fix crash bug
  * fcgi, was: fix memory leak on malformed translation response

 -- Max Kellermann <mk@cm4all.com>  Tue, 17 Sep 2013 13:23:28 -0000

cm4all-beng-proxy (3.0.29) unstable; urgency=low

  * fcgi-client: fix crash on certain malformed responses
  * parser: fix crash on certain CDATA sections

 -- Max Kellermann <mk@cm4all.com>  Mon, 02 Sep 2013 10:51:58 -0000

cm4all-beng-proxy (3.0.28) unstable; urgency=low

  * processor: fix widget lookup regression

 -- Max Kellermann <mk@cm4all.com>  Mon, 26 Aug 2013 18:21:03 -0000

cm4all-beng-proxy (3.0.27) unstable; urgency=low

  * processor: fix stalled transfer with two nested processors

 -- Max Kellermann <mk@cm4all.com>  Mon, 26 Aug 2013 17:09:47 -0000

cm4all-beng-proxy (3.0.26) unstable; urgency=low

  * respones: generate header P3P:CP="CAO PSA OUR" to work around IE10 bug
  * init: auto-create /var/run/cm4all
  * lb: enable GLib multi-threading

 -- Max Kellermann <mk@cm4all.com>  Fri, 26 Jul 2013 07:21:15 -0000

cm4all-beng-proxy (3.0.25) unstable; urgency=low

  * stock: fix access to undefind memory
  * file-handler, http-util: fix If-Match / If-None-Match check

 -- Max Kellermann <mk@cm4all.com>  Wed, 29 May 2013 16:13:54 -0000

cm4all-beng-proxy (3.0.24) unstable; urgency=low

  * memcached-client: fix bogus "peer closed socket prematurely"

 -- Max Kellermann <mk@cm4all.com>  Tue, 23 Apr 2013 11:20:00 -0000

cm4all-beng-proxy (3.0.23) unstable; urgency=low

  * lb: fix memory leak when request with body gets aborted early

 -- Max Kellermann <mk@cm4all.com>  Thu, 04 Apr 2013 15:33:57 -0000

cm4all-beng-proxy (3.0.22) unstable; urgency=low

  * http-server: fix rare crash in request body handler
  * http-client: fix memory leak

 -- Max Kellermann <mk@cm4all.com>  Tue, 26 Mar 2013 07:24:22 -0000

cm4all-beng-proxy (3.0.21) unstable; urgency=low

  * ajp-client: fix malformed request packet with empty request body

 -- Max Kellermann <mk@cm4all.com>  Thu, 21 Mar 2013 17:11:22 -0000

cm4all-beng-proxy (3.0.20) unstable; urgency=low

  * http-client: fix assertion failure with certain chunked responses

 -- Max Kellermann <mk@cm4all.com>  Thu, 21 Mar 2013 10:21:13 -0000

cm4all-beng-proxy (3.0.19) unstable; urgency=low

  * istream_tee: fix crash / memory leak on I/O error before request body
    was delivered to widget

 -- Max Kellermann <mk@cm4all.com>  Mon, 18 Mar 2013 11:23:27 -0000

cm4all-beng-proxy (3.0.18) unstable; urgency=low

  * bot: detect more crawler/bot user-agents
  * lb.init: add ACCESS_LOGGER variable

 -- Max Kellermann <mk@cm4all.com>  Fri, 15 Mar 2013 14:47:08 -0000

cm4all-beng-proxy (3.0.17) unstable; urgency=low

  * lb: add ssl_verify "optional"

 -- Max Kellermann <mk@cm4all.com>  Fri, 08 Mar 2013 14:31:25 -0000

cm4all-beng-proxy (3.0.16) unstable; urgency=low

  * http-request: fix assertion failure
  * log-{cat,split}: use unsigned characters in backslash-escape

 -- Max Kellermann <mk@cm4all.com>  Thu, 07 Mar 2013 15:26:26 -0000

cm4all-beng-proxy (3.0.15) unstable; urgency=low

  * stock: fix another assertion failure during idle cleanup
  * inline-widget: avoid unrecoverable I/O errors during initialisation

 -- Max Kellermann <mk@cm4all.com>  Tue, 05 Mar 2013 07:11:46 -0000

cm4all-beng-proxy (3.0.14) unstable; urgency=low

  * stock: fix assertion failure during idle cleanup
  * http-server: count bytes received, fixes regression
  * http-server: send "100 Continue", fixes regression
  * http-client: fix potential assertion failure after "100 Continue"

 -- Max Kellermann <mk@cm4all.com>  Fri, 01 Mar 2013 16:53:54 -0000

cm4all-beng-proxy (3.0.13) unstable; urgency=low

  * merge release 2.3.7
  * uri-verify: allow double slashes
  * change product token to "CM4all Webserver"

 -- Max Kellermann <mk@cm4all.com>  Mon, 18 Feb 2013 11:35:29 -0000

cm4all-beng-proxy (3.0.12) unstable; urgency=low

  * listener: enable TCP Fast Open (requires Linux 3.7)
  * rubber: optimize huge page allocation
  * rubber: optimize hole search
  * translate-cache: optimize INVALIDATE=HOST
  * filter-cache: reserve some space in the rubber allocator

 -- Max Kellermann <mk@cm4all.com>  Fri, 15 Feb 2013 09:57:51 -0000

cm4all-beng-proxy (3.0.11) unstable; urgency=low

  * stock: slow down destruction of surplus idle items
  * fcgi-client: try harder to reuse existing FastCGI connections
  * cmdline: new options to control the FastCGI/WAS stock

 -- Max Kellermann <mk@cm4all.com>  Tue, 12 Feb 2013 09:38:35 -0000

cm4all-beng-proxy (3.0.10) unstable; urgency=low

  * child: reduce verbosity of SIGTERM log message
  * connection: reduce verbosity of ECONNRESET log message
  * http-server: fix duplicate abort call
  * http-server: add missing pool reference in request body eof
  * handler: catch malformed URIs earlier
  * rubber: allocate from holes, avoid costly compression steps
  * http-cache: reserve some space in the rubber allocator

 -- Max Kellermann <mk@cm4all.com>  Fri, 08 Feb 2013 13:15:31 -0000

cm4all-beng-proxy (3.0.9) unstable; urgency=low

  * merge release 2.3.5
  * parser: fix malformed attribute value bounds
  * translation: packet VALIDATE_MTIME discards cache items after a file
    has been modified
  * http-server: fix spurious "closed prematurely" log messages
  * http-{server,client}: improve error messages
  * istream: clear the "direct" flag set on new streams
  * slice_pool: fix slice size and slices per area calculation

 -- Max Kellermann <mk@cm4all.com>  Wed, 06 Feb 2013 17:48:47 -0000

cm4all-beng-proxy (3.0.8) unstable; urgency=low

  * merge release 2.3.3
  * return unused I/O buffers to operating system
  * parser: optimize the attribute value parser
  * sink_rubber: fix assertion failure

 -- Max Kellermann <mk@cm4all.com>  Thu, 31 Jan 2013 13:27:39 -0000

cm4all-beng-proxy (3.0.7) unstable; urgency=low

  * istream-tee: fix crash due to erroneous read

 -- Max Kellermann <mk@cm4all.com>  Fri, 18 Jan 2013 13:32:49 -0000

cm4all-beng-proxy (3.0.6) unstable; urgency=low

  * control: new command "VERBOSE" manipulates logger verbosity
  * cmdline: remove obsolete option "enable_splice"
  * ajp-client: discard response body after HEAD request
  * fcgi-client: fix assertion failure after malformed HEAD response
  * fcgi-client: don't ignore log messages after HEAD request
  * translate-client: fix assertion failure after connection reset

 -- Max Kellermann <mk@cm4all.com>  Fri, 04 Jan 2013 13:14:09 -0000

cm4all-beng-proxy (3.0.5) unstable; urgency=low

  * translate-client: reduce number of system calls (optimization)
  * http-client: release the socket earlier for reusal
  * ajp-client: fix decoding the "special" response headers
  * ajp-client: wait for "end" packet before delivering empty response
  * ajp-client: use the Content-Length response header
  * ajp-client: send Content-Length request header only if body present
  * ajp-client: support HEAD requests
  * fcgi-client: support HEAD requests
  * fcgi-client: use the Content-Length response header
  * fcgi-client: don't discard buffer after socket has been closed
  * fcgi-client: continue parsing after response has been delivered
  * fcgi-client: don't attempt to write repeatedly if request body blocks
  * fcgi-client: optimized keep-alive after empty response

 -- Max Kellermann <mk@cm4all.com>  Fri, 28 Dec 2012 13:16:02 -0000

cm4all-beng-proxy (3.0.4) unstable; urgency=low

  * {http,filter}-cache: fix garbled data on large cache entries

 -- Max Kellermann <mk@cm4all.com>  Tue, 11 Dec 2012 15:17:17 -0000

cm4all-beng-proxy (3.0.3) unstable; urgency=low

  * memcached-client: fix assertion failure

 -- Max Kellermann <mk@cm4all.com>  Fri, 07 Dec 2012 18:52:33 -0000

cm4all-beng-proxy (3.0.2) unstable; urgency=low

  * merge release 2.3.1
  * lb: verify the client certificate issuer (option "ssl_verify")
  * lb: client certificate is mandatory if "ssl_verify" is enabled
  * lb: support extra CA certificate file (option "ssl_ca_cert")
  * cmdline: can't specify both --memcached-server and http_cache_size
  * init: default to one worker

 -- Max Kellermann <mk@cm4all.com>  Fri, 07 Dec 2012 09:24:52 -0000

cm4all-beng-proxy (3.0.1) unstable; urgency=low

  * http-cache: reduce memory usage while storing
  * {http,filter}-cache: reduce fork overhead
  * pool: fix crash when first allocation is large

 -- Max Kellermann <mk@cm4all.com>  Wed, 05 Dec 2012 14:05:28 -0000

cm4all-beng-proxy (3.0) unstable; urgency=low

  * {http,filter}-cache: reduce overhead when cache is disabled
  * {http,filter}-cache: exclude allocator table from reported size
  * filter-cache: reduce memory usage while storing
  * {http,filter,translate}-cache: return more free memory to operating system
  * pool: further overhead reduction
  * pool: reduce CPU overhead for large areas
  * rubber: fix assertion failure

 -- Max Kellermann <mk@cm4all.com>  Tue, 30 Oct 2012 16:32:45 -0000

cm4all-beng-proxy (2.2.1) unstable; urgency=low

  * merge release 2.1.13
  * control_local: fix assertion failure

 -- Max Kellermann <mk@cm4all.com>  Tue, 16 Oct 2012 15:46:16 -0000

cm4all-beng-proxy (2.2) unstable; urgency=low

  * cache: optimize lookups
  * pool: reduce overhead
  * pool: optimize the linear area recycler
  * resource-address: reduce memory overhead
  * session: reduce memory usage
  * http-cache, filter-cache: return free memory to operating system
  * control_server: support local and abstract sockets
  * python/control: support abstract sockets
  * bp_control: create implicit control channel for each worker process
  * require automake 1.11

 -- Max Kellermann <mk@cm4all.com>  Tue, 09 Oct 2012 15:11:24 -0000

cm4all-beng-proxy (2.3.7) unstable; urgency=low

  * tcache: fix assertion failure in BASE handler

 -- Max Kellermann <mk@cm4all.com>  Mon, 18 Feb 2013 11:58:01 -0000

cm4all-beng-proxy (2.3.6) unstable; urgency=low

  * listener: increase the backlog to 64
  * shm: reserve swap space, avoids theoretical crash

 -- Max Kellermann <mk@cm4all.com>  Sun, 17 Feb 2013 09:29:24 -0000

cm4all-beng-proxy (2.3.5) unstable; urgency=low

  * tcache: reduce CPU pressure when there are many virtual hosts (hot fix)
  * launch the access logger after daemonizing
  * user the configured logger user for the access logger
  * auto-close the access logger
  * debian/rules: compile with -fno-omit-frame-pointer

 -- Max Kellermann <mk@cm4all.com>  Tue, 05 Feb 2013 16:27:46 -0000

cm4all-beng-proxy (2.3.4) unstable; urgency=low

  * log-split: print referer and user agent
  * log-split: cache the last file
  * log-split: allow logging local time stamps
  * log-{split,cat}: escape URI, Referer and User-Agent
  * init: add ACCESS_LOGGER variable

 -- Max Kellermann <mk@cm4all.com>  Tue, 05 Feb 2013 01:31:31 -0000

cm4all-beng-proxy (2.3.3) unstable; urgency=low

  * pool: fix a memory leak in the temporary pool
  * processor: hard limit on length of attributes and parameters

 -- Max Kellermann <mk@cm4all.com>  Thu, 31 Jan 2013 13:16:33 -0000

cm4all-beng-proxy (2.3.2) unstable; urgency=low

  * merge release 2.1.17

 -- Max Kellermann <mk@cm4all.com>  Tue, 29 Jan 2013 00:01:23 -0000

cm4all-beng-proxy (2.3.1) unstable; urgency=low

  * merge release 2.1.16
  * pool: reduce CPU overhead for large areas

 -- Max Kellermann <mk@cm4all.com>  Thu, 06 Dec 2012 16:40:02 -0000

cm4all-beng-proxy (2.3) unstable; urgency=low

  * new stable branch based on v2.1.x, without the work-in-progress
    improvements from v2.2.x
  * cache: optimize lookups
  * pool: reduce overhead
  * pool: optimize the linear area recycler
  * resource-address: reduce memory overhead
  * session: reduce memory usage
  * {http,filter}-cache: reduce overhead when cache is disabled

 -- Max Kellermann <mk@cm4all.com>  Mon, 22 Oct 2012 13:48:20 -0000

cm4all-beng-proxy (2.1.17) unstable; urgency=low

  * merge release 2.0.55

 -- Max Kellermann <mk@cm4all.com>  Mon, 28 Jan 2013 23:59:54 -0000

cm4all-beng-proxy (2.1.16) unstable; urgency=low

  * merge release 2.0.54

 -- Max Kellermann <mk@cm4all.com>  Thu, 06 Dec 2012 16:35:17 -0000

cm4all-beng-proxy (2.1.15) unstable; urgency=low

  * merge release 2.0.53

 -- Max Kellermann <mk@cm4all.com>  Mon, 22 Oct 2012 12:26:57 -0000

cm4all-beng-proxy (2.1.14) unstable; urgency=low

  * merge release 2.0.52

 -- Max Kellermann <mk@cm4all.com>  Fri, 19 Oct 2012 12:10:09 -0000

cm4all-beng-proxy (2.1.13) unstable; urgency=low

  * merge release 2.0.51

 -- Max Kellermann <mk@cm4all.com>  Tue, 16 Oct 2012 15:41:58 -0000

cm4all-beng-proxy (2.1.12) unstable; urgency=low

  * merge release 2.0.50

 -- Max Kellermann <mk@cm4all.com>  Fri, 05 Oct 2012 12:26:24 -0000

cm4all-beng-proxy (2.1.11) unstable; urgency=low

  * merge release 2.0.49

 -- Max Kellermann <mk@cm4all.com>  Fri, 28 Sep 2012 15:04:36 -0000

cm4all-beng-proxy (2.1.10) unstable; urgency=low

  * merge release 2.0.48

 -- Max Kellermann <mk@cm4all.com>  Mon, 24 Sep 2012 15:43:46 -0000

cm4all-beng-proxy (2.1.9) unstable; urgency=low

  * merge release 2.0.47
  * lb: eliminate the duplicate "Date" response header (#1169)

 -- Max Kellermann <mk@cm4all.com>  Fri, 21 Sep 2012 15:56:06 -0000

cm4all-beng-proxy (2.1.8) unstable; urgency=low

  * control: publish statistics over the control protocol

 -- Max Kellermann <mk@cm4all.com>  Fri, 07 Sep 2012 12:47:34 -0000

cm4all-beng-proxy (2.1.7) unstable; urgency=low

  * resource-address: support expanding PIPE addresses
  * translation: support EXPAND_PATH for PROXY
  * reduced connect timeouts for translation server, FastCGI and beng-lb
  * uri-relative: support relative URI with just a query string
  * uri-relative: support relative URIs starting with a double slash
  * lb: improve error messages, include listener/pool name
  * lb: validate the selected sticky modde
  * lb: add sticky mode "source_ip"

 -- Max Kellermann <mk@cm4all.com>  Fri, 31 Aug 2012 14:03:41 -0000

cm4all-beng-proxy (2.1.6) unstable; urgency=low

  * merge release 2.0.46

 -- Max Kellermann <mk@cm4all.com>  Fri, 24 Aug 2012 11:11:20 -0000

cm4all-beng-proxy (2.1.5) unstable; urgency=low

  * lb_expect_monitor: configurable connect timeout

 -- Max Kellermann <mk@cm4all.com>  Mon, 20 Aug 2012 05:40:44 -0000

cm4all-beng-proxy (2.1.4) unstable; urgency=low

  * lb_monitor: configurable timeout

 -- Max Kellermann <mk@cm4all.com>  Fri, 17 Aug 2012 09:16:36 -0000

cm4all-beng-proxy (2.1.3) unstable; urgency=low

  * merge release 2.0.44
  * lb: implement tcp_expect option "expect_graceful"

 -- Max Kellermann <mk@cm4all.com>  Tue, 14 Aug 2012 14:30:57 -0000

cm4all-beng-proxy (2.1.2) unstable; urgency=low

  * support extended HTTP status codes from RFC 6585 and WebDAV

 -- Max Kellermann <mk@cm4all.com>  Thu, 09 Aug 2012 10:10:35 -0000

cm4all-beng-proxy (2.1.1) unstable; urgency=low

  * merge release 2.0.43
  * lb: support TRACE, OPTIONS and WebDAV

 -- Max Kellermann <mk@cm4all.com>  Fri, 03 Aug 2012 11:48:46 -0000

cm4all-beng-proxy (2.1) unstable; urgency=low

  * lb: add sticky mode "jvm_route" (Tomcat)

 -- Max Kellermann <mk@cm4all.com>  Mon, 30 Jul 2012 15:53:43 -0000

cm4all-beng-proxy (2.0.55) unstable; urgency=low

  * istream-tee: fix crash due to erroneous read
  * fix random crashes in the optimized build

 -- Max Kellermann <mk@cm4all.com>  Mon, 28 Jan 2013 23:52:26 -0000

cm4all-beng-proxy (2.0.54) unstable; urgency=low

  * http-cache: fix revalidation of memcached entries

 -- Max Kellermann <mk@cm4all.com>  Thu, 06 Dec 2012 16:31:23 -0000

cm4all-beng-proxy (2.0.53) unstable; urgency=low

  * filter-cache: fix assertion failure on serving empty response
  * http-cache: limit maximum age to 5 minutes if "Vary" includes cookies
  * lb: FADE_NODE lasts for 3 hours

 -- Max Kellermann <mk@cm4all.com>  Mon, 22 Oct 2012 12:21:18 -0000

cm4all-beng-proxy (2.0.52) unstable; urgency=low

  * {http,filter}-cache: include headers in cache size calculation
  * {http,filter}-cache: reduce headers memory usage
  * http-cache: limit maximum age to 1 week
    - 1 hour when "Vary" is used
    - 30 minutes when "Vary" includes "X-WidgetId" or "X-WidgetHref"
    - 5 minutes when "Vary" includes "X-CM4all-BENG-User"
  * cache: reduce number of system calls during lookup

 -- Max Kellermann <mk@cm4all.com>  Fri, 19 Oct 2012 12:07:10 -0000

cm4all-beng-proxy (2.0.51) unstable; urgency=low

  * merge release 1.4.33
  * processor: fix assertion failure with embedded CSS
  * lb: move control channel handler to worker process

 -- Max Kellermann <mk@cm4all.com>  Tue, 16 Oct 2012 15:39:32 -0000

cm4all-beng-proxy (2.0.50) unstable; urgency=low

  * pool: reduce memory overhead of debug data
  * fcgi-client: fix assertion failure due to redundant read event
  * lb: fix crash after pipe-to-socket splice I/O error

 -- Max Kellermann <mk@cm4all.com>  Fri, 05 Oct 2012 12:23:15 -0000

cm4all-beng-proxy (2.0.49) unstable; urgency=low

  * merge release 1.4.32

 -- Max Kellermann <mk@cm4all.com>  Fri, 28 Sep 2012 15:01:26 -0000

cm4all-beng-proxy (2.0.48) unstable; urgency=low

  * lb: fix duplicate monitor requests with --watchdog
  * child: verbose logging of child process events
  * log shutdown signal

 -- Max Kellermann <mk@cm4all.com>  Mon, 24 Sep 2012 15:36:03 -0000

cm4all-beng-proxy (2.0.47) unstable; urgency=low

  * merge release 1.4.31
  * cache: disable excessive debugging checks

 -- Max Kellermann <mk@cm4all.com>  Fri, 21 Sep 2012 15:24:30 -0000

cm4all-beng-proxy (2.0.46) unstable; urgency=low

  * merge release 1.4.30
  * lb: add option --config-file

 -- Max Kellermann <mk@cm4all.com>  Fri, 24 Aug 2012 10:52:29 -0000

cm4all-beng-proxy (2.0.45) unstable; urgency=low

  * merge release 1.4.29

 -- Max Kellermann <mk@cm4all.com>  Tue, 21 Aug 2012 15:49:49 -0000

cm4all-beng-proxy (2.0.44) unstable; urgency=low

  * lb: allow sticky with only one node
  * lb: add option "--check"
  * lb: run all monitors right after startup
  * lb: disable expiry of monitor results
  * lb: improved fallback for "sticky cookie"
  * lb: use Bulldog for "sticky cookie"
  * balancer, lb: persistent "fade" flag
  * balancer, lb: use the Bulldog "graceful" flag
  * control: add packet CONTROL_DUMP_POOLS

 -- Max Kellermann <mk@cm4all.com>  Tue, 14 Aug 2012 13:13:01 -0000

cm4all-beng-proxy (2.0.43) unstable; urgency=low

  * merge release 1.4.28
  * istream-replace: fix assertion failure with embedded CSS

 -- Max Kellermann <mk@cm4all.com>  Thu, 02 Aug 2012 11:14:27 -0000

cm4all-beng-proxy (2.0.42) unstable; urgency=low

  * js: new higher-level API

 -- Max Kellermann <mk@cm4all.com>  Wed, 01 Aug 2012 11:32:28 -0000

cm4all-beng-proxy (2.0.41) unstable; urgency=low

  * session: fix bogus assertion failure when loading expired session

 -- Max Kellermann <mk@cm4all.com>  Fri, 27 Jul 2012 12:47:49 -0000

cm4all-beng-proxy (2.0.40) unstable; urgency=low

  * merge release 1.4.27

 -- Max Kellermann <mk@cm4all.com>  Tue, 24 Jul 2012 16:29:13 -0000

cm4all-beng-proxy (2.0.39) unstable; urgency=low

  * merge release 1.4.26

 -- Max Kellermann <mk@cm4all.com>  Tue, 17 Jul 2012 17:00:20 -0000

cm4all-beng-proxy (2.0.38) unstable; urgency=low

  * merge release 1.4.25
  * strset: fix GROUP_CONTAINER false negatives

 -- Max Kellermann <mk@cm4all.com>  Tue, 17 Jul 2012 16:03:49 -0000

cm4all-beng-proxy (2.0.37) unstable; urgency=low

  * merge release 1.4.24

 -- Max Kellermann <mk@cm4all.com>  Mon, 16 Jul 2012 10:36:57 -0000

cm4all-beng-proxy (2.0.36) unstable; urgency=low

  * proxy-handler: re-add the URI suffix for "transparent" requests

 -- Max Kellermann <mk@cm4all.com>  Wed, 11 Jul 2012 14:12:11 -0000

cm4all-beng-proxy (2.0.35) unstable; urgency=low

  * translate: allow WIDGET_GROUP without PROCESS

 -- Max Kellermann <mk@cm4all.com>  Thu, 05 Jul 2012 13:03:21 -0000

cm4all-beng-proxy (2.0.34) unstable; urgency=low

  * session_save: skip shutdown code if saving is not configured
  * http-server: fix assertion on I/O error during POST
  * header-forward: new group FORWARD to forward the "Host" header

 -- Max Kellermann <mk@cm4all.com>  Tue, 03 Jul 2012 16:46:39 -0000

cm4all-beng-proxy (2.0.33) unstable; urgency=low

  * processor: option SELF_CONTAINER allows widget to only embed itself
  * processor: allow embedding approved widget groups
  * processor: optionally invoke CSS processor for style attributes
  * response, lb_http: put "Discard" cookie attribute to the end (Android bug)

 -- Max Kellermann <mk@cm4all.com>  Mon, 02 Jul 2012 17:52:32 -0000

cm4all-beng-proxy (2.0.32) unstable; urgency=low

  * socket_wrapper: fix two assertion failures
  * pheaders: emit Cache-Control:no-store to work around IE quirk

 -- Max Kellermann <mk@cm4all.com>  Tue, 26 Jun 2012 09:41:51 -0000

cm4all-beng-proxy (2.0.31) unstable; urgency=low

  * lb: publish the SSL peer issuer subject
  * widget-registry: copy the direct_addressing attribute

 -- Max Kellermann <mk@cm4all.com>  Wed, 06 Jun 2012 13:36:04 -0000

cm4all-beng-proxy (2.0.30) unstable; urgency=low

  * init: add --group variable to .default file
  * doc: update view security documentation
  * processor: apply underscore prefix to <A NAME="...">
  * session: restore sessions from a file

 -- Max Kellermann <mk@cm4all.com>  Fri, 01 Jun 2012 11:06:50 -0000

cm4all-beng-proxy (2.0.29) unstable; urgency=low

  * widget: optional direct URI addressing scheme
  * processor: eliminate additional underscore from class prefix
  * ssl_filter: support TLS client certificates

 -- Max Kellermann <mk@cm4all.com>  Tue, 29 May 2012 13:29:06 -0000

cm4all-beng-proxy (2.0.28) unstable; urgency=low

  * merge release 1.4.22

 -- Max Kellermann <mk@cm4all.com>  Wed, 16 May 2012 10:24:31 -0000

cm4all-beng-proxy (2.0.27) unstable; urgency=low

  * uri-address: fix assertion failures with UNIX domain sockets
  * uri-address: fix redirects with matching absolute URI

 -- Max Kellermann <mk@cm4all.com>  Wed, 09 May 2012 16:16:06 -0000

cm4all-beng-proxy (2.0.26) unstable; urgency=low

  * processor: rewrite URIs in META/refresh

 -- Max Kellermann <mk@cm4all.com>  Thu, 03 May 2012 14:43:03 -0000

cm4all-beng-proxy (2.0.25) unstable; urgency=low

  * merge release 1.4.21
  * processor: fix double free bug on failed widget lookup
  * session: don't access the session manager after worker crash
  * proxy-widget: fix assertion failure with empty view name

 -- Max Kellermann <mk@cm4all.com>  Thu, 26 Apr 2012 14:22:10 -0000

cm4all-beng-proxy (2.0.24) unstable; urgency=low

  * processor: optionally invoke CSS processor for <style>

 -- Max Kellermann <mk@cm4all.com>  Fri, 20 Apr 2012 12:10:42 -0000

cm4all-beng-proxy (2.0.23) unstable; urgency=low

  * widget-resolver: check for translation server failure
  * widget-resolver: don't sync with session when view is invalid
  * rewrite-uri: check for invalid view name
  * {css_,}processor: eliminate second underscore from class prefix
  * doc: document the algorithm for replacing two leading underscores

 -- Max Kellermann <mk@cm4all.com>  Thu, 29 Mar 2012 15:37:52 -0000

cm4all-beng-proxy (2.0.22) unstable; urgency=low

  * merge release 1.4.20
  * proxy-widget: forbid client to select view with address
  * proxy-widget: allow any view selection when widget is not a container
  * widget-http: allow any view selection for unprocessable response
  * widget-http: inherit the view from the template
  * widget-request: sync with session only if processor is enabled
  * widget-http: postpone saving to session after receiving response headers
  * processor: add entities &c:id; &c:type; &c:class;

 -- Max Kellermann <mk@cm4all.com>  Mon, 26 Mar 2012 14:05:05 -0000

cm4all-beng-proxy (2.0.21) unstable; urgency=low

  * css_processor: use mode "partial" for @import
  * rewrite-uri: use mode "partial" on invalid input

 -- Max Kellermann <mk@cm4all.com>  Tue, 20 Mar 2012 18:11:28 -0000

cm4all-beng-proxy (2.0.20) unstable; urgency=low

  * {css_,}processor: default mode is "partial"
  * processor: handle underscore prefixes in the "for" attribute

 -- Max Kellermann <mk@cm4all.com>  Tue, 20 Mar 2012 16:48:51 -0000

cm4all-beng-proxy (2.0.19) unstable; urgency=low

  * merge release 1.4.19

 -- Max Kellermann <mk@cm4all.com>  Tue, 20 Mar 2012 08:41:03 -0000

cm4all-beng-proxy (2.0.18) unstable; urgency=low

  * merge release 1.4.18

 -- Max Kellermann <mk@cm4all.com>  Thu, 15 Mar 2012 15:53:12 -0000

cm4all-beng-proxy (2.0.17) unstable; urgency=low

  * merge release 1.4.17
  * css_parser: check for url() following another token
  * css_processor: rewrite @import URIs
  * {text_,}processor: new entity &c:local;

 -- Max Kellermann <mk@cm4all.com>  Fri, 09 Mar 2012 16:50:19 -0000

cm4all-beng-proxy (2.0.16) unstable; urgency=low

  * response: generate Vary response header from translation response
  * widget-resolver: fix NULL dereference after failure
  * translation: User-Agent classification

 -- Max Kellermann <mk@cm4all.com>  Tue, 06 Mar 2012 11:54:10 -0000

cm4all-beng-proxy (2.0.15) unstable; urgency=low

  * merge release 1.4.16
  * uri-address: fix NULL dereference on certain malformed URIs

 -- Max Kellermann <mk@cm4all.com>  Fri, 02 Mar 2012 16:28:54 -0000

cm4all-beng-proxy (2.0.14) unstable; urgency=low

  * address-resolver: add missing initialization
  * rewrite-uri: fix NULL pointer dereference with "local URI"
  * rewrite-uri: allow mode=proxy (optional temporary kludge)
  * widget-http: auto-disable processor (optional temporary kludge)

 -- Max Kellermann <mk@cm4all.com>  Thu, 01 Mar 2012 18:36:38 -0000

cm4all-beng-proxy (2.0.13) unstable; urgency=low

  * merge release 1.4.15
  * translation: make CGI auto-base optional
  * handler: fix up translation client errors

 -- Max Kellermann <mk@cm4all.com>  Thu, 23 Feb 2012 17:31:03 -0000

cm4all-beng-proxy (2.0.12) unstable; urgency=low

  * merge release 1.4.13

 -- Max Kellermann <mk@cm4all.com>  Thu, 16 Feb 2012 14:41:45 -0000

cm4all-beng-proxy (2.0.11) unstable; urgency=low

  * merge release 1.4.11
  * processor: skip rewriting absolute URIs

 -- Max Kellermann <mk@cm4all.com>  Thu, 09 Feb 2012 09:43:06 -0000

cm4all-beng-proxy (2.0.10) unstable; urgency=low

  * resource-address: initialise type, fixes assertion failure

 -- Max Kellermann <mk@cm4all.com>  Tue, 07 Feb 2012 16:57:06 -0000

cm4all-beng-proxy (2.0.9) unstable; urgency=low

  * [css]processor: expand underscore only XML id / CSS class
  * widget-http: filter processor response headers
  * processor: forward Wildfire headers in the debug build

 -- Max Kellermann <mk@cm4all.com>  Tue, 07 Feb 2012 12:32:33 -0000

cm4all-beng-proxy (2.0.8) unstable; urgency=low

  * rewrite-uri: prefix "@/" refers to widget's "local URI"

 -- Max Kellermann <mk@cm4all.com>  Fri, 03 Feb 2012 13:50:16 -0000

cm4all-beng-proxy (2.0.7) unstable; urgency=low

  * merge release 1.4.10
  * stock: clear idle objects periodically

 -- Max Kellermann <mk@cm4all.com>  Thu, 02 Feb 2012 14:10:24 -0000

cm4all-beng-proxy (2.0.6) unstable; urgency=low

  * merge release 1.4.9

 -- Max Kellermann <mk@cm4all.com>  Tue, 31 Jan 2012 15:10:18 -0000

cm4all-beng-proxy (2.0.5) unstable; urgency=low

  * merge release 1.4.8
  * translate-client: verify the PROXY and AJP payloads
  * translation: support inserting regex matches into CGI/file path
  * translation: support customizing the cookie's "Domain" attribute
  * request: new option "dynamic_session_cookie" adds suffix to cookie
    name
  * uri-address: verify the path component

 -- Max Kellermann <mk@cm4all.com>  Wed, 25 Jan 2012 17:05:09 -0000

cm4all-beng-proxy (2.0.4) unstable; urgency=low

  * merge release 1.4.6
  * access-log: don't log the remote port
  * translation: support inserting regex matches into CGI's PATH_INFO
  * tcache: generate BASE automatically for CGI

 -- Max Kellermann <mk@cm4all.com>  Tue, 10 Jan 2012 15:18:37 -0000

cm4all-beng-proxy (2.0.3) unstable; urgency=low

  * merge release 1.4.4
  * http-server: log remote host address

 -- Max Kellermann <mk@cm4all.com>  Tue, 27 Dec 2011 07:41:15 -0000

cm4all-beng-proxy (2.0.2) unstable; urgency=low

  * merge release 1.4.2
  * widget-http: improved HTTP error messages
  * processor: forbid widget request after URI compress failure

 -- Max Kellermann <mk@cm4all.com>  Wed, 07 Dec 2011 16:51:58 -0000

cm4all-beng-proxy (2.0.1) unstable; urgency=low

  * merge release 1.4.1

 -- Max Kellermann <mk@cm4all.com>  Fri, 18 Nov 2011 13:57:27 -0000

cm4all-beng-proxy (2.0) unstable; urgency=low

  * rewrite-uri: reapply 'drop the deprecated mode "proxy"'
  * proxy-widget: reapply 'client can choose only views that have an address'

 -- Max Kellermann <mk@cm4all.com>  Thu, 17 Nov 2011 08:22:39 +0100

cm4all-beng-proxy (1.4.33) unstable; urgency=low

  * istream-file: reduce memory usage for small files
  * file-handler: fix xattr usage on ranged file request (possible
    assertion failure)

 -- Max Kellermann <mk@cm4all.com>  Tue, 16 Oct 2012 15:28:57 -0000

cm4all-beng-proxy (1.4.32) unstable; urgency=low

  * cgi: fix spontaneous shutdown due to misrouted SIGTERM signal

 -- Max Kellermann <mk@cm4all.com>  Fri, 28 Sep 2012 14:39:13 -0000

cm4all-beng-proxy (1.4.31) unstable; urgency=low

  * shm: fix check for shared memory allocation failure
  * child: handle lost SIGCHLD events
  * child: ignore stale child processes

 -- Max Kellermann <mk@cm4all.com>  Fri, 21 Sep 2012 15:21:20 -0000

cm4all-beng-proxy (1.4.30) unstable; urgency=low

  * http-server: parse all tokens in the "Connection" request header

 -- Max Kellermann <mk@cm4all.com>  Fri, 24 Aug 2012 10:50:28 -0000

cm4all-beng-proxy (1.4.29) unstable; urgency=low

  * proxy-widget: fix memory leak on aborted POST request

 -- Max Kellermann <mk@cm4all.com>  Tue, 21 Aug 2012 15:05:12 -0000

cm4all-beng-proxy (1.4.28) unstable; urgency=low

  * worker: reinitialize signal handlers after fork failure
  * lb: work around libevent bug that freezes during shutdown

 -- Max Kellermann <mk@cm4all.com>  Thu, 02 Aug 2012 13:53:18 -0000

cm4all-beng-proxy (1.4.27) unstable; urgency=low

  * lb: fix hanging SSL connection on bulk transfer

 -- Max Kellermann <mk@cm4all.com>  Tue, 24 Jul 2012 14:58:17 -0000

cm4all-beng-proxy (1.4.26) unstable; urgency=low

  * processor: fix regression, missing NULL check

 -- Max Kellermann <mk@cm4all.com>  Tue, 17 Jul 2012 16:55:24 -0000

cm4all-beng-proxy (1.4.25) unstable; urgency=low

  * processor: don't rewrite the fragment part of the URI

 -- Max Kellermann <mk@cm4all.com>  Tue, 17 Jul 2012 15:50:06 -0000

cm4all-beng-proxy (1.4.24) unstable; urgency=low

  * lb: fix splicing with SSL

 -- Max Kellermann <mk@cm4all.com>  Mon, 16 Jul 2012 10:32:17 -0000

cm4all-beng-proxy (1.4.23) unstable; urgency=low

  * widget-http: fix double free bug when POST is aborted

 -- Max Kellermann <mk@cm4all.com>  Tue, 03 Jul 2012 16:42:28 -0000

cm4all-beng-proxy (1.4.22) unstable; urgency=low

  * merge release 1.2.27
  * widget: backport memory leak fix from 2.0
  * widget-http: fix memory leak on abort

 -- Max Kellermann <mk@cm4all.com>  Wed, 16 May 2012 10:00:23 -0000

cm4all-beng-proxy (1.4.21) unstable; urgency=low

  * merge release 1.2.26

 -- Max Kellermann <mk@cm4all.com>  Thu, 26 Apr 2012 14:17:56 -0000

cm4all-beng-proxy (1.4.20) unstable; urgency=low

  * merge release 1.2.25

 -- Max Kellermann <mk@cm4all.com>  Mon, 26 Mar 2012 14:03:14 -0000

cm4all-beng-proxy (1.4.19) unstable; urgency=low

  * merge release 1.2.24

 -- Max Kellermann <mk@cm4all.com>  Tue, 20 Mar 2012 08:36:19 -0000

cm4all-beng-proxy (1.4.18) unstable; urgency=low

  * merge release 1.2.23

 -- Max Kellermann <mk@cm4all.com>  Thu, 15 Mar 2012 15:50:20 -0000

cm4all-beng-proxy (1.4.17) unstable; urgency=low

  * merge release 1.2.22

 -- Max Kellermann <mk@cm4all.com>  Thu, 08 Mar 2012 18:36:00 -0000

cm4all-beng-proxy (1.4.16) unstable; urgency=low

  * merge release 1.2.21

 -- Max Kellermann <mk@cm4all.com>  Fri, 02 Mar 2012 16:03:51 -0000

cm4all-beng-proxy (1.4.15) unstable; urgency=low

  * merge release 1.2.20

 -- Max Kellermann <mk@cm4all.com>  Thu, 23 Feb 2012 17:12:30 -0000

cm4all-beng-proxy (1.4.14) unstable; urgency=low

  * merge release 1.2.19

 -- Max Kellermann <mk@cm4all.com>  Thu, 23 Feb 2012 15:35:04 -0000

cm4all-beng-proxy (1.4.13) unstable; urgency=low

  * merge release 1.2.18

 -- Max Kellermann <mk@cm4all.com>  Thu, 16 Feb 2012 13:53:49 -0000

cm4all-beng-proxy (1.4.12) unstable; urgency=low

  * merge release 1.2.17

 -- Max Kellermann <mk@cm4all.com>  Wed, 15 Feb 2012 09:27:50 -0000

cm4all-beng-proxy (1.4.11) unstable; urgency=low

  * merge release 1.2.16

 -- Max Kellermann <mk@cm4all.com>  Thu, 09 Feb 2012 09:33:30 -0000

cm4all-beng-proxy (1.4.10) unstable; urgency=low

  * merge release 1.2.15

 -- Max Kellermann <mk@cm4all.com>  Thu, 02 Feb 2012 13:43:11 -0000

cm4all-beng-proxy (1.4.9) unstable; urgency=low

  * merge release 1.2.14

 -- Max Kellermann <mk@cm4all.com>  Tue, 31 Jan 2012 15:06:57 -0000

cm4all-beng-proxy (1.4.8) unstable; urgency=low

  * merge release 1.2.13

 -- Max Kellermann <mk@cm4all.com>  Wed, 25 Jan 2012 12:16:53 -0000

cm4all-beng-proxy (1.4.7) unstable; urgency=low

  * merge release 1.2.12

 -- Max Kellermann <mk@cm4all.com>  Tue, 17 Jan 2012 08:37:01 -0000

cm4all-beng-proxy (1.4.6) unstable; urgency=low

  * merge release 1.2.11

 -- Max Kellermann <mk@cm4all.com>  Wed, 04 Jan 2012 15:41:43 -0000

cm4all-beng-proxy (1.4.5) unstable; urgency=low

  * merge release 1.2.10

 -- Max Kellermann <mk@cm4all.com>  Wed, 28 Dec 2011 17:07:13 -0000

cm4all-beng-proxy (1.4.4) unstable; urgency=low

  * merge release 1.2.9

 -- Max Kellermann <mk@cm4all.com>  Thu, 22 Dec 2011 11:28:39 -0000

cm4all-beng-proxy (1.4.3) unstable; urgency=low

  * merge release 1.2.8

 -- Max Kellermann <mk@cm4all.com>  Wed, 14 Dec 2011 11:20:04 -0000

cm4all-beng-proxy (1.4.2) unstable; urgency=low

  * text-processor: allow processing "application/javascript",
    "application/json"
  * uri-relative: allow backtracking to the widget base with "../"
  * merge release 1.2.7

 -- Max Kellermann <mk@cm4all.com>  Tue, 06 Dec 2011 12:39:24 -0000

cm4all-beng-proxy (1.4.1) unstable; urgency=low

  * merge release 1.2.6

 -- Max Kellermann <mk@cm4all.com>  Fri, 18 Nov 2011 13:53:56 -0000

cm4all-beng-proxy (1.4) unstable; urgency=low

  * proxy-widget: revert 'client can choose only views that have an address'
  * rewrite-uri: revert 'drop the deprecated mode "proxy"'

 -- Max Kellermann <mk@cm4all.com>  Thu, 17 Nov 2011 08:10:42 +0100

cm4all-beng-proxy (1.3.2) unstable; urgency=low

  * tcache: add regex matching, translation packets REGEX, INVERSE_REGEX
  * widget: don't start the prefix with an underscore
  * translation: add new packet PROCESS_TEXT, to expand entity references
  * translation: add new packet WIDGET_INFO, enables additional request headers
  * doc: document the algorithm for replacing three leading underscores

 -- Max Kellermann <mk@cm4all.com>  Wed, 16 Nov 2011 17:00:16 +0100

cm4all-beng-proxy (1.3.1) unstable; urgency=low

  * merge release 1.2.5

 -- Max Kellermann <mk@cm4all.com>  Tue, 08 Nov 2011 19:51:18 +0100

cm4all-beng-proxy (1.3) unstable; urgency=low

  * rewrite-uri: drop the deprecated mode "proxy"
  * proxy-widget: client can choose only views that have an address

 -- Max Kellermann <mk@cm4all.com>  Mon, 31 Oct 2011 17:41:14 +0100

cm4all-beng-proxy (1.2.27) unstable; urgency=low

  * merge release 1.1.40

 -- Max Kellermann <mk@cm4all.com>  Wed, 16 May 2012 09:51:50 -0000

cm4all-beng-proxy (1.2.26) unstable; urgency=low

  * merge release 1.1.39

 -- Max Kellermann <mk@cm4all.com>  Thu, 26 Apr 2012 14:16:40 -0000

cm4all-beng-proxy (1.2.25) unstable; urgency=low

  * merge release 1.1.38

 -- Max Kellermann <mk@cm4all.com>  Mon, 26 Mar 2012 14:01:44 -0000

cm4all-beng-proxy (1.2.24) unstable; urgency=low

  * merge release 1.1.37

 -- Max Kellermann <mk@cm4all.com>  Tue, 20 Mar 2012 08:33:31 -0000

cm4all-beng-proxy (1.2.23) unstable; urgency=low

  * merge release 1.1.36

 -- Max Kellermann <mk@cm4all.com>  Thu, 15 Mar 2012 15:37:10 -0000

cm4all-beng-proxy (1.2.22) unstable; urgency=low

  * merge release 1.1.35

 -- Max Kellermann <mk@cm4all.com>  Thu, 08 Mar 2012 18:29:39 -0000

cm4all-beng-proxy (1.2.21) unstable; urgency=low

  * merge release 1.1.34

 -- Max Kellermann <mk@cm4all.com>  Fri, 02 Mar 2012 16:02:00 -0000

cm4all-beng-proxy (1.2.20) unstable; urgency=low

  * merge release 1.1.33

 -- Max Kellermann <mk@cm4all.com>  Thu, 23 Feb 2012 17:11:15 -0000

cm4all-beng-proxy (1.2.19) unstable; urgency=low

  * merge release 1.1.32

 -- Max Kellermann <mk@cm4all.com>  Thu, 23 Feb 2012 15:18:36 -0000

cm4all-beng-proxy (1.2.18) unstable; urgency=low

  * merge release 1.1.31

 -- Max Kellermann <mk@cm4all.com>  Thu, 16 Feb 2012 13:52:42 -0000

cm4all-beng-proxy (1.2.17) unstable; urgency=low

  * merge release 1.1.30

 -- Max Kellermann <mk@cm4all.com>  Wed, 15 Feb 2012 09:26:45 -0000

cm4all-beng-proxy (1.2.16) unstable; urgency=low

  * merge release 1.1.29

 -- Max Kellermann <mk@cm4all.com>  Thu, 09 Feb 2012 09:31:50 -0000

cm4all-beng-proxy (1.2.15) unstable; urgency=low

  * merge release 1.1.28

 -- Max Kellermann <mk@cm4all.com>  Thu, 02 Feb 2012 13:41:45 -0000

cm4all-beng-proxy (1.2.14) unstable; urgency=low

  * merge release 1.1.27

 -- Max Kellermann <mk@cm4all.com>  Tue, 31 Jan 2012 15:04:32 -0000

cm4all-beng-proxy (1.2.13) unstable; urgency=low

  * merge release 1.1.26

 -- Max Kellermann <mk@cm4all.com>  Wed, 25 Jan 2012 12:15:19 -0000

cm4all-beng-proxy (1.2.12) unstable; urgency=low

  * merge release 1.1.25

 -- Max Kellermann <mk@cm4all.com>  Tue, 17 Jan 2012 08:31:44 -0000

cm4all-beng-proxy (1.2.11) unstable; urgency=low

  * merge release 1.1.24

 -- Max Kellermann <mk@cm4all.com>  Wed, 04 Jan 2012 15:38:27 -0000

cm4all-beng-proxy (1.2.10) unstable; urgency=low

  * merge release 1.1.23

 -- Max Kellermann <mk@cm4all.com>  Wed, 28 Dec 2011 17:01:43 -0000

cm4all-beng-proxy (1.2.9) unstable; urgency=low

  * merge release 1.1.22

 -- Max Kellermann <mk@cm4all.com>  Thu, 22 Dec 2011 10:28:29 -0000

cm4all-beng-proxy (1.2.8) unstable; urgency=low

  * merge release 1.1.21

 -- Max Kellermann <mk@cm4all.com>  Wed, 14 Dec 2011 11:12:32 -0000

cm4all-beng-proxy (1.2.7) unstable; urgency=low

  * merge release 1.1.20

 -- Max Kellermann <mk@cm4all.com>  Tue, 06 Dec 2011 11:43:10 -0000

cm4all-beng-proxy (1.2.6) unstable; urgency=low

  * merge release 1.1.19

 -- Max Kellermann <mk@cm4all.com>  Fri, 18 Nov 2011 13:47:43 -0000

cm4all-beng-proxy (1.2.5) unstable; urgency=low

  * merge release 1.1.18
  * file-handler: handle If-Modified-Since followed by filter

 -- Max Kellermann <mk@cm4all.com>  Tue, 08 Nov 2011 19:43:58 +0100

cm4all-beng-proxy (1.2.4) unstable; urgency=low

  * merge release 1.1.17

 -- Max Kellermann <mk@cm4all.com>  Wed, 02 Nov 2011 16:58:28 +0100

cm4all-beng-proxy (1.2.3) unstable; urgency=low

  * merge release 1.1.16

 -- Max Kellermann <mk@cm4all.com>  Fri, 21 Oct 2011 15:16:13 +0200

cm4all-beng-proxy (1.2.2) unstable; urgency=low

  * merge release 1.1.15
  * widget-view: an empty name refers to the default view
  * processor: new entity &c:view;

 -- Max Kellermann <mk@cm4all.com>  Wed, 19 Oct 2011 11:43:20 +0200

cm4all-beng-proxy (1.2.1) unstable; urgency=low

  * merge release 1.1.13

 -- Max Kellermann <mk@cm4all.com>  Wed, 05 Oct 2011 17:16:04 +0200

cm4all-beng-proxy (1.2) unstable; urgency=low

  * delegate-client: improved error reporting
  * response-error: resolve errno codes
  * python/control/client: bind the unix domain socket
  * python/control/client: implement timeout
  * lb_control: allow querying node status over control socket

 -- Max Kellermann <mk@cm4all.com>  Tue, 27 Sep 2011 12:00:44 +0200

cm4all-beng-proxy (1.1.40) unstable; urgency=low

  * merge release 1.0.34

 -- Max Kellermann <mk@cm4all.com>  Wed, 16 May 2012 09:50:37 -0000

cm4all-beng-proxy (1.1.39) unstable; urgency=low

  * merge release 1.0.33

 -- Max Kellermann <mk@cm4all.com>  Thu, 26 Apr 2012 14:12:30 -0000

cm4all-beng-proxy (1.1.38) unstable; urgency=low

  * merge release 1.0.32

 -- Max Kellermann <mk@cm4all.com>  Mon, 26 Mar 2012 14:00:38 -0000

cm4all-beng-proxy (1.1.37) unstable; urgency=low

  * merge release 1.0.31

 -- Max Kellermann <mk@cm4all.com>  Tue, 20 Mar 2012 08:31:08 -0000

cm4all-beng-proxy (1.1.36) unstable; urgency=low

  * merge release 1.0.30

 -- Max Kellermann <mk@cm4all.com>  Thu, 15 Mar 2012 15:36:15 -0000

cm4all-beng-proxy (1.1.35) unstable; urgency=low

  * merge release 1.0.29
  * css_processor: delete "-c-mode" and "-c-view" from output

 -- Max Kellermann <mk@cm4all.com>  Thu, 08 Mar 2012 18:16:03 -0000

cm4all-beng-proxy (1.1.34) unstable; urgency=low

  * merge release 1.0.28

 -- Max Kellermann <mk@cm4all.com>  Fri, 02 Mar 2012 15:26:44 -0000

cm4all-beng-proxy (1.1.33) unstable; urgency=low

  * merge release 1.0.27

 -- Max Kellermann <mk@cm4all.com>  Thu, 23 Feb 2012 17:09:57 -0000

cm4all-beng-proxy (1.1.32) unstable; urgency=low

  * merge release 1.0.26

 -- Max Kellermann <mk@cm4all.com>  Thu, 23 Feb 2012 15:14:56 -0000

cm4all-beng-proxy (1.1.31) unstable; urgency=low

  * merge release 1.0.25

 -- Max Kellermann <mk@cm4all.com>  Thu, 16 Feb 2012 13:49:26 -0000

cm4all-beng-proxy (1.1.30) unstable; urgency=low

  * merge release 1.0.24

 -- Max Kellermann <mk@cm4all.com>  Wed, 15 Feb 2012 09:25:38 -0000

cm4all-beng-proxy (1.1.29) unstable; urgency=low

  * merge release 1.0.23

 -- Max Kellermann <mk@cm4all.com>  Thu, 09 Feb 2012 09:30:18 -0000

cm4all-beng-proxy (1.1.28) unstable; urgency=low

  * merge release 1.0.22

 -- Max Kellermann <mk@cm4all.com>  Thu, 02 Feb 2012 13:39:21 -0000

cm4all-beng-proxy (1.1.27) unstable; urgency=low

  * merge release 1.0.21

 -- Max Kellermann <mk@cm4all.com>  Tue, 31 Jan 2012 14:59:06 -0000

cm4all-beng-proxy (1.1.26) unstable; urgency=low

  * merge release 1.0.20

 -- Max Kellermann <mk@cm4all.com>  Wed, 25 Jan 2012 12:13:43 -0000

cm4all-beng-proxy (1.1.25) unstable; urgency=low

  * merge release 1.0.19

 -- Max Kellermann <mk@cm4all.com>  Tue, 17 Jan 2012 08:29:34 -0000

cm4all-beng-proxy (1.1.24) unstable; urgency=low

  * merge release 1.0.18

 -- Max Kellermann <mk@cm4all.com>  Wed, 04 Jan 2012 15:27:35 -0000

cm4all-beng-proxy (1.1.23) unstable; urgency=low

  * header-forward: remove port number from X-Forwarded-For

 -- Max Kellermann <mk@cm4all.com>  Wed, 28 Dec 2011 16:51:41 -0000

cm4all-beng-proxy (1.1.22) unstable; urgency=low

  * merge release 1.0.17
  * istream-socket: fix potential assertion failure

 -- Max Kellermann <mk@cm4all.com>  Wed, 21 Dec 2011 16:44:46 -0000

cm4all-beng-proxy (1.1.21) unstable; urgency=low

  * merge release 1.0.16

 -- Max Kellermann <mk@cm4all.com>  Wed, 14 Dec 2011 11:07:58 -0000

cm4all-beng-proxy (1.1.20) unstable; urgency=low

  * merge release 1.0.15
  * processor: don't rewrite "mailto:" hyperlinks

 -- Max Kellermann <mk@cm4all.com>  Mon, 05 Dec 2011 18:37:10 -0000

cm4all-beng-proxy (1.1.19) unstable; urgency=low

  * {css_,}processor: quote widget classes for prefixing XML IDs, CSS classes

 -- Max Kellermann <mk@cm4all.com>  Fri, 18 Nov 2011 13:17:02 -0000

cm4all-beng-proxy (1.1.18) unstable; urgency=low

  * merge release 1.0.13
  * lb_http: eliminate the duplicate "Date" response header

 -- Max Kellermann <mk@cm4all.com>  Tue, 08 Nov 2011 19:33:07 +0100

cm4all-beng-proxy (1.1.17) unstable; urgency=low

  * merge release 1.0.13

 -- Max Kellermann <mk@cm4all.com>  Wed, 02 Nov 2011 16:52:21 +0100

cm4all-beng-proxy (1.1.16) unstable; urgency=low

  * merge release 1.0.12

 -- Max Kellermann <mk@cm4all.com>  Fri, 21 Oct 2011 15:09:55 +0200

cm4all-beng-proxy (1.1.15) unstable; urgency=low

  * merge release 1.0.11

 -- Max Kellermann <mk@cm4all.com>  Wed, 19 Oct 2011 09:36:38 +0200

cm4all-beng-proxy (1.1.14) unstable; urgency=low

  * merge release 1.0.10

 -- Max Kellermann <mk@cm4all.com>  Fri, 07 Oct 2011 15:15:00 +0200

cm4all-beng-proxy (1.1.13) unstable; urgency=low

  * merge release 1.0.9

 -- Max Kellermann <mk@cm4all.com>  Thu, 29 Sep 2011 16:47:56 +0200

cm4all-beng-proxy (1.1.12) unstable; urgency=low

  * merge release 1.0.8

 -- Max Kellermann <mk@cm4all.com>  Thu, 22 Sep 2011 17:13:41 +0200

cm4all-beng-proxy (1.1.11) unstable; urgency=low

  * merge release 1.0.7
  * widget-http: response header X-CM4all-View selects a view
  * processor, css_processor: support prefixing XML ids
  * processor: property "c:view" selects a view

 -- Max Kellermann <mk@cm4all.com>  Fri, 16 Sep 2011 12:25:24 +0200

cm4all-beng-proxy (1.1.10) unstable; urgency=low

  * merge release 1.0.6
  * http-request: don't clear failure state on successful TCP connection
  * istream-socket: fix assertion failure after receive error
  * ssl_filter: check for end-of-file on plain socket
  * ssl_filter: fix buffer assertion failures

 -- Max Kellermann <mk@cm4all.com>  Tue, 13 Sep 2011 18:50:18 +0200

cm4all-beng-proxy (1.1.9) unstable; urgency=low

  * http-request: improve keep-alive cancellation detection
  * http-request: mark server "failed" after HTTP client error
  * lb: implement the control protocol
    - can disable and re-enable workers
  * lb: don't allow sticky pool with only one member
  * lb: verify that a new sticky host is alive
  * lb: mark server "failed" after HTTP client error

 -- Max Kellermann <mk@cm4all.com>  Fri, 09 Sep 2011 13:03:55 +0200

cm4all-beng-proxy (1.1.8) unstable; urgency=low

  * merge release 1.0.5
  * {css_,}processor: one more underscore for the prefix
  * processor: remove rewrite-uri processing instructions from output
  * translate: unknown packet is a fatal error
  * processor: add option to set widget/focus by default
  * rewrite-uri: a leading tilde refers to the widget base; translation
    packet ANCHOR_ABSOLUTE enables it by default

 -- Max Kellermann <mk@cm4all.com>  Mon, 05 Sep 2011 17:56:31 +0200

cm4all-beng-proxy (1.1.7) unstable; urgency=low

  * css_processor: implement property "-c-mode"
  * css_processor: translate underscore prefix in class names
  * processor: translate underscore prefix in CSS class names

 -- Max Kellermann <mk@cm4all.com>  Mon, 29 Aug 2011 17:47:48 +0200

cm4all-beng-proxy (1.1.6) unstable; urgency=low

  * merge release 1.0.3
  * implement CSS processor

 -- Max Kellermann <mk@cm4all.com>  Mon, 22 Aug 2011 17:13:56 +0200

cm4all-beng-proxy (1.1.5) unstable; urgency=low

  * lb: optionally generate Via and X-Forwarded-For

 -- Max Kellermann <mk@cm4all.com>  Wed, 17 Aug 2011 12:45:14 +0200

cm4all-beng-proxy (1.1.4) unstable; urgency=low

  * pipe-stock: fix assertion failure after optimization bug
  * istream-pipe: reuse drained pipes immediately
  * sink-socket: reinstate write event during bulk transfers

 -- Max Kellermann <mk@cm4all.com>  Thu, 11 Aug 2011 14:41:37 +0200

cm4all-beng-proxy (1.1.3) unstable; urgency=low

  * widget: quote invalid XMLID/JS characters for &c:prefix;
  * lb: add protocol "tcp"

 -- Max Kellermann <mk@cm4all.com>  Wed, 10 Aug 2011 18:53:12 +0200

cm4all-beng-proxy (1.1.2) unstable; urgency=low

  * merge release 1.0.2
  * http-server: report detailed errors
  * widget-http: implement header dumps
  * cgi, fastcgi: enable cookie jar with custom cookie "host"

 -- Max Kellermann <mk@cm4all.com>  Thu, 04 Aug 2011 17:27:51 +0200

cm4all-beng-proxy (1.1.1) unstable; urgency=low

  * merge release 1.0.1
  * lb: don't ignore unimplemented configuration keywords
  * lb: configurable monitor check interval
  * session: configurable idle timeout

 -- Max Kellermann <mk@cm4all.com>  Tue, 26 Jul 2011 11:27:20 +0200

cm4all-beng-proxy (1.1) unstable; urgency=low

  * http-client: send "Expect: 100-continue" only for big request body
  * lb: implement monitors (ping, connect, tcp_expect)

 -- Max Kellermann <mk@cm4all.com>  Wed, 20 Jul 2011 15:04:22 +0200
  
cm4all-beng-proxy (1.0.34) unstable; urgency=low

  * resource-loader: don't strip last segment from IPv6 address

 -- Max Kellermann <mk@cm4all.com>  Wed, 16 May 2012 09:47:43 -0000

cm4all-beng-proxy (1.0.33) unstable; urgency=low

  * widget-resolver: fix assertion failure on recursive abort

 -- Max Kellermann <mk@cm4all.com>  Thu, 26 Apr 2012 14:04:01 -0000

cm4all-beng-proxy (1.0.32) unstable; urgency=low

  * http-cache: add missing initialization on memcached miss

 -- Max Kellermann <mk@cm4all.com>  Mon, 26 Mar 2012 13:35:01 -0000

cm4all-beng-proxy (1.0.31) unstable; urgency=low

  * proxy-widget: close the request body when the view doesn't exist

 -- Max Kellermann <mk@cm4all.com>  Tue, 20 Mar 2012 08:28:00 -0000

cm4all-beng-proxy (1.0.30) unstable; urgency=low

  * widget-view: initialize the header forward settings
  * translate-client: new view inherits header forward settings from
    default view
  * handler: clear transformation after translation error
  * http-cache: release the memcached response on abort
  * fcgi-request: close the request body on stock failure

 -- Max Kellermann <mk@cm4all.com>  Thu, 15 Mar 2012 15:34:18 -0000

cm4all-beng-proxy (1.0.29) unstable; urgency=low

  * processor: unescape custom header values
  * widget-resolver: fix NULL dereference after failure

 -- Max Kellermann <mk@cm4all.com>  Thu, 08 Mar 2012 18:10:14 -0000

cm4all-beng-proxy (1.0.28) unstable; urgency=low

  * widget-resolver: serve responses in the right order
  * widget-request: fix session related assertion failure
  * translate: initialize all GError variables

 -- Max Kellermann <mk@cm4all.com>  Fri, 02 Mar 2012 15:20:54 -0000

cm4all-beng-proxy (1.0.27) unstable; urgency=low

  * resource-address: fix regression when CGI URI is not set

 -- Max Kellermann <mk@cm4all.com>  Thu, 23 Feb 2012 17:08:16 -0000

cm4all-beng-proxy (1.0.26) unstable; urgency=low

  * resource-address: apply BASE to the CGI request URI

 -- Max Kellermann <mk@cm4all.com>  Thu, 23 Feb 2012 15:11:42 -0000

cm4all-beng-proxy (1.0.25) unstable; urgency=low

  * cgi-client: clear the input pointer on close

 -- Max Kellermann <mk@cm4all.com>  Thu, 16 Feb 2012 13:46:13 -0000

cm4all-beng-proxy (1.0.24) unstable; urgency=low

  * debian/rules: optimize parallel build
  * cgi: break loop when headers are finished

 -- Max Kellermann <mk@cm4all.com>  Wed, 15 Feb 2012 09:23:22 -0000

cm4all-beng-proxy (1.0.23) unstable; urgency=low

  * cgi: detect large response headers
  * cgi: continue parsing response headers after buffer boundary
  * cgi: bigger response header buffer
  * fcgi-client: detect large response headers

 -- Max Kellermann <mk@cm4all.com>  Thu, 09 Feb 2012 09:27:50 -0000

cm4all-beng-proxy (1.0.22) unstable; urgency=low

  * debian/rules: don't run libtool
  * lb: thread safety for the SSL filter
  * lb: fix crash during shutdown
  * http-server: fix uninitialised variable

 -- Max Kellermann <mk@cm4all.com>  Thu, 02 Feb 2012 13:03:08 -0000

cm4all-beng-proxy (1.0.21) unstable; urgency=low

  * hstock: fix memory leak
  * notify: fix endless busy loop
  * ssl_filter: fix hang while tearing down connection

 -- Max Kellermann <mk@cm4all.com>  Tue, 31 Jan 2012 15:24:50 -0000

cm4all-beng-proxy (1.0.20) unstable; urgency=low

  * ssl: load the whole certificate chain
  * translate: fix PATH+JAILCGI+SITE check
  * translate: fix HOME check
  * resource-address: include all CGI attributes in cache key

 -- Max Kellermann <mk@cm4all.com>  Wed, 25 Jan 2012 12:10:43 -0000

cm4all-beng-proxy (1.0.19) unstable; urgency=low

  * cookie-client: add a missing out-of-memory check

 -- Max Kellermann <mk@cm4all.com>  Tue, 17 Jan 2012 08:27:38 -0000

cm4all-beng-proxy (1.0.18) unstable; urgency=low

  * resource-address: support zero-length path_info prefix (for BASE)
  * hashmap: optimize insertions
  * http-server: limit the number of request headers
  * proxy-widget: discard the unused request body on error

 -- Max Kellermann <mk@cm4all.com>  Wed, 04 Jan 2012 14:55:59 -0000

cm4all-beng-proxy (1.0.17) unstable; urgency=low

  * istream-chunked: avoid recursive buffer write, fixes crash

 -- Max Kellermann <mk@cm4all.com>  Wed, 21 Dec 2011 16:37:44 -0000

cm4all-beng-proxy (1.0.16) unstable; urgency=low

  * http-server: disable timeout while waiting for CGI
  * cgi: fix segmentation fault
  * processor: discard child's request body on abort
  * proxy-widget: discard the unused request body on error

 -- Max Kellermann <mk@cm4all.com>  Wed, 14 Dec 2011 11:53:31 +0100

cm4all-beng-proxy (1.0.15) unstable; urgency=low

  * http-client: fix assertion failure on bogus "100 Continue"
  * handler: don't close the request body twice
  * session: add a missing out-of-memory check
  * fcgi-client: check for EV_READ event
  * fcgi-serialize: fix serializing parameter without value

 -- Max Kellermann <mk@cm4all.com>  Mon, 05 Dec 2011 17:47:20 -0000

cm4all-beng-proxy (1.0.14) unstable; urgency=low

  * http-server: don't generate chunked HEAD response
  * http-server: don't override Content-Length for HEAD response
  * lb_http, proxy-widget, response: forward Content-Length after HEAD

 -- Max Kellermann <mk@cm4all.com>  Tue, 08 Nov 2011 18:19:42 +0100

cm4all-beng-proxy (1.0.13) unstable; urgency=low

  * processor: initialize URI rewrite options for <?cm4all-rewrite-uri?>

 -- Max Kellermann <mk@cm4all.com>  Wed, 02 Nov 2011 16:47:48 +0100

cm4all-beng-proxy (1.0.12) unstable; urgency=low

  * http-server, proxy-widget: add missing newline to log message
  * fcgi_client: fix assertion failure on response body error
  * http-cache-choice: fix crash due to wrong filter callback

 -- Max Kellermann <mk@cm4all.com>  Fri, 21 Oct 2011 15:02:42 +0200

cm4all-beng-proxy (1.0.11) unstable; urgency=low

  * lb_config: fix binding to wildcard address
  * rewrite-uri: clarify warning message when widget has no id

 -- Max Kellermann <mk@cm4all.com>  Wed, 19 Oct 2011 09:26:48 +0200

cm4all-beng-proxy (1.0.10) unstable; urgency=low

  * debian/control: beng-lb doesn't need "daemon" anymore
  * http-string: allow space in unquoted cookie values (RFC ignorant)

 -- Max Kellermann <mk@cm4all.com>  Fri, 07 Oct 2011 15:06:32 +0200

cm4all-beng-proxy (1.0.9) unstable; urgency=low

  * tcp-balancer: store a copy of the socket address
  * lb: default log directory is /var/log/cm4all/beng-lb
  * lb: use new built-in watchdog instead of /usr/bin/daemon

 -- Max Kellermann <mk@cm4all.com>  Thu, 29 Sep 2011 16:19:34 +0200

cm4all-beng-proxy (1.0.8) unstable; urgency=low

  * resource-address: copy the delegate JailCGI parameters (crash bug fix)
  * response: use the same URI for storing and dropping widget sessions

 -- Max Kellermann <mk@cm4all.com>  Thu, 22 Sep 2011 13:39:08 +0200

cm4all-beng-proxy (1.0.7) unstable; urgency=low

  * inline-widget: discard request body when class lookup fails

 -- Max Kellermann <mk@cm4all.com>  Fri, 16 Sep 2011 12:16:04 +0200

cm4all-beng-proxy (1.0.6) unstable; urgency=low

  * processor: support short "SCRIPT" tag
  * widget-uri: use the template's view specification

 -- Max Kellermann <mk@cm4all.com>  Tue, 13 Sep 2011 18:14:24 +0200

cm4all-beng-proxy (1.0.5) unstable; urgency=low

  * resource-loader: delete comma when extracting from X-Forwarded-For

 -- Max Kellermann <mk@cm4all.com>  Mon, 05 Sep 2011 17:43:22 +0200

cm4all-beng-proxy (1.0.4) unstable; urgency=low

  * istream-replace: update the buffer reader after new data was added

 -- Max Kellermann <mk@cm4all.com>  Mon, 05 Sep 2011 15:43:17 +0200

cm4all-beng-proxy (1.0.3) unstable; urgency=low

  * merge release 0.9.35
  * control-handler: fix uninitialized variable

 -- Max Kellermann <mk@cm4all.com>  Thu, 18 Aug 2011 15:15:52 +0200

cm4all-beng-proxy (1.0.2) unstable; urgency=low

  * merge release 0.9.34
  * handler: always log translate client errors
  * tcp-balancer: fix memory leak in error handler
  * http-string: allow more characters in cookie values (RFC ignorant)

 -- Max Kellermann <mk@cm4all.com>  Mon, 01 Aug 2011 16:30:05 +0200

cm4all-beng-proxy (1.0.1) unstable; urgency=low

  * session: increase idle timeout to 20 minutes

 -- Max Kellermann <mk@cm4all.com>  Tue, 26 Jul 2011 11:23:36 +0200

cm4all-beng-proxy (1.0) unstable; urgency=low

  * merge release 0.9.33
  * header-forward: eliminate the duplicate "Date" response header
  * proxy-handler: don't pass internal URI arguments to CGI

 -- Max Kellermann <mk@cm4all.com>  Mon, 18 Jul 2011 17:07:42 +0200

cm4all-beng-proxy (0.10.14) unstable; urgency=low

  * merge release 0.9.32

 -- Max Kellermann <mk@cm4all.com>  Tue, 12 Jul 2011 19:02:23 +0200

cm4all-beng-proxy (0.10.13) unstable; urgency=low

  * growing-buffer: reset the position when skipping buffers

 -- Max Kellermann <mk@cm4all.com>  Wed, 06 Jul 2011 10:07:50 +0200

cm4all-beng-proxy (0.10.12) unstable; urgency=low

  * merge release 0.9.31
  * rewrite-uri: log widget base mismatch
  * istream-replace: fix assertion failure with splitted buffer

 -- Max Kellermann <mk@cm4all.com>  Tue, 05 Jul 2011 22:05:44 +0200

cm4all-beng-proxy (0.10.11) unstable; urgency=low

  * merge release 0.9.30
  * lb: add SSL/TLS support

 -- Max Kellermann <mk@cm4all.com>  Mon, 04 Jul 2011 17:14:21 +0200

cm4all-beng-proxy (0.10.10) unstable; urgency=low

  * merge release 0.9.29

 -- Max Kellermann <mk@cm4all.com>  Tue, 28 Jun 2011 17:56:43 +0200

cm4all-beng-proxy (0.10.9) unstable; urgency=low

  * merge release 0.9.28

 -- Max Kellermann <mk@cm4all.com>  Mon, 27 Jun 2011 13:38:03 +0200

cm4all-beng-proxy (0.10.8) unstable; urgency=low

  * lb_http: don't access the connection object after it was closed
  * restart the load balancer automatically

 -- Max Kellermann <mk@cm4all.com>  Wed, 22 Jun 2011 12:38:39 +0200

cm4all-beng-proxy (0.10.7) unstable; urgency=low

  * config: make the session cookie name configurable
  * uri-relative: allow relative base URIs (for CGI)
  * widget-uri: combine existing CGI PATH_INFO and given widget location
  * python/translation/widget: support "path_info" specification

 -- Max Kellermann <mk@cm4all.com>  Mon, 20 Jun 2011 14:54:38 +0200

cm4all-beng-proxy (0.10.6) unstable; urgency=low

  * merge release 0.9.26

 -- Max Kellermann <mk@cm4all.com>  Wed, 15 Jun 2011 09:19:28 +0200

cm4all-beng-proxy (0.10.5) unstable; urgency=low

  * merge release 0.9.26

 -- Max Kellermann <mk@cm4all.com>  Fri, 10 Jun 2011 10:09:09 +0200

cm4all-beng-proxy (0.10.4) unstable; urgency=low

  * doc: add beng-lb documentation
  * lb: implement "fallback" option
  * merge release 0.9.25

 -- Max Kellermann <mk@cm4all.com>  Wed, 08 Jun 2011 14:13:43 +0200

cm4all-beng-proxy (0.10.3) unstable; urgency=low

  * python/translation.widget: support keyword "sticky"
  * lb: implement sticky modes "failover", "cookie"

 -- Max Kellermann <mk@cm4all.com>  Mon, 06 Jun 2011 15:51:36 +0200

cm4all-beng-proxy (0.10.2) unstable; urgency=low

  * debian: fix beng-lb pid file name
  * lb_http: implement sticky sessions
  * merge release 0.9.24

 -- Max Kellermann <mk@cm4all.com>  Tue, 31 May 2011 14:32:03 +0200

cm4all-beng-proxy (0.10.1) unstable; urgency=low

  * lb_http: close request body on error
  * lb_listener: print error message when binding fails
  * merge release 0.9.23

 -- Max Kellermann <mk@cm4all.com>  Fri, 27 May 2011 13:13:55 +0200

cm4all-beng-proxy (0.10) unstable; urgency=low

  * failure: fix inverted logic bug in expiry check
  * tcp-balancer: implement session stickiness
  * lb: new stand-alone load balancer

 -- Max Kellermann <mk@cm4all.com>  Thu, 26 May 2011 14:32:02 +0200

cm4all-beng-proxy (0.9.35) unstable; urgency=low

  * resource-loader: pass the last X-Forwarded-For element to AJP

 -- Max Kellermann <mk@cm4all.com>  Thu, 18 Aug 2011 15:05:02 +0200

cm4all-beng-proxy (0.9.34) unstable; urgency=low

  * request: fix double request body close in errdoc handler
  * handler: close request body on early abort

 -- Max Kellermann <mk@cm4all.com>  Mon, 01 Aug 2011 16:21:43 +0200

cm4all-beng-proxy (0.9.33) unstable; urgency=low

  * {http,ajp}-request, errdoc: check before closing the request body on
    error

 -- Max Kellermann <mk@cm4all.com>  Mon, 18 Jul 2011 16:30:29 +0200

cm4all-beng-proxy (0.9.32) unstable; urgency=low

  * processor: dispose request body when focused widget was not found
  * http-string: allow the slash in cookie values (RFC ignorant)

 -- Max Kellermann <mk@cm4all.com>  Tue, 12 Jul 2011 18:16:01 +0200

cm4all-beng-proxy (0.9.31) unstable; urgency=low

  * growing-buffer: fix assertion failure with empty first buffer

 -- Max Kellermann <mk@cm4all.com>  Tue, 05 Jul 2011 21:58:24 +0200

cm4all-beng-proxy (0.9.30) unstable; urgency=low

  * growing-buffer: fix assertion failure in reader when buffer is empty

 -- Max Kellermann <mk@cm4all.com>  Mon, 04 Jul 2011 16:59:28 +0200

cm4all-beng-proxy (0.9.29) unstable; urgency=low

  * http-string: allow the equality sign in cookie values (RFC ignorant)

 -- Max Kellermann <mk@cm4all.com>  Tue, 28 Jun 2011 17:50:23 +0200

cm4all-beng-proxy (0.9.28) unstable; urgency=low

  * http-string: allow round brackets in cookie values (RFC ignorant)

 -- Max Kellermann <mk@cm4all.com>  Mon, 27 Jun 2011 13:23:58 +0200

cm4all-beng-proxy (0.9.27) unstable; urgency=low

  * handler: don't delete existing session in TRANSPARENT mode

 -- Max Kellermann <mk@cm4all.com>  Wed, 15 Jun 2011 09:08:48 +0200

cm4all-beng-proxy (0.9.26) unstable; urgency=low

  * worker: read "crash" value before destroying shared memory
  * session: fix crash while discarding session

 -- Max Kellermann <mk@cm4all.com>  Fri, 10 Jun 2011 09:54:56 +0200

cm4all-beng-proxy (0.9.25) unstable; urgency=low

  * response: discard the request body before passing to errdoc
  * worker: don't restart all workers after "safe" worker crash
  * cgi: check for end-of-file after splice

 -- Max Kellermann <mk@cm4all.com>  Wed, 08 Jun 2011 15:02:35 +0200

cm4all-beng-proxy (0.9.24) unstable; urgency=low

  * fcgi-client: really discard packets on request id mismatch
  * memcached-client: don't schedule read event when buffer is full
  * session: support beng-lb sticky sessions

 -- Max Kellermann <mk@cm4all.com>  Tue, 31 May 2011 14:23:41 +0200

cm4all-beng-proxy (0.9.23) unstable; urgency=low

  * tcp-balancer: retry connecting to cluster if a node fails

 -- Max Kellermann <mk@cm4all.com>  Fri, 27 May 2011 13:01:31 +0200

cm4all-beng-proxy (0.9.22) unstable; urgency=low

  * failure: fix inverted logic bug in expiry check
  * uri-extract: support AJP URLs, fixes AJP cookies
  * ajp-client: don't schedule read event when buffer is full

 -- Max Kellermann <mk@cm4all.com>  Thu, 26 May 2011 08:32:32 +0200

cm4all-beng-proxy (0.9.21) unstable; urgency=low

  * balancer: re-enable load balancing (regression fix)
  * merge release 0.8.38

 -- Max Kellermann <mk@cm4all.com>  Fri, 20 May 2011 11:03:31 +0200

cm4all-beng-proxy (0.9.20) unstable; urgency=low

  * http-cache: fix assertion failure caused by wrong destructor
  * merge release 0.8.37

 -- Max Kellermann <mk@cm4all.com>  Mon, 16 May 2011 14:03:09 +0200

cm4all-beng-proxy (0.9.19) unstable; urgency=low

  * http-request: don't retry requests with a request body

 -- Max Kellermann <mk@cm4all.com>  Thu, 12 May 2011 11:35:55 +0200

cm4all-beng-proxy (0.9.18) unstable; urgency=low

  * http-body: fix assertion failure on EOF chunk after socket was closed
  * widget-http: fix crash in widget lookup error handler
  * merge release 0.8.36

 -- Max Kellermann <mk@cm4all.com>  Tue, 10 May 2011 18:56:33 +0200

cm4all-beng-proxy (0.9.17) unstable; urgency=low

  * growing-buffer: fix assertion failure after large initial write
  * http-request: retry after connection failure
  * test/t-cgi: fix bashisms in test scripts

 -- Max Kellermann <mk@cm4all.com>  Wed, 04 May 2011 18:54:57 +0200

cm4all-beng-proxy (0.9.16) unstable; urgency=low

  * resource-address: append "transparent" args to CGI path_info
  * tcache: fix crash on FastCGI with BASE

 -- Max Kellermann <mk@cm4all.com>  Mon, 02 May 2011 16:07:21 +0200

cm4all-beng-proxy (0.9.15) unstable; urgency=low

  * configure.ac: check if valgrind/memcheck.h is installed
  * configure.ac: check if libattr is available
  * access-log: log Referer and User-Agent
  * access-log: log the request duration
  * proxy-handler: allow forwarding URI arguments
  * merge release 0.8.35

 -- Max Kellermann <mk@cm4all.com>  Wed, 27 Apr 2011 18:54:17 +0200

cm4all-beng-proxy (0.9.14) unstable; urgency=low

  * processor: don't clear widget pointer at opening tag
  * debian: move ulimit call from init script to *.default
  * merge release 0.8.33

 -- Max Kellermann <mk@cm4all.com>  Wed, 13 Apr 2011 17:03:29 +0200

cm4all-beng-proxy (0.9.13) unstable; urgency=low

  * proxy-widget: apply the widget's response header forward settings
  * response: add option to dump the widget tree
  * widget-class: move header forward settings to view
  * merge release 0.8.30

 -- Max Kellermann <mk@cm4all.com>  Mon, 04 Apr 2011 16:31:26 +0200

cm4all-beng-proxy (0.9.12) unstable; urgency=low

  * widget: internal API refactorization
  * was-control: fix argument order in "abort" call
  * was-client: duplicate the GError object when it is used twice
  * {file,delegate}-handler: add Expires/ETag headers to 304 response
  * cgi: allow setting environment variables

 -- Max Kellermann <mk@cm4all.com>  Thu, 24 Mar 2011 15:12:54 +0100

cm4all-beng-proxy (0.9.11) unstable; urgency=low

  * processor: major API refactorization
  * merge release 0.8.29

 -- Max Kellermann <mk@cm4all.com>  Mon, 21 Mar 2011 19:43:28 +0100

cm4all-beng-proxy (0.9.10) unstable; urgency=low

  * merge release 0.8.27

 -- Max Kellermann <mk@cm4all.com>  Fri, 18 Mar 2011 14:11:16 +0100

cm4all-beng-proxy (0.9.9) unstable; urgency=low

  * merge release 0.8.25

 -- Max Kellermann <mk@cm4all.com>  Mon, 14 Mar 2011 16:05:51 +0100

cm4all-beng-proxy (0.9.8) unstable; urgency=low

  * translate: support UNIX domain sockets in ADDRESS_STRING
  * resource-address: support connections to existing FastCGI servers

 -- Max Kellermann <mk@cm4all.com>  Fri, 11 Mar 2011 19:24:33 +0100

cm4all-beng-proxy (0.9.7) unstable; urgency=low

  * merge release 0.8.24

 -- Max Kellermann <mk@cm4all.com>  Fri, 04 Mar 2011 13:07:36 +0100

cm4all-beng-proxy (0.9.6) unstable; urgency=low

  * merge release 0.8.23

 -- Max Kellermann <mk@cm4all.com>  Mon, 28 Feb 2011 11:47:45 +0100

cm4all-beng-proxy (0.9.5) unstable; urgency=low

  * translate: allow SITE without CGI

 -- Max Kellermann <mk@cm4all.com>  Mon, 31 Jan 2011 06:35:24 +0100

cm4all-beng-proxy (0.9.4) unstable; urgency=low

  * widget-class: allow distinct addresses for each view

 -- Max Kellermann <mk@cm4all.com>  Thu, 27 Jan 2011 17:51:21 +0100

cm4all-beng-proxy (0.9.3) unstable; urgency=low

  * istream-catch: log errors
  * proxy-handler: pass the original request URI to (Fast)CGI
  * proxy-handler: pass the original document root to (Fast)CGI
  * fcgi-stock: pass site id to child process
  * translation: new packet "HOME" for JailCGI
  * resource-loader: get remote host from "X-Forwarded-For"
  * cgi, fcgi-client: pass client IP address to application

 -- Max Kellermann <mk@cm4all.com>  Fri, 21 Jan 2011 18:13:38 +0100

cm4all-beng-proxy (0.9.2) unstable; urgency=low

  * merge release 0.8.21
  * http-response: better context for error messages
  * istream: method close() does not invoke handler->abort()
  * istream: better context for error messages
  * ajp-client: destruct properly when request stream fails
  * {delegate,fcgi,was}-stock: use the JailCGI 1.4 wrapper

 -- Max Kellermann <mk@cm4all.com>  Mon, 17 Jan 2011 12:08:04 +0100

cm4all-beng-proxy (0.9.1) unstable; urgency=low

  * http-server: count the number of raw bytes sent and received
  * control-handler: support TCACHE_INVALIDATE with SITE
  * new programs "log-forward", "log-exec" for network logging
  * new program "log-split" for creating per-site log files
  * new program "log-traffic" for creating per-site traffic logs
  * move logging servers to new package cm4all-beng-proxy-logging
  * python/control.client: add parameter "broadcast"

 -- Max Kellermann <mk@cm4all.com>  Thu, 02 Dec 2010 12:07:16 +0100

cm4all-beng-proxy (0.9) unstable; urgency=low

  * merge release 0.8.19
  * was-client: explicitly send 32 bit METHOD payload
  * was-client: explicitly parse STATUS as 32 bit integer
  * was-client: clear control channel object on destruction
  * was-client: reuse child process if state is clean on EOF
  * was-client: abort properly after receiving illegal packet
  * was-client: allow "request STOP" before response completed
  * was-client: postpone the response handler invocation
  * was-control: send packets in bulk
  * python: support WAS widgets
  * http-server: enable "cork" mode only for beginning of response
  * http-cache: don't access freed memory in pool_unref_denotify()
  * http: use libcm4all-http
  * new datagram based binary protocol for access logging
  * main: default WAS stock limit is 16

 -- Max Kellermann <mk@cm4all.com>  Thu, 18 Nov 2010 19:56:17 +0100

cm4all-beng-proxy (0.8.38) unstable; urgency=low

  * failure: update time stamp on existing item
  * errdoc: free the original response body on abort

 -- Max Kellermann <mk@cm4all.com>  Fri, 20 May 2011 10:17:14 +0200

cm4all-beng-proxy (0.8.37) unstable; urgency=low

  * widget-resolver: don't reuse failed resolver
  * http-request: fix NULL pointer dereference on invalid URI
  * config: disable the TCP stock limit by default

 -- Max Kellermann <mk@cm4all.com>  Mon, 16 May 2011 13:41:32 +0200

cm4all-beng-proxy (0.8.36) unstable; urgency=low

  * http-server: check if client closes connection while processing
  * http-client: release the socket before invoking the callback
  * fcgi-client: fix assertion failure on full input buffer
  * memcached-client: re-enable socket event after direct copy
  * istream-file: fix assertion failure on range request
  * test/t-cgi: fix bashisms in test scripts

 -- Max Kellermann <mk@cm4all.com>  Tue, 10 May 2011 18:45:48 +0200

cm4all-beng-proxy (0.8.35) unstable; urgency=low

  * session: fix potential session defragmentation crash
  * ajp-request: use "host:port" as TCP stock key
  * cgi: evaluate the Content-Length response header

 -- Max Kellermann <mk@cm4all.com>  Wed, 27 Apr 2011 13:32:05 +0200

cm4all-beng-proxy (0.8.34) unstable; urgency=low

  * js: replace all '%' with '$'
  * js: check if session_id is null
  * debian: add package cm4all-beng-proxy-tools

 -- Max Kellermann <mk@cm4all.com>  Tue, 19 Apr 2011 18:43:54 +0200

cm4all-beng-proxy (0.8.33) unstable; urgency=low

  * processor: don't quote query string arguments with dollar sign
  * widget-request: safely remove "view" and "path" from argument table
  * debian/control: add "Breaks << 0.8.32" on the JavaScript library

 -- Max Kellermann <mk@cm4all.com>  Tue, 12 Apr 2011 18:21:55 +0200

cm4all-beng-proxy (0.8.32) unstable; urgency=low

  * args: quote arguments with the dollar sign

 -- Max Kellermann <mk@cm4all.com>  Tue, 12 Apr 2011 13:34:42 +0200

cm4all-beng-proxy (0.8.31) unstable; urgency=low

  * proxy-widget: eliminate the duplicate "Server" response header
  * translation: add packet UNTRUSTED_SITE_SUFFIX

 -- Max Kellermann <mk@cm4all.com>  Thu, 07 Apr 2011 16:23:37 +0200

cm4all-beng-proxy (0.8.30) unstable; urgency=low

  * handler: make lower-case realm name from the "Host" header
  * session: copy attribute "realm", fixes segmentation fault

 -- Max Kellermann <mk@cm4all.com>  Tue, 29 Mar 2011 16:47:43 +0200

cm4all-beng-proxy (0.8.29) unstable; urgency=low

  * ajp-client: send query string in an AJP attribute

 -- Max Kellermann <mk@cm4all.com>  Mon, 21 Mar 2011 19:16:16 +0100

cm4all-beng-proxy (0.8.28) unstable; urgency=low

  * resource-loader: use X-Forwarded-For to obtain AJP remote host
  * resource-loader: strip port from AJP remote address
  * resource-loader: don't pass remote host to AJP server
  * resource-loader: parse server port for AJP
  * ajp-client: always send content-length
  * ajp-client: parse the remaining buffer after EAGAIN

 -- Max Kellermann <mk@cm4all.com>  Mon, 21 Mar 2011 11:12:07 +0100

cm4all-beng-proxy (0.8.27) unstable; urgency=low

  * http-request: close the request body on malformed URI
  * ajp-request: AJP translation packet contains ajp://host:port/path

 -- Max Kellermann <mk@cm4all.com>  Fri, 18 Mar 2011 14:04:21 +0100

cm4all-beng-proxy (0.8.26) unstable; urgency=low

  * python/response: fix typo in ajp()
  * session: validate sessions only within one realm

 -- Max Kellermann <mk@cm4all.com>  Fri, 18 Mar 2011 08:59:41 +0100

cm4all-beng-proxy (0.8.25) unstable; urgency=low

  * widget-http: discard request body on unknown view name
  * inline-widget: discard request body on error
  * {http,fcgi,was}-client: allocate response headers from caller pool
  * cmdline: fcgi_stock_limit defaults to 0 (no limit)

 -- Max Kellermann <mk@cm4all.com>  Mon, 14 Mar 2011 15:53:42 +0100

cm4all-beng-proxy (0.8.24) unstable; urgency=low

  * fcgi-client: release the connection even when padding not consumed
    after empty response

 -- Max Kellermann <mk@cm4all.com>  Wed, 02 Mar 2011 17:39:33 +0100

cm4all-beng-proxy (0.8.23) unstable; urgency=low

  * memcached-client: allocate a new memory pool
  * memcached-client: copy caller_pool reference before freeing the client
  * fcgi-client: check headers!=NULL
  * fcgi-client: release the connection even when padding not consumed

 -- Max Kellermann <mk@cm4all.com>  Mon, 28 Feb 2011 10:50:02 +0100

cm4all-beng-proxy (0.8.22) unstable; urgency=low

  * cgi: fill special variables CONTENT_TYPE, CONTENT_LENGTH
  * memcached-client: remove stray pool_unref() call
  * memcached-client: reuse the socket if the remaining value is buffered
  * http-cache-choice: abbreviate memcached keys
  * *-cache: allocate a parent pool for cache items
  * pool: re-enable linear pools
  * frame: free the request body on error
  * http-cache: free cached body which was dismissed

 -- Max Kellermann <mk@cm4all.com>  Mon, 07 Feb 2011 15:34:09 +0100

cm4all-beng-proxy (0.8.21) unstable; urgency=low

  * merge release 0.7.55
  * jail: translate the document root properly
  * header-forward: forward the "Host" header to CGI/FastCGI/AJP
  * http-error: map ENOTDIR to "404 Not Found"
  * http-server: fix assertion failure on write error
  * fcgi-stock: clear all environment variables

 -- Max Kellermann <mk@cm4all.com>  Thu, 06 Jan 2011 16:04:20 +0100

cm4all-beng-proxy (0.8.20) unstable; urgency=low

  * widget-resolver: add pedantic state assertions
  * async: remember a copy of the operation in !NDEBUG
  * python/translation/response: max_age() returns self

 -- Max Kellermann <mk@cm4all.com>  Mon, 06 Dec 2010 23:02:50 +0100

cm4all-beng-proxy (0.8.19) unstable; urgency=low

  * merge release 0.7.54

 -- Max Kellermann <mk@cm4all.com>  Wed, 17 Nov 2010 16:25:10 +0100

cm4all-beng-proxy (0.8.18) unstable; urgency=low

  * was-client: explicitly send 32 bit METHOD payload
  * was-client: explicitly parse STATUS as 32 bit integer
  * istream: check presence of as_fd() in optimized build

 -- Max Kellermann <mk@cm4all.com>  Fri, 05 Nov 2010 11:00:54 +0100

cm4all-beng-proxy (0.8.17) unstable; urgency=low

  * merged release 0.7.53
  * widget: use colon as widget path separator
  * was-client: check for abort during response handler
  * was-client: implement STOP
  * was-client: release memory pools
  * was-launch: enable non-blocking mode on input and output
  * http-server: don't crash on malformed pipelined request
  * main: free the WAS stock and the UDP listener in the SIGTERM handler

 -- Max Kellermann <mk@cm4all.com>  Thu, 28 Oct 2010 19:50:26 +0200

cm4all-beng-proxy (0.8.16) unstable; urgency=low

  * merged release 0.7.52
  * was-client: support for the WAS protocol

 -- Max Kellermann <mk@cm4all.com>  Wed, 13 Oct 2010 16:45:18 +0200

cm4all-beng-proxy (0.8.15) unstable; urgency=low

  * resource-address: don't skip question mark twice

 -- Max Kellermann <mk@cm4all.com>  Tue, 28 Sep 2010 12:20:33 +0200

cm4all-beng-proxy (0.8.14) unstable; urgency=low

  * processor: schedule "xmlns:c" deletion

 -- Max Kellermann <mk@cm4all.com>  Thu, 23 Sep 2010 14:42:31 +0200

cm4all-beng-proxy (0.8.13) unstable; urgency=low

  * processor: delete "xmlns:c" attributes from link elements
  * istream-{head,zero}: implement method available()
  * merged release 0.7.51

 -- Max Kellermann <mk@cm4all.com>  Tue, 17 Aug 2010 09:54:33 +0200

cm4all-beng-proxy (0.8.12) unstable; urgency=low

  * http-cache-memcached: copy resource address
  * debian/control: add missing ${shlibs:Depends}
  * merged release 0.7.50

 -- Max Kellermann <mk@cm4all.com>  Thu, 12 Aug 2010 20:17:52 +0200

cm4all-beng-proxy (0.8.11) unstable; urgency=low

  * delegate-client: fix SCM_RIGHTS check
  * use Linux 2.6 CLOEXEC/NONBLOCK flags
  * tcache: INVALIDATE removes all variants (error documents etc.)
  * control: new UDP based protocol, allows invalidating caches
  * hashmap: fix assertion failure in hashmap_remove_match()
  * merged release 0.7.49

 -- Max Kellermann <mk@cm4all.com>  Tue, 10 Aug 2010 15:48:10 +0200

cm4all-beng-proxy (0.8.10) unstable; urgency=low

  * tcache: copy response.previous

 -- Max Kellermann <mk@cm4all.com>  Mon, 02 Aug 2010 18:03:43 +0200

cm4all-beng-proxy (0.8.9) unstable; urgency=low

  * (f?)cgi-handler: forward query string only if focused
  * ajp-handler: merge into proxy-handler
  * proxy-handler: forward query string if focused
  * cgi, fastcgi-handler: enable the resource cache
  * translation: add packets CHECK and PREVIOUS for authentication
  * python: add Response.max_age()

 -- Max Kellermann <mk@cm4all.com>  Fri, 30 Jul 2010 11:39:22 +0200

cm4all-beng-proxy (0.8.8) unstable; urgency=low

  * prototypes/translate.py: added new ticket-fastcgi programs
  * http-cache: implement FastCGI caching
  * merged release 0.7.47

 -- Max Kellermann <mk@cm4all.com>  Wed, 21 Jul 2010 13:00:43 +0200

cm4all-beng-proxy (0.8.7) unstable; urgency=low

  * istream-delayed: update the "direct" bit mask
  * http-client: send "Expect: 100-continue"
  * response, widget-http: apply istream_pipe to filter input
  * proxy-handler: apply istream_pipe to request body
  * istream-ajp-body: send larger request body packets
  * ajp-client: support splice()
  * merged release 0.7.46

 -- Max Kellermann <mk@cm4all.com>  Fri, 25 Jun 2010 18:52:04 +0200

cm4all-beng-proxy (0.8.6) unstable; urgency=low

  * translation: added support for custom error documents
  * response: convert HEAD to GET if filter follows
  * processor: short-circuit on HEAD request
  * python: depend on python-twisted-core

 -- Max Kellermann <mk@cm4all.com>  Wed, 16 Jun 2010 16:37:42 +0200

cm4all-beng-proxy (0.8.5) unstable; urgency=low

  * istream-tee: allow second output to block
  * widget-http: don't transform error documents
  * response, widget-http: disable filters after widget frame request
  * translation: added packet FILTER_4XX to filter client errors
  * merged release 0.7.45

 -- Max Kellermann <mk@cm4all.com>  Thu, 10 Jun 2010 16:13:14 +0200

cm4all-beng-proxy (0.8.4) unstable; urgency=low

  * python: added missing "Response" import
  * python: resume parsing after deferred call
  * http-client: implement istream method as_fd()
  * merged release 0.7.44

 -- Max Kellermann <mk@cm4all.com>  Mon, 07 Jun 2010 17:01:16 +0200

cm4all-beng-proxy (0.8.3) unstable; urgency=low

  * file-handler: implement If-Range (RFC 2616 14.27)
  * merged release 0.7.42

 -- Max Kellermann <mk@cm4all.com>  Tue, 01 Jun 2010 16:17:13 +0200

cm4all-beng-proxy (0.8.2) unstable; urgency=low

  * cookie-client: verify the cookie path
  * python: use Twisted's logging library
  * python: added a widget registry class
  * merged release 0.7.41

 -- Max Kellermann <mk@cm4all.com>  Wed, 26 May 2010 13:08:16 +0200

cm4all-beng-proxy (0.8.1) unstable; urgency=low

  * http-cache-memcached: delete entity records on POST

 -- Max Kellermann <mk@cm4all.com>  Tue, 18 May 2010 12:21:55 +0200

cm4all-beng-proxy (0.8) unstable; urgency=low

  * istream: added method as_fd() to convert istream to file descriptor
  * fork: support passing stdin istream fd to child process
  * http-cache: discard only matching entries on POST
  * istream-html-escape: escape single and double quote
  * rewrite-uri: escape the result with XML entities

 -- Max Kellermann <mk@cm4all.com>  Thu, 13 May 2010 12:34:46 +0200

cm4all-beng-proxy (0.7.55) unstable; urgency=low

  * pool: reparent pools in optimized build
  * istream-deflate: add missing pool reference while reading
  * istream-deflate: fix several error handlers

 -- Max Kellermann <mk@cm4all.com>  Thu, 06 Jan 2011 12:59:39 +0100

cm4all-beng-proxy (0.7.54) unstable; urgency=low

  * http-server: fix crash on deferred chunked request body
  * parser: fix crash on malformed SCRIPT element

 -- Max Kellermann <mk@cm4all.com>  Wed, 17 Nov 2010 16:13:09 +0100

cm4all-beng-proxy (0.7.53) unstable; urgency=low

  * http-server: don't crash on malformed pipelined request
  * sink-header: fix assertion failure on empty trailer

 -- Max Kellermann <mk@cm4all.com>  Thu, 28 Oct 2010 18:39:01 +0200

cm4all-beng-proxy (0.7.52) unstable; urgency=low

  * fcgi-client: fix send timeout handler
  * fork: finish the buffer after pipe was drained

 -- Max Kellermann <mk@cm4all.com>  Wed, 13 Oct 2010 16:39:26 +0200

cm4all-beng-proxy (0.7.51) unstable; urgency=low

  * http-client: clear response body pointer before forwarding EOF event
  * processor: fix assertion failure for c:mode in c:widget

 -- Max Kellermann <mk@cm4all.com>  Mon, 16 Aug 2010 17:01:48 +0200

cm4all-beng-proxy (0.7.50) unstable; urgency=low

  * header-forward: don't forward the "Host" header to HTTP servers
  * resource-address: use uri_relative() for CGI
  * uri-relative: don't lose host name in uri_absolute()
  * uri-relative: don't fail on absolute URIs
  * http-cache-heap: don't use uninitialized item size

 -- Max Kellermann <mk@cm4all.com>  Thu, 12 Aug 2010 20:03:49 +0200

cm4all-beng-proxy (0.7.49) unstable; urgency=low

  * hashmap: fix assertion failure in hashmap_remove_value()

 -- Max Kellermann <mk@cm4all.com>  Tue, 10 Aug 2010 15:37:12 +0200

cm4all-beng-proxy (0.7.48) unstable; urgency=low

  * pipe-stock: add assertions on file descriptors

 -- Max Kellermann <mk@cm4all.com>  Mon, 09 Aug 2010 14:56:54 +0200

cm4all-beng-proxy (0.7.47) unstable; urgency=low

  * cmdline: add option "--group"

 -- Max Kellermann <mk@cm4all.com>  Fri, 16 Jul 2010 18:39:53 +0200

cm4all-beng-proxy (0.7.46) unstable; urgency=low

  * handler: initialize all translate_response attributes
  * http-client: consume buffer before header length check
  * istream-pipe: clear "direct" flags in constructor
  * istream-pipe: return gracefully when handler blocks
  * ajp-client: hold pool reference to reset TCP_CORK

 -- Max Kellermann <mk@cm4all.com>  Mon, 21 Jun 2010 17:53:21 +0200

cm4all-beng-proxy (0.7.45) unstable; urgency=low

  * istream-tee: separate "weak" values for the two outputs
  * fcache: don't close output when caching has been canceled
  * tcache: copy the attribute "secure_cookie"

 -- Max Kellermann <mk@cm4all.com>  Thu, 10 Jun 2010 15:21:34 +0200

cm4all-beng-proxy (0.7.44) unstable; urgency=low

  * http-client: check response header length
  * http-server: check request header length

 -- Max Kellermann <mk@cm4all.com>  Mon, 07 Jun 2010 16:51:57 +0200

cm4all-beng-proxy (0.7.43) unstable; urgency=low

  * http-cache: fixed NULL pointer dereference when storing empty response
    body on the heap

 -- Max Kellermann <mk@cm4all.com>  Tue, 01 Jun 2010 18:52:45 +0200

cm4all-beng-proxy (0.7.42) unstable; urgency=low

  * fork: check "direct" flag again after buffer flush
  * pool: pool_unref_denotify() remembers the code location
  * sink-{buffer,gstring}: don't invoke callback in abort()
  * async: added another debug flag to verify correctness

 -- Max Kellermann <mk@cm4all.com>  Mon, 31 May 2010 21:15:58 +0200

cm4all-beng-proxy (0.7.41) unstable; urgency=low

  * http-cache: initialize response status and headers on empty body

 -- Max Kellermann <mk@cm4all.com>  Tue, 25 May 2010 16:27:25 +0200

cm4all-beng-proxy (0.7.40) unstable; urgency=low

  * http-cache: fixed NULL pointer dereference when storing empty response
    body in memcached

 -- Max Kellermann <mk@cm4all.com>  Tue, 25 May 2010 15:04:44 +0200

cm4all-beng-proxy (0.7.39) unstable; urgency=low

  * memcached-stock: close value on connect failure
  * http: implement remaining status codes
  * http-cache: allow caching empty response body
  * http-cache: cache status codes 203, 206, 300, 301, 410
  * http-cache: don't cache authorized resources

 -- Max Kellermann <mk@cm4all.com>  Fri, 21 May 2010 17:37:29 +0200

cm4all-beng-proxy (0.7.38) unstable; urgency=low

  * http-server: send HTTP/1.1 declaration with "100 Continue"
  * connection: initialize "site_name", fixes crash bug
  * translation: added packet SECURE_COOKIE

 -- Max Kellermann <mk@cm4all.com>  Thu, 20 May 2010 15:40:34 +0200

cm4all-beng-proxy (0.7.37) unstable; urgency=low

  * *-client: implement a socket leak detector
  * handler: initialize response header without translation server

 -- Max Kellermann <mk@cm4all.com>  Tue, 18 May 2010 12:05:11 +0200

cm4all-beng-proxy (0.7.36) unstable; urgency=low

  * http-client: fixed NULL pointer dereference
  * handler, response: removed duplicate request body destruction calls

 -- Max Kellermann <mk@cm4all.com>  Tue, 11 May 2010 17:16:36 +0200

cm4all-beng-proxy (0.7.35) unstable; urgency=low

  * {http,fcgi,ajp}-request: close the request body on abort
  * handler: set fake translation response on malformed URI

 -- Max Kellermann <mk@cm4all.com>  Mon, 10 May 2010 11:22:23 +0200

cm4all-beng-proxy (0.7.34) unstable; urgency=low

  * translate: check the UNTRUSTED packet
  * translation: added packet UNTRUSTED_PREFIX

 -- Max Kellermann <mk@cm4all.com>  Fri, 30 Apr 2010 19:14:37 +0200

cm4all-beng-proxy (0.7.33) unstable; urgency=low

  * merged release 0.7.27.1
  * fcache: don't continue storing in background
  * fcgi-client: re-add event after some input data has been read

 -- Max Kellermann <mk@cm4all.com>  Fri, 30 Apr 2010 11:31:08 +0200

cm4all-beng-proxy (0.7.32) unstable; urgency=low

  * response: generate the "Server" response header
  * response: support the Authentication-Info response header
  * response: support custom authentication pages
  * translation: support custom response headers

 -- Max Kellermann <mk@cm4all.com>  Tue, 27 Apr 2010 17:09:59 +0200

cm4all-beng-proxy (0.7.31) unstable; urgency=low

  * support HTTP authentication (RFC 2617)

 -- Max Kellermann <mk@cm4all.com>  Mon, 26 Apr 2010 17:26:42 +0200

cm4all-beng-proxy (0.7.30) unstable; urgency=low

  * fcgi-client: support responses without a body
  * {http,fcgi}-client: hold caller pool reference during callback

 -- Max Kellermann <mk@cm4all.com>  Fri, 23 Apr 2010 14:41:05 +0200

cm4all-beng-proxy (0.7.29) unstable; urgency=low

  * http-cache: added missing pool_unref() in memcached_miss()
  * pool: added checked pool references

 -- Max Kellermann <mk@cm4all.com>  Thu, 22 Apr 2010 15:45:48 +0200

cm4all-beng-proxy (0.7.28) unstable; urgency=low

  * fcgi-client: support response status
  * translate: malformed packets are fatal
  * http-cache: don't cache resources with very long URIs
  * memcached-client: increase the maximum key size to 32 kB

 -- Max Kellermann <mk@cm4all.com>  Thu, 15 Apr 2010 15:06:51 +0200

cm4all-beng-proxy (0.7.27.1) unstable; urgency=low

  * http-cache: added missing pool_unref() in memcached_miss()
  * http-cache: don't cache resources with very long URIs
  * memcached-client: increase the maximum key size to 32 kB
  * fork: properly handle partially filled output buffer
  * fork: re-add event after some input data has been read

 -- Max Kellermann <mk@cm4all.com>  Thu, 29 Apr 2010 15:30:21 +0200

cm4all-beng-proxy (0.7.27) unstable; urgency=low

  * session: use GLib's PRNG to generate session ids
  * session: seed the PRNG with /dev/random
  * response: log UNTRUSTED violation attempts
  * response: drop widget sessions when there is no focus

 -- Max Kellermann <mk@cm4all.com>  Fri, 09 Apr 2010 12:04:18 +0200

cm4all-beng-proxy (0.7.26) unstable; urgency=low

  * memcached-client: schedule read event before callback
  * istream-tee: continue with second output if first is closed

 -- Max Kellermann <mk@cm4all.com>  Sun, 28 Mar 2010 18:08:11 +0200

cm4all-beng-proxy (0.7.25) unstable; urgency=low

  * memcached-client: don't poll if socket is closed
  * fork: close file descriptor on input error
  * pool: don't check attachments in pool_trash()

 -- Max Kellermann <mk@cm4all.com>  Thu, 25 Mar 2010 13:28:01 +0100

cm4all-beng-proxy (0.7.24) unstable; urgency=low

  * memcached-client: release socket after splice

 -- Max Kellermann <mk@cm4all.com>  Mon, 22 Mar 2010 11:29:45 +0100

cm4all-beng-proxy (0.7.23) unstable; urgency=low

  * sink-header: support splice
  * memcached-client: support splice (response)
  * fcgi-client: recover correctly after send error
  * fcgi-client: support chunked request body
  * fcgi-client: basic splice support for the request body
  * http-cache: duplicate headers
  * {http,memcached}-client: check "direct" mode after buffer flush
  * cmdline: added option "fcgi_stock_limit"
  * python: auto-export function write_packet()
  * python: Response methods return self

 -- Max Kellermann <mk@cm4all.com>  Fri, 19 Mar 2010 13:28:35 +0100

cm4all-beng-proxy (0.7.22) unstable; urgency=low

  * python: re-add function write_packet()

 -- Max Kellermann <mk@cm4all.com>  Fri, 12 Mar 2010 12:27:21 +0100

cm4all-beng-proxy (0.7.21) unstable; urgency=low

  * ajp-client: handle EAGAIN from send()
  * python: install the missing sources

 -- Max Kellermann <mk@cm4all.com>  Thu, 11 Mar 2010 16:58:25 +0100

cm4all-beng-proxy (0.7.20) unstable; urgency=low

  * http-client: don't reinstate event when socket is closed
  * access-log: log the site name
  * python: removed unused function write_packet()
  * python: split the module beng_proxy.translation
  * python: allow overriding query string and param in absolute_uri()
  * python: moved absolute_uri() to a separate library

 -- Max Kellermann <mk@cm4all.com>  Thu, 11 Mar 2010 09:48:52 +0100

cm4all-beng-proxy (0.7.19) unstable; urgency=low

  * client-socket: translate EV_TIMEOUT to ETIMEDOUT
  * fork: refill the input buffer as soon as possible
  * delegate-client: implement an abortable event
  * pool: added assertions for libevent leaks
  * direct: added option "-s enable_splice=no"

 -- Max Kellermann <mk@cm4all.com>  Thu, 04 Mar 2010 17:34:56 +0100

cm4all-beng-proxy (0.7.18) unstable; urgency=low

  * args: reserve memory for the trailing null byte

 -- Max Kellermann <mk@cm4all.com>  Tue, 23 Feb 2010 17:46:04 +0100

cm4all-beng-proxy (0.7.17) unstable; urgency=low

  * translation: added the BOUNCE packet (variant of REDIRECT)
  * translation: change widget packet HOST to UNTRUSTED
  * translation: pass internal URI arguments to the translation server
  * handler: use the specified status with REDIRECT
  * python: added method Request.absolute_uri()

 -- Max Kellermann <mk@cm4all.com>  Tue, 23 Feb 2010 16:15:22 +0100

cm4all-beng-proxy (0.7.16) unstable; urgency=low

  * processor: separate trusted from untrusted widgets by host name
  * processor: mode=partition is deprecated
  * translate: fix DOCUMENT_ROOT handler for CGI/FASTCGI
  * fcgi-request: added JailCGI support

 -- Max Kellermann <mk@cm4all.com>  Fri, 19 Feb 2010 14:29:29 +0100

cm4all-beng-proxy (0.7.15) unstable; urgency=low

  * processor: unreference the caller pool in abort()
  * tcache: clear BASE on mismatch
  * fcgi-client: generate the Content-Length request header
  * fcgi-client: send the CONTENT_TYPE parameter
  * prototypes/translate.py: use FastCGI to run PHP

 -- Max Kellermann <mk@cm4all.com>  Thu, 11 Feb 2010 14:43:21 +0100

cm4all-beng-proxy (0.7.14) unstable; urgency=low

  * connection: drop connections when the limit is exceeded
  * resource-address: added BASE support
  * fcgi-client: check the request ID in response packets
  * http-client: check response body when request body is closed
  * html-escape: use the last ampersand before the semicolon
  * html-escape: support &apos;
  * processor: unescape widget parameter values

 -- Max Kellermann <mk@cm4all.com>  Fri, 29 Jan 2010 17:49:43 +0100

cm4all-beng-proxy (0.7.13) unstable; urgency=low

  * fcgi-request: duplicate socket path
  * fcgi-request: support ACTION
  * fcgi-client: provide SCRIPT_FILENAME
  * fcgi-client: append empty PARAMS packet
  * fcgi-client: try to read response before request is finished
  * fcgi-client: implement the STDERR packet
  * fcgi-client: support request headers and body
  * fcgi-stock: manage one socket per child process
  * fcgi-stock: unlink socket path after connect
  * fcgi-stock: redirect fd 1,2 to /dev/null
  * fcgi-stock: kill FastCGI processes after 5 minutes idle
  * translation: new packet PAIR for passing parameters to FastCGI

 -- Max Kellermann <mk@cm4all.com>  Thu, 14 Jan 2010 13:36:48 +0100

cm4all-beng-proxy (0.7.12) unstable; urgency=low

  * http-cache: unlock the cache item after successful revalidation
  * http-cache-memcached: pass the expiration time to memcached
  * sink-header: comprise pending data in method available()
  * header-forward: forward the Expires response header

 -- Max Kellermann <mk@cm4all.com>  Tue, 22 Dec 2009 16:18:49 +0100

cm4all-beng-proxy (0.7.11) unstable; urgency=low

  * {ajp,memcached}-client: fix dis\appearing event for duplex socket
  * memcached-client: handle EAGAIN after send()
  * memcached-client: release socket as early as possible
  * header-forward: don't forward Accept-Encoding if transformation is
    enabled
  * widget-http, inline-widget: check Content-Encoding before processing
  * file-handler: send "Vary: Accept-Encoding" for compressed response
  * header-forward: support duplicate headers
  * fcache: implemented a 60 seconds timeout
  * fcache: copy pointer to local variable before callback
  * event2: refresh timeout after event has occurred

 -- Max Kellermann <mk@cm4all.com>  Fri, 18 Dec 2009 16:45:24 +0100

cm4all-beng-proxy (0.7.10) unstable; urgency=low

  * http-{server,client}: fix disappearing event for duplex socket

 -- Max Kellermann <mk@cm4all.com>  Mon, 14 Dec 2009 15:46:25 +0100

cm4all-beng-proxy (0.7.9) unstable; urgency=low

  * http: "Expect" is a hop-by-hop header
  * http-server: send "100 Continue" unless request body closed
  * http-client: poll socket after splice
  * http-server: handle EAGAIN after splice
  * http-server: send a 417 response on unrecognized "Expect" request
  * response, widget-http: append filter id to resource tag
  * resource-tag: check for "Cache-Control: no-store"

 -- Max Kellermann <mk@cm4all.com>  Mon, 14 Dec 2009 13:05:15 +0100

cm4all-beng-proxy (0.7.8) unstable; urgency=low

  * http-body: support partial response in method available()
  * file-handler: support pre-compressed static files
  * fcache: honor the "Cache-Control: no-store" response header

 -- Max Kellermann <mk@cm4all.com>  Wed, 09 Dec 2009 15:49:25 +0100

cm4all-beng-proxy (0.7.7) unstable; urgency=low

  * parser: allow underscore in attribute names
  * processor: check "type" attribute before URI rewriting
  * http-client: start receiving before request is sent
  * http-client: try to read response after write error
  * http-client: deliver response body after headers are finished
  * http-client: release socket as early as possible
  * http-client: serve buffer after socket has been closed
  * istream-chunked: clear input stream in abort handler
  * growing-buffer: fix crash after close in "data" callback

 -- Max Kellermann <mk@cm4all.com>  Thu, 03 Dec 2009 13:09:57 +0100

cm4all-beng-proxy (0.7.6) unstable; urgency=low

  * istream-hold: return -2 if handler is not available yet
  * http, ajp, fcgi: use istream_hold on request body
  * http-client: implemented splicing the request body
  * response: added missing URI substitution

 -- Max Kellermann <mk@cm4all.com>  Tue, 17 Nov 2009 15:25:35 +0100

cm4all-beng-proxy (0.7.5) unstable; urgency=low

  * session: 64 bit session ids
  * session: allow arbitrary session id size (at compile-time)
  * debian: larger default log file (16 * 4MB)
  * debian: added package cm4all-beng-proxy-toi

 -- Max Kellermann <mk@cm4all.com>  Mon, 16 Nov 2009 15:51:24 +0100

cm4all-beng-proxy (0.7.4) unstable; urgency=low

  * measure the latency of external resources
  * widget-http: partially revert "don't query session if !stateful"

 -- Max Kellermann <mk@cm4all.com>  Tue, 10 Nov 2009 15:06:03 +0100

cm4all-beng-proxy (0.7.3) unstable; urgency=low

  * uri-verify: don't reject double slash after first segment
  * hostname: allow the hyphen character
  * processor: allow processing without session
  * widget-http: don't query session if !stateful
  * request: disable session management for known bots
  * python: fixed AttributeError in __getattr__()
  * python: added method Response.process()
  * translation: added the response packets URI, HOST, SCHEME
  * translation: added header forward packets

 -- Max Kellermann <mk@cm4all.com>  Mon, 09 Nov 2009 16:40:27 +0100

cm4all-beng-proxy (0.7.2) unstable; urgency=low

  * fcache: close all caching connections on exit
  * istream-file: retry reading after EAGAIN
  * direct, istream-pipe: re-enable SPLICE_F_NONBLOCK
  * direct, istream-pipe: disable the SPLICE_F_MORE flag
  * http-client: handle EAGAIN after splice
  * http-client, header-writer: remove hop-by-hop response headers
  * response: optimized transformed response headers
  * handler: mangle CGI and FastCGI headers
  * header-forward: generate the X-Forwarded-For header
  * header-forward: add local host name to "Via" request header

 -- Max Kellermann <mk@cm4all.com>  Fri, 30 Oct 2009 13:41:02 +0100

cm4all-beng-proxy (0.7.1) unstable; urgency=low

  * file-handler: close the stream on "304 Not Modified"
  * pool: use assembler code only on gcc
  * cmdline: added option "--set tcp_stock_limit"
  * Makefile.am: enable the "subdir-objects" option

 -- Max Kellermann <mk@cm4all.com>  Thu, 22 Oct 2009 12:17:11 +0200

cm4all-beng-proxy (0.7) unstable; urgency=low

  * ajp-client: check if connection was closed during response callback
  * header-forward: log session id
  * istream: separate TCP splicing checks
  * istream-pipe: fix segmentation fault after incomplete direct transfer
  * istream-pipe: implement the "available" method
  * istream-pipe: allocate pipe only if handler supports it
  * istream-pipe: flush the pipe before reading from input
  * istream-pipe: reuse pipes in a stock
  * direct: support splice() from TCP socket to pipe
  * istream: direct() returns -3 if stream has been closed
  * hstock: don't destroy stocks while items are being created
  * tcp-stock: limit number of connections per host to 256
  * translate, http-client, ajp-client, cgi, http-cache: verify the HTTP
    response status
  * prototypes/translate.py: disallow "/../" and null bytes
  * prototypes/translate.py: added "/jail-delegate/" location
  * uri-parser: strict RFC 2396 URI verification
  * uri-parser: don't unescape the URI path
  * http-client, ajp-client: verify the request URI
  * uri-escape: unescape each character only once
  * http-cache: never use the memcached stock if caching is disabled
  * allow 8192 connections by default
  * allow 65536 file handles by default
  * added package cm4all-jailed-beng-proxy-delegate-helper

 -- Max Kellermann <mk@cm4all.com>  Wed, 21 Oct 2009 15:00:56 +0200

cm4all-beng-proxy (0.6.23) unstable; urgency=low

  * header-forward: log session information
  * prototypes/translate.py: added /cgi-bin/ location
  * http-server: disable keep-alive for HTTP/1.0 clients
  * http-server: don't send "Connection: Keep-Alive"
  * delegate-stock: clear the environment
  * delegate-stock: added jail support
  * delegate-client: reuse helper process after I/O error

 -- Max Kellermann <mk@cm4all.com>  Mon, 12 Oct 2009 17:29:35 +0200

cm4all-beng-proxy (0.6.22) unstable; urgency=low

  * istream-tee: clear both "enabled" flags in the eof/abort handler
  * istream-tee: fall back to first data() return value if second stream
    closed itself
  * http-cache: don't log body_abort after close

 -- Max Kellermann <mk@cm4all.com>  Thu, 01 Oct 2009 19:19:37 +0200

cm4all-beng-proxy (0.6.21) unstable; urgency=low

  * http-client: log more error messages
  * delegate-stock: added the DOCUMENT_ROOT environment variable
  * response, widget: accept "application/xhtml+xml"
  * cookie-server: allow square brackets in unquoted cookie values
    (violating RFC 2109 and RFC 2616)

 -- Max Kellermann <mk@cm4all.com>  Thu, 01 Oct 2009 13:55:40 +0200

cm4all-beng-proxy (0.6.20) unstable; urgency=low

  * stock: clear stock after 60 seconds idle
  * hstock: remove empty stocks
  * http-server, http-client, cgi: fixed off-by-one bug in header parser
  * istream-pipe: fix the direct() return value on error
  * istream-pipe: fix formula in range assertion
  * http-cache-memcached: implemented "remove"
  * handler: added FastCGI handler
  * fcgi-client: unref caller pool after socket release
  * fcgi-client: implemented response headers

 -- Max Kellermann <mk@cm4all.com>  Tue, 29 Sep 2009 14:07:13 +0200

cm4all-beng-proxy (0.6.19) unstable; urgency=low

  * http-client: release caller pool after socket release
  * memcached-client: release socket on marshalling error
  * stock: unref caller pool in abort handler
  * stock: lazy cleanup
  * http-cache: copy caller_pool to local variable

 -- Max Kellermann <mk@cm4all.com>  Thu, 24 Sep 2009 16:02:17 +0200

cm4all-beng-proxy (0.6.18) unstable; urgency=low

  * delegate-handler: support conditional GET and ranges
  * file-handler: fix suffix-byte-range-spec parser
  * delegate-helper: call open() with O_CLOEXEC|O_NOCTTY
  * istream-file: don't set FD_CLOEXEC if O_CLOEXEC is available
  * stock: hold caller pool during "get" operation
  * main: free balancer object during shutdown
  * memcached-client: enable socket timeout
  * delegate-stock: set FD_CLOEXEC on socket

 -- Max Kellermann <mk@cm4all.com>  Thu, 24 Sep 2009 10:50:53 +0200

cm4all-beng-proxy (0.6.17) unstable; urgency=low

  * tcp-stock: implemented a load balancer
  * python: accept address list in the ajp() method
  * http-server: added timeout for the HTTP request headers
  * response: close template when the content type is wrong
  * delegate-get: implemented response headers
  * delegate-get: provide status codes and error messages

 -- Max Kellermann <mk@cm4all.com>  Fri, 18 Sep 2009 15:36:57 +0200

cm4all-beng-proxy (0.6.16) unstable; urgency=low

  * tcp-stock: added support for bulldog-tyke
  * sink-buffer: close input if it's not used in the constructor
  * http-cache-memcached: close response body when deserialization fails
  * serialize: fix regression in serialize_uint64()

 -- Max Kellermann <mk@cm4all.com>  Tue, 15 Sep 2009 19:26:07 +0200

cm4all-beng-proxy (0.6.15) unstable; urgency=low

  * http-cache-choice: find more duplicates during cleanup
  * handler: added AJP handler
  * ajp-request: unref pool only on tcp_stock failure
  * ajp-client: prevent parser recursion
  * ajp-client: free request body when response is closed
  * ajp-client: reuse connection after END_RESPONSE packet
  * ajp-client: enable TCP_CORK while sending
  * istream-ajp-body: added a second "length" header field
  * ajp-client: auto-send empty request body chunk
  * ajp-client: register "write" event after GET_BODY_CHUNK packet
  * ajp-client: implemented request and response headers
  * http-cache-rfc: don't rewind tpool if called recursively

 -- Max Kellermann <mk@cm4all.com>  Fri, 11 Sep 2009 16:04:06 +0200

cm4all-beng-proxy (0.6.14) unstable; urgency=low

  * istream-tee: don't restart reading if already in progress

 -- Max Kellermann <mk@cm4all.com>  Thu, 03 Sep 2009 13:21:06 +0200

cm4all-beng-proxy (0.6.13) unstable; urgency=low

  * cookie-server: fix parsing multiple cookies
  * http-cache-memcached: clean up expired "choice" items
  * sink-gstring: use callback instead of public struct
  * istream-tee: restart reading when one output is closed

 -- Max Kellermann <mk@cm4all.com>  Wed, 02 Sep 2009 17:02:53 +0200

cm4all-beng-proxy (0.6.12) unstable; urgency=low

  * http-cache: don't attempt to remove cache items when the cache is disabled

 -- Max Kellermann <mk@cm4all.com>  Fri, 28 Aug 2009 15:40:48 +0200

cm4all-beng-proxy (0.6.11) unstable; urgency=low

  * http-cache-memcached: store HTTP status and response headers
  * http-cache-memcached: implemented flush (SIGHUP)
  * http-cache-memcached: support "Vary"
  * http-client: work around assertion failure in response_stream_close()

 -- Max Kellermann <mk@cm4all.com>  Thu, 27 Aug 2009 12:33:17 +0200

cm4all-beng-proxy (0.6.10) unstable; urgency=low

  * parser: finish tag before bailing out
  * http-request: allow URLs without path component
  * fork: clear event in read() method
  * istream-file: pass options O_CLOEXEC|O_NOCTTY to open()
  * response: check if the "Host" request header is valid

 -- Max Kellermann <mk@cm4all.com>  Tue, 18 Aug 2009 16:37:19 +0200

cm4all-beng-proxy (0.6.9) unstable; urgency=low

  * direct: disable SPLICE_F_NONBLOCK (temporary NFS EAGAIN workaround)

 -- Max Kellermann <mk@cm4all.com>  Mon, 17 Aug 2009 13:52:49 +0200

cm4all-beng-proxy (0.6.8) unstable; urgency=low

  * widget-http: close response body in error code path
  * http-cache: implemented memcached backend (--memcached-server)
  * processor: &c:base; returns the URI without scheme and host

 -- Max Kellermann <mk@cm4all.com>  Mon, 17 Aug 2009 12:29:19 +0200

cm4all-beng-proxy (0.6.7) unstable; urgency=low

  * file-handler: generate Expires from xattr user.MaxAge
  * cmdline: added option --set to configure:
    - max_connections
    - http_cache_size
    - filter_cache_size
    - translate_cache_size
  * flush caches on SIGHUP

 -- Max Kellermann <mk@cm4all.com>  Fri, 07 Aug 2009 11:41:10 +0200

cm4all-beng-proxy (0.6.6) unstable; urgency=low

  * added missing GLib build dependency
  * cgi-handler: set the "body_consumed" flag

 -- Max Kellermann <mk@cm4all.com>  Tue, 04 Aug 2009 09:53:01 +0200

cm4all-beng-proxy (0.6.5) unstable; urgency=low

  * shm: pass MAP_NORESERVE to mmap()
  * proxy-handler: support cookies
  * translation: added DISCARD_SESSION packet

 -- Max Kellermann <mk@cm4all.com>  Wed, 15 Jul 2009 18:00:33 +0200

cm4all-beng-proxy (0.6.4) unstable; urgency=low

  * http-client: don't read response body in HEAD requests
  * ajp-client: invoke the "abort" handler on error
  * filter-cache: lock cache items while they are served

 -- Max Kellermann <mk@cm4all.com>  Thu, 09 Jul 2009 14:36:14 +0200

cm4all-beng-proxy (0.6.3) unstable; urgency=low

  * http-server: implemented the DELETE method
  * http-server: refuse HTTP/0.9 requests
  * proxy-handler: send request body to template when no widget is focused
  * widget-request: pass original HTTP method to widget
  * session: automatically defragment sessions

 -- Max Kellermann <mk@cm4all.com>  Tue, 07 Jul 2009 16:57:22 +0200

cm4all-beng-proxy (0.6.2) unstable; urgency=low

  * lock: fixed race condition in debug flag updates
  * session: use rwlock for the session manager
  * proxy-handler: pass request headers to the remote HTTP server
  * proxy-handler: forward original Accept-Charset if processor is disabled
  * pipe: don't filter resources without a body
  * fcache: forward original HTTP status over "pipe" filter
  * cgi: support the "Status" line

 -- Max Kellermann <mk@cm4all.com>  Mon, 06 Jul 2009 16:38:26 +0200

cm4all-beng-proxy (0.6.1) unstable; urgency=low

  * session: consistently lock all session objects
  * rewrite-uri: check if widget_external_uri() returns NULL
  * widget-uri: don't generate the "path" argument when it's NULL
  * widget-uri: strip superfluous question mark from widget_base_address()
  * widget-uri: append parameters from the template first
  * widget-uri: re-add configured query string in widget_absolute_uri()
  * widget-uri: eliminate configured query string in widget_external_uri()
  * processor: don't consider session data for base=child and base=parent

 -- Max Kellermann <mk@cm4all.com>  Fri, 03 Jul 2009 15:52:01 +0200

cm4all-beng-proxy (0.6) unstable; urgency=low

  * inline-widget: check the widget HTTP response status
  * response: don't apply transformation on failed response
  * resource-address: include pipe arguments in filter cache key
  * handler: removed session redirect on the first request
  * http-cache: accept ETag response header instead of Last-Modified
  * filter-cache: don't require Last-Modified or Expires
  * file-handler: disable ETag only when processor comes first
  * file-handler: read ETag from xattr
  * pipe: generate new ETag for piped resource
  * session: purge sessions when shared memory is full
  * handler: don't enforce sessions for filtered responses

 -- Max Kellermann <mk@cm4all.com>  Tue, 30 Jun 2009 17:48:20 +0200

cm4all-beng-proxy (0.5.14) unstable; urgency=low

  * ajp-client: implemented request body
  * cookie-client: obey "max-age=0" properly
  * processor: forward the original HTTP status
  * response, widget-http: don't allow processing resource without body
  * widget-http: check the Content-Type before invoking processor
  * response: pass the "Location" response header
  * debian: added a separate -optimized-dbg package
  * added init script support for multiple ports (--port) and multiple listen
    (--listen) command line argumnents
  * translation: added the "APPEND" packet for command line arguments
  * pipe: support command line arguments

 -- Max Kellermann <mk@cm4all.com>  Mon, 29 Jun 2009 16:51:16 +0200

cm4all-beng-proxy (0.5.13) unstable; urgency=low

  * widget-registry: clear local_address in translate request
  * cmdline: added the "--listen" option

 -- Max Kellermann <mk@cm4all.com>  Wed, 24 Jun 2009 12:27:17 +0200

cm4all-beng-proxy (0.5.12) unstable; urgency=low

  * response: pass the "Location" response handler
  * added support for multiple listener ports

 -- Max Kellermann <mk@cm4all.com>  Tue, 23 Jun 2009 23:34:55 +0200

cm4all-beng-proxy (0.5.11) unstable; urgency=low

  * build with autotools
  * use libcm4all-socket, GLib
  * Makefile.am: support out-of-tree builds
  * added optimized Debian package
  * tcache: fixed wrong assignment in VARY=HOST
  * translation: added request packet LOCAL_ADDRESS

 -- Max Kellermann <mk@cm4all.com>  Tue, 23 Jun 2009 15:42:12 +0200

cm4all-beng-proxy (0.5.10) unstable; urgency=low

  * widget-http: assign the "address" variable

 -- Max Kellermann <mk@cm4all.com>  Mon, 15 Jun 2009 18:38:58 +0200

cm4all-beng-proxy (0.5.9) unstable; urgency=low

  * tcache: fixed typo in tcache_string_match()
  * tcache: support VARY=SESSION
  * translate: added the INVALIDATE response packet
  * cache, session: higher size limits
  * widget-uri: separate query_string from path_info
  * widget-uri: ignore widget parameters in widget_external_uri()

 -- Max Kellermann <mk@cm4all.com>  Mon, 15 Jun 2009 17:06:11 +0200

cm4all-beng-proxy (0.5.8) unstable; urgency=low

  * handler: fixed double free bug in translate_callback()

 -- Max Kellermann <mk@cm4all.com>  Sun, 14 Jun 2009 19:05:09 +0200

cm4all-beng-proxy (0.5.7) unstable; urgency=low

  * forward the Content-Disposition header
  * handler: assign new session to local variable, fix segfault
  * handler: don't dereference the NULL session

 -- Max Kellermann <mk@cm4all.com>  Sun, 14 Jun 2009 13:01:52 +0200

cm4all-beng-proxy (0.5.6) unstable; urgency=low

  * widget-http: send the "Via" request header instead of "X-Forwarded-For"
  * proxy-handler: send the "Via" request header
  * widget-request: check the "path" argument before calling uri_compress()

 -- Max Kellermann <mk@cm4all.com>  Tue, 09 Jun 2009 12:21:00 +0200

cm4all-beng-proxy (0.5.5) unstable; urgency=low

  * processor: allow specifying relative URI in c:base=child
  * widget-request: verify the "path" argument
  * widget: allocate address from widget's pool
  * widget-http: support multiple Set-Cookie response headers

 -- Max Kellermann <mk@cm4all.com>  Thu, 04 Jun 2009 15:10:15 +0200

cm4all-beng-proxy (0.5.4) unstable; urgency=low

  * implemented delegation of open() to a helper program
  * added the BASE translation packet, supported by the translation cache
  * deprecated c:mode=proxy
  * rewrite-uri: always enable focus in mode=partial
  * http-cache: don't cache resources with query string (RFC 2616 13.9)
  * http-cache: lock cache items while they are served

 -- Max Kellermann <mk@cm4all.com>  Thu, 28 May 2009 11:44:01 +0200

cm4all-beng-proxy (0.5.3) unstable; urgency=low

  * cgi: close request body on fork() failure
  * fork: added workaround for pipe-to-pipe splice()
  * http-cache: use cache entry when response ETag matches
  * cgi: loop in istream_cgi_read() to prevent blocking
  * cache: check for expired items once a minute
  * cache: optimize search for oldest item

 -- Max Kellermann <mk@cm4all.com>  Wed, 06 May 2009 13:23:46 +0200

cm4all-beng-proxy (0.5.2) unstable; urgency=low

  * added filter cache
  * header-parser: added missing range check in header_parse_line()
  * fork: added event for writing to the child process
  * fork: don't splice() from a pipe
  * response: don't pass request body to unfocused processor
  * added filter type "pipe"

 -- Max Kellermann <mk@cm4all.com>  Wed, 29 Apr 2009 13:24:26 +0200

cm4all-beng-proxy (0.5.1) unstable; urgency=low

  * processor: fixed base=child assertion failure
  * handler: close request body if it was not consumed
  * static-file: generate Last-Modified and ETag response headers
  * static-file: obey the Content-Type provided by the translation server
  * static-file: get Content-Type from extended attribute
  * http-cache: use istream_null when cached resource is empty

 -- Max Kellermann <mk@cm4all.com>  Mon, 27 Apr 2009 10:00:20 +0200

cm4all-beng-proxy (0.5) unstable; urgency=low

  * processor: accept c:mode/c:base attributes in any order
  * processor: removed alternative (anchor) rewrite syntax

 -- Max Kellermann <mk@cm4all.com>  Mon, 20 Apr 2009 22:04:19 +0200

cm4all-beng-proxy (0.4.10) unstable; urgency=low

  * processor: lift length limitation for widget parameters
  * translate: abort if a packet is too large
  * translate: support MAX_AGE for the whole response
  * hashmap: fix corruption of slot chain in hashmap_remove_value()

 -- Max Kellermann <mk@cm4all.com>  Fri, 17 Apr 2009 13:02:50 +0200

cm4all-beng-proxy (0.4.9) unstable; urgency=low

  * http-cache: explicitly start reading into cache
  * cgi: clear "headers" variable before publishing the response
  * translate: use DOCUMENT_ROOT as CGI parameter

 -- Max Kellermann <mk@cm4all.com>  Mon, 06 Apr 2009 16:21:57 +0200

cm4all-beng-proxy (0.4.8) unstable; urgency=low

  * translate: allow ADDRESS packets in AJP addresses
  * translate: initialize all fields of a FastCGI address
  * http-cache: close all caching connections on exit
  * processor: don't rewrite SCRIPT SRC attribute when proxying

 -- Max Kellermann <mk@cm4all.com>  Thu, 02 Apr 2009 15:45:46 +0200

cm4all-beng-proxy (0.4.7) unstable; urgency=low

  * http-server: use istream_null for empty request body
  * parser: check for trailing slash only in TAG_OPEN tags
  * parser: added support for XML Processing Instructions
  * processor: implemented XML Processing Instruction "cm4all-rewrite-uri"
  * uri-escape: escape the slash character
  * cache: remove all matching items in cache_remove()
  * http-cache: lock cache items while holding a reference

 -- Max Kellermann <mk@cm4all.com>  Thu, 02 Apr 2009 12:02:53 +0200

cm4all-beng-proxy (0.4.6) unstable; urgency=low

  * file_handler: fixed logic error in If-Modified-Since check
  * date: return UTC time stamp in http_date_parse()
  * cache: continue search after item was invalidated
  * cache: remove the correct cache item
  * istream-chunked: work around invalid assertion failure
  * istream-subst: fixed corruption after partial match

 -- Max Kellermann <mk@cm4all.com>  Wed, 25 Mar 2009 15:03:10 +0100

cm4all-beng-proxy (0.4.5) unstable; urgency=low

  * http-server: assume keep-alive is enabled on HTTP 1.1
  * http-client: unregister EV_READ when the buffer is full
  * translation: added QUERY_STRING packet
  * processor: optionally parse base/mode from URI

 -- Max Kellermann <mk@cm4all.com>  Tue, 17 Mar 2009 13:04:25 +0100

cm4all-beng-proxy (0.4.4) unstable; urgency=low

  * forward Accept-Language request header to the translation server
  * translate: added the USER_AGENT request packet
  * session: obey the USER/MAX_AGE setting
  * use libcm4all-inline-dev in libcm4all-beng-proxy-dev
  * added pkg-config file for libcm4all-beng-proxy-dev
  * updated python-central dependencies
  * processor: parse c:base/c:mode attributes in PARAM tags

 -- Max Kellermann <mk@cm4all.com>  Wed, 11 Mar 2009 09:43:48 +0100

cm4all-beng-proxy (0.4.3) unstable; urgency=low

  * processor: rewrite URI in LINK tags
  * processor: rewrite URI in PARAM tags
  * use splice() from glibc 2.7
  * translate: added VARY response packet
  * build documentation with texlive

 -- Max Kellermann <mk@cm4all.com>  Wed, 04 Mar 2009 09:53:56 +0100

cm4all-beng-proxy (0.4.2) unstable; urgency=low

  * hashmap: fix corruption in slot chain
  * use monotonic clock to calculate expiry times
  * processor: rewrite URIs in the EMBED, VIDEO, AUDIO tags

 -- Max Kellermann <mk@cm4all.com>  Tue, 17 Feb 2009 17:14:48 +0100

cm4all-beng-proxy (0.4.1) unstable; urgency=low

  * translate: clear client->transformation
  * handler: check for translation errors
  * http-server: fixed assertion failure during shutdown
  * http-server: send "Keep-Alive" response header
  * worker: after fork(), call event_reinit() in the parent process
  * added valgrind build dependency
  * build with Debian's libevent-1.4 package

 -- Max Kellermann <mk@cm4all.com>  Tue, 10 Feb 2009 11:48:53 +0100

cm4all-beng-proxy (0.4) unstable; urgency=low

  * added support for transformation views
    - in the JavaScript API, mode=proxy is now deprecated
  * http-cache: fix segfault when request_headers==NULL
  * http-cache: store multiple (varying) versions of a resource
  * http-cache: use the "max-age" cache-control response

 -- Max Kellermann <mk@cm4all.com>  Fri, 30 Jan 2009 13:29:43 +0100

cm4all-beng-proxy (0.3.9) unstable; urgency=low

  * http-client: assume keep-alive is enabled on HTTP 1.1
  * processor: use configured/session path-info for mode=child URIs

 -- Max Kellermann <mk@cm4all.com>  Tue, 27 Jan 2009 13:07:51 +0100

cm4all-beng-proxy (0.3.8) unstable; urgency=low

  * processor: pass Content-Type and Content-Language headers from
    template
  * http-client: allow chunked response body without keep-alive

 -- Max Kellermann <mk@cm4all.com>  Fri, 23 Jan 2009 13:02:42 +0100

cm4all-beng-proxy (0.3.7) unstable; urgency=low

  * istream_subst: exit the loop if state==INSERT
  * istream_iconv: check if the full buffer could be flushed
  * worker: don't reinitialize session manager during shutdown

 -- Max Kellermann <mk@cm4all.com>  Thu, 15 Jan 2009 10:39:47 +0100

cm4all-beng-proxy (0.3.6) unstable; urgency=low

  * processor: ignore closing </header>
  * widget-http: now really don't check content-type in frame parents
  * parser: skip comments
  * processor: implemented c:base="parent"
  * processor: added "c:" prefix to c:widget child elements
  * processor: renamed the "c:param" element to "c:parameter"

 -- Max Kellermann <mk@cm4all.com>  Thu, 08 Jan 2009 11:17:29 +0100

cm4all-beng-proxy (0.3.5) unstable; urgency=low

  * widget-http: don't check content-type in frame parents
  * istream-subst: allow null bytes in the input stream
  * js: added the "translate" parameter for passing values to the
    translation server
  * rewrite-uri: refuse to rewrite a frame URI without widget id

 -- Max Kellermann <mk@cm4all.com>  Mon, 05 Jan 2009 16:46:32 +0100

cm4all-beng-proxy (0.3.4) unstable; urgency=low

  * processor: added support for custom widget request headers
  * http-cache: obey the "Vary" response header
  * http-cache: pass the new http_cache_info object when testing a cache
    item

 -- Max Kellermann <mk@cm4all.com>  Tue, 30 Dec 2008 15:46:44 +0100

cm4all-beng-proxy (0.3.3) unstable; urgency=low

  * processor: grew widget parameter buffer to 512 bytes
  * widget-resolver: clear widget->resolver on abort
  * cgi: clear the input's handler in cgi_async_abort()
  * widget-stream: use istream_hold (reverts r4171)

 -- Max Kellermann <mk@cm4all.com>  Fri, 05 Dec 2008 14:43:05 +0100

cm4all-beng-proxy (0.3.2) unstable; urgency=low

  * processor: free memory before calling embed_frame_widget()
  * processor: allocate query string from the widget pool
  * processor: removed the obsolete widget attributes "tag" and "style"
  * parser: hold a reference to the pool

 -- Max Kellermann <mk@cm4all.com>  Mon, 01 Dec 2008 14:15:38 +0100

cm4all-beng-proxy (0.3.1) unstable; urgency=low

  * http-client: remove Transfer-Encoding and Content-Length from response
    headers
  * http-client: don't read body after invoke_response()
  * fork: retry splice() after EAGAIN
  * fork: don't close input when splice() fails
  * cgi: abort the response handler when the stdin stream fails
  * istream_file, istream_pipe, fork, client_socket, listener: fixed file
    descriptor leaks
  * processor: hold a reference to the caller's pool
  * debian/rules: enabled test suite

 -- Max Kellermann <mk@cm4all.com>  Thu, 27 Nov 2008 16:01:16 +0100

cm4all-beng-proxy (0.3) unstable; urgency=low

  * implemented widget filters
  * translate: initialize all fields of a CGI address
  * fork: read request body on EAGAIN
  * fork: implemented the direct() method with splice()
  * python: added class Response
  * prototypes/translate.py:
    - support "filter"
    - support "content_type"
  * demo: added widget filter demo

 -- Max Kellermann <mk@cm4all.com>  Wed, 26 Nov 2008 16:27:29 +0100

cm4all-beng-proxy (0.2) unstable; urgency=low

  * don't quote text/xml widgets
  * widget-resolver: pass widget_pool to widget_class_lookup()
  * widget-registry: allocate widget_class from widget_pool
  * widget-stream: eliminated the async operation proxy, because the
    operation cannot be aborted before the constructor returns
  * widget-stream: don't clear the "delayed" stream in the response() callback
  * rewrite-uri: trigger istream_read(delayed) after istream_delayed_set()
  * doc: clarified XSLT integration

 -- Max Kellermann <mk@cm4all.com>  Tue, 25 Nov 2008 15:28:54 +0100

cm4all-beng-proxy (0.1) unstable; urgency=low

  * initial release

 -- Max Kellermann <mk@cm4all.com>  Mon, 17 Nov 2008 11:59:36 +0100<|MERGE_RESOLUTION|>--- conflicted
+++ resolved
@@ -1,10 +1,9 @@
-<<<<<<< HEAD
 cm4all-beng-proxy (12.0.1) unstable; urgency=low
 
   * 
 
  --   
-=======
+
 cm4all-beng-proxy (11.7) unstable; urgency=low
 
   * merge release 10.32
@@ -28,7 +27,6 @@
   * doc: remove bogus semicolons from configuration examples
 
  -- Max Kellermann <mk@cm4all.com>  Wed, 28 Sep 2016 21:42:43 -0000
->>>>>>> 6da423f0
 
 cm4all-beng-proxy (11.4) unstable; urgency=low
 
