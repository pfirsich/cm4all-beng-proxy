--- conflicted
+++ resolved
@@ -1,7 +1,6 @@
-<<<<<<< HEAD
 cm4all-beng-proxy (1.2.26) unstable; urgency=low
 
-  * 
+  * merge release 1.1.39
 
  --   
 
@@ -167,13 +166,12 @@
   * lb_control: allow querying node status over control socket
 
  -- Max Kellermann <mk@cm4all.com>  Tue, 27 Sep 2011 12:00:44 +0200
-=======
+
 cm4all-beng-proxy (1.1.39) unstable; urgency=low
 
   * merge release 1.0.33
 
  -- Max Kellermann <mk@cm4all.com>  Thu, 26 Apr 2012 14:12:30 -0000
->>>>>>> f5288b83
 
 cm4all-beng-proxy (1.1.38) unstable; urgency=low
 
