--- conflicted
+++ resolved
@@ -1,7 +1,6 @@
-<<<<<<< HEAD
 cm4all-beng-proxy (10.9) unstable; urgency=low
 
-  * 
+  * merge release 9.12
 
  --   
 
@@ -141,13 +140,12 @@
   * disable the access log by default
 
  -- Max Kellermann <mk@cm4all.com>  Fri, 18 Dec 2015 18:48:31 -0000
-=======
+
 cm4all-beng-proxy (9.12) unstable; urgency=low
 
   * header-forward: fix duplicate "Location" header
 
  -- Max Kellermann <mk@cm4all.com>  Wed, 06 Apr 2016 12:09:46 -0000
->>>>>>> 8440e699
 
 cm4all-beng-proxy (9.11) unstable; urgency=low
 
