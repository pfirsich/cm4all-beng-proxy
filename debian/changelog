--- conflicted
+++ resolved
@@ -1,7 +1,6 @@
-<<<<<<< HEAD
 cm4all-beng-proxy (1.4.4) unstable; urgency=low
 
-  * 
+  * merge release 1.2.9
 
  --   
 
@@ -55,13 +54,12 @@
   * proxy-widget: client can choose only views that have an address
 
  -- Max Kellermann <mk@cm4all.com>  Mon, 31 Oct 2011 17:41:14 +0100
-=======
+
 cm4all-beng-proxy (1.2.9) unstable; urgency=low
 
   * merge release 1.1.22
 
  -- Max Kellermann <mk@cm4all.com>  Thu, 22 Dec 2011 10:28:29 -0000
->>>>>>> 8b90f757
 
 cm4all-beng-proxy (1.2.8) unstable; urgency=low
 
