<<<<<<< HEAD
cm4all-beng-proxy (13.3) unstable; urgency=low

  * http_client: fix retry after error

 --   

cm4all-beng-proxy (13.2) unstable; urgency=low

  * widget: case insensitive check for UNTRUSTED_SITE_SUFFIX and
    UNTRUSTED_RAW_SITE_SUFFIX

 -- Max Kellermann <mk@cm4all.com>  Fri, 01 Dec 2017 14:54:24 -0000

cm4all-beng-proxy (13.1) unstable; urgency=low

  * feature freeze

 -- Max Kellermann <mk@cm4all.com>  Thu, 30 Nov 2017 12:05:07 -0000

cm4all-beng-proxy (13.0.12) unstable; urgency=low

  * merge release 12.8
  * http_cache: handle If-None-Match, If-Modified-Since etc.
  * spawn: raise the command-line argument limit
  * log internal server errors even without --verbose

 -- Max Kellermann <mk@cm4all.com>  Tue, 21 Nov 2017 11:58:58 -0000

cm4all-beng-proxy (13.0.11) unstable; urgency=low

  * bp: map EACCES/EPERM to "403 Forbidden"
  * log-cat: use the local time zone

 -- Max Kellermann <mk@cm4all.com>  Mon, 06 Nov 2017 09:29:22 -0000

cm4all-beng-proxy (13.0.10) unstable; urgency=low

  * avahi: make services visible initially (13.0.9 regression)
  * lb: add client address filter for global_http_check
  * python/control/client: add methods send_{en,dis}able_zeroconf()

 -- Max Kellermann <mk@cm4all.com>  Tue, 10 Oct 2017 21:51:40 -0000

cm4all-beng-proxy (13.0.9) unstable; urgency=low

  * lb: support monitors in Zeroconf clusters
  * lb/config: require certificate even if ssl_cert_db is used
  * lb/monitor/expect: fix memory leak
  * certdb: retry ACME "new-authz" after "unauthorized"
  * certdb: generate a new private key for each "new-cert"
  * certdb: fix collisions with ACME challenge certificates
  * certdb: allow altNames longer than 64 characters with ACME
  * log: add attribute "FORWARDED_TO"
  * control: add packets "DISABLE_ZEROCONF", "ENABLE_ZEROCONF"

 -- Max Kellermann <mk@cm4all.com>  Fri, 06 Oct 2017 11:20:15 -0000

cm4all-beng-proxy (13.0.8.1) unstable; urgency=low

  * fix assertion failure when sending large HTTP headers
  * http_server: disallow request headers larger than 8 kB

 -- Max Kellermann <mk@cm4all.com>  Tue, 17 Oct 2017 09:49:47 -0000

cm4all-beng-proxy (13.0.8) unstable; urgency=low

  * certdb: check for database commit errors
  * certdb: repeat after PostgreSQL serialization failure

 -- Max Kellermann <mk@cm4all.com>  Tue, 26 Sep 2017 19:59:53 -0000

cm4all-beng-proxy (13.0.7) unstable; urgency=low

  * fcache: fix bogus memory leak test
  * handler: change "Translation server failed" to "Configuration server ..."
  * spawn: wait & try again after "Unit cm4all-beng-spawn.scope already exists"

 -- Max Kellermann <mk@cm4all.com>  Mon, 25 Sep 2017 13:16:21 -0000

cm4all-beng-proxy (13.0.6) unstable; urgency=low

  * merge release 12.5
  * widget/inline: fix memory leak on canceled POST
  * widget/inline: implement a response header timeout of 5s
  * certdb: fix notifications in non-default PostgreSQL schema

 -- Max Kellermann <mk@cm4all.com>  Wed, 20 Sep 2017 20:56:04 -0000

cm4all-beng-proxy (13.0.5) unstable; urgency=low

  * merge release 12.4
  * lb/http: fix several memory leaks with POST requests
  * lb: fix shutdown crash bug
  * lb: CONTROL_STATS returns translation cache size
  * log/lua: add a "filter" mode

 -- Max Kellermann <mk@cm4all.com>  Thu, 14 Sep 2017 18:39:12 -0000

cm4all-beng-proxy (13.0.4) unstable; urgency=low

  * lb: fix request headers in access logger (affects
    "ignore_localhost_200" and "User-Agent", "Referer", "Host",
    "X-Forwarded-For")

 -- Max Kellermann <mk@cm4all.com>  Mon, 11 Sep 2017 20:04:23 -0000

cm4all-beng-proxy (13.0.3) unstable; urgency=low

  * fix crash bug in CSS processor
  * lb: print the site name in access logs
  * log: add attribute MESSAGE

 -- Max Kellermann <mk@cm4all.com>  Mon, 11 Sep 2017 17:43:57 -0000

cm4all-beng-proxy (13.0.2) unstable; urgency=low

  * log translation server failures even without --verbose
  * translation: allow arbitrary non-zero characters in CHILD_TAG
  * control: add listener option "interface"
  * control: disable the "V6ONLY" flag on all IPv6 wildcard listeners
  * control: switch to IPv4 if joining IPv6 wildcard to IPv4 multicast group

 -- Max Kellermann <mk@cm4all.com>  Fri, 08 Sep 2017 12:24:04 -0000

cm4all-beng-proxy (13.0.1) unstable; urgency=low

  * remove libdaemon dependency
  * lhttp: FADE_CHILDEN prevents reusing existing busy processes
  * bp: allow CONTROL_FADE_CHILDREN with tag as payload

 -- Max Kellermann <mk@cm4all.com>  Tue, 29 Aug 2017 10:40:13 -0000
=======
cm4all-beng-proxy (12.9) unstable; urgency=low

  * was: fix crash after malformed HEAD response
  * http_client: fix retry after error
  * lb/lua: allow building with LuaJIT 2.1

 -- Max Kellermann <mk@cm4all.com>  Mon, 18 Dec 2017 10:03:34 -0000
>>>>>>> eb8fee6a

cm4all-beng-proxy (12.8) unstable; urgency=low

  * file: emit "Last-Modified" header in "304" responses
  * file: improved support for the user.ETag xattr
  * http_cache: update "Expires" from "304" responses

 -- Max Kellermann <mk@cm4all.com>  Fri, 17 Nov 2017 11:41:02 -0000

cm4all-beng-proxy (12.7) unstable; urgency=low

  * file: ignore If-Modified-Since after successful If-None-Match
  * file: emit cache headers in "304" responses (v11 regression)
  * file: failed If-None-Match emits "304" response, not "412"

 -- Max Kellermann <mk@cm4all.com>  Thu, 16 Nov 2017 12:19:44 -0000

cm4all-beng-proxy (12.6) unstable; urgency=low

  * fix assertion failure when sending large HTTP headers
  * http_server: disallow request headers larger than 8 kB
  * spawn: wait & try again after "Unit cm4all-beng-spawn.scope already exists"
  * widget/inline: fix memory leak on canceled POST
  * control: add listener option "interface"
  * control: disable the "V6ONLY" flag on all IPv6 wildcard listeners
  * control: switch to IPv4 if joining IPv6 wildcard to IPv4 multicast group
  * lb: print the site name in access logs
  * lb: fix request headers in access logger (affects
    "ignore_localhost_200" and "User-Agent", "Referer", "Host",
    "X-Forwarded-For")
  * lb/monitor/expect: fix memory leak
  * certdb: fix notifications in non-default PostgreSQL schema

 -- Max Kellermann <mk@cm4all.com>  Tue, 17 Oct 2017 10:58:40 -0000

cm4all-beng-proxy (12.5) unstable; urgency=low

  * lb/http: fix another memory leak with POST requests
  * lb: fix shutdown crash bug
  * certdb: fix crash after PostgreSQL host lookup failure

 -- Max Kellermann <mk@cm4all.com>  Wed, 20 Sep 2017 10:30:52 -0000

cm4all-beng-proxy (12.4) unstable; urgency=low

  * lb/http: fix several memory leaks with POST requests
  * fix crash bug in CSS processor

 -- Max Kellermann <mk@cm4all.com>  Wed, 13 Sep 2017 13:58:06 -0000

cm4all-beng-proxy (12.3) unstable; urgency=low

  * remove libhttp dependency
  * logger: fix off-by-one bug in log level check
  * http_server: fix crash bug

 -- Max Kellermann <mk@cm4all.com>  Tue, 29 Aug 2017 09:44:27 -0000

cm4all-beng-proxy (12.2) unstable; urgency=low

  * spawn: use the "systemd" controller
  * debian/control: move from "non-free" to "main"

 -- Max Kellermann <mk@cm4all.com>  Wed, 23 Aug 2017 09:35:27 -0000

cm4all-beng-proxy (12.1) unstable; urgency=low

  * all code is now covered by the Simplified BSD License (BSD-2-Clause)

 -- Max Kellermann <mk@cm4all.com>  Fri, 18 Aug 2017 08:53:52 -0000

cm4all-beng-proxy (12.0.44) unstable; urgency=low

  * lb: retry after connect error to Zeroconf member
  * spawn: make /proc writable if user namespaces are allowed

 -- Max Kellermann <mk@cm4all.com>  Thu, 17 Aug 2017 11:26:34 -0000

cm4all-beng-proxy (12.0.43) unstable; urgency=low

  * spawn: fix MOUNT_ROOT_TMPFS failure with USER_NAMESPACE
  * lb/control: allow TCACHE_INVALIDATE on SITE
  * systemd: no "-v" by default

 -- Max Kellermann <mk@cm4all.com>  Tue, 15 Aug 2017 21:41:04 -0000

cm4all-beng-proxy (12.0.42) unstable; urgency=low

  * spawn: fix bogus pivot_root() error message
  * translation: add packet MOUNT_ROOT_TMPFS

 -- Max Kellermann <mk@cm4all.com>  Tue, 15 Aug 2017 09:39:08 -0000

cm4all-beng-proxy (12.0.41) unstable; urgency=low

  * spawn: fix NETWORK_NAMESPACE_NAME corruption
  * spawn: work around USER_NAMESPACE + NETWORK_NAMESPACE_NAME conflict

 -- Max Kellermann <mk@cm4all.com>  Fri, 04 Aug 2017 16:15:09 -0000

cm4all-beng-proxy (12.0.40) unstable; urgency=low

  * spawn: attach to existing network namespace with NETWORK_NAMESPACE_NAME
  * spawn: allow unshare(), mount(), umount(), pivot_root()

 -- Max Kellermann <mk@cm4all.com>  Fri, 04 Aug 2017 09:42:44 -0000

cm4all-beng-proxy (12.0.39) unstable; urgency=low

  * net: resolving "*" prefers the IPv6 wildcard "::"
  * spawn: run the PID namespace init process as root
  * spawn: tight system call whitelist for init process
  * spawn: forbid fanotify_*, nfsservctl, syslog
  * lb/translation: fix false cache misses
  * lb/control: TCACHE_INVALIDATE flushes all translation caches
  * lb/cluster: improve consistent hashing distribution
  * control: support more commands in TCACHE_INVALIDATE payload
  * translation: fix the FORBID_MULTICAST setting
  * translation: add packet FORBID_BIND

 -- Max Kellermann <mk@cm4all.com>  Tue, 01 Aug 2017 14:03:03 -0000

cm4all-beng-proxy (12.0.38) unstable; urgency=low

  * fcgi: fix crash bug

 -- Max Kellermann <mk@cm4all.com>  Wed, 26 Jul 2017 17:43:05 -0000

cm4all-beng-proxy (12.0.37) unstable; urgency=low

  * bp: check HTTPS_ONLY before anything else

 -- Max Kellermann <mk@cm4all.com>  Thu, 20 Jul 2017 15:00:37 -0000

cm4all-beng-proxy (12.0.36) unstable; urgency=low

  * translation: add packet HTTPS_ONLY

 -- Max Kellermann <mk@cm4all.com>  Thu, 20 Jul 2017 13:26:49 -0000

cm4all-beng-proxy (12.0.35) unstable; urgency=low

  * bp: translation REQUEST_HEADER overrides existing request headers
  * bp: never forward the "X-CM4all-DocRoot" header
  * lb: set the "X-CM4all-HTTPS" header
  * cgi, fcgi: set HTTPS=on if the "X-CM4all-HTTPS" header is set

 -- Max Kellermann <mk@cm4all.com>  Wed, 19 Jul 2017 12:36:36 -0000

cm4all-beng-proxy (12.0.34) unstable; urgency=low

  * http_client: disable the read timeout

 -- Max Kellermann <mk@cm4all.com>  Wed, 19 Jul 2017 08:16:09 -0000

cm4all-beng-proxy (12.0.33) unstable; urgency=low

  * log-exec: allow multiple multicast processes on same host
  * headers: rename "X-CM4all-BENG-SSL" to "X-CM4all-HTTPS"
  * access_log: add option "send_to" which replaces log-forward

 -- Max Kellermann <mk@cm4all.com>  Tue, 18 Jul 2017 09:51:01 -0000

cm4all-beng-proxy (12.0.32) unstable; urgency=low

  * lb/translation: fix bogus wildcard cache entries
  * lb/translation: obey MAX_AGE=0
  * logger: fix log level
  * access_log: use microsecond precision in "timestamp" attribute
  * log-json: enclose output in "[]" and put commas between records
  * log-json: add "logger_client" attribute
  * log-lua: new access logger which calls a Lua script
  * config: make "access_logger" a block
  * config: add "access_logger" options "trust_xff", "ignore_localhost_200"
  * headers: add "X-CM4all-BENG-SSL" to group "SSL"

 -- Max Kellermann <mk@cm4all.com>  Mon, 17 Jul 2017 20:33:46 -0000

cm4all-beng-proxy (12.0.31) unstable; urgency=low

  * translation: add packet FORBID_MULTICAST
  * spawn: system call filter errors are fatal if explicitly enabled
  * spawn: apply cgroup namespace again after moving to new cgroup
  * net: support interface name as scope id in IPv6 addresses
  * config: support per-"control" setting "multicast_group"
  * log-exec: fix binding to wildcard address via "*"

 -- Max Kellermann <mk@cm4all.com>  Fri, 14 Jul 2017 08:19:05 -0000

cm4all-beng-proxy (12.0.30) unstable; urgency=low

  * bp: rename zeroconf_type to zeroconf_service
  * bp: control server supports IPv6 multicast
  * config: check Zeroconf service names
  * config: allow zeroconf_service with raw service name
  * log-exec: multicast support
  * translation: add packet REDIRECT_FULL_URI

 -- Max Kellermann <mk@cm4all.com>  Thu, 13 Jul 2017 12:13:19 -0000

cm4all-beng-proxy (12.0.29) unstable; urgency=low

  * lb: use consistent hashing to pick Zeroconf members
  * lhttp: fix bogus assertion failure during shutdown

 -- Max Kellermann <mk@cm4all.com>  Mon, 10 Jul 2017 21:49:23 -0000

cm4all-beng-proxy (12.0.28) unstable; urgency=low

  * config: add listener option "free_bind"
  * don't confuse child processes with different BIND_MOUNT settings
  * lb: add sticky_mode "xhost"'

 -- Max Kellermann <mk@cm4all.com>  Mon, 10 Jul 2017 10:20:26 -0000

cm4all-beng-proxy (12.0.27) unstable; urgency=low

  * access_log: reduce system calls in all access loggers
  * translation: add packet CGROUP_NAMESPACE
  * translation: allow underscore in cgroup controller name

 -- Max Kellermann <mk@cm4all.com>  Fri, 07 Jul 2017 15:19:28 -0000

cm4all-beng-proxy (12.0.26) unstable; urgency=low

  * spawn: abort the process immediately after uid/gid_map failure
  * spawn: create STDERR_PATH with mode 0600
  * spawn: fix socket family filter
  * translation: add packets UMASK, STDERR_PATH_JAILED

 -- Max Kellermann <mk@cm4all.com>  Tue, 04 Jul 2017 16:16:07 -0000

cm4all-beng-proxy (12.0.25) unstable; urgency=low

  * eliminate dependency on GLib
  * spawn: mount a new /proc for the PID namespace
  * spawn: implement user namespaces properly
  * spawn: fix seccomp filters on old kernels
  * spawn: fix journal for jailed processes
  * spawn: allow only local, IPv4 and IPv6 sockets
  * spawn: rename the PID namespace init process to "init"

 -- Max Kellermann <mk@cm4all.com>  Thu, 29 Jun 2017 20:10:24 -0000

cm4all-beng-proxy (12.0.24) unstable; urgency=low

  * spawn: unblock signals
  * http_server: fix memory leak
  * log: send the "Host" request header to the access logger
  * log-json: new access logger which dumps JSON
  * spawn: implement an init process for PID namespaces

 -- Max Kellermann <mk@cm4all.com>  Tue, 27 Jun 2017 11:21:19 -0000

cm4all-beng-proxy (12.0.23) unstable; urgency=low

  * lb: show the IP address of Zeroconf members in log messages
  * lb: disable failing Zeroconf members temporarily
  * config: add "spawn" section, replacing --allow-user and --allow-group

 -- Max Kellermann <mk@cm4all.com>  Wed, 21 Jun 2017 20:41:34 -0000

cm4all-beng-proxy (12.0.22) unstable; urgency=low

  * lb: suppress log message "malformed request URI"
  * was: fix assertion failure
  * translation: add packets SHELL, TOKEN

 -- Max Kellermann <mk@cm4all.com>  Tue, 20 Jun 2017 21:59:58 -0000

cm4all-beng-proxy (12.0.21) unstable; urgency=low

  * lower log level for "Peer closed the socket prematurely"
  * widget: set Request/LINK=no by default
  * translation: fix "std::exception" error messages

 -- Max Kellermann <mk@cm4all.com>  Tue, 20 Jun 2017 11:17:56 -0000

cm4all-beng-proxy (12.0.20) unstable; urgency=low

  * merge release 11.26
  * move the delegate-helper to a non-jailed package
  * translation: ignore whitespace in RLIMITS packet
  * headers: add "Referer" to group "LINK", off by default

 -- Max Kellermann <mk@cm4all.com>  Sat, 17 Jun 2017 09:49:46 -0000

cm4all-beng-proxy (12.0.19) unstable; urgency=low

  * lb: fix assertion failure with translated POST requests
  * lb: add "tag" setting to "listener" (translation packet LISTENER_TAG)

 -- Max Kellermann <mk@cm4all.com>  Mon, 12 Jun 2017 21:46:25 -0000

cm4all-beng-proxy (12.0.18) unstable; urgency=low

  * lb: SIGHUP flushes all translate_handler caches
  * certdb: command "names" obeys the "deleted" flag
  * certdb: command "find" prints column headers only with "--headers"
  * certdb: remove obsolete option "--all"

 -- Max Kellermann <mk@cm4all.com>  Tue, 06 Jun 2017 20:46:15 -0000

cm4all-beng-proxy (12.0.17) unstable; urgency=low

  * translation: add packet CANONICAL_HOST
  * lb: implement a translation_handler cache

 -- Max Kellermann <mk@cm4all.com>  Fri, 02 Jun 2017 11:25:35 -0000

cm4all-beng-proxy (12.0.16) unstable; urgency=low

  * lb: create monitors referenced only by {lua,translation}_handler
  * lb: allow the translation server to refer to branches and other types
  * lb/monitor: fix shutdown hang due to event leak
  * lb: add sticky mode "host"
  * lb: fix assertion failure with Zeroconf and sticky
  * lb: fix crash bug when Zeroconf cluster is empty
  * bp: fix crash bug

 -- Max Kellermann <mk@cm4all.com>  Wed, 31 May 2017 22:21:38 -0000

cm4all-beng-proxy (12.0.15) unstable; urgency=low

  * merge release 11.25
  * certdb: fix column "issuer_common_name" management
  * certdb: add column "handle"
    - new commands "names", "set-handle"
    - commands "load" requires handle parameter
    - command "delete" uses handle
    - commands "monitor" and "tail" print handles
    - acme commands "new-cert" and "new-authz-cert" require handle parameter
    - new acme command "renew-cert", replacing "new-authz-cert --all"
  * certdb: add command "get"
  * certdb: command "find" prints a list of matching certificates
  * certdb: add option "--progress" for Workshop
  * translation: add packet MESSAGE

 -- Max Kellermann <mk@cm4all.com>  Tue, 30 May 2017 21:42:23 -0000

cm4all-beng-proxy (12.0.14) unstable; urgency=low

  * merge release 11.24
  * certdb: add column "issuer_common_name"

 -- Max Kellermann <mk@cm4all.com>  Wed, 24 May 2017 10:27:17 -0000

cm4all-beng-proxy (12.0.13) unstable; urgency=low

  * merge release 11.23
  * lb/lua: catch "panics" and report error
  * lb/lua: fix Lua stack leaks
  * lb: allow a translation server to pick a cluster
  * fix use-after-free bug in HTTP request handler
  * spawn: forbid more dangerous system calls
  * spawn: activate system call filter for all architectures
  * translation: add packet FORBID_USER_NS

 -- Max Kellermann <mk@cm4all.com>  Sat, 20 May 2017 11:40:50 -0000

cm4all-beng-proxy (12.0.12) unstable; urgency=low

  * bp: pass the listener "interface" setting to Avahi
  * lb: fix crash with --check
  * lb: allow Lua scripts to handle HTTP requests

 -- Max Kellermann <mk@cm4all.com>  Thu, 27 Apr 2017 21:50:32 -0000

cm4all-beng-proxy (12.0.11) unstable; urgency=low

  * certdb: fix crash after PostgreSQL host lookup failure
  * transformation: fix crash due to compiler optimization
  * lb: fix crash while waiting for the Avahi resolver

 -- Max Kellermann <mk@cm4all.com>  Wed, 26 Apr 2017 11:49:48 -0000

cm4all-beng-proxy (12.0.10) unstable; urgency=low

  * merge release 11.22
  * lb: implement "sticky" in ZeroConf TCP pools
  * improved uid/gid verify error messages
  * certdb: update the Let's Encrypt agreement URL
  * certdb: add option "--agreement"

 -- Max Kellermann <mk@cm4all.com>  Tue, 18 Apr 2017 11:00:29 -0000

cm4all-beng-proxy (12.0.9) unstable; urgency=low

  * fix error "Failed to accept connection: Invalid argument"
  * lb: implement "sticky" in ZeroConf pools

 -- Max Kellermann <mk@cm4all.com>  Tue, 21 Mar 2017 09:38:04 -0000

cm4all-beng-proxy (12.0.8) unstable; urgency=low

  * merge release 11.21
  * build with Meson and Ninja
  * lb/certdb: fix assertion failure during shutdown

 -- Max Kellermann <mk@cm4all.com>  Wed, 15 Mar 2017 16:20:50 -0000

cm4all-beng-proxy (12.0.7) unstable; urgency=low

  * merge release 11.17
  * lb/http: add "redirect" as a possible destination for "branch"
  * ssl: fix memory leak
  * certdb: use $http_proxy
  * certdb: exclude *.acme.invalid from --all

 -- Max Kellermann <mk@cm4all.com>  Mon, 06 Feb 2017 22:22:08 -0000

cm4all-beng-proxy (12.0.6) unstable; urgency=low

  * lb/http: add "status" as a possible destination for "branch"
  * translation: add packet EXECUTE

 -- Max Kellermann <mk@cm4all.com>  Wed, 25 Jan 2017 21:11:58 -0000

cm4all-beng-proxy (12.0.5) unstable; urgency=low

  * merge release 11.15
  * lb/tcp: fix crash bug after connect failure
  * lb/tcp: connect outbound after SSL handshake is finished

 -- Max Kellermann <mk@cm4all.com>  Fri, 20 Jan 2017 14:12:25 -0000

cm4all-beng-proxy (12.0.4) unstable; urgency=low

  * merge release 11.13
  * spawn: forbid ptrace() and other dangerous system calls
  * certdb: add "--all" option to "new-cert" and "new-authz-cert"

 -- Max Kellermann <mk@cm4all.com>  Mon, 16 Jan 2017 19:47:31 -0000

cm4all-beng-proxy (12.0.3) unstable; urgency=low

  * config: add "access_logger", replacing the *.default setting
  * translation: add packets BIND_MOUNT_EXEC, STDERR_NULL

 -- Max Kellermann <mk@cm4all.com>  Thu, 08 Dec 2016 10:35:47 -0000

cm4all-beng-proxy (12.0.2) unstable; urgency=low

  * merge release 11.12
  * http_client: fix use-after-free bug on request cancellation
  * processor: fix buffer corruption bug
  * spawn/Systemd: fix hang while creating systemd scope
  * config: fix session_save_path corruption

 -- Max Kellermann <mk@cm4all.com>  Tue, 06 Dec 2016 11:01:26 -0000

cm4all-beng-proxy (12.0.1) unstable; urgency=low

  * move various buffers from the pool allocator to the slice allocator
  * translation: add packet CRON

 -- Max Kellermann <mk@cm4all.com>  Wed, 23 Nov 2016 14:57:02 -0000

cm4all-beng-proxy (11.26) unstable; urgency=low

  * was: added kludge to avoid killing process after STOP
  * lb/monitor: fix shutdown hang due to event leak

 -- Max Kellermann <mk@cm4all.com>  Fri, 16 Jun 2017 20:53:29 -0000

cm4all-beng-proxy (11.25) unstable; urgency=low

  * lb: fix error "Too many members"

 -- Max Kellermann <mk@cm4all.com>  Tue, 30 May 2017 18:17:53 -0000

cm4all-beng-proxy (11.24) unstable; urgency=low

  * {http,ajp}_client: fix crash after malformed URI without Keep-Alive

 -- Max Kellermann <mk@cm4all.com>  Wed, 24 May 2017 10:15:04 -0000

cm4all-beng-proxy (11.23) unstable; urgency=low

  * lb/tcp: fix stall bug
  * ssl: fix two stall bugs

 -- Max Kellermann <mk@cm4all.com>  Tue, 09 May 2017 16:25:08 -0000

cm4all-beng-proxy (11.22) unstable; urgency=low

  * bp: allow '=' in listener tag after --listen
  * was: fix crash bug
  * was: fix assertion failure

 -- Max Kellermann <mk@cm4all.com>  Thu, 13 Apr 2017 08:39:38 -0000

cm4all-beng-proxy (11.21) unstable; urgency=low

  * strmap: fix off-by-one bug
  * ssl: fix assertion failure
  * filter_cache: fix assertion failure
  * widget: detailed error message after untrusted host name mismatch
  * session: always apply SESSION_SITE

 -- Max Kellermann <mk@cm4all.com>  Wed, 15 Mar 2017 15:53:29 -0000

cm4all-beng-proxy (11.20) unstable; urgency=low

  * was: fix crash due to recursive error while sending STOP
  * was: fix crash if BODY is immediately followed by STATUS
  * widget: remove warning "... didn't send a response body"
  * filter_cache: fix assertion failure during shutdown
  * fcgi: fix assertion failure during shutdown

 -- Max Kellermann <mk@cm4all.com>  Mon, 13 Mar 2017 21:32:02 -0000

cm4all-beng-proxy (11.19) unstable; urgency=low

  * fix crash bug (assertion failure)
  * debian: remove unnecessary dependency on cm4all-certdb-sql

 -- Max Kellermann <mk@cm4all.com>  Mon, 13 Mar 2017 17:12:25 -0000

cm4all-beng-proxy (11.18) unstable; urgency=low

  * merge release 10.37

 -- Max Kellermann <mk@cm4all.com>  Tue, 28 Feb 2017 13:22:25 -0000

cm4all-beng-proxy (11.17) unstable; urgency=low

  * ssl: check for early PostgreSQL errors (e.g. DNS lookup failures)
  * certdb: set line-buffering mode
  * certdb: show HTTP status code in error message

 -- Max Kellermann <mk@cm4all.com>  Mon, 06 Feb 2017 17:08:23 -0000

cm4all-beng-proxy (11.16) unstable; urgency=low

  * http_{server,client}: reduce memory pool sizes
  * lb: SIGHUP flushes the certdb SSL session cache as well
  * lb: flush expired OpenSSL sessions every 10 minutes
  * lb: expire unused OpenSSL certificates after 24 hours
  * widget: enable Location header forwarding by default
  * translation: split header group "SSL" from "SECURE"
  * debian: move SQL scripts to package cm4all-certdb-sql

 -- Max Kellermann <mk@cm4all.com>  Mon, 30 Jan 2017 07:45:50 -0000

cm4all-beng-proxy (11.15) unstable; urgency=low

  * ssl: fix stall bug

 -- Max Kellermann <mk@cm4all.com>  Thu, 19 Jan 2017 20:56:55 -0000

cm4all-beng-proxy (11.14) unstable; urgency=low

  * http_client: fix assertion failure on chunked response cancellation
  * lb/tcp: fix assertion failure
  * ssl/filter: detect full input buffer, fail instead of stalling
  * enlarge I/O buffers to 16 kB to make large TLS fragments work

 -- Max Kellermann <mk@cm4all.com>  Tue, 17 Jan 2017 20:21:00 -0000

cm4all-beng-proxy (11.13) unstable; urgency=low

  * merge release 10.36
  * certdb: prefer certificates which expire later

 -- Max Kellermann <mk@cm4all.com>  Thu, 12 Jan 2017 20:18:08 -0000

cm4all-beng-proxy (11.12) unstable; urgency=low

  * merge release 10.35

 -- Max Kellermann <mk@cm4all.com>  Tue, 06 Dec 2016 08:03:09 -0000

cm4all-beng-proxy (11.11) unstable; urgency=low

  * fix theoretical data corruption bug in the header buffer
  * was: wait longer for PREMATURE after sending STOP
  * was: ignore in-flight packets during STOP recovery
  * was: implement early STOP recovery (before response headers)

 -- Max Kellermann <mk@cm4all.com>  Wed, 16 Nov 2016 19:47:11 -0000

cm4all-beng-proxy (11.10) unstable; urgency=low

  * merge release 10.34
  * systemd: override the locale, fixes "_S_create_c_locale" error

 -- Max Kellermann <mk@cm4all.com>  Tue, 25 Oct 2016 11:51:18 -0000

cm4all-beng-proxy (11.9) unstable; urgency=low

  * merge release 10.33

 -- Max Kellermann <mk@cm4all.com>  Wed, 19 Oct 2016 20:04:13 -0000

cm4all-beng-proxy (11.8) unstable; urgency=low

  * tcp_stock: fix crash during cancellation
  * config: fix memory leak

 -- Max Kellermann <mk@cm4all.com>  Sun, 09 Oct 2016 15:53:22 -0000

cm4all-beng-proxy (11.7) unstable; urgency=low

  * merge release 10.32
  * enforce Zeroconf/avahi-daemon browser notify after restarting beng-proxy

 -- Max Kellermann <mk@cm4all.com>  Tue, 04 Oct 2016 21:59:34 -0000

cm4all-beng-proxy (11.6) unstable; urgency=low

  * was: fix use-after-free bug

 -- Max Kellermann <mk@cm4all.com>  Thu, 29 Sep 2016 14:26:50 -0000

cm4all-beng-proxy (11.5) unstable; urgency=low

  * avahi: fix interface and protocol published via Zeroconf
  * lb: fix collision in Zeroconf node lookups
  * lb: support IPv6 link-local addresses from Zeroconf
  * lb: work around avahi-daemon IPv4/IPv6 mixup bug
  * config: allow space after '=' in @set
  * doc: remove bogus semicolons from configuration examples

 -- Max Kellermann <mk@cm4all.com>  Wed, 28 Sep 2016 21:42:43 -0000

cm4all-beng-proxy (11.4) unstable; urgency=low

  * merge release 10.31
  * bp: fix Zeroconf with automatic port

 -- Max Kellermann <mk@cm4all.com>  Tue, 27 Sep 2016 19:29:24 -0000

cm4all-beng-proxy (11.3) unstable; urgency=low

  * delegate: fix memory leak after clone() failure
  * avahi/client: fix shutdown hang due to event leak
  * config: add listener options "interface", "reuse_port"
  * lb: fix dbus connect failure due to process isolation
  * config: rename "include" to "@include"
  * config: introduce variables

 -- Max Kellermann <mk@cm4all.com>  Mon, 26 Sep 2016 20:28:47 -0000

cm4all-beng-proxy (11.2) unstable; urgency=low

  * disable the "V6ONLY" flag on all IPv6 wildcard listeners
  * fix crash bug due to uninitialized memory
  * etc: include conf.d/*.conf
  * debian: re-add dh_installinit to install the *.default files

 -- Max Kellermann <mk@cm4all.com>  Mon, 12 Sep 2016 11:32:14 -0000

cm4all-beng-proxy (11.1) unstable; urgency=low

  * merge release 10.30

 -- Max Kellermann <mk@cm4all.com>  Fri, 09 Sep 2016 09:28:23 -0000

cm4all-beng-proxy (11.0.3) unstable; urgency=low

  * config: allow shell wildcard after "include"
  * fcgi: fix "Connection refused" error
  * widget: improve error message when there is no address

 -- Max Kellermann <mk@cm4all.com>  Fri, 02 Sep 2016 12:55:19 -0000

cm4all-beng-proxy (11.0.2) unstable; urgency=low

  * spawn: fix clone=ENOMEM due to broken PID namespace
  * control: allow only TCACHE_INVALIDATE, STATS and NODE_STATUS via IP
  * config: add command "include_optional"

 -- Max Kellermann <mk@cm4all.com>  Wed, 31 Aug 2016 13:32:35 -0000

cm4all-beng-proxy (11.0.1) unstable; urgency=low

  * spawn: switch to a new systemd scope
  * spawn: create new PID namespace
  * spawn: create systemd journal identifier
  * translation: add packets CGROUP, CGROUP_SET, EXTERNAL_SESSION_MANAGER,
    EXTERNAL_SESSION_KEEPALIVE
  * session: allow multiple realms per session
  * ssl: free more drained I/O buffers
  * ssl: reduce memory usage
  * SlicePool: reduce fragmentation
  * enable TCP_DEFER_ACCEPT for HTTP listeners
  * remove the "args_escape_char" kludge after 5 years of transition
  * support kB, MB, GB suffixes in cache size specifications
  * bp: add configuration file
  * bp: allow multiple control listeners
  * lb: allow including configuration files
  * debian/lb.postinst: move user "cm4all-beng-lb" to group "nogroup"
  * remove obsolete sysv init scripts, depend on systemd instead
  * ZeroConf publish support

 -- Max Kellermann <mk@cm4all.com>  Tue, 30 Aug 2016 22:24:03 -0000

cm4all-beng-proxy (10.37) unstable; urgency=low

  * translation: expand REDIRECT with BASE

 -- Max Kellermann <mk@cm4all.com>  Tue, 28 Feb 2017 13:16:57 -0000

cm4all-beng-proxy (10.36) unstable; urgency=low

  * certdb: fix crash bug
  * lb: allow core dumps from within the isolated process

 -- Max Kellermann <mk@cm4all.com>  Thu, 12 Jan 2017 20:08:07 -0000

cm4all-beng-proxy (10.35) unstable; urgency=low

  * ssl: OpenSSL 1.1 compatibility
  * bot: add another Majestic bot user agent string
  * systemd: depend on network-online.target

 -- Max Kellermann <mk@cm4all.com>  Tue, 06 Dec 2016 07:42:56 -0000

cm4all-beng-proxy (10.34) unstable; urgency=low

  * lb: adapt to Linux 4.8 user namespace API change

 -- Max Kellermann <mk@cm4all.com>  Tue, 25 Oct 2016 11:35:30 -0000

cm4all-beng-proxy (10.33) unstable; urgency=low

  * spawn: create systemd journal identifier
  * spawn: no signal interruption while waiting for client to become ready
  * spawn: allow numeric uids/gids after --allow-user / --allow-group
  * was: add stopwatch support

 -- Max Kellermann <mk@cm4all.com>  Wed, 19 Oct 2016 19:38:21 -0000

cm4all-beng-proxy (10.32) unstable; urgency=low

  * merge release 9.16

 -- Max Kellermann <mk@cm4all.com>  Tue, 04 Oct 2016 11:05:53 -0000

cm4all-beng-proxy (10.31) unstable; urgency=low

  * fix memory leak after resource loader failure
  * delegate: fix memory leak after clone() failure
  * was: fix crash on spawn error

 -- Max Kellermann <mk@cm4all.com>  Tue, 27 Sep 2016 18:54:54 -0000

cm4all-beng-proxy (10.30) unstable; urgency=low

  * merge release 9.15

 -- Max Kellermann <mk@cm4all.com>  Thu, 08 Sep 2016 14:50:50 -0000

cm4all-beng-proxy (10.29) unstable; urgency=low

  * istream/pipe: fix crash after running out of file descriptors
  * bp: raise default connection limit to 32k
  * delegate: fix potential crash
  * translation: detect BASE/URI mismatch with INTERNAL_REDIRECT
  * lb/monitor/expect: fix assertion failure on shutdown
  * systemd: set default NOFILE limits to 256k
  * systemd: enable crash dumps

 -- Max Kellermann <mk@cm4all.com>  Wed, 07 Sep 2016 07:57:48 -0000

cm4all-beng-proxy (10.28) unstable; urgency=low

  * widget: improve error message when there is no address
  * lb: fix default control port
  * debian: adjust Ruby dependencies for Debian Jessie

 -- Max Kellermann <mk@cm4all.com>  Mon, 05 Sep 2016 10:58:34 -0000

cm4all-beng-proxy (10.27) unstable; urgency=low

  * ssl: disable RC4
  * ssl: ignore the client's cipher preferences
  * ssl: send TLS alert to peer after handshake refusal
  * fix crash when compiled with GCC6

 -- Max Kellermann <mk@cm4all.com>  Mon, 22 Aug 2016 18:34:30 -0000

cm4all-beng-proxy (10.26) unstable; urgency=low

  * bot: recognize WordPress pingbacks as "bot"
  * lb/monitor/expect: delay the receive call by 10ms
  * certdb, bp_cmdline, log-forward: use IPv6 only if available

 -- Max Kellermann <mk@cm4all.com>  Thu, 11 Aug 2016 13:04:23 -0000

cm4all-beng-proxy (10.25) unstable; urgency=low

  * shm: fix double allocation bug which caused session corruption

 -- Max Kellermann <mk@cm4all.com>  Thu, 21 Jul 2016 18:54:12 -0000

cm4all-beng-proxy (10.24) unstable; urgency=low

  * http_client: fix "excess data" error after "100 Continue"

 -- Max Kellermann <mk@cm4all.com>  Wed, 20 Jul 2016 12:25:34 -0000

cm4all-beng-proxy (10.23) unstable; urgency=low

  * cgi: ignore the "Proxy" request header to work around security
    vulnerabilities in several CGI programs
  * http_client: differentiate between "empty response body" and "no body"
  * http_server: log "-" if there is no response body

 -- Max Kellermann <mk@cm4all.com>  Tue, 19 Jul 2016 13:43:34 -0000

cm4all-beng-proxy (10.22) unstable; urgency=low

  * debian/control: add missing dependency on libcm4all-inline-dev
  * http_address: ensure that at least one socket address is specified
  * systemd: implement "reload"

 -- Max Kellermann <mk@cm4all.com>  Mon, 04 Jul 2016 11:12:29 -0000

cm4all-beng-proxy (10.21) unstable; urgency=low

  * session: fix user expiry after defragmentation
  * session: save site name in session file

 -- Max Kellermann <mk@cm4all.com>  Wed, 08 Jun 2016 20:07:13 -0000

cm4all-beng-proxy (10.20) unstable; urgency=low

  * fix nullptr dereference while removing stale "session" parameter

 -- Max Kellermann <mk@cm4all.com>  Wed, 25 May 2016 11:06:38 -0000

cm4all-beng-proxy (10.19) unstable; urgency=low

  * merge release 9.14
  * log the request URI on session realm mismatch
  * omit stale "session" parameter in processed URIs

 -- Max Kellermann <mk@cm4all.com>  Tue, 24 May 2016 17:36:07 -0000

cm4all-beng-proxy (10.18) unstable; urgency=low

  * http_client: fix TLS memory leak / crash bug

 -- Max Kellermann <mk@cm4all.com>  Thu, 19 May 2016 10:49:58 -0000

cm4all-beng-proxy (10.17) unstable; urgency=low

  * spawn/client: handle empty payloads from recvmmsg()

 -- Max Kellermann <mk@cm4all.com>  Mon, 09 May 2016 10:05:55 -0000

cm4all-beng-proxy (10.16) unstable; urgency=low

  * control: enable SO_REUSEADDR on the UDP socket

 -- Max Kellermann <mk@cm4all.com>  Fri, 29 Apr 2016 13:13:31 -0000

cm4all-beng-proxy (10.15) unstable; urgency=low

  * was: fix crash after spawn failure
  * spawn/client: abort worker process when the spawner is gone
  * spawn/client: optimize message receiver
  * spawn/server: retry sending after EAGAIN

 -- Max Kellermann <mk@cm4all.com>  Fri, 29 Apr 2016 09:31:54 -0000

cm4all-beng-proxy (10.14) unstable; urgency=low

  * enable TCP_DEFER_ACCEPT for HTTP and SSL listeners
  * ssl: increase the handshake timeout to 60 seconds
  * lb: log the client IP address

 -- Max Kellermann <mk@cm4all.com>  Thu, 28 Apr 2016 09:24:19 -0000

cm4all-beng-proxy (10.13) unstable; urgency=low

  * was: fix crash after early-crashing WAS process
  * was: fix crash after WAS process has been released
  * ssl: limit the handshake duration
  * beng-proxy: support listening on UNIX domain sockets

 -- Max Kellermann <mk@cm4all.com>  Wed, 27 Apr 2016 18:34:26 -0000

cm4all-beng-proxy (10.12) unstable; urgency=low

  * ssl: reduce allocator fragmentation, cycle another buffer

 -- Max Kellermann <mk@cm4all.com>  Thu, 21 Apr 2016 07:29:51 -0000

cm4all-beng-proxy (10.11) unstable; urgency=low

  * thread_queue: fix race condition
  * ssl: reduce allocator fragmentation

 -- Max Kellermann <mk@cm4all.com>  Mon, 18 Apr 2016 14:51:41 -0000

cm4all-beng-proxy (10.10) unstable; urgency=low

  * merge release 9.13
  * SlicePool: reduce fragmentation

 -- Max Kellermann <mk@cm4all.com>  Tue, 12 Apr 2016 15:12:03 -0000

cm4all-beng-proxy (10.9) unstable; urgency=low

  * merge release 9.12

 -- Max Kellermann <mk@cm4all.com>  Wed, 06 Apr 2016 12:11:38 -0000

cm4all-beng-proxy (10.8) unstable; urgency=low

  * SlicePool: optimize allocation
  * lb: cycle buffers before compressing slice allocator
  * was: fix spurious "Resource temporarily unavailable" warnings

 -- Max Kellermann <mk@cm4all.com>  Wed, 06 Apr 2016 06:35:37 -0000

cm4all-beng-proxy (10.7) unstable; urgency=low

  * lb: fix systemd service start timeout
  * spawn: fix assertion failure when STDERR_PATH fails
  * was: fix use-after-free bug

 -- Max Kellermann <mk@cm4all.com>  Tue, 29 Mar 2016 10:31:34 -0000

cm4all-beng-proxy (10.6) unstable; urgency=low

  * lb: fix false memory leak during shutdown
  * ssl: cycle buffers to reduce allocator fragmentation

 -- Max Kellermann <mk@cm4all.com>  Wed, 23 Mar 2016 14:16:55 -0000

cm4all-beng-proxy (10.5) unstable; urgency=low

  * lb: fix crash due to duplicate OpenSSL initialization by libpq
  * lb: check cert_db.ca_cert settings with --check
  * lb: fix shutdown with --watchdog
  * http_client: fix assertion failure with keep-alive disabled
  * http_server: fix missing "100 Continue"
  * certdb: unwrap key in "new-cert
  * certdb: allow overriding database with /etc/cm4all/beng/certdb.connect
  * spawn: fix assertion failure

 -- Max Kellermann <mk@cm4all.com>  Tue, 08 Mar 2016 16:01:22 -0000

cm4all-beng-proxy (10.4) unstable; urgency=low

  * merge release 9.11
  * spawn: fix uninitialized MOUNT_TMP_TMPFS setting

 -- Max Kellermann <mk@cm4all.com>  Thu, 03 Mar 2016 13:11:49 -0000

cm4all-beng-proxy (10.3) unstable; urgency=low

  * lhttp: fix double free bug
  * lhttp, fcgi: abandon child process after connect failure
  * spawn: wait for spawn process during shutdown
  * {http,filter,nfs}_cache: raise cacheable size limit to 512 kB
  * http_client: reschedule read event after blocking write recovery

 -- Max Kellermann <mk@cm4all.com>  Wed, 02 Mar 2016 14:06:44 -0000

cm4all-beng-proxy (10.2) unstable; urgency=low

  * rubber: remove excessive debugging code to speed up cache flush
  * spawn: fix SETENV breakage
  * spawn: initialize supplementary groups
  * spawn: change to user www-data by default
  * http_client: fix double free bug
  * fcache: raise default expiration to one week
  * systemd: set "Type=notify"

 -- Max Kellermann <mk@cm4all.com>  Tue, 01 Mar 2016 18:43:23 -0000

cm4all-beng-proxy (10.1) unstable; urgency=low

  * merge release 9.10
  * python: add missing constant TRANSLATE_REALM_FROM_AUTH_BASE
  * spawn: dedicated process for spawning child processes
  * fcgi: terminate FastCGI processes with SIGTERM instead of SIGUSR1
  * was: implement response body interruption
  * translation: add packet NO_NEW_PRIVS
  * session: 128 bit session ids
  * emit systemd "READY" notification
  * debian: eliminate the TOI build

 -- Max Kellermann <mk@cm4all.com>  Thu, 25 Feb 2016 23:55:33 -0000

cm4all-beng-proxy (10.0.5) unstable; urgency=low

  * http_client: fix memory leak
  * spawn/prepared: fix environment variable breakage
  * request: fix crash (due to realm regression in 10.0.4)

 -- Max Kellermann <mk@cm4all.com>  Tue, 09 Feb 2016 18:09:43 -0000

cm4all-beng-proxy (10.0.4) unstable; urgency=low

  * istream/dechunk: merge chunk sizes
  * istream/dechunk: fix bogus "closed prematurely" error
  * spawn/JailConfig: fix jail.conf parser regression
  * translate_parser: fix JailCGI home path regression
  * translation: add packet REALM_FROM_AUTH_BASE
  * translation: allow mount options in MOUNT_TMP_TMPFS
  * pipe_filter: add JailCGI support
  * fcgi/stock: fix double free bug
  * http_request: fix connection leak after OpenSSL error
  * ssl/cache: fix two crash bugs
  * ssl/cache: reduce delay from 1s to 200ms
  * ssl/cache: maintain cache only in worker process
  * ssl/cache: support CA chains
  * ssl/factory: support the subjectAltName extension
  * ssl/filter: handle "close notify" alerts
  * certdb: rename PostgreSQL table to singular
  * certdb: load PostgreSQL connect string from lb.conf
  * certdb: support the subjectAltName extension
  * certdb: implement the ACME protocol
  * systemd/lb: disable --watchdog, set Restart=on-failure instead
  * systemd/bp: default to --workers=0, set Restart=on-failure instead

 -- Max Kellermann <mk@cm4all.com>  Thu, 04 Feb 2016 21:12:22 -0000

cm4all-beng-proxy (10.0.3) unstable; urgency=low

  * ssl/cache: populate name cache asynchronously
  * certdb: add command "populate"

 -- Max Kellermann <mk@cm4all.com>  Tue, 12 Jan 2016 10:35:32 -0000

cm4all-beng-proxy (10.0.2) unstable; urgency=low

  * ssl/cache: open multiple PostgreSQL connections on demand
  * ssl/cache: mirror a list of all certificate host names
  * certdb: add command "delete"

 -- Max Kellermann <mk@cm4all.com>  Wed, 06 Jan 2016 11:11:51 -0000

cm4all-beng-proxy (10.0.1) unstable; urgency=low

  * drop support for Debian Squeeze
  * inline_widget: time out after 10 seconds
  * lb: support SSL certificates stored in PostgreSQL database
  * disable the access log by default

 -- Max Kellermann <mk@cm4all.com>  Fri, 18 Dec 2015 18:48:31 -0000

cm4all-beng-proxy (9.16) unstable; urgency=low

  * fix memory leak after resource loader failure
  * was: fix crash on spawn error
  * fcache: check X-CM4all-BENG-User (via REVEAL_USER) in cache lookup

 -- Max Kellermann <mk@cm4all.com>  Tue, 04 Oct 2016 10:44:09 -0000

cm4all-beng-proxy (9.15) unstable; urgency=low

  * cgi: ignore the "Proxy" request header to work around security
    vulnerabilities in several CGI programs
  * http_address: ensure that at least one socket address is specified
  * http_server: update the "raw bytes sent" attribute properly
  * http_client: differentiate between "empty response body" and "no body"
  * http_client: fix "excess data" error after "100 Continue"
  * fcgi: fix assertion failure
  * shm: fix double allocation bug which caused session corruption
  * session: fix user expiry after defragmentation
  * omit stale "session" parameter in processed URIs
  * bot: recognize WordPress pingbacks as "bot"
  * fix crash when compiled with GCC6
  * bp: raise default connection limit to 32k
  * systemd: set default NOFILE limits to 256k
  * systemd: enable crash dumps

 -- Max Kellermann <mk@cm4all.com>  Thu, 08 Sep 2016 14:25:37 -0000

cm4all-beng-proxy (9.14) unstable; urgency=low

  * merge release 8.13
  * was: fix crash on malformed STATUS packet

 -- Max Kellermann <mk@cm4all.com>  Fri, 20 May 2016 15:43:48 -0000

cm4all-beng-proxy (9.13) unstable; urgency=low

  * merge release 8.12
  * lb: fix false memory leak during shutdown

 -- Max Kellermann <mk@cm4all.com>  Tue, 12 Apr 2016 13:03:18 -0000

cm4all-beng-proxy (9.12) unstable; urgency=low

  * header-forward: fix duplicate "Location" header

 -- Max Kellermann <mk@cm4all.com>  Wed, 06 Apr 2016 12:09:46 -0000

cm4all-beng-proxy (9.11) unstable; urgency=low

  * merge release 8.11

 -- Max Kellermann <mk@cm4all.com>  Thu, 03 Mar 2016 13:03:41 -0000

cm4all-beng-proxy (9.10) unstable; urgency=low

  * merge release 8.10

 -- Max Kellermann <mk@cm4all.com>  Wed, 24 Feb 2016 11:46:38 -0000

cm4all-beng-proxy (9.9) unstable; urgency=low

  * merge release 8.9

 -- Max Kellermann <mk@cm4all.com>  Tue, 23 Feb 2016 15:56:21 -0000

cm4all-beng-proxy (9.8) unstable; urgency=low

  * merge release 8.8

 -- Max Kellermann <mk@cm4all.com>  Tue, 16 Feb 2016 11:30:47 -0000

cm4all-beng-proxy (9.7) unstable; urgency=low

  * merge release 8.7
  * http_request: fix connection leak after OpenSSL error

 -- Max Kellermann <mk@cm4all.com>  Tue, 26 Jan 2016 15:56:31 -0000

cm4all-beng-proxy (9.6) unstable; urgency=low

  * systemd: log to systemd-journald by default
  * header_forward: fix duplicate "Location" header
  * "--access-logger=null" disables the access log
  * widget: log Set-Cookie without host

 -- Max Kellermann <mk@cm4all.com>  Thu, 17 Dec 2015 22:15:04 -0000

cm4all-beng-proxy (9.5) unstable; urgency=low

  * merge release 4.23
  * auth: send the LISTENER_TAG packet with AUTH requests

 -- Max Kellermann <mk@cm4all.com>  Tue, 15 Dec 2015 13:46:36 -0000

cm4all-beng-proxy (9.4) unstable; urgency=low

  * processor: fix crash bug
  * ajp: fix bogus error "Peer closed the socket prematurely"
  * fcgi: fail after receiving excess data at end of response body
  * fcgi: fix assertion failure on i386
  * was: fold header name case
  * was: announce request body length as early as possible
  * was: fix crash bug with empty response

 -- Max Kellermann <mk@cm4all.com>  Thu, 19 Nov 2015 11:28:59 -0000

cm4all-beng-proxy (9.3) unstable; urgency=low

  * fcgi: fix buffer overflow with large response body
  * header_forward: always forward "Allow"

 -- Max Kellermann <mk@cm4all.com>  Tue, 17 Nov 2015 00:33:20 -0000

cm4all-beng-proxy (9.2) unstable; urgency=low

  * translate_client: fix crash bug

 -- Max Kellermann <mk@cm4all.com>  Mon, 16 Nov 2015 08:38:02 -0000

cm4all-beng-proxy (9.1) unstable; urgency=low

  * feature freeze
  * http_client: response body allows optimized socket writes
  * http_cache: response body allows optimized socket writes
  * fcgi: fix stall bug
  * fcgi: optimized response body chunking
  * fcgi: don't send empty PARAMS packet when request headers are empty
  * handler: use lstat() for FILE_NOT_FOUND
  * client_balancer: fix memory leak
  * istream: fix assertion failure
  * istream_tee: fix size miscalculation
  * nfs_stock: fix assertion failure
  * translate_cache: optimize memory usage
  * reduce fork() overhead

 -- Max Kellermann <mk@cm4all.com>  Fri, 13 Nov 2015 00:50:52 -0000

cm4all-beng-proxy (9.0.9) unstable; urgency=low

  * tstock: fix libevent crash on connection failure
  * tstock: fix hanging process during shutdown
  * request_session: don't send cleared session id of ignored session
  * pipe_stock: fix EBADF error due to malformed pointer cast
  * http_{client,server}: optimize chunked socket writes

 -- Max Kellermann <mk@cm4all.com>  Fri, 06 Nov 2015 23:39:50 -0000

cm4all-beng-proxy (9.0.8) unstable; urgency=low

  * child_stock: fix crash bug
  * translate_stock: fix use-after-free crash bug

 -- Max Kellermann <mk@cm4all.com>  Thu, 05 Nov 2015 15:14:43 -0000

cm4all-beng-proxy (9.0.7) unstable; urgency=low

  * merge release 8.6
  * ajp: fix regression after code refactoring
  * http_{client,server}: optimize socket writes
  * translate_stock: configurable stock limit, defaulting to 64
  * translate_cache: fix crash bug when cache is disabled
  * errdoc: fix crash bug when aborting error document generator

 -- Max Kellermann <mk@cm4all.com>  Wed, 04 Nov 2015 21:50:44 -0000

cm4all-beng-proxy (9.0.6) unstable; urgency=low

  * debian/rules: cross-compiler support
  * debian: build with gcc 5 on Debian Stretch
  * processor: fix broken URI rewrite after <script> due to inverted check
  * widget: log class name

 -- Max Kellermann <mk@cm4all.com>  Fri, 16 Oct 2015 10:21:42 -0000

cm4all-beng-proxy (9.0.5) unstable; urgency=low

  * merge release 8.5

 -- Max Kellermann <mk@cm4all.com>  Mon, 12 Oct 2015 10:44:20 -0000

cm4all-beng-proxy (9.0.4) unstable; urgency=low

  * xml_parser: fix assertion failure on abort
  * css_parser: fix buffer overflow due to off-by-one check

 -- Max Kellermann <mk@cm4all.com>  Thu, 08 Oct 2015 19:32:07 -0000

cm4all-beng-proxy (9.0.3) unstable; urgency=low

  * fcgi: fix uninitialized variable
  * processor: fix heap corruption due to wrong string length

 -- Max Kellermann <mk@cm4all.com>  Wed, 07 Oct 2015 19:56:05 -0000

cm4all-beng-proxy (9.0.2) unstable; urgency=low

  * translation: packet REVEAL_USER sends X-CM4all-BENG-User to filter

 -- Max Kellermann <mk@cm4all.com>  Mon, 05 Oct 2015 19:08:22 -0000

cm4all-beng-proxy (9.0.1) unstable; urgency=low

  * merge release 8.4
  * translation: add header group "LINK"
  * translation: add packet MOUNT_TMPFS
  * fix spurious BIND_MOUNT_RW failures

 -- Max Kellermann <mk@cm4all.com>  Fri, 02 Oct 2015 15:36:42 -0000

cm4all-beng-proxy (8.13) unstable; urgency=low

  * http_client: fix TLS memory leak
  * http_client: fix assertion failure with keep-alive disabled
  * was: fix crash after early-crashing WAS process
  * lb: fix false memory leak during shutdown
  * http_server: fix missing "100 Continue"
  * {http,filter,nfs}_cache: raise cacheable size limit to 512 kB
  * fcache: raise default expiration to one week
  * rubber: remove excessive debugging code to speed up cache flush

 -- Max Kellermann <mk@cm4all.com>  Fri, 20 May 2016 15:34:32 -0000

cm4all-beng-proxy (8.12) unstable; urgency=low

  * was: fix crash on malformed STATUS packet
  * was: allow 16 bit STATUS packet

 -- Max Kellermann <mk@cm4all.com>  Tue, 12 Apr 2016 12:28:21 -0000

cm4all-beng-proxy (8.11) unstable; urgency=low

  * http_client: fix assertion failure with TLS
  * lhttp, fcgi: abandon child process after connect failure
  * http_client: reschedule read event after blocking write recovery

 -- Max Kellermann <mk@cm4all.com>  Thu, 03 Mar 2016 12:59:50 -0000

cm4all-beng-proxy (8.10) unstable; urgency=low

  * was/input: verify the announced LENGTH
  * was/input: fix the "available" formula

 -- Max Kellermann <mk@cm4all.com>  Wed, 24 Feb 2016 11:31:50 -0000

cm4all-beng-proxy (8.9) unstable; urgency=low

  * istream/catch: fix another assertion failure

 -- Max Kellermann <mk@cm4all.com>  Tue, 23 Feb 2016 15:52:46 -0000

cm4all-beng-proxy (8.8) unstable; urgency=low

  * istream/catch: fix assertion failure

 -- Max Kellermann <mk@cm4all.com>  Tue, 16 Feb 2016 11:21:25 -0000

cm4all-beng-proxy (8.7) unstable; urgency=low

  * cgi, pipe: fix off-by-one bug in stderr filter

 -- Max Kellermann <mk@cm4all.com>  Tue, 26 Jan 2016 15:55:03 -0000

cm4all-beng-proxy (8.6) unstable; urgency=low

  * merge release 7.9

 -- Max Kellermann <mk@cm4all.com>  Mon, 26 Oct 2015 09:48:00 -0000

cm4all-beng-proxy (8.5) unstable; urgency=low

  * css_parser: fix buffer overflow due to off-by-one check
  * fcgi: fix uninitialized variable
  * fix spurious BIND_MOUNT_RW failures
  * fix two crashes due to malformed URI escapes

 -- Max Kellermann <mk@cm4all.com>  Mon, 12 Oct 2015 10:20:32 -0000

cm4all-beng-proxy (8.4) unstable; urgency=low

  * was: fix another memory leak

 -- Max Kellermann <mk@cm4all.com>  Fri, 02 Oct 2015 11:05:21 -0000

cm4all-beng-proxy (8.3) unstable; urgency=low

  * was: fix several memory leaks

 -- Max Kellermann <mk@cm4all.com>  Fri, 02 Oct 2015 09:54:09 -0000

cm4all-beng-proxy (8.2) unstable; urgency=low

  * debian/control: add "Breaks" on old translation servers to avoid
    runtime breakages due to broken widget descriptors; the translation
    server 1.9.1 contains a workaround
  * translate_parser: fix crash after malformed/misplaced
    UNTRUSTED_*_SITE_SUFFIX packet

 -- Max Kellermann <mk@cm4all.com>  Fri, 25 Sep 2015 12:55:18 -0000

cm4all-beng-proxy (8.1) unstable; urgency=low

  * feature freeze
  * fb_pool: compress I/O buffers periodically
  * http_cache, fcache, nfs_cache: compress the cache periodically

 -- Max Kellermann <mk@cm4all.com>  Tue, 22 Sep 2015 17:26:06 -0000

cm4all-beng-proxy (8.0.13) unstable; urgency=low

  * merge release 7.8
  * translation: support writable bind mounts (BIND_MOUNT_RW)
  * translation: add packet UNTRUSTED_RAW_SITE_SUFFIX
  * ssl: initialize OpenSSL engines
  * rewrite_uri: support "https://" and "//" URIs
  * regex: fix double free bug

 -- Max Kellermann <mk@cm4all.com>  Tue, 22 Sep 2015 08:00:20 -0000

cm4all-beng-proxy (8.0.12) unstable; urgency=low

  * merge release 7.7
  * rubber: optimized hole search
  * rubber: simplified defragmentation on tail allocation

 -- Max Kellermann <mk@cm4all.com>  Thu, 17 Sep 2015 20:41:59 -0000

cm4all-beng-proxy (8.0.11) unstable; urgency=low

  * regex: fix move operator, fixes spurious "Invalid regex capture"

 -- Max Kellermann <mk@cm4all.com>  Thu, 03 Sep 2015 13:08:16 -0000

cm4all-beng-proxy (8.0.10) unstable; urgency=low

  * regex: mismatching optional capture expands to empty string
  * regex: work around problem with mismatching optional last capture
  * request: avoid compressing the response body twice

 -- Max Kellermann <mk@cm4all.com>  Wed, 02 Sep 2015 15:56:38 -0000

cm4all-beng-proxy (8.0.9) unstable; urgency=low

  * merge release 7.6
  * regex: fix off-by-one error in capture range check

 -- Max Kellermann <mk@cm4all.com>  Tue, 01 Sep 2015 13:57:06 -0000

cm4all-beng-proxy (8.0.8) unstable; urgency=low

  * tcache: fix crash on regex mismatch

 -- Max Kellermann <mk@cm4all.com>  Mon, 31 Aug 2015 05:35:14 -0000

cm4all-beng-proxy (8.0.7) unstable; urgency=low

  * merge release 7.5
  * regex: fix spurious compile failures
  * fcache: include actual body data in stats
  * nfs_cache: add stats
  * fix several crash bugs with malformed URI escapes
  * control/stats: add cache brutto sizes
  * control/stats: add I/O buffers size

 -- Max Kellermann <mk@cm4all.com>  Thu, 27 Aug 2015 22:11:02 -0000

cm4all-beng-proxy (8.0.6) unstable; urgency=low

  * translation: decouple REGEX_UNESCAPE from INVERSE_REGEX

 -- Max Kellermann <mk@cm4all.com>  Tue, 25 Aug 2015 09:57:23 -0000

cm4all-beng-proxy (8.0.5) unstable; urgency=low

  * translation: add packet INVERSE_REGEX_UNESCAPE

 -- Max Kellermann <mk@cm4all.com>  Mon, 24 Aug 2015 16:58:16 -0000

cm4all-beng-proxy (8.0.4) unstable; urgency=low

  * translate_client: fix crash due to uninitialized variable

 -- Max Kellermann <mk@cm4all.com>  Fri, 21 Aug 2015 11:26:40 -0000

cm4all-beng-proxy (8.0.3) unstable; urgency=low

  * translation: add login packet SERVICE
  * translation: login allows packet LISTENER_TAG
  * translation: protocol v3 uses anchored regex
  * regex: disable the "multi-line" option
  * regex: switch to the PCRE library

 -- Max Kellermann <mk@cm4all.com>  Mon, 17 Aug 2015 14:31:32 -0000

cm4all-beng-proxy (8.0.2) unstable; urgency=low

  * translation: add packets LOGIN, PASSWORD, UID_GID
  * translation: native Refence support

 -- Max Kellermann <mk@cm4all.com>  Thu, 06 Aug 2015 11:15:58 -0000

cm4all-beng-proxy (8.0.1) unstable; urgency=low

  * cgi, pipe: log PID in stderr output
  * translation: add packets AUTO_GZIP, INTERNAL_REDIRECT

 -- Max Kellermann <mk@cm4all.com>  Fri, 24 Jul 2015 10:27:51 -0000

cm4all-beng-proxy (7.9) unstable; urgency=low

  * merge release 6.12

 -- Max Kellermann <mk@cm4all.com>  Mon, 26 Oct 2015 09:37:41 -0000

cm4all-beng-proxy (7.8) unstable; urgency=low

  * support SESSION_SITE in processor

 -- Max Kellermann <mk@cm4all.com>  Mon, 21 Sep 2015 12:26:13 -0000

cm4all-beng-proxy (7.7) unstable; urgency=low

  * merge release 6.11

 -- Max Kellermann <mk@cm4all.com>  Thu, 17 Sep 2015 19:08:50 -0000

cm4all-beng-proxy (7.6) unstable; urgency=low

  * merge release 6.10
  * fcache: include actual body data in stats
  * nfs_cache: add stats
  * control/stats: add cache brutto sizes
  * control/stats: add I/O buffers size

 -- Max Kellermann <mk@cm4all.com>  Tue, 01 Sep 2015 12:48:48 -0000

cm4all-beng-proxy (7.5) unstable; urgency=low

  * merge release 6.9

 -- Max Kellermann <mk@cm4all.com>  Thu, 27 Aug 2015 14:30:18 -0000

cm4all-beng-proxy (7.4) unstable; urgency=low

  * merge release 6.8
  * tcache: fix minor memory leak

 -- Max Kellermann <mk@cm4all.com>  Wed, 26 Aug 2015 13:29:42 -0000

cm4all-beng-proxy (7.3) unstable; urgency=low

  * merge release 6.7

 -- Max Kellermann <mk@cm4all.com>  Wed, 22 Jul 2015 21:18:30 -0000

cm4all-beng-proxy (7.2) unstable; urgency=low

  * translation: allow REGEX_ON_{HOST,USER}_URI with INVERSE_REGEX

 -- Max Kellermann <mk@cm4all.com>  Fri, 17 Jul 2015 06:53:50 -0000

cm4all-beng-proxy (7.1) unstable; urgency=low

  * feature freeze
  * translation: WANT supports USER
  * translation: add packet REGEX_ON_USER_URI

 -- Max Kellermann <mk@cm4all.com>  Tue, 14 Jul 2015 20:46:43 -0000

cm4all-beng-proxy (7.0.10) unstable; urgency=low

  * fix crash on "Cache-Control: only-if-cached"
  * fix worker respawn

 -- Max Kellermann <mk@cm4all.com>  Sat, 11 Jul 2015 10:19:11 -0000

cm4all-beng-proxy (7.0.9) unstable; urgency=low

  * istream_escape: fix crash bug when last byte is escaped
  * stats: don't crash master process on CONTROL_STATS
  * debian/rules: add kludge to support dh_python2 on Squeeze

 -- Max Kellermann <mk@cm4all.com>  Thu, 09 Jul 2015 11:40:12 -0000

cm4all-beng-proxy (7.0.8) unstable; urgency=low

  * translation: add packets EXPAND_HOME, EXPAND_STDERR_PATH
  * translation: apply EXPAND_URI to CGI addresses
  * session: fix crash while invalidating widget session

 -- Max Kellermann <mk@cm4all.com>  Thu, 25 Jun 2015 13:29:01 -0000

cm4all-beng-proxy (7.0.7) unstable; urgency=low

  * translation: add packet AUTO_DEFLATE
  * istream_deflate: fix stalled stream
  * tcache: expand uncacheable responses

 -- Max Kellermann <mk@cm4all.com>  Wed, 24 Jun 2015 11:43:47 -0000

cm4all-beng-proxy (7.0.6) unstable; urgency=low

  * tcache: expand responses of uncacheable requests

 -- Max Kellermann <mk@cm4all.com>  Fri, 19 Jun 2015 13:02:32 -0000

cm4all-beng-proxy (7.0.5) unstable; urgency=low

  * merge release 6.6
  * control: flush the whole translation cache if the TCACHE_INVALIDATE
    payload is empty
  * namespace: support IPC namespaces

 -- Max Kellermann <mk@cm4all.com>  Thu, 11 Jun 2015 16:31:34 -0000

cm4all-beng-proxy (7.0.4) unstable; urgency=low

  * handler: send LISTENER_TAG if translation protocol version is not yet
    negotiated
  * handler: bypass translation cache during protocol version negotiation

 -- Max Kellermann <mk@cm4all.com>  Thu, 28 May 2015 13:10:12 -0000

cm4all-beng-proxy (7.0.3) unstable; urgency=low

  * handler: more "verbose_response" messages
  * handler: return "502 Bad Gateway" on translation server error
  * translation: protocol v2 always transmits LISTENER_TAG
  * translation: add packets REGEX_ON_HOST_URI, SESSION_SITE
  * session_manager: fix bogus assertion failure in cleanup
  * build with libwas 1.0

 -- Max Kellermann <mk@cm4all.com>  Wed, 20 May 2015 16:41:44 -0000

cm4all-beng-proxy (7.0.2) unstable; urgency=low

  * merge release 6.5
  * require Boost 1.49

 -- Max Kellermann <mk@cm4all.com>  Wed, 29 Apr 2015 11:43:57 -0000

cm4all-beng-proxy (7.0.1) unstable; urgency=low

  * forward the "Accept-Ranges" response header
  * forward the "Range" request header
  * forward the request headers "Accept-Charset" and "Accept-Encoding" to
    frame widgets

 -- Max Kellermann <mk@cm4all.com>  Fri, 13 Mar 2015 16:53:29 -0000

cm4all-beng-proxy (6.12) unstable; urgency=low

  * css_parser: fix buffer overflow due to off-by-one check
  * fcgi: fix uninitialized variable
  * was: fix error after blocking send on control channel
  * fb_pool: compress I/O buffers periodically
  * ssl: initialize OpenSSL engines
  * support SESSION_SITE in processor
  * lb: never forward headers X-CM4all-BENG-Peer-Subject and
    X-CM4all-BENG-Peer-Issuer-Subject

 -- Max Kellermann <mk@cm4all.com>  Mon, 26 Oct 2015 09:34:09 -0000

cm4all-beng-proxy (6.11) unstable; urgency=low

  * fcgi_client: fix hang after error logger failure

 -- Max Kellermann <mk@cm4all.com>  Thu, 17 Sep 2015 19:06:14 -0000

cm4all-beng-proxy (6.10) unstable; urgency=low

  * translate_parser: allow absolute LOCAL_URI
  * uri-verify: don't check the query string
  * bp_control: let worker handle control packets in single-worker mode
  * stock: fix "outgoing_connections" being always zero in control stats
  * lb_stats: include TCP connections in "outgoing_connections"

 -- Max Kellermann <mk@cm4all.com>  Tue, 01 Sep 2015 11:51:11 -0000

cm4all-beng-proxy (6.9) unstable; urgency=low

  * fcgi_client: ignore STDERR packets in size calculation

 -- Max Kellermann <mk@cm4all.com>  Thu, 27 Aug 2015 14:04:04 -0000

cm4all-beng-proxy (6.8) unstable; urgency=low

  * tcache: verify URI after cache miss

 -- Max Kellermann <mk@cm4all.com>  Wed, 26 Aug 2015 12:32:19 -0000

cm4all-beng-proxy (6.7) unstable; urgency=low

  * ssl: fix certificate chain with Server Name Indication
  * lb: fix hang during shutdown

 -- Max Kellermann <mk@cm4all.com>  Wed, 22 Jul 2015 20:47:55 -0000

cm4all-beng-proxy (6.6) unstable; urgency=low

  * debian/rules: remove remaining python-central invocation
  * init: enable session_save_path by default if
    /var/run/cm4all/beng-proxy exists
  * init: read /etc/default/cm4all-beng-proxy.local
  * namespace: set "setgroups=deny" for Linux 3.18+
  * namespace: retry with mount flag "noexec" if mounting fails
  * build with libwas 1.0

 -- Max Kellermann <mk@cm4all.com>  Thu, 11 Jun 2015 15:22:14 -0000

cm4all-beng-proxy (6.5) unstable; urgency=low

  * debian: improve clang build-dependency
  * debian: migrate from python-central to dh_python2
  * debian: add missing dependency on python-twisted-names

 -- Max Kellermann <mk@cm4all.com>  Mon, 27 Apr 2015 15:27:10 -0000

cm4all-beng-proxy (6.4) unstable; urgency=low

  * widget: fix "Range" request headers with non-default view

 -- Max Kellermann <mk@cm4all.com>  Fri, 10 Apr 2015 12:28:47 -0000

cm4all-beng-proxy (6.3) unstable; urgency=low

  * forward the request headers "If-Modified-Since", "If-Unmodified-Since",
    "If-Match", "If-None-Match" and "If-Range" to frame widgets
  * session: improve session cleanup reliability
  * lb: verify SSL certificates in --check
  * ssl: reduce CPU overhead during TLS handshake

 -- Max Kellermann <mk@cm4all.com>  Tue, 24 Mar 2015 16:56:00 -0000

cm4all-beng-proxy (6.2) unstable; urgency=low

  * merge release 5.16

 -- Max Kellermann <mk@cm4all.com>  Wed, 18 Mar 2015 10:11:04 -0000

cm4all-beng-proxy (6.1) unstable; urgency=low

  * feature freeze

 -- Max Kellermann <mk@cm4all.com>  Thu, 05 Mar 2015 10:57:18 -0000

cm4all-beng-proxy (6.0.16) unstable; urgency=low

  * don't drop WANT request packet in repeated translation

 -- Max Kellermann <mk@cm4all.com>  Mon, 02 Mar 2015 08:38:49 -0000

cm4all-beng-proxy (6.0.15) unstable; urgency=low

  * widget: support the CONTENT_TYPE_LOOKUP protocol
  * CGI: disable request URI forwarding if there's a SCRIPT_NAME

 -- Max Kellermann <mk@cm4all.com>  Tue, 24 Feb 2015 16:44:37 -0000

cm4all-beng-proxy (6.0.14) unstable; urgency=low

  * merge release 5.15

 -- Max Kellermann <mk@cm4all.com>  Mon, 23 Feb 2015 12:48:39 -0000

cm4all-beng-proxy (6.0.13) unstable; urgency=low

  * don't steal the X-CM4all-View header from the HTTP cache

 -- Max Kellermann <mk@cm4all.com>  Fri, 20 Feb 2015 11:35:10 -0000

cm4all-beng-proxy (6.0.12) unstable; urgency=low

  * fcgi: don't redirect stderro to /dev/null
  * handler: reserve request body for focused widget even if processor
    disabled
  * remove the X-CM4all-View header after using it
  * headers: add group "TRANSFORMATION"
  * translation: add packet EXPAND_HEADER

 -- Max Kellermann <mk@cm4all.com>  Thu, 19 Feb 2015 15:36:19 -0000

cm4all-beng-proxy (6.0.11) unstable; urgency=low

  * translation: add packet EXPAND_READ_FILE
  * control: add command CONTROL_FADE_CHILDREN

 -- Max Kellermann <mk@cm4all.com>  Tue, 17 Feb 2015 12:02:40 -0000

cm4all-beng-proxy (6.0.10) unstable; urgency=low

  * merge release 5.14
  * translation: add packets NON_BLOCKING, READ_FILE

 -- Max Kellermann <mk@cm4all.com>  Fri, 13 Feb 2015 17:24:35 -0000

cm4all-beng-proxy (6.0.9) unstable; urgency=low

  * namespace_options: improved PIVOT_ROOT error message
  * translation: add packet EXPAND_BIND_MOUNT

 -- Max Kellermann <mk@cm4all.com>  Wed, 11 Feb 2015 11:36:51 -0000

cm4all-beng-proxy (6.0.8) unstable; urgency=low

  * debian: remove translation server demo packages
  * init: change default translation server address to @translation
  * translation: add packet EXPAND_COOKIE_HOST

 -- Max Kellermann <mk@cm4all.com>  Tue, 10 Feb 2015 12:24:22 -0000

cm4all-beng-proxy (6.0.7) unstable; urgency=low

  * translation: add packet LISTENER_TAG

 -- Max Kellermann <mk@cm4all.com>  Mon, 09 Feb 2015 11:02:06 -0000

cm4all-beng-proxy (6.0.6) unstable; urgency=low

  * http_server, http_client: reduce overhead of proxying chunked body

 -- Max Kellermann <mk@cm4all.com>  Fri, 06 Feb 2015 07:44:17 -0000

cm4all-beng-proxy (6.0.5) unstable; urgency=low

  * merge release 5.13
  * translate_client: check for PROBE_PATH_SUFFIXES without PROBE_SUFFIX
  * fix stack overflow on PROBE_SUFFIXES loop

 -- Max Kellermann <mk@cm4all.com>  Thu, 05 Feb 2015 13:30:21 -0000

cm4all-beng-proxy (6.0.4) unstable; urgency=low

  * hstock: fix memory leak
  * response: fix crash on invalid X-CM4all-View header
  * translation: add packets AUTH_FILE, EXPAND_AUTH_FILE,
    APPEND_AUTH, EXPAND_APPEND_AUTH
  * log unknown view names in X-CM4all-View

 -- Max Kellermann <mk@cm4all.com>  Wed, 04 Feb 2015 22:16:07 -0000

cm4all-beng-proxy (6.0.3) unstable; urgency=low

  * support response header X-CM4all-View for all responses
  * reduce fork overhead by dropping NFS cache
  * reduce I/O multi-threading overhead

 -- Max Kellermann <mk@cm4all.com>  Tue, 03 Feb 2015 14:50:27 -0000

cm4all-beng-proxy (6.0.2) unstable; urgency=low

  * translate_client: allow BASE="/" (regression fix)

 -- Max Kellermann <mk@cm4all.com>  Mon, 02 Feb 2015 11:32:01 -0000

cm4all-beng-proxy (6.0.1) unstable; urgency=low

  * translation: add packets EXPAND_DOCUMENT_ROOT, PROBE_PATH_SUFFIXES

 -- Max Kellermann <mk@cm4all.com>  Thu, 29 Jan 2015 22:32:02 -0000

cm4all-beng-proxy (5.16) unstable; urgency=low

  * net: fix crash due to parsing '@' twice
  * net: fix another off-by-one bug in local socket addresses
  * random: fix partial entropy collection
  * http_server: support method PATCH (RFC 5789)

 -- Max Kellermann <mk@cm4all.com>  Wed, 18 Mar 2015 09:56:43 -0000

cm4all-beng-proxy (5.15) unstable; urgency=low

  * ssl_client: fix crash on request with Keep-Alive disabled

 -- Max Kellermann <mk@cm4all.com>  Mon, 23 Feb 2015 12:44:50 -0000

cm4all-beng-proxy (5.14) unstable; urgency=low

  * merge release 4.22

 -- Max Kellermann <mk@cm4all.com>  Wed, 11 Feb 2015 20:50:41 -0000

cm4all-beng-proxy (5.13) unstable; urgency=low

  * ssl: throttle when OpenSSL buffer grows too large

 -- Max Kellermann <mk@cm4all.com>  Thu, 05 Feb 2015 10:14:15 -0000

cm4all-beng-proxy (5.12) unstable; urgency=low

  * merge release 4.21

 -- Max Kellermann <mk@cm4all.com>  Thu, 22 Jan 2015 16:42:55 -0000

cm4all-beng-proxy (5.11) unstable; urgency=low

  * merge release 4.20
  * ssl: disable weak ciphers

 -- Max Kellermann <mk@cm4all.com>  Fri, 16 Jan 2015 12:20:58 -0000

cm4all-beng-proxy (5.10) unstable; urgency=low

  * fix cookie mangling in CGI handlers

 -- Max Kellermann <mk@cm4all.com>  Wed, 14 Jan 2015 21:45:01 -0000

cm4all-beng-proxy (5.9) unstable; urgency=low

  * merge release 4.19
  * log-tee: new access logger

 -- Max Kellermann <mk@cm4all.com>  Wed, 24 Sep 2014 14:41:51 -0000

cm4all-beng-proxy (5.8) unstable; urgency=low

  * fcache: work around assertion failure

 -- Max Kellermann <mk@cm4all.com>  Thu, 18 Sep 2014 17:47:40 -0000

cm4all-beng-proxy (5.7) unstable; urgency=low

  * was_client: fix crash bug

 -- Max Kellermann <mk@cm4all.com>  Wed, 17 Sep 2014 18:39:12 -0000

cm4all-beng-proxy (5.6) unstable; urgency=low

  * ssl_filter: fix stalled connection

 -- Max Kellermann <mk@cm4all.com>  Wed, 17 Sep 2014 06:43:12 -0000

cm4all-beng-proxy (5.5) unstable; urgency=low

  * merge release 4.18

 -- Max Kellermann <mk@cm4all.com>  Fri, 12 Sep 2014 10:30:14 -0000

cm4all-beng-proxy (5.4) unstable; urgency=low

  * merge release 4.16

 -- Max Kellermann <mk@cm4all.com>  Wed, 10 Sep 2014 06:19:42 -0000

cm4all-beng-proxy (5.3) unstable; urgency=low

  * child_manager: fix tree insertion bug
  * http_server: fix logger assertion failure

 -- Max Kellermann <mk@cm4all.com>  Fri, 29 Aug 2014 18:50:09 -0000

cm4all-beng-proxy (5.2) unstable; urgency=low

  * was_input: fix assertion failure

 -- Max Kellermann <mk@cm4all.com>  Fri, 29 Aug 2014 11:30:37 -0000

cm4all-beng-proxy (5.1) unstable; urgency=low

  * merge release 4.15
  * net: fix off-by-one bug in local socket addresses

 -- Max Kellermann <mk@cm4all.com>  Fri, 29 Aug 2014 08:55:55 -0000

cm4all-beng-proxy (5.0.14) unstable; urgency=low

  * buffered_socket: reduce memory usage
  * ssl_filter: reduce memory usage further

 -- Max Kellermann <mk@cm4all.com>  Wed, 13 Aug 2014 11:01:56 -0000

cm4all-beng-proxy (5.0.13) unstable; urgency=low

  * merge release 4.14
  * ssl_filter: reduce memory usage

 -- Max Kellermann <mk@cm4all.com>  Fri, 08 Aug 2014 17:45:33 -0000

cm4all-beng-proxy (5.0.12) unstable; urgency=low

  * merge release 4.13
  * http_cache: fix memcached crash bug
  * lb: SIGHUP flushes the SSL session cache
  * ssl_factory: reduce memory usage

 -- Max Kellermann <mk@cm4all.com>  Tue, 05 Aug 2014 12:53:05 -0000

cm4all-beng-proxy (5.0.11) unstable; urgency=low

  * merge release 4.11
  * http_{client,server}: support WebSocket (RFC 6455)

 -- Max Kellermann <mk@cm4all.com>  Tue, 29 Jul 2014 20:31:30 -0000

cm4all-beng-proxy (5.0.10) unstable; urgency=low

  * merge release 4.10
  * http_server: don't disable keep-alive when discarding optional request
    body ("Expect: 100-continue")

 -- Max Kellermann <mk@cm4all.com>  Wed, 23 Jul 2014 17:51:02 -0000

cm4all-beng-proxy (5.0.9) unstable; urgency=low

  * merge release 4.9
  * translation: CONTENT_TYPE_LOOKUP response may contain transformations

 -- Max Kellermann <mk@cm4all.com>  Mon, 21 Jul 2014 16:37:34 -0000

cm4all-beng-proxy (5.0.8) unstable; urgency=low

  * merge release 4.8
  * translation: new packet AUTO_GZIPPED

 -- Max Kellermann <mk@cm4all.com>  Fri, 18 Jul 2014 19:04:45 -0000

cm4all-beng-proxy (5.0.7) unstable; urgency=low

  * lb: add per-listener option "verbose_response"
  * header_forward: another COOKIE=BOTH forwarding bug fix
  * translation: new packets REQUEST_HEADER, EXPAND_REQUEST_HEADER

 -- Max Kellermann <mk@cm4all.com>  Fri, 11 Jul 2014 13:46:08 -0000

cm4all-beng-proxy (5.0.6) unstable; urgency=low

  * merge release 4.7
  * translation: add packet EXPAND_SITE

 -- Max Kellermann <mk@cm4all.com>  Wed, 02 Jul 2014 12:58:55 +0200

cm4all-beng-proxy (5.0.5) unstable; urgency=low

  * translation: add packet EXPAND_URI
  * tcache: VALIDATE_MTIME=0 matches when the file does not exist

 -- Max Kellermann <mk@cm4all.com>  Mon, 30 Jun 2014 14:15:02 -0000

cm4all-beng-proxy (5.0.4) unstable; urgency=low

  * merge release 4.6

 -- Max Kellermann <mk@cm4all.com>  Wed, 25 Jun 2014 13:05:26 -0000

cm4all-beng-proxy (5.0.3) unstable; urgency=low

  * tcache: optimize invalidation with host filter
  * tcache: optimize invalidation with site filter

 -- Max Kellermann <mk@cm4all.com>  Tue, 24 Jun 2014 20:24:25 -0000

cm4all-beng-proxy (5.0.2) unstable; urgency=low

  * merge release 4.5
  * session: fix potential crash on shared memory exhaustion
  * session: really purge new sessions first
  * translate_client: strict HEADER_FORWARD checks
  * translate_client: fix the COOKIE=BOTH parser
  * header_forward: fix COOKIE=BOTH forwarding

 -- Max Kellermann <mk@cm4all.com>  Mon, 16 Jun 2014 14:26:06 -0000

cm4all-beng-proxy (5.0.1) unstable; urgency=low

  * processor: allow Content-Type application/xml
  * was, pipe_filter: don't inherit environment variables
  * pipe_filter: fix command-line argument corruption bug
  * pipe_filter: support custom environment variables
  * translation: SETENV sets environment vars for FastCGI and WAS
  * header_forward: add mode COOKIE=BOTH

 -- Max Kellermann <mk@cm4all.com>  Fri, 06 Jun 2014 13:41:44 -0000

cm4all-beng-proxy (4.23) unstable; urgency=low

  * http_server: support method PATCH (RFC 5789)
  * session: fix expiration timer
  * session: allocate 64k sessions (was 32k)
  * session: work around high CPU usage due to session purging
  * request_session: don't send cleared session id of ignored session
  * ajp: fix bogus error "Peer closed the socket prematurely"
  * fcgi: fix uninitialized variable
  * fcgi: fix hang after error logger failure
  * fcgi: ignore STDERR packets in size calculation
  * header_forward: always forward "Allow"
  * translate_cache: optimize memory usage
  * css_parser: fix buffer overflow due to off-by-one check
  * support SESSION_SITE in processor
  * lb: fix hang during shutdown
  * namespace: retry with mount flag "noexec" if mounting fails
  * random: fix partial entropy collection

 -- Max Kellermann <mk@cm4all.com>  Fri, 04 Dec 2015 16:52:26 -0000

cm4all-beng-proxy (4.22) unstable; urgency=low

  * fcgi: fix wrong child process reuse with different JailCGI homes

 -- Max Kellermann <mk@cm4all.com>  Wed, 11 Feb 2015 19:30:05 -0000

cm4all-beng-proxy (4.21) unstable; urgency=low

  * cgi, pipe: fix crash after fork failure when input is a regular file

 -- Max Kellermann <mk@cm4all.com>  Thu, 22 Jan 2015 16:38:00 -0000

cm4all-beng-proxy (4.20) unstable; urgency=low

  * ssl_server: disable SSLv2 and SSLv3 because they are insecure
  * ssl_client: enable TLS versions newer than 1.1

 -- Max Kellermann <mk@cm4all.com>  Fri, 16 Jan 2015 12:12:02 -0000

cm4all-beng-proxy (4.19) unstable; urgency=low

  * lb/tcp: fix assertion failure

 -- Max Kellermann <mk@cm4all.com>  Wed, 24 Sep 2014 14:31:24 -0000

cm4all-beng-proxy (4.18) unstable; urgency=low

  * http_server: fix missing response (Keep-Alive disabled)

 -- Max Kellermann <mk@cm4all.com>  Fri, 12 Sep 2014 10:22:51 -0000

cm4all-beng-proxy (4.17) unstable; urgency=low

  * http_server: fix logger assertion failure

 -- Max Kellermann <mk@cm4all.com>  Thu, 11 Sep 2014 08:52:31 -0000

cm4all-beng-proxy (4.16) unstable; urgency=low

  * was_client: fix assertion failure

 -- Max Kellermann <mk@cm4all.com>  Wed, 10 Sep 2014 06:17:58 -0000

cm4all-beng-proxy (4.15) unstable; urgency=low

  * merge release 3.1.38

 -- Max Kellermann <mk@cm4all.com>  Fri, 29 Aug 2014 08:52:10 -0000

cm4all-beng-proxy (4.14) unstable; urgency=low

  * ssl_filter: fix error check
  * http_server: log failed requests
  * lb_http: reduce verbosity of ECONNRESET log message

 -- Max Kellermann <mk@cm4all.com>  Fri, 08 Aug 2014 17:41:52 -0000

cm4all-beng-proxy (4.13) unstable; urgency=low

  * thread_worker: smaller thread stack (64 kB)
  * ssl_factory: enable ECDH for perfect forward secrecy
  * thread_socket_filter: reinvoke writing after recovering from full
    output buffer
  * buffered_socket: reschedule reading after input buffer drained

 -- Max Kellermann <mk@cm4all.com>  Tue, 05 Aug 2014 12:37:11 -0000

cm4all-beng-proxy (4.12) unstable; urgency=low

  * pool: fix bogus assertion failure after SSL disconnect
  * lb/tcp: fix send error message
  * lb/tcp: fix crash after write error
  * thread_socket_filter: fix assertion failure with full output buffer
  * thread_socket_filter: fix crash after write error

 -- Max Kellermann <mk@cm4all.com>  Thu, 31 Jul 2014 16:19:57 -0000

cm4all-beng-proxy (4.11) unstable; urgency=low

  * merge release 3.1.37

 -- Max Kellermann <mk@cm4all.com>  Mon, 28 Jul 2014 15:34:53 -0000

cm4all-beng-proxy (4.10) unstable; urgency=low

  * merge release 3.1.36
  * lhttp_stock: fix crash after fork failure

 -- Max Kellermann <mk@cm4all.com>  Wed, 23 Jul 2014 17:47:36 -0000

cm4all-beng-proxy (4.9) unstable; urgency=low

  * merge release 3.1.35

 -- Max Kellermann <mk@cm4all.com>  Mon, 21 Jul 2014 16:34:15 -0000

cm4all-beng-proxy (4.8) unstable; urgency=low

  * ssl: fix choking decryption on large SSL packets
  * http_server: discard incoming data while waiting for drained response

 -- Max Kellermann <mk@cm4all.com>  Thu, 17 Jul 2014 23:16:21 -0000

cm4all-beng-proxy (4.7) unstable; urgency=low

  * lb: flush all output buffers before closing HTTPS connection

 -- Max Kellermann <mk@cm4all.com>  Wed, 02 Jul 2014 10:46:07 -0000

cm4all-beng-proxy (4.6) unstable; urgency=low

  * merge release 3.1.34

 -- Max Kellermann <mk@cm4all.com>  Wed, 25 Jun 2014 13:02:07 -0000

cm4all-beng-proxy (4.5) unstable; urgency=low

  * tcache: enable VARY on LOCAL_ADDRESS_STRING

 -- Max Kellermann <mk@cm4all.com>  Sun, 15 Jun 2014 21:14:17 -0000

cm4all-beng-proxy (4.4) unstable; urgency=low

  * debian/control: refuse to build with libnfs 1.9.3-1 due to broken
    package name

 -- Max Kellermann <mk@cm4all.com>  Tue, 10 Jun 2014 09:59:57 -0000

cm4all-beng-proxy (4.3) unstable; urgency=low

  * merge release 3.1.33
  * widget_uri, cgi_address: fix potential crash

 -- Max Kellermann <mk@cm4all.com>  Tue, 10 Jun 2014 08:47:34 -0000

cm4all-beng-proxy (4.2) unstable; urgency=low

  * widget: avoid double slash when concatenating (Local) HTTP URI and
    path_info

 -- Max Kellermann <mk@cm4all.com>  Tue, 03 Jun 2014 18:08:54 -0000

cm4all-beng-proxy (4.1) unstable; urgency=medium

  * feature freeze

 -- Max Kellermann <mk@cm4all.com>  Fri, 30 May 2014 13:42:38 +0200

cm4all-beng-proxy (4.0.49) unstable; urgency=low

  * lb_config: allow escaping backslash in lb.conf
  * translation: add packet AUTH (yet another authentication protocol)

 -- Max Kellermann <mk@cm4all.com>  Wed, 28 May 2014 15:14:54 -0000

cm4all-beng-proxy (4.0.48) unstable; urgency=low

  * cgi_address: avoid double slash when concatenating script_name and
    path_info
  * cgi_address: default to script_name="/"

 -- Max Kellermann <mk@cm4all.com>  Tue, 27 May 2014 11:47:19 -0000

cm4all-beng-proxy (4.0.47) unstable; urgency=low

  * args: unescape values with dollar sign (4.0.46 regression)
  * translate_client: fix "Could not locate resource" (4.0.38 regression)

 -- Max Kellermann <mk@cm4all.com>  Mon, 26 May 2014 17:02:48 -0000

cm4all-beng-proxy (4.0.46) unstable; urgency=low

  * translate_client: check for valid base address after EASY_BASE
  * fcgi_client: detect bogus Content-Length response header

 -- Max Kellermann <mk@cm4all.com>  Mon, 26 May 2014 12:11:55 -0000

cm4all-beng-proxy (4.0.45) unstable; urgency=low

  * translate_client: fix crash after misplaced AUTO_BASE
  * fcgi_client: support STDERR_PATH for FastCGI's STDERR stream

 -- Max Kellermann <mk@cm4all.com>  Thu, 22 May 2014 15:42:08 -0000

cm4all-beng-proxy (4.0.44) unstable; urgency=low

  * cgi_address: unescape PATH_INFO in ENOTDIR handler
  * python/translation/response: add method bind_mount()

 -- Max Kellermann <mk@cm4all.com>  Wed, 21 May 2014 13:58:15 -0000

cm4all-beng-proxy (4.0.43) unstable; urgency=low

  * merge release 3.1.32
  * lhttp_stock: handle fork() failures
  * handler: fix assertion failure on malformed request URI

 -- Max Kellermann <mk@cm4all.com>  Wed, 21 May 2014 07:27:05 -0000

cm4all-beng-proxy (4.0.42) unstable; urgency=low

  * tstock: log abstract socket paths properly
  * translation: add packet COOKIE_PATH
  * cookie_{server,client}: upgrade to RFC 6265
  * http_string: allow comma in cookie values (RFC ignorant)

 -- Max Kellermann <mk@cm4all.com>  Wed, 14 May 2014 10:41:34 -0000

cm4all-beng-proxy (4.0.41) unstable; urgency=low

  * handler: forget CHECK after the check has completed
  * handler: apply SESSION before repeating translation
  * fcgi, lhttp, delegate: apply STDERR_PATH to stdout

 -- Max Kellermann <mk@cm4all.com>  Tue, 13 May 2014 15:14:58 -0000

cm4all-beng-proxy (4.0.40) unstable; urgency=low

  * file_hander: fix memory leak
  * rerror: add option "verbose_response"
  * translation: rename LHTTP_EXPAND_URI to EXPAND_LHTTP_URI
  * tcache: raise MAX_AGE limit to one day
  * ajp_client: fix header corruption
  * ajp_client: fix buffer overflow
  * python/translation/response: add method expand_pair()

 -- Max Kellermann <mk@cm4all.com>  Mon, 12 May 2014 15:58:07 -0000

cm4all-beng-proxy (4.0.39) unstable; urgency=low

  * file_enotdir: fix PATH_INFO forwarding for LHTTP

 -- Max Kellermann <mk@cm4all.com>  Fri, 09 May 2014 13:38:57 -0000

cm4all-beng-proxy (4.0.38) unstable; urgency=low

  * translation: add packet STDERR_PATH
  * translate_client: detect missing LHTTP_URI, NFS_EXPORT
  * handler: fix the USER translation packet (broken since 4.0.17)

 -- Max Kellermann <mk@cm4all.com>  Thu, 08 May 2014 21:49:55 -0000

cm4all-beng-proxy (4.0.37) unstable; urgency=low

  * enotdir: forward PATH_INFO to LHTTP server
  * lhttp: support environment variables via PAIR

 -- Max Kellermann <mk@cm4all.com>  Thu, 08 May 2014 12:59:50 -0000

cm4all-beng-proxy (4.0.36) unstable; urgency=low

  * tcache: log the final cache key
  * translation: add packet ENOTDIR

 -- Max Kellermann <mk@cm4all.com>  Thu, 08 May 2014 08:56:13 -0000

cm4all-beng-proxy (4.0.35) unstable; urgency=low

  * namespace_options, client-socket: Debian Squeeze compatibility tweaks
  * tcache: paranoid checks for REGEX (optional via UNSAFE_BASE)
  * translation: add packet REDIRECT_QUERY_STRING

 -- Max Kellermann <mk@cm4all.com>  Tue, 06 May 2014 16:20:22 -0000

cm4all-beng-proxy (4.0.34) unstable; urgency=low

  * tcache: fix URI with BASE
  * tcache: allow URI with AUTO_BASE/EASY_BASE
  * tcache: allow TEST_PATH with BASE
  * translation: add packet EXPAND_TEST_PATH

 -- Max Kellermann <mk@cm4all.com>  Tue, 06 May 2014 12:58:50 -0000

cm4all-beng-proxy (4.0.33) unstable; urgency=low

  * allow FILE_NOT_FOUND depth 20
  * translation: add packets EXPAND_SCRIPT_NAME, TEST_PATH

 -- Max Kellermann <mk@cm4all.com>  Mon, 05 May 2014 16:05:09 -0000

cm4all-beng-proxy (4.0.32) unstable; urgency=low

  * cgi_address: allow BASE without PATH_INFO
  * implement FILE_NOT_FOUND support for CGI, FastCGI, WAS, LHTTP

 -- Max Kellermann <mk@cm4all.com>  Fri, 02 May 2014 14:32:47 -0000

cm4all-beng-proxy (4.0.31) unstable; urgency=low

  * translation: add packet EXPAND_REDIRECT
  * tcache: regex compiler errors and base mismatches are fatal

 -- Max Kellermann <mk@cm4all.com>  Thu, 01 May 2014 18:23:24 -0000

cm4all-beng-proxy (4.0.30) unstable; urgency=low

  * merge release 3.1.31
  * uri_base: fix BASE store bug after request to the BASE

 -- Max Kellermann <mk@cm4all.com>  Tue, 29 Apr 2014 21:53:37 -0000

cm4all-beng-proxy (4.0.29) unstable; urgency=low

  * processor: add URI rewrite mode "response"

 -- Max Kellermann <mk@cm4all.com>  Wed, 23 Apr 2014 23:59:00 -0000

cm4all-beng-proxy (4.0.28) unstable; urgency=low

  * handler: fix SESSION and PARAM breakage
  * tcache: fix VARY/PARAM check
  * translation: allow null bytes in SESSION

 -- Max Kellermann <mk@cm4all.com>  Thu, 17 Apr 2014 12:21:29 -0000

cm4all-beng-proxy (4.0.27) unstable; urgency=low

  * tstock: support abstract sockets

 -- Max Kellermann <mk@cm4all.com>  Fri, 04 Apr 2014 12:58:09 -0000

cm4all-beng-proxy (4.0.26) unstable; urgency=low

  * merge release 3.1.28
  * translation: add packet EXPIRES_RELATIVE

 -- Max Kellermann <mk@cm4all.com>  Tue, 01 Apr 2014 17:18:55 -0000

cm4all-beng-proxy (4.0.25) unstable; urgency=low

  * merge release 3.1.27
  * lb/tcp: fix busy loop

 -- Max Kellermann <mk@cm4all.com>  Thu, 27 Mar 2014 11:22:05 -0000

cm4all-beng-proxy (4.0.24) unstable; urgency=low

  * failure: fix bogus assertion failure with abstract sockets
  * lb/tcp: fix memory leaks
  * lb/tcp: drain output buffers before closing the connection

 -- Max Kellermann <mk@cm4all.com>  Mon, 24 Mar 2014 17:42:04 -0000

cm4all-beng-proxy (4.0.23) unstable; urgency=low

  * translation: new packet DIRECTORY_INDEX

 -- Max Kellermann <mk@cm4all.com>  Fri, 21 Mar 2014 13:00:39 -0000

cm4all-beng-proxy (4.0.22) unstable; urgency=low

  * translation: allow ERROR_DOCUMENT payload, echo
  * translation: new packets FILE_NOT_FOUND, CONTENT_TYPE_LOOKUP
  * translate_client: check for multiple REGEX / INVERSE_REGEX
  * translate_client: support abstract sockets in ADDRESS_STRING

 -- Max Kellermann <mk@cm4all.com>  Thu, 20 Mar 2014 12:28:04 -0000

cm4all-beng-proxy (4.0.21) unstable; urgency=low

  * merge release 3.1.26
  * handler: forward HTTP errors from translation cache to browser
  * tcache: reduce memory usage
  * translate_client: don't send REMOTE_HOST unless requested via WANT
  * translate_client: check if BASE matches request URI
  * translation: make "UNSAFE_BASE" a modifier for "BASE"
  * translation: new packet "EASY_BASE" simplifies "BASE" usage
  * translation: new packets "REGEX_TAIL", "REGEX_UNESCAPE"

 -- Max Kellermann <mk@cm4all.com>  Mon, 17 Mar 2014 22:00:23 -0000

cm4all-beng-proxy (4.0.20) unstable; urgency=low

  * merge release 3.1.25
  * translate_client: refuse to parse incoming request packets
  * translate_client: check for illegal null bytes
  * translation: add packet "UNSAFE_BASE"
  * lb: drop root privileges irreversibly using PR_SET_NO_NEW_PRIVS

 -- Max Kellermann <mk@cm4all.com>  Thu, 13 Mar 2014 13:34:47 -0000

cm4all-beng-proxy (4.0.19) unstable; urgency=low

  * translation: add packet WANT, make several packets optional
  * translate_client: allow combining CHECK and WANT_FULL_URI
  * tcache: make PARAM cacheable, supported by VARY
  * python/translation/request: accept BEGIN in packetReceived()
  * python/translation/request: add attribute "protocol_version"
  * lb: detach from file system (security)

 -- Max Kellermann <mk@cm4all.com>  Wed, 05 Mar 2014 14:16:42 -0000

cm4all-beng-proxy (4.0.18) unstable; urgency=low

  * doc/lb: document sticky mode "source_ip"
  * lb/tcp: fix endless loop due to misrouted write event

 -- Max Kellermann <mk@cm4all.com>  Tue, 18 Feb 2014 14:48:47 -0000

cm4all-beng-proxy (4.0.17) unstable; urgency=low

  * handler: apply session directives from current translation response
    before resuming the "previous" response

 -- Max Kellermann <mk@cm4all.com>  Mon, 17 Feb 2014 17:46:44 -0000

cm4all-beng-proxy (4.0.16) unstable; urgency=low

  * namespace: set up uid/gid mapping without MOUNT_PROC
  * namespace: allow BIND_MOUNT, MOUNT_PROC, MOUNT_HOME, MOUNT_TMP_TMPFS without
    PIVOT_ROOT
  * configurable resource limits for child processes

 -- Max Kellermann <mk@cm4all.com>  Fri, 07 Feb 2014 12:48:44 -0000

cm4all-beng-proxy (4.0.15) unstable; urgency=low

  * daemon: set up supplementary groups
  * child_manager: log resource usage
  * fcgi_stock: kill child process after connect failure
  * fcgi_stock: kill child process after repeated timeout

 -- Max Kellermann <mk@cm4all.com>  Tue, 04 Feb 2014 15:17:36 -0000

cm4all-beng-proxy (4.0.14) unstable; urgency=low

  * add systemd unit
  * cgi, delegate, lhttp, pipe: enable missing namespace features
  * cgi, pipe: fix /proc mount failure
  * namespace: secure /proc flags
  * namespace: work around uid/gid mapper failure using PR_SET_DUMPABLE

 -- Max Kellermann <mk@cm4all.com>  Mon, 03 Feb 2014 20:40:49 -0000

cm4all-beng-proxy (4.0.13) unstable; urgency=low

  * namespace: make new root directory read-only
  * namespace: add option to mount tmpfs on /tmp
  * namespace: arbitrary bind-mounts
  * namespace: support UTS namespaces
  * namespace: set up uid/gid mapping in user namespace

 -- Max Kellermann <mk@cm4all.com>  Tue, 28 Jan 2014 22:37:47 -0000

cm4all-beng-proxy (4.0.12) unstable; urgency=low

  * cache: use monotonic clock
  * namespace: support PID namespaces
  * namespace: support mount namespace and pivot_root()
  * namespace: can mount new /proc, $HOME

 -- Max Kellermann <mk@cm4all.com>  Fri, 24 Jan 2014 14:02:34 -0000

cm4all-beng-proxy (4.0.11) unstable; urgency=low

  * was: fix misdirected pipes (4.0.10 regression)
  * translation: add packets EXPAND_APPEND, EXPAND_PAIR
  * file_handler: allow character devices

 -- Max Kellermann <mk@cm4all.com>  Tue, 21 Jan 2014 18:24:14 -0000

cm4all-beng-proxy (4.0.10) unstable; urgency=low

  * merge release 3.1.24
  * response: don't report version in "Server" response header
  * lhttp, delegate: support namespaces
  * delegate: fix spontaneous shutdown due to misrouted SIGTERM signal

 -- Max Kellermann <mk@cm4all.com>  Fri, 03 Jan 2014 21:18:45 -0000

cm4all-beng-proxy (4.0.9) unstable; urgency=low

  * pipe: fix signal handler race condition
  * pipe, CGI, FastCGI, WAS: support user/network namespaces

 -- Max Kellermann <mk@cm4all.com>  Mon, 23 Dec 2013 18:55:03 -0000

cm4all-beng-proxy (4.0.8) unstable; urgency=low

  * CGI, FastCGI, WAS: support command-line arguments
  * header-forward: add groups "CORS", "SECURE"

 -- Max Kellermann <mk@cm4all.com>  Mon, 16 Dec 2013 18:26:12 -0000

cm4all-beng-proxy (4.0.7) unstable; urgency=low

  * merge release 3.1.23
  * ssl_filter: fix stalled SSL read
  * thread_socket_filter: fix stalled SSL write

 -- Max Kellermann <mk@cm4all.com>  Sat, 07 Dec 2013 07:39:16 -0000

cm4all-beng-proxy (4.0.6) unstable; urgency=low

  * thread_queue: fix spurious thread exit

 -- Max Kellermann <mk@cm4all.com>  Tue, 26 Nov 2013 20:45:30 -0000

cm4all-beng-proxy (4.0.5) unstable; urgency=low

  * merge release 3.1.22

 -- Max Kellermann <mk@cm4all.com>  Mon, 25 Nov 2013 13:03:15 -0000

cm4all-beng-proxy (4.0.4) unstable; urgency=low

  * merge release 3.1.21
  * nfs: bind to privileged port

 -- Max Kellermann <mk@cm4all.com>  Sun, 24 Nov 2013 08:30:58 -0000

cm4all-beng-proxy (4.0.3) unstable; urgency=low

  * lb: allow the kernel to chooes a TCP bind port
  * lb: support forwarding HTTP requests with the original source IP

 -- Max Kellermann <mk@cm4all.com>  Sun, 10 Nov 2013 17:46:44 -0000

cm4all-beng-proxy (4.0.2) unstable; urgency=low

  * merge release 3.1.20
  * lb: support forwarding TCP connections with the original source IP

 -- Max Kellermann <mk@cm4all.com>  Tue, 05 Nov 2013 16:07:34 -0000

cm4all-beng-proxy (4.0.1) unstable; urgency=low

  * merge release 3.1.19

 -- Max Kellermann <mk@cm4all.com>  Wed, 30 Oct 2013 15:26:16 -0000

cm4all-beng-proxy (4.0) unstable; urgency=low

  * translation: rename TRANSLATE_PROXY to TRANSLATE_HTTP
  * thread_pool: start SSL worker threads on the first use
  * translate-client, resource-loader: support https://

 -- Max Kellermann <mk@cm4all.com>  Wed, 23 Oct 2013 19:29:38 -0000

cm4all-beng-proxy (3.1.38) unstable; urgency=low

  * istream: fix assertion failure due to inverted check
  * was_control: fix assertion failure due to missing check

 -- Max Kellermann <mk@cm4all.com>  Fri, 29 Aug 2014 08:52:53 -0000

cm4all-beng-proxy (3.1.37) unstable; urgency=low

  * http_cache: fix caching (Fast-)CGI responses
  * http_client: fix bug with HTTP 1.0 Keep-Alive
  * stock: destroy only surplus idle items

 -- Max Kellermann <mk@cm4all.com>  Mon, 28 Jul 2014 15:30:50 -0000

cm4all-beng-proxy (3.1.36) unstable; urgency=low

  * http_server: ignore case in "Connection" request header
  * http_client: allow comma-separated list in "Connection" response
    header

 -- Max Kellermann <mk@cm4all.com>  Wed, 23 Jul 2014 17:43:09 -0000

cm4all-beng-proxy (3.1.35) unstable; urgency=low

  * lb_tcp: fix memory leak after send failure
  * ssl_filter: fix race condition
  * ssl_filter: fix memory leak with client certificates

 -- Max Kellermann <mk@cm4all.com>  Mon, 21 Jul 2014 16:20:14 -0000

cm4all-beng-proxy (3.1.34) unstable; urgency=low

  * session: fix potential crash on shared memory exhaustion
  * session: really purge new sessions first
  * istream-iconv: fix endless loop with unknown charset

 -- Max Kellermann <mk@cm4all.com>  Wed, 25 Jun 2014 12:58:03 -0000

cm4all-beng-proxy (3.1.33) unstable; urgency=low

  * widget: avoid double slash when concatenating (Local) HTTP URI and
    path_info
  * pipe: fix command-line argument corruption bug
  * fcgi_client: detect bogus Content-Length response header

 -- Max Kellermann <mk@cm4all.com>  Tue, 10 Jun 2014 08:30:39 -0000

cm4all-beng-proxy (3.1.32) unstable; urgency=low

  * http_string: allow comma in cookie values (RFC ignorant)

 -- Max Kellermann <mk@cm4all.com>  Mon, 19 May 2014 07:52:24 -0000

cm4all-beng-proxy (3.1.31) unstable; urgency=low

  * rewrite-uri: fix view name corruption

 -- Max Kellermann <mk@cm4all.com>  Mon, 28 Apr 2014 16:30:17 -0000

cm4all-beng-proxy (3.1.30) unstable; urgency=low

  * translate-client: fix EXPAND_PATH on HTTP address

 -- Max Kellermann <mk@cm4all.com>  Mon, 28 Apr 2014 14:44:22 -0000

cm4all-beng-proxy (3.1.29) unstable; urgency=low

  * http-server: fix potential crash with too many request headers

 -- Max Kellermann <mk@cm4all.com>  Fri, 25 Apr 2014 15:52:16 -0000

cm4all-beng-proxy (3.1.28) unstable; urgency=low

  * buffered_socket: fix bogus assertion failure

 -- Max Kellermann <mk@cm4all.com>  Tue, 01 Apr 2014 16:53:22 -0000

cm4all-beng-proxy (3.1.27) unstable; urgency=low

  * fcgi-stock: show process name in log messages
  * fcgi-stock: check connection state before issuing new request

 -- Max Kellermann <mk@cm4all.com>  Tue, 25 Mar 2014 20:02:23 -0000

cm4all-beng-proxy (3.1.26) unstable; urgency=low

  * http-client: fix bogus assertion failure

 -- Max Kellermann <mk@cm4all.com>  Fri, 14 Mar 2014 14:36:12 -0000

cm4all-beng-proxy (3.1.25) unstable; urgency=low

  * escape: fix data corruption with glibc 2.18

 -- Max Kellermann <mk@cm4all.com>  Thu, 06 Mar 2014 11:47:14 -0000

cm4all-beng-proxy (3.1.24) unstable; urgency=low

  * fcgi-stock: fix crash on fork() failure
  * fcache: fix crash on responses without body

 -- Max Kellermann <mk@cm4all.com>  Thu, 02 Jan 2014 22:57:50 -0000

cm4all-beng-proxy (3.1.23) unstable; urgency=low

  * was-output: fix event leak
  * was-output: fix crash in error handler
  * was-client: free the request body on empty response
  * was-client: reuse connection after empty response
  * was-client: fix stalled response on LENGTH=0

 -- Max Kellermann <mk@cm4all.com>  Fri, 06 Dec 2013 13:23:40 -0000

cm4all-beng-proxy (3.1.22) unstable; urgency=low

  * http_server: fix stalled response

 -- Max Kellermann <mk@cm4all.com>  Mon, 25 Nov 2013 13:00:33 -0000

cm4all-beng-proxy (3.1.21) unstable; urgency=low

  * merge release 3.0.34
  * was-client: fix crash on abort
  * was-client: fix off-by-one error in header parser

 -- Max Kellermann <mk@cm4all.com>  Sun, 24 Nov 2013 08:04:41 -0000

cm4all-beng-proxy (3.1.20) unstable; urgency=low

  * jail: add "--" after last option, allows passing options to jail
  * keep CAP_KILL to be able to kill jailed child processes

 -- Max Kellermann <mk@cm4all.com>  Mon, 04 Nov 2013 14:41:34 -0000

cm4all-beng-proxy (3.1.19) unstable; urgency=low

  * handler: work around crash due to translation cache invalidation
  * child: send SIGKILL after 60 seconds

 -- Max Kellermann <mk@cm4all.com>  Wed, 30 Oct 2013 12:12:31 -0000

cm4all-beng-proxy (3.1.18) unstable; urgency=low

  * nfs: translate NFS3ERR_NOENT to "404 Not Found"
  * nfs_client: don't leak file descriptor to child processes

 -- Max Kellermann <mk@cm4all.com>  Wed, 30 Oct 2013 09:28:11 -0000

cm4all-beng-proxy (3.1.17) unstable; urgency=low

  * tcache: cache translation responses that contain STATUS

 -- Max Kellermann <mk@cm4all.com>  Fri, 25 Oct 2013 17:10:26 -0000

cm4all-beng-proxy (3.1.16) unstable; urgency=low

  * fcgi-stock: kill child processes with SIGUSR1 instead of SIGTERM

 -- Max Kellermann <mk@cm4all.com>  Wed, 23 Oct 2013 08:54:03 -0000

cm4all-beng-proxy (3.1.15) unstable; urgency=low

  * lhttp_address: don't unescape the BASE suffix
  * {file,nfs}_address: unescape EXPAND_PATH(_INFO) substitutions
  * child_stock: fix another assertion failure

 -- Max Kellermann <mk@cm4all.com>  Tue, 22 Oct 2013 15:15:42 -0000

cm4all-beng-proxy (3.1.14) unstable; urgency=low

  * istream_nfs: fix assertion failure on empty file
  * nfs_client: fix crash on malformed path
  * nfs_client: improved error messages
  * child_stock: fix assertion failure when busy child process gets killed

 -- Max Kellermann <mk@cm4all.com>  Mon, 21 Oct 2013 15:38:28 -0000

cm4all-beng-proxy (3.1.13) unstable; urgency=low

  * merge release 3.0.33
  * translation: new packet WANT_FULL_URI for obtaining the full URI

 -- Max Kellermann <mk@cm4all.com>  Wed, 09 Oct 2013 10:40:35 -0000

cm4all-beng-proxy (3.1.12) unstable; urgency=low

  * merge release 3.0.31
  * translation: new packet CONCURRENCY controls number of LHTTP
    connections per process

 -- Max Kellermann <mk@cm4all.com>  Sat, 05 Oct 2013 11:34:04 -0000

cm4all-beng-proxy (3.1.11) unstable; urgency=low

  * lhttp_stock: allow 4 concurrent connections per LHTTP process

 -- Max Kellermann <mk@cm4all.com>  Mon, 30 Sep 2013 16:10:05 -0000

cm4all-beng-proxy (3.1.10) unstable; urgency=low

  * resource-address: fix assertion failure in LHTTP operation
  * lhttp_request: use the LHTTP_HOST attribute
  * kill the logger process on shutdown

 -- Max Kellermann <mk@cm4all.com>  Wed, 25 Sep 2013 17:29:56 -0000

cm4all-beng-proxy (3.1.9) unstable; urgency=low

  * {fcgi,lhttp}_stock: reuse child processes after connection closed
  * translate-client: ignore DEFLATED,GZIPPED on NFS address
  * translate-client: ignore EXPAND_PATH_INFO on local file
  * ssl_factory: wildcard matches single letter
  * ssl_factory: wildcard matches only one segment

 -- Max Kellermann <mk@cm4all.com>  Tue, 24 Sep 2013 10:31:30 -0000

cm4all-beng-proxy (3.1.8) unstable; urgency=low

  * ssl_factory: fix broken certificat/key matching
  * doc: various manual updates (RFC 2617, ...)

 -- Max Kellermann <mk@cm4all.com>  Fri, 20 Sep 2013 12:55:55 -0000

cm4all-beng-proxy (3.1.7) unstable; urgency=low

  * merge release 3.0.30
  * resource-loader: new protocol "Local HTTP"

 -- Max Kellermann <mk@cm4all.com>  Tue, 17 Sep 2013 13:36:20 -0000

cm4all-beng-proxy (3.1.6) unstable; urgency=low

  * buffered_socket: fix assertion failure

 -- Max Kellermann <mk@cm4all.com>  Fri, 23 Aug 2013 12:39:47 -0000

cm4all-beng-proxy (3.1.5) unstable; urgency=low

  * merge release 3.0.26
  * lb: disallow deprecated configuration keywords
  * lb: conditional pools
  * lb_config: setting "ssl_cert" specifies both certificate and key
  * ssl_filter: support TLS Server Name Indication

 -- Max Kellermann <mk@cm4all.com>  Fri, 16 Aug 2013 16:29:34 -0000

cm4all-beng-proxy (3.1.4) unstable; urgency=low

  * nfs_cache: new dedicated cache for NFS files
  * nfs_{handler,request}: use Content-Type from translation server

 -- Max Kellermann <mk@cm4all.com>  Mon, 10 Jun 2013 20:50:58 -0000

cm4all-beng-proxy (3.1.3) unstable; urgency=low

  * nfs_client: fix crash due to uninitialized memory
  * nfs_client: disconnect idle connections
  * nfs_client: expire file metadata
  * istream-nfs: fix resuming a blocking sink
  * istream-nfs: detect file truncation

 -- Max Kellermann <mk@cm4all.com>  Mon, 03 Jun 2013 19:30:20 -0000

cm4all-beng-proxy (3.1.2) unstable; urgency=low

  * nfs_client: read larger chunks
  * nfs_handler: implement cache revalidation and byte ranges

 -- Max Kellermann <mk@cm4all.com>  Wed, 29 May 2013 16:23:15 -0000

cm4all-beng-proxy (3.1.1) unstable; urgency=low

  * nfs_client: fix crash on HEAD request
  * nfs_client: generate Last-Modified and ETag
  * http-cache: allow caching NFS files

 -- Max Kellermann <mk@cm4all.com>  Thu, 23 May 2013 11:00:49 -0000

cm4all-beng-proxy (3.1) unstable; urgency=low

  * nfs_client: new resource loader backend

 -- Max Kellermann <mk@cm4all.com>  Tue, 21 May 2013 21:14:06 -0000

cm4all-beng-proxy (3.0.34) unstable; urgency=low

  * processor: fix use-after-free crash bug

 -- Max Kellermann <mk@cm4all.com>  Sun, 24 Nov 2013 07:46:29 -0000

cm4all-beng-proxy (3.0.33) unstable; urgency=low

  * tcache: limit the cacheable CHECK length
  * tcache: allow binary data in the CHECK payload
  * tcache: fix matching the URI on INVALIDATE with CHECK

 -- Max Kellermann <mk@cm4all.com>  Wed, 09 Oct 2013 09:52:47 -0000

cm4all-beng-proxy (3.0.32) unstable; urgency=low

  * tcache: apply BASE to responses without an address
  * tcache: fix BASE on responses with CHECK
  * handler: fix crash after malformed CHECK/PREVIOUS translation

 -- Max Kellermann <mk@cm4all.com>  Tue, 08 Oct 2013 15:48:07 -0000

cm4all-beng-proxy (3.0.31) unstable; urgency=low

  * socket_wrapper: work around libevent timeout reset bug

 -- Max Kellermann <mk@cm4all.com>  Wed, 02 Oct 2013 15:30:11 -0000

cm4all-beng-proxy (3.0.30) unstable; urgency=low

  * istream-file: fix crash bug
  * fcgi, was: fix memory leak on malformed translation response

 -- Max Kellermann <mk@cm4all.com>  Tue, 17 Sep 2013 13:23:28 -0000

cm4all-beng-proxy (3.0.29) unstable; urgency=low

  * fcgi-client: fix crash on certain malformed responses
  * parser: fix crash on certain CDATA sections

 -- Max Kellermann <mk@cm4all.com>  Mon, 02 Sep 2013 10:51:58 -0000

cm4all-beng-proxy (3.0.28) unstable; urgency=low

  * processor: fix widget lookup regression

 -- Max Kellermann <mk@cm4all.com>  Mon, 26 Aug 2013 18:21:03 -0000

cm4all-beng-proxy (3.0.27) unstable; urgency=low

  * processor: fix stalled transfer with two nested processors

 -- Max Kellermann <mk@cm4all.com>  Mon, 26 Aug 2013 17:09:47 -0000

cm4all-beng-proxy (3.0.26) unstable; urgency=low

  * respones: generate header P3P:CP="CAO PSA OUR" to work around IE10 bug
  * init: auto-create /var/run/cm4all
  * lb: enable GLib multi-threading

 -- Max Kellermann <mk@cm4all.com>  Fri, 26 Jul 2013 07:21:15 -0000

cm4all-beng-proxy (3.0.25) unstable; urgency=low

  * stock: fix access to undefind memory
  * file-handler, http-util: fix If-Match / If-None-Match check

 -- Max Kellermann <mk@cm4all.com>  Wed, 29 May 2013 16:13:54 -0000

cm4all-beng-proxy (3.0.24) unstable; urgency=low

  * memcached-client: fix bogus "peer closed socket prematurely"

 -- Max Kellermann <mk@cm4all.com>  Tue, 23 Apr 2013 11:20:00 -0000

cm4all-beng-proxy (3.0.23) unstable; urgency=low

  * lb: fix memory leak when request with body gets aborted early

 -- Max Kellermann <mk@cm4all.com>  Thu, 04 Apr 2013 15:33:57 -0000

cm4all-beng-proxy (3.0.22) unstable; urgency=low

  * http-server: fix rare crash in request body handler
  * http-client: fix memory leak

 -- Max Kellermann <mk@cm4all.com>  Tue, 26 Mar 2013 07:24:22 -0000

cm4all-beng-proxy (3.0.21) unstable; urgency=low

  * ajp-client: fix malformed request packet with empty request body

 -- Max Kellermann <mk@cm4all.com>  Thu, 21 Mar 2013 17:11:22 -0000

cm4all-beng-proxy (3.0.20) unstable; urgency=low

  * http-client: fix assertion failure with certain chunked responses

 -- Max Kellermann <mk@cm4all.com>  Thu, 21 Mar 2013 10:21:13 -0000

cm4all-beng-proxy (3.0.19) unstable; urgency=low

  * istream_tee: fix crash / memory leak on I/O error before request body
    was delivered to widget

 -- Max Kellermann <mk@cm4all.com>  Mon, 18 Mar 2013 11:23:27 -0000

cm4all-beng-proxy (3.0.18) unstable; urgency=low

  * bot: detect more crawler/bot user-agents
  * lb.init: add ACCESS_LOGGER variable

 -- Max Kellermann <mk@cm4all.com>  Fri, 15 Mar 2013 14:47:08 -0000

cm4all-beng-proxy (3.0.17) unstable; urgency=low

  * lb: add ssl_verify "optional"

 -- Max Kellermann <mk@cm4all.com>  Fri, 08 Mar 2013 14:31:25 -0000

cm4all-beng-proxy (3.0.16) unstable; urgency=low

  * http-request: fix assertion failure
  * log-{cat,split}: use unsigned characters in backslash-escape

 -- Max Kellermann <mk@cm4all.com>  Thu, 07 Mar 2013 15:26:26 -0000

cm4all-beng-proxy (3.0.15) unstable; urgency=low

  * stock: fix another assertion failure during idle cleanup
  * inline-widget: avoid unrecoverable I/O errors during initialisation

 -- Max Kellermann <mk@cm4all.com>  Tue, 05 Mar 2013 07:11:46 -0000

cm4all-beng-proxy (3.0.14) unstable; urgency=low

  * stock: fix assertion failure during idle cleanup
  * http-server: count bytes received, fixes regression
  * http-server: send "100 Continue", fixes regression
  * http-client: fix potential assertion failure after "100 Continue"

 -- Max Kellermann <mk@cm4all.com>  Fri, 01 Mar 2013 16:53:54 -0000

cm4all-beng-proxy (3.0.13) unstable; urgency=low

  * merge release 2.3.7
  * uri-verify: allow double slashes
  * change product token to "CM4all Webserver"

 -- Max Kellermann <mk@cm4all.com>  Mon, 18 Feb 2013 11:35:29 -0000

cm4all-beng-proxy (3.0.12) unstable; urgency=low

  * listener: enable TCP Fast Open (requires Linux 3.7)
  * rubber: optimize huge page allocation
  * rubber: optimize hole search
  * translate-cache: optimize INVALIDATE=HOST
  * filter-cache: reserve some space in the rubber allocator

 -- Max Kellermann <mk@cm4all.com>  Fri, 15 Feb 2013 09:57:51 -0000

cm4all-beng-proxy (3.0.11) unstable; urgency=low

  * stock: slow down destruction of surplus idle items
  * fcgi-client: try harder to reuse existing FastCGI connections
  * cmdline: new options to control the FastCGI/WAS stock

 -- Max Kellermann <mk@cm4all.com>  Tue, 12 Feb 2013 09:38:35 -0000

cm4all-beng-proxy (3.0.10) unstable; urgency=low

  * child: reduce verbosity of SIGTERM log message
  * connection: reduce verbosity of ECONNRESET log message
  * http-server: fix duplicate abort call
  * http-server: add missing pool reference in request body eof
  * handler: catch malformed URIs earlier
  * rubber: allocate from holes, avoid costly compression steps
  * http-cache: reserve some space in the rubber allocator

 -- Max Kellermann <mk@cm4all.com>  Fri, 08 Feb 2013 13:15:31 -0000

cm4all-beng-proxy (3.0.9) unstable; urgency=low

  * merge release 2.3.5
  * parser: fix malformed attribute value bounds
  * translation: packet VALIDATE_MTIME discards cache items after a file
    has been modified
  * http-server: fix spurious "closed prematurely" log messages
  * http-{server,client}: improve error messages
  * istream: clear the "direct" flag set on new streams
  * slice_pool: fix slice size and slices per area calculation

 -- Max Kellermann <mk@cm4all.com>  Wed, 06 Feb 2013 17:48:47 -0000

cm4all-beng-proxy (3.0.8) unstable; urgency=low

  * merge release 2.3.3
  * return unused I/O buffers to operating system
  * parser: optimize the attribute value parser
  * sink_rubber: fix assertion failure

 -- Max Kellermann <mk@cm4all.com>  Thu, 31 Jan 2013 13:27:39 -0000

cm4all-beng-proxy (3.0.7) unstable; urgency=low

  * istream-tee: fix crash due to erroneous read

 -- Max Kellermann <mk@cm4all.com>  Fri, 18 Jan 2013 13:32:49 -0000

cm4all-beng-proxy (3.0.6) unstable; urgency=low

  * control: new command "VERBOSE" manipulates logger verbosity
  * cmdline: remove obsolete option "enable_splice"
  * ajp-client: discard response body after HEAD request
  * fcgi-client: fix assertion failure after malformed HEAD response
  * fcgi-client: don't ignore log messages after HEAD request
  * translate-client: fix assertion failure after connection reset

 -- Max Kellermann <mk@cm4all.com>  Fri, 04 Jan 2013 13:14:09 -0000

cm4all-beng-proxy (3.0.5) unstable; urgency=low

  * translate-client: reduce number of system calls (optimization)
  * http-client: release the socket earlier for reusal
  * ajp-client: fix decoding the "special" response headers
  * ajp-client: wait for "end" packet before delivering empty response
  * ajp-client: use the Content-Length response header
  * ajp-client: send Content-Length request header only if body present
  * ajp-client: support HEAD requests
  * fcgi-client: support HEAD requests
  * fcgi-client: use the Content-Length response header
  * fcgi-client: don't discard buffer after socket has been closed
  * fcgi-client: continue parsing after response has been delivered
  * fcgi-client: don't attempt to write repeatedly if request body blocks
  * fcgi-client: optimized keep-alive after empty response

 -- Max Kellermann <mk@cm4all.com>  Fri, 28 Dec 2012 13:16:02 -0000

cm4all-beng-proxy (3.0.4) unstable; urgency=low

  * {http,filter}-cache: fix garbled data on large cache entries

 -- Max Kellermann <mk@cm4all.com>  Tue, 11 Dec 2012 15:17:17 -0000

cm4all-beng-proxy (3.0.3) unstable; urgency=low

  * memcached-client: fix assertion failure

 -- Max Kellermann <mk@cm4all.com>  Fri, 07 Dec 2012 18:52:33 -0000

cm4all-beng-proxy (3.0.2) unstable; urgency=low

  * merge release 2.3.1
  * lb: verify the client certificate issuer (option "ssl_verify")
  * lb: client certificate is mandatory if "ssl_verify" is enabled
  * lb: support extra CA certificate file (option "ssl_ca_cert")
  * cmdline: can't specify both --memcached-server and http_cache_size
  * init: default to one worker

 -- Max Kellermann <mk@cm4all.com>  Fri, 07 Dec 2012 09:24:52 -0000

cm4all-beng-proxy (3.0.1) unstable; urgency=low

  * http-cache: reduce memory usage while storing
  * {http,filter}-cache: reduce fork overhead
  * pool: fix crash when first allocation is large

 -- Max Kellermann <mk@cm4all.com>  Wed, 05 Dec 2012 14:05:28 -0000

cm4all-beng-proxy (3.0) unstable; urgency=low

  * {http,filter}-cache: reduce overhead when cache is disabled
  * {http,filter}-cache: exclude allocator table from reported size
  * filter-cache: reduce memory usage while storing
  * {http,filter,translate}-cache: return more free memory to operating system
  * pool: further overhead reduction
  * pool: reduce CPU overhead for large areas
  * rubber: fix assertion failure

 -- Max Kellermann <mk@cm4all.com>  Tue, 30 Oct 2012 16:32:45 -0000

cm4all-beng-proxy (2.2.1) unstable; urgency=low

  * merge release 2.1.13
  * control_local: fix assertion failure

 -- Max Kellermann <mk@cm4all.com>  Tue, 16 Oct 2012 15:46:16 -0000

cm4all-beng-proxy (2.2) unstable; urgency=low

  * cache: optimize lookups
  * pool: reduce overhead
  * pool: optimize the linear area recycler
  * resource-address: reduce memory overhead
  * session: reduce memory usage
  * http-cache, filter-cache: return free memory to operating system
  * control_server: support local and abstract sockets
  * python/control: support abstract sockets
  * bp_control: create implicit control channel for each worker process
  * require automake 1.11

 -- Max Kellermann <mk@cm4all.com>  Tue, 09 Oct 2012 15:11:24 -0000

cm4all-beng-proxy (2.3.7) unstable; urgency=low

  * tcache: fix assertion failure in BASE handler

 -- Max Kellermann <mk@cm4all.com>  Mon, 18 Feb 2013 11:58:01 -0000

cm4all-beng-proxy (2.3.6) unstable; urgency=low

  * listener: increase the backlog to 64
  * shm: reserve swap space, avoids theoretical crash

 -- Max Kellermann <mk@cm4all.com>  Sun, 17 Feb 2013 09:29:24 -0000

cm4all-beng-proxy (2.3.5) unstable; urgency=low

  * tcache: reduce CPU pressure when there are many virtual hosts (hot fix)
  * launch the access logger after daemonizing
  * user the configured logger user for the access logger
  * auto-close the access logger
  * debian/rules: compile with -fno-omit-frame-pointer

 -- Max Kellermann <mk@cm4all.com>  Tue, 05 Feb 2013 16:27:46 -0000

cm4all-beng-proxy (2.3.4) unstable; urgency=low

  * log-split: print referer and user agent
  * log-split: cache the last file
  * log-split: allow logging local time stamps
  * log-{split,cat}: escape URI, Referer and User-Agent
  * init: add ACCESS_LOGGER variable

 -- Max Kellermann <mk@cm4all.com>  Tue, 05 Feb 2013 01:31:31 -0000

cm4all-beng-proxy (2.3.3) unstable; urgency=low

  * pool: fix a memory leak in the temporary pool
  * processor: hard limit on length of attributes and parameters

 -- Max Kellermann <mk@cm4all.com>  Thu, 31 Jan 2013 13:16:33 -0000

cm4all-beng-proxy (2.3.2) unstable; urgency=low

  * merge release 2.1.17

 -- Max Kellermann <mk@cm4all.com>  Tue, 29 Jan 2013 00:01:23 -0000

cm4all-beng-proxy (2.3.1) unstable; urgency=low

  * merge release 2.1.16
  * pool: reduce CPU overhead for large areas

 -- Max Kellermann <mk@cm4all.com>  Thu, 06 Dec 2012 16:40:02 -0000

cm4all-beng-proxy (2.3) unstable; urgency=low

  * new stable branch based on v2.1.x, without the work-in-progress
    improvements from v2.2.x
  * cache: optimize lookups
  * pool: reduce overhead
  * pool: optimize the linear area recycler
  * resource-address: reduce memory overhead
  * session: reduce memory usage
  * {http,filter}-cache: reduce overhead when cache is disabled

 -- Max Kellermann <mk@cm4all.com>  Mon, 22 Oct 2012 13:48:20 -0000

cm4all-beng-proxy (2.1.17) unstable; urgency=low

  * merge release 2.0.55

 -- Max Kellermann <mk@cm4all.com>  Mon, 28 Jan 2013 23:59:54 -0000

cm4all-beng-proxy (2.1.16) unstable; urgency=low

  * merge release 2.0.54

 -- Max Kellermann <mk@cm4all.com>  Thu, 06 Dec 2012 16:35:17 -0000

cm4all-beng-proxy (2.1.15) unstable; urgency=low

  * merge release 2.0.53

 -- Max Kellermann <mk@cm4all.com>  Mon, 22 Oct 2012 12:26:57 -0000

cm4all-beng-proxy (2.1.14) unstable; urgency=low

  * merge release 2.0.52

 -- Max Kellermann <mk@cm4all.com>  Fri, 19 Oct 2012 12:10:09 -0000

cm4all-beng-proxy (2.1.13) unstable; urgency=low

  * merge release 2.0.51

 -- Max Kellermann <mk@cm4all.com>  Tue, 16 Oct 2012 15:41:58 -0000

cm4all-beng-proxy (2.1.12) unstable; urgency=low

  * merge release 2.0.50

 -- Max Kellermann <mk@cm4all.com>  Fri, 05 Oct 2012 12:26:24 -0000

cm4all-beng-proxy (2.1.11) unstable; urgency=low

  * merge release 2.0.49

 -- Max Kellermann <mk@cm4all.com>  Fri, 28 Sep 2012 15:04:36 -0000

cm4all-beng-proxy (2.1.10) unstable; urgency=low

  * merge release 2.0.48

 -- Max Kellermann <mk@cm4all.com>  Mon, 24 Sep 2012 15:43:46 -0000

cm4all-beng-proxy (2.1.9) unstable; urgency=low

  * merge release 2.0.47
  * lb: eliminate the duplicate "Date" response header (#1169)

 -- Max Kellermann <mk@cm4all.com>  Fri, 21 Sep 2012 15:56:06 -0000

cm4all-beng-proxy (2.1.8) unstable; urgency=low

  * control: publish statistics over the control protocol

 -- Max Kellermann <mk@cm4all.com>  Fri, 07 Sep 2012 12:47:34 -0000

cm4all-beng-proxy (2.1.7) unstable; urgency=low

  * resource-address: support expanding PIPE addresses
  * translation: support EXPAND_PATH for PROXY
  * reduced connect timeouts for translation server, FastCGI and beng-lb
  * uri-relative: support relative URI with just a query string
  * uri-relative: support relative URIs starting with a double slash
  * lb: improve error messages, include listener/pool name
  * lb: validate the selected sticky modde
  * lb: add sticky mode "source_ip"

 -- Max Kellermann <mk@cm4all.com>  Fri, 31 Aug 2012 14:03:41 -0000

cm4all-beng-proxy (2.1.6) unstable; urgency=low

  * merge release 2.0.46

 -- Max Kellermann <mk@cm4all.com>  Fri, 24 Aug 2012 11:11:20 -0000

cm4all-beng-proxy (2.1.5) unstable; urgency=low

  * lb_expect_monitor: configurable connect timeout

 -- Max Kellermann <mk@cm4all.com>  Mon, 20 Aug 2012 05:40:44 -0000

cm4all-beng-proxy (2.1.4) unstable; urgency=low

  * lb_monitor: configurable timeout

 -- Max Kellermann <mk@cm4all.com>  Fri, 17 Aug 2012 09:16:36 -0000

cm4all-beng-proxy (2.1.3) unstable; urgency=low

  * merge release 2.0.44
  * lb: implement tcp_expect option "expect_graceful"

 -- Max Kellermann <mk@cm4all.com>  Tue, 14 Aug 2012 14:30:57 -0000

cm4all-beng-proxy (2.1.2) unstable; urgency=low

  * support extended HTTP status codes from RFC 6585 and WebDAV

 -- Max Kellermann <mk@cm4all.com>  Thu, 09 Aug 2012 10:10:35 -0000

cm4all-beng-proxy (2.1.1) unstable; urgency=low

  * merge release 2.0.43
  * lb: support TRACE, OPTIONS and WebDAV

 -- Max Kellermann <mk@cm4all.com>  Fri, 03 Aug 2012 11:48:46 -0000

cm4all-beng-proxy (2.1) unstable; urgency=low

  * lb: add sticky mode "jvm_route" (Tomcat)

 -- Max Kellermann <mk@cm4all.com>  Mon, 30 Jul 2012 15:53:43 -0000

cm4all-beng-proxy (2.0.55) unstable; urgency=low

  * istream-tee: fix crash due to erroneous read
  * fix random crashes in the optimized build

 -- Max Kellermann <mk@cm4all.com>  Mon, 28 Jan 2013 23:52:26 -0000

cm4all-beng-proxy (2.0.54) unstable; urgency=low

  * http-cache: fix revalidation of memcached entries

 -- Max Kellermann <mk@cm4all.com>  Thu, 06 Dec 2012 16:31:23 -0000

cm4all-beng-proxy (2.0.53) unstable; urgency=low

  * filter-cache: fix assertion failure on serving empty response
  * http-cache: limit maximum age to 5 minutes if "Vary" includes cookies
  * lb: FADE_NODE lasts for 3 hours

 -- Max Kellermann <mk@cm4all.com>  Mon, 22 Oct 2012 12:21:18 -0000

cm4all-beng-proxy (2.0.52) unstable; urgency=low

  * {http,filter}-cache: include headers in cache size calculation
  * {http,filter}-cache: reduce headers memory usage
  * http-cache: limit maximum age to 1 week
    - 1 hour when "Vary" is used
    - 30 minutes when "Vary" includes "X-WidgetId" or "X-WidgetHref"
    - 5 minutes when "Vary" includes "X-CM4all-BENG-User"
  * cache: reduce number of system calls during lookup

 -- Max Kellermann <mk@cm4all.com>  Fri, 19 Oct 2012 12:07:10 -0000

cm4all-beng-proxy (2.0.51) unstable; urgency=low

  * merge release 1.4.33
  * processor: fix assertion failure with embedded CSS
  * lb: move control channel handler to worker process

 -- Max Kellermann <mk@cm4all.com>  Tue, 16 Oct 2012 15:39:32 -0000

cm4all-beng-proxy (2.0.50) unstable; urgency=low

  * pool: reduce memory overhead of debug data
  * fcgi-client: fix assertion failure due to redundant read event
  * lb: fix crash after pipe-to-socket splice I/O error

 -- Max Kellermann <mk@cm4all.com>  Fri, 05 Oct 2012 12:23:15 -0000

cm4all-beng-proxy (2.0.49) unstable; urgency=low

  * merge release 1.4.32

 -- Max Kellermann <mk@cm4all.com>  Fri, 28 Sep 2012 15:01:26 -0000

cm4all-beng-proxy (2.0.48) unstable; urgency=low

  * lb: fix duplicate monitor requests with --watchdog
  * child: verbose logging of child process events
  * log shutdown signal

 -- Max Kellermann <mk@cm4all.com>  Mon, 24 Sep 2012 15:36:03 -0000

cm4all-beng-proxy (2.0.47) unstable; urgency=low

  * merge release 1.4.31
  * cache: disable excessive debugging checks

 -- Max Kellermann <mk@cm4all.com>  Fri, 21 Sep 2012 15:24:30 -0000

cm4all-beng-proxy (2.0.46) unstable; urgency=low

  * merge release 1.4.30
  * lb: add option --config-file

 -- Max Kellermann <mk@cm4all.com>  Fri, 24 Aug 2012 10:52:29 -0000

cm4all-beng-proxy (2.0.45) unstable; urgency=low

  * merge release 1.4.29

 -- Max Kellermann <mk@cm4all.com>  Tue, 21 Aug 2012 15:49:49 -0000

cm4all-beng-proxy (2.0.44) unstable; urgency=low

  * lb: allow sticky with only one node
  * lb: add option "--check"
  * lb: run all monitors right after startup
  * lb: disable expiry of monitor results
  * lb: improved fallback for "sticky cookie"
  * lb: use Bulldog for "sticky cookie"
  * balancer, lb: persistent "fade" flag
  * balancer, lb: use the Bulldog "graceful" flag
  * control: add packet CONTROL_DUMP_POOLS

 -- Max Kellermann <mk@cm4all.com>  Tue, 14 Aug 2012 13:13:01 -0000

cm4all-beng-proxy (2.0.43) unstable; urgency=low

  * merge release 1.4.28
  * istream-replace: fix assertion failure with embedded CSS

 -- Max Kellermann <mk@cm4all.com>  Thu, 02 Aug 2012 11:14:27 -0000

cm4all-beng-proxy (2.0.42) unstable; urgency=low

  * js: new higher-level API

 -- Max Kellermann <mk@cm4all.com>  Wed, 01 Aug 2012 11:32:28 -0000

cm4all-beng-proxy (2.0.41) unstable; urgency=low

  * session: fix bogus assertion failure when loading expired session

 -- Max Kellermann <mk@cm4all.com>  Fri, 27 Jul 2012 12:47:49 -0000

cm4all-beng-proxy (2.0.40) unstable; urgency=low

  * merge release 1.4.27

 -- Max Kellermann <mk@cm4all.com>  Tue, 24 Jul 2012 16:29:13 -0000

cm4all-beng-proxy (2.0.39) unstable; urgency=low

  * merge release 1.4.26

 -- Max Kellermann <mk@cm4all.com>  Tue, 17 Jul 2012 17:00:20 -0000

cm4all-beng-proxy (2.0.38) unstable; urgency=low

  * merge release 1.4.25
  * strset: fix GROUP_CONTAINER false negatives

 -- Max Kellermann <mk@cm4all.com>  Tue, 17 Jul 2012 16:03:49 -0000

cm4all-beng-proxy (2.0.37) unstable; urgency=low

  * merge release 1.4.24

 -- Max Kellermann <mk@cm4all.com>  Mon, 16 Jul 2012 10:36:57 -0000

cm4all-beng-proxy (2.0.36) unstable; urgency=low

  * proxy-handler: re-add the URI suffix for "transparent" requests

 -- Max Kellermann <mk@cm4all.com>  Wed, 11 Jul 2012 14:12:11 -0000

cm4all-beng-proxy (2.0.35) unstable; urgency=low

  * translate: allow WIDGET_GROUP without PROCESS

 -- Max Kellermann <mk@cm4all.com>  Thu, 05 Jul 2012 13:03:21 -0000

cm4all-beng-proxy (2.0.34) unstable; urgency=low

  * session_save: skip shutdown code if saving is not configured
  * http-server: fix assertion on I/O error during POST
  * header-forward: new group FORWARD to forward the "Host" header

 -- Max Kellermann <mk@cm4all.com>  Tue, 03 Jul 2012 16:46:39 -0000

cm4all-beng-proxy (2.0.33) unstable; urgency=low

  * processor: option SELF_CONTAINER allows widget to only embed itself
  * processor: allow embedding approved widget groups
  * processor: optionally invoke CSS processor for style attributes
  * response, lb_http: put "Discard" cookie attribute to the end (Android bug)

 -- Max Kellermann <mk@cm4all.com>  Mon, 02 Jul 2012 17:52:32 -0000

cm4all-beng-proxy (2.0.32) unstable; urgency=low

  * socket_wrapper: fix two assertion failures
  * pheaders: emit Cache-Control:no-store to work around IE quirk

 -- Max Kellermann <mk@cm4all.com>  Tue, 26 Jun 2012 09:41:51 -0000

cm4all-beng-proxy (2.0.31) unstable; urgency=low

  * lb: publish the SSL peer issuer subject
  * widget-registry: copy the direct_addressing attribute

 -- Max Kellermann <mk@cm4all.com>  Wed, 06 Jun 2012 13:36:04 -0000

cm4all-beng-proxy (2.0.30) unstable; urgency=low

  * init: add --group variable to .default file
  * doc: update view security documentation
  * processor: apply underscore prefix to <A NAME="...">
  * session: restore sessions from a file

 -- Max Kellermann <mk@cm4all.com>  Fri, 01 Jun 2012 11:06:50 -0000

cm4all-beng-proxy (2.0.29) unstable; urgency=low

  * widget: optional direct URI addressing scheme
  * processor: eliminate additional underscore from class prefix
  * ssl_filter: support TLS client certificates

 -- Max Kellermann <mk@cm4all.com>  Tue, 29 May 2012 13:29:06 -0000

cm4all-beng-proxy (2.0.28) unstable; urgency=low

  * merge release 1.4.22

 -- Max Kellermann <mk@cm4all.com>  Wed, 16 May 2012 10:24:31 -0000

cm4all-beng-proxy (2.0.27) unstable; urgency=low

  * uri-address: fix assertion failures with UNIX domain sockets
  * uri-address: fix redirects with matching absolute URI

 -- Max Kellermann <mk@cm4all.com>  Wed, 09 May 2012 16:16:06 -0000

cm4all-beng-proxy (2.0.26) unstable; urgency=low

  * processor: rewrite URIs in META/refresh

 -- Max Kellermann <mk@cm4all.com>  Thu, 03 May 2012 14:43:03 -0000

cm4all-beng-proxy (2.0.25) unstable; urgency=low

  * merge release 1.4.21
  * processor: fix double free bug on failed widget lookup
  * session: don't access the session manager after worker crash
  * proxy-widget: fix assertion failure with empty view name

 -- Max Kellermann <mk@cm4all.com>  Thu, 26 Apr 2012 14:22:10 -0000

cm4all-beng-proxy (2.0.24) unstable; urgency=low

  * processor: optionally invoke CSS processor for <style>

 -- Max Kellermann <mk@cm4all.com>  Fri, 20 Apr 2012 12:10:42 -0000

cm4all-beng-proxy (2.0.23) unstable; urgency=low

  * widget-resolver: check for translation server failure
  * widget-resolver: don't sync with session when view is invalid
  * rewrite-uri: check for invalid view name
  * {css_,}processor: eliminate second underscore from class prefix
  * doc: document the algorithm for replacing two leading underscores

 -- Max Kellermann <mk@cm4all.com>  Thu, 29 Mar 2012 15:37:52 -0000

cm4all-beng-proxy (2.0.22) unstable; urgency=low

  * merge release 1.4.20
  * proxy-widget: forbid client to select view with address
  * proxy-widget: allow any view selection when widget is not a container
  * widget-http: allow any view selection for unprocessable response
  * widget-http: inherit the view from the template
  * widget-request: sync with session only if processor is enabled
  * widget-http: postpone saving to session after receiving response headers
  * processor: add entities &c:id; &c:type; &c:class;

 -- Max Kellermann <mk@cm4all.com>  Mon, 26 Mar 2012 14:05:05 -0000

cm4all-beng-proxy (2.0.21) unstable; urgency=low

  * css_processor: use mode "partial" for @import
  * rewrite-uri: use mode "partial" on invalid input

 -- Max Kellermann <mk@cm4all.com>  Tue, 20 Mar 2012 18:11:28 -0000

cm4all-beng-proxy (2.0.20) unstable; urgency=low

  * {css_,}processor: default mode is "partial"
  * processor: handle underscore prefixes in the "for" attribute

 -- Max Kellermann <mk@cm4all.com>  Tue, 20 Mar 2012 16:48:51 -0000

cm4all-beng-proxy (2.0.19) unstable; urgency=low

  * merge release 1.4.19

 -- Max Kellermann <mk@cm4all.com>  Tue, 20 Mar 2012 08:41:03 -0000

cm4all-beng-proxy (2.0.18) unstable; urgency=low

  * merge release 1.4.18

 -- Max Kellermann <mk@cm4all.com>  Thu, 15 Mar 2012 15:53:12 -0000

cm4all-beng-proxy (2.0.17) unstable; urgency=low

  * merge release 1.4.17
  * css_parser: check for url() following another token
  * css_processor: rewrite @import URIs
  * {text_,}processor: new entity &c:local;

 -- Max Kellermann <mk@cm4all.com>  Fri, 09 Mar 2012 16:50:19 -0000

cm4all-beng-proxy (2.0.16) unstable; urgency=low

  * response: generate Vary response header from translation response
  * widget-resolver: fix NULL dereference after failure
  * translation: User-Agent classification

 -- Max Kellermann <mk@cm4all.com>  Tue, 06 Mar 2012 11:54:10 -0000

cm4all-beng-proxy (2.0.15) unstable; urgency=low

  * merge release 1.4.16
  * uri-address: fix NULL dereference on certain malformed URIs

 -- Max Kellermann <mk@cm4all.com>  Fri, 02 Mar 2012 16:28:54 -0000

cm4all-beng-proxy (2.0.14) unstable; urgency=low

  * address-resolver: add missing initialization
  * rewrite-uri: fix NULL pointer dereference with "local URI"
  * rewrite-uri: allow mode=proxy (optional temporary kludge)
  * widget-http: auto-disable processor (optional temporary kludge)

 -- Max Kellermann <mk@cm4all.com>  Thu, 01 Mar 2012 18:36:38 -0000

cm4all-beng-proxy (2.0.13) unstable; urgency=low

  * merge release 1.4.15
  * translation: make CGI auto-base optional
  * handler: fix up translation client errors

 -- Max Kellermann <mk@cm4all.com>  Thu, 23 Feb 2012 17:31:03 -0000

cm4all-beng-proxy (2.0.12) unstable; urgency=low

  * merge release 1.4.13

 -- Max Kellermann <mk@cm4all.com>  Thu, 16 Feb 2012 14:41:45 -0000

cm4all-beng-proxy (2.0.11) unstable; urgency=low

  * merge release 1.4.11
  * processor: skip rewriting absolute URIs

 -- Max Kellermann <mk@cm4all.com>  Thu, 09 Feb 2012 09:43:06 -0000

cm4all-beng-proxy (2.0.10) unstable; urgency=low

  * resource-address: initialise type, fixes assertion failure

 -- Max Kellermann <mk@cm4all.com>  Tue, 07 Feb 2012 16:57:06 -0000

cm4all-beng-proxy (2.0.9) unstable; urgency=low

  * [css]processor: expand underscore only XML id / CSS class
  * widget-http: filter processor response headers
  * processor: forward Wildfire headers in the debug build

 -- Max Kellermann <mk@cm4all.com>  Tue, 07 Feb 2012 12:32:33 -0000

cm4all-beng-proxy (2.0.8) unstable; urgency=low

  * rewrite-uri: prefix "@/" refers to widget's "local URI"

 -- Max Kellermann <mk@cm4all.com>  Fri, 03 Feb 2012 13:50:16 -0000

cm4all-beng-proxy (2.0.7) unstable; urgency=low

  * merge release 1.4.10
  * stock: clear idle objects periodically

 -- Max Kellermann <mk@cm4all.com>  Thu, 02 Feb 2012 14:10:24 -0000

cm4all-beng-proxy (2.0.6) unstable; urgency=low

  * merge release 1.4.9

 -- Max Kellermann <mk@cm4all.com>  Tue, 31 Jan 2012 15:10:18 -0000

cm4all-beng-proxy (2.0.5) unstable; urgency=low

  * merge release 1.4.8
  * translate-client: verify the PROXY and AJP payloads
  * translation: support inserting regex matches into CGI/file path
  * translation: support customizing the cookie's "Domain" attribute
  * request: new option "dynamic_session_cookie" adds suffix to cookie
    name
  * uri-address: verify the path component

 -- Max Kellermann <mk@cm4all.com>  Wed, 25 Jan 2012 17:05:09 -0000

cm4all-beng-proxy (2.0.4) unstable; urgency=low

  * merge release 1.4.6
  * access-log: don't log the remote port
  * translation: support inserting regex matches into CGI's PATH_INFO
  * tcache: generate BASE automatically for CGI

 -- Max Kellermann <mk@cm4all.com>  Tue, 10 Jan 2012 15:18:37 -0000

cm4all-beng-proxy (2.0.3) unstable; urgency=low

  * merge release 1.4.4
  * http-server: log remote host address

 -- Max Kellermann <mk@cm4all.com>  Tue, 27 Dec 2011 07:41:15 -0000

cm4all-beng-proxy (2.0.2) unstable; urgency=low

  * merge release 1.4.2
  * widget-http: improved HTTP error messages
  * processor: forbid widget request after URI compress failure

 -- Max Kellermann <mk@cm4all.com>  Wed, 07 Dec 2011 16:51:58 -0000

cm4all-beng-proxy (2.0.1) unstable; urgency=low

  * merge release 1.4.1

 -- Max Kellermann <mk@cm4all.com>  Fri, 18 Nov 2011 13:57:27 -0000

cm4all-beng-proxy (2.0) unstable; urgency=low

  * rewrite-uri: reapply 'drop the deprecated mode "proxy"'
  * proxy-widget: reapply 'client can choose only views that have an address'

 -- Max Kellermann <mk@cm4all.com>  Thu, 17 Nov 2011 08:22:39 +0100

cm4all-beng-proxy (1.4.33) unstable; urgency=low

  * istream-file: reduce memory usage for small files
  * file-handler: fix xattr usage on ranged file request (possible
    assertion failure)

 -- Max Kellermann <mk@cm4all.com>  Tue, 16 Oct 2012 15:28:57 -0000

cm4all-beng-proxy (1.4.32) unstable; urgency=low

  * cgi: fix spontaneous shutdown due to misrouted SIGTERM signal

 -- Max Kellermann <mk@cm4all.com>  Fri, 28 Sep 2012 14:39:13 -0000

cm4all-beng-proxy (1.4.31) unstable; urgency=low

  * shm: fix check for shared memory allocation failure
  * child: handle lost SIGCHLD events
  * child: ignore stale child processes

 -- Max Kellermann <mk@cm4all.com>  Fri, 21 Sep 2012 15:21:20 -0000

cm4all-beng-proxy (1.4.30) unstable; urgency=low

  * http-server: parse all tokens in the "Connection" request header

 -- Max Kellermann <mk@cm4all.com>  Fri, 24 Aug 2012 10:50:28 -0000

cm4all-beng-proxy (1.4.29) unstable; urgency=low

  * proxy-widget: fix memory leak on aborted POST request

 -- Max Kellermann <mk@cm4all.com>  Tue, 21 Aug 2012 15:05:12 -0000

cm4all-beng-proxy (1.4.28) unstable; urgency=low

  * worker: reinitialize signal handlers after fork failure
  * lb: work around libevent bug that freezes during shutdown

 -- Max Kellermann <mk@cm4all.com>  Thu, 02 Aug 2012 13:53:18 -0000

cm4all-beng-proxy (1.4.27) unstable; urgency=low

  * lb: fix hanging SSL connection on bulk transfer

 -- Max Kellermann <mk@cm4all.com>  Tue, 24 Jul 2012 14:58:17 -0000

cm4all-beng-proxy (1.4.26) unstable; urgency=low

  * processor: fix regression, missing NULL check

 -- Max Kellermann <mk@cm4all.com>  Tue, 17 Jul 2012 16:55:24 -0000

cm4all-beng-proxy (1.4.25) unstable; urgency=low

  * processor: don't rewrite the fragment part of the URI

 -- Max Kellermann <mk@cm4all.com>  Tue, 17 Jul 2012 15:50:06 -0000

cm4all-beng-proxy (1.4.24) unstable; urgency=low

  * lb: fix splicing with SSL

 -- Max Kellermann <mk@cm4all.com>  Mon, 16 Jul 2012 10:32:17 -0000

cm4all-beng-proxy (1.4.23) unstable; urgency=low

  * widget-http: fix double free bug when POST is aborted

 -- Max Kellermann <mk@cm4all.com>  Tue, 03 Jul 2012 16:42:28 -0000

cm4all-beng-proxy (1.4.22) unstable; urgency=low

  * merge release 1.2.27
  * widget: backport memory leak fix from 2.0
  * widget-http: fix memory leak on abort

 -- Max Kellermann <mk@cm4all.com>  Wed, 16 May 2012 10:00:23 -0000

cm4all-beng-proxy (1.4.21) unstable; urgency=low

  * merge release 1.2.26

 -- Max Kellermann <mk@cm4all.com>  Thu, 26 Apr 2012 14:17:56 -0000

cm4all-beng-proxy (1.4.20) unstable; urgency=low

  * merge release 1.2.25

 -- Max Kellermann <mk@cm4all.com>  Mon, 26 Mar 2012 14:03:14 -0000

cm4all-beng-proxy (1.4.19) unstable; urgency=low

  * merge release 1.2.24

 -- Max Kellermann <mk@cm4all.com>  Tue, 20 Mar 2012 08:36:19 -0000

cm4all-beng-proxy (1.4.18) unstable; urgency=low

  * merge release 1.2.23

 -- Max Kellermann <mk@cm4all.com>  Thu, 15 Mar 2012 15:50:20 -0000

cm4all-beng-proxy (1.4.17) unstable; urgency=low

  * merge release 1.2.22

 -- Max Kellermann <mk@cm4all.com>  Thu, 08 Mar 2012 18:36:00 -0000

cm4all-beng-proxy (1.4.16) unstable; urgency=low

  * merge release 1.2.21

 -- Max Kellermann <mk@cm4all.com>  Fri, 02 Mar 2012 16:03:51 -0000

cm4all-beng-proxy (1.4.15) unstable; urgency=low

  * merge release 1.2.20

 -- Max Kellermann <mk@cm4all.com>  Thu, 23 Feb 2012 17:12:30 -0000

cm4all-beng-proxy (1.4.14) unstable; urgency=low

  * merge release 1.2.19

 -- Max Kellermann <mk@cm4all.com>  Thu, 23 Feb 2012 15:35:04 -0000

cm4all-beng-proxy (1.4.13) unstable; urgency=low

  * merge release 1.2.18

 -- Max Kellermann <mk@cm4all.com>  Thu, 16 Feb 2012 13:53:49 -0000

cm4all-beng-proxy (1.4.12) unstable; urgency=low

  * merge release 1.2.17

 -- Max Kellermann <mk@cm4all.com>  Wed, 15 Feb 2012 09:27:50 -0000

cm4all-beng-proxy (1.4.11) unstable; urgency=low

  * merge release 1.2.16

 -- Max Kellermann <mk@cm4all.com>  Thu, 09 Feb 2012 09:33:30 -0000

cm4all-beng-proxy (1.4.10) unstable; urgency=low

  * merge release 1.2.15

 -- Max Kellermann <mk@cm4all.com>  Thu, 02 Feb 2012 13:43:11 -0000

cm4all-beng-proxy (1.4.9) unstable; urgency=low

  * merge release 1.2.14

 -- Max Kellermann <mk@cm4all.com>  Tue, 31 Jan 2012 15:06:57 -0000

cm4all-beng-proxy (1.4.8) unstable; urgency=low

  * merge release 1.2.13

 -- Max Kellermann <mk@cm4all.com>  Wed, 25 Jan 2012 12:16:53 -0000

cm4all-beng-proxy (1.4.7) unstable; urgency=low

  * merge release 1.2.12

 -- Max Kellermann <mk@cm4all.com>  Tue, 17 Jan 2012 08:37:01 -0000

cm4all-beng-proxy (1.4.6) unstable; urgency=low

  * merge release 1.2.11

 -- Max Kellermann <mk@cm4all.com>  Wed, 04 Jan 2012 15:41:43 -0000

cm4all-beng-proxy (1.4.5) unstable; urgency=low

  * merge release 1.2.10

 -- Max Kellermann <mk@cm4all.com>  Wed, 28 Dec 2011 17:07:13 -0000

cm4all-beng-proxy (1.4.4) unstable; urgency=low

  * merge release 1.2.9

 -- Max Kellermann <mk@cm4all.com>  Thu, 22 Dec 2011 11:28:39 -0000

cm4all-beng-proxy (1.4.3) unstable; urgency=low

  * merge release 1.2.8

 -- Max Kellermann <mk@cm4all.com>  Wed, 14 Dec 2011 11:20:04 -0000

cm4all-beng-proxy (1.4.2) unstable; urgency=low

  * text-processor: allow processing "application/javascript",
    "application/json"
  * uri-relative: allow backtracking to the widget base with "../"
  * merge release 1.2.7

 -- Max Kellermann <mk@cm4all.com>  Tue, 06 Dec 2011 12:39:24 -0000

cm4all-beng-proxy (1.4.1) unstable; urgency=low

  * merge release 1.2.6

 -- Max Kellermann <mk@cm4all.com>  Fri, 18 Nov 2011 13:53:56 -0000

cm4all-beng-proxy (1.4) unstable; urgency=low

  * proxy-widget: revert 'client can choose only views that have an address'
  * rewrite-uri: revert 'drop the deprecated mode "proxy"'

 -- Max Kellermann <mk@cm4all.com>  Thu, 17 Nov 2011 08:10:42 +0100

cm4all-beng-proxy (1.3.2) unstable; urgency=low

  * tcache: add regex matching, translation packets REGEX, INVERSE_REGEX
  * widget: don't start the prefix with an underscore
  * translation: add new packet PROCESS_TEXT, to expand entity references
  * translation: add new packet WIDGET_INFO, enables additional request headers
  * doc: document the algorithm for replacing three leading underscores

 -- Max Kellermann <mk@cm4all.com>  Wed, 16 Nov 2011 17:00:16 +0100

cm4all-beng-proxy (1.3.1) unstable; urgency=low

  * merge release 1.2.5

 -- Max Kellermann <mk@cm4all.com>  Tue, 08 Nov 2011 19:51:18 +0100

cm4all-beng-proxy (1.3) unstable; urgency=low

  * rewrite-uri: drop the deprecated mode "proxy"
  * proxy-widget: client can choose only views that have an address

 -- Max Kellermann <mk@cm4all.com>  Mon, 31 Oct 2011 17:41:14 +0100

cm4all-beng-proxy (1.2.27) unstable; urgency=low

  * merge release 1.1.40

 -- Max Kellermann <mk@cm4all.com>  Wed, 16 May 2012 09:51:50 -0000

cm4all-beng-proxy (1.2.26) unstable; urgency=low

  * merge release 1.1.39

 -- Max Kellermann <mk@cm4all.com>  Thu, 26 Apr 2012 14:16:40 -0000

cm4all-beng-proxy (1.2.25) unstable; urgency=low

  * merge release 1.1.38

 -- Max Kellermann <mk@cm4all.com>  Mon, 26 Mar 2012 14:01:44 -0000

cm4all-beng-proxy (1.2.24) unstable; urgency=low

  * merge release 1.1.37

 -- Max Kellermann <mk@cm4all.com>  Tue, 20 Mar 2012 08:33:31 -0000

cm4all-beng-proxy (1.2.23) unstable; urgency=low

  * merge release 1.1.36

 -- Max Kellermann <mk@cm4all.com>  Thu, 15 Mar 2012 15:37:10 -0000

cm4all-beng-proxy (1.2.22) unstable; urgency=low

  * merge release 1.1.35

 -- Max Kellermann <mk@cm4all.com>  Thu, 08 Mar 2012 18:29:39 -0000

cm4all-beng-proxy (1.2.21) unstable; urgency=low

  * merge release 1.1.34

 -- Max Kellermann <mk@cm4all.com>  Fri, 02 Mar 2012 16:02:00 -0000

cm4all-beng-proxy (1.2.20) unstable; urgency=low

  * merge release 1.1.33

 -- Max Kellermann <mk@cm4all.com>  Thu, 23 Feb 2012 17:11:15 -0000

cm4all-beng-proxy (1.2.19) unstable; urgency=low

  * merge release 1.1.32

 -- Max Kellermann <mk@cm4all.com>  Thu, 23 Feb 2012 15:18:36 -0000

cm4all-beng-proxy (1.2.18) unstable; urgency=low

  * merge release 1.1.31

 -- Max Kellermann <mk@cm4all.com>  Thu, 16 Feb 2012 13:52:42 -0000

cm4all-beng-proxy (1.2.17) unstable; urgency=low

  * merge release 1.1.30

 -- Max Kellermann <mk@cm4all.com>  Wed, 15 Feb 2012 09:26:45 -0000

cm4all-beng-proxy (1.2.16) unstable; urgency=low

  * merge release 1.1.29

 -- Max Kellermann <mk@cm4all.com>  Thu, 09 Feb 2012 09:31:50 -0000

cm4all-beng-proxy (1.2.15) unstable; urgency=low

  * merge release 1.1.28

 -- Max Kellermann <mk@cm4all.com>  Thu, 02 Feb 2012 13:41:45 -0000

cm4all-beng-proxy (1.2.14) unstable; urgency=low

  * merge release 1.1.27

 -- Max Kellermann <mk@cm4all.com>  Tue, 31 Jan 2012 15:04:32 -0000

cm4all-beng-proxy (1.2.13) unstable; urgency=low

  * merge release 1.1.26

 -- Max Kellermann <mk@cm4all.com>  Wed, 25 Jan 2012 12:15:19 -0000

cm4all-beng-proxy (1.2.12) unstable; urgency=low

  * merge release 1.1.25

 -- Max Kellermann <mk@cm4all.com>  Tue, 17 Jan 2012 08:31:44 -0000

cm4all-beng-proxy (1.2.11) unstable; urgency=low

  * merge release 1.1.24

 -- Max Kellermann <mk@cm4all.com>  Wed, 04 Jan 2012 15:38:27 -0000

cm4all-beng-proxy (1.2.10) unstable; urgency=low

  * merge release 1.1.23

 -- Max Kellermann <mk@cm4all.com>  Wed, 28 Dec 2011 17:01:43 -0000

cm4all-beng-proxy (1.2.9) unstable; urgency=low

  * merge release 1.1.22

 -- Max Kellermann <mk@cm4all.com>  Thu, 22 Dec 2011 10:28:29 -0000

cm4all-beng-proxy (1.2.8) unstable; urgency=low

  * merge release 1.1.21

 -- Max Kellermann <mk@cm4all.com>  Wed, 14 Dec 2011 11:12:32 -0000

cm4all-beng-proxy (1.2.7) unstable; urgency=low

  * merge release 1.1.20

 -- Max Kellermann <mk@cm4all.com>  Tue, 06 Dec 2011 11:43:10 -0000

cm4all-beng-proxy (1.2.6) unstable; urgency=low

  * merge release 1.1.19

 -- Max Kellermann <mk@cm4all.com>  Fri, 18 Nov 2011 13:47:43 -0000

cm4all-beng-proxy (1.2.5) unstable; urgency=low

  * merge release 1.1.18
  * file-handler: handle If-Modified-Since followed by filter

 -- Max Kellermann <mk@cm4all.com>  Tue, 08 Nov 2011 19:43:58 +0100

cm4all-beng-proxy (1.2.4) unstable; urgency=low

  * merge release 1.1.17

 -- Max Kellermann <mk@cm4all.com>  Wed, 02 Nov 2011 16:58:28 +0100

cm4all-beng-proxy (1.2.3) unstable; urgency=low

  * merge release 1.1.16

 -- Max Kellermann <mk@cm4all.com>  Fri, 21 Oct 2011 15:16:13 +0200

cm4all-beng-proxy (1.2.2) unstable; urgency=low

  * merge release 1.1.15
  * widget-view: an empty name refers to the default view
  * processor: new entity &c:view;

 -- Max Kellermann <mk@cm4all.com>  Wed, 19 Oct 2011 11:43:20 +0200

cm4all-beng-proxy (1.2.1) unstable; urgency=low

  * merge release 1.1.13

 -- Max Kellermann <mk@cm4all.com>  Wed, 05 Oct 2011 17:16:04 +0200

cm4all-beng-proxy (1.2) unstable; urgency=low

  * delegate-client: improved error reporting
  * response-error: resolve errno codes
  * python/control/client: bind the unix domain socket
  * python/control/client: implement timeout
  * lb_control: allow querying node status over control socket

 -- Max Kellermann <mk@cm4all.com>  Tue, 27 Sep 2011 12:00:44 +0200

cm4all-beng-proxy (1.1.40) unstable; urgency=low

  * merge release 1.0.34

 -- Max Kellermann <mk@cm4all.com>  Wed, 16 May 2012 09:50:37 -0000

cm4all-beng-proxy (1.1.39) unstable; urgency=low

  * merge release 1.0.33

 -- Max Kellermann <mk@cm4all.com>  Thu, 26 Apr 2012 14:12:30 -0000

cm4all-beng-proxy (1.1.38) unstable; urgency=low

  * merge release 1.0.32

 -- Max Kellermann <mk@cm4all.com>  Mon, 26 Mar 2012 14:00:38 -0000

cm4all-beng-proxy (1.1.37) unstable; urgency=low

  * merge release 1.0.31

 -- Max Kellermann <mk@cm4all.com>  Tue, 20 Mar 2012 08:31:08 -0000

cm4all-beng-proxy (1.1.36) unstable; urgency=low

  * merge release 1.0.30

 -- Max Kellermann <mk@cm4all.com>  Thu, 15 Mar 2012 15:36:15 -0000

cm4all-beng-proxy (1.1.35) unstable; urgency=low

  * merge release 1.0.29
  * css_processor: delete "-c-mode" and "-c-view" from output

 -- Max Kellermann <mk@cm4all.com>  Thu, 08 Mar 2012 18:16:03 -0000

cm4all-beng-proxy (1.1.34) unstable; urgency=low

  * merge release 1.0.28

 -- Max Kellermann <mk@cm4all.com>  Fri, 02 Mar 2012 15:26:44 -0000

cm4all-beng-proxy (1.1.33) unstable; urgency=low

  * merge release 1.0.27

 -- Max Kellermann <mk@cm4all.com>  Thu, 23 Feb 2012 17:09:57 -0000

cm4all-beng-proxy (1.1.32) unstable; urgency=low

  * merge release 1.0.26

 -- Max Kellermann <mk@cm4all.com>  Thu, 23 Feb 2012 15:14:56 -0000

cm4all-beng-proxy (1.1.31) unstable; urgency=low

  * merge release 1.0.25

 -- Max Kellermann <mk@cm4all.com>  Thu, 16 Feb 2012 13:49:26 -0000

cm4all-beng-proxy (1.1.30) unstable; urgency=low

  * merge release 1.0.24

 -- Max Kellermann <mk@cm4all.com>  Wed, 15 Feb 2012 09:25:38 -0000

cm4all-beng-proxy (1.1.29) unstable; urgency=low

  * merge release 1.0.23

 -- Max Kellermann <mk@cm4all.com>  Thu, 09 Feb 2012 09:30:18 -0000

cm4all-beng-proxy (1.1.28) unstable; urgency=low

  * merge release 1.0.22

 -- Max Kellermann <mk@cm4all.com>  Thu, 02 Feb 2012 13:39:21 -0000

cm4all-beng-proxy (1.1.27) unstable; urgency=low

  * merge release 1.0.21

 -- Max Kellermann <mk@cm4all.com>  Tue, 31 Jan 2012 14:59:06 -0000

cm4all-beng-proxy (1.1.26) unstable; urgency=low

  * merge release 1.0.20

 -- Max Kellermann <mk@cm4all.com>  Wed, 25 Jan 2012 12:13:43 -0000

cm4all-beng-proxy (1.1.25) unstable; urgency=low

  * merge release 1.0.19

 -- Max Kellermann <mk@cm4all.com>  Tue, 17 Jan 2012 08:29:34 -0000

cm4all-beng-proxy (1.1.24) unstable; urgency=low

  * merge release 1.0.18

 -- Max Kellermann <mk@cm4all.com>  Wed, 04 Jan 2012 15:27:35 -0000

cm4all-beng-proxy (1.1.23) unstable; urgency=low

  * header-forward: remove port number from X-Forwarded-For

 -- Max Kellermann <mk@cm4all.com>  Wed, 28 Dec 2011 16:51:41 -0000

cm4all-beng-proxy (1.1.22) unstable; urgency=low

  * merge release 1.0.17
  * istream-socket: fix potential assertion failure

 -- Max Kellermann <mk@cm4all.com>  Wed, 21 Dec 2011 16:44:46 -0000

cm4all-beng-proxy (1.1.21) unstable; urgency=low

  * merge release 1.0.16

 -- Max Kellermann <mk@cm4all.com>  Wed, 14 Dec 2011 11:07:58 -0000

cm4all-beng-proxy (1.1.20) unstable; urgency=low

  * merge release 1.0.15
  * processor: don't rewrite "mailto:" hyperlinks

 -- Max Kellermann <mk@cm4all.com>  Mon, 05 Dec 2011 18:37:10 -0000

cm4all-beng-proxy (1.1.19) unstable; urgency=low

  * {css_,}processor: quote widget classes for prefixing XML IDs, CSS classes

 -- Max Kellermann <mk@cm4all.com>  Fri, 18 Nov 2011 13:17:02 -0000

cm4all-beng-proxy (1.1.18) unstable; urgency=low

  * merge release 1.0.13
  * lb_http: eliminate the duplicate "Date" response header

 -- Max Kellermann <mk@cm4all.com>  Tue, 08 Nov 2011 19:33:07 +0100

cm4all-beng-proxy (1.1.17) unstable; urgency=low

  * merge release 1.0.13

 -- Max Kellermann <mk@cm4all.com>  Wed, 02 Nov 2011 16:52:21 +0100

cm4all-beng-proxy (1.1.16) unstable; urgency=low

  * merge release 1.0.12

 -- Max Kellermann <mk@cm4all.com>  Fri, 21 Oct 2011 15:09:55 +0200

cm4all-beng-proxy (1.1.15) unstable; urgency=low

  * merge release 1.0.11

 -- Max Kellermann <mk@cm4all.com>  Wed, 19 Oct 2011 09:36:38 +0200

cm4all-beng-proxy (1.1.14) unstable; urgency=low

  * merge release 1.0.10

 -- Max Kellermann <mk@cm4all.com>  Fri, 07 Oct 2011 15:15:00 +0200

cm4all-beng-proxy (1.1.13) unstable; urgency=low

  * merge release 1.0.9

 -- Max Kellermann <mk@cm4all.com>  Thu, 29 Sep 2011 16:47:56 +0200

cm4all-beng-proxy (1.1.12) unstable; urgency=low

  * merge release 1.0.8

 -- Max Kellermann <mk@cm4all.com>  Thu, 22 Sep 2011 17:13:41 +0200

cm4all-beng-proxy (1.1.11) unstable; urgency=low

  * merge release 1.0.7
  * widget-http: response header X-CM4all-View selects a view
  * processor, css_processor: support prefixing XML ids
  * processor: property "c:view" selects a view

 -- Max Kellermann <mk@cm4all.com>  Fri, 16 Sep 2011 12:25:24 +0200

cm4all-beng-proxy (1.1.10) unstable; urgency=low

  * merge release 1.0.6
  * http-request: don't clear failure state on successful TCP connection
  * istream-socket: fix assertion failure after receive error
  * ssl_filter: check for end-of-file on plain socket
  * ssl_filter: fix buffer assertion failures

 -- Max Kellermann <mk@cm4all.com>  Tue, 13 Sep 2011 18:50:18 +0200

cm4all-beng-proxy (1.1.9) unstable; urgency=low

  * http-request: improve keep-alive cancellation detection
  * http-request: mark server "failed" after HTTP client error
  * lb: implement the control protocol
    - can disable and re-enable workers
  * lb: don't allow sticky pool with only one member
  * lb: verify that a new sticky host is alive
  * lb: mark server "failed" after HTTP client error

 -- Max Kellermann <mk@cm4all.com>  Fri, 09 Sep 2011 13:03:55 +0200

cm4all-beng-proxy (1.1.8) unstable; urgency=low

  * merge release 1.0.5
  * {css_,}processor: one more underscore for the prefix
  * processor: remove rewrite-uri processing instructions from output
  * translate: unknown packet is a fatal error
  * processor: add option to set widget/focus by default
  * rewrite-uri: a leading tilde refers to the widget base; translation
    packet ANCHOR_ABSOLUTE enables it by default

 -- Max Kellermann <mk@cm4all.com>  Mon, 05 Sep 2011 17:56:31 +0200

cm4all-beng-proxy (1.1.7) unstable; urgency=low

  * css_processor: implement property "-c-mode"
  * css_processor: translate underscore prefix in class names
  * processor: translate underscore prefix in CSS class names

 -- Max Kellermann <mk@cm4all.com>  Mon, 29 Aug 2011 17:47:48 +0200

cm4all-beng-proxy (1.1.6) unstable; urgency=low

  * merge release 1.0.3
  * implement CSS processor

 -- Max Kellermann <mk@cm4all.com>  Mon, 22 Aug 2011 17:13:56 +0200

cm4all-beng-proxy (1.1.5) unstable; urgency=low

  * lb: optionally generate Via and X-Forwarded-For

 -- Max Kellermann <mk@cm4all.com>  Wed, 17 Aug 2011 12:45:14 +0200

cm4all-beng-proxy (1.1.4) unstable; urgency=low

  * pipe-stock: fix assertion failure after optimization bug
  * istream-pipe: reuse drained pipes immediately
  * sink-socket: reinstate write event during bulk transfers

 -- Max Kellermann <mk@cm4all.com>  Thu, 11 Aug 2011 14:41:37 +0200

cm4all-beng-proxy (1.1.3) unstable; urgency=low

  * widget: quote invalid XMLID/JS characters for &c:prefix;
  * lb: add protocol "tcp"

 -- Max Kellermann <mk@cm4all.com>  Wed, 10 Aug 2011 18:53:12 +0200

cm4all-beng-proxy (1.1.2) unstable; urgency=low

  * merge release 1.0.2
  * http-server: report detailed errors
  * widget-http: implement header dumps
  * cgi, fastcgi: enable cookie jar with custom cookie "host"

 -- Max Kellermann <mk@cm4all.com>  Thu, 04 Aug 2011 17:27:51 +0200

cm4all-beng-proxy (1.1.1) unstable; urgency=low

  * merge release 1.0.1
  * lb: don't ignore unimplemented configuration keywords
  * lb: configurable monitor check interval
  * session: configurable idle timeout

 -- Max Kellermann <mk@cm4all.com>  Tue, 26 Jul 2011 11:27:20 +0200

cm4all-beng-proxy (1.1) unstable; urgency=low

  * http-client: send "Expect: 100-continue" only for big request body
  * lb: implement monitors (ping, connect, tcp_expect)

 -- Max Kellermann <mk@cm4all.com>  Wed, 20 Jul 2011 15:04:22 +0200
  
cm4all-beng-proxy (1.0.34) unstable; urgency=low

  * resource-loader: don't strip last segment from IPv6 address

 -- Max Kellermann <mk@cm4all.com>  Wed, 16 May 2012 09:47:43 -0000

cm4all-beng-proxy (1.0.33) unstable; urgency=low

  * widget-resolver: fix assertion failure on recursive abort

 -- Max Kellermann <mk@cm4all.com>  Thu, 26 Apr 2012 14:04:01 -0000

cm4all-beng-proxy (1.0.32) unstable; urgency=low

  * http-cache: add missing initialization on memcached miss

 -- Max Kellermann <mk@cm4all.com>  Mon, 26 Mar 2012 13:35:01 -0000

cm4all-beng-proxy (1.0.31) unstable; urgency=low

  * proxy-widget: close the request body when the view doesn't exist

 -- Max Kellermann <mk@cm4all.com>  Tue, 20 Mar 2012 08:28:00 -0000

cm4all-beng-proxy (1.0.30) unstable; urgency=low

  * widget-view: initialize the header forward settings
  * translate-client: new view inherits header forward settings from
    default view
  * handler: clear transformation after translation error
  * http-cache: release the memcached response on abort
  * fcgi-request: close the request body on stock failure

 -- Max Kellermann <mk@cm4all.com>  Thu, 15 Mar 2012 15:34:18 -0000

cm4all-beng-proxy (1.0.29) unstable; urgency=low

  * processor: unescape custom header values
  * widget-resolver: fix NULL dereference after failure

 -- Max Kellermann <mk@cm4all.com>  Thu, 08 Mar 2012 18:10:14 -0000

cm4all-beng-proxy (1.0.28) unstable; urgency=low

  * widget-resolver: serve responses in the right order
  * widget-request: fix session related assertion failure
  * translate: initialize all GError variables

 -- Max Kellermann <mk@cm4all.com>  Fri, 02 Mar 2012 15:20:54 -0000

cm4all-beng-proxy (1.0.27) unstable; urgency=low

  * resource-address: fix regression when CGI URI is not set

 -- Max Kellermann <mk@cm4all.com>  Thu, 23 Feb 2012 17:08:16 -0000

cm4all-beng-proxy (1.0.26) unstable; urgency=low

  * resource-address: apply BASE to the CGI request URI

 -- Max Kellermann <mk@cm4all.com>  Thu, 23 Feb 2012 15:11:42 -0000

cm4all-beng-proxy (1.0.25) unstable; urgency=low

  * cgi-client: clear the input pointer on close

 -- Max Kellermann <mk@cm4all.com>  Thu, 16 Feb 2012 13:46:13 -0000

cm4all-beng-proxy (1.0.24) unstable; urgency=low

  * debian/rules: optimize parallel build
  * cgi: break loop when headers are finished

 -- Max Kellermann <mk@cm4all.com>  Wed, 15 Feb 2012 09:23:22 -0000

cm4all-beng-proxy (1.0.23) unstable; urgency=low

  * cgi: detect large response headers
  * cgi: continue parsing response headers after buffer boundary
  * cgi: bigger response header buffer
  * fcgi-client: detect large response headers

 -- Max Kellermann <mk@cm4all.com>  Thu, 09 Feb 2012 09:27:50 -0000

cm4all-beng-proxy (1.0.22) unstable; urgency=low

  * debian/rules: don't run libtool
  * lb: thread safety for the SSL filter
  * lb: fix crash during shutdown
  * http-server: fix uninitialised variable

 -- Max Kellermann <mk@cm4all.com>  Thu, 02 Feb 2012 13:03:08 -0000

cm4all-beng-proxy (1.0.21) unstable; urgency=low

  * hstock: fix memory leak
  * notify: fix endless busy loop
  * ssl_filter: fix hang while tearing down connection

 -- Max Kellermann <mk@cm4all.com>  Tue, 31 Jan 2012 15:24:50 -0000

cm4all-beng-proxy (1.0.20) unstable; urgency=low

  * ssl: load the whole certificate chain
  * translate: fix PATH+JAILCGI+SITE check
  * translate: fix HOME check
  * resource-address: include all CGI attributes in cache key

 -- Max Kellermann <mk@cm4all.com>  Wed, 25 Jan 2012 12:10:43 -0000

cm4all-beng-proxy (1.0.19) unstable; urgency=low

  * cookie-client: add a missing out-of-memory check

 -- Max Kellermann <mk@cm4all.com>  Tue, 17 Jan 2012 08:27:38 -0000

cm4all-beng-proxy (1.0.18) unstable; urgency=low

  * resource-address: support zero-length path_info prefix (for BASE)
  * hashmap: optimize insertions
  * http-server: limit the number of request headers
  * proxy-widget: discard the unused request body on error

 -- Max Kellermann <mk@cm4all.com>  Wed, 04 Jan 2012 14:55:59 -0000

cm4all-beng-proxy (1.0.17) unstable; urgency=low

  * istream-chunked: avoid recursive buffer write, fixes crash

 -- Max Kellermann <mk@cm4all.com>  Wed, 21 Dec 2011 16:37:44 -0000

cm4all-beng-proxy (1.0.16) unstable; urgency=low

  * http-server: disable timeout while waiting for CGI
  * cgi: fix segmentation fault
  * processor: discard child's request body on abort
  * proxy-widget: discard the unused request body on error

 -- Max Kellermann <mk@cm4all.com>  Wed, 14 Dec 2011 11:53:31 +0100

cm4all-beng-proxy (1.0.15) unstable; urgency=low

  * http-client: fix assertion failure on bogus "100 Continue"
  * handler: don't close the request body twice
  * session: add a missing out-of-memory check
  * fcgi-client: check for EV_READ event
  * fcgi-serialize: fix serializing parameter without value

 -- Max Kellermann <mk@cm4all.com>  Mon, 05 Dec 2011 17:47:20 -0000

cm4all-beng-proxy (1.0.14) unstable; urgency=low

  * http-server: don't generate chunked HEAD response
  * http-server: don't override Content-Length for HEAD response
  * lb_http, proxy-widget, response: forward Content-Length after HEAD

 -- Max Kellermann <mk@cm4all.com>  Tue, 08 Nov 2011 18:19:42 +0100

cm4all-beng-proxy (1.0.13) unstable; urgency=low

  * processor: initialize URI rewrite options for <?cm4all-rewrite-uri?>

 -- Max Kellermann <mk@cm4all.com>  Wed, 02 Nov 2011 16:47:48 +0100

cm4all-beng-proxy (1.0.12) unstable; urgency=low

  * http-server, proxy-widget: add missing newline to log message
  * fcgi_client: fix assertion failure on response body error
  * http-cache-choice: fix crash due to wrong filter callback

 -- Max Kellermann <mk@cm4all.com>  Fri, 21 Oct 2011 15:02:42 +0200

cm4all-beng-proxy (1.0.11) unstable; urgency=low

  * lb_config: fix binding to wildcard address
  * rewrite-uri: clarify warning message when widget has no id

 -- Max Kellermann <mk@cm4all.com>  Wed, 19 Oct 2011 09:26:48 +0200

cm4all-beng-proxy (1.0.10) unstable; urgency=low

  * debian/control: beng-lb doesn't need "daemon" anymore
  * http-string: allow space in unquoted cookie values (RFC ignorant)

 -- Max Kellermann <mk@cm4all.com>  Fri, 07 Oct 2011 15:06:32 +0200

cm4all-beng-proxy (1.0.9) unstable; urgency=low

  * tcp-balancer: store a copy of the socket address
  * lb: default log directory is /var/log/cm4all/beng-lb
  * lb: use new built-in watchdog instead of /usr/bin/daemon

 -- Max Kellermann <mk@cm4all.com>  Thu, 29 Sep 2011 16:19:34 +0200

cm4all-beng-proxy (1.0.8) unstable; urgency=low

  * resource-address: copy the delegate JailCGI parameters (crash bug fix)
  * response: use the same URI for storing and dropping widget sessions

 -- Max Kellermann <mk@cm4all.com>  Thu, 22 Sep 2011 13:39:08 +0200

cm4all-beng-proxy (1.0.7) unstable; urgency=low

  * inline-widget: discard request body when class lookup fails

 -- Max Kellermann <mk@cm4all.com>  Fri, 16 Sep 2011 12:16:04 +0200

cm4all-beng-proxy (1.0.6) unstable; urgency=low

  * processor: support short "SCRIPT" tag
  * widget-uri: use the template's view specification

 -- Max Kellermann <mk@cm4all.com>  Tue, 13 Sep 2011 18:14:24 +0200

cm4all-beng-proxy (1.0.5) unstable; urgency=low

  * resource-loader: delete comma when extracting from X-Forwarded-For

 -- Max Kellermann <mk@cm4all.com>  Mon, 05 Sep 2011 17:43:22 +0200

cm4all-beng-proxy (1.0.4) unstable; urgency=low

  * istream-replace: update the buffer reader after new data was added

 -- Max Kellermann <mk@cm4all.com>  Mon, 05 Sep 2011 15:43:17 +0200

cm4all-beng-proxy (1.0.3) unstable; urgency=low

  * merge release 0.9.35
  * control-handler: fix uninitialized variable

 -- Max Kellermann <mk@cm4all.com>  Thu, 18 Aug 2011 15:15:52 +0200

cm4all-beng-proxy (1.0.2) unstable; urgency=low

  * merge release 0.9.34
  * handler: always log translate client errors
  * tcp-balancer: fix memory leak in error handler
  * http-string: allow more characters in cookie values (RFC ignorant)

 -- Max Kellermann <mk@cm4all.com>  Mon, 01 Aug 2011 16:30:05 +0200

cm4all-beng-proxy (1.0.1) unstable; urgency=low

  * session: increase idle timeout to 20 minutes

 -- Max Kellermann <mk@cm4all.com>  Tue, 26 Jul 2011 11:23:36 +0200

cm4all-beng-proxy (1.0) unstable; urgency=low

  * merge release 0.9.33
  * header-forward: eliminate the duplicate "Date" response header
  * proxy-handler: don't pass internal URI arguments to CGI

 -- Max Kellermann <mk@cm4all.com>  Mon, 18 Jul 2011 17:07:42 +0200

cm4all-beng-proxy (0.10.14) unstable; urgency=low

  * merge release 0.9.32

 -- Max Kellermann <mk@cm4all.com>  Tue, 12 Jul 2011 19:02:23 +0200

cm4all-beng-proxy (0.10.13) unstable; urgency=low

  * growing-buffer: reset the position when skipping buffers

 -- Max Kellermann <mk@cm4all.com>  Wed, 06 Jul 2011 10:07:50 +0200

cm4all-beng-proxy (0.10.12) unstable; urgency=low

  * merge release 0.9.31
  * rewrite-uri: log widget base mismatch
  * istream-replace: fix assertion failure with splitted buffer

 -- Max Kellermann <mk@cm4all.com>  Tue, 05 Jul 2011 22:05:44 +0200

cm4all-beng-proxy (0.10.11) unstable; urgency=low

  * merge release 0.9.30
  * lb: add SSL/TLS support

 -- Max Kellermann <mk@cm4all.com>  Mon, 04 Jul 2011 17:14:21 +0200

cm4all-beng-proxy (0.10.10) unstable; urgency=low

  * merge release 0.9.29

 -- Max Kellermann <mk@cm4all.com>  Tue, 28 Jun 2011 17:56:43 +0200

cm4all-beng-proxy (0.10.9) unstable; urgency=low

  * merge release 0.9.28

 -- Max Kellermann <mk@cm4all.com>  Mon, 27 Jun 2011 13:38:03 +0200

cm4all-beng-proxy (0.10.8) unstable; urgency=low

  * lb_http: don't access the connection object after it was closed
  * restart the load balancer automatically

 -- Max Kellermann <mk@cm4all.com>  Wed, 22 Jun 2011 12:38:39 +0200

cm4all-beng-proxy (0.10.7) unstable; urgency=low

  * config: make the session cookie name configurable
  * uri-relative: allow relative base URIs (for CGI)
  * widget-uri: combine existing CGI PATH_INFO and given widget location
  * python/translation/widget: support "path_info" specification

 -- Max Kellermann <mk@cm4all.com>  Mon, 20 Jun 2011 14:54:38 +0200

cm4all-beng-proxy (0.10.6) unstable; urgency=low

  * merge release 0.9.26

 -- Max Kellermann <mk@cm4all.com>  Wed, 15 Jun 2011 09:19:28 +0200

cm4all-beng-proxy (0.10.5) unstable; urgency=low

  * merge release 0.9.26

 -- Max Kellermann <mk@cm4all.com>  Fri, 10 Jun 2011 10:09:09 +0200

cm4all-beng-proxy (0.10.4) unstable; urgency=low

  * doc: add beng-lb documentation
  * lb: implement "fallback" option
  * merge release 0.9.25

 -- Max Kellermann <mk@cm4all.com>  Wed, 08 Jun 2011 14:13:43 +0200

cm4all-beng-proxy (0.10.3) unstable; urgency=low

  * python/translation.widget: support keyword "sticky"
  * lb: implement sticky modes "failover", "cookie"

 -- Max Kellermann <mk@cm4all.com>  Mon, 06 Jun 2011 15:51:36 +0200

cm4all-beng-proxy (0.10.2) unstable; urgency=low

  * debian: fix beng-lb pid file name
  * lb_http: implement sticky sessions
  * merge release 0.9.24

 -- Max Kellermann <mk@cm4all.com>  Tue, 31 May 2011 14:32:03 +0200

cm4all-beng-proxy (0.10.1) unstable; urgency=low

  * lb_http: close request body on error
  * lb_listener: print error message when binding fails
  * merge release 0.9.23

 -- Max Kellermann <mk@cm4all.com>  Fri, 27 May 2011 13:13:55 +0200

cm4all-beng-proxy (0.10) unstable; urgency=low

  * failure: fix inverted logic bug in expiry check
  * tcp-balancer: implement session stickiness
  * lb: new stand-alone load balancer

 -- Max Kellermann <mk@cm4all.com>  Thu, 26 May 2011 14:32:02 +0200

cm4all-beng-proxy (0.9.35) unstable; urgency=low

  * resource-loader: pass the last X-Forwarded-For element to AJP

 -- Max Kellermann <mk@cm4all.com>  Thu, 18 Aug 2011 15:05:02 +0200

cm4all-beng-proxy (0.9.34) unstable; urgency=low

  * request: fix double request body close in errdoc handler
  * handler: close request body on early abort

 -- Max Kellermann <mk@cm4all.com>  Mon, 01 Aug 2011 16:21:43 +0200

cm4all-beng-proxy (0.9.33) unstable; urgency=low

  * {http,ajp}-request, errdoc: check before closing the request body on
    error

 -- Max Kellermann <mk@cm4all.com>  Mon, 18 Jul 2011 16:30:29 +0200

cm4all-beng-proxy (0.9.32) unstable; urgency=low

  * processor: dispose request body when focused widget was not found
  * http-string: allow the slash in cookie values (RFC ignorant)

 -- Max Kellermann <mk@cm4all.com>  Tue, 12 Jul 2011 18:16:01 +0200

cm4all-beng-proxy (0.9.31) unstable; urgency=low

  * growing-buffer: fix assertion failure with empty first buffer

 -- Max Kellermann <mk@cm4all.com>  Tue, 05 Jul 2011 21:58:24 +0200

cm4all-beng-proxy (0.9.30) unstable; urgency=low

  * growing-buffer: fix assertion failure in reader when buffer is empty

 -- Max Kellermann <mk@cm4all.com>  Mon, 04 Jul 2011 16:59:28 +0200

cm4all-beng-proxy (0.9.29) unstable; urgency=low

  * http-string: allow the equality sign in cookie values (RFC ignorant)

 -- Max Kellermann <mk@cm4all.com>  Tue, 28 Jun 2011 17:50:23 +0200

cm4all-beng-proxy (0.9.28) unstable; urgency=low

  * http-string: allow round brackets in cookie values (RFC ignorant)

 -- Max Kellermann <mk@cm4all.com>  Mon, 27 Jun 2011 13:23:58 +0200

cm4all-beng-proxy (0.9.27) unstable; urgency=low

  * handler: don't delete existing session in TRANSPARENT mode

 -- Max Kellermann <mk@cm4all.com>  Wed, 15 Jun 2011 09:08:48 +0200

cm4all-beng-proxy (0.9.26) unstable; urgency=low

  * worker: read "crash" value before destroying shared memory
  * session: fix crash while discarding session

 -- Max Kellermann <mk@cm4all.com>  Fri, 10 Jun 2011 09:54:56 +0200

cm4all-beng-proxy (0.9.25) unstable; urgency=low

  * response: discard the request body before passing to errdoc
  * worker: don't restart all workers after "safe" worker crash
  * cgi: check for end-of-file after splice

 -- Max Kellermann <mk@cm4all.com>  Wed, 08 Jun 2011 15:02:35 +0200

cm4all-beng-proxy (0.9.24) unstable; urgency=low

  * fcgi-client: really discard packets on request id mismatch
  * memcached-client: don't schedule read event when buffer is full
  * session: support beng-lb sticky sessions

 -- Max Kellermann <mk@cm4all.com>  Tue, 31 May 2011 14:23:41 +0200

cm4all-beng-proxy (0.9.23) unstable; urgency=low

  * tcp-balancer: retry connecting to cluster if a node fails

 -- Max Kellermann <mk@cm4all.com>  Fri, 27 May 2011 13:01:31 +0200

cm4all-beng-proxy (0.9.22) unstable; urgency=low

  * failure: fix inverted logic bug in expiry check
  * uri-extract: support AJP URLs, fixes AJP cookies
  * ajp-client: don't schedule read event when buffer is full

 -- Max Kellermann <mk@cm4all.com>  Thu, 26 May 2011 08:32:32 +0200

cm4all-beng-proxy (0.9.21) unstable; urgency=low

  * balancer: re-enable load balancing (regression fix)
  * merge release 0.8.38

 -- Max Kellermann <mk@cm4all.com>  Fri, 20 May 2011 11:03:31 +0200

cm4all-beng-proxy (0.9.20) unstable; urgency=low

  * http-cache: fix assertion failure caused by wrong destructor
  * merge release 0.8.37

 -- Max Kellermann <mk@cm4all.com>  Mon, 16 May 2011 14:03:09 +0200

cm4all-beng-proxy (0.9.19) unstable; urgency=low

  * http-request: don't retry requests with a request body

 -- Max Kellermann <mk@cm4all.com>  Thu, 12 May 2011 11:35:55 +0200

cm4all-beng-proxy (0.9.18) unstable; urgency=low

  * http-body: fix assertion failure on EOF chunk after socket was closed
  * widget-http: fix crash in widget lookup error handler
  * merge release 0.8.36

 -- Max Kellermann <mk@cm4all.com>  Tue, 10 May 2011 18:56:33 +0200

cm4all-beng-proxy (0.9.17) unstable; urgency=low

  * growing-buffer: fix assertion failure after large initial write
  * http-request: retry after connection failure
  * test/t-cgi: fix bashisms in test scripts

 -- Max Kellermann <mk@cm4all.com>  Wed, 04 May 2011 18:54:57 +0200

cm4all-beng-proxy (0.9.16) unstable; urgency=low

  * resource-address: append "transparent" args to CGI path_info
  * tcache: fix crash on FastCGI with BASE

 -- Max Kellermann <mk@cm4all.com>  Mon, 02 May 2011 16:07:21 +0200

cm4all-beng-proxy (0.9.15) unstable; urgency=low

  * configure.ac: check if valgrind/memcheck.h is installed
  * configure.ac: check if libattr is available
  * access-log: log Referer and User-Agent
  * access-log: log the request duration
  * proxy-handler: allow forwarding URI arguments
  * merge release 0.8.35

 -- Max Kellermann <mk@cm4all.com>  Wed, 27 Apr 2011 18:54:17 +0200

cm4all-beng-proxy (0.9.14) unstable; urgency=low

  * processor: don't clear widget pointer at opening tag
  * debian: move ulimit call from init script to *.default
  * merge release 0.8.33

 -- Max Kellermann <mk@cm4all.com>  Wed, 13 Apr 2011 17:03:29 +0200

cm4all-beng-proxy (0.9.13) unstable; urgency=low

  * proxy-widget: apply the widget's response header forward settings
  * response: add option to dump the widget tree
  * widget-class: move header forward settings to view
  * merge release 0.8.30

 -- Max Kellermann <mk@cm4all.com>  Mon, 04 Apr 2011 16:31:26 +0200

cm4all-beng-proxy (0.9.12) unstable; urgency=low

  * widget: internal API refactorization
  * was-control: fix argument order in "abort" call
  * was-client: duplicate the GError object when it is used twice
  * {file,delegate}-handler: add Expires/ETag headers to 304 response
  * cgi: allow setting environment variables

 -- Max Kellermann <mk@cm4all.com>  Thu, 24 Mar 2011 15:12:54 +0100

cm4all-beng-proxy (0.9.11) unstable; urgency=low

  * processor: major API refactorization
  * merge release 0.8.29

 -- Max Kellermann <mk@cm4all.com>  Mon, 21 Mar 2011 19:43:28 +0100

cm4all-beng-proxy (0.9.10) unstable; urgency=low

  * merge release 0.8.27

 -- Max Kellermann <mk@cm4all.com>  Fri, 18 Mar 2011 14:11:16 +0100

cm4all-beng-proxy (0.9.9) unstable; urgency=low

  * merge release 0.8.25

 -- Max Kellermann <mk@cm4all.com>  Mon, 14 Mar 2011 16:05:51 +0100

cm4all-beng-proxy (0.9.8) unstable; urgency=low

  * translate: support UNIX domain sockets in ADDRESS_STRING
  * resource-address: support connections to existing FastCGI servers

 -- Max Kellermann <mk@cm4all.com>  Fri, 11 Mar 2011 19:24:33 +0100

cm4all-beng-proxy (0.9.7) unstable; urgency=low

  * merge release 0.8.24

 -- Max Kellermann <mk@cm4all.com>  Fri, 04 Mar 2011 13:07:36 +0100

cm4all-beng-proxy (0.9.6) unstable; urgency=low

  * merge release 0.8.23

 -- Max Kellermann <mk@cm4all.com>  Mon, 28 Feb 2011 11:47:45 +0100

cm4all-beng-proxy (0.9.5) unstable; urgency=low

  * translate: allow SITE without CGI

 -- Max Kellermann <mk@cm4all.com>  Mon, 31 Jan 2011 06:35:24 +0100

cm4all-beng-proxy (0.9.4) unstable; urgency=low

  * widget-class: allow distinct addresses for each view

 -- Max Kellermann <mk@cm4all.com>  Thu, 27 Jan 2011 17:51:21 +0100

cm4all-beng-proxy (0.9.3) unstable; urgency=low

  * istream-catch: log errors
  * proxy-handler: pass the original request URI to (Fast)CGI
  * proxy-handler: pass the original document root to (Fast)CGI
  * fcgi-stock: pass site id to child process
  * translation: new packet "HOME" for JailCGI
  * resource-loader: get remote host from "X-Forwarded-For"
  * cgi, fcgi-client: pass client IP address to application

 -- Max Kellermann <mk@cm4all.com>  Fri, 21 Jan 2011 18:13:38 +0100

cm4all-beng-proxy (0.9.2) unstable; urgency=low

  * merge release 0.8.21
  * http-response: better context for error messages
  * istream: method close() does not invoke handler->abort()
  * istream: better context for error messages
  * ajp-client: destruct properly when request stream fails
  * {delegate,fcgi,was}-stock: use the JailCGI 1.4 wrapper

 -- Max Kellermann <mk@cm4all.com>  Mon, 17 Jan 2011 12:08:04 +0100

cm4all-beng-proxy (0.9.1) unstable; urgency=low

  * http-server: count the number of raw bytes sent and received
  * control-handler: support TCACHE_INVALIDATE with SITE
  * new programs "log-forward", "log-exec" for network logging
  * new program "log-split" for creating per-site log files
  * new program "log-traffic" for creating per-site traffic logs
  * move logging servers to new package cm4all-beng-proxy-logging
  * python/control.client: add parameter "broadcast"

 -- Max Kellermann <mk@cm4all.com>  Thu, 02 Dec 2010 12:07:16 +0100

cm4all-beng-proxy (0.9) unstable; urgency=low

  * merge release 0.8.19
  * was-client: explicitly send 32 bit METHOD payload
  * was-client: explicitly parse STATUS as 32 bit integer
  * was-client: clear control channel object on destruction
  * was-client: reuse child process if state is clean on EOF
  * was-client: abort properly after receiving illegal packet
  * was-client: allow "request STOP" before response completed
  * was-client: postpone the response handler invocation
  * was-control: send packets in bulk
  * python: support WAS widgets
  * http-server: enable "cork" mode only for beginning of response
  * http-cache: don't access freed memory in pool_unref_denotify()
  * http: use libcm4all-http
  * new datagram based binary protocol for access logging
  * main: default WAS stock limit is 16

 -- Max Kellermann <mk@cm4all.com>  Thu, 18 Nov 2010 19:56:17 +0100

cm4all-beng-proxy (0.8.38) unstable; urgency=low

  * failure: update time stamp on existing item
  * errdoc: free the original response body on abort

 -- Max Kellermann <mk@cm4all.com>  Fri, 20 May 2011 10:17:14 +0200

cm4all-beng-proxy (0.8.37) unstable; urgency=low

  * widget-resolver: don't reuse failed resolver
  * http-request: fix NULL pointer dereference on invalid URI
  * config: disable the TCP stock limit by default

 -- Max Kellermann <mk@cm4all.com>  Mon, 16 May 2011 13:41:32 +0200

cm4all-beng-proxy (0.8.36) unstable; urgency=low

  * http-server: check if client closes connection while processing
  * http-client: release the socket before invoking the callback
  * fcgi-client: fix assertion failure on full input buffer
  * memcached-client: re-enable socket event after direct copy
  * istream-file: fix assertion failure on range request
  * test/t-cgi: fix bashisms in test scripts

 -- Max Kellermann <mk@cm4all.com>  Tue, 10 May 2011 18:45:48 +0200

cm4all-beng-proxy (0.8.35) unstable; urgency=low

  * session: fix potential session defragmentation crash
  * ajp-request: use "host:port" as TCP stock key
  * cgi: evaluate the Content-Length response header

 -- Max Kellermann <mk@cm4all.com>  Wed, 27 Apr 2011 13:32:05 +0200

cm4all-beng-proxy (0.8.34) unstable; urgency=low

  * js: replace all '%' with '$'
  * js: check if session_id is null
  * debian: add package cm4all-beng-proxy-tools

 -- Max Kellermann <mk@cm4all.com>  Tue, 19 Apr 2011 18:43:54 +0200

cm4all-beng-proxy (0.8.33) unstable; urgency=low

  * processor: don't quote query string arguments with dollar sign
  * widget-request: safely remove "view" and "path" from argument table
  * debian/control: add "Breaks << 0.8.32" on the JavaScript library

 -- Max Kellermann <mk@cm4all.com>  Tue, 12 Apr 2011 18:21:55 +0200

cm4all-beng-proxy (0.8.32) unstable; urgency=low

  * args: quote arguments with the dollar sign

 -- Max Kellermann <mk@cm4all.com>  Tue, 12 Apr 2011 13:34:42 +0200

cm4all-beng-proxy (0.8.31) unstable; urgency=low

  * proxy-widget: eliminate the duplicate "Server" response header
  * translation: add packet UNTRUSTED_SITE_SUFFIX

 -- Max Kellermann <mk@cm4all.com>  Thu, 07 Apr 2011 16:23:37 +0200

cm4all-beng-proxy (0.8.30) unstable; urgency=low

  * handler: make lower-case realm name from the "Host" header
  * session: copy attribute "realm", fixes segmentation fault

 -- Max Kellermann <mk@cm4all.com>  Tue, 29 Mar 2011 16:47:43 +0200

cm4all-beng-proxy (0.8.29) unstable; urgency=low

  * ajp-client: send query string in an AJP attribute

 -- Max Kellermann <mk@cm4all.com>  Mon, 21 Mar 2011 19:16:16 +0100

cm4all-beng-proxy (0.8.28) unstable; urgency=low

  * resource-loader: use X-Forwarded-For to obtain AJP remote host
  * resource-loader: strip port from AJP remote address
  * resource-loader: don't pass remote host to AJP server
  * resource-loader: parse server port for AJP
  * ajp-client: always send content-length
  * ajp-client: parse the remaining buffer after EAGAIN

 -- Max Kellermann <mk@cm4all.com>  Mon, 21 Mar 2011 11:12:07 +0100

cm4all-beng-proxy (0.8.27) unstable; urgency=low

  * http-request: close the request body on malformed URI
  * ajp-request: AJP translation packet contains ajp://host:port/path

 -- Max Kellermann <mk@cm4all.com>  Fri, 18 Mar 2011 14:04:21 +0100

cm4all-beng-proxy (0.8.26) unstable; urgency=low

  * python/response: fix typo in ajp()
  * session: validate sessions only within one realm

 -- Max Kellermann <mk@cm4all.com>  Fri, 18 Mar 2011 08:59:41 +0100

cm4all-beng-proxy (0.8.25) unstable; urgency=low

  * widget-http: discard request body on unknown view name
  * inline-widget: discard request body on error
  * {http,fcgi,was}-client: allocate response headers from caller pool
  * cmdline: fcgi_stock_limit defaults to 0 (no limit)

 -- Max Kellermann <mk@cm4all.com>  Mon, 14 Mar 2011 15:53:42 +0100

cm4all-beng-proxy (0.8.24) unstable; urgency=low

  * fcgi-client: release the connection even when padding not consumed
    after empty response

 -- Max Kellermann <mk@cm4all.com>  Wed, 02 Mar 2011 17:39:33 +0100

cm4all-beng-proxy (0.8.23) unstable; urgency=low

  * memcached-client: allocate a new memory pool
  * memcached-client: copy caller_pool reference before freeing the client
  * fcgi-client: check headers!=NULL
  * fcgi-client: release the connection even when padding not consumed

 -- Max Kellermann <mk@cm4all.com>  Mon, 28 Feb 2011 10:50:02 +0100

cm4all-beng-proxy (0.8.22) unstable; urgency=low

  * cgi: fill special variables CONTENT_TYPE, CONTENT_LENGTH
  * memcached-client: remove stray pool_unref() call
  * memcached-client: reuse the socket if the remaining value is buffered
  * http-cache-choice: abbreviate memcached keys
  * *-cache: allocate a parent pool for cache items
  * pool: re-enable linear pools
  * frame: free the request body on error
  * http-cache: free cached body which was dismissed

 -- Max Kellermann <mk@cm4all.com>  Mon, 07 Feb 2011 15:34:09 +0100

cm4all-beng-proxy (0.8.21) unstable; urgency=low

  * merge release 0.7.55
  * jail: translate the document root properly
  * header-forward: forward the "Host" header to CGI/FastCGI/AJP
  * http-error: map ENOTDIR to "404 Not Found"
  * http-server: fix assertion failure on write error
  * fcgi-stock: clear all environment variables

 -- Max Kellermann <mk@cm4all.com>  Thu, 06 Jan 2011 16:04:20 +0100

cm4all-beng-proxy (0.8.20) unstable; urgency=low

  * widget-resolver: add pedantic state assertions
  * async: remember a copy of the operation in !NDEBUG
  * python/translation/response: max_age() returns self

 -- Max Kellermann <mk@cm4all.com>  Mon, 06 Dec 2010 23:02:50 +0100

cm4all-beng-proxy (0.8.19) unstable; urgency=low

  * merge release 0.7.54

 -- Max Kellermann <mk@cm4all.com>  Wed, 17 Nov 2010 16:25:10 +0100

cm4all-beng-proxy (0.8.18) unstable; urgency=low

  * was-client: explicitly send 32 bit METHOD payload
  * was-client: explicitly parse STATUS as 32 bit integer
  * istream: check presence of as_fd() in optimized build

 -- Max Kellermann <mk@cm4all.com>  Fri, 05 Nov 2010 11:00:54 +0100

cm4all-beng-proxy (0.8.17) unstable; urgency=low

  * merged release 0.7.53
  * widget: use colon as widget path separator
  * was-client: check for abort during response handler
  * was-client: implement STOP
  * was-client: release memory pools
  * was-launch: enable non-blocking mode on input and output
  * http-server: don't crash on malformed pipelined request
  * main: free the WAS stock and the UDP listener in the SIGTERM handler

 -- Max Kellermann <mk@cm4all.com>  Thu, 28 Oct 2010 19:50:26 +0200

cm4all-beng-proxy (0.8.16) unstable; urgency=low

  * merged release 0.7.52
  * was-client: support for the WAS protocol

 -- Max Kellermann <mk@cm4all.com>  Wed, 13 Oct 2010 16:45:18 +0200

cm4all-beng-proxy (0.8.15) unstable; urgency=low

  * resource-address: don't skip question mark twice

 -- Max Kellermann <mk@cm4all.com>  Tue, 28 Sep 2010 12:20:33 +0200

cm4all-beng-proxy (0.8.14) unstable; urgency=low

  * processor: schedule "xmlns:c" deletion

 -- Max Kellermann <mk@cm4all.com>  Thu, 23 Sep 2010 14:42:31 +0200

cm4all-beng-proxy (0.8.13) unstable; urgency=low

  * processor: delete "xmlns:c" attributes from link elements
  * istream-{head,zero}: implement method available()
  * merged release 0.7.51

 -- Max Kellermann <mk@cm4all.com>  Tue, 17 Aug 2010 09:54:33 +0200

cm4all-beng-proxy (0.8.12) unstable; urgency=low

  * http-cache-memcached: copy resource address
  * debian/control: add missing ${shlibs:Depends}
  * merged release 0.7.50

 -- Max Kellermann <mk@cm4all.com>  Thu, 12 Aug 2010 20:17:52 +0200

cm4all-beng-proxy (0.8.11) unstable; urgency=low

  * delegate-client: fix SCM_RIGHTS check
  * use Linux 2.6 CLOEXEC/NONBLOCK flags
  * tcache: INVALIDATE removes all variants (error documents etc.)
  * control: new UDP based protocol, allows invalidating caches
  * hashmap: fix assertion failure in hashmap_remove_match()
  * merged release 0.7.49

 -- Max Kellermann <mk@cm4all.com>  Tue, 10 Aug 2010 15:48:10 +0200

cm4all-beng-proxy (0.8.10) unstable; urgency=low

  * tcache: copy response.previous

 -- Max Kellermann <mk@cm4all.com>  Mon, 02 Aug 2010 18:03:43 +0200

cm4all-beng-proxy (0.8.9) unstable; urgency=low

  * (f?)cgi-handler: forward query string only if focused
  * ajp-handler: merge into proxy-handler
  * proxy-handler: forward query string if focused
  * cgi, fastcgi-handler: enable the resource cache
  * translation: add packets CHECK and PREVIOUS for authentication
  * python: add Response.max_age()

 -- Max Kellermann <mk@cm4all.com>  Fri, 30 Jul 2010 11:39:22 +0200

cm4all-beng-proxy (0.8.8) unstable; urgency=low

  * prototypes/translate.py: added new ticket-fastcgi programs
  * http-cache: implement FastCGI caching
  * merged release 0.7.47

 -- Max Kellermann <mk@cm4all.com>  Wed, 21 Jul 2010 13:00:43 +0200

cm4all-beng-proxy (0.8.7) unstable; urgency=low

  * istream-delayed: update the "direct" bit mask
  * http-client: send "Expect: 100-continue"
  * response, widget-http: apply istream_pipe to filter input
  * proxy-handler: apply istream_pipe to request body
  * istream-ajp-body: send larger request body packets
  * ajp-client: support splice()
  * merged release 0.7.46

 -- Max Kellermann <mk@cm4all.com>  Fri, 25 Jun 2010 18:52:04 +0200

cm4all-beng-proxy (0.8.6) unstable; urgency=low

  * translation: added support for custom error documents
  * response: convert HEAD to GET if filter follows
  * processor: short-circuit on HEAD request
  * python: depend on python-twisted-core

 -- Max Kellermann <mk@cm4all.com>  Wed, 16 Jun 2010 16:37:42 +0200

cm4all-beng-proxy (0.8.5) unstable; urgency=low

  * istream-tee: allow second output to block
  * widget-http: don't transform error documents
  * response, widget-http: disable filters after widget frame request
  * translation: added packet FILTER_4XX to filter client errors
  * merged release 0.7.45

 -- Max Kellermann <mk@cm4all.com>  Thu, 10 Jun 2010 16:13:14 +0200

cm4all-beng-proxy (0.8.4) unstable; urgency=low

  * python: added missing "Response" import
  * python: resume parsing after deferred call
  * http-client: implement istream method as_fd()
  * merged release 0.7.44

 -- Max Kellermann <mk@cm4all.com>  Mon, 07 Jun 2010 17:01:16 +0200

cm4all-beng-proxy (0.8.3) unstable; urgency=low

  * file-handler: implement If-Range (RFC 2616 14.27)
  * merged release 0.7.42

 -- Max Kellermann <mk@cm4all.com>  Tue, 01 Jun 2010 16:17:13 +0200

cm4all-beng-proxy (0.8.2) unstable; urgency=low

  * cookie-client: verify the cookie path
  * python: use Twisted's logging library
  * python: added a widget registry class
  * merged release 0.7.41

 -- Max Kellermann <mk@cm4all.com>  Wed, 26 May 2010 13:08:16 +0200

cm4all-beng-proxy (0.8.1) unstable; urgency=low

  * http-cache-memcached: delete entity records on POST

 -- Max Kellermann <mk@cm4all.com>  Tue, 18 May 2010 12:21:55 +0200

cm4all-beng-proxy (0.8) unstable; urgency=low

  * istream: added method as_fd() to convert istream to file descriptor
  * fork: support passing stdin istream fd to child process
  * http-cache: discard only matching entries on POST
  * istream-html-escape: escape single and double quote
  * rewrite-uri: escape the result with XML entities

 -- Max Kellermann <mk@cm4all.com>  Thu, 13 May 2010 12:34:46 +0200

cm4all-beng-proxy (0.7.55) unstable; urgency=low

  * pool: reparent pools in optimized build
  * istream-deflate: add missing pool reference while reading
  * istream-deflate: fix several error handlers

 -- Max Kellermann <mk@cm4all.com>  Thu, 06 Jan 2011 12:59:39 +0100

cm4all-beng-proxy (0.7.54) unstable; urgency=low

  * http-server: fix crash on deferred chunked request body
  * parser: fix crash on malformed SCRIPT element

 -- Max Kellermann <mk@cm4all.com>  Wed, 17 Nov 2010 16:13:09 +0100

cm4all-beng-proxy (0.7.53) unstable; urgency=low

  * http-server: don't crash on malformed pipelined request
  * sink-header: fix assertion failure on empty trailer

 -- Max Kellermann <mk@cm4all.com>  Thu, 28 Oct 2010 18:39:01 +0200

cm4all-beng-proxy (0.7.52) unstable; urgency=low

  * fcgi-client: fix send timeout handler
  * fork: finish the buffer after pipe was drained

 -- Max Kellermann <mk@cm4all.com>  Wed, 13 Oct 2010 16:39:26 +0200

cm4all-beng-proxy (0.7.51) unstable; urgency=low

  * http-client: clear response body pointer before forwarding EOF event
  * processor: fix assertion failure for c:mode in c:widget

 -- Max Kellermann <mk@cm4all.com>  Mon, 16 Aug 2010 17:01:48 +0200

cm4all-beng-proxy (0.7.50) unstable; urgency=low

  * header-forward: don't forward the "Host" header to HTTP servers
  * resource-address: use uri_relative() for CGI
  * uri-relative: don't lose host name in uri_absolute()
  * uri-relative: don't fail on absolute URIs
  * http-cache-heap: don't use uninitialized item size

 -- Max Kellermann <mk@cm4all.com>  Thu, 12 Aug 2010 20:03:49 +0200

cm4all-beng-proxy (0.7.49) unstable; urgency=low

  * hashmap: fix assertion failure in hashmap_remove_value()

 -- Max Kellermann <mk@cm4all.com>  Tue, 10 Aug 2010 15:37:12 +0200

cm4all-beng-proxy (0.7.48) unstable; urgency=low

  * pipe-stock: add assertions on file descriptors

 -- Max Kellermann <mk@cm4all.com>  Mon, 09 Aug 2010 14:56:54 +0200

cm4all-beng-proxy (0.7.47) unstable; urgency=low

  * cmdline: add option "--group"

 -- Max Kellermann <mk@cm4all.com>  Fri, 16 Jul 2010 18:39:53 +0200

cm4all-beng-proxy (0.7.46) unstable; urgency=low

  * handler: initialize all translate_response attributes
  * http-client: consume buffer before header length check
  * istream-pipe: clear "direct" flags in constructor
  * istream-pipe: return gracefully when handler blocks
  * ajp-client: hold pool reference to reset TCP_CORK

 -- Max Kellermann <mk@cm4all.com>  Mon, 21 Jun 2010 17:53:21 +0200

cm4all-beng-proxy (0.7.45) unstable; urgency=low

  * istream-tee: separate "weak" values for the two outputs
  * fcache: don't close output when caching has been canceled
  * tcache: copy the attribute "secure_cookie"

 -- Max Kellermann <mk@cm4all.com>  Thu, 10 Jun 2010 15:21:34 +0200

cm4all-beng-proxy (0.7.44) unstable; urgency=low

  * http-client: check response header length
  * http-server: check request header length

 -- Max Kellermann <mk@cm4all.com>  Mon, 07 Jun 2010 16:51:57 +0200

cm4all-beng-proxy (0.7.43) unstable; urgency=low

  * http-cache: fixed NULL pointer dereference when storing empty response
    body on the heap

 -- Max Kellermann <mk@cm4all.com>  Tue, 01 Jun 2010 18:52:45 +0200

cm4all-beng-proxy (0.7.42) unstable; urgency=low

  * fork: check "direct" flag again after buffer flush
  * pool: pool_unref_denotify() remembers the code location
  * sink-{buffer,gstring}: don't invoke callback in abort()
  * async: added another debug flag to verify correctness

 -- Max Kellermann <mk@cm4all.com>  Mon, 31 May 2010 21:15:58 +0200

cm4all-beng-proxy (0.7.41) unstable; urgency=low

  * http-cache: initialize response status and headers on empty body

 -- Max Kellermann <mk@cm4all.com>  Tue, 25 May 2010 16:27:25 +0200

cm4all-beng-proxy (0.7.40) unstable; urgency=low

  * http-cache: fixed NULL pointer dereference when storing empty response
    body in memcached

 -- Max Kellermann <mk@cm4all.com>  Tue, 25 May 2010 15:04:44 +0200

cm4all-beng-proxy (0.7.39) unstable; urgency=low

  * memcached-stock: close value on connect failure
  * http: implement remaining status codes
  * http-cache: allow caching empty response body
  * http-cache: cache status codes 203, 206, 300, 301, 410
  * http-cache: don't cache authorized resources

 -- Max Kellermann <mk@cm4all.com>  Fri, 21 May 2010 17:37:29 +0200

cm4all-beng-proxy (0.7.38) unstable; urgency=low

  * http-server: send HTTP/1.1 declaration with "100 Continue"
  * connection: initialize "site_name", fixes crash bug
  * translation: added packet SECURE_COOKIE

 -- Max Kellermann <mk@cm4all.com>  Thu, 20 May 2010 15:40:34 +0200

cm4all-beng-proxy (0.7.37) unstable; urgency=low

  * *-client: implement a socket leak detector
  * handler: initialize response header without translation server

 -- Max Kellermann <mk@cm4all.com>  Tue, 18 May 2010 12:05:11 +0200

cm4all-beng-proxy (0.7.36) unstable; urgency=low

  * http-client: fixed NULL pointer dereference
  * handler, response: removed duplicate request body destruction calls

 -- Max Kellermann <mk@cm4all.com>  Tue, 11 May 2010 17:16:36 +0200

cm4all-beng-proxy (0.7.35) unstable; urgency=low

  * {http,fcgi,ajp}-request: close the request body on abort
  * handler: set fake translation response on malformed URI

 -- Max Kellermann <mk@cm4all.com>  Mon, 10 May 2010 11:22:23 +0200

cm4all-beng-proxy (0.7.34) unstable; urgency=low

  * translate: check the UNTRUSTED packet
  * translation: added packet UNTRUSTED_PREFIX

 -- Max Kellermann <mk@cm4all.com>  Fri, 30 Apr 2010 19:14:37 +0200

cm4all-beng-proxy (0.7.33) unstable; urgency=low

  * merged release 0.7.27.1
  * fcache: don't continue storing in background
  * fcgi-client: re-add event after some input data has been read

 -- Max Kellermann <mk@cm4all.com>  Fri, 30 Apr 2010 11:31:08 +0200

cm4all-beng-proxy (0.7.32) unstable; urgency=low

  * response: generate the "Server" response header
  * response: support the Authentication-Info response header
  * response: support custom authentication pages
  * translation: support custom response headers

 -- Max Kellermann <mk@cm4all.com>  Tue, 27 Apr 2010 17:09:59 +0200

cm4all-beng-proxy (0.7.31) unstable; urgency=low

  * support HTTP authentication (RFC 2617)

 -- Max Kellermann <mk@cm4all.com>  Mon, 26 Apr 2010 17:26:42 +0200

cm4all-beng-proxy (0.7.30) unstable; urgency=low

  * fcgi-client: support responses without a body
  * {http,fcgi}-client: hold caller pool reference during callback

 -- Max Kellermann <mk@cm4all.com>  Fri, 23 Apr 2010 14:41:05 +0200

cm4all-beng-proxy (0.7.29) unstable; urgency=low

  * http-cache: added missing pool_unref() in memcached_miss()
  * pool: added checked pool references

 -- Max Kellermann <mk@cm4all.com>  Thu, 22 Apr 2010 15:45:48 +0200

cm4all-beng-proxy (0.7.28) unstable; urgency=low

  * fcgi-client: support response status
  * translate: malformed packets are fatal
  * http-cache: don't cache resources with very long URIs
  * memcached-client: increase the maximum key size to 32 kB

 -- Max Kellermann <mk@cm4all.com>  Thu, 15 Apr 2010 15:06:51 +0200

cm4all-beng-proxy (0.7.27.1) unstable; urgency=low

  * http-cache: added missing pool_unref() in memcached_miss()
  * http-cache: don't cache resources with very long URIs
  * memcached-client: increase the maximum key size to 32 kB
  * fork: properly handle partially filled output buffer
  * fork: re-add event after some input data has been read

 -- Max Kellermann <mk@cm4all.com>  Thu, 29 Apr 2010 15:30:21 +0200

cm4all-beng-proxy (0.7.27) unstable; urgency=low

  * session: use GLib's PRNG to generate session ids
  * session: seed the PRNG with /dev/random
  * response: log UNTRUSTED violation attempts
  * response: drop widget sessions when there is no focus

 -- Max Kellermann <mk@cm4all.com>  Fri, 09 Apr 2010 12:04:18 +0200

cm4all-beng-proxy (0.7.26) unstable; urgency=low

  * memcached-client: schedule read event before callback
  * istream-tee: continue with second output if first is closed

 -- Max Kellermann <mk@cm4all.com>  Sun, 28 Mar 2010 18:08:11 +0200

cm4all-beng-proxy (0.7.25) unstable; urgency=low

  * memcached-client: don't poll if socket is closed
  * fork: close file descriptor on input error
  * pool: don't check attachments in pool_trash()

 -- Max Kellermann <mk@cm4all.com>  Thu, 25 Mar 2010 13:28:01 +0100

cm4all-beng-proxy (0.7.24) unstable; urgency=low

  * memcached-client: release socket after splice

 -- Max Kellermann <mk@cm4all.com>  Mon, 22 Mar 2010 11:29:45 +0100

cm4all-beng-proxy (0.7.23) unstable; urgency=low

  * sink-header: support splice
  * memcached-client: support splice (response)
  * fcgi-client: recover correctly after send error
  * fcgi-client: support chunked request body
  * fcgi-client: basic splice support for the request body
  * http-cache: duplicate headers
  * {http,memcached}-client: check "direct" mode after buffer flush
  * cmdline: added option "fcgi_stock_limit"
  * python: auto-export function write_packet()
  * python: Response methods return self

 -- Max Kellermann <mk@cm4all.com>  Fri, 19 Mar 2010 13:28:35 +0100

cm4all-beng-proxy (0.7.22) unstable; urgency=low

  * python: re-add function write_packet()

 -- Max Kellermann <mk@cm4all.com>  Fri, 12 Mar 2010 12:27:21 +0100

cm4all-beng-proxy (0.7.21) unstable; urgency=low

  * ajp-client: handle EAGAIN from send()
  * python: install the missing sources

 -- Max Kellermann <mk@cm4all.com>  Thu, 11 Mar 2010 16:58:25 +0100

cm4all-beng-proxy (0.7.20) unstable; urgency=low

  * http-client: don't reinstate event when socket is closed
  * access-log: log the site name
  * python: removed unused function write_packet()
  * python: split the module beng_proxy.translation
  * python: allow overriding query string and param in absolute_uri()
  * python: moved absolute_uri() to a separate library

 -- Max Kellermann <mk@cm4all.com>  Thu, 11 Mar 2010 09:48:52 +0100

cm4all-beng-proxy (0.7.19) unstable; urgency=low

  * client-socket: translate EV_TIMEOUT to ETIMEDOUT
  * fork: refill the input buffer as soon as possible
  * delegate-client: implement an abortable event
  * pool: added assertions for libevent leaks
  * direct: added option "-s enable_splice=no"

 -- Max Kellermann <mk@cm4all.com>  Thu, 04 Mar 2010 17:34:56 +0100

cm4all-beng-proxy (0.7.18) unstable; urgency=low

  * args: reserve memory for the trailing null byte

 -- Max Kellermann <mk@cm4all.com>  Tue, 23 Feb 2010 17:46:04 +0100

cm4all-beng-proxy (0.7.17) unstable; urgency=low

  * translation: added the BOUNCE packet (variant of REDIRECT)
  * translation: change widget packet HOST to UNTRUSTED
  * translation: pass internal URI arguments to the translation server
  * handler: use the specified status with REDIRECT
  * python: added method Request.absolute_uri()

 -- Max Kellermann <mk@cm4all.com>  Tue, 23 Feb 2010 16:15:22 +0100

cm4all-beng-proxy (0.7.16) unstable; urgency=low

  * processor: separate trusted from untrusted widgets by host name
  * processor: mode=partition is deprecated
  * translate: fix DOCUMENT_ROOT handler for CGI/FASTCGI
  * fcgi-request: added JailCGI support

 -- Max Kellermann <mk@cm4all.com>  Fri, 19 Feb 2010 14:29:29 +0100

cm4all-beng-proxy (0.7.15) unstable; urgency=low

  * processor: unreference the caller pool in abort()
  * tcache: clear BASE on mismatch
  * fcgi-client: generate the Content-Length request header
  * fcgi-client: send the CONTENT_TYPE parameter
  * prototypes/translate.py: use FastCGI to run PHP

 -- Max Kellermann <mk@cm4all.com>  Thu, 11 Feb 2010 14:43:21 +0100

cm4all-beng-proxy (0.7.14) unstable; urgency=low

  * connection: drop connections when the limit is exceeded
  * resource-address: added BASE support
  * fcgi-client: check the request ID in response packets
  * http-client: check response body when request body is closed
  * html-escape: use the last ampersand before the semicolon
  * html-escape: support &apos;
  * processor: unescape widget parameter values

 -- Max Kellermann <mk@cm4all.com>  Fri, 29 Jan 2010 17:49:43 +0100

cm4all-beng-proxy (0.7.13) unstable; urgency=low

  * fcgi-request: duplicate socket path
  * fcgi-request: support ACTION
  * fcgi-client: provide SCRIPT_FILENAME
  * fcgi-client: append empty PARAMS packet
  * fcgi-client: try to read response before request is finished
  * fcgi-client: implement the STDERR packet
  * fcgi-client: support request headers and body
  * fcgi-stock: manage one socket per child process
  * fcgi-stock: unlink socket path after connect
  * fcgi-stock: redirect fd 1,2 to /dev/null
  * fcgi-stock: kill FastCGI processes after 5 minutes idle
  * translation: new packet PAIR for passing parameters to FastCGI

 -- Max Kellermann <mk@cm4all.com>  Thu, 14 Jan 2010 13:36:48 +0100

cm4all-beng-proxy (0.7.12) unstable; urgency=low

  * http-cache: unlock the cache item after successful revalidation
  * http-cache-memcached: pass the expiration time to memcached
  * sink-header: comprise pending data in method available()
  * header-forward: forward the Expires response header

 -- Max Kellermann <mk@cm4all.com>  Tue, 22 Dec 2009 16:18:49 +0100

cm4all-beng-proxy (0.7.11) unstable; urgency=low

  * {ajp,memcached}-client: fix dis\appearing event for duplex socket
  * memcached-client: handle EAGAIN after send()
  * memcached-client: release socket as early as possible
  * header-forward: don't forward Accept-Encoding if transformation is
    enabled
  * widget-http, inline-widget: check Content-Encoding before processing
  * file-handler: send "Vary: Accept-Encoding" for compressed response
  * header-forward: support duplicate headers
  * fcache: implemented a 60 seconds timeout
  * fcache: copy pointer to local variable before callback
  * event2: refresh timeout after event has occurred

 -- Max Kellermann <mk@cm4all.com>  Fri, 18 Dec 2009 16:45:24 +0100

cm4all-beng-proxy (0.7.10) unstable; urgency=low

  * http-{server,client}: fix disappearing event for duplex socket

 -- Max Kellermann <mk@cm4all.com>  Mon, 14 Dec 2009 15:46:25 +0100

cm4all-beng-proxy (0.7.9) unstable; urgency=low

  * http: "Expect" is a hop-by-hop header
  * http-server: send "100 Continue" unless request body closed
  * http-client: poll socket after splice
  * http-server: handle EAGAIN after splice
  * http-server: send a 417 response on unrecognized "Expect" request
  * response, widget-http: append filter id to resource tag
  * resource-tag: check for "Cache-Control: no-store"

 -- Max Kellermann <mk@cm4all.com>  Mon, 14 Dec 2009 13:05:15 +0100

cm4all-beng-proxy (0.7.8) unstable; urgency=low

  * http-body: support partial response in method available()
  * file-handler: support pre-compressed static files
  * fcache: honor the "Cache-Control: no-store" response header

 -- Max Kellermann <mk@cm4all.com>  Wed, 09 Dec 2009 15:49:25 +0100

cm4all-beng-proxy (0.7.7) unstable; urgency=low

  * parser: allow underscore in attribute names
  * processor: check "type" attribute before URI rewriting
  * http-client: start receiving before request is sent
  * http-client: try to read response after write error
  * http-client: deliver response body after headers are finished
  * http-client: release socket as early as possible
  * http-client: serve buffer after socket has been closed
  * istream-chunked: clear input stream in abort handler
  * growing-buffer: fix crash after close in "data" callback

 -- Max Kellermann <mk@cm4all.com>  Thu, 03 Dec 2009 13:09:57 +0100

cm4all-beng-proxy (0.7.6) unstable; urgency=low

  * istream-hold: return -2 if handler is not available yet
  * http, ajp, fcgi: use istream_hold on request body
  * http-client: implemented splicing the request body
  * response: added missing URI substitution

 -- Max Kellermann <mk@cm4all.com>  Tue, 17 Nov 2009 15:25:35 +0100

cm4all-beng-proxy (0.7.5) unstable; urgency=low

  * session: 64 bit session ids
  * session: allow arbitrary session id size (at compile-time)
  * debian: larger default log file (16 * 4MB)
  * debian: added package cm4all-beng-proxy-toi

 -- Max Kellermann <mk@cm4all.com>  Mon, 16 Nov 2009 15:51:24 +0100

cm4all-beng-proxy (0.7.4) unstable; urgency=low

  * measure the latency of external resources
  * widget-http: partially revert "don't query session if !stateful"

 -- Max Kellermann <mk@cm4all.com>  Tue, 10 Nov 2009 15:06:03 +0100

cm4all-beng-proxy (0.7.3) unstable; urgency=low

  * uri-verify: don't reject double slash after first segment
  * hostname: allow the hyphen character
  * processor: allow processing without session
  * widget-http: don't query session if !stateful
  * request: disable session management for known bots
  * python: fixed AttributeError in __getattr__()
  * python: added method Response.process()
  * translation: added the response packets URI, HOST, SCHEME
  * translation: added header forward packets

 -- Max Kellermann <mk@cm4all.com>  Mon, 09 Nov 2009 16:40:27 +0100

cm4all-beng-proxy (0.7.2) unstable; urgency=low

  * fcache: close all caching connections on exit
  * istream-file: retry reading after EAGAIN
  * direct, istream-pipe: re-enable SPLICE_F_NONBLOCK
  * direct, istream-pipe: disable the SPLICE_F_MORE flag
  * http-client: handle EAGAIN after splice
  * http-client, header-writer: remove hop-by-hop response headers
  * response: optimized transformed response headers
  * handler: mangle CGI and FastCGI headers
  * header-forward: generate the X-Forwarded-For header
  * header-forward: add local host name to "Via" request header

 -- Max Kellermann <mk@cm4all.com>  Fri, 30 Oct 2009 13:41:02 +0100

cm4all-beng-proxy (0.7.1) unstable; urgency=low

  * file-handler: close the stream on "304 Not Modified"
  * pool: use assembler code only on gcc
  * cmdline: added option "--set tcp_stock_limit"
  * Makefile.am: enable the "subdir-objects" option

 -- Max Kellermann <mk@cm4all.com>  Thu, 22 Oct 2009 12:17:11 +0200

cm4all-beng-proxy (0.7) unstable; urgency=low

  * ajp-client: check if connection was closed during response callback
  * header-forward: log session id
  * istream: separate TCP splicing checks
  * istream-pipe: fix segmentation fault after incomplete direct transfer
  * istream-pipe: implement the "available" method
  * istream-pipe: allocate pipe only if handler supports it
  * istream-pipe: flush the pipe before reading from input
  * istream-pipe: reuse pipes in a stock
  * direct: support splice() from TCP socket to pipe
  * istream: direct() returns -3 if stream has been closed
  * hstock: don't destroy stocks while items are being created
  * tcp-stock: limit number of connections per host to 256
  * translate, http-client, ajp-client, cgi, http-cache: verify the HTTP
    response status
  * prototypes/translate.py: disallow "/../" and null bytes
  * prototypes/translate.py: added "/jail-delegate/" location
  * uri-parser: strict RFC 2396 URI verification
  * uri-parser: don't unescape the URI path
  * http-client, ajp-client: verify the request URI
  * uri-escape: unescape each character only once
  * http-cache: never use the memcached stock if caching is disabled
  * allow 8192 connections by default
  * allow 65536 file handles by default
  * added package cm4all-jailed-beng-proxy-delegate-helper

 -- Max Kellermann <mk@cm4all.com>  Wed, 21 Oct 2009 15:00:56 +0200

cm4all-beng-proxy (0.6.23) unstable; urgency=low

  * header-forward: log session information
  * prototypes/translate.py: added /cgi-bin/ location
  * http-server: disable keep-alive for HTTP/1.0 clients
  * http-server: don't send "Connection: Keep-Alive"
  * delegate-stock: clear the environment
  * delegate-stock: added jail support
  * delegate-client: reuse helper process after I/O error

 -- Max Kellermann <mk@cm4all.com>  Mon, 12 Oct 2009 17:29:35 +0200

cm4all-beng-proxy (0.6.22) unstable; urgency=low

  * istream-tee: clear both "enabled" flags in the eof/abort handler
  * istream-tee: fall back to first data() return value if second stream
    closed itself
  * http-cache: don't log body_abort after close

 -- Max Kellermann <mk@cm4all.com>  Thu, 01 Oct 2009 19:19:37 +0200

cm4all-beng-proxy (0.6.21) unstable; urgency=low

  * http-client: log more error messages
  * delegate-stock: added the DOCUMENT_ROOT environment variable
  * response, widget: accept "application/xhtml+xml"
  * cookie-server: allow square brackets in unquoted cookie values
    (violating RFC 2109 and RFC 2616)

 -- Max Kellermann <mk@cm4all.com>  Thu, 01 Oct 2009 13:55:40 +0200

cm4all-beng-proxy (0.6.20) unstable; urgency=low

  * stock: clear stock after 60 seconds idle
  * hstock: remove empty stocks
  * http-server, http-client, cgi: fixed off-by-one bug in header parser
  * istream-pipe: fix the direct() return value on error
  * istream-pipe: fix formula in range assertion
  * http-cache-memcached: implemented "remove"
  * handler: added FastCGI handler
  * fcgi-client: unref caller pool after socket release
  * fcgi-client: implemented response headers

 -- Max Kellermann <mk@cm4all.com>  Tue, 29 Sep 2009 14:07:13 +0200

cm4all-beng-proxy (0.6.19) unstable; urgency=low

  * http-client: release caller pool after socket release
  * memcached-client: release socket on marshalling error
  * stock: unref caller pool in abort handler
  * stock: lazy cleanup
  * http-cache: copy caller_pool to local variable

 -- Max Kellermann <mk@cm4all.com>  Thu, 24 Sep 2009 16:02:17 +0200

cm4all-beng-proxy (0.6.18) unstable; urgency=low

  * delegate-handler: support conditional GET and ranges
  * file-handler: fix suffix-byte-range-spec parser
  * delegate-helper: call open() with O_CLOEXEC|O_NOCTTY
  * istream-file: don't set FD_CLOEXEC if O_CLOEXEC is available
  * stock: hold caller pool during "get" operation
  * main: free balancer object during shutdown
  * memcached-client: enable socket timeout
  * delegate-stock: set FD_CLOEXEC on socket

 -- Max Kellermann <mk@cm4all.com>  Thu, 24 Sep 2009 10:50:53 +0200

cm4all-beng-proxy (0.6.17) unstable; urgency=low

  * tcp-stock: implemented a load balancer
  * python: accept address list in the ajp() method
  * http-server: added timeout for the HTTP request headers
  * response: close template when the content type is wrong
  * delegate-get: implemented response headers
  * delegate-get: provide status codes and error messages

 -- Max Kellermann <mk@cm4all.com>  Fri, 18 Sep 2009 15:36:57 +0200

cm4all-beng-proxy (0.6.16) unstable; urgency=low

  * tcp-stock: added support for bulldog-tyke
  * sink-buffer: close input if it's not used in the constructor
  * http-cache-memcached: close response body when deserialization fails
  * serialize: fix regression in serialize_uint64()

 -- Max Kellermann <mk@cm4all.com>  Tue, 15 Sep 2009 19:26:07 +0200

cm4all-beng-proxy (0.6.15) unstable; urgency=low

  * http-cache-choice: find more duplicates during cleanup
  * handler: added AJP handler
  * ajp-request: unref pool only on tcp_stock failure
  * ajp-client: prevent parser recursion
  * ajp-client: free request body when response is closed
  * ajp-client: reuse connection after END_RESPONSE packet
  * ajp-client: enable TCP_CORK while sending
  * istream-ajp-body: added a second "length" header field
  * ajp-client: auto-send empty request body chunk
  * ajp-client: register "write" event after GET_BODY_CHUNK packet
  * ajp-client: implemented request and response headers
  * http-cache-rfc: don't rewind tpool if called recursively

 -- Max Kellermann <mk@cm4all.com>  Fri, 11 Sep 2009 16:04:06 +0200

cm4all-beng-proxy (0.6.14) unstable; urgency=low

  * istream-tee: don't restart reading if already in progress

 -- Max Kellermann <mk@cm4all.com>  Thu, 03 Sep 2009 13:21:06 +0200

cm4all-beng-proxy (0.6.13) unstable; urgency=low

  * cookie-server: fix parsing multiple cookies
  * http-cache-memcached: clean up expired "choice" items
  * sink-gstring: use callback instead of public struct
  * istream-tee: restart reading when one output is closed

 -- Max Kellermann <mk@cm4all.com>  Wed, 02 Sep 2009 17:02:53 +0200

cm4all-beng-proxy (0.6.12) unstable; urgency=low

  * http-cache: don't attempt to remove cache items when the cache is disabled

 -- Max Kellermann <mk@cm4all.com>  Fri, 28 Aug 2009 15:40:48 +0200

cm4all-beng-proxy (0.6.11) unstable; urgency=low

  * http-cache-memcached: store HTTP status and response headers
  * http-cache-memcached: implemented flush (SIGHUP)
  * http-cache-memcached: support "Vary"
  * http-client: work around assertion failure in response_stream_close()

 -- Max Kellermann <mk@cm4all.com>  Thu, 27 Aug 2009 12:33:17 +0200

cm4all-beng-proxy (0.6.10) unstable; urgency=low

  * parser: finish tag before bailing out
  * http-request: allow URLs without path component
  * fork: clear event in read() method
  * istream-file: pass options O_CLOEXEC|O_NOCTTY to open()
  * response: check if the "Host" request header is valid

 -- Max Kellermann <mk@cm4all.com>  Tue, 18 Aug 2009 16:37:19 +0200

cm4all-beng-proxy (0.6.9) unstable; urgency=low

  * direct: disable SPLICE_F_NONBLOCK (temporary NFS EAGAIN workaround)

 -- Max Kellermann <mk@cm4all.com>  Mon, 17 Aug 2009 13:52:49 +0200

cm4all-beng-proxy (0.6.8) unstable; urgency=low

  * widget-http: close response body in error code path
  * http-cache: implemented memcached backend (--memcached-server)
  * processor: &c:base; returns the URI without scheme and host

 -- Max Kellermann <mk@cm4all.com>  Mon, 17 Aug 2009 12:29:19 +0200

cm4all-beng-proxy (0.6.7) unstable; urgency=low

  * file-handler: generate Expires from xattr user.MaxAge
  * cmdline: added option --set to configure:
    - max_connections
    - http_cache_size
    - filter_cache_size
    - translate_cache_size
  * flush caches on SIGHUP

 -- Max Kellermann <mk@cm4all.com>  Fri, 07 Aug 2009 11:41:10 +0200

cm4all-beng-proxy (0.6.6) unstable; urgency=low

  * added missing GLib build dependency
  * cgi-handler: set the "body_consumed" flag

 -- Max Kellermann <mk@cm4all.com>  Tue, 04 Aug 2009 09:53:01 +0200

cm4all-beng-proxy (0.6.5) unstable; urgency=low

  * shm: pass MAP_NORESERVE to mmap()
  * proxy-handler: support cookies
  * translation: added DISCARD_SESSION packet

 -- Max Kellermann <mk@cm4all.com>  Wed, 15 Jul 2009 18:00:33 +0200

cm4all-beng-proxy (0.6.4) unstable; urgency=low

  * http-client: don't read response body in HEAD requests
  * ajp-client: invoke the "abort" handler on error
  * filter-cache: lock cache items while they are served

 -- Max Kellermann <mk@cm4all.com>  Thu, 09 Jul 2009 14:36:14 +0200

cm4all-beng-proxy (0.6.3) unstable; urgency=low

  * http-server: implemented the DELETE method
  * http-server: refuse HTTP/0.9 requests
  * proxy-handler: send request body to template when no widget is focused
  * widget-request: pass original HTTP method to widget
  * session: automatically defragment sessions

 -- Max Kellermann <mk@cm4all.com>  Tue, 07 Jul 2009 16:57:22 +0200

cm4all-beng-proxy (0.6.2) unstable; urgency=low

  * lock: fixed race condition in debug flag updates
  * session: use rwlock for the session manager
  * proxy-handler: pass request headers to the remote HTTP server
  * proxy-handler: forward original Accept-Charset if processor is disabled
  * pipe: don't filter resources without a body
  * fcache: forward original HTTP status over "pipe" filter
  * cgi: support the "Status" line

 -- Max Kellermann <mk@cm4all.com>  Mon, 06 Jul 2009 16:38:26 +0200

cm4all-beng-proxy (0.6.1) unstable; urgency=low

  * session: consistently lock all session objects
  * rewrite-uri: check if widget_external_uri() returns NULL
  * widget-uri: don't generate the "path" argument when it's NULL
  * widget-uri: strip superfluous question mark from widget_base_address()
  * widget-uri: append parameters from the template first
  * widget-uri: re-add configured query string in widget_absolute_uri()
  * widget-uri: eliminate configured query string in widget_external_uri()
  * processor: don't consider session data for base=child and base=parent

 -- Max Kellermann <mk@cm4all.com>  Fri, 03 Jul 2009 15:52:01 +0200

cm4all-beng-proxy (0.6) unstable; urgency=low

  * inline-widget: check the widget HTTP response status
  * response: don't apply transformation on failed response
  * resource-address: include pipe arguments in filter cache key
  * handler: removed session redirect on the first request
  * http-cache: accept ETag response header instead of Last-Modified
  * filter-cache: don't require Last-Modified or Expires
  * file-handler: disable ETag only when processor comes first
  * file-handler: read ETag from xattr
  * pipe: generate new ETag for piped resource
  * session: purge sessions when shared memory is full
  * handler: don't enforce sessions for filtered responses

 -- Max Kellermann <mk@cm4all.com>  Tue, 30 Jun 2009 17:48:20 +0200

cm4all-beng-proxy (0.5.14) unstable; urgency=low

  * ajp-client: implemented request body
  * cookie-client: obey "max-age=0" properly
  * processor: forward the original HTTP status
  * response, widget-http: don't allow processing resource without body
  * widget-http: check the Content-Type before invoking processor
  * response: pass the "Location" response header
  * debian: added a separate -optimized-dbg package
  * added init script support for multiple ports (--port) and multiple listen
    (--listen) command line argumnents
  * translation: added the "APPEND" packet for command line arguments
  * pipe: support command line arguments

 -- Max Kellermann <mk@cm4all.com>  Mon, 29 Jun 2009 16:51:16 +0200

cm4all-beng-proxy (0.5.13) unstable; urgency=low

  * widget-registry: clear local_address in translate request
  * cmdline: added the "--listen" option

 -- Max Kellermann <mk@cm4all.com>  Wed, 24 Jun 2009 12:27:17 +0200

cm4all-beng-proxy (0.5.12) unstable; urgency=low

  * response: pass the "Location" response handler
  * added support for multiple listener ports

 -- Max Kellermann <mk@cm4all.com>  Tue, 23 Jun 2009 23:34:55 +0200

cm4all-beng-proxy (0.5.11) unstable; urgency=low

  * build with autotools
  * use libcm4all-socket, GLib
  * Makefile.am: support out-of-tree builds
  * added optimized Debian package
  * tcache: fixed wrong assignment in VARY=HOST
  * translation: added request packet LOCAL_ADDRESS

 -- Max Kellermann <mk@cm4all.com>  Tue, 23 Jun 2009 15:42:12 +0200

cm4all-beng-proxy (0.5.10) unstable; urgency=low

  * widget-http: assign the "address" variable

 -- Max Kellermann <mk@cm4all.com>  Mon, 15 Jun 2009 18:38:58 +0200

cm4all-beng-proxy (0.5.9) unstable; urgency=low

  * tcache: fixed typo in tcache_string_match()
  * tcache: support VARY=SESSION
  * translate: added the INVALIDATE response packet
  * cache, session: higher size limits
  * widget-uri: separate query_string from path_info
  * widget-uri: ignore widget parameters in widget_external_uri()

 -- Max Kellermann <mk@cm4all.com>  Mon, 15 Jun 2009 17:06:11 +0200

cm4all-beng-proxy (0.5.8) unstable; urgency=low

  * handler: fixed double free bug in translate_callback()

 -- Max Kellermann <mk@cm4all.com>  Sun, 14 Jun 2009 19:05:09 +0200

cm4all-beng-proxy (0.5.7) unstable; urgency=low

  * forward the Content-Disposition header
  * handler: assign new session to local variable, fix segfault
  * handler: don't dereference the NULL session

 -- Max Kellermann <mk@cm4all.com>  Sun, 14 Jun 2009 13:01:52 +0200

cm4all-beng-proxy (0.5.6) unstable; urgency=low

  * widget-http: send the "Via" request header instead of "X-Forwarded-For"
  * proxy-handler: send the "Via" request header
  * widget-request: check the "path" argument before calling uri_compress()

 -- Max Kellermann <mk@cm4all.com>  Tue, 09 Jun 2009 12:21:00 +0200

cm4all-beng-proxy (0.5.5) unstable; urgency=low

  * processor: allow specifying relative URI in c:base=child
  * widget-request: verify the "path" argument
  * widget: allocate address from widget's pool
  * widget-http: support multiple Set-Cookie response headers

 -- Max Kellermann <mk@cm4all.com>  Thu, 04 Jun 2009 15:10:15 +0200

cm4all-beng-proxy (0.5.4) unstable; urgency=low

  * implemented delegation of open() to a helper program
  * added the BASE translation packet, supported by the translation cache
  * deprecated c:mode=proxy
  * rewrite-uri: always enable focus in mode=partial
  * http-cache: don't cache resources with query string (RFC 2616 13.9)
  * http-cache: lock cache items while they are served

 -- Max Kellermann <mk@cm4all.com>  Thu, 28 May 2009 11:44:01 +0200

cm4all-beng-proxy (0.5.3) unstable; urgency=low

  * cgi: close request body on fork() failure
  * fork: added workaround for pipe-to-pipe splice()
  * http-cache: use cache entry when response ETag matches
  * cgi: loop in istream_cgi_read() to prevent blocking
  * cache: check for expired items once a minute
  * cache: optimize search for oldest item

 -- Max Kellermann <mk@cm4all.com>  Wed, 06 May 2009 13:23:46 +0200

cm4all-beng-proxy (0.5.2) unstable; urgency=low

  * added filter cache
  * header-parser: added missing range check in header_parse_line()
  * fork: added event for writing to the child process
  * fork: don't splice() from a pipe
  * response: don't pass request body to unfocused processor
  * added filter type "pipe"

 -- Max Kellermann <mk@cm4all.com>  Wed, 29 Apr 2009 13:24:26 +0200

cm4all-beng-proxy (0.5.1) unstable; urgency=low

  * processor: fixed base=child assertion failure
  * handler: close request body if it was not consumed
  * static-file: generate Last-Modified and ETag response headers
  * static-file: obey the Content-Type provided by the translation server
  * static-file: get Content-Type from extended attribute
  * http-cache: use istream_null when cached resource is empty

 -- Max Kellermann <mk@cm4all.com>  Mon, 27 Apr 2009 10:00:20 +0200

cm4all-beng-proxy (0.5) unstable; urgency=low

  * processor: accept c:mode/c:base attributes in any order
  * processor: removed alternative (anchor) rewrite syntax

 -- Max Kellermann <mk@cm4all.com>  Mon, 20 Apr 2009 22:04:19 +0200

cm4all-beng-proxy (0.4.10) unstable; urgency=low

  * processor: lift length limitation for widget parameters
  * translate: abort if a packet is too large
  * translate: support MAX_AGE for the whole response
  * hashmap: fix corruption of slot chain in hashmap_remove_value()

 -- Max Kellermann <mk@cm4all.com>  Fri, 17 Apr 2009 13:02:50 +0200

cm4all-beng-proxy (0.4.9) unstable; urgency=low

  * http-cache: explicitly start reading into cache
  * cgi: clear "headers" variable before publishing the response
  * translate: use DOCUMENT_ROOT as CGI parameter

 -- Max Kellermann <mk@cm4all.com>  Mon, 06 Apr 2009 16:21:57 +0200

cm4all-beng-proxy (0.4.8) unstable; urgency=low

  * translate: allow ADDRESS packets in AJP addresses
  * translate: initialize all fields of a FastCGI address
  * http-cache: close all caching connections on exit
  * processor: don't rewrite SCRIPT SRC attribute when proxying

 -- Max Kellermann <mk@cm4all.com>  Thu, 02 Apr 2009 15:45:46 +0200

cm4all-beng-proxy (0.4.7) unstable; urgency=low

  * http-server: use istream_null for empty request body
  * parser: check for trailing slash only in TAG_OPEN tags
  * parser: added support for XML Processing Instructions
  * processor: implemented XML Processing Instruction "cm4all-rewrite-uri"
  * uri-escape: escape the slash character
  * cache: remove all matching items in cache_remove()
  * http-cache: lock cache items while holding a reference

 -- Max Kellermann <mk@cm4all.com>  Thu, 02 Apr 2009 12:02:53 +0200

cm4all-beng-proxy (0.4.6) unstable; urgency=low

  * file_handler: fixed logic error in If-Modified-Since check
  * date: return UTC time stamp in http_date_parse()
  * cache: continue search after item was invalidated
  * cache: remove the correct cache item
  * istream-chunked: work around invalid assertion failure
  * istream-subst: fixed corruption after partial match

 -- Max Kellermann <mk@cm4all.com>  Wed, 25 Mar 2009 15:03:10 +0100

cm4all-beng-proxy (0.4.5) unstable; urgency=low

  * http-server: assume keep-alive is enabled on HTTP 1.1
  * http-client: unregister EV_READ when the buffer is full
  * translation: added QUERY_STRING packet
  * processor: optionally parse base/mode from URI

 -- Max Kellermann <mk@cm4all.com>  Tue, 17 Mar 2009 13:04:25 +0100

cm4all-beng-proxy (0.4.4) unstable; urgency=low

  * forward Accept-Language request header to the translation server
  * translate: added the USER_AGENT request packet
  * session: obey the USER/MAX_AGE setting
  * use libcm4all-inline-dev in libcm4all-beng-proxy-dev
  * added pkg-config file for libcm4all-beng-proxy-dev
  * updated python-central dependencies
  * processor: parse c:base/c:mode attributes in PARAM tags

 -- Max Kellermann <mk@cm4all.com>  Wed, 11 Mar 2009 09:43:48 +0100

cm4all-beng-proxy (0.4.3) unstable; urgency=low

  * processor: rewrite URI in LINK tags
  * processor: rewrite URI in PARAM tags
  * use splice() from glibc 2.7
  * translate: added VARY response packet
  * build documentation with texlive

 -- Max Kellermann <mk@cm4all.com>  Wed, 04 Mar 2009 09:53:56 +0100

cm4all-beng-proxy (0.4.2) unstable; urgency=low

  * hashmap: fix corruption in slot chain
  * use monotonic clock to calculate expiry times
  * processor: rewrite URIs in the EMBED, VIDEO, AUDIO tags

 -- Max Kellermann <mk@cm4all.com>  Tue, 17 Feb 2009 17:14:48 +0100

cm4all-beng-proxy (0.4.1) unstable; urgency=low

  * translate: clear client->transformation
  * handler: check for translation errors
  * http-server: fixed assertion failure during shutdown
  * http-server: send "Keep-Alive" response header
  * worker: after fork(), call event_reinit() in the parent process
  * added valgrind build dependency
  * build with Debian's libevent-1.4 package

 -- Max Kellermann <mk@cm4all.com>  Tue, 10 Feb 2009 11:48:53 +0100

cm4all-beng-proxy (0.4) unstable; urgency=low

  * added support for transformation views
    - in the JavaScript API, mode=proxy is now deprecated
  * http-cache: fix segfault when request_headers==NULL
  * http-cache: store multiple (varying) versions of a resource
  * http-cache: use the "max-age" cache-control response

 -- Max Kellermann <mk@cm4all.com>  Fri, 30 Jan 2009 13:29:43 +0100

cm4all-beng-proxy (0.3.9) unstable; urgency=low

  * http-client: assume keep-alive is enabled on HTTP 1.1
  * processor: use configured/session path-info for mode=child URIs

 -- Max Kellermann <mk@cm4all.com>  Tue, 27 Jan 2009 13:07:51 +0100

cm4all-beng-proxy (0.3.8) unstable; urgency=low

  * processor: pass Content-Type and Content-Language headers from
    template
  * http-client: allow chunked response body without keep-alive

 -- Max Kellermann <mk@cm4all.com>  Fri, 23 Jan 2009 13:02:42 +0100

cm4all-beng-proxy (0.3.7) unstable; urgency=low

  * istream_subst: exit the loop if state==INSERT
  * istream_iconv: check if the full buffer could be flushed
  * worker: don't reinitialize session manager during shutdown

 -- Max Kellermann <mk@cm4all.com>  Thu, 15 Jan 2009 10:39:47 +0100

cm4all-beng-proxy (0.3.6) unstable; urgency=low

  * processor: ignore closing </header>
  * widget-http: now really don't check content-type in frame parents
  * parser: skip comments
  * processor: implemented c:base="parent"
  * processor: added "c:" prefix to c:widget child elements
  * processor: renamed the "c:param" element to "c:parameter"

 -- Max Kellermann <mk@cm4all.com>  Thu, 08 Jan 2009 11:17:29 +0100

cm4all-beng-proxy (0.3.5) unstable; urgency=low

  * widget-http: don't check content-type in frame parents
  * istream-subst: allow null bytes in the input stream
  * js: added the "translate" parameter for passing values to the
    translation server
  * rewrite-uri: refuse to rewrite a frame URI without widget id

 -- Max Kellermann <mk@cm4all.com>  Mon, 05 Jan 2009 16:46:32 +0100

cm4all-beng-proxy (0.3.4) unstable; urgency=low

  * processor: added support for custom widget request headers
  * http-cache: obey the "Vary" response header
  * http-cache: pass the new http_cache_info object when testing a cache
    item

 -- Max Kellermann <mk@cm4all.com>  Tue, 30 Dec 2008 15:46:44 +0100

cm4all-beng-proxy (0.3.3) unstable; urgency=low

  * processor: grew widget parameter buffer to 512 bytes
  * widget-resolver: clear widget->resolver on abort
  * cgi: clear the input's handler in cgi_async_abort()
  * widget-stream: use istream_hold (reverts r4171)

 -- Max Kellermann <mk@cm4all.com>  Fri, 05 Dec 2008 14:43:05 +0100

cm4all-beng-proxy (0.3.2) unstable; urgency=low

  * processor: free memory before calling embed_frame_widget()
  * processor: allocate query string from the widget pool
  * processor: removed the obsolete widget attributes "tag" and "style"
  * parser: hold a reference to the pool

 -- Max Kellermann <mk@cm4all.com>  Mon, 01 Dec 2008 14:15:38 +0100

cm4all-beng-proxy (0.3.1) unstable; urgency=low

  * http-client: remove Transfer-Encoding and Content-Length from response
    headers
  * http-client: don't read body after invoke_response()
  * fork: retry splice() after EAGAIN
  * fork: don't close input when splice() fails
  * cgi: abort the response handler when the stdin stream fails
  * istream_file, istream_pipe, fork, client_socket, listener: fixed file
    descriptor leaks
  * processor: hold a reference to the caller's pool
  * debian/rules: enabled test suite

 -- Max Kellermann <mk@cm4all.com>  Thu, 27 Nov 2008 16:01:16 +0100

cm4all-beng-proxy (0.3) unstable; urgency=low

  * implemented widget filters
  * translate: initialize all fields of a CGI address
  * fork: read request body on EAGAIN
  * fork: implemented the direct() method with splice()
  * python: added class Response
  * prototypes/translate.py:
    - support "filter"
    - support "content_type"
  * demo: added widget filter demo

 -- Max Kellermann <mk@cm4all.com>  Wed, 26 Nov 2008 16:27:29 +0100

cm4all-beng-proxy (0.2) unstable; urgency=low

  * don't quote text/xml widgets
  * widget-resolver: pass widget_pool to widget_class_lookup()
  * widget-registry: allocate widget_class from widget_pool
  * widget-stream: eliminated the async operation proxy, because the
    operation cannot be aborted before the constructor returns
  * widget-stream: don't clear the "delayed" stream in the response() callback
  * rewrite-uri: trigger istream_read(delayed) after istream_delayed_set()
  * doc: clarified XSLT integration

 -- Max Kellermann <mk@cm4all.com>  Tue, 25 Nov 2008 15:28:54 +0100

cm4all-beng-proxy (0.1) unstable; urgency=low

  * initial release

 -- Max Kellermann <mk@cm4all.com>  Mon, 17 Nov 2008 11:59:36 +0100<|MERGE_RESOLUTION|>--- conflicted
+++ resolved
@@ -1,7 +1,6 @@
-<<<<<<< HEAD
 cm4all-beng-proxy (13.3) unstable; urgency=low
 
-  * http_client: fix retry after error
+  * merge release 12.9
 
  --   
 
@@ -130,7 +129,7 @@
   * bp: allow CONTROL_FADE_CHILDREN with tag as payload
 
  -- Max Kellermann <mk@cm4all.com>  Tue, 29 Aug 2017 10:40:13 -0000
-=======
+
 cm4all-beng-proxy (12.9) unstable; urgency=low
 
   * was: fix crash after malformed HEAD response
@@ -138,7 +137,6 @@
   * lb/lua: allow building with LuaJIT 2.1
 
  -- Max Kellermann <mk@cm4all.com>  Mon, 18 Dec 2017 10:03:34 -0000
->>>>>>> eb8fee6a
 
 cm4all-beng-proxy (12.8) unstable; urgency=low
 
