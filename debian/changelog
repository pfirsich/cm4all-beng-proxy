<<<<<<< HEAD
cm4all-beng-proxy (1.4.17) unstable; urgency=low

  * 

 --   

cm4all-beng-proxy (1.4.16) unstable; urgency=low

  * merge release 1.2.21

 -- Max Kellermann <mk@cm4all.com>  Fri, 02 Mar 2012 16:03:51 -0000

cm4all-beng-proxy (1.4.15) unstable; urgency=low

  * merge release 1.2.20

 -- Max Kellermann <mk@cm4all.com>  Thu, 23 Feb 2012 17:12:30 -0000

cm4all-beng-proxy (1.4.14) unstable; urgency=low

  * merge release 1.2.19

 -- Max Kellermann <mk@cm4all.com>  Thu, 23 Feb 2012 15:35:04 -0000

cm4all-beng-proxy (1.4.13) unstable; urgency=low

  * merge release 1.2.18

 -- Max Kellermann <mk@cm4all.com>  Thu, 16 Feb 2012 13:53:49 -0000

cm4all-beng-proxy (1.4.12) unstable; urgency=low

  * merge release 1.2.17

 -- Max Kellermann <mk@cm4all.com>  Wed, 15 Feb 2012 09:27:50 -0000

cm4all-beng-proxy (1.4.11) unstable; urgency=low

  * merge release 1.2.16

 -- Max Kellermann <mk@cm4all.com>  Thu, 09 Feb 2012 09:33:30 -0000

cm4all-beng-proxy (1.4.10) unstable; urgency=low

  * merge release 1.2.15

 -- Max Kellermann <mk@cm4all.com>  Thu, 02 Feb 2012 13:43:11 -0000

cm4all-beng-proxy (1.4.9) unstable; urgency=low

  * merge release 1.2.14

 -- Max Kellermann <mk@cm4all.com>  Tue, 31 Jan 2012 15:06:57 -0000

cm4all-beng-proxy (1.4.8) unstable; urgency=low

  * merge release 1.2.13

 -- Max Kellermann <mk@cm4all.com>  Wed, 25 Jan 2012 12:16:53 -0000

cm4all-beng-proxy (1.4.7) unstable; urgency=low

  * merge release 1.2.12

 -- Max Kellermann <mk@cm4all.com>  Tue, 17 Jan 2012 08:37:01 -0000

cm4all-beng-proxy (1.4.6) unstable; urgency=low

  * merge release 1.2.11

 -- Max Kellermann <mk@cm4all.com>  Wed, 04 Jan 2012 15:41:43 -0000

cm4all-beng-proxy (1.4.5) unstable; urgency=low

  * merge release 1.2.10

 -- Max Kellermann <mk@cm4all.com>  Wed, 28 Dec 2011 17:07:13 -0000

cm4all-beng-proxy (1.4.4) unstable; urgency=low

  * merge release 1.2.9

 -- Max Kellermann <mk@cm4all.com>  Thu, 22 Dec 2011 11:28:39 -0000

cm4all-beng-proxy (1.4.3) unstable; urgency=low

  * merge release 1.2.8

 -- Max Kellermann <mk@cm4all.com>  Wed, 14 Dec 2011 11:20:04 -0000

cm4all-beng-proxy (1.4.2) unstable; urgency=low

  * text-processor: allow processing "application/javascript",
    "application/json"
  * uri-relative: allow backtracking to the widget base with "../"
  * merge release 1.2.7

 -- Max Kellermann <mk@cm4all.com>  Tue, 06 Dec 2011 12:39:24 -0000

cm4all-beng-proxy (1.4.1) unstable; urgency=low

  * merge release 1.2.6

 -- Max Kellermann <mk@cm4all.com>  Fri, 18 Nov 2011 13:53:56 -0000

cm4all-beng-proxy (1.4) unstable; urgency=low

  * proxy-widget: revert 'client can choose only views that have an address'
  * rewrite-uri: revert 'drop the deprecated mode "proxy"'

 -- Max Kellermann <mk@cm4all.com>  Thu, 17 Nov 2011 08:10:42 +0100

cm4all-beng-proxy (1.3.2) unstable; urgency=low

  * tcache: add regex matching, translation packets REGEX, INVERSE_REGEX
  * widget: don't start the prefix with an underscore
  * translation: add new packet PROCESS_TEXT, to expand entity references
  * translation: add new packet WIDGET_INFO, enables additional request headers
  * doc: document the algorithm for replacing three leading underscores

 -- Max Kellermann <mk@cm4all.com>  Wed, 16 Nov 2011 17:00:16 +0100

cm4all-beng-proxy (1.3.1) unstable; urgency=low

  * merge release 1.2.5

 -- Max Kellermann <mk@cm4all.com>  Tue, 08 Nov 2011 19:51:18 +0100

cm4all-beng-proxy (1.3) unstable; urgency=low

  * rewrite-uri: drop the deprecated mode "proxy"
  * proxy-widget: client can choose only views that have an address

 -- Max Kellermann <mk@cm4all.com>  Mon, 31 Oct 2011 17:41:14 +0100
=======
cm4all-beng-proxy (1.2.22) unstable; urgency=low

  * merge release 1.1.35

 -- Max Kellermann <mk@cm4all.com>  Thu, 08 Mar 2012 18:29:39 -0000
>>>>>>> 03072959

cm4all-beng-proxy (1.2.21) unstable; urgency=low

  * merge release 1.1.34

 -- Max Kellermann <mk@cm4all.com>  Fri, 02 Mar 2012 16:02:00 -0000

cm4all-beng-proxy (1.2.20) unstable; urgency=low

  * merge release 1.1.33

 -- Max Kellermann <mk@cm4all.com>  Thu, 23 Feb 2012 17:11:15 -0000

cm4all-beng-proxy (1.2.19) unstable; urgency=low

  * merge release 1.1.32

 -- Max Kellermann <mk@cm4all.com>  Thu, 23 Feb 2012 15:18:36 -0000

cm4all-beng-proxy (1.2.18) unstable; urgency=low

  * merge release 1.1.31

 -- Max Kellermann <mk@cm4all.com>  Thu, 16 Feb 2012 13:52:42 -0000

cm4all-beng-proxy (1.2.17) unstable; urgency=low

  * merge release 1.1.30

 -- Max Kellermann <mk@cm4all.com>  Wed, 15 Feb 2012 09:26:45 -0000

cm4all-beng-proxy (1.2.16) unstable; urgency=low

  * merge release 1.1.29

 -- Max Kellermann <mk@cm4all.com>  Thu, 09 Feb 2012 09:31:50 -0000

cm4all-beng-proxy (1.2.15) unstable; urgency=low

  * merge release 1.1.28

 -- Max Kellermann <mk@cm4all.com>  Thu, 02 Feb 2012 13:41:45 -0000

cm4all-beng-proxy (1.2.14) unstable; urgency=low

  * merge release 1.1.27

 -- Max Kellermann <mk@cm4all.com>  Tue, 31 Jan 2012 15:04:32 -0000

cm4all-beng-proxy (1.2.13) unstable; urgency=low

  * merge release 1.1.26

 -- Max Kellermann <mk@cm4all.com>  Wed, 25 Jan 2012 12:15:19 -0000

cm4all-beng-proxy (1.2.12) unstable; urgency=low

  * merge release 1.1.25

 -- Max Kellermann <mk@cm4all.com>  Tue, 17 Jan 2012 08:31:44 -0000

cm4all-beng-proxy (1.2.11) unstable; urgency=low

  * merge release 1.1.24

 -- Max Kellermann <mk@cm4all.com>  Wed, 04 Jan 2012 15:38:27 -0000

cm4all-beng-proxy (1.2.10) unstable; urgency=low

  * merge release 1.1.23

 -- Max Kellermann <mk@cm4all.com>  Wed, 28 Dec 2011 17:01:43 -0000

cm4all-beng-proxy (1.2.9) unstable; urgency=low

  * merge release 1.1.22

 -- Max Kellermann <mk@cm4all.com>  Thu, 22 Dec 2011 10:28:29 -0000

cm4all-beng-proxy (1.2.8) unstable; urgency=low

  * merge release 1.1.21

 -- Max Kellermann <mk@cm4all.com>  Wed, 14 Dec 2011 11:12:32 -0000

cm4all-beng-proxy (1.2.7) unstable; urgency=low

  * merge release 1.1.20

 -- Max Kellermann <mk@cm4all.com>  Tue, 06 Dec 2011 11:43:10 -0000

cm4all-beng-proxy (1.2.6) unstable; urgency=low

  * merge release 1.1.19

 -- Max Kellermann <mk@cm4all.com>  Fri, 18 Nov 2011 13:47:43 -0000

cm4all-beng-proxy (1.2.5) unstable; urgency=low

  * merge release 1.1.18
  * file-handler: handle If-Modified-Since followed by filter

 -- Max Kellermann <mk@cm4all.com>  Tue, 08 Nov 2011 19:43:58 +0100

cm4all-beng-proxy (1.2.4) unstable; urgency=low

  * merge release 1.1.17

 -- Max Kellermann <mk@cm4all.com>  Wed, 02 Nov 2011 16:58:28 +0100

cm4all-beng-proxy (1.2.3) unstable; urgency=low

  * merge release 1.1.16

 -- Max Kellermann <mk@cm4all.com>  Fri, 21 Oct 2011 15:16:13 +0200

cm4all-beng-proxy (1.2.2) unstable; urgency=low

  * merge release 1.1.15
  * widget-view: an empty name refers to the default view
  * processor: new entity &c:view;

 -- Max Kellermann <mk@cm4all.com>  Wed, 19 Oct 2011 11:43:20 +0200

cm4all-beng-proxy (1.2.1) unstable; urgency=low

  * merge release 1.1.13

 -- Max Kellermann <mk@cm4all.com>  Wed, 05 Oct 2011 17:16:04 +0200

cm4all-beng-proxy (1.2) unstable; urgency=low

  * delegate-client: improved error reporting
  * response-error: resolve errno codes
  * python/control/client: bind the unix domain socket
  * python/control/client: implement timeout
  * lb_control: allow querying node status over control socket

 -- Max Kellermann <mk@cm4all.com>  Tue, 27 Sep 2011 12:00:44 +0200

cm4all-beng-proxy (1.1.35) unstable; urgency=low

  * merge release 1.0.29
  * css_processor: delete "-c-mode" and "-c-view" from output

 -- Max Kellermann <mk@cm4all.com>  Thu, 08 Mar 2012 18:16:03 -0000

cm4all-beng-proxy (1.1.34) unstable; urgency=low

  * merge release 1.0.28

 -- Max Kellermann <mk@cm4all.com>  Fri, 02 Mar 2012 15:26:44 -0000

cm4all-beng-proxy (1.1.33) unstable; urgency=low

  * merge release 1.0.27

 -- Max Kellermann <mk@cm4all.com>  Thu, 23 Feb 2012 17:09:57 -0000

cm4all-beng-proxy (1.1.32) unstable; urgency=low

  * merge release 1.0.26

 -- Max Kellermann <mk@cm4all.com>  Thu, 23 Feb 2012 15:14:56 -0000

cm4all-beng-proxy (1.1.31) unstable; urgency=low

  * merge release 1.0.25

 -- Max Kellermann <mk@cm4all.com>  Thu, 16 Feb 2012 13:49:26 -0000

cm4all-beng-proxy (1.1.30) unstable; urgency=low

  * merge release 1.0.24

 -- Max Kellermann <mk@cm4all.com>  Wed, 15 Feb 2012 09:25:38 -0000

cm4all-beng-proxy (1.1.29) unstable; urgency=low

  * merge release 1.0.23

 -- Max Kellermann <mk@cm4all.com>  Thu, 09 Feb 2012 09:30:18 -0000

cm4all-beng-proxy (1.1.28) unstable; urgency=low

  * merge release 1.0.22

 -- Max Kellermann <mk@cm4all.com>  Thu, 02 Feb 2012 13:39:21 -0000

cm4all-beng-proxy (1.1.27) unstable; urgency=low

  * merge release 1.0.21

 -- Max Kellermann <mk@cm4all.com>  Tue, 31 Jan 2012 14:59:06 -0000

cm4all-beng-proxy (1.1.26) unstable; urgency=low

  * merge release 1.0.20

 -- Max Kellermann <mk@cm4all.com>  Wed, 25 Jan 2012 12:13:43 -0000

cm4all-beng-proxy (1.1.25) unstable; urgency=low

  * merge release 1.0.19

 -- Max Kellermann <mk@cm4all.com>  Tue, 17 Jan 2012 08:29:34 -0000

cm4all-beng-proxy (1.1.24) unstable; urgency=low

  * merge release 1.0.18

 -- Max Kellermann <mk@cm4all.com>  Wed, 04 Jan 2012 15:27:35 -0000

cm4all-beng-proxy (1.1.23) unstable; urgency=low

  * header-forward: remove port number from X-Forwarded-For

 -- Max Kellermann <mk@cm4all.com>  Wed, 28 Dec 2011 16:51:41 -0000

cm4all-beng-proxy (1.1.22) unstable; urgency=low

  * merge release 1.0.17
  * istream-socket: fix potential assertion failure

 -- Max Kellermann <mk@cm4all.com>  Wed, 21 Dec 2011 16:44:46 -0000

cm4all-beng-proxy (1.1.21) unstable; urgency=low

  * merge release 1.0.16

 -- Max Kellermann <mk@cm4all.com>  Wed, 14 Dec 2011 11:07:58 -0000

cm4all-beng-proxy (1.1.20) unstable; urgency=low

  * merge release 1.0.15
  * processor: don't rewrite "mailto:" hyperlinks

 -- Max Kellermann <mk@cm4all.com>  Mon, 05 Dec 2011 18:37:10 -0000

cm4all-beng-proxy (1.1.19) unstable; urgency=low

  * {css_,}processor: quote widget classes for prefixing XML IDs, CSS classes

 -- Max Kellermann <mk@cm4all.com>  Fri, 18 Nov 2011 13:17:02 -0000

cm4all-beng-proxy (1.1.18) unstable; urgency=low

  * merge release 1.0.13
  * lb_http: eliminate the duplicate "Date" response header

 -- Max Kellermann <mk@cm4all.com>  Tue, 08 Nov 2011 19:33:07 +0100

cm4all-beng-proxy (1.1.17) unstable; urgency=low

  * merge release 1.0.13

 -- Max Kellermann <mk@cm4all.com>  Wed, 02 Nov 2011 16:52:21 +0100

cm4all-beng-proxy (1.1.16) unstable; urgency=low

  * merge release 1.0.12

 -- Max Kellermann <mk@cm4all.com>  Fri, 21 Oct 2011 15:09:55 +0200

cm4all-beng-proxy (1.1.15) unstable; urgency=low

  * merge release 1.0.11

 -- Max Kellermann <mk@cm4all.com>  Wed, 19 Oct 2011 09:36:38 +0200

cm4all-beng-proxy (1.1.14) unstable; urgency=low

  * merge release 1.0.10

 -- Max Kellermann <mk@cm4all.com>  Fri, 07 Oct 2011 15:15:00 +0200

cm4all-beng-proxy (1.1.13) unstable; urgency=low

  * merge release 1.0.9

 -- Max Kellermann <mk@cm4all.com>  Thu, 29 Sep 2011 16:47:56 +0200

cm4all-beng-proxy (1.1.12) unstable; urgency=low

  * merge release 1.0.8

 -- Max Kellermann <mk@cm4all.com>  Thu, 22 Sep 2011 17:13:41 +0200

cm4all-beng-proxy (1.1.11) unstable; urgency=low

  * merge release 1.0.7
  * widget-http: response header X-CM4all-View selects a view
  * processor, css_processor: support prefixing XML ids
  * processor: property "c:view" selects a view

 -- Max Kellermann <mk@cm4all.com>  Fri, 16 Sep 2011 12:25:24 +0200

cm4all-beng-proxy (1.1.10) unstable; urgency=low

  * merge release 1.0.6
  * http-request: don't clear failure state on successful TCP connection
  * istream-socket: fix assertion failure after receive error
  * ssl_filter: check for end-of-file on plain socket
  * ssl_filter: fix buffer assertion failures

 -- Max Kellermann <mk@cm4all.com>  Tue, 13 Sep 2011 18:50:18 +0200

cm4all-beng-proxy (1.1.9) unstable; urgency=low

  * http-request: improve keep-alive cancellation detection
  * http-request: mark server "failed" after HTTP client error
  * lb: implement the control protocol
    - can disable and re-enable workers
  * lb: don't allow sticky pool with only one member
  * lb: verify that a new sticky host is alive
  * lb: mark server "failed" after HTTP client error

 -- Max Kellermann <mk@cm4all.com>  Fri, 09 Sep 2011 13:03:55 +0200

cm4all-beng-proxy (1.1.8) unstable; urgency=low

  * merge release 1.0.5
  * {css_,}processor: one more underscore for the prefix
  * processor: remove rewrite-uri processing instructions from output
  * translate: unknown packet is a fatal error
  * processor: add option to set widget/focus by default
  * rewrite-uri: a leading tilde refers to the widget base; translation
    packet ANCHOR_ABSOLUTE enables it by default

 -- Max Kellermann <mk@cm4all.com>  Mon, 05 Sep 2011 17:56:31 +0200

cm4all-beng-proxy (1.1.7) unstable; urgency=low

  * css_processor: implement property "-c-mode"
  * css_processor: translate underscore prefix in class names
  * processor: translate underscore prefix in CSS class names

 -- Max Kellermann <mk@cm4all.com>  Mon, 29 Aug 2011 17:47:48 +0200

cm4all-beng-proxy (1.1.6) unstable; urgency=low

  * merge release 1.0.3
  * implement CSS processor

 -- Max Kellermann <mk@cm4all.com>  Mon, 22 Aug 2011 17:13:56 +0200

cm4all-beng-proxy (1.1.5) unstable; urgency=low

  * lb: optionally generate Via and X-Forwarded-For

 -- Max Kellermann <mk@cm4all.com>  Wed, 17 Aug 2011 12:45:14 +0200

cm4all-beng-proxy (1.1.4) unstable; urgency=low

  * pipe-stock: fix assertion failure after optimization bug
  * istream-pipe: reuse drained pipes immediately
  * sink-socket: reinstate write event during bulk transfers

 -- Max Kellermann <mk@cm4all.com>  Thu, 11 Aug 2011 14:41:37 +0200

cm4all-beng-proxy (1.1.3) unstable; urgency=low

  * widget: quote invalid XMLID/JS characters for &c:prefix;
  * lb: add protocol "tcp"

 -- Max Kellermann <mk@cm4all.com>  Wed, 10 Aug 2011 18:53:12 +0200

cm4all-beng-proxy (1.1.2) unstable; urgency=low

  * merge release 1.0.2
  * http-server: report detailed errors
  * widget-http: implement header dumps
  * cgi, fastcgi: enable cookie jar with custom cookie "host"

 -- Max Kellermann <mk@cm4all.com>  Thu, 04 Aug 2011 17:27:51 +0200

cm4all-beng-proxy (1.1.1) unstable; urgency=low

  * merge release 1.0.1
  * lb: don't ignore unimplemented configuration keywords
  * lb: configurable monitor check interval
  * session: configurable idle timeout

 -- Max Kellermann <mk@cm4all.com>  Tue, 26 Jul 2011 11:27:20 +0200

cm4all-beng-proxy (1.1) unstable; urgency=low

  * http-client: send "Expect: 100-continue" only for big request body
  * lb: implement monitors (ping, connect, tcp_expect)

 -- Max Kellermann <mk@cm4all.com>  Wed, 20 Jul 2011 15:04:22 +0200
  
cm4all-beng-proxy (1.0.29) unstable; urgency=low

  * processor: unescape custom header values
  * widget-resolver: fix NULL dereference after failure

 -- Max Kellermann <mk@cm4all.com>  Thu, 08 Mar 2012 18:10:14 -0000

cm4all-beng-proxy (1.0.28) unstable; urgency=low

  * widget-resolver: serve responses in the right order
  * widget-request: fix session related assertion failure
  * translate: initialize all GError variables

 -- Max Kellermann <mk@cm4all.com>  Fri, 02 Mar 2012 15:20:54 -0000

cm4all-beng-proxy (1.0.27) unstable; urgency=low

  * resource-address: fix regression when CGI URI is not set

 -- Max Kellermann <mk@cm4all.com>  Thu, 23 Feb 2012 17:08:16 -0000

cm4all-beng-proxy (1.0.26) unstable; urgency=low

  * resource-address: apply BASE to the CGI request URI

 -- Max Kellermann <mk@cm4all.com>  Thu, 23 Feb 2012 15:11:42 -0000

cm4all-beng-proxy (1.0.25) unstable; urgency=low

  * cgi-client: clear the input pointer on close

 -- Max Kellermann <mk@cm4all.com>  Thu, 16 Feb 2012 13:46:13 -0000

cm4all-beng-proxy (1.0.24) unstable; urgency=low

  * debian/rules: optimize parallel build
  * cgi: break loop when headers are finished

 -- Max Kellermann <mk@cm4all.com>  Wed, 15 Feb 2012 09:23:22 -0000

cm4all-beng-proxy (1.0.23) unstable; urgency=low

  * cgi: detect large response headers
  * cgi: continue parsing response headers after buffer boundary
  * cgi: bigger response header buffer
  * fcgi-client: detect large response headers

 -- Max Kellermann <mk@cm4all.com>  Thu, 09 Feb 2012 09:27:50 -0000

cm4all-beng-proxy (1.0.22) unstable; urgency=low

  * debian/rules: don't run libtool
  * lb: thread safety for the SSL filter
  * lb: fix crash during shutdown
  * http-server: fix uninitialised variable

 -- Max Kellermann <mk@cm4all.com>  Thu, 02 Feb 2012 13:03:08 -0000

cm4all-beng-proxy (1.0.21) unstable; urgency=low

  * hstock: fix memory leak
  * notify: fix endless busy loop
  * ssl_filter: fix hang while tearing down connection

 -- Max Kellermann <mk@cm4all.com>  Tue, 31 Jan 2012 15:24:50 -0000

cm4all-beng-proxy (1.0.20) unstable; urgency=low

  * ssl: load the whole certificate chain
  * translate: fix PATH+JAILCGI+SITE check
  * translate: fix HOME check
  * resource-address: include all CGI attributes in cache key

 -- Max Kellermann <mk@cm4all.com>  Wed, 25 Jan 2012 12:10:43 -0000

cm4all-beng-proxy (1.0.19) unstable; urgency=low

  * cookie-client: add a missing out-of-memory check

 -- Max Kellermann <mk@cm4all.com>  Tue, 17 Jan 2012 08:27:38 -0000

cm4all-beng-proxy (1.0.18) unstable; urgency=low

  * resource-address: support zero-length path_info prefix (for BASE)
  * hashmap: optimize insertions
  * http-server: limit the number of request headers
  * proxy-widget: discard the unused request body on error

 -- Max Kellermann <mk@cm4all.com>  Wed, 04 Jan 2012 14:55:59 -0000

cm4all-beng-proxy (1.0.17) unstable; urgency=low

  * istream-chunked: avoid recursive buffer write, fixes crash

 -- Max Kellermann <mk@cm4all.com>  Wed, 21 Dec 2011 16:37:44 -0000

cm4all-beng-proxy (1.0.16) unstable; urgency=low

  * http-server: disable timeout while waiting for CGI
  * cgi: fix segmentation fault
  * processor: discard child's request body on abort
  * proxy-widget: discard the unused request body on error

 -- Max Kellermann <mk@cm4all.com>  Wed, 14 Dec 2011 11:53:31 +0100

cm4all-beng-proxy (1.0.15) unstable; urgency=low

  * http-client: fix assertion failure on bogus "100 Continue"
  * handler: don't close the request body twice
  * session: add a missing out-of-memory check
  * fcgi-client: check for EV_READ event
  * fcgi-serialize: fix serializing parameter without value

 -- Max Kellermann <mk@cm4all.com>  Mon, 05 Dec 2011 17:47:20 -0000

cm4all-beng-proxy (1.0.14) unstable; urgency=low

  * http-server: don't generate chunked HEAD response
  * http-server: don't override Content-Length for HEAD response
  * lb_http, proxy-widget, response: forward Content-Length after HEAD

 -- Max Kellermann <mk@cm4all.com>  Tue, 08 Nov 2011 18:19:42 +0100

cm4all-beng-proxy (1.0.13) unstable; urgency=low

  * processor: initialize URI rewrite options for <?cm4all-rewrite-uri?>

 -- Max Kellermann <mk@cm4all.com>  Wed, 02 Nov 2011 16:47:48 +0100

cm4all-beng-proxy (1.0.12) unstable; urgency=low

  * http-server, proxy-widget: add missing newline to log message
  * fcgi_client: fix assertion failure on response body error
  * http-cache-choice: fix crash due to wrong filter callback

 -- Max Kellermann <mk@cm4all.com>  Fri, 21 Oct 2011 15:02:42 +0200

cm4all-beng-proxy (1.0.11) unstable; urgency=low

  * lb_config: fix binding to wildcard address
  * rewrite-uri: clarify warning message when widget has no id

 -- Max Kellermann <mk@cm4all.com>  Wed, 19 Oct 2011 09:26:48 +0200

cm4all-beng-proxy (1.0.10) unstable; urgency=low

  * debian/control: beng-lb doesn't need "daemon" anymore
  * http-string: allow space in unquoted cookie values (RFC ignorant)

 -- Max Kellermann <mk@cm4all.com>  Fri, 07 Oct 2011 15:06:32 +0200

cm4all-beng-proxy (1.0.9) unstable; urgency=low

  * tcp-balancer: store a copy of the socket address
  * lb: default log directory is /var/log/cm4all/beng-lb
  * lb: use new built-in watchdog instead of /usr/bin/daemon

 -- Max Kellermann <mk@cm4all.com>  Thu, 29 Sep 2011 16:19:34 +0200

cm4all-beng-proxy (1.0.8) unstable; urgency=low

  * resource-address: copy the delegate JailCGI parameters (crash bug fix)
  * response: use the same URI for storing and dropping widget sessions

 -- Max Kellermann <mk@cm4all.com>  Thu, 22 Sep 2011 13:39:08 +0200

cm4all-beng-proxy (1.0.7) unstable; urgency=low

  * inline-widget: discard request body when class lookup fails

 -- Max Kellermann <mk@cm4all.com>  Fri, 16 Sep 2011 12:16:04 +0200

cm4all-beng-proxy (1.0.6) unstable; urgency=low

  * processor: support short "SCRIPT" tag
  * widget-uri: use the template's view specification

 -- Max Kellermann <mk@cm4all.com>  Tue, 13 Sep 2011 18:14:24 +0200

cm4all-beng-proxy (1.0.5) unstable; urgency=low

  * resource-loader: delete comma when extracting from X-Forwarded-For

 -- Max Kellermann <mk@cm4all.com>  Mon, 05 Sep 2011 17:43:22 +0200

cm4all-beng-proxy (1.0.4) unstable; urgency=low

  * istream-replace: update the buffer reader after new data was added

 -- Max Kellermann <mk@cm4all.com>  Mon, 05 Sep 2011 15:43:17 +0200

cm4all-beng-proxy (1.0.3) unstable; urgency=low

  * merge release 0.9.35
  * control-handler: fix uninitialized variable

 -- Max Kellermann <mk@cm4all.com>  Thu, 18 Aug 2011 15:15:52 +0200

cm4all-beng-proxy (1.0.2) unstable; urgency=low

  * merge release 0.9.34
  * handler: always log translate client errors
  * tcp-balancer: fix memory leak in error handler
  * http-string: allow more characters in cookie values (RFC ignorant)

 -- Max Kellermann <mk@cm4all.com>  Mon, 01 Aug 2011 16:30:05 +0200

cm4all-beng-proxy (1.0.1) unstable; urgency=low

  * session: increase idle timeout to 20 minutes

 -- Max Kellermann <mk@cm4all.com>  Tue, 26 Jul 2011 11:23:36 +0200

cm4all-beng-proxy (1.0) unstable; urgency=low

  * merge release 0.9.33
  * header-forward: eliminate the duplicate "Date" response header
  * proxy-handler: don't pass internal URI arguments to CGI

 -- Max Kellermann <mk@cm4all.com>  Mon, 18 Jul 2011 17:07:42 +0200

cm4all-beng-proxy (0.10.14) unstable; urgency=low

  * merge release 0.9.32

 -- Max Kellermann <mk@cm4all.com>  Tue, 12 Jul 2011 19:02:23 +0200

cm4all-beng-proxy (0.10.13) unstable; urgency=low

  * growing-buffer: reset the position when skipping buffers

 -- Max Kellermann <mk@cm4all.com>  Wed, 06 Jul 2011 10:07:50 +0200

cm4all-beng-proxy (0.10.12) unstable; urgency=low

  * merge release 0.9.31
  * rewrite-uri: log widget base mismatch
  * istream-replace: fix assertion failure with splitted buffer

 -- Max Kellermann <mk@cm4all.com>  Tue, 05 Jul 2011 22:05:44 +0200

cm4all-beng-proxy (0.10.11) unstable; urgency=low

  * merge release 0.9.30
  * lb: add SSL/TLS support

 -- Max Kellermann <mk@cm4all.com>  Mon, 04 Jul 2011 17:14:21 +0200

cm4all-beng-proxy (0.10.10) unstable; urgency=low

  * merge release 0.9.29

 -- Max Kellermann <mk@cm4all.com>  Tue, 28 Jun 2011 17:56:43 +0200

cm4all-beng-proxy (0.10.9) unstable; urgency=low

  * merge release 0.9.28

 -- Max Kellermann <mk@cm4all.com>  Mon, 27 Jun 2011 13:38:03 +0200

cm4all-beng-proxy (0.10.8) unstable; urgency=low

  * lb_http: don't access the connection object after it was closed
  * restart the load balancer automatically

 -- Max Kellermann <mk@cm4all.com>  Wed, 22 Jun 2011 12:38:39 +0200

cm4all-beng-proxy (0.10.7) unstable; urgency=low

  * config: make the session cookie name configurable
  * uri-relative: allow relative base URIs (for CGI)
  * widget-uri: combine existing CGI PATH_INFO and given widget location
  * python/translation/widget: support "path_info" specification

 -- Max Kellermann <mk@cm4all.com>  Mon, 20 Jun 2011 14:54:38 +0200

cm4all-beng-proxy (0.10.6) unstable; urgency=low

  * merge release 0.9.26

 -- Max Kellermann <mk@cm4all.com>  Wed, 15 Jun 2011 09:19:28 +0200

cm4all-beng-proxy (0.10.5) unstable; urgency=low

  * merge release 0.9.26

 -- Max Kellermann <mk@cm4all.com>  Fri, 10 Jun 2011 10:09:09 +0200

cm4all-beng-proxy (0.10.4) unstable; urgency=low

  * doc: add beng-lb documentation
  * lb: implement "fallback" option
  * merge release 0.9.25

 -- Max Kellermann <mk@cm4all.com>  Wed, 08 Jun 2011 14:13:43 +0200

cm4all-beng-proxy (0.10.3) unstable; urgency=low

  * python/translation.widget: support keyword "sticky"
  * lb: implement sticky modes "failover", "cookie"

 -- Max Kellermann <mk@cm4all.com>  Mon, 06 Jun 2011 15:51:36 +0200

cm4all-beng-proxy (0.10.2) unstable; urgency=low

  * debian: fix beng-lb pid file name
  * lb_http: implement sticky sessions
  * merge release 0.9.24

 -- Max Kellermann <mk@cm4all.com>  Tue, 31 May 2011 14:32:03 +0200

cm4all-beng-proxy (0.10.1) unstable; urgency=low

  * lb_http: close request body on error
  * lb_listener: print error message when binding fails
  * merge release 0.9.23

 -- Max Kellermann <mk@cm4all.com>  Fri, 27 May 2011 13:13:55 +0200

cm4all-beng-proxy (0.10) unstable; urgency=low

  * failure: fix inverted logic bug in expiry check
  * tcp-balancer: implement session stickiness
  * lb: new stand-alone load balancer

 -- Max Kellermann <mk@cm4all.com>  Thu, 26 May 2011 14:32:02 +0200

cm4all-beng-proxy (0.9.35) unstable; urgency=low

  * resource-loader: pass the last X-Forwarded-For element to AJP

 -- Max Kellermann <mk@cm4all.com>  Thu, 18 Aug 2011 15:05:02 +0200

cm4all-beng-proxy (0.9.34) unstable; urgency=low

  * request: fix double request body close in errdoc handler
  * handler: close request body on early abort

 -- Max Kellermann <mk@cm4all.com>  Mon, 01 Aug 2011 16:21:43 +0200

cm4all-beng-proxy (0.9.33) unstable; urgency=low

  * {http,ajp}-request, errdoc: check before closing the request body on
    error

 -- Max Kellermann <mk@cm4all.com>  Mon, 18 Jul 2011 16:30:29 +0200

cm4all-beng-proxy (0.9.32) unstable; urgency=low

  * processor: dispose request body when focused widget was not found
  * http-string: allow the slash in cookie values (RFC ignorant)

 -- Max Kellermann <mk@cm4all.com>  Tue, 12 Jul 2011 18:16:01 +0200

cm4all-beng-proxy (0.9.31) unstable; urgency=low

  * growing-buffer: fix assertion failure with empty first buffer

 -- Max Kellermann <mk@cm4all.com>  Tue, 05 Jul 2011 21:58:24 +0200

cm4all-beng-proxy (0.9.30) unstable; urgency=low

  * growing-buffer: fix assertion failure in reader when buffer is empty

 -- Max Kellermann <mk@cm4all.com>  Mon, 04 Jul 2011 16:59:28 +0200

cm4all-beng-proxy (0.9.29) unstable; urgency=low

  * http-string: allow the equality sign in cookie values (RFC ignorant)

 -- Max Kellermann <mk@cm4all.com>  Tue, 28 Jun 2011 17:50:23 +0200

cm4all-beng-proxy (0.9.28) unstable; urgency=low

  * http-string: allow round brackets in cookie values (RFC ignorant)

 -- Max Kellermann <mk@cm4all.com>  Mon, 27 Jun 2011 13:23:58 +0200

cm4all-beng-proxy (0.9.27) unstable; urgency=low

  * handler: don't delete existing session in TRANSPARENT mode

 -- Max Kellermann <mk@cm4all.com>  Wed, 15 Jun 2011 09:08:48 +0200

cm4all-beng-proxy (0.9.26) unstable; urgency=low

  * worker: read "crash" value before destroying shared memory
  * session: fix crash while discarding session

 -- Max Kellermann <mk@cm4all.com>  Fri, 10 Jun 2011 09:54:56 +0200

cm4all-beng-proxy (0.9.25) unstable; urgency=low

  * response: discard the request body before passing to errdoc
  * worker: don't restart all workers after "safe" worker crash
  * cgi: check for end-of-file after splice

 -- Max Kellermann <mk@cm4all.com>  Wed, 08 Jun 2011 15:02:35 +0200

cm4all-beng-proxy (0.9.24) unstable; urgency=low

  * fcgi-client: really discard packets on request id mismatch
  * memcached-client: don't schedule read event when buffer is full
  * session: support beng-lb sticky sessions

 -- Max Kellermann <mk@cm4all.com>  Tue, 31 May 2011 14:23:41 +0200

cm4all-beng-proxy (0.9.23) unstable; urgency=low

  * tcp-balancer: retry connecting to cluster if a node fails

 -- Max Kellermann <mk@cm4all.com>  Fri, 27 May 2011 13:01:31 +0200

cm4all-beng-proxy (0.9.22) unstable; urgency=low

  * failure: fix inverted logic bug in expiry check
  * uri-extract: support AJP URLs, fixes AJP cookies
  * ajp-client: don't schedule read event when buffer is full

 -- Max Kellermann <mk@cm4all.com>  Thu, 26 May 2011 08:32:32 +0200

cm4all-beng-proxy (0.9.21) unstable; urgency=low

  * balancer: re-enable load balancing (regression fix)
  * merge release 0.8.38

 -- Max Kellermann <mk@cm4all.com>  Fri, 20 May 2011 11:03:31 +0200

cm4all-beng-proxy (0.9.20) unstable; urgency=low

  * http-cache: fix assertion failure caused by wrong destructor
  * merge release 0.8.37

 -- Max Kellermann <mk@cm4all.com>  Mon, 16 May 2011 14:03:09 +0200

cm4all-beng-proxy (0.9.19) unstable; urgency=low

  * http-request: don't retry requests with a request body

 -- Max Kellermann <mk@cm4all.com>  Thu, 12 May 2011 11:35:55 +0200

cm4all-beng-proxy (0.9.18) unstable; urgency=low

  * http-body: fix assertion failure on EOF chunk after socket was closed
  * widget-http: fix crash in widget lookup error handler
  * merge release 0.8.36

 -- Max Kellermann <mk@cm4all.com>  Tue, 10 May 2011 18:56:33 +0200

cm4all-beng-proxy (0.9.17) unstable; urgency=low

  * growing-buffer: fix assertion failure after large initial write
  * http-request: retry after connection failure
  * test/t-cgi: fix bashisms in test scripts

 -- Max Kellermann <mk@cm4all.com>  Wed, 04 May 2011 18:54:57 +0200

cm4all-beng-proxy (0.9.16) unstable; urgency=low

  * resource-address: append "transparent" args to CGI path_info
  * tcache: fix crash on FastCGI with BASE

 -- Max Kellermann <mk@cm4all.com>  Mon, 02 May 2011 16:07:21 +0200

cm4all-beng-proxy (0.9.15) unstable; urgency=low

  * configure.ac: check if valgrind/memcheck.h is installed
  * configure.ac: check if libattr is available
  * access-log: log Referer and User-Agent
  * access-log: log the request duration
  * proxy-handler: allow forwarding URI arguments
  * merge release 0.8.35

 -- Max Kellermann <mk@cm4all.com>  Wed, 27 Apr 2011 18:54:17 +0200

cm4all-beng-proxy (0.9.14) unstable; urgency=low

  * processor: don't clear widget pointer at opening tag
  * debian: move ulimit call from init script to *.default
  * merge release 0.8.33

 -- Max Kellermann <mk@cm4all.com>  Wed, 13 Apr 2011 17:03:29 +0200

cm4all-beng-proxy (0.9.13) unstable; urgency=low

  * proxy-widget: apply the widget's response header forward settings
  * response: add option to dump the widget tree
  * widget-class: move header forward settings to view
  * merge release 0.8.30

 -- Max Kellermann <mk@cm4all.com>  Mon, 04 Apr 2011 16:31:26 +0200

cm4all-beng-proxy (0.9.12) unstable; urgency=low

  * widget: internal API refactorization
  * was-control: fix argument order in "abort" call
  * was-client: duplicate the GError object when it is used twice
  * {file,delegate}-handler: add Expires/ETag headers to 304 response
  * cgi: allow setting environment variables

 -- Max Kellermann <mk@cm4all.com>  Thu, 24 Mar 2011 15:12:54 +0100

cm4all-beng-proxy (0.9.11) unstable; urgency=low

  * processor: major API refactorization
  * merge release 0.8.29

 -- Max Kellermann <mk@cm4all.com>  Mon, 21 Mar 2011 19:43:28 +0100

cm4all-beng-proxy (0.9.10) unstable; urgency=low

  * merge release 0.8.27

 -- Max Kellermann <mk@cm4all.com>  Fri, 18 Mar 2011 14:11:16 +0100

cm4all-beng-proxy (0.9.9) unstable; urgency=low

  * merge release 0.8.25

 -- Max Kellermann <mk@cm4all.com>  Mon, 14 Mar 2011 16:05:51 +0100

cm4all-beng-proxy (0.9.8) unstable; urgency=low

  * translate: support UNIX domain sockets in ADDRESS_STRING
  * resource-address: support connections to existing FastCGI servers

 -- Max Kellermann <mk@cm4all.com>  Fri, 11 Mar 2011 19:24:33 +0100

cm4all-beng-proxy (0.9.7) unstable; urgency=low

  * merge release 0.8.24

 -- Max Kellermann <mk@cm4all.com>  Fri, 04 Mar 2011 13:07:36 +0100

cm4all-beng-proxy (0.9.6) unstable; urgency=low

  * merge release 0.8.23

 -- Max Kellermann <mk@cm4all.com>  Mon, 28 Feb 2011 11:47:45 +0100

cm4all-beng-proxy (0.9.5) unstable; urgency=low

  * translate: allow SITE without CGI

 -- Max Kellermann <mk@cm4all.com>  Mon, 31 Jan 2011 06:35:24 +0100

cm4all-beng-proxy (0.9.4) unstable; urgency=low

  * widget-class: allow distinct addresses for each view

 -- Max Kellermann <mk@cm4all.com>  Thu, 27 Jan 2011 17:51:21 +0100

cm4all-beng-proxy (0.9.3) unstable; urgency=low

  * istream-catch: log errors
  * proxy-handler: pass the original request URI to (Fast)CGI
  * proxy-handler: pass the original document root to (Fast)CGI
  * fcgi-stock: pass site id to child process
  * translation: new packet "HOME" for JailCGI
  * resource-loader: get remote host from "X-Forwarded-For"
  * cgi, fcgi-client: pass client IP address to application

 -- Max Kellermann <mk@cm4all.com>  Fri, 21 Jan 2011 18:13:38 +0100

cm4all-beng-proxy (0.9.2) unstable; urgency=low

  * merge release 0.8.21
  * http-response: better context for error messages
  * istream: method close() does not invoke handler->abort()
  * istream: better context for error messages
  * ajp-client: destruct properly when request stream fails
  * {delegate,fcgi,was}-stock: use the JailCGI 1.4 wrapper

 -- Max Kellermann <mk@cm4all.com>  Mon, 17 Jan 2011 12:08:04 +0100

cm4all-beng-proxy (0.9.1) unstable; urgency=low

  * http-server: count the number of raw bytes sent and received
  * control-handler: support TCACHE_INVALIDATE with SITE
  * new programs "log-forward", "log-exec" for network logging
  * new program "log-split" for creating per-site log files
  * new program "log-traffic" for creating per-site traffic logs
  * move logging servers to new package cm4all-beng-proxy-logging
  * python/control.client: add parameter "broadcast"

 -- Max Kellermann <mk@cm4all.com>  Thu, 02 Dec 2010 12:07:16 +0100

cm4all-beng-proxy (0.9) unstable; urgency=low

  * merge release 0.8.19
  * was-client: explicitly send 32 bit METHOD payload
  * was-client: explicitly parse STATUS as 32 bit integer
  * was-client: clear control channel object on destruction
  * was-client: reuse child process if state is clean on EOF
  * was-client: abort properly after receiving illegal packet
  * was-client: allow "request STOP" before response completed
  * was-client: postpone the response handler invocation
  * was-control: send packets in bulk
  * python: support WAS widgets
  * http-server: enable "cork" mode only for beginning of response
  * http-cache: don't access freed memory in pool_unref_denotify()
  * http: use libcm4all-http
  * new datagram based binary protocol for access logging
  * main: default WAS stock limit is 16

 -- Max Kellermann <mk@cm4all.com>  Thu, 18 Nov 2010 19:56:17 +0100

cm4all-beng-proxy (0.8.38) unstable; urgency=low

  * failure: update time stamp on existing item
  * errdoc: free the original response body on abort

 -- Max Kellermann <mk@cm4all.com>  Fri, 20 May 2011 10:17:14 +0200

cm4all-beng-proxy (0.8.37) unstable; urgency=low

  * widget-resolver: don't reuse failed resolver
  * http-request: fix NULL pointer dereference on invalid URI
  * config: disable the TCP stock limit by default

 -- Max Kellermann <mk@cm4all.com>  Mon, 16 May 2011 13:41:32 +0200

cm4all-beng-proxy (0.8.36) unstable; urgency=low

  * http-server: check if client closes connection while processing
  * http-client: release the socket before invoking the callback
  * fcgi-client: fix assertion failure on full input buffer
  * memcached-client: re-enable socket event after direct copy
  * istream-file: fix assertion failure on range request
  * test/t-cgi: fix bashisms in test scripts

 -- Max Kellermann <mk@cm4all.com>  Tue, 10 May 2011 18:45:48 +0200

cm4all-beng-proxy (0.8.35) unstable; urgency=low

  * session: fix potential session defragmentation crash
  * ajp-request: use "host:port" as TCP stock key
  * cgi: evaluate the Content-Length response header

 -- Max Kellermann <mk@cm4all.com>  Wed, 27 Apr 2011 13:32:05 +0200

cm4all-beng-proxy (0.8.34) unstable; urgency=low

  * js: replace all '%' with '$'
  * js: check if session_id is null
  * debian: add package cm4all-beng-proxy-tools

 -- Max Kellermann <mk@cm4all.com>  Tue, 19 Apr 2011 18:43:54 +0200

cm4all-beng-proxy (0.8.33) unstable; urgency=low

  * processor: don't quote query string arguments with dollar sign
  * widget-request: safely remove "view" and "path" from argument table
  * debian/control: add "Breaks << 0.8.32" on the JavaScript library

 -- Max Kellermann <mk@cm4all.com>  Tue, 12 Apr 2011 18:21:55 +0200

cm4all-beng-proxy (0.8.32) unstable; urgency=low

  * args: quote arguments with the dollar sign

 -- Max Kellermann <mk@cm4all.com>  Tue, 12 Apr 2011 13:34:42 +0200

cm4all-beng-proxy (0.8.31) unstable; urgency=low

  * proxy-widget: eliminate the duplicate "Server" response header
  * translation: add packet UNTRUSTED_SITE_SUFFIX

 -- Max Kellermann <mk@cm4all.com>  Thu, 07 Apr 2011 16:23:37 +0200

cm4all-beng-proxy (0.8.30) unstable; urgency=low

  * handler: make lower-case realm name from the "Host" header
  * session: copy attribute "realm", fixes segmentation fault

 -- Max Kellermann <mk@cm4all.com>  Tue, 29 Mar 2011 16:47:43 +0200

cm4all-beng-proxy (0.8.29) unstable; urgency=low

  * ajp-client: send query string in an AJP attribute

 -- Max Kellermann <mk@cm4all.com>  Mon, 21 Mar 2011 19:16:16 +0100

cm4all-beng-proxy (0.8.28) unstable; urgency=low

  * resource-loader: use X-Forwarded-For to obtain AJP remote host
  * resource-loader: strip port from AJP remote address
  * resource-loader: don't pass remote host to AJP server
  * resource-loader: parse server port for AJP
  * ajp-client: always send content-length
  * ajp-client: parse the remaining buffer after EAGAIN

 -- Max Kellermann <mk@cm4all.com>  Mon, 21 Mar 2011 11:12:07 +0100

cm4all-beng-proxy (0.8.27) unstable; urgency=low

  * http-request: close the request body on malformed URI
  * ajp-request: AJP translation packet contains ajp://host:port/path

 -- Max Kellermann <mk@cm4all.com>  Fri, 18 Mar 2011 14:04:21 +0100

cm4all-beng-proxy (0.8.26) unstable; urgency=low

  * python/response: fix typo in ajp()
  * session: validate sessions only within one realm

 -- Max Kellermann <mk@cm4all.com>  Fri, 18 Mar 2011 08:59:41 +0100

cm4all-beng-proxy (0.8.25) unstable; urgency=low

  * widget-http: discard request body on unknown view name
  * inline-widget: discard request body on error
  * {http,fcgi,was}-client: allocate response headers from caller pool
  * cmdline: fcgi_stock_limit defaults to 0 (no limit)

 -- Max Kellermann <mk@cm4all.com>  Mon, 14 Mar 2011 15:53:42 +0100

cm4all-beng-proxy (0.8.24) unstable; urgency=low

  * fcgi-client: release the connection even when padding not consumed
    after empty response

 -- Max Kellermann <mk@cm4all.com>  Wed, 02 Mar 2011 17:39:33 +0100

cm4all-beng-proxy (0.8.23) unstable; urgency=low

  * memcached-client: allocate a new memory pool
  * memcached-client: copy caller_pool reference before freeing the client
  * fcgi-client: check headers!=NULL
  * fcgi-client: release the connection even when padding not consumed

 -- Max Kellermann <mk@cm4all.com>  Mon, 28 Feb 2011 10:50:02 +0100

cm4all-beng-proxy (0.8.22) unstable; urgency=low

  * cgi: fill special variables CONTENT_TYPE, CONTENT_LENGTH
  * memcached-client: remove stray pool_unref() call
  * memcached-client: reuse the socket if the remaining value is buffered
  * http-cache-choice: abbreviate memcached keys
  * *-cache: allocate a parent pool for cache items
  * pool: re-enable linear pools
  * frame: free the request body on error
  * http-cache: free cached body which was dismissed

 -- Max Kellermann <mk@cm4all.com>  Mon, 07 Feb 2011 15:34:09 +0100

cm4all-beng-proxy (0.8.21) unstable; urgency=low

  * merge release 0.7.55
  * jail: translate the document root properly
  * header-forward: forward the "Host" header to CGI/FastCGI/AJP
  * http-error: map ENOTDIR to "404 Not Found"
  * http-server: fix assertion failure on write error
  * fcgi-stock: clear all environment variables

 -- Max Kellermann <mk@cm4all.com>  Thu, 06 Jan 2011 16:04:20 +0100

cm4all-beng-proxy (0.8.20) unstable; urgency=low

  * widget-resolver: add pedantic state assertions
  * async: remember a copy of the operation in !NDEBUG
  * python/translation/response: max_age() returns self

 -- Max Kellermann <mk@cm4all.com>  Mon, 06 Dec 2010 23:02:50 +0100

cm4all-beng-proxy (0.8.19) unstable; urgency=low

  * merge release 0.7.54

 -- Max Kellermann <mk@cm4all.com>  Wed, 17 Nov 2010 16:25:10 +0100

cm4all-beng-proxy (0.8.18) unstable; urgency=low

  * was-client: explicitly send 32 bit METHOD payload
  * was-client: explicitly parse STATUS as 32 bit integer
  * istream: check presence of as_fd() in optimized build

 -- Max Kellermann <mk@cm4all.com>  Fri, 05 Nov 2010 11:00:54 +0100

cm4all-beng-proxy (0.8.17) unstable; urgency=low

  * merged release 0.7.53
  * widget: use colon as widget path separator
  * was-client: check for abort during response handler
  * was-client: implement STOP
  * was-client: release memory pools
  * was-launch: enable non-blocking mode on input and output
  * http-server: don't crash on malformed pipelined request
  * main: free the WAS stock and the UDP listener in the SIGTERM handler

 -- Max Kellermann <mk@cm4all.com>  Thu, 28 Oct 2010 19:50:26 +0200

cm4all-beng-proxy (0.8.16) unstable; urgency=low

  * merged release 0.7.52
  * was-client: support for the WAS protocol

 -- Max Kellermann <mk@cm4all.com>  Wed, 13 Oct 2010 16:45:18 +0200

cm4all-beng-proxy (0.8.15) unstable; urgency=low

  * resource-address: don't skip question mark twice

 -- Max Kellermann <mk@cm4all.com>  Tue, 28 Sep 2010 12:20:33 +0200

cm4all-beng-proxy (0.8.14) unstable; urgency=low

  * processor: schedule "xmlns:c" deletion

 -- Max Kellermann <mk@cm4all.com>  Thu, 23 Sep 2010 14:42:31 +0200

cm4all-beng-proxy (0.8.13) unstable; urgency=low

  * processor: delete "xmlns:c" attributes from link elements
  * istream-{head,zero}: implement method available()
  * merged release 0.7.51

 -- Max Kellermann <mk@cm4all.com>  Tue, 17 Aug 2010 09:54:33 +0200

cm4all-beng-proxy (0.8.12) unstable; urgency=low

  * http-cache-memcached: copy resource address
  * debian/control: add missing ${shlibs:Depends}
  * merged release 0.7.50

 -- Max Kellermann <mk@cm4all.com>  Thu, 12 Aug 2010 20:17:52 +0200

cm4all-beng-proxy (0.8.11) unstable; urgency=low

  * delegate-client: fix SCM_RIGHTS check
  * use Linux 2.6 CLOEXEC/NONBLOCK flags
  * tcache: INVALIDATE removes all variants (error documents etc.)
  * control: new UDP based protocol, allows invalidating caches
  * hashmap: fix assertion failure in hashmap_remove_match()
  * merged release 0.7.49

 -- Max Kellermann <mk@cm4all.com>  Tue, 10 Aug 2010 15:48:10 +0200

cm4all-beng-proxy (0.8.10) unstable; urgency=low

  * tcache: copy response.previous

 -- Max Kellermann <mk@cm4all.com>  Mon, 02 Aug 2010 18:03:43 +0200

cm4all-beng-proxy (0.8.9) unstable; urgency=low

  * (f?)cgi-handler: forward query string only if focused
  * ajp-handler: merge into proxy-handler
  * proxy-handler: forward query string if focused
  * cgi, fastcgi-handler: enable the resource cache
  * translation: add packets CHECK and PREVIOUS for authentication
  * python: add Response.max_age()

 -- Max Kellermann <mk@cm4all.com>  Fri, 30 Jul 2010 11:39:22 +0200

cm4all-beng-proxy (0.8.8) unstable; urgency=low

  * prototypes/translate.py: added new ticket-fastcgi programs
  * http-cache: implement FastCGI caching
  * merged release 0.7.47

 -- Max Kellermann <mk@cm4all.com>  Wed, 21 Jul 2010 13:00:43 +0200

cm4all-beng-proxy (0.8.7) unstable; urgency=low

  * istream-delayed: update the "direct" bit mask
  * http-client: send "Expect: 100-continue"
  * response, widget-http: apply istream_pipe to filter input
  * proxy-handler: apply istream_pipe to request body
  * istream-ajp-body: send larger request body packets
  * ajp-client: support splice()
  * merged release 0.7.46

 -- Max Kellermann <mk@cm4all.com>  Fri, 25 Jun 2010 18:52:04 +0200

cm4all-beng-proxy (0.8.6) unstable; urgency=low

  * translation: added support for custom error documents
  * response: convert HEAD to GET if filter follows
  * processor: short-circuit on HEAD request
  * python: depend on python-twisted-core

 -- Max Kellermann <mk@cm4all.com>  Wed, 16 Jun 2010 16:37:42 +0200

cm4all-beng-proxy (0.8.5) unstable; urgency=low

  * istream-tee: allow second output to block
  * widget-http: don't transform error documents
  * response, widget-http: disable filters after widget frame request
  * translation: added packet FILTER_4XX to filter client errors
  * merged release 0.7.45

 -- Max Kellermann <mk@cm4all.com>  Thu, 10 Jun 2010 16:13:14 +0200

cm4all-beng-proxy (0.8.4) unstable; urgency=low

  * python: added missing "Response" import
  * python: resume parsing after deferred call
  * http-client: implement istream method as_fd()
  * merged release 0.7.44

 -- Max Kellermann <mk@cm4all.com>  Mon, 07 Jun 2010 17:01:16 +0200

cm4all-beng-proxy (0.8.3) unstable; urgency=low

  * file-handler: implement If-Range (RFC 2616 14.27)
  * merged release 0.7.42

 -- Max Kellermann <mk@cm4all.com>  Tue, 01 Jun 2010 16:17:13 +0200

cm4all-beng-proxy (0.8.2) unstable; urgency=low

  * cookie-client: verify the cookie path
  * python: use Twisted's logging library
  * python: added a widget registry class
  * merged release 0.7.41

 -- Max Kellermann <mk@cm4all.com>  Wed, 26 May 2010 13:08:16 +0200

cm4all-beng-proxy (0.8.1) unstable; urgency=low

  * http-cache-memcached: delete entity records on POST

 -- Max Kellermann <mk@cm4all.com>  Tue, 18 May 2010 12:21:55 +0200

cm4all-beng-proxy (0.8) unstable; urgency=low

  * istream: added method as_fd() to convert istream to file descriptor
  * fork: support passing stdin istream fd to child process
  * http-cache: discard only matching entries on POST
  * istream-html-escape: escape single and double quote
  * rewrite-uri: escape the result with XML entities

 -- Max Kellermann <mk@cm4all.com>  Thu, 13 May 2010 12:34:46 +0200

cm4all-beng-proxy (0.7.55) unstable; urgency=low

  * pool: reparent pools in optimized build
  * istream-deflate: add missing pool reference while reading
  * istream-deflate: fix several error handlers

 -- Max Kellermann <mk@cm4all.com>  Thu, 06 Jan 2011 12:59:39 +0100

cm4all-beng-proxy (0.7.54) unstable; urgency=low

  * http-server: fix crash on deferred chunked request body
  * parser: fix crash on malformed SCRIPT element

 -- Max Kellermann <mk@cm4all.com>  Wed, 17 Nov 2010 16:13:09 +0100

cm4all-beng-proxy (0.7.53) unstable; urgency=low

  * http-server: don't crash on malformed pipelined request
  * sink-header: fix assertion failure on empty trailer

 -- Max Kellermann <mk@cm4all.com>  Thu, 28 Oct 2010 18:39:01 +0200

cm4all-beng-proxy (0.7.52) unstable; urgency=low

  * fcgi-client: fix send timeout handler
  * fork: finish the buffer after pipe was drained

 -- Max Kellermann <mk@cm4all.com>  Wed, 13 Oct 2010 16:39:26 +0200

cm4all-beng-proxy (0.7.51) unstable; urgency=low

  * http-client: clear response body pointer before forwarding EOF event
  * processor: fix assertion failure for c:mode in c:widget

 -- Max Kellermann <mk@cm4all.com>  Mon, 16 Aug 2010 17:01:48 +0200

cm4all-beng-proxy (0.7.50) unstable; urgency=low

  * header-forward: don't forward the "Host" header to HTTP servers
  * resource-address: use uri_relative() for CGI
  * uri-relative: don't lose host name in uri_absolute()
  * uri-relative: don't fail on absolute URIs
  * http-cache-heap: don't use uninitialized item size

 -- Max Kellermann <mk@cm4all.com>  Thu, 12 Aug 2010 20:03:49 +0200

cm4all-beng-proxy (0.7.49) unstable; urgency=low

  * hashmap: fix assertion failure in hashmap_remove_value()

 -- Max Kellermann <mk@cm4all.com>  Tue, 10 Aug 2010 15:37:12 +0200

cm4all-beng-proxy (0.7.48) unstable; urgency=low

  * pipe-stock: add assertions on file descriptors

 -- Max Kellermann <mk@cm4all.com>  Mon, 09 Aug 2010 14:56:54 +0200

cm4all-beng-proxy (0.7.47) unstable; urgency=low

  * cmdline: add option "--group"

 -- Max Kellermann <mk@cm4all.com>  Fri, 16 Jul 2010 18:39:53 +0200

cm4all-beng-proxy (0.7.46) unstable; urgency=low

  * handler: initialize all translate_response attributes
  * http-client: consume buffer before header length check
  * istream-pipe: clear "direct" flags in constructor
  * istream-pipe: return gracefully when handler blocks
  * ajp-client: hold pool reference to reset TCP_CORK

 -- Max Kellermann <mk@cm4all.com>  Mon, 21 Jun 2010 17:53:21 +0200

cm4all-beng-proxy (0.7.45) unstable; urgency=low

  * istream-tee: separate "weak" values for the two outputs
  * fcache: don't close output when caching has been canceled
  * tcache: copy the attribute "secure_cookie"

 -- Max Kellermann <mk@cm4all.com>  Thu, 10 Jun 2010 15:21:34 +0200

cm4all-beng-proxy (0.7.44) unstable; urgency=low

  * http-client: check response header length
  * http-server: check request header length

 -- Max Kellermann <mk@cm4all.com>  Mon, 07 Jun 2010 16:51:57 +0200

cm4all-beng-proxy (0.7.43) unstable; urgency=low

  * http-cache: fixed NULL pointer dereference when storing empty response
    body on the heap

 -- Max Kellermann <mk@cm4all.com>  Tue, 01 Jun 2010 18:52:45 +0200

cm4all-beng-proxy (0.7.42) unstable; urgency=low

  * fork: check "direct" flag again after buffer flush
  * pool: pool_unref_denotify() remembers the code location
  * sink-{buffer,gstring}: don't invoke callback in abort()
  * async: added another debug flag to verify correctness

 -- Max Kellermann <mk@cm4all.com>  Mon, 31 May 2010 21:15:58 +0200

cm4all-beng-proxy (0.7.41) unstable; urgency=low

  * http-cache: initialize response status and headers on empty body

 -- Max Kellermann <mk@cm4all.com>  Tue, 25 May 2010 16:27:25 +0200

cm4all-beng-proxy (0.7.40) unstable; urgency=low

  * http-cache: fixed NULL pointer dereference when storing empty response
    body in memcached

 -- Max Kellermann <mk@cm4all.com>  Tue, 25 May 2010 15:04:44 +0200

cm4all-beng-proxy (0.7.39) unstable; urgency=low

  * memcached-stock: close value on connect failure
  * http: implement remaining status codes
  * http-cache: allow caching empty response body
  * http-cache: cache status codes 203, 206, 300, 301, 410
  * http-cache: don't cache authorized resources

 -- Max Kellermann <mk@cm4all.com>  Fri, 21 May 2010 17:37:29 +0200

cm4all-beng-proxy (0.7.38) unstable; urgency=low

  * http-server: send HTTP/1.1 declaration with "100 Continue"
  * connection: initialize "site_name", fixes crash bug
  * translation: added packet SECURE_COOKIE

 -- Max Kellermann <mk@cm4all.com>  Thu, 20 May 2010 15:40:34 +0200

cm4all-beng-proxy (0.7.37) unstable; urgency=low

  * *-client: implement a socket leak detector
  * handler: initialize response header without translation server

 -- Max Kellermann <mk@cm4all.com>  Tue, 18 May 2010 12:05:11 +0200

cm4all-beng-proxy (0.7.36) unstable; urgency=low

  * http-client: fixed NULL pointer dereference
  * handler, response: removed duplicate request body destruction calls

 -- Max Kellermann <mk@cm4all.com>  Tue, 11 May 2010 17:16:36 +0200

cm4all-beng-proxy (0.7.35) unstable; urgency=low

  * {http,fcgi,ajp}-request: close the request body on abort
  * handler: set fake translation response on malformed URI

 -- Max Kellermann <mk@cm4all.com>  Mon, 10 May 2010 11:22:23 +0200

cm4all-beng-proxy (0.7.34) unstable; urgency=low

  * translate: check the UNTRUSTED packet
  * translation: added packet UNTRUSTED_PREFIX

 -- Max Kellermann <mk@cm4all.com>  Fri, 30 Apr 2010 19:14:37 +0200

cm4all-beng-proxy (0.7.33) unstable; urgency=low

  * merged release 0.7.27.1
  * fcache: don't continue storing in background
  * fcgi-client: re-add event after some input data has been read

 -- Max Kellermann <mk@cm4all.com>  Fri, 30 Apr 2010 11:31:08 +0200

cm4all-beng-proxy (0.7.32) unstable; urgency=low

  * response: generate the "Server" response header
  * response: support the Authentication-Info response header
  * response: support custom authentication pages
  * translation: support custom response headers

 -- Max Kellermann <mk@cm4all.com>  Tue, 27 Apr 2010 17:09:59 +0200

cm4all-beng-proxy (0.7.31) unstable; urgency=low

  * support HTTP authentication (RFC 2617)

 -- Max Kellermann <mk@cm4all.com>  Mon, 26 Apr 2010 17:26:42 +0200

cm4all-beng-proxy (0.7.30) unstable; urgency=low

  * fcgi-client: support responses without a body
  * {http,fcgi}-client: hold caller pool reference during callback

 -- Max Kellermann <mk@cm4all.com>  Fri, 23 Apr 2010 14:41:05 +0200

cm4all-beng-proxy (0.7.29) unstable; urgency=low

  * http-cache: added missing pool_unref() in memcached_miss()
  * pool: added checked pool references

 -- Max Kellermann <mk@cm4all.com>  Thu, 22 Apr 2010 15:45:48 +0200

cm4all-beng-proxy (0.7.28) unstable; urgency=low

  * fcgi-client: support response status
  * translate: malformed packets are fatal
  * http-cache: don't cache resources with very long URIs
  * memcached-client: increase the maximum key size to 32 kB

 -- Max Kellermann <mk@cm4all.com>  Thu, 15 Apr 2010 15:06:51 +0200

cm4all-beng-proxy (0.7.27.1) unstable; urgency=low

  * http-cache: added missing pool_unref() in memcached_miss()
  * http-cache: don't cache resources with very long URIs
  * memcached-client: increase the maximum key size to 32 kB
  * fork: properly handle partially filled output buffer
  * fork: re-add event after some input data has been read

 -- Max Kellermann <mk@cm4all.com>  Thu, 29 Apr 2010 15:30:21 +0200

cm4all-beng-proxy (0.7.27) unstable; urgency=low

  * session: use GLib's PRNG to generate session ids
  * session: seed the PRNG with /dev/random
  * response: log UNTRUSTED violation attempts
  * response: drop widget sessions when there is no focus

 -- Max Kellermann <mk@cm4all.com>  Fri, 09 Apr 2010 12:04:18 +0200

cm4all-beng-proxy (0.7.26) unstable; urgency=low

  * memcached-client: schedule read event before callback
  * istream-tee: continue with second output if first is closed

 -- Max Kellermann <mk@cm4all.com>  Sun, 28 Mar 2010 18:08:11 +0200

cm4all-beng-proxy (0.7.25) unstable; urgency=low

  * memcached-client: don't poll if socket is closed
  * fork: close file descriptor on input error
  * pool: don't check attachments in pool_trash()

 -- Max Kellermann <mk@cm4all.com>  Thu, 25 Mar 2010 13:28:01 +0100

cm4all-beng-proxy (0.7.24) unstable; urgency=low

  * memcached-client: release socket after splice

 -- Max Kellermann <mk@cm4all.com>  Mon, 22 Mar 2010 11:29:45 +0100

cm4all-beng-proxy (0.7.23) unstable; urgency=low

  * sink-header: support splice
  * memcached-client: support splice (response)
  * fcgi-client: recover correctly after send error
  * fcgi-client: support chunked request body
  * fcgi-client: basic splice support for the request body
  * http-cache: duplicate headers
  * {http,memcached}-client: check "direct" mode after buffer flush
  * cmdline: added option "fcgi_stock_limit"
  * python: auto-export function write_packet()
  * python: Response methods return self

 -- Max Kellermann <mk@cm4all.com>  Fri, 19 Mar 2010 13:28:35 +0100

cm4all-beng-proxy (0.7.22) unstable; urgency=low

  * python: re-add function write_packet()

 -- Max Kellermann <mk@cm4all.com>  Fri, 12 Mar 2010 12:27:21 +0100

cm4all-beng-proxy (0.7.21) unstable; urgency=low

  * ajp-client: handle EAGAIN from send()
  * python: install the missing sources

 -- Max Kellermann <mk@cm4all.com>  Thu, 11 Mar 2010 16:58:25 +0100

cm4all-beng-proxy (0.7.20) unstable; urgency=low

  * http-client: don't reinstate event when socket is closed
  * access-log: log the site name
  * python: removed unused function write_packet()
  * python: split the module beng_proxy.translation
  * python: allow overriding query string and param in absolute_uri()
  * python: moved absolute_uri() to a separate library

 -- Max Kellermann <mk@cm4all.com>  Thu, 11 Mar 2010 09:48:52 +0100

cm4all-beng-proxy (0.7.19) unstable; urgency=low

  * client-socket: translate EV_TIMEOUT to ETIMEDOUT
  * fork: refill the input buffer as soon as possible
  * delegate-client: implement an abortable event
  * pool: added assertions for libevent leaks
  * direct: added option "-s enable_splice=no"

 -- Max Kellermann <mk@cm4all.com>  Thu, 04 Mar 2010 17:34:56 +0100

cm4all-beng-proxy (0.7.18) unstable; urgency=low

  * args: reserve memory for the trailing null byte

 -- Max Kellermann <mk@cm4all.com>  Tue, 23 Feb 2010 17:46:04 +0100

cm4all-beng-proxy (0.7.17) unstable; urgency=low

  * translation: added the BOUNCE packet (variant of REDIRECT)
  * translation: change widget packet HOST to UNTRUSTED
  * translation: pass internal URI arguments to the translation server
  * handler: use the specified status with REDIRECT
  * python: added method Request.absolute_uri()

 -- Max Kellermann <mk@cm4all.com>  Tue, 23 Feb 2010 16:15:22 +0100

cm4all-beng-proxy (0.7.16) unstable; urgency=low

  * processor: separate trusted from untrusted widgets by host name
  * processor: mode=partition is deprecated
  * translate: fix DOCUMENT_ROOT handler for CGI/FASTCGI
  * fcgi-request: added JailCGI support

 -- Max Kellermann <mk@cm4all.com>  Fri, 19 Feb 2010 14:29:29 +0100

cm4all-beng-proxy (0.7.15) unstable; urgency=low

  * processor: unreference the caller pool in abort()
  * tcache: clear BASE on mismatch
  * fcgi-client: generate the Content-Length request header
  * fcgi-client: send the CONTENT_TYPE parameter
  * prototypes/translate.py: use FastCGI to run PHP

 -- Max Kellermann <mk@cm4all.com>  Thu, 11 Feb 2010 14:43:21 +0100

cm4all-beng-proxy (0.7.14) unstable; urgency=low

  * connection: drop connections when the limit is exceeded
  * resource-address: added BASE support
  * fcgi-client: check the request ID in response packets
  * http-client: check response body when request body is closed
  * html-escape: use the last ampersand before the semicolon
  * html-escape: support &apos;
  * processor: unescape widget parameter values

 -- Max Kellermann <mk@cm4all.com>  Fri, 29 Jan 2010 17:49:43 +0100

cm4all-beng-proxy (0.7.13) unstable; urgency=low

  * fcgi-request: duplicate socket path
  * fcgi-request: support ACTION
  * fcgi-client: provide SCRIPT_FILENAME
  * fcgi-client: append empty PARAMS packet
  * fcgi-client: try to read response before request is finished
  * fcgi-client: implement the STDERR packet
  * fcgi-client: support request headers and body
  * fcgi-stock: manage one socket per child process
  * fcgi-stock: unlink socket path after connect
  * fcgi-stock: redirect fd 1,2 to /dev/null
  * fcgi-stock: kill FastCGI processes after 5 minutes idle
  * translation: new packet PAIR for passing parameters to FastCGI

 -- Max Kellermann <mk@cm4all.com>  Thu, 14 Jan 2010 13:36:48 +0100

cm4all-beng-proxy (0.7.12) unstable; urgency=low

  * http-cache: unlock the cache item after successful revalidation
  * http-cache-memcached: pass the expiration time to memcached
  * sink-header: comprise pending data in method available()
  * header-forward: forward the Expires response header

 -- Max Kellermann <mk@cm4all.com>  Tue, 22 Dec 2009 16:18:49 +0100

cm4all-beng-proxy (0.7.11) unstable; urgency=low

  * {ajp,memcached}-client: fix dis\appearing event for duplex socket
  * memcached-client: handle EAGAIN after send()
  * memcached-client: release socket as early as possible
  * header-forward: don't forward Accept-Encoding if transformation is
    enabled
  * widget-http, inline-widget: check Content-Encoding before processing
  * file-handler: send "Vary: Accept-Encoding" for compressed response
  * header-forward: support duplicate headers
  * fcache: implemented a 60 seconds timeout
  * fcache: copy pointer to local variable before callback
  * event2: refresh timeout after event has occurred

 -- Max Kellermann <mk@cm4all.com>  Fri, 18 Dec 2009 16:45:24 +0100

cm4all-beng-proxy (0.7.10) unstable; urgency=low

  * http-{server,client}: fix disappearing event for duplex socket

 -- Max Kellermann <mk@cm4all.com>  Mon, 14 Dec 2009 15:46:25 +0100

cm4all-beng-proxy (0.7.9) unstable; urgency=low

  * http: "Expect" is a hop-by-hop header
  * http-server: send "100 Continue" unless request body closed
  * http-client: poll socket after splice
  * http-server: handle EAGAIN after splice
  * http-server: send a 417 response on unrecognized "Expect" request
  * response, widget-http: append filter id to resource tag
  * resource-tag: check for "Cache-Control: no-store"

 -- Max Kellermann <mk@cm4all.com>  Mon, 14 Dec 2009 13:05:15 +0100

cm4all-beng-proxy (0.7.8) unstable; urgency=low

  * http-body: support partial response in method available()
  * file-handler: support pre-compressed static files
  * fcache: honor the "Cache-Control: no-store" response header

 -- Max Kellermann <mk@cm4all.com>  Wed, 09 Dec 2009 15:49:25 +0100

cm4all-beng-proxy (0.7.7) unstable; urgency=low

  * parser: allow underscore in attribute names
  * processor: check "type" attribute before URI rewriting
  * http-client: start receiving before request is sent
  * http-client: try to read response after write error
  * http-client: deliver response body after headers are finished
  * http-client: release socket as early as possible
  * http-client: serve buffer after socket has been closed
  * istream-chunked: clear input stream in abort handler
  * growing-buffer: fix crash after close in "data" callback

 -- Max Kellermann <mk@cm4all.com>  Thu, 03 Dec 2009 13:09:57 +0100

cm4all-beng-proxy (0.7.6) unstable; urgency=low

  * istream-hold: return -2 if handler is not available yet
  * http, ajp, fcgi: use istream_hold on request body
  * http-client: implemented splicing the request body
  * response: added missing URI substitution

 -- Max Kellermann <mk@cm4all.com>  Tue, 17 Nov 2009 15:25:35 +0100

cm4all-beng-proxy (0.7.5) unstable; urgency=low

  * session: 64 bit session ids
  * session: allow arbitrary session id size (at compile-time)
  * debian: larger default log file (16 * 4MB)
  * debian: added package cm4all-beng-proxy-toi

 -- Max Kellermann <mk@cm4all.com>  Mon, 16 Nov 2009 15:51:24 +0100

cm4all-beng-proxy (0.7.4) unstable; urgency=low

  * measure the latency of external resources
  * widget-http: partially revert "don't query session if !stateful"

 -- Max Kellermann <mk@cm4all.com>  Tue, 10 Nov 2009 15:06:03 +0100

cm4all-beng-proxy (0.7.3) unstable; urgency=low

  * uri-verify: don't reject double slash after first segment
  * hostname: allow the hyphen character
  * processor: allow processing without session
  * widget-http: don't query session if !stateful
  * request: disable session management for known bots
  * python: fixed AttributeError in __getattr__()
  * python: added method Response.process()
  * translation: added the response packets URI, HOST, SCHEME
  * translation: added header forward packets

 -- Max Kellermann <mk@cm4all.com>  Mon, 09 Nov 2009 16:40:27 +0100

cm4all-beng-proxy (0.7.2) unstable; urgency=low

  * fcache: close all caching connections on exit
  * istream-file: retry reading after EAGAIN
  * direct, istream-pipe: re-enable SPLICE_F_NONBLOCK
  * direct, istream-pipe: disable the SPLICE_F_MORE flag
  * http-client: handle EAGAIN after splice
  * http-client, header-writer: remove hop-by-hop response headers
  * response: optimized transformed response headers
  * handler: mangle CGI and FastCGI headers
  * header-forward: generate the X-Forwarded-For header
  * header-forward: add local host name to "Via" request header

 -- Max Kellermann <mk@cm4all.com>  Fri, 30 Oct 2009 13:41:02 +0100

cm4all-beng-proxy (0.7.1) unstable; urgency=low

  * file-handler: close the stream on "304 Not Modified"
  * pool: use assembler code only on gcc
  * cmdline: added option "--set tcp_stock_limit"
  * Makefile.am: enable the "subdir-objects" option

 -- Max Kellermann <mk@cm4all.com>  Thu, 22 Oct 2009 12:17:11 +0200

cm4all-beng-proxy (0.7) unstable; urgency=low

  * ajp-client: check if connection was closed during response callback
  * header-forward: log session id
  * istream: separate TCP splicing checks
  * istream-pipe: fix segmentation fault after incomplete direct transfer
  * istream-pipe: implement the "available" method
  * istream-pipe: allocate pipe only if handler supports it
  * istream-pipe: flush the pipe before reading from input
  * istream-pipe: reuse pipes in a stock
  * direct: support splice() from TCP socket to pipe
  * istream: direct() returns -3 if stream has been closed
  * hstock: don't destroy stocks while items are being created
  * tcp-stock: limit number of connections per host to 256
  * translate, http-client, ajp-client, cgi, http-cache: verify the HTTP
    response status
  * prototypes/translate.py: disallow "/../" and null bytes
  * prototypes/translate.py: added "/jail-delegate/" location
  * uri-parser: strict RFC 2396 URI verification
  * uri-parser: don't unescape the URI path
  * http-client, ajp-client: verify the request URI
  * uri-escape: unescape each character only once
  * http-cache: never use the memcached stock if caching is disabled
  * allow 8192 connections by default
  * allow 65536 file handles by default
  * added package cm4all-jailed-beng-proxy-delegate-helper

 -- Max Kellermann <mk@cm4all.com>  Wed, 21 Oct 2009 15:00:56 +0200

cm4all-beng-proxy (0.6.23) unstable; urgency=low

  * header-forward: log session information
  * prototypes/translate.py: added /cgi-bin/ location
  * http-server: disable keep-alive for HTTP/1.0 clients
  * http-server: don't send "Connection: Keep-Alive"
  * delegate-stock: clear the environment
  * delegate-stock: added jail support
  * delegate-client: reuse helper process after I/O error

 -- Max Kellermann <mk@cm4all.com>  Mon, 12 Oct 2009 17:29:35 +0200

cm4all-beng-proxy (0.6.22) unstable; urgency=low

  * istream-tee: clear both "enabled" flags in the eof/abort handler
  * istream-tee: fall back to first data() return value if second stream
    closed itself
  * http-cache: don't log body_abort after close

 -- Max Kellermann <mk@cm4all.com>  Thu, 01 Oct 2009 19:19:37 +0200

cm4all-beng-proxy (0.6.21) unstable; urgency=low

  * http-client: log more error messages
  * delegate-stock: added the DOCUMENT_ROOT environment variable
  * response, widget: accept "application/xhtml+xml"
  * cookie-server: allow square brackets in unquoted cookie values
    (violating RFC 2109 and RFC 2616)

 -- Max Kellermann <mk@cm4all.com>  Thu, 01 Oct 2009 13:55:40 +0200

cm4all-beng-proxy (0.6.20) unstable; urgency=low

  * stock: clear stock after 60 seconds idle
  * hstock: remove empty stocks
  * http-server, http-client, cgi: fixed off-by-one bug in header parser
  * istream-pipe: fix the direct() return value on error
  * istream-pipe: fix formula in range assertion
  * http-cache-memcached: implemented "remove"
  * handler: added FastCGI handler
  * fcgi-client: unref caller pool after socket release
  * fcgi-client: implemented response headers

 -- Max Kellermann <mk@cm4all.com>  Tue, 29 Sep 2009 14:07:13 +0200

cm4all-beng-proxy (0.6.19) unstable; urgency=low

  * http-client: release caller pool after socket release
  * memcached-client: release socket on marshalling error
  * stock: unref caller pool in abort handler
  * stock: lazy cleanup
  * http-cache: copy caller_pool to local variable

 -- Max Kellermann <mk@cm4all.com>  Thu, 24 Sep 2009 16:02:17 +0200

cm4all-beng-proxy (0.6.18) unstable; urgency=low

  * delegate-handler: support conditional GET and ranges
  * file-handler: fix suffix-byte-range-spec parser
  * delegate-helper: call open() with O_CLOEXEC|O_NOCTTY
  * istream-file: don't set FD_CLOEXEC if O_CLOEXEC is available
  * stock: hold caller pool during "get" operation
  * main: free balancer object during shutdown
  * memcached-client: enable socket timeout
  * delegate-stock: set FD_CLOEXEC on socket

 -- Max Kellermann <mk@cm4all.com>  Thu, 24 Sep 2009 10:50:53 +0200

cm4all-beng-proxy (0.6.17) unstable; urgency=low

  * tcp-stock: implemented a load balancer
  * python: accept address list in the ajp() method
  * http-server: added timeout for the HTTP request headers
  * response: close template when the content type is wrong
  * delegate-get: implemented response headers
  * delegate-get: provide status codes and error messages

 -- Max Kellermann <mk@cm4all.com>  Fri, 18 Sep 2009 15:36:57 +0200

cm4all-beng-proxy (0.6.16) unstable; urgency=low

  * tcp-stock: added support for bulldog-tyke
  * sink-buffer: close input if it's not used in the constructor
  * http-cache-memcached: close response body when deserialization fails
  * serialize: fix regression in serialize_uint64()

 -- Max Kellermann <mk@cm4all.com>  Tue, 15 Sep 2009 19:26:07 +0200

cm4all-beng-proxy (0.6.15) unstable; urgency=low

  * http-cache-choice: find more duplicates during cleanup
  * handler: added AJP handler
  * ajp-request: unref pool only on tcp_stock failure
  * ajp-client: prevent parser recursion
  * ajp-client: free request body when response is closed
  * ajp-client: reuse connection after END_RESPONSE packet
  * ajp-client: enable TCP_CORK while sending
  * istream-ajp-body: added a second "length" header field
  * ajp-client: auto-send empty request body chunk
  * ajp-client: register "write" event after GET_BODY_CHUNK packet
  * ajp-client: implemented request and response headers
  * http-cache-rfc: don't rewind tpool if called recursively

 -- Max Kellermann <mk@cm4all.com>  Fri, 11 Sep 2009 16:04:06 +0200

cm4all-beng-proxy (0.6.14) unstable; urgency=low

  * istream-tee: don't restart reading if already in progress

 -- Max Kellermann <mk@cm4all.com>  Thu, 03 Sep 2009 13:21:06 +0200

cm4all-beng-proxy (0.6.13) unstable; urgency=low

  * cookie-server: fix parsing multiple cookies
  * http-cache-memcached: clean up expired "choice" items
  * sink-gstring: use callback instead of public struct
  * istream-tee: restart reading when one output is closed

 -- Max Kellermann <mk@cm4all.com>  Wed, 02 Sep 2009 17:02:53 +0200

cm4all-beng-proxy (0.6.12) unstable; urgency=low

  * http-cache: don't attempt to remove cache items when the cache is disabled

 -- Max Kellermann <mk@cm4all.com>  Fri, 28 Aug 2009 15:40:48 +0200

cm4all-beng-proxy (0.6.11) unstable; urgency=low

  * http-cache-memcached: store HTTP status and response headers
  * http-cache-memcached: implemented flush (SIGHUP)
  * http-cache-memcached: support "Vary"
  * http-client: work around assertion failure in response_stream_close()

 -- Max Kellermann <mk@cm4all.com>  Thu, 27 Aug 2009 12:33:17 +0200

cm4all-beng-proxy (0.6.10) unstable; urgency=low

  * parser: finish tag before bailing out
  * http-request: allow URLs without path component
  * fork: clear event in read() method
  * istream-file: pass options O_CLOEXEC|O_NOCTTY to open()
  * response: check if the "Host" request header is valid

 -- Max Kellermann <mk@cm4all.com>  Tue, 18 Aug 2009 16:37:19 +0200

cm4all-beng-proxy (0.6.9) unstable; urgency=low

  * direct: disable SPLICE_F_NONBLOCK (temporary NFS EAGAIN workaround)

 -- Max Kellermann <mk@cm4all.com>  Mon, 17 Aug 2009 13:52:49 +0200

cm4all-beng-proxy (0.6.8) unstable; urgency=low

  * widget-http: close response body in error code path
  * http-cache: implemented memcached backend (--memcached-server)
  * processor: &c:base; returns the URI without scheme and host

 -- Max Kellermann <mk@cm4all.com>  Mon, 17 Aug 2009 12:29:19 +0200

cm4all-beng-proxy (0.6.7) unstable; urgency=low

  * file-handler: generate Expires from xattr user.MaxAge
  * cmdline: added option --set to configure:
    - max_connections
    - http_cache_size
    - filter_cache_size
    - translate_cache_size
  * flush caches on SIGHUP

 -- Max Kellermann <mk@cm4all.com>  Fri, 07 Aug 2009 11:41:10 +0200

cm4all-beng-proxy (0.6.6) unstable; urgency=low

  * added missing GLib build dependency
  * cgi-handler: set the "body_consumed" flag

 -- Max Kellermann <mk@cm4all.com>  Tue, 04 Aug 2009 09:53:01 +0200

cm4all-beng-proxy (0.6.5) unstable; urgency=low

  * shm: pass MAP_NORESERVE to mmap()
  * proxy-handler: support cookies
  * translation: added DISCARD_SESSION packet

 -- Max Kellermann <mk@cm4all.com>  Wed, 15 Jul 2009 18:00:33 +0200

cm4all-beng-proxy (0.6.4) unstable; urgency=low

  * http-client: don't read response body in HEAD requests
  * ajp-client: invoke the "abort" handler on error
  * filter-cache: lock cache items while they are served

 -- Max Kellermann <mk@cm4all.com>  Thu, 09 Jul 2009 14:36:14 +0200

cm4all-beng-proxy (0.6.3) unstable; urgency=low

  * http-server: implemented the DELETE method
  * http-server: refuse HTTP/0.9 requests
  * proxy-handler: send request body to template when no widget is focused
  * widget-request: pass original HTTP method to widget
  * session: automatically defragment sessions

 -- Max Kellermann <mk@cm4all.com>  Tue, 07 Jul 2009 16:57:22 +0200

cm4all-beng-proxy (0.6.2) unstable; urgency=low

  * lock: fixed race condition in debug flag updates
  * session: use rwlock for the session manager
  * proxy-handler: pass request headers to the remote HTTP server
  * proxy-handler: forward original Accept-Charset if processor is disabled
  * pipe: don't filter resources without a body
  * fcache: forward original HTTP status over "pipe" filter
  * cgi: support the "Status" line

 -- Max Kellermann <mk@cm4all.com>  Mon, 06 Jul 2009 16:38:26 +0200

cm4all-beng-proxy (0.6.1) unstable; urgency=low

  * session: consistently lock all session objects
  * rewrite-uri: check if widget_external_uri() returns NULL
  * widget-uri: don't generate the "path" argument when it's NULL
  * widget-uri: strip superfluous question mark from widget_base_address()
  * widget-uri: append parameters from the template first
  * widget-uri: re-add configured query string in widget_absolute_uri()
  * widget-uri: eliminate configured query string in widget_external_uri()
  * processor: don't consider session data for base=child and base=parent

 -- Max Kellermann <mk@cm4all.com>  Fri, 03 Jul 2009 15:52:01 +0200

cm4all-beng-proxy (0.6) unstable; urgency=low

  * inline-widget: check the widget HTTP response status
  * response: don't apply transformation on failed response
  * resource-address: include pipe arguments in filter cache key
  * handler: removed session redirect on the first request
  * http-cache: accept ETag response header instead of Last-Modified
  * filter-cache: don't require Last-Modified or Expires
  * file-handler: disable ETag only when processor comes first
  * file-handler: read ETag from xattr
  * pipe: generate new ETag for piped resource
  * session: purge sessions when shared memory is full
  * handler: don't enforce sessions for filtered responses

 -- Max Kellermann <mk@cm4all.com>  Tue, 30 Jun 2009 17:48:20 +0200

cm4all-beng-proxy (0.5.14) unstable; urgency=low

  * ajp-client: implemented request body
  * cookie-client: obey "max-age=0" properly
  * processor: forward the original HTTP status
  * response, widget-http: don't allow processing resource without body
  * widget-http: check the Content-Type before invoking processor
  * response: pass the "Location" response header
  * debian: added a separate -optimized-dbg package
  * added init script support for multiple ports (--port) and multiple listen
    (--listen) command line argumnents
  * translation: added the "APPEND" packet for command line arguments
  * pipe: support command line arguments

 -- Max Kellermann <mk@cm4all.com>  Mon, 29 Jun 2009 16:51:16 +0200

cm4all-beng-proxy (0.5.13) unstable; urgency=low

  * widget-registry: clear local_address in translate request
  * cmdline: added the "--listen" option

 -- Max Kellermann <mk@cm4all.com>  Wed, 24 Jun 2009 12:27:17 +0200

cm4all-beng-proxy (0.5.12) unstable; urgency=low

  * response: pass the "Location" response handler
  * added support for multiple listener ports

 -- Max Kellermann <mk@cm4all.com>  Tue, 23 Jun 2009 23:34:55 +0200

cm4all-beng-proxy (0.5.11) unstable; urgency=low

  * build with autotools
  * use libcm4all-socket, GLib
  * Makefile.am: support out-of-tree builds
  * added optimized Debian package
  * tcache: fixed wrong assignment in VARY=HOST
  * translation: added request packet LOCAL_ADDRESS

 -- Max Kellermann <mk@cm4all.com>  Tue, 23 Jun 2009 15:42:12 +0200

cm4all-beng-proxy (0.5.10) unstable; urgency=low

  * widget-http: assign the "address" variable

 -- Max Kellermann <mk@cm4all.com>  Mon, 15 Jun 2009 18:38:58 +0200

cm4all-beng-proxy (0.5.9) unstable; urgency=low

  * tcache: fixed typo in tcache_string_match()
  * tcache: support VARY=SESSION
  * translate: added the INVALIDATE response packet
  * cache, session: higher size limits
  * widget-uri: separate query_string from path_info
  * widget-uri: ignore widget parameters in widget_external_uri()

 -- Max Kellermann <mk@cm4all.com>  Mon, 15 Jun 2009 17:06:11 +0200

cm4all-beng-proxy (0.5.8) unstable; urgency=low

  * handler: fixed double free bug in translate_callback()

 -- Max Kellermann <mk@cm4all.com>  Sun, 14 Jun 2009 19:05:09 +0200

cm4all-beng-proxy (0.5.7) unstable; urgency=low

  * forward the Content-Disposition header
  * handler: assign new session to local variable, fix segfault
  * handler: don't dereference the NULL session

 -- Max Kellermann <mk@cm4all.com>  Sun, 14 Jun 2009 13:01:52 +0200

cm4all-beng-proxy (0.5.6) unstable; urgency=low

  * widget-http: send the "Via" request header instead of "X-Forwarded-For"
  * proxy-handler: send the "Via" request header
  * widget-request: check the "path" argument before calling uri_compress()

 -- Max Kellermann <mk@cm4all.com>  Tue, 09 Jun 2009 12:21:00 +0200

cm4all-beng-proxy (0.5.5) unstable; urgency=low

  * processor: allow specifying relative URI in c:base=child
  * widget-request: verify the "path" argument
  * widget: allocate address from widget's pool
  * widget-http: support multiple Set-Cookie response headers

 -- Max Kellermann <mk@cm4all.com>  Thu, 04 Jun 2009 15:10:15 +0200

cm4all-beng-proxy (0.5.4) unstable; urgency=low

  * implemented delegation of open() to a helper program
  * added the BASE translation packet, supported by the translation cache
  * deprecated c:mode=proxy
  * rewrite-uri: always enable focus in mode=partial
  * http-cache: don't cache resources with query string (RFC 2616 13.9)
  * http-cache: lock cache items while they are served

 -- Max Kellermann <mk@cm4all.com>  Thu, 28 May 2009 11:44:01 +0200

cm4all-beng-proxy (0.5.3) unstable; urgency=low

  * cgi: close request body on fork() failure
  * fork: added workaround for pipe-to-pipe splice()
  * http-cache: use cache entry when response ETag matches
  * cgi: loop in istream_cgi_read() to prevent blocking
  * cache: check for expired items once a minute
  * cache: optimize search for oldest item

 -- Max Kellermann <mk@cm4all.com>  Wed, 06 May 2009 13:23:46 +0200

cm4all-beng-proxy (0.5.2) unstable; urgency=low

  * added filter cache
  * header-parser: added missing range check in header_parse_line()
  * fork: added event for writing to the child process
  * fork: don't splice() from a pipe
  * response: don't pass request body to unfocused processor
  * added filter type "pipe"

 -- Max Kellermann <mk@cm4all.com>  Wed, 29 Apr 2009 13:24:26 +0200

cm4all-beng-proxy (0.5.1) unstable; urgency=low

  * processor: fixed base=child assertion failure
  * handler: close request body if it was not consumed
  * static-file: generate Last-Modified and ETag response headers
  * static-file: obey the Content-Type provided by the translation server
  * static-file: get Content-Type from extended attribute
  * http-cache: use istream_null when cached resource is empty

 -- Max Kellermann <mk@cm4all.com>  Mon, 27 Apr 2009 10:00:20 +0200

cm4all-beng-proxy (0.5) unstable; urgency=low

  * processor: accept c:mode/c:base attributes in any order
  * processor: removed alternative (anchor) rewrite syntax

 -- Max Kellermann <mk@cm4all.com>  Mon, 20 Apr 2009 22:04:19 +0200

cm4all-beng-proxy (0.4.10) unstable; urgency=low

  * processor: lift length limitation for widget parameters
  * translate: abort if a packet is too large
  * translate: support MAX_AGE for the whole response
  * hashmap: fix corruption of slot chain in hashmap_remove_value()

 -- Max Kellermann <mk@cm4all.com>  Fri, 17 Apr 2009 13:02:50 +0200

cm4all-beng-proxy (0.4.9) unstable; urgency=low

  * http-cache: explicitly start reading into cache
  * cgi: clear "headers" variable before publishing the response
  * translate: use DOCUMENT_ROOT as CGI parameter

 -- Max Kellermann <mk@cm4all.com>  Mon, 06 Apr 2009 16:21:57 +0200

cm4all-beng-proxy (0.4.8) unstable; urgency=low

  * translate: allow ADDRESS packets in AJP addresses
  * translate: initialize all fields of a FastCGI address
  * http-cache: close all caching connections on exit
  * processor: don't rewrite SCRIPT SRC attribute when proxying

 -- Max Kellermann <mk@cm4all.com>  Thu, 02 Apr 2009 15:45:46 +0200

cm4all-beng-proxy (0.4.7) unstable; urgency=low

  * http-server: use istream_null for empty request body
  * parser: check for trailing slash only in TAG_OPEN tags
  * parser: added support for XML Processing Instructions
  * processor: implemented XML Processing Instruction "cm4all-rewrite-uri"
  * uri-escape: escape the slash character
  * cache: remove all matching items in cache_remove()
  * http-cache: lock cache items while holding a reference

 -- Max Kellermann <mk@cm4all.com>  Thu, 02 Apr 2009 12:02:53 +0200

cm4all-beng-proxy (0.4.6) unstable; urgency=low

  * file_handler: fixed logic error in If-Modified-Since check
  * date: return UTC time stamp in http_date_parse()
  * cache: continue search after item was invalidated
  * cache: remove the correct cache item
  * istream-chunked: work around invalid assertion failure
  * istream-subst: fixed corruption after partial match

 -- Max Kellermann <mk@cm4all.com>  Wed, 25 Mar 2009 15:03:10 +0100

cm4all-beng-proxy (0.4.5) unstable; urgency=low

  * http-server: assume keep-alive is enabled on HTTP 1.1
  * http-client: unregister EV_READ when the buffer is full
  * translation: added QUERY_STRING packet
  * processor: optionally parse base/mode from URI

 -- Max Kellermann <mk@cm4all.com>  Tue, 17 Mar 2009 13:04:25 +0100

cm4all-beng-proxy (0.4.4) unstable; urgency=low

  * forward Accept-Language request header to the translation server
  * translate: added the USER_AGENT request packet
  * session: obey the USER/MAX_AGE setting
  * use libcm4all-inline-dev in libcm4all-beng-proxy-dev
  * added pkg-config file for libcm4all-beng-proxy-dev
  * updated python-central dependencies
  * processor: parse c:base/c:mode attributes in PARAM tags

 -- Max Kellermann <mk@cm4all.com>  Wed, 11 Mar 2009 09:43:48 +0100

cm4all-beng-proxy (0.4.3) unstable; urgency=low

  * processor: rewrite URI in LINK tags
  * processor: rewrite URI in PARAM tags
  * use splice() from glibc 2.7
  * translate: added VARY response packet
  * build documentation with texlive

 -- Max Kellermann <mk@cm4all.com>  Wed, 04 Mar 2009 09:53:56 +0100

cm4all-beng-proxy (0.4.2) unstable; urgency=low

  * hashmap: fix corruption in slot chain
  * use monotonic clock to calculate expiry times
  * processor: rewrite URIs in the EMBED, VIDEO, AUDIO tags

 -- Max Kellermann <mk@cm4all.com>  Tue, 17 Feb 2009 17:14:48 +0100

cm4all-beng-proxy (0.4.1) unstable; urgency=low

  * translate: clear client->transformation
  * handler: check for translation errors
  * http-server: fixed assertion failure during shutdown
  * http-server: send "Keep-Alive" response header
  * worker: after fork(), call event_reinit() in the parent process
  * added valgrind build dependency
  * build with Debian's libevent-1.4 package

 -- Max Kellermann <mk@cm4all.com>  Tue, 10 Feb 2009 11:48:53 +0100

cm4all-beng-proxy (0.4) unstable; urgency=low

  * added support for transformation views
    - in the JavaScript API, mode=proxy is now deprecated
  * http-cache: fix segfault when request_headers==NULL
  * http-cache: store multiple (varying) versions of a resource
  * http-cache: use the "max-age" cache-control response

 -- Max Kellermann <mk@cm4all.com>  Fri, 30 Jan 2009 13:29:43 +0100

cm4all-beng-proxy (0.3.9) unstable; urgency=low

  * http-client: assume keep-alive is enabled on HTTP 1.1
  * processor: use configured/session path-info for mode=child URIs

 -- Max Kellermann <mk@cm4all.com>  Tue, 27 Jan 2009 13:07:51 +0100

cm4all-beng-proxy (0.3.8) unstable; urgency=low

  * processor: pass Content-Type and Content-Language headers from
    template
  * http-client: allow chunked response body without keep-alive

 -- Max Kellermann <mk@cm4all.com>  Fri, 23 Jan 2009 13:02:42 +0100

cm4all-beng-proxy (0.3.7) unstable; urgency=low

  * istream_subst: exit the loop if state==INSERT
  * istream_iconv: check if the full buffer could be flushed
  * worker: don't reinitialize session manager during shutdown

 -- Max Kellermann <mk@cm4all.com>  Thu, 15 Jan 2009 10:39:47 +0100

cm4all-beng-proxy (0.3.6) unstable; urgency=low

  * processor: ignore closing </header>
  * widget-http: now really don't check content-type in frame parents
  * parser: skip comments
  * processor: implemented c:base="parent"
  * processor: added "c:" prefix to c:widget child elements
  * processor: renamed the "c:param" element to "c:parameter"

 -- Max Kellermann <mk@cm4all.com>  Thu, 08 Jan 2009 11:17:29 +0100

cm4all-beng-proxy (0.3.5) unstable; urgency=low

  * widget-http: don't check content-type in frame parents
  * istream-subst: allow null bytes in the input stream
  * js: added the "translate" parameter for passing values to the
    translation server
  * rewrite-uri: refuse to rewrite a frame URI without widget id

 -- Max Kellermann <mk@cm4all.com>  Mon, 05 Jan 2009 16:46:32 +0100

cm4all-beng-proxy (0.3.4) unstable; urgency=low

  * processor: added support for custom widget request headers
  * http-cache: obey the "Vary" response header
  * http-cache: pass the new http_cache_info object when testing a cache
    item

 -- Max Kellermann <mk@cm4all.com>  Tue, 30 Dec 2008 15:46:44 +0100

cm4all-beng-proxy (0.3.3) unstable; urgency=low

  * processor: grew widget parameter buffer to 512 bytes
  * widget-resolver: clear widget->resolver on abort
  * cgi: clear the input's handler in cgi_async_abort()
  * widget-stream: use istream_hold (reverts r4171)

 -- Max Kellermann <mk@cm4all.com>  Fri, 05 Dec 2008 14:43:05 +0100

cm4all-beng-proxy (0.3.2) unstable; urgency=low

  * processor: free memory before calling embed_frame_widget()
  * processor: allocate query string from the widget pool
  * processor: removed the obsolete widget attributes "tag" and "style"
  * parser: hold a reference to the pool

 -- Max Kellermann <mk@cm4all.com>  Mon, 01 Dec 2008 14:15:38 +0100

cm4all-beng-proxy (0.3.1) unstable; urgency=low

  * http-client: remove Transfer-Encoding and Content-Length from response
    headers
  * http-client: don't read body after invoke_response()
  * fork: retry splice() after EAGAIN
  * fork: don't close input when splice() fails
  * cgi: abort the response handler when the stdin stream fails
  * istream_file, istream_pipe, fork, client_socket, listener: fixed file
    descriptor leaks
  * processor: hold a reference to the caller's pool
  * debian/rules: enabled test suite

 -- Max Kellermann <mk@cm4all.com>  Thu, 27 Nov 2008 16:01:16 +0100

cm4all-beng-proxy (0.3) unstable; urgency=low

  * implemented widget filters
  * translate: initialize all fields of a CGI address
  * fork: read request body on EAGAIN
  * fork: implemented the direct() method with splice()
  * python: added class Response
  * prototypes/translate.py:
    - support "filter"
    - support "content_type"
  * demo: added widget filter demo

 -- Max Kellermann <mk@cm4all.com>  Wed, 26 Nov 2008 16:27:29 +0100

cm4all-beng-proxy (0.2) unstable; urgency=low

  * don't quote text/xml widgets
  * widget-resolver: pass widget_pool to widget_class_lookup()
  * widget-registry: allocate widget_class from widget_pool
  * widget-stream: eliminated the async operation proxy, because the
    operation cannot be aborted before the constructor returns
  * widget-stream: don't clear the "delayed" stream in the response() callback
  * rewrite-uri: trigger istream_read(delayed) after istream_delayed_set()
  * doc: clarified XSLT integration

 -- Max Kellermann <mk@cm4all.com>  Tue, 25 Nov 2008 15:28:54 +0100

cm4all-beng-proxy (0.1) unstable; urgency=low

  * initial release

 -- Max Kellermann <mk@cm4all.com>  Mon, 17 Nov 2008 11:59:36 +0100<|MERGE_RESOLUTION|>--- conflicted
+++ resolved
@@ -1,7 +1,6 @@
-<<<<<<< HEAD
 cm4all-beng-proxy (1.4.17) unstable; urgency=low
 
-  * 
+  * merge release 1.2.22
 
  --   
 
@@ -133,13 +132,12 @@
   * proxy-widget: client can choose only views that have an address
 
  -- Max Kellermann <mk@cm4all.com>  Mon, 31 Oct 2011 17:41:14 +0100
-=======
+
 cm4all-beng-proxy (1.2.22) unstable; urgency=low
 
   * merge release 1.1.35
 
  -- Max Kellermann <mk@cm4all.com>  Thu, 08 Mar 2012 18:29:39 -0000
->>>>>>> 03072959
 
 cm4all-beng-proxy (1.2.21) unstable; urgency=low
 
