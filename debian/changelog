--- conflicted
+++ resolved
@@ -1,7 +1,6 @@
-<<<<<<< HEAD
 cm4all-beng-proxy (14.0.4) unstable; urgency=low
 
-  * merge release 13.5
+  * merge release 13.7
   * certdb: create ACME CSRs without subject, only subjectAltName
 
  --   
@@ -31,7 +30,7 @@
   * log-json: generate JSONL (JSON Lines)
 
  -- Max Kellermann <mk@cm4all.com>  Fri, 05 Jan 2018 11:47:08 -0000
-=======
+
 cm4all-beng-proxy (13.7) unstable; urgency=low
 
   * lb/tcp: fix use-after-free bug when outbound connect fails early
@@ -39,7 +38,6 @@
   * spawn: increase the OOM score of child processes
 
  -- Max Kellermann <mk@cm4all.com>  Tue, 23 Jan 2018 11:54:03 -0000
->>>>>>> 9fe44fa8
 
 cm4all-beng-proxy (13.6) unstable; urgency=low
 
