<<<<<<< HEAD
cm4all-beng-proxy (16.0.1) unstable; urgency=low

  * 

 --   
=======
cm4all-beng-proxy (15.10) unstable; urgency=low

  * merge release 14.23

 -- Max Kellermann <mk@cm4all.com>  Wed, 13 Feb 2019 09:04:33 +0100
>>>>>>> c03dd9d4

cm4all-beng-proxy (15.9) unstable; urgency=low

  * merge release 14.22
  * bot: add Applebot

 -- Max Kellermann <mk@cm4all.com>  Mon, 11 Feb 2019 08:57:30 +0100

cm4all-beng-proxy (15.8) unstable; urgency=low

  * lhttp: increase listener backlog
  * bp/mod_auth_easy: protect all files with .access

 -- Max Kellermann <mk@cm4all.com>  Wed, 06 Feb 2019 11:48:31 +0100

cm4all-beng-proxy (15.7) unstable; urgency=low

  * bp/mod_auth_easy: fix inverted check in .access file check
  * bp/processor: don't allow empty widget class name
  * debian: migrate from "-dbg" to "-dbgsym" packages
  * fix the pkg-config include directory

 -- Max Kellermann <mk@cm4all.com>  Mon, 28 Jan 2019 12:58:31 +0100

cm4all-beng-proxy (15.6) unstable; urgency=low

  * bp/mod_auth_easy: user name check is case insensitive
  * bp/mod_auth_easy: implement .access files

 -- Max Kellermann <mk@cm4all.com>  Tue, 22 Jan 2019 22:43:33 +0100

cm4all-beng-proxy (15.5) unstable; urgency=low

  * bp: add option to emulate mod_auth_easy

 -- Max Kellermann <mk@cm4all.com>  Mon, 21 Jan 2019 14:56:51 +0100

cm4all-beng-proxy (15.4) unstable; urgency=low

  * processor: rewrite empty form action URIs

 -- Max Kellermann <mk@cm4all.com>  Thu, 10 Jan 2019 11:11:45 +0100

cm4all-beng-proxy (15.3) unstable; urgency=low

  * merge release 14.21

 -- Max Kellermann <mk@cm4all.com>  Thu, 03 Jan 2019 11:28:35 +0100

cm4all-beng-proxy (15.2) unstable; urgency=low

  * merge release 14.20

 -- Max Kellermann <mk@cm4all.com>  Sun, 30 Dec 2018 13:52:14 +0100

cm4all-beng-proxy (15.1) unstable; urgency=low

  * feature freeze

 -- Max Kellermann <mk@cm4all.com>  Mon, 17 Dec 2018 15:10:07 +0100

cm4all-beng-proxy (15.0.14) unstable; urgency=low

  * merge release 14.19

 -- Max Kellermann <mk@cm4all.com>  Thu, 13 Dec 2018 10:46:26 +0100

cm4all-beng-proxy (15.0.13) unstable; urgency=low

  * spawn: configurable resource limits CPUWeight, TasksMax, MemoryMax
  * lhttp, fcgi: kill idle processes after 15 minutes
  * filter: use the previous status if filter returns "200 OK"
  * require OpenSSL 1.1

 -- Max Kellermann <mk@cm4all.com>  Mon, 10 Dec 2018 15:13:14 +0100

cm4all-beng-proxy (15.0.12) unstable; urgency=low

  * istream: fix two assertion failures

 -- Max Kellermann <mk@cm4all.com>  Mon, 03 Dec 2018 09:37:21 +0100

cm4all-beng-proxy (15.0.11) unstable; urgency=low

  * widget: widget tag headers replace existing headers

 -- Max Kellermann <mk@cm4all.com>  Thu, 29 Nov 2018 20:31:17 +0100

cm4all-beng-proxy (15.0.10) unstable; urgency=low

  * subst/yaml: use "{%name%}" and allow switching to "{[name]}" with
    SUBST_ALT_SYNTAX

 -- Max Kellermann <mk@cm4all.com>  Thu, 29 Nov 2018 13:14:59 +0100

cm4all-beng-proxy (15.0.9) unstable; urgency=low

  * fix EBADFD
  * subst/yaml: use "{[name]}" instead of "{{name}}"
  * subst/yaml: use the dot as a YAML path separator
  * subst/yaml: allow traversing child maps
  * bp/headers: optimize
  * bp/headers: add group "AUTH"

 -- Max Kellermann <mk@cm4all.com>  Tue, 27 Nov 2018 16:57:41 +0100

cm4all-beng-proxy (15.0.8) unstable; urgency=low

  * processor: don't rewrite "data:" links
  * processor: fix use-after-free crash bug in URI rewriter

 -- Max Kellermann <mk@cm4all.com>  Thu, 22 Nov 2018 09:24:35 +0100

cm4all-beng-proxy (15.0.7) unstable; urgency=low

  * translation: fix assertion failure
  * translation: fix use-after-free bug in PROBE_SUFFIX handler
  * certdb: add option --account-key

 -- Max Kellermann <mk@cm4all.com>  Wed, 21 Nov 2018 20:19:10 +0100

cm4all-beng-proxy (15.0.6) unstable; urgency=low

  * translation: fix bogus error "malformed MOUNT_UTS_NAMESPACE packet"
  * translation: add packet ALT_HOST

 -- Max Kellermann <mk@cm4all.com>  Fri, 16 Nov 2018 13:35:20 +0100

cm4all-beng-proxy (15.0.5) unstable; urgency=low

  * translation: add packet SUBST_YAML_FILE

 -- Max Kellermann <mk@cm4all.com>  Wed, 31 Oct 2018 12:38:58 +0100

cm4all-beng-proxy (15.0.4) unstable; urgency=low

  * merge release 14.18
  * bp: optimize the number of concurrent filter processes
  * translation: size optimizations
  * dev: convert headers to C++
  * ajp: remove unused AJPv13 protocol implementation
  * spawn: fix warning "... died from signal 31"

 -- Max Kellermann <mk@cm4all.com>  Mon, 22 Oct 2018 17:58:19 +0200

cm4all-beng-proxy (15.0.3) unstable; urgency=low

  * merge release 14.13

 -- Max Kellermann <mk@cm4all.com>  Mon, 01 Oct 2018 12:24:46 +0200

cm4all-beng-proxy (15.0.2) unstable; urgency=low

  * merge release 14.12
  * spawn: add fallback PATH

 -- Max Kellermann <mk@cm4all.com>  Thu, 27 Sep 2018 12:55:56 +0200

cm4all-beng-proxy (15.0.1) unstable; urgency=low

  * spawn: support reassociating with PID namespaces
  * http_{client,server}: remove HTTP/1.0 support
  * eliminate dependency on libevent

 -- Max Kellermann <mk@cm4all.com>  Mon, 03 Sep 2018 12:14:18 +0200

cm4all-beng-proxy (14.23) unstable; urgency=low

  * merge release 13.16

 -- Max Kellermann <mk@cm4all.com>  Wed, 13 Feb 2019 08:32:30 +0100

cm4all-beng-proxy (14.22) unstable; urgency=low

  * merge release 13.15

 -- Max Kellermann <mk@cm4all.com>  Mon, 11 Feb 2019 08:46:49 +0100

cm4all-beng-proxy (14.21) unstable; urgency=low

  * lhttp: fix crash bug (14.20 regression)

 -- Max Kellermann <mk@cm4all.com>  Thu, 03 Jan 2019 11:12:48 +0100

cm4all-beng-proxy (14.20) unstable; urgency=low

  * pipe: remove excess fcntl() system calls in the debug build
  * http_client: fix two crash bugs
  * http_client: fix stall bug with SSL
  * http_client: fix "Peer closed the socket prematurely" error with SSL

 -- Max Kellermann <mk@cm4all.com>  Sun, 30 Dec 2018 13:40:44 +0100

cm4all-beng-proxy (14.19) unstable; urgency=low

  * certdb: fix "std::bad_alloc" error after database connection loss
  * widget: fix missing request body for focused inline widget

 -- Max Kellermann <mk@cm4all.com>  Wed, 12 Dec 2018 22:23:06 +0100

cm4all-beng-proxy (14.18) unstable; urgency=low

  * was: fix use-after-free bug
  * enlarge I/O buffers to 32 for faster bulk transfers

 -- Max Kellermann <mk@cm4all.com>  Tue, 16 Oct 2018 19:05:34 +0200

cm4all-beng-proxy (14.17) unstable; urgency=low

  * translation, http_cache: fix use-after-free bugs

 -- Max Kellermann <mk@cm4all.com>  Mon, 15 Oct 2018 22:27:39 +0200

cm4all-beng-proxy (14.16) unstable; urgency=low

  * http_client: fix assertion failure due to unexpected recursion

 -- Max Kellermann <mk@cm4all.com>  Mon, 15 Oct 2018 17:03:13 +0200

cm4all-beng-proxy (14.15) unstable; urgency=low

  * spawn: fix error "Failed to create systemd scope: Unit
    cm4all-beng-spawn.scope not loaded"

 -- Max Kellermann <mk@cm4all.com>  Wed, 10 Oct 2018 11:49:25 +0200

cm4all-beng-proxy (14.14) unstable; urgency=low

  * merge release 13.13

 -- Max Kellermann <mk@cm4all.com>  Fri, 05 Oct 2018 14:10:08 +0200

cm4all-beng-proxy (14.13) unstable; urgency=low

  * spawn: fix "signalfd() failed: Bad file descriptor"
  * translation: fix crash bug
  * session: fix data loss after defragmentation

 -- Max Kellermann <mk@cm4all.com>  Fri, 28 Sep 2018 15:24:19 +0200

cm4all-beng-proxy (14.12) unstable; urgency=low

  * improved memory leak detector
  * add listener options "ack_timeout", "keepalive"
  * support HTTP method "REPORT"

 -- Max Kellermann <mk@cm4all.com>  Thu, 27 Sep 2018 10:55:50 +0200

cm4all-beng-proxy (14.11) unstable; urgency=low

  * merge release 13.12

 -- Max Kellermann <mk@cm4all.com>  Sat, 01 Sep 2018 19:46:50 +0200

cm4all-beng-proxy (14.10) unstable; urgency=low

  * http: don't require "Connection" header for WebSocket upgrade
  * bp/http: fix WebSocket header duplication

 -- Max Kellermann <mk@cm4all.com>  Wed, 22 Aug 2018 11:11:50 -0000

cm4all-beng-proxy (14.9) unstable; urgency=low

  * bp/http: abolish the forced "Connection:keep-alive" request header
  * spawn: work around LXC/systemd bug causing spawner failures

 -- Max Kellermann <mk@cm4all.com>  Thu, 16 Aug 2018 15:21:58 -0000

cm4all-beng-proxy (14.8) unstable; urgency=low

  * http_cache, fcache: fix use-after-free crash bug
  * spawn: support the systemd hybrid cgroup hierarchy

 -- Max Kellermann <mk@cm4all.com>  Tue, 19 Jun 2018 14:46:39 -0000

cm4all-beng-proxy (14.7) unstable; urgency=low

  * certdb: DELETE old name before INSERT to avoid constraint violation

 -- Max Kellermann <mk@cm4all.com>  Tue, 05 Jun 2018 20:12:17 -0000

cm4all-beng-proxy (14.6) unstable; urgency=low

  * http_client: fix use-after-free data corruption bug
  * fcache: fix use-after-free crash bug upon cancellation
  * access_log: fix crash after sendmsg() failure
  * istream/replace: fix stall bug
  * istream/subst: optimize mismatch check

 -- Max Kellermann <mk@cm4all.com>  Mon, 04 Jun 2018 10:22:47 -0000

cm4all-beng-proxy (14.5) unstable; urgency=low

  * access_log: fix CRC errors due to stack corruption

 -- Max Kellermann <mk@cm4all.com>  Mon, 14 May 2018 14:34:18 -0000

cm4all-beng-proxy (14.4) unstable; urgency=low

  * lb: fix "pivot_root" problem during start on kernel 4.9-
  * enable core dumps (PR_SET_DUMPABLE)
  * debian: don't start daemon during initial installation

 -- Max Kellermann <mk@cm4all.com>  Mon, 14 May 2018 10:42:12 -0000

cm4all-beng-proxy (14.3) unstable; urgency=low

  * bp: allow configuring child error logger without access logger
  * log: fix datagram corruption due to wrong attribute code
  * log-json: escape control characters

 -- Max Kellermann <mk@cm4all.com>  Thu, 26 Apr 2018 11:00:05 -0000

cm4all-beng-proxy (14.2) unstable; urgency=low

  * lb: fix use-after-free crash after using translation response
  * http_cache: fix use-after-free crash on request cancellation
  * http_client: fix assertion failure upon discarding large request body

 -- Max Kellermann <mk@cm4all.com>  Tue, 24 Apr 2018 11:11:36 -0000

cm4all-beng-proxy (14.1) unstable; urgency=low

  * feature freeze
  * lhttp: fix memory leak
  * lhttp: pass URI and site name to error logger
  * fcgi: implement "forward_child_errors" for STDERR payloads
  * pipe: fix assertion failure
  * cgi: fix crash bug
  * bp: SIGHUP flushes the NFS cache
  * control: add packet FLUSH_NFS_CACHE

 -- Max Kellermann <mk@cm4all.com>  Thu, 19 Apr 2018 08:43:23 -0000

cm4all-beng-proxy (14.0.9) unstable; urgency=low

  * translation: allow disabling the HTTP cache with "UNCACHED"
  * http_cache: remove the memcached backend
  * access_log: use protocol version 2
  * fcgi, was, lhttp: option "forward_child_errors" forwards stderr to logger

 -- Max Kellermann <mk@cm4all.com>  Mon, 26 Mar 2018 09:42:46 -0000

cm4all-beng-proxy (14.0.8) unstable; urgency=low

  * merge release 13.11
  * bp: add SSL/TLS support to the HTTP server
  * fix bogus assertion failure

 -- Max Kellermann <mk@cm4all.com>  Mon, 12 Mar 2018 10:38:35 -0000

cm4all-beng-proxy (14.0.7) unstable; urgency=low

  * merge release 13.10
  * header-forward: include "Content-Location" in header group "LINK"
  * http_client: enable keep-alive on HTTPS connections
  * ssl/client: send client certificates on server request
  * ssl/client: translation packet CERTIFICATE chooses client certificate
  * ssl/client: enable SNI

 -- Max Kellermann <mk@cm4all.com>  Thu, 01 Mar 2018 11:59:04 -0000

cm4all-beng-proxy (14.0.6) unstable; urgency=low

  * http_server: generate Content-Length for empty response (14.0.1
    regression)

 -- Max Kellermann <mk@cm4all.com>  Fri, 02 Feb 2018 10:54:19 -0000

cm4all-beng-proxy (14.0.5) unstable; urgency=low

  * bp: fix forwarding headers for request body

 -- Max Kellermann <mk@cm4all.com>  Thu, 25 Jan 2018 11:48:09 -0000

cm4all-beng-proxy (14.0.4) unstable; urgency=low

  * merge release 13.8
  * certdb: create ACME CSRs without subject, only subjectAltName

 -- Max Kellermann <mk@cm4all.com>  Tue, 23 Jan 2018 15:04:11 -0000

cm4all-beng-proxy (14.0.3) unstable; urgency=low

  * merge release 13.5
  * bp: fix nullptr dereference bug

 -- Max Kellermann <mk@cm4all.com>  Thu, 18 Jan 2018 18:24:29 -0000

cm4all-beng-proxy (14.0.2) unstable; urgency=low

  * access_log: support protocol version 2 (with CRC)
  * processor: rewrite URIs in META/property="og:{image,url}"
  * certdb: eliminate duplicate authz request
  * certdb: add ACME option "--debug"
  * certdb: implement ACME "http-01", option "--challenge-directory"

 -- Max Kellermann <mk@cm4all.com>  Fri, 12 Jan 2018 11:07:14 -0000

cm4all-beng-proxy (14.0.1) unstable; urgency=low

  * lb: forward HTTP from Lua to dynamic server (development feature)
  * certdb: retry ACME requests after status 5xx (server error)
  * certdb: support the Workshop control channel
  * log-json: generate JSONL (JSON Lines)

 -- Max Kellermann <mk@cm4all.com>  Fri, 05 Jan 2018 11:47:08 -0000

cm4all-beng-proxy (13.16) unstable; urgency=low

  * processor: fix crash due to malformed XML attribute
  * http_client: fix crash bug
  * ssl/cache: fix two crash bugs

 -- Max Kellermann <mk@cm4all.com>  Tue, 12 Feb 2019 21:39:41 +0100

cm4all-beng-proxy (13.15) unstable; urgency=low

  * was: send PREMATURE after client canceled the request

 -- Max Kellermann <mk@cm4all.com>  Mon, 11 Feb 2019 08:37:20 +0100

cm4all-beng-proxy (13.14) unstable; urgency=low

  * http_client: fix assertion failure due to unexpected recursion
  * lhttp: increase listener backlog
  * pipe: remove excess fcntl() system calls in the debug build
  * bp/processor: don't allow empty widget class name

 -- Max Kellermann <mk@cm4all.com>  Mon, 11 Feb 2019 07:40:00 +0100

cm4all-beng-proxy (13.13) unstable; urgency=low

  * was: fix memory leak
  * was: force pipe buffers to 256 kB
  * session: fix data loss after defragmentation

 -- Max Kellermann <mk@cm4all.com>  Fri, 05 Oct 2018 12:23:09 +0200

cm4all-beng-proxy (13.12) unstable; urgency=low

  * bp/http: abolish the forced "Connection:keep-alive" request header
  * session: fix two assertion failures
  * fcgi, lhttp: fix race condition with socket permissions
  * cgi: fix crash bug
  * pipe: fix assertion failure
  * fcache: fix crash due to mistakenly detected memory leak
  * lb: fix "pivot_root" problem during start on kernel 4.9-
  * enable core dumps (PR_SET_DUMPABLE)
  * debian: don't start daemon during initial installation

 -- Max Kellermann <mk@cm4all.com>  Sat, 01 Sep 2018 17:23:30 -0000

cm4all-beng-proxy (13.11) unstable; urgency=low

  * lb: ssl_cert_db and ssl_verify are mutually exclusive
  * log-json: fix crash bug with unknown type value
  * log: support type "SSH"

 -- Max Kellermann <mk@cm4all.com>  Fri, 09 Mar 2018 09:15:14 -0000

cm4all-beng-proxy (13.10) unstable; urgency=low

  * access_log: support record attribute "type"

 -- Max Kellermann <mk@cm4all.com>  Wed, 07 Feb 2018 08:27:48 -0000

cm4all-beng-proxy (13.9) unstable; urgency=low

  * spawn: fix kernel warning "oom_adj is deprecated, please use
    oom_score_adj instead"
  * lb/config: check whether sticky_mode is compatible with Zeroconf
  * access_log: fix crash on connect failure

 -- Max Kellermann <mk@cm4all.com>  Tue, 06 Feb 2018 09:23:23 -0000

cm4all-beng-proxy (13.8) unstable; urgency=low

  * lb/http: fix use-after-free bug

 -- Max Kellermann <mk@cm4all.com>  Tue, 23 Jan 2018 14:46:15 -0000

cm4all-beng-proxy (13.7) unstable; urgency=low

  * lb/tcp: fix use-after-free bug when outbound connect fails early
  * spawn: fix resource limits problem with user namespaces
  * spawn: increase the OOM score of child processes

 -- Max Kellermann <mk@cm4all.com>  Tue, 23 Jan 2018 11:54:03 -0000

cm4all-beng-proxy (13.6) unstable; urgency=low

  * http_server: fix two crash bugs with "417 Expectation failed"
  * lb: fix crash bug when POSTing to global_http_check
  * lb/tcp: fix double free bug when outbound is not yet connected

 -- Max Kellermann <mk@cm4all.com>  Mon, 22 Jan 2018 10:18:58 -0000

cm4all-beng-proxy (13.5) unstable; urgency=low

  * lb/tcp: fix crash with empty Zeroconf pool
  * nfs: fix memory leak
  * certdb: eliminate duplicate authz request
  * certdb: retry ACME nonce request after status 500
  * certdb: update the Let's Encrypt agreement URL to v1.2
  * certdb: add ACME option "--debug"
  * ssl: fix three transfer stall bugs
  * shrink I/O buffers back to 8 kB
  * access_log: support protocol version 2 (with CRC)

 -- Max Kellermann <mk@cm4all.com>  Thu, 18 Jan 2018 17:59:13 -0000

cm4all-beng-proxy (13.4) unstable; urgency=low

  * fcache: fix use-after-free crash bug

 -- Max Kellermann <mk@cm4all.com>  Wed, 03 Jan 2018 09:31:05 -0000

cm4all-beng-proxy (13.3) unstable; urgency=low

  * merge release 12.9

 -- Max Kellermann <mk@cm4all.com>  Mon, 18 Dec 2017 10:16:28 -0000

cm4all-beng-proxy (13.2) unstable; urgency=low

  * widget: case insensitive check for UNTRUSTED_SITE_SUFFIX and
    UNTRUSTED_RAW_SITE_SUFFIX

 -- Max Kellermann <mk@cm4all.com>  Fri, 01 Dec 2017 14:54:24 -0000

cm4all-beng-proxy (13.1) unstable; urgency=low

  * feature freeze

 -- Max Kellermann <mk@cm4all.com>  Thu, 30 Nov 2017 12:05:07 -0000

cm4all-beng-proxy (13.0.12) unstable; urgency=low

  * merge release 12.8
  * http_cache: handle If-None-Match, If-Modified-Since etc.
  * spawn: raise the command-line argument limit
  * log internal server errors even without --verbose

 -- Max Kellermann <mk@cm4all.com>  Tue, 21 Nov 2017 11:58:58 -0000

cm4all-beng-proxy (13.0.11) unstable; urgency=low

  * bp: map EACCES/EPERM to "403 Forbidden"
  * log-cat: use the local time zone

 -- Max Kellermann <mk@cm4all.com>  Mon, 06 Nov 2017 09:29:22 -0000

cm4all-beng-proxy (13.0.10) unstable; urgency=low

  * avahi: make services visible initially (13.0.9 regression)
  * lb: add client address filter for global_http_check
  * python/control/client: add methods send_{en,dis}able_zeroconf()

 -- Max Kellermann <mk@cm4all.com>  Tue, 10 Oct 2017 21:51:40 -0000

cm4all-beng-proxy (13.0.9) unstable; urgency=low

  * lb: support monitors in Zeroconf clusters
  * lb/config: require certificate even if ssl_cert_db is used
  * lb/monitor/expect: fix memory leak
  * certdb: retry ACME "new-authz" after "unauthorized"
  * certdb: generate a new private key for each "new-cert"
  * certdb: fix collisions with ACME challenge certificates
  * certdb: allow altNames longer than 64 characters with ACME
  * log: add attribute "FORWARDED_TO"
  * control: add packets "DISABLE_ZEROCONF", "ENABLE_ZEROCONF"

 -- Max Kellermann <mk@cm4all.com>  Fri, 06 Oct 2017 11:20:15 -0000

cm4all-beng-proxy (13.0.8.1) unstable; urgency=low

  * fix assertion failure when sending large HTTP headers
  * http_server: disallow request headers larger than 8 kB

 -- Max Kellermann <mk@cm4all.com>  Tue, 17 Oct 2017 09:49:47 -0000

cm4all-beng-proxy (13.0.8) unstable; urgency=low

  * certdb: check for database commit errors
  * certdb: repeat after PostgreSQL serialization failure

 -- Max Kellermann <mk@cm4all.com>  Tue, 26 Sep 2017 19:59:53 -0000

cm4all-beng-proxy (13.0.7) unstable; urgency=low

  * fcache: fix bogus memory leak test
  * handler: change "Translation server failed" to "Configuration server ..."
  * spawn: wait & try again after "Unit cm4all-beng-spawn.scope already exists"

 -- Max Kellermann <mk@cm4all.com>  Mon, 25 Sep 2017 13:16:21 -0000

cm4all-beng-proxy (13.0.6) unstable; urgency=low

  * merge release 12.5
  * widget/inline: fix memory leak on canceled POST
  * widget/inline: implement a response header timeout of 5s
  * certdb: fix notifications in non-default PostgreSQL schema

 -- Max Kellermann <mk@cm4all.com>  Wed, 20 Sep 2017 20:56:04 -0000

cm4all-beng-proxy (13.0.5) unstable; urgency=low

  * merge release 12.4
  * lb/http: fix several memory leaks with POST requests
  * lb: fix shutdown crash bug
  * lb: CONTROL_STATS returns translation cache size
  * log/lua: add a "filter" mode

 -- Max Kellermann <mk@cm4all.com>  Thu, 14 Sep 2017 18:39:12 -0000

cm4all-beng-proxy (13.0.4) unstable; urgency=low

  * lb: fix request headers in access logger (affects
    "ignore_localhost_200" and "User-Agent", "Referer", "Host",
    "X-Forwarded-For")

 -- Max Kellermann <mk@cm4all.com>  Mon, 11 Sep 2017 20:04:23 -0000

cm4all-beng-proxy (13.0.3) unstable; urgency=low

  * fix crash bug in CSS processor
  * lb: print the site name in access logs
  * log: add attribute MESSAGE

 -- Max Kellermann <mk@cm4all.com>  Mon, 11 Sep 2017 17:43:57 -0000

cm4all-beng-proxy (13.0.2) unstable; urgency=low

  * log translation server failures even without --verbose
  * translation: allow arbitrary non-zero characters in CHILD_TAG
  * control: add listener option "interface"
  * control: disable the "V6ONLY" flag on all IPv6 wildcard listeners
  * control: switch to IPv4 if joining IPv6 wildcard to IPv4 multicast group

 -- Max Kellermann <mk@cm4all.com>  Fri, 08 Sep 2017 12:24:04 -0000

cm4all-beng-proxy (13.0.1) unstable; urgency=low

  * remove libdaemon dependency
  * lhttp: FADE_CHILDEN prevents reusing existing busy processes
  * bp: allow CONTROL_FADE_CHILDREN with tag as payload

 -- Max Kellermann <mk@cm4all.com>  Tue, 29 Aug 2017 10:40:13 -0000

cm4all-beng-proxy (12.9) unstable; urgency=low

  * was: fix crash after malformed HEAD response
  * http_client: fix retry after error
  * lb/lua: allow building with LuaJIT 2.1

 -- Max Kellermann <mk@cm4all.com>  Mon, 18 Dec 2017 10:03:34 -0000

cm4all-beng-proxy (12.8) unstable; urgency=low

  * file: emit "Last-Modified" header in "304" responses
  * file: improved support for the user.ETag xattr
  * http_cache: update "Expires" from "304" responses

 -- Max Kellermann <mk@cm4all.com>  Fri, 17 Nov 2017 11:41:02 -0000

cm4all-beng-proxy (12.7) unstable; urgency=low

  * file: ignore If-Modified-Since after successful If-None-Match
  * file: emit cache headers in "304" responses (v11 regression)
  * file: failed If-None-Match emits "304" response, not "412"

 -- Max Kellermann <mk@cm4all.com>  Thu, 16 Nov 2017 12:19:44 -0000

cm4all-beng-proxy (12.6) unstable; urgency=low

  * fix assertion failure when sending large HTTP headers
  * http_server: disallow request headers larger than 8 kB
  * spawn: wait & try again after "Unit cm4all-beng-spawn.scope already exists"
  * widget/inline: fix memory leak on canceled POST
  * control: add listener option "interface"
  * control: disable the "V6ONLY" flag on all IPv6 wildcard listeners
  * control: switch to IPv4 if joining IPv6 wildcard to IPv4 multicast group
  * lb: print the site name in access logs
  * lb: fix request headers in access logger (affects
    "ignore_localhost_200" and "User-Agent", "Referer", "Host",
    "X-Forwarded-For")
  * lb/monitor/expect: fix memory leak
  * certdb: fix notifications in non-default PostgreSQL schema

 -- Max Kellermann <mk@cm4all.com>  Tue, 17 Oct 2017 10:58:40 -0000

cm4all-beng-proxy (12.5) unstable; urgency=low

  * lb/http: fix another memory leak with POST requests
  * lb: fix shutdown crash bug
  * certdb: fix crash after PostgreSQL host lookup failure

 -- Max Kellermann <mk@cm4all.com>  Wed, 20 Sep 2017 10:30:52 -0000

cm4all-beng-proxy (12.4) unstable; urgency=low

  * lb/http: fix several memory leaks with POST requests
  * fix crash bug in CSS processor

 -- Max Kellermann <mk@cm4all.com>  Wed, 13 Sep 2017 13:58:06 -0000

cm4all-beng-proxy (12.3) unstable; urgency=low

  * remove libhttp dependency
  * logger: fix off-by-one bug in log level check
  * http_server: fix crash bug

 -- Max Kellermann <mk@cm4all.com>  Tue, 29 Aug 2017 09:44:27 -0000

cm4all-beng-proxy (12.2) unstable; urgency=low

  * spawn: use the "systemd" controller
  * debian/control: move from "non-free" to "main"

 -- Max Kellermann <mk@cm4all.com>  Wed, 23 Aug 2017 09:35:27 -0000

cm4all-beng-proxy (12.1) unstable; urgency=low

  * all code is now covered by the Simplified BSD License (BSD-2-Clause)

 -- Max Kellermann <mk@cm4all.com>  Fri, 18 Aug 2017 08:53:52 -0000

cm4all-beng-proxy (12.0.44) unstable; urgency=low

  * lb: retry after connect error to Zeroconf member
  * spawn: make /proc writable if user namespaces are allowed

 -- Max Kellermann <mk@cm4all.com>  Thu, 17 Aug 2017 11:26:34 -0000

cm4all-beng-proxy (12.0.43) unstable; urgency=low

  * spawn: fix MOUNT_ROOT_TMPFS failure with USER_NAMESPACE
  * lb/control: allow TCACHE_INVALIDATE on SITE
  * systemd: no "-v" by default

 -- Max Kellermann <mk@cm4all.com>  Tue, 15 Aug 2017 21:41:04 -0000

cm4all-beng-proxy (12.0.42) unstable; urgency=low

  * spawn: fix bogus pivot_root() error message
  * translation: add packet MOUNT_ROOT_TMPFS

 -- Max Kellermann <mk@cm4all.com>  Tue, 15 Aug 2017 09:39:08 -0000

cm4all-beng-proxy (12.0.41) unstable; urgency=low

  * spawn: fix NETWORK_NAMESPACE_NAME corruption
  * spawn: work around USER_NAMESPACE + NETWORK_NAMESPACE_NAME conflict

 -- Max Kellermann <mk@cm4all.com>  Fri, 04 Aug 2017 16:15:09 -0000

cm4all-beng-proxy (12.0.40) unstable; urgency=low

  * spawn: attach to existing network namespace with NETWORK_NAMESPACE_NAME
  * spawn: allow unshare(), mount(), umount(), pivot_root()

 -- Max Kellermann <mk@cm4all.com>  Fri, 04 Aug 2017 09:42:44 -0000

cm4all-beng-proxy (12.0.39) unstable; urgency=low

  * net: resolving "*" prefers the IPv6 wildcard "::"
  * spawn: run the PID namespace init process as root
  * spawn: tight system call whitelist for init process
  * spawn: forbid fanotify_*, nfsservctl, syslog
  * lb/translation: fix false cache misses
  * lb/control: TCACHE_INVALIDATE flushes all translation caches
  * lb/cluster: improve consistent hashing distribution
  * control: support more commands in TCACHE_INVALIDATE payload
  * translation: fix the FORBID_MULTICAST setting
  * translation: add packet FORBID_BIND

 -- Max Kellermann <mk@cm4all.com>  Tue, 01 Aug 2017 14:03:03 -0000

cm4all-beng-proxy (12.0.38) unstable; urgency=low

  * fcgi: fix crash bug

 -- Max Kellermann <mk@cm4all.com>  Wed, 26 Jul 2017 17:43:05 -0000

cm4all-beng-proxy (12.0.37) unstable; urgency=low

  * bp: check HTTPS_ONLY before anything else

 -- Max Kellermann <mk@cm4all.com>  Thu, 20 Jul 2017 15:00:37 -0000

cm4all-beng-proxy (12.0.36) unstable; urgency=low

  * translation: add packet HTTPS_ONLY

 -- Max Kellermann <mk@cm4all.com>  Thu, 20 Jul 2017 13:26:49 -0000

cm4all-beng-proxy (12.0.35) unstable; urgency=low

  * bp: translation REQUEST_HEADER overrides existing request headers
  * bp: never forward the "X-CM4all-DocRoot" header
  * lb: set the "X-CM4all-HTTPS" header
  * cgi, fcgi: set HTTPS=on if the "X-CM4all-HTTPS" header is set

 -- Max Kellermann <mk@cm4all.com>  Wed, 19 Jul 2017 12:36:36 -0000

cm4all-beng-proxy (12.0.34) unstable; urgency=low

  * http_client: disable the read timeout

 -- Max Kellermann <mk@cm4all.com>  Wed, 19 Jul 2017 08:16:09 -0000

cm4all-beng-proxy (12.0.33) unstable; urgency=low

  * log-exec: allow multiple multicast processes on same host
  * headers: rename "X-CM4all-BENG-SSL" to "X-CM4all-HTTPS"
  * access_log: add option "send_to" which replaces log-forward

 -- Max Kellermann <mk@cm4all.com>  Tue, 18 Jul 2017 09:51:01 -0000

cm4all-beng-proxy (12.0.32) unstable; urgency=low

  * lb/translation: fix bogus wildcard cache entries
  * lb/translation: obey MAX_AGE=0
  * logger: fix log level
  * access_log: use microsecond precision in "timestamp" attribute
  * log-json: enclose output in "[]" and put commas between records
  * log-json: add "logger_client" attribute
  * log-lua: new access logger which calls a Lua script
  * config: make "access_logger" a block
  * config: add "access_logger" options "trust_xff", "ignore_localhost_200"
  * headers: add "X-CM4all-BENG-SSL" to group "SSL"

 -- Max Kellermann <mk@cm4all.com>  Mon, 17 Jul 2017 20:33:46 -0000

cm4all-beng-proxy (12.0.31) unstable; urgency=low

  * translation: add packet FORBID_MULTICAST
  * spawn: system call filter errors are fatal if explicitly enabled
  * spawn: apply cgroup namespace again after moving to new cgroup
  * net: support interface name as scope id in IPv6 addresses
  * config: support per-"control" setting "multicast_group"
  * log-exec: fix binding to wildcard address via "*"

 -- Max Kellermann <mk@cm4all.com>  Fri, 14 Jul 2017 08:19:05 -0000

cm4all-beng-proxy (12.0.30) unstable; urgency=low

  * bp: rename zeroconf_type to zeroconf_service
  * bp: control server supports IPv6 multicast
  * config: check Zeroconf service names
  * config: allow zeroconf_service with raw service name
  * log-exec: multicast support
  * translation: add packet REDIRECT_FULL_URI

 -- Max Kellermann <mk@cm4all.com>  Thu, 13 Jul 2017 12:13:19 -0000

cm4all-beng-proxy (12.0.29) unstable; urgency=low

  * lb: use consistent hashing to pick Zeroconf members
  * lhttp: fix bogus assertion failure during shutdown

 -- Max Kellermann <mk@cm4all.com>  Mon, 10 Jul 2017 21:49:23 -0000

cm4all-beng-proxy (12.0.28) unstable; urgency=low

  * config: add listener option "free_bind"
  * don't confuse child processes with different BIND_MOUNT settings
  * lb: add sticky_mode "xhost"'

 -- Max Kellermann <mk@cm4all.com>  Mon, 10 Jul 2017 10:20:26 -0000

cm4all-beng-proxy (12.0.27) unstable; urgency=low

  * access_log: reduce system calls in all access loggers
  * translation: add packet CGROUP_NAMESPACE
  * translation: allow underscore in cgroup controller name

 -- Max Kellermann <mk@cm4all.com>  Fri, 07 Jul 2017 15:19:28 -0000

cm4all-beng-proxy (12.0.26) unstable; urgency=low

  * spawn: abort the process immediately after uid/gid_map failure
  * spawn: create STDERR_PATH with mode 0600
  * spawn: fix socket family filter
  * translation: add packets UMASK, STDERR_PATH_JAILED

 -- Max Kellermann <mk@cm4all.com>  Tue, 04 Jul 2017 16:16:07 -0000

cm4all-beng-proxy (12.0.25) unstable; urgency=low

  * eliminate dependency on GLib
  * spawn: mount a new /proc for the PID namespace
  * spawn: implement user namespaces properly
  * spawn: fix seccomp filters on old kernels
  * spawn: fix journal for jailed processes
  * spawn: allow only local, IPv4 and IPv6 sockets
  * spawn: rename the PID namespace init process to "init"

 -- Max Kellermann <mk@cm4all.com>  Thu, 29 Jun 2017 20:10:24 -0000

cm4all-beng-proxy (12.0.24) unstable; urgency=low

  * spawn: unblock signals
  * http_server: fix memory leak
  * log: send the "Host" request header to the access logger
  * log-json: new access logger which dumps JSON
  * spawn: implement an init process for PID namespaces

 -- Max Kellermann <mk@cm4all.com>  Tue, 27 Jun 2017 11:21:19 -0000

cm4all-beng-proxy (12.0.23) unstable; urgency=low

  * lb: show the IP address of Zeroconf members in log messages
  * lb: disable failing Zeroconf members temporarily
  * config: add "spawn" section, replacing --allow-user and --allow-group

 -- Max Kellermann <mk@cm4all.com>  Wed, 21 Jun 2017 20:41:34 -0000

cm4all-beng-proxy (12.0.22) unstable; urgency=low

  * lb: suppress log message "malformed request URI"
  * was: fix assertion failure
  * translation: add packets SHELL, TOKEN

 -- Max Kellermann <mk@cm4all.com>  Tue, 20 Jun 2017 21:59:58 -0000

cm4all-beng-proxy (12.0.21) unstable; urgency=low

  * lower log level for "Peer closed the socket prematurely"
  * widget: set Request/LINK=no by default
  * translation: fix "std::exception" error messages

 -- Max Kellermann <mk@cm4all.com>  Tue, 20 Jun 2017 11:17:56 -0000

cm4all-beng-proxy (12.0.20) unstable; urgency=low

  * merge release 11.26
  * move the delegate-helper to a non-jailed package
  * translation: ignore whitespace in RLIMITS packet
  * headers: add "Referer" to group "LINK", off by default

 -- Max Kellermann <mk@cm4all.com>  Sat, 17 Jun 2017 09:49:46 -0000

cm4all-beng-proxy (12.0.19) unstable; urgency=low

  * lb: fix assertion failure with translated POST requests
  * lb: add "tag" setting to "listener" (translation packet LISTENER_TAG)

 -- Max Kellermann <mk@cm4all.com>  Mon, 12 Jun 2017 21:46:25 -0000

cm4all-beng-proxy (12.0.18) unstable; urgency=low

  * lb: SIGHUP flushes all translate_handler caches
  * certdb: command "names" obeys the "deleted" flag
  * certdb: command "find" prints column headers only with "--headers"
  * certdb: remove obsolete option "--all"

 -- Max Kellermann <mk@cm4all.com>  Tue, 06 Jun 2017 20:46:15 -0000

cm4all-beng-proxy (12.0.17) unstable; urgency=low

  * translation: add packet CANONICAL_HOST
  * lb: implement a translation_handler cache

 -- Max Kellermann <mk@cm4all.com>  Fri, 02 Jun 2017 11:25:35 -0000

cm4all-beng-proxy (12.0.16) unstable; urgency=low

  * lb: create monitors referenced only by {lua,translation}_handler
  * lb: allow the translation server to refer to branches and other types
  * lb/monitor: fix shutdown hang due to event leak
  * lb: add sticky mode "host"
  * lb: fix assertion failure with Zeroconf and sticky
  * lb: fix crash bug when Zeroconf cluster is empty
  * bp: fix crash bug

 -- Max Kellermann <mk@cm4all.com>  Wed, 31 May 2017 22:21:38 -0000

cm4all-beng-proxy (12.0.15) unstable; urgency=low

  * merge release 11.25
  * certdb: fix column "issuer_common_name" management
  * certdb: add column "handle"
    - new commands "names", "set-handle"
    - commands "load" requires handle parameter
    - command "delete" uses handle
    - commands "monitor" and "tail" print handles
    - acme commands "new-cert" and "new-authz-cert" require handle parameter
    - new acme command "renew-cert", replacing "new-authz-cert --all"
  * certdb: add command "get"
  * certdb: command "find" prints a list of matching certificates
  * certdb: add option "--progress" for Workshop
  * translation: add packet MESSAGE

 -- Max Kellermann <mk@cm4all.com>  Tue, 30 May 2017 21:42:23 -0000

cm4all-beng-proxy (12.0.14) unstable; urgency=low

  * merge release 11.24
  * certdb: add column "issuer_common_name"

 -- Max Kellermann <mk@cm4all.com>  Wed, 24 May 2017 10:27:17 -0000

cm4all-beng-proxy (12.0.13) unstable; urgency=low

  * merge release 11.23
  * lb/lua: catch "panics" and report error
  * lb/lua: fix Lua stack leaks
  * lb: allow a translation server to pick a cluster
  * fix use-after-free bug in HTTP request handler
  * spawn: forbid more dangerous system calls
  * spawn: activate system call filter for all architectures
  * translation: add packet FORBID_USER_NS

 -- Max Kellermann <mk@cm4all.com>  Sat, 20 May 2017 11:40:50 -0000

cm4all-beng-proxy (12.0.12) unstable; urgency=low

  * bp: pass the listener "interface" setting to Avahi
  * lb: fix crash with --check
  * lb: allow Lua scripts to handle HTTP requests

 -- Max Kellermann <mk@cm4all.com>  Thu, 27 Apr 2017 21:50:32 -0000

cm4all-beng-proxy (12.0.11) unstable; urgency=low

  * certdb: fix crash after PostgreSQL host lookup failure
  * transformation: fix crash due to compiler optimization
  * lb: fix crash while waiting for the Avahi resolver

 -- Max Kellermann <mk@cm4all.com>  Wed, 26 Apr 2017 11:49:48 -0000

cm4all-beng-proxy (12.0.10) unstable; urgency=low

  * merge release 11.22
  * lb: implement "sticky" in ZeroConf TCP pools
  * improved uid/gid verify error messages
  * certdb: update the Let's Encrypt agreement URL
  * certdb: add option "--agreement"

 -- Max Kellermann <mk@cm4all.com>  Tue, 18 Apr 2017 11:00:29 -0000

cm4all-beng-proxy (12.0.9) unstable; urgency=low

  * fix error "Failed to accept connection: Invalid argument"
  * lb: implement "sticky" in ZeroConf pools

 -- Max Kellermann <mk@cm4all.com>  Tue, 21 Mar 2017 09:38:04 -0000

cm4all-beng-proxy (12.0.8) unstable; urgency=low

  * merge release 11.21
  * build with Meson and Ninja
  * lb/certdb: fix assertion failure during shutdown

 -- Max Kellermann <mk@cm4all.com>  Wed, 15 Mar 2017 16:20:50 -0000

cm4all-beng-proxy (12.0.7) unstable; urgency=low

  * merge release 11.17
  * lb/http: add "redirect" as a possible destination for "branch"
  * ssl: fix memory leak
  * certdb: use $http_proxy
  * certdb: exclude *.acme.invalid from --all

 -- Max Kellermann <mk@cm4all.com>  Mon, 06 Feb 2017 22:22:08 -0000

cm4all-beng-proxy (12.0.6) unstable; urgency=low

  * lb/http: add "status" as a possible destination for "branch"
  * translation: add packet EXECUTE

 -- Max Kellermann <mk@cm4all.com>  Wed, 25 Jan 2017 21:11:58 -0000

cm4all-beng-proxy (12.0.5) unstable; urgency=low

  * merge release 11.15
  * lb/tcp: fix crash bug after connect failure
  * lb/tcp: connect outbound after SSL handshake is finished

 -- Max Kellermann <mk@cm4all.com>  Fri, 20 Jan 2017 14:12:25 -0000

cm4all-beng-proxy (12.0.4) unstable; urgency=low

  * merge release 11.13
  * spawn: forbid ptrace() and other dangerous system calls
  * certdb: add "--all" option to "new-cert" and "new-authz-cert"

 -- Max Kellermann <mk@cm4all.com>  Mon, 16 Jan 2017 19:47:31 -0000

cm4all-beng-proxy (12.0.3) unstable; urgency=low

  * config: add "access_logger", replacing the *.default setting
  * translation: add packets BIND_MOUNT_EXEC, STDERR_NULL

 -- Max Kellermann <mk@cm4all.com>  Thu, 08 Dec 2016 10:35:47 -0000

cm4all-beng-proxy (12.0.2) unstable; urgency=low

  * merge release 11.12
  * http_client: fix use-after-free bug on request cancellation
  * processor: fix buffer corruption bug
  * spawn/Systemd: fix hang while creating systemd scope
  * config: fix session_save_path corruption

 -- Max Kellermann <mk@cm4all.com>  Tue, 06 Dec 2016 11:01:26 -0000

cm4all-beng-proxy (12.0.1) unstable; urgency=low

  * move various buffers from the pool allocator to the slice allocator
  * translation: add packet CRON

 -- Max Kellermann <mk@cm4all.com>  Wed, 23 Nov 2016 14:57:02 -0000

cm4all-beng-proxy (11.26) unstable; urgency=low

  * was: added kludge to avoid killing process after STOP
  * lb/monitor: fix shutdown hang due to event leak

 -- Max Kellermann <mk@cm4all.com>  Fri, 16 Jun 2017 20:53:29 -0000

cm4all-beng-proxy (11.25) unstable; urgency=low

  * lb: fix error "Too many members"

 -- Max Kellermann <mk@cm4all.com>  Tue, 30 May 2017 18:17:53 -0000

cm4all-beng-proxy (11.24) unstable; urgency=low

  * {http,ajp}_client: fix crash after malformed URI without Keep-Alive

 -- Max Kellermann <mk@cm4all.com>  Wed, 24 May 2017 10:15:04 -0000

cm4all-beng-proxy (11.23) unstable; urgency=low

  * lb/tcp: fix stall bug
  * ssl: fix two stall bugs

 -- Max Kellermann <mk@cm4all.com>  Tue, 09 May 2017 16:25:08 -0000

cm4all-beng-proxy (11.22) unstable; urgency=low

  * bp: allow '=' in listener tag after --listen
  * was: fix crash bug
  * was: fix assertion failure

 -- Max Kellermann <mk@cm4all.com>  Thu, 13 Apr 2017 08:39:38 -0000

cm4all-beng-proxy (11.21) unstable; urgency=low

  * strmap: fix off-by-one bug
  * ssl: fix assertion failure
  * filter_cache: fix assertion failure
  * widget: detailed error message after untrusted host name mismatch
  * session: always apply SESSION_SITE

 -- Max Kellermann <mk@cm4all.com>  Wed, 15 Mar 2017 15:53:29 -0000

cm4all-beng-proxy (11.20) unstable; urgency=low

  * was: fix crash due to recursive error while sending STOP
  * was: fix crash if BODY is immediately followed by STATUS
  * widget: remove warning "... didn't send a response body"
  * filter_cache: fix assertion failure during shutdown
  * fcgi: fix assertion failure during shutdown

 -- Max Kellermann <mk@cm4all.com>  Mon, 13 Mar 2017 21:32:02 -0000

cm4all-beng-proxy (11.19) unstable; urgency=low

  * fix crash bug (assertion failure)
  * debian: remove unnecessary dependency on cm4all-certdb-sql

 -- Max Kellermann <mk@cm4all.com>  Mon, 13 Mar 2017 17:12:25 -0000

cm4all-beng-proxy (11.18) unstable; urgency=low

  * merge release 10.37

 -- Max Kellermann <mk@cm4all.com>  Tue, 28 Feb 2017 13:22:25 -0000

cm4all-beng-proxy (11.17) unstable; urgency=low

  * ssl: check for early PostgreSQL errors (e.g. DNS lookup failures)
  * certdb: set line-buffering mode
  * certdb: show HTTP status code in error message

 -- Max Kellermann <mk@cm4all.com>  Mon, 06 Feb 2017 17:08:23 -0000

cm4all-beng-proxy (11.16) unstable; urgency=low

  * http_{server,client}: reduce memory pool sizes
  * lb: SIGHUP flushes the certdb SSL session cache as well
  * lb: flush expired OpenSSL sessions every 10 minutes
  * lb: expire unused OpenSSL certificates after 24 hours
  * widget: enable Location header forwarding by default
  * translation: split header group "SSL" from "SECURE"
  * debian: move SQL scripts to package cm4all-certdb-sql

 -- Max Kellermann <mk@cm4all.com>  Mon, 30 Jan 2017 07:45:50 -0000

cm4all-beng-proxy (11.15) unstable; urgency=low

  * ssl: fix stall bug

 -- Max Kellermann <mk@cm4all.com>  Thu, 19 Jan 2017 20:56:55 -0000

cm4all-beng-proxy (11.14) unstable; urgency=low

  * http_client: fix assertion failure on chunked response cancellation
  * lb/tcp: fix assertion failure
  * ssl/filter: detect full input buffer, fail instead of stalling
  * enlarge I/O buffers to 16 kB to make large TLS fragments work

 -- Max Kellermann <mk@cm4all.com>  Tue, 17 Jan 2017 20:21:00 -0000

cm4all-beng-proxy (11.13) unstable; urgency=low

  * merge release 10.36
  * certdb: prefer certificates which expire later

 -- Max Kellermann <mk@cm4all.com>  Thu, 12 Jan 2017 20:18:08 -0000

cm4all-beng-proxy (11.12) unstable; urgency=low

  * merge release 10.35

 -- Max Kellermann <mk@cm4all.com>  Tue, 06 Dec 2016 08:03:09 -0000

cm4all-beng-proxy (11.11) unstable; urgency=low

  * fix theoretical data corruption bug in the header buffer
  * was: wait longer for PREMATURE after sending STOP
  * was: ignore in-flight packets during STOP recovery
  * was: implement early STOP recovery (before response headers)

 -- Max Kellermann <mk@cm4all.com>  Wed, 16 Nov 2016 19:47:11 -0000

cm4all-beng-proxy (11.10) unstable; urgency=low

  * merge release 10.34
  * systemd: override the locale, fixes "_S_create_c_locale" error

 -- Max Kellermann <mk@cm4all.com>  Tue, 25 Oct 2016 11:51:18 -0000

cm4all-beng-proxy (11.9) unstable; urgency=low

  * merge release 10.33

 -- Max Kellermann <mk@cm4all.com>  Wed, 19 Oct 2016 20:04:13 -0000

cm4all-beng-proxy (11.8) unstable; urgency=low

  * tcp_stock: fix crash during cancellation
  * config: fix memory leak

 -- Max Kellermann <mk@cm4all.com>  Sun, 09 Oct 2016 15:53:22 -0000

cm4all-beng-proxy (11.7) unstable; urgency=low

  * merge release 10.32
  * enforce Zeroconf/avahi-daemon browser notify after restarting beng-proxy

 -- Max Kellermann <mk@cm4all.com>  Tue, 04 Oct 2016 21:59:34 -0000

cm4all-beng-proxy (11.6) unstable; urgency=low

  * was: fix use-after-free bug

 -- Max Kellermann <mk@cm4all.com>  Thu, 29 Sep 2016 14:26:50 -0000

cm4all-beng-proxy (11.5) unstable; urgency=low

  * avahi: fix interface and protocol published via Zeroconf
  * lb: fix collision in Zeroconf node lookups
  * lb: support IPv6 link-local addresses from Zeroconf
  * lb: work around avahi-daemon IPv4/IPv6 mixup bug
  * config: allow space after '=' in @set
  * doc: remove bogus semicolons from configuration examples

 -- Max Kellermann <mk@cm4all.com>  Wed, 28 Sep 2016 21:42:43 -0000

cm4all-beng-proxy (11.4) unstable; urgency=low

  * merge release 10.31
  * bp: fix Zeroconf with automatic port

 -- Max Kellermann <mk@cm4all.com>  Tue, 27 Sep 2016 19:29:24 -0000

cm4all-beng-proxy (11.3) unstable; urgency=low

  * delegate: fix memory leak after clone() failure
  * avahi/client: fix shutdown hang due to event leak
  * config: add listener options "interface", "reuse_port"
  * lb: fix dbus connect failure due to process isolation
  * config: rename "include" to "@include"
  * config: introduce variables

 -- Max Kellermann <mk@cm4all.com>  Mon, 26 Sep 2016 20:28:47 -0000

cm4all-beng-proxy (11.2) unstable; urgency=low

  * disable the "V6ONLY" flag on all IPv6 wildcard listeners
  * fix crash bug due to uninitialized memory
  * etc: include conf.d/*.conf
  * debian: re-add dh_installinit to install the *.default files

 -- Max Kellermann <mk@cm4all.com>  Mon, 12 Sep 2016 11:32:14 -0000

cm4all-beng-proxy (11.1) unstable; urgency=low

  * merge release 10.30

 -- Max Kellermann <mk@cm4all.com>  Fri, 09 Sep 2016 09:28:23 -0000

cm4all-beng-proxy (11.0.3) unstable; urgency=low

  * config: allow shell wildcard after "include"
  * fcgi: fix "Connection refused" error
  * widget: improve error message when there is no address

 -- Max Kellermann <mk@cm4all.com>  Fri, 02 Sep 2016 12:55:19 -0000

cm4all-beng-proxy (11.0.2) unstable; urgency=low

  * spawn: fix clone=ENOMEM due to broken PID namespace
  * control: allow only TCACHE_INVALIDATE, STATS and NODE_STATUS via IP
  * config: add command "include_optional"

 -- Max Kellermann <mk@cm4all.com>  Wed, 31 Aug 2016 13:32:35 -0000

cm4all-beng-proxy (11.0.1) unstable; urgency=low

  * spawn: switch to a new systemd scope
  * spawn: create new PID namespace
  * spawn: create systemd journal identifier
  * translation: add packets CGROUP, CGROUP_SET, EXTERNAL_SESSION_MANAGER,
    EXTERNAL_SESSION_KEEPALIVE
  * session: allow multiple realms per session
  * ssl: free more drained I/O buffers
  * ssl: reduce memory usage
  * SlicePool: reduce fragmentation
  * enable TCP_DEFER_ACCEPT for HTTP listeners
  * remove the "args_escape_char" kludge after 5 years of transition
  * support kB, MB, GB suffixes in cache size specifications
  * bp: add configuration file
  * bp: allow multiple control listeners
  * lb: allow including configuration files
  * debian/lb.postinst: move user "cm4all-beng-lb" to group "nogroup"
  * remove obsolete sysv init scripts, depend on systemd instead
  * ZeroConf publish support

 -- Max Kellermann <mk@cm4all.com>  Tue, 30 Aug 2016 22:24:03 -0000

cm4all-beng-proxy (10.37) unstable; urgency=low

  * translation: expand REDIRECT with BASE

 -- Max Kellermann <mk@cm4all.com>  Tue, 28 Feb 2017 13:16:57 -0000

cm4all-beng-proxy (10.36) unstable; urgency=low

  * certdb: fix crash bug
  * lb: allow core dumps from within the isolated process

 -- Max Kellermann <mk@cm4all.com>  Thu, 12 Jan 2017 20:08:07 -0000

cm4all-beng-proxy (10.35) unstable; urgency=low

  * ssl: OpenSSL 1.1 compatibility
  * bot: add another Majestic bot user agent string
  * systemd: depend on network-online.target

 -- Max Kellermann <mk@cm4all.com>  Tue, 06 Dec 2016 07:42:56 -0000

cm4all-beng-proxy (10.34) unstable; urgency=low

  * lb: adapt to Linux 4.8 user namespace API change

 -- Max Kellermann <mk@cm4all.com>  Tue, 25 Oct 2016 11:35:30 -0000

cm4all-beng-proxy (10.33) unstable; urgency=low

  * spawn: create systemd journal identifier
  * spawn: no signal interruption while waiting for client to become ready
  * spawn: allow numeric uids/gids after --allow-user / --allow-group
  * was: add stopwatch support

 -- Max Kellermann <mk@cm4all.com>  Wed, 19 Oct 2016 19:38:21 -0000

cm4all-beng-proxy (10.32) unstable; urgency=low

  * merge release 9.16

 -- Max Kellermann <mk@cm4all.com>  Tue, 04 Oct 2016 11:05:53 -0000

cm4all-beng-proxy (10.31) unstable; urgency=low

  * fix memory leak after resource loader failure
  * delegate: fix memory leak after clone() failure
  * was: fix crash on spawn error

 -- Max Kellermann <mk@cm4all.com>  Tue, 27 Sep 2016 18:54:54 -0000

cm4all-beng-proxy (10.30) unstable; urgency=low

  * merge release 9.15

 -- Max Kellermann <mk@cm4all.com>  Thu, 08 Sep 2016 14:50:50 -0000

cm4all-beng-proxy (10.29) unstable; urgency=low

  * istream/pipe: fix crash after running out of file descriptors
  * bp: raise default connection limit to 32k
  * delegate: fix potential crash
  * translation: detect BASE/URI mismatch with INTERNAL_REDIRECT
  * lb/monitor/expect: fix assertion failure on shutdown
  * systemd: set default NOFILE limits to 256k
  * systemd: enable crash dumps

 -- Max Kellermann <mk@cm4all.com>  Wed, 07 Sep 2016 07:57:48 -0000

cm4all-beng-proxy (10.28) unstable; urgency=low

  * widget: improve error message when there is no address
  * lb: fix default control port
  * debian: adjust Ruby dependencies for Debian Jessie

 -- Max Kellermann <mk@cm4all.com>  Mon, 05 Sep 2016 10:58:34 -0000

cm4all-beng-proxy (10.27) unstable; urgency=low

  * ssl: disable RC4
  * ssl: ignore the client's cipher preferences
  * ssl: send TLS alert to peer after handshake refusal
  * fix crash when compiled with GCC6

 -- Max Kellermann <mk@cm4all.com>  Mon, 22 Aug 2016 18:34:30 -0000

cm4all-beng-proxy (10.26) unstable; urgency=low

  * bot: recognize WordPress pingbacks as "bot"
  * lb/monitor/expect: delay the receive call by 10ms
  * certdb, bp_cmdline, log-forward: use IPv6 only if available

 -- Max Kellermann <mk@cm4all.com>  Thu, 11 Aug 2016 13:04:23 -0000

cm4all-beng-proxy (10.25) unstable; urgency=low

  * shm: fix double allocation bug which caused session corruption

 -- Max Kellermann <mk@cm4all.com>  Thu, 21 Jul 2016 18:54:12 -0000

cm4all-beng-proxy (10.24) unstable; urgency=low

  * http_client: fix "excess data" error after "100 Continue"

 -- Max Kellermann <mk@cm4all.com>  Wed, 20 Jul 2016 12:25:34 -0000

cm4all-beng-proxy (10.23) unstable; urgency=low

  * cgi: ignore the "Proxy" request header to work around security
    vulnerabilities in several CGI programs
  * http_client: differentiate between "empty response body" and "no body"
  * http_server: log "-" if there is no response body

 -- Max Kellermann <mk@cm4all.com>  Tue, 19 Jul 2016 13:43:34 -0000

cm4all-beng-proxy (10.22) unstable; urgency=low

  * debian/control: add missing dependency on libcm4all-inline-dev
  * http_address: ensure that at least one socket address is specified
  * systemd: implement "reload"

 -- Max Kellermann <mk@cm4all.com>  Mon, 04 Jul 2016 11:12:29 -0000

cm4all-beng-proxy (10.21) unstable; urgency=low

  * session: fix user expiry after defragmentation
  * session: save site name in session file

 -- Max Kellermann <mk@cm4all.com>  Wed, 08 Jun 2016 20:07:13 -0000

cm4all-beng-proxy (10.20) unstable; urgency=low

  * fix nullptr dereference while removing stale "session" parameter

 -- Max Kellermann <mk@cm4all.com>  Wed, 25 May 2016 11:06:38 -0000

cm4all-beng-proxy (10.19) unstable; urgency=low

  * merge release 9.14
  * log the request URI on session realm mismatch
  * omit stale "session" parameter in processed URIs

 -- Max Kellermann <mk@cm4all.com>  Tue, 24 May 2016 17:36:07 -0000

cm4all-beng-proxy (10.18) unstable; urgency=low

  * http_client: fix TLS memory leak / crash bug

 -- Max Kellermann <mk@cm4all.com>  Thu, 19 May 2016 10:49:58 -0000

cm4all-beng-proxy (10.17) unstable; urgency=low

  * spawn/client: handle empty payloads from recvmmsg()

 -- Max Kellermann <mk@cm4all.com>  Mon, 09 May 2016 10:05:55 -0000

cm4all-beng-proxy (10.16) unstable; urgency=low

  * control: enable SO_REUSEADDR on the UDP socket

 -- Max Kellermann <mk@cm4all.com>  Fri, 29 Apr 2016 13:13:31 -0000

cm4all-beng-proxy (10.15) unstable; urgency=low

  * was: fix crash after spawn failure
  * spawn/client: abort worker process when the spawner is gone
  * spawn/client: optimize message receiver
  * spawn/server: retry sending after EAGAIN

 -- Max Kellermann <mk@cm4all.com>  Fri, 29 Apr 2016 09:31:54 -0000

cm4all-beng-proxy (10.14) unstable; urgency=low

  * enable TCP_DEFER_ACCEPT for HTTP and SSL listeners
  * ssl: increase the handshake timeout to 60 seconds
  * lb: log the client IP address

 -- Max Kellermann <mk@cm4all.com>  Thu, 28 Apr 2016 09:24:19 -0000

cm4all-beng-proxy (10.13) unstable; urgency=low

  * was: fix crash after early-crashing WAS process
  * was: fix crash after WAS process has been released
  * ssl: limit the handshake duration
  * beng-proxy: support listening on UNIX domain sockets

 -- Max Kellermann <mk@cm4all.com>  Wed, 27 Apr 2016 18:34:26 -0000

cm4all-beng-proxy (10.12) unstable; urgency=low

  * ssl: reduce allocator fragmentation, cycle another buffer

 -- Max Kellermann <mk@cm4all.com>  Thu, 21 Apr 2016 07:29:51 -0000

cm4all-beng-proxy (10.11) unstable; urgency=low

  * thread_queue: fix race condition
  * ssl: reduce allocator fragmentation

 -- Max Kellermann <mk@cm4all.com>  Mon, 18 Apr 2016 14:51:41 -0000

cm4all-beng-proxy (10.10) unstable; urgency=low

  * merge release 9.13
  * SlicePool: reduce fragmentation

 -- Max Kellermann <mk@cm4all.com>  Tue, 12 Apr 2016 15:12:03 -0000

cm4all-beng-proxy (10.9) unstable; urgency=low

  * merge release 9.12

 -- Max Kellermann <mk@cm4all.com>  Wed, 06 Apr 2016 12:11:38 -0000

cm4all-beng-proxy (10.8) unstable; urgency=low

  * SlicePool: optimize allocation
  * lb: cycle buffers before compressing slice allocator
  * was: fix spurious "Resource temporarily unavailable" warnings

 -- Max Kellermann <mk@cm4all.com>  Wed, 06 Apr 2016 06:35:37 -0000

cm4all-beng-proxy (10.7) unstable; urgency=low

  * lb: fix systemd service start timeout
  * spawn: fix assertion failure when STDERR_PATH fails
  * was: fix use-after-free bug

 -- Max Kellermann <mk@cm4all.com>  Tue, 29 Mar 2016 10:31:34 -0000

cm4all-beng-proxy (10.6) unstable; urgency=low

  * lb: fix false memory leak during shutdown
  * ssl: cycle buffers to reduce allocator fragmentation

 -- Max Kellermann <mk@cm4all.com>  Wed, 23 Mar 2016 14:16:55 -0000

cm4all-beng-proxy (10.5) unstable; urgency=low

  * lb: fix crash due to duplicate OpenSSL initialization by libpq
  * lb: check cert_db.ca_cert settings with --check
  * lb: fix shutdown with --watchdog
  * http_client: fix assertion failure with keep-alive disabled
  * http_server: fix missing "100 Continue"
  * certdb: unwrap key in "new-cert
  * certdb: allow overriding database with /etc/cm4all/beng/certdb.connect
  * spawn: fix assertion failure

 -- Max Kellermann <mk@cm4all.com>  Tue, 08 Mar 2016 16:01:22 -0000

cm4all-beng-proxy (10.4) unstable; urgency=low

  * merge release 9.11
  * spawn: fix uninitialized MOUNT_TMP_TMPFS setting

 -- Max Kellermann <mk@cm4all.com>  Thu, 03 Mar 2016 13:11:49 -0000

cm4all-beng-proxy (10.3) unstable; urgency=low

  * lhttp: fix double free bug
  * lhttp, fcgi: abandon child process after connect failure
  * spawn: wait for spawn process during shutdown
  * {http,filter,nfs}_cache: raise cacheable size limit to 512 kB
  * http_client: reschedule read event after blocking write recovery

 -- Max Kellermann <mk@cm4all.com>  Wed, 02 Mar 2016 14:06:44 -0000

cm4all-beng-proxy (10.2) unstable; urgency=low

  * rubber: remove excessive debugging code to speed up cache flush
  * spawn: fix SETENV breakage
  * spawn: initialize supplementary groups
  * spawn: change to user www-data by default
  * http_client: fix double free bug
  * fcache: raise default expiration to one week
  * systemd: set "Type=notify"

 -- Max Kellermann <mk@cm4all.com>  Tue, 01 Mar 2016 18:43:23 -0000

cm4all-beng-proxy (10.1) unstable; urgency=low

  * merge release 9.10
  * python: add missing constant TRANSLATE_REALM_FROM_AUTH_BASE
  * spawn: dedicated process for spawning child processes
  * fcgi: terminate FastCGI processes with SIGTERM instead of SIGUSR1
  * was: implement response body interruption
  * translation: add packet NO_NEW_PRIVS
  * session: 128 bit session ids
  * emit systemd "READY" notification
  * debian: eliminate the TOI build

 -- Max Kellermann <mk@cm4all.com>  Thu, 25 Feb 2016 23:55:33 -0000

cm4all-beng-proxy (10.0.5) unstable; urgency=low

  * http_client: fix memory leak
  * spawn/prepared: fix environment variable breakage
  * request: fix crash (due to realm regression in 10.0.4)

 -- Max Kellermann <mk@cm4all.com>  Tue, 09 Feb 2016 18:09:43 -0000

cm4all-beng-proxy (10.0.4) unstable; urgency=low

  * istream/dechunk: merge chunk sizes
  * istream/dechunk: fix bogus "closed prematurely" error
  * spawn/JailConfig: fix jail.conf parser regression
  * translate_parser: fix JailCGI home path regression
  * translation: add packet REALM_FROM_AUTH_BASE
  * translation: allow mount options in MOUNT_TMP_TMPFS
  * pipe_filter: add JailCGI support
  * fcgi/stock: fix double free bug
  * http_request: fix connection leak after OpenSSL error
  * ssl/cache: fix two crash bugs
  * ssl/cache: reduce delay from 1s to 200ms
  * ssl/cache: maintain cache only in worker process
  * ssl/cache: support CA chains
  * ssl/factory: support the subjectAltName extension
  * ssl/filter: handle "close notify" alerts
  * certdb: rename PostgreSQL table to singular
  * certdb: load PostgreSQL connect string from lb.conf
  * certdb: support the subjectAltName extension
  * certdb: implement the ACME protocol
  * systemd/lb: disable --watchdog, set Restart=on-failure instead
  * systemd/bp: default to --workers=0, set Restart=on-failure instead

 -- Max Kellermann <mk@cm4all.com>  Thu, 04 Feb 2016 21:12:22 -0000

cm4all-beng-proxy (10.0.3) unstable; urgency=low

  * ssl/cache: populate name cache asynchronously
  * certdb: add command "populate"

 -- Max Kellermann <mk@cm4all.com>  Tue, 12 Jan 2016 10:35:32 -0000

cm4all-beng-proxy (10.0.2) unstable; urgency=low

  * ssl/cache: open multiple PostgreSQL connections on demand
  * ssl/cache: mirror a list of all certificate host names
  * certdb: add command "delete"

 -- Max Kellermann <mk@cm4all.com>  Wed, 06 Jan 2016 11:11:51 -0000

cm4all-beng-proxy (10.0.1) unstable; urgency=low

  * drop support for Debian Squeeze
  * inline_widget: time out after 10 seconds
  * lb: support SSL certificates stored in PostgreSQL database
  * disable the access log by default

 -- Max Kellermann <mk@cm4all.com>  Fri, 18 Dec 2015 18:48:31 -0000

cm4all-beng-proxy (9.16) unstable; urgency=low

  * fix memory leak after resource loader failure
  * was: fix crash on spawn error
  * fcache: check X-CM4all-BENG-User (via REVEAL_USER) in cache lookup

 -- Max Kellermann <mk@cm4all.com>  Tue, 04 Oct 2016 10:44:09 -0000

cm4all-beng-proxy (9.15) unstable; urgency=low

  * cgi: ignore the "Proxy" request header to work around security
    vulnerabilities in several CGI programs
  * http_address: ensure that at least one socket address is specified
  * http_server: update the "raw bytes sent" attribute properly
  * http_client: differentiate between "empty response body" and "no body"
  * http_client: fix "excess data" error after "100 Continue"
  * fcgi: fix assertion failure
  * shm: fix double allocation bug which caused session corruption
  * session: fix user expiry after defragmentation
  * omit stale "session" parameter in processed URIs
  * bot: recognize WordPress pingbacks as "bot"
  * fix crash when compiled with GCC6
  * bp: raise default connection limit to 32k
  * systemd: set default NOFILE limits to 256k
  * systemd: enable crash dumps

 -- Max Kellermann <mk@cm4all.com>  Thu, 08 Sep 2016 14:25:37 -0000

cm4all-beng-proxy (9.14) unstable; urgency=low

  * merge release 8.13
  * was: fix crash on malformed STATUS packet

 -- Max Kellermann <mk@cm4all.com>  Fri, 20 May 2016 15:43:48 -0000

cm4all-beng-proxy (9.13) unstable; urgency=low

  * merge release 8.12
  * lb: fix false memory leak during shutdown

 -- Max Kellermann <mk@cm4all.com>  Tue, 12 Apr 2016 13:03:18 -0000

cm4all-beng-proxy (9.12) unstable; urgency=low

  * header-forward: fix duplicate "Location" header

 -- Max Kellermann <mk@cm4all.com>  Wed, 06 Apr 2016 12:09:46 -0000

cm4all-beng-proxy (9.11) unstable; urgency=low

  * merge release 8.11

 -- Max Kellermann <mk@cm4all.com>  Thu, 03 Mar 2016 13:03:41 -0000

cm4all-beng-proxy (9.10) unstable; urgency=low

  * merge release 8.10

 -- Max Kellermann <mk@cm4all.com>  Wed, 24 Feb 2016 11:46:38 -0000

cm4all-beng-proxy (9.9) unstable; urgency=low

  * merge release 8.9

 -- Max Kellermann <mk@cm4all.com>  Tue, 23 Feb 2016 15:56:21 -0000

cm4all-beng-proxy (9.8) unstable; urgency=low

  * merge release 8.8

 -- Max Kellermann <mk@cm4all.com>  Tue, 16 Feb 2016 11:30:47 -0000

cm4all-beng-proxy (9.7) unstable; urgency=low

  * merge release 8.7
  * http_request: fix connection leak after OpenSSL error

 -- Max Kellermann <mk@cm4all.com>  Tue, 26 Jan 2016 15:56:31 -0000

cm4all-beng-proxy (9.6) unstable; urgency=low

  * systemd: log to systemd-journald by default
  * header_forward: fix duplicate "Location" header
  * "--access-logger=null" disables the access log
  * widget: log Set-Cookie without host

 -- Max Kellermann <mk@cm4all.com>  Thu, 17 Dec 2015 22:15:04 -0000

cm4all-beng-proxy (9.5) unstable; urgency=low

  * merge release 4.23
  * auth: send the LISTENER_TAG packet with AUTH requests

 -- Max Kellermann <mk@cm4all.com>  Tue, 15 Dec 2015 13:46:36 -0000

cm4all-beng-proxy (9.4) unstable; urgency=low

  * processor: fix crash bug
  * ajp: fix bogus error "Peer closed the socket prematurely"
  * fcgi: fail after receiving excess data at end of response body
  * fcgi: fix assertion failure on i386
  * was: fold header name case
  * was: announce request body length as early as possible
  * was: fix crash bug with empty response

 -- Max Kellermann <mk@cm4all.com>  Thu, 19 Nov 2015 11:28:59 -0000

cm4all-beng-proxy (9.3) unstable; urgency=low

  * fcgi: fix buffer overflow with large response body
  * header_forward: always forward "Allow"

 -- Max Kellermann <mk@cm4all.com>  Tue, 17 Nov 2015 00:33:20 -0000

cm4all-beng-proxy (9.2) unstable; urgency=low

  * translate_client: fix crash bug

 -- Max Kellermann <mk@cm4all.com>  Mon, 16 Nov 2015 08:38:02 -0000

cm4all-beng-proxy (9.1) unstable; urgency=low

  * feature freeze
  * http_client: response body allows optimized socket writes
  * http_cache: response body allows optimized socket writes
  * fcgi: fix stall bug
  * fcgi: optimized response body chunking
  * fcgi: don't send empty PARAMS packet when request headers are empty
  * handler: use lstat() for FILE_NOT_FOUND
  * client_balancer: fix memory leak
  * istream: fix assertion failure
  * istream_tee: fix size miscalculation
  * nfs_stock: fix assertion failure
  * translate_cache: optimize memory usage
  * reduce fork() overhead

 -- Max Kellermann <mk@cm4all.com>  Fri, 13 Nov 2015 00:50:52 -0000

cm4all-beng-proxy (9.0.9) unstable; urgency=low

  * tstock: fix libevent crash on connection failure
  * tstock: fix hanging process during shutdown
  * request_session: don't send cleared session id of ignored session
  * pipe_stock: fix EBADF error due to malformed pointer cast
  * http_{client,server}: optimize chunked socket writes

 -- Max Kellermann <mk@cm4all.com>  Fri, 06 Nov 2015 23:39:50 -0000

cm4all-beng-proxy (9.0.8) unstable; urgency=low

  * child_stock: fix crash bug
  * translate_stock: fix use-after-free crash bug

 -- Max Kellermann <mk@cm4all.com>  Thu, 05 Nov 2015 15:14:43 -0000

cm4all-beng-proxy (9.0.7) unstable; urgency=low

  * merge release 8.6
  * ajp: fix regression after code refactoring
  * http_{client,server}: optimize socket writes
  * translate_stock: configurable stock limit, defaulting to 64
  * translate_cache: fix crash bug when cache is disabled
  * errdoc: fix crash bug when aborting error document generator

 -- Max Kellermann <mk@cm4all.com>  Wed, 04 Nov 2015 21:50:44 -0000

cm4all-beng-proxy (9.0.6) unstable; urgency=low

  * debian/rules: cross-compiler support
  * debian: build with gcc 5 on Debian Stretch
  * processor: fix broken URI rewrite after <script> due to inverted check
  * widget: log class name

 -- Max Kellermann <mk@cm4all.com>  Fri, 16 Oct 2015 10:21:42 -0000

cm4all-beng-proxy (9.0.5) unstable; urgency=low

  * merge release 8.5

 -- Max Kellermann <mk@cm4all.com>  Mon, 12 Oct 2015 10:44:20 -0000

cm4all-beng-proxy (9.0.4) unstable; urgency=low

  * xml_parser: fix assertion failure on abort
  * css_parser: fix buffer overflow due to off-by-one check

 -- Max Kellermann <mk@cm4all.com>  Thu, 08 Oct 2015 19:32:07 -0000

cm4all-beng-proxy (9.0.3) unstable; urgency=low

  * fcgi: fix uninitialized variable
  * processor: fix heap corruption due to wrong string length

 -- Max Kellermann <mk@cm4all.com>  Wed, 07 Oct 2015 19:56:05 -0000

cm4all-beng-proxy (9.0.2) unstable; urgency=low

  * translation: packet REVEAL_USER sends X-CM4all-BENG-User to filter

 -- Max Kellermann <mk@cm4all.com>  Mon, 05 Oct 2015 19:08:22 -0000

cm4all-beng-proxy (9.0.1) unstable; urgency=low

  * merge release 8.4
  * translation: add header group "LINK"
  * translation: add packet MOUNT_TMPFS
  * fix spurious BIND_MOUNT_RW failures

 -- Max Kellermann <mk@cm4all.com>  Fri, 02 Oct 2015 15:36:42 -0000

cm4all-beng-proxy (8.13) unstable; urgency=low

  * http_client: fix TLS memory leak
  * http_client: fix assertion failure with keep-alive disabled
  * was: fix crash after early-crashing WAS process
  * lb: fix false memory leak during shutdown
  * http_server: fix missing "100 Continue"
  * {http,filter,nfs}_cache: raise cacheable size limit to 512 kB
  * fcache: raise default expiration to one week
  * rubber: remove excessive debugging code to speed up cache flush

 -- Max Kellermann <mk@cm4all.com>  Fri, 20 May 2016 15:34:32 -0000

cm4all-beng-proxy (8.12) unstable; urgency=low

  * was: fix crash on malformed STATUS packet
  * was: allow 16 bit STATUS packet

 -- Max Kellermann <mk@cm4all.com>  Tue, 12 Apr 2016 12:28:21 -0000

cm4all-beng-proxy (8.11) unstable; urgency=low

  * http_client: fix assertion failure with TLS
  * lhttp, fcgi: abandon child process after connect failure
  * http_client: reschedule read event after blocking write recovery

 -- Max Kellermann <mk@cm4all.com>  Thu, 03 Mar 2016 12:59:50 -0000

cm4all-beng-proxy (8.10) unstable; urgency=low

  * was/input: verify the announced LENGTH
  * was/input: fix the "available" formula

 -- Max Kellermann <mk@cm4all.com>  Wed, 24 Feb 2016 11:31:50 -0000

cm4all-beng-proxy (8.9) unstable; urgency=low

  * istream/catch: fix another assertion failure

 -- Max Kellermann <mk@cm4all.com>  Tue, 23 Feb 2016 15:52:46 -0000

cm4all-beng-proxy (8.8) unstable; urgency=low

  * istream/catch: fix assertion failure

 -- Max Kellermann <mk@cm4all.com>  Tue, 16 Feb 2016 11:21:25 -0000

cm4all-beng-proxy (8.7) unstable; urgency=low

  * cgi, pipe: fix off-by-one bug in stderr filter

 -- Max Kellermann <mk@cm4all.com>  Tue, 26 Jan 2016 15:55:03 -0000

cm4all-beng-proxy (8.6) unstable; urgency=low

  * merge release 7.9

 -- Max Kellermann <mk@cm4all.com>  Mon, 26 Oct 2015 09:48:00 -0000

cm4all-beng-proxy (8.5) unstable; urgency=low

  * css_parser: fix buffer overflow due to off-by-one check
  * fcgi: fix uninitialized variable
  * fix spurious BIND_MOUNT_RW failures
  * fix two crashes due to malformed URI escapes

 -- Max Kellermann <mk@cm4all.com>  Mon, 12 Oct 2015 10:20:32 -0000

cm4all-beng-proxy (8.4) unstable; urgency=low

  * was: fix another memory leak

 -- Max Kellermann <mk@cm4all.com>  Fri, 02 Oct 2015 11:05:21 -0000

cm4all-beng-proxy (8.3) unstable; urgency=low

  * was: fix several memory leaks

 -- Max Kellermann <mk@cm4all.com>  Fri, 02 Oct 2015 09:54:09 -0000

cm4all-beng-proxy (8.2) unstable; urgency=low

  * debian/control: add "Breaks" on old translation servers to avoid
    runtime breakages due to broken widget descriptors; the translation
    server 1.9.1 contains a workaround
  * translate_parser: fix crash after malformed/misplaced
    UNTRUSTED_*_SITE_SUFFIX packet

 -- Max Kellermann <mk@cm4all.com>  Fri, 25 Sep 2015 12:55:18 -0000

cm4all-beng-proxy (8.1) unstable; urgency=low

  * feature freeze
  * fb_pool: compress I/O buffers periodically
  * http_cache, fcache, nfs_cache: compress the cache periodically

 -- Max Kellermann <mk@cm4all.com>  Tue, 22 Sep 2015 17:26:06 -0000

cm4all-beng-proxy (8.0.13) unstable; urgency=low

  * merge release 7.8
  * translation: support writable bind mounts (BIND_MOUNT_RW)
  * translation: add packet UNTRUSTED_RAW_SITE_SUFFIX
  * ssl: initialize OpenSSL engines
  * rewrite_uri: support "https://" and "//" URIs
  * regex: fix double free bug

 -- Max Kellermann <mk@cm4all.com>  Tue, 22 Sep 2015 08:00:20 -0000

cm4all-beng-proxy (8.0.12) unstable; urgency=low

  * merge release 7.7
  * rubber: optimized hole search
  * rubber: simplified defragmentation on tail allocation

 -- Max Kellermann <mk@cm4all.com>  Thu, 17 Sep 2015 20:41:59 -0000

cm4all-beng-proxy (8.0.11) unstable; urgency=low

  * regex: fix move operator, fixes spurious "Invalid regex capture"

 -- Max Kellermann <mk@cm4all.com>  Thu, 03 Sep 2015 13:08:16 -0000

cm4all-beng-proxy (8.0.10) unstable; urgency=low

  * regex: mismatching optional capture expands to empty string
  * regex: work around problem with mismatching optional last capture
  * request: avoid compressing the response body twice

 -- Max Kellermann <mk@cm4all.com>  Wed, 02 Sep 2015 15:56:38 -0000

cm4all-beng-proxy (8.0.9) unstable; urgency=low

  * merge release 7.6
  * regex: fix off-by-one error in capture range check

 -- Max Kellermann <mk@cm4all.com>  Tue, 01 Sep 2015 13:57:06 -0000

cm4all-beng-proxy (8.0.8) unstable; urgency=low

  * tcache: fix crash on regex mismatch

 -- Max Kellermann <mk@cm4all.com>  Mon, 31 Aug 2015 05:35:14 -0000

cm4all-beng-proxy (8.0.7) unstable; urgency=low

  * merge release 7.5
  * regex: fix spurious compile failures
  * fcache: include actual body data in stats
  * nfs_cache: add stats
  * fix several crash bugs with malformed URI escapes
  * control/stats: add cache brutto sizes
  * control/stats: add I/O buffers size

 -- Max Kellermann <mk@cm4all.com>  Thu, 27 Aug 2015 22:11:02 -0000

cm4all-beng-proxy (8.0.6) unstable; urgency=low

  * translation: decouple REGEX_UNESCAPE from INVERSE_REGEX

 -- Max Kellermann <mk@cm4all.com>  Tue, 25 Aug 2015 09:57:23 -0000

cm4all-beng-proxy (8.0.5) unstable; urgency=low

  * translation: add packet INVERSE_REGEX_UNESCAPE

 -- Max Kellermann <mk@cm4all.com>  Mon, 24 Aug 2015 16:58:16 -0000

cm4all-beng-proxy (8.0.4) unstable; urgency=low

  * translate_client: fix crash due to uninitialized variable

 -- Max Kellermann <mk@cm4all.com>  Fri, 21 Aug 2015 11:26:40 -0000

cm4all-beng-proxy (8.0.3) unstable; urgency=low

  * translation: add login packet SERVICE
  * translation: login allows packet LISTENER_TAG
  * translation: protocol v3 uses anchored regex
  * regex: disable the "multi-line" option
  * regex: switch to the PCRE library

 -- Max Kellermann <mk@cm4all.com>  Mon, 17 Aug 2015 14:31:32 -0000

cm4all-beng-proxy (8.0.2) unstable; urgency=low

  * translation: add packets LOGIN, PASSWORD, UID_GID
  * translation: native Refence support

 -- Max Kellermann <mk@cm4all.com>  Thu, 06 Aug 2015 11:15:58 -0000

cm4all-beng-proxy (8.0.1) unstable; urgency=low

  * cgi, pipe: log PID in stderr output
  * translation: add packets AUTO_GZIP, INTERNAL_REDIRECT

 -- Max Kellermann <mk@cm4all.com>  Fri, 24 Jul 2015 10:27:51 -0000

cm4all-beng-proxy (7.9) unstable; urgency=low

  * merge release 6.12

 -- Max Kellermann <mk@cm4all.com>  Mon, 26 Oct 2015 09:37:41 -0000

cm4all-beng-proxy (7.8) unstable; urgency=low

  * support SESSION_SITE in processor

 -- Max Kellermann <mk@cm4all.com>  Mon, 21 Sep 2015 12:26:13 -0000

cm4all-beng-proxy (7.7) unstable; urgency=low

  * merge release 6.11

 -- Max Kellermann <mk@cm4all.com>  Thu, 17 Sep 2015 19:08:50 -0000

cm4all-beng-proxy (7.6) unstable; urgency=low

  * merge release 6.10
  * fcache: include actual body data in stats
  * nfs_cache: add stats
  * control/stats: add cache brutto sizes
  * control/stats: add I/O buffers size

 -- Max Kellermann <mk@cm4all.com>  Tue, 01 Sep 2015 12:48:48 -0000

cm4all-beng-proxy (7.5) unstable; urgency=low

  * merge release 6.9

 -- Max Kellermann <mk@cm4all.com>  Thu, 27 Aug 2015 14:30:18 -0000

cm4all-beng-proxy (7.4) unstable; urgency=low

  * merge release 6.8
  * tcache: fix minor memory leak

 -- Max Kellermann <mk@cm4all.com>  Wed, 26 Aug 2015 13:29:42 -0000

cm4all-beng-proxy (7.3) unstable; urgency=low

  * merge release 6.7

 -- Max Kellermann <mk@cm4all.com>  Wed, 22 Jul 2015 21:18:30 -0000

cm4all-beng-proxy (7.2) unstable; urgency=low

  * translation: allow REGEX_ON_{HOST,USER}_URI with INVERSE_REGEX

 -- Max Kellermann <mk@cm4all.com>  Fri, 17 Jul 2015 06:53:50 -0000

cm4all-beng-proxy (7.1) unstable; urgency=low

  * feature freeze
  * translation: WANT supports USER
  * translation: add packet REGEX_ON_USER_URI

 -- Max Kellermann <mk@cm4all.com>  Tue, 14 Jul 2015 20:46:43 -0000

cm4all-beng-proxy (7.0.10) unstable; urgency=low

  * fix crash on "Cache-Control: only-if-cached"
  * fix worker respawn

 -- Max Kellermann <mk@cm4all.com>  Sat, 11 Jul 2015 10:19:11 -0000

cm4all-beng-proxy (7.0.9) unstable; urgency=low

  * istream_escape: fix crash bug when last byte is escaped
  * stats: don't crash master process on CONTROL_STATS
  * debian/rules: add kludge to support dh_python2 on Squeeze

 -- Max Kellermann <mk@cm4all.com>  Thu, 09 Jul 2015 11:40:12 -0000

cm4all-beng-proxy (7.0.8) unstable; urgency=low

  * translation: add packets EXPAND_HOME, EXPAND_STDERR_PATH
  * translation: apply EXPAND_URI to CGI addresses
  * session: fix crash while invalidating widget session

 -- Max Kellermann <mk@cm4all.com>  Thu, 25 Jun 2015 13:29:01 -0000

cm4all-beng-proxy (7.0.7) unstable; urgency=low

  * translation: add packet AUTO_DEFLATE
  * istream_deflate: fix stalled stream
  * tcache: expand uncacheable responses

 -- Max Kellermann <mk@cm4all.com>  Wed, 24 Jun 2015 11:43:47 -0000

cm4all-beng-proxy (7.0.6) unstable; urgency=low

  * tcache: expand responses of uncacheable requests

 -- Max Kellermann <mk@cm4all.com>  Fri, 19 Jun 2015 13:02:32 -0000

cm4all-beng-proxy (7.0.5) unstable; urgency=low

  * merge release 6.6
  * control: flush the whole translation cache if the TCACHE_INVALIDATE
    payload is empty
  * namespace: support IPC namespaces

 -- Max Kellermann <mk@cm4all.com>  Thu, 11 Jun 2015 16:31:34 -0000

cm4all-beng-proxy (7.0.4) unstable; urgency=low

  * handler: send LISTENER_TAG if translation protocol version is not yet
    negotiated
  * handler: bypass translation cache during protocol version negotiation

 -- Max Kellermann <mk@cm4all.com>  Thu, 28 May 2015 13:10:12 -0000

cm4all-beng-proxy (7.0.3) unstable; urgency=low

  * handler: more "verbose_response" messages
  * handler: return "502 Bad Gateway" on translation server error
  * translation: protocol v2 always transmits LISTENER_TAG
  * translation: add packets REGEX_ON_HOST_URI, SESSION_SITE
  * session_manager: fix bogus assertion failure in cleanup
  * build with libwas 1.0

 -- Max Kellermann <mk@cm4all.com>  Wed, 20 May 2015 16:41:44 -0000

cm4all-beng-proxy (7.0.2) unstable; urgency=low

  * merge release 6.5
  * require Boost 1.49

 -- Max Kellermann <mk@cm4all.com>  Wed, 29 Apr 2015 11:43:57 -0000

cm4all-beng-proxy (7.0.1) unstable; urgency=low

  * forward the "Accept-Ranges" response header
  * forward the "Range" request header
  * forward the request headers "Accept-Charset" and "Accept-Encoding" to
    frame widgets

 -- Max Kellermann <mk@cm4all.com>  Fri, 13 Mar 2015 16:53:29 -0000

cm4all-beng-proxy (6.12) unstable; urgency=low

  * css_parser: fix buffer overflow due to off-by-one check
  * fcgi: fix uninitialized variable
  * was: fix error after blocking send on control channel
  * fb_pool: compress I/O buffers periodically
  * ssl: initialize OpenSSL engines
  * support SESSION_SITE in processor
  * lb: never forward headers X-CM4all-BENG-Peer-Subject and
    X-CM4all-BENG-Peer-Issuer-Subject

 -- Max Kellermann <mk@cm4all.com>  Mon, 26 Oct 2015 09:34:09 -0000

cm4all-beng-proxy (6.11) unstable; urgency=low

  * fcgi_client: fix hang after error logger failure

 -- Max Kellermann <mk@cm4all.com>  Thu, 17 Sep 2015 19:06:14 -0000

cm4all-beng-proxy (6.10) unstable; urgency=low

  * translate_parser: allow absolute LOCAL_URI
  * uri-verify: don't check the query string
  * bp_control: let worker handle control packets in single-worker mode
  * stock: fix "outgoing_connections" being always zero in control stats
  * lb_stats: include TCP connections in "outgoing_connections"

 -- Max Kellermann <mk@cm4all.com>  Tue, 01 Sep 2015 11:51:11 -0000

cm4all-beng-proxy (6.9) unstable; urgency=low

  * fcgi_client: ignore STDERR packets in size calculation

 -- Max Kellermann <mk@cm4all.com>  Thu, 27 Aug 2015 14:04:04 -0000

cm4all-beng-proxy (6.8) unstable; urgency=low

  * tcache: verify URI after cache miss

 -- Max Kellermann <mk@cm4all.com>  Wed, 26 Aug 2015 12:32:19 -0000

cm4all-beng-proxy (6.7) unstable; urgency=low

  * ssl: fix certificate chain with Server Name Indication
  * lb: fix hang during shutdown

 -- Max Kellermann <mk@cm4all.com>  Wed, 22 Jul 2015 20:47:55 -0000

cm4all-beng-proxy (6.6) unstable; urgency=low

  * debian/rules: remove remaining python-central invocation
  * init: enable session_save_path by default if
    /var/run/cm4all/beng-proxy exists
  * init: read /etc/default/cm4all-beng-proxy.local
  * namespace: set "setgroups=deny" for Linux 3.18+
  * namespace: retry with mount flag "noexec" if mounting fails
  * build with libwas 1.0

 -- Max Kellermann <mk@cm4all.com>  Thu, 11 Jun 2015 15:22:14 -0000

cm4all-beng-proxy (6.5) unstable; urgency=low

  * debian: improve clang build-dependency
  * debian: migrate from python-central to dh_python2
  * debian: add missing dependency on python-twisted-names

 -- Max Kellermann <mk@cm4all.com>  Mon, 27 Apr 2015 15:27:10 -0000

cm4all-beng-proxy (6.4) unstable; urgency=low

  * widget: fix "Range" request headers with non-default view

 -- Max Kellermann <mk@cm4all.com>  Fri, 10 Apr 2015 12:28:47 -0000

cm4all-beng-proxy (6.3) unstable; urgency=low

  * forward the request headers "If-Modified-Since", "If-Unmodified-Since",
    "If-Match", "If-None-Match" and "If-Range" to frame widgets
  * session: improve session cleanup reliability
  * lb: verify SSL certificates in --check
  * ssl: reduce CPU overhead during TLS handshake

 -- Max Kellermann <mk@cm4all.com>  Tue, 24 Mar 2015 16:56:00 -0000

cm4all-beng-proxy (6.2) unstable; urgency=low

  * merge release 5.16

 -- Max Kellermann <mk@cm4all.com>  Wed, 18 Mar 2015 10:11:04 -0000

cm4all-beng-proxy (6.1) unstable; urgency=low

  * feature freeze

 -- Max Kellermann <mk@cm4all.com>  Thu, 05 Mar 2015 10:57:18 -0000

cm4all-beng-proxy (6.0.16) unstable; urgency=low

  * don't drop WANT request packet in repeated translation

 -- Max Kellermann <mk@cm4all.com>  Mon, 02 Mar 2015 08:38:49 -0000

cm4all-beng-proxy (6.0.15) unstable; urgency=low

  * widget: support the CONTENT_TYPE_LOOKUP protocol
  * CGI: disable request URI forwarding if there's a SCRIPT_NAME

 -- Max Kellermann <mk@cm4all.com>  Tue, 24 Feb 2015 16:44:37 -0000

cm4all-beng-proxy (6.0.14) unstable; urgency=low

  * merge release 5.15

 -- Max Kellermann <mk@cm4all.com>  Mon, 23 Feb 2015 12:48:39 -0000

cm4all-beng-proxy (6.0.13) unstable; urgency=low

  * don't steal the X-CM4all-View header from the HTTP cache

 -- Max Kellermann <mk@cm4all.com>  Fri, 20 Feb 2015 11:35:10 -0000

cm4all-beng-proxy (6.0.12) unstable; urgency=low

  * fcgi: don't redirect stderro to /dev/null
  * handler: reserve request body for focused widget even if processor
    disabled
  * remove the X-CM4all-View header after using it
  * headers: add group "TRANSFORMATION"
  * translation: add packet EXPAND_HEADER

 -- Max Kellermann <mk@cm4all.com>  Thu, 19 Feb 2015 15:36:19 -0000

cm4all-beng-proxy (6.0.11) unstable; urgency=low

  * translation: add packet EXPAND_READ_FILE
  * control: add command CONTROL_FADE_CHILDREN

 -- Max Kellermann <mk@cm4all.com>  Tue, 17 Feb 2015 12:02:40 -0000

cm4all-beng-proxy (6.0.10) unstable; urgency=low

  * merge release 5.14
  * translation: add packets NON_BLOCKING, READ_FILE

 -- Max Kellermann <mk@cm4all.com>  Fri, 13 Feb 2015 17:24:35 -0000

cm4all-beng-proxy (6.0.9) unstable; urgency=low

  * namespace_options: improved PIVOT_ROOT error message
  * translation: add packet EXPAND_BIND_MOUNT

 -- Max Kellermann <mk@cm4all.com>  Wed, 11 Feb 2015 11:36:51 -0000

cm4all-beng-proxy (6.0.8) unstable; urgency=low

  * debian: remove translation server demo packages
  * init: change default translation server address to @translation
  * translation: add packet EXPAND_COOKIE_HOST

 -- Max Kellermann <mk@cm4all.com>  Tue, 10 Feb 2015 12:24:22 -0000

cm4all-beng-proxy (6.0.7) unstable; urgency=low

  * translation: add packet LISTENER_TAG

 -- Max Kellermann <mk@cm4all.com>  Mon, 09 Feb 2015 11:02:06 -0000

cm4all-beng-proxy (6.0.6) unstable; urgency=low

  * http_server, http_client: reduce overhead of proxying chunked body

 -- Max Kellermann <mk@cm4all.com>  Fri, 06 Feb 2015 07:44:17 -0000

cm4all-beng-proxy (6.0.5) unstable; urgency=low

  * merge release 5.13
  * translate_client: check for PROBE_PATH_SUFFIXES without PROBE_SUFFIX
  * fix stack overflow on PROBE_SUFFIXES loop

 -- Max Kellermann <mk@cm4all.com>  Thu, 05 Feb 2015 13:30:21 -0000

cm4all-beng-proxy (6.0.4) unstable; urgency=low

  * hstock: fix memory leak
  * response: fix crash on invalid X-CM4all-View header
  * translation: add packets AUTH_FILE, EXPAND_AUTH_FILE,
    APPEND_AUTH, EXPAND_APPEND_AUTH
  * log unknown view names in X-CM4all-View

 -- Max Kellermann <mk@cm4all.com>  Wed, 04 Feb 2015 22:16:07 -0000

cm4all-beng-proxy (6.0.3) unstable; urgency=low

  * support response header X-CM4all-View for all responses
  * reduce fork overhead by dropping NFS cache
  * reduce I/O multi-threading overhead

 -- Max Kellermann <mk@cm4all.com>  Tue, 03 Feb 2015 14:50:27 -0000

cm4all-beng-proxy (6.0.2) unstable; urgency=low

  * translate_client: allow BASE="/" (regression fix)

 -- Max Kellermann <mk@cm4all.com>  Mon, 02 Feb 2015 11:32:01 -0000

cm4all-beng-proxy (6.0.1) unstable; urgency=low

  * translation: add packets EXPAND_DOCUMENT_ROOT, PROBE_PATH_SUFFIXES

 -- Max Kellermann <mk@cm4all.com>  Thu, 29 Jan 2015 22:32:02 -0000

cm4all-beng-proxy (5.16) unstable; urgency=low

  * net: fix crash due to parsing '@' twice
  * net: fix another off-by-one bug in local socket addresses
  * random: fix partial entropy collection
  * http_server: support method PATCH (RFC 5789)

 -- Max Kellermann <mk@cm4all.com>  Wed, 18 Mar 2015 09:56:43 -0000

cm4all-beng-proxy (5.15) unstable; urgency=low

  * ssl_client: fix crash on request with Keep-Alive disabled

 -- Max Kellermann <mk@cm4all.com>  Mon, 23 Feb 2015 12:44:50 -0000

cm4all-beng-proxy (5.14) unstable; urgency=low

  * merge release 4.22

 -- Max Kellermann <mk@cm4all.com>  Wed, 11 Feb 2015 20:50:41 -0000

cm4all-beng-proxy (5.13) unstable; urgency=low

  * ssl: throttle when OpenSSL buffer grows too large

 -- Max Kellermann <mk@cm4all.com>  Thu, 05 Feb 2015 10:14:15 -0000

cm4all-beng-proxy (5.12) unstable; urgency=low

  * merge release 4.21

 -- Max Kellermann <mk@cm4all.com>  Thu, 22 Jan 2015 16:42:55 -0000

cm4all-beng-proxy (5.11) unstable; urgency=low

  * merge release 4.20
  * ssl: disable weak ciphers

 -- Max Kellermann <mk@cm4all.com>  Fri, 16 Jan 2015 12:20:58 -0000

cm4all-beng-proxy (5.10) unstable; urgency=low

  * fix cookie mangling in CGI handlers

 -- Max Kellermann <mk@cm4all.com>  Wed, 14 Jan 2015 21:45:01 -0000

cm4all-beng-proxy (5.9) unstable; urgency=low

  * merge release 4.19
  * log-tee: new access logger

 -- Max Kellermann <mk@cm4all.com>  Wed, 24 Sep 2014 14:41:51 -0000

cm4all-beng-proxy (5.8) unstable; urgency=low

  * fcache: work around assertion failure

 -- Max Kellermann <mk@cm4all.com>  Thu, 18 Sep 2014 17:47:40 -0000

cm4all-beng-proxy (5.7) unstable; urgency=low

  * was_client: fix crash bug

 -- Max Kellermann <mk@cm4all.com>  Wed, 17 Sep 2014 18:39:12 -0000

cm4all-beng-proxy (5.6) unstable; urgency=low

  * ssl_filter: fix stalled connection

 -- Max Kellermann <mk@cm4all.com>  Wed, 17 Sep 2014 06:43:12 -0000

cm4all-beng-proxy (5.5) unstable; urgency=low

  * merge release 4.18

 -- Max Kellermann <mk@cm4all.com>  Fri, 12 Sep 2014 10:30:14 -0000

cm4all-beng-proxy (5.4) unstable; urgency=low

  * merge release 4.16

 -- Max Kellermann <mk@cm4all.com>  Wed, 10 Sep 2014 06:19:42 -0000

cm4all-beng-proxy (5.3) unstable; urgency=low

  * child_manager: fix tree insertion bug
  * http_server: fix logger assertion failure

 -- Max Kellermann <mk@cm4all.com>  Fri, 29 Aug 2014 18:50:09 -0000

cm4all-beng-proxy (5.2) unstable; urgency=low

  * was_input: fix assertion failure

 -- Max Kellermann <mk@cm4all.com>  Fri, 29 Aug 2014 11:30:37 -0000

cm4all-beng-proxy (5.1) unstable; urgency=low

  * merge release 4.15
  * net: fix off-by-one bug in local socket addresses

 -- Max Kellermann <mk@cm4all.com>  Fri, 29 Aug 2014 08:55:55 -0000

cm4all-beng-proxy (5.0.14) unstable; urgency=low

  * buffered_socket: reduce memory usage
  * ssl_filter: reduce memory usage further

 -- Max Kellermann <mk@cm4all.com>  Wed, 13 Aug 2014 11:01:56 -0000

cm4all-beng-proxy (5.0.13) unstable; urgency=low

  * merge release 4.14
  * ssl_filter: reduce memory usage

 -- Max Kellermann <mk@cm4all.com>  Fri, 08 Aug 2014 17:45:33 -0000

cm4all-beng-proxy (5.0.12) unstable; urgency=low

  * merge release 4.13
  * http_cache: fix memcached crash bug
  * lb: SIGHUP flushes the SSL session cache
  * ssl_factory: reduce memory usage

 -- Max Kellermann <mk@cm4all.com>  Tue, 05 Aug 2014 12:53:05 -0000

cm4all-beng-proxy (5.0.11) unstable; urgency=low

  * merge release 4.11
  * http_{client,server}: support WebSocket (RFC 6455)

 -- Max Kellermann <mk@cm4all.com>  Tue, 29 Jul 2014 20:31:30 -0000

cm4all-beng-proxy (5.0.10) unstable; urgency=low

  * merge release 4.10
  * http_server: don't disable keep-alive when discarding optional request
    body ("Expect: 100-continue")

 -- Max Kellermann <mk@cm4all.com>  Wed, 23 Jul 2014 17:51:02 -0000

cm4all-beng-proxy (5.0.9) unstable; urgency=low

  * merge release 4.9
  * translation: CONTENT_TYPE_LOOKUP response may contain transformations

 -- Max Kellermann <mk@cm4all.com>  Mon, 21 Jul 2014 16:37:34 -0000

cm4all-beng-proxy (5.0.8) unstable; urgency=low

  * merge release 4.8
  * translation: new packet AUTO_GZIPPED

 -- Max Kellermann <mk@cm4all.com>  Fri, 18 Jul 2014 19:04:45 -0000

cm4all-beng-proxy (5.0.7) unstable; urgency=low

  * lb: add per-listener option "verbose_response"
  * header_forward: another COOKIE=BOTH forwarding bug fix
  * translation: new packets REQUEST_HEADER, EXPAND_REQUEST_HEADER

 -- Max Kellermann <mk@cm4all.com>  Fri, 11 Jul 2014 13:46:08 -0000

cm4all-beng-proxy (5.0.6) unstable; urgency=low

  * merge release 4.7
  * translation: add packet EXPAND_SITE

 -- Max Kellermann <mk@cm4all.com>  Wed, 02 Jul 2014 12:58:55 +0200

cm4all-beng-proxy (5.0.5) unstable; urgency=low

  * translation: add packet EXPAND_URI
  * tcache: VALIDATE_MTIME=0 matches when the file does not exist

 -- Max Kellermann <mk@cm4all.com>  Mon, 30 Jun 2014 14:15:02 -0000

cm4all-beng-proxy (5.0.4) unstable; urgency=low

  * merge release 4.6

 -- Max Kellermann <mk@cm4all.com>  Wed, 25 Jun 2014 13:05:26 -0000

cm4all-beng-proxy (5.0.3) unstable; urgency=low

  * tcache: optimize invalidation with host filter
  * tcache: optimize invalidation with site filter

 -- Max Kellermann <mk@cm4all.com>  Tue, 24 Jun 2014 20:24:25 -0000

cm4all-beng-proxy (5.0.2) unstable; urgency=low

  * merge release 4.5
  * session: fix potential crash on shared memory exhaustion
  * session: really purge new sessions first
  * translate_client: strict HEADER_FORWARD checks
  * translate_client: fix the COOKIE=BOTH parser
  * header_forward: fix COOKIE=BOTH forwarding

 -- Max Kellermann <mk@cm4all.com>  Mon, 16 Jun 2014 14:26:06 -0000

cm4all-beng-proxy (5.0.1) unstable; urgency=low

  * processor: allow Content-Type application/xml
  * was, pipe_filter: don't inherit environment variables
  * pipe_filter: fix command-line argument corruption bug
  * pipe_filter: support custom environment variables
  * translation: SETENV sets environment vars for FastCGI and WAS
  * header_forward: add mode COOKIE=BOTH

 -- Max Kellermann <mk@cm4all.com>  Fri, 06 Jun 2014 13:41:44 -0000

cm4all-beng-proxy (4.23) unstable; urgency=low

  * http_server: support method PATCH (RFC 5789)
  * session: fix expiration timer
  * session: allocate 64k sessions (was 32k)
  * session: work around high CPU usage due to session purging
  * request_session: don't send cleared session id of ignored session
  * ajp: fix bogus error "Peer closed the socket prematurely"
  * fcgi: fix uninitialized variable
  * fcgi: fix hang after error logger failure
  * fcgi: ignore STDERR packets in size calculation
  * header_forward: always forward "Allow"
  * translate_cache: optimize memory usage
  * css_parser: fix buffer overflow due to off-by-one check
  * support SESSION_SITE in processor
  * lb: fix hang during shutdown
  * namespace: retry with mount flag "noexec" if mounting fails
  * random: fix partial entropy collection

 -- Max Kellermann <mk@cm4all.com>  Fri, 04 Dec 2015 16:52:26 -0000

cm4all-beng-proxy (4.22) unstable; urgency=low

  * fcgi: fix wrong child process reuse with different JailCGI homes

 -- Max Kellermann <mk@cm4all.com>  Wed, 11 Feb 2015 19:30:05 -0000

cm4all-beng-proxy (4.21) unstable; urgency=low

  * cgi, pipe: fix crash after fork failure when input is a regular file

 -- Max Kellermann <mk@cm4all.com>  Thu, 22 Jan 2015 16:38:00 -0000

cm4all-beng-proxy (4.20) unstable; urgency=low

  * ssl_server: disable SSLv2 and SSLv3 because they are insecure
  * ssl_client: enable TLS versions newer than 1.1

 -- Max Kellermann <mk@cm4all.com>  Fri, 16 Jan 2015 12:12:02 -0000

cm4all-beng-proxy (4.19) unstable; urgency=low

  * lb/tcp: fix assertion failure

 -- Max Kellermann <mk@cm4all.com>  Wed, 24 Sep 2014 14:31:24 -0000

cm4all-beng-proxy (4.18) unstable; urgency=low

  * http_server: fix missing response (Keep-Alive disabled)

 -- Max Kellermann <mk@cm4all.com>  Fri, 12 Sep 2014 10:22:51 -0000

cm4all-beng-proxy (4.17) unstable; urgency=low

  * http_server: fix logger assertion failure

 -- Max Kellermann <mk@cm4all.com>  Thu, 11 Sep 2014 08:52:31 -0000

cm4all-beng-proxy (4.16) unstable; urgency=low

  * was_client: fix assertion failure

 -- Max Kellermann <mk@cm4all.com>  Wed, 10 Sep 2014 06:17:58 -0000

cm4all-beng-proxy (4.15) unstable; urgency=low

  * merge release 3.1.38

 -- Max Kellermann <mk@cm4all.com>  Fri, 29 Aug 2014 08:52:10 -0000

cm4all-beng-proxy (4.14) unstable; urgency=low

  * ssl_filter: fix error check
  * http_server: log failed requests
  * lb_http: reduce verbosity of ECONNRESET log message

 -- Max Kellermann <mk@cm4all.com>  Fri, 08 Aug 2014 17:41:52 -0000

cm4all-beng-proxy (4.13) unstable; urgency=low

  * thread_worker: smaller thread stack (64 kB)
  * ssl_factory: enable ECDH for perfect forward secrecy
  * thread_socket_filter: reinvoke writing after recovering from full
    output buffer
  * buffered_socket: reschedule reading after input buffer drained

 -- Max Kellermann <mk@cm4all.com>  Tue, 05 Aug 2014 12:37:11 -0000

cm4all-beng-proxy (4.12) unstable; urgency=low

  * pool: fix bogus assertion failure after SSL disconnect
  * lb/tcp: fix send error message
  * lb/tcp: fix crash after write error
  * thread_socket_filter: fix assertion failure with full output buffer
  * thread_socket_filter: fix crash after write error

 -- Max Kellermann <mk@cm4all.com>  Thu, 31 Jul 2014 16:19:57 -0000

cm4all-beng-proxy (4.11) unstable; urgency=low

  * merge release 3.1.37

 -- Max Kellermann <mk@cm4all.com>  Mon, 28 Jul 2014 15:34:53 -0000

cm4all-beng-proxy (4.10) unstable; urgency=low

  * merge release 3.1.36
  * lhttp_stock: fix crash after fork failure

 -- Max Kellermann <mk@cm4all.com>  Wed, 23 Jul 2014 17:47:36 -0000

cm4all-beng-proxy (4.9) unstable; urgency=low

  * merge release 3.1.35

 -- Max Kellermann <mk@cm4all.com>  Mon, 21 Jul 2014 16:34:15 -0000

cm4all-beng-proxy (4.8) unstable; urgency=low

  * ssl: fix choking decryption on large SSL packets
  * http_server: discard incoming data while waiting for drained response

 -- Max Kellermann <mk@cm4all.com>  Thu, 17 Jul 2014 23:16:21 -0000

cm4all-beng-proxy (4.7) unstable; urgency=low

  * lb: flush all output buffers before closing HTTPS connection

 -- Max Kellermann <mk@cm4all.com>  Wed, 02 Jul 2014 10:46:07 -0000

cm4all-beng-proxy (4.6) unstable; urgency=low

  * merge release 3.1.34

 -- Max Kellermann <mk@cm4all.com>  Wed, 25 Jun 2014 13:02:07 -0000

cm4all-beng-proxy (4.5) unstable; urgency=low

  * tcache: enable VARY on LOCAL_ADDRESS_STRING

 -- Max Kellermann <mk@cm4all.com>  Sun, 15 Jun 2014 21:14:17 -0000

cm4all-beng-proxy (4.4) unstable; urgency=low

  * debian/control: refuse to build with libnfs 1.9.3-1 due to broken
    package name

 -- Max Kellermann <mk@cm4all.com>  Tue, 10 Jun 2014 09:59:57 -0000

cm4all-beng-proxy (4.3) unstable; urgency=low

  * merge release 3.1.33
  * widget_uri, cgi_address: fix potential crash

 -- Max Kellermann <mk@cm4all.com>  Tue, 10 Jun 2014 08:47:34 -0000

cm4all-beng-proxy (4.2) unstable; urgency=low

  * widget: avoid double slash when concatenating (Local) HTTP URI and
    path_info

 -- Max Kellermann <mk@cm4all.com>  Tue, 03 Jun 2014 18:08:54 -0000

cm4all-beng-proxy (4.1) unstable; urgency=medium

  * feature freeze

 -- Max Kellermann <mk@cm4all.com>  Fri, 30 May 2014 13:42:38 +0200

cm4all-beng-proxy (4.0.49) unstable; urgency=low

  * lb_config: allow escaping backslash in lb.conf
  * translation: add packet AUTH (yet another authentication protocol)

 -- Max Kellermann <mk@cm4all.com>  Wed, 28 May 2014 15:14:54 -0000

cm4all-beng-proxy (4.0.48) unstable; urgency=low

  * cgi_address: avoid double slash when concatenating script_name and
    path_info
  * cgi_address: default to script_name="/"

 -- Max Kellermann <mk@cm4all.com>  Tue, 27 May 2014 11:47:19 -0000

cm4all-beng-proxy (4.0.47) unstable; urgency=low

  * args: unescape values with dollar sign (4.0.46 regression)
  * translate_client: fix "Could not locate resource" (4.0.38 regression)

 -- Max Kellermann <mk@cm4all.com>  Mon, 26 May 2014 17:02:48 -0000

cm4all-beng-proxy (4.0.46) unstable; urgency=low

  * translate_client: check for valid base address after EASY_BASE
  * fcgi_client: detect bogus Content-Length response header

 -- Max Kellermann <mk@cm4all.com>  Mon, 26 May 2014 12:11:55 -0000

cm4all-beng-proxy (4.0.45) unstable; urgency=low

  * translate_client: fix crash after misplaced AUTO_BASE
  * fcgi_client: support STDERR_PATH for FastCGI's STDERR stream

 -- Max Kellermann <mk@cm4all.com>  Thu, 22 May 2014 15:42:08 -0000

cm4all-beng-proxy (4.0.44) unstable; urgency=low

  * cgi_address: unescape PATH_INFO in ENOTDIR handler
  * python/translation/response: add method bind_mount()

 -- Max Kellermann <mk@cm4all.com>  Wed, 21 May 2014 13:58:15 -0000

cm4all-beng-proxy (4.0.43) unstable; urgency=low

  * merge release 3.1.32
  * lhttp_stock: handle fork() failures
  * handler: fix assertion failure on malformed request URI

 -- Max Kellermann <mk@cm4all.com>  Wed, 21 May 2014 07:27:05 -0000

cm4all-beng-proxy (4.0.42) unstable; urgency=low

  * tstock: log abstract socket paths properly
  * translation: add packet COOKIE_PATH
  * cookie_{server,client}: upgrade to RFC 6265
  * http_string: allow comma in cookie values (RFC ignorant)

 -- Max Kellermann <mk@cm4all.com>  Wed, 14 May 2014 10:41:34 -0000

cm4all-beng-proxy (4.0.41) unstable; urgency=low

  * handler: forget CHECK after the check has completed
  * handler: apply SESSION before repeating translation
  * fcgi, lhttp, delegate: apply STDERR_PATH to stdout

 -- Max Kellermann <mk@cm4all.com>  Tue, 13 May 2014 15:14:58 -0000

cm4all-beng-proxy (4.0.40) unstable; urgency=low

  * file_hander: fix memory leak
  * rerror: add option "verbose_response"
  * translation: rename LHTTP_EXPAND_URI to EXPAND_LHTTP_URI
  * tcache: raise MAX_AGE limit to one day
  * ajp_client: fix header corruption
  * ajp_client: fix buffer overflow
  * python/translation/response: add method expand_pair()

 -- Max Kellermann <mk@cm4all.com>  Mon, 12 May 2014 15:58:07 -0000

cm4all-beng-proxy (4.0.39) unstable; urgency=low

  * file_enotdir: fix PATH_INFO forwarding for LHTTP

 -- Max Kellermann <mk@cm4all.com>  Fri, 09 May 2014 13:38:57 -0000

cm4all-beng-proxy (4.0.38) unstable; urgency=low

  * translation: add packet STDERR_PATH
  * translate_client: detect missing LHTTP_URI, NFS_EXPORT
  * handler: fix the USER translation packet (broken since 4.0.17)

 -- Max Kellermann <mk@cm4all.com>  Thu, 08 May 2014 21:49:55 -0000

cm4all-beng-proxy (4.0.37) unstable; urgency=low

  * enotdir: forward PATH_INFO to LHTTP server
  * lhttp: support environment variables via PAIR

 -- Max Kellermann <mk@cm4all.com>  Thu, 08 May 2014 12:59:50 -0000

cm4all-beng-proxy (4.0.36) unstable; urgency=low

  * tcache: log the final cache key
  * translation: add packet ENOTDIR

 -- Max Kellermann <mk@cm4all.com>  Thu, 08 May 2014 08:56:13 -0000

cm4all-beng-proxy (4.0.35) unstable; urgency=low

  * namespace_options, client-socket: Debian Squeeze compatibility tweaks
  * tcache: paranoid checks for REGEX (optional via UNSAFE_BASE)
  * translation: add packet REDIRECT_QUERY_STRING

 -- Max Kellermann <mk@cm4all.com>  Tue, 06 May 2014 16:20:22 -0000

cm4all-beng-proxy (4.0.34) unstable; urgency=low

  * tcache: fix URI with BASE
  * tcache: allow URI with AUTO_BASE/EASY_BASE
  * tcache: allow TEST_PATH with BASE
  * translation: add packet EXPAND_TEST_PATH

 -- Max Kellermann <mk@cm4all.com>  Tue, 06 May 2014 12:58:50 -0000

cm4all-beng-proxy (4.0.33) unstable; urgency=low

  * allow FILE_NOT_FOUND depth 20
  * translation: add packets EXPAND_SCRIPT_NAME, TEST_PATH

 -- Max Kellermann <mk@cm4all.com>  Mon, 05 May 2014 16:05:09 -0000

cm4all-beng-proxy (4.0.32) unstable; urgency=low

  * cgi_address: allow BASE without PATH_INFO
  * implement FILE_NOT_FOUND support for CGI, FastCGI, WAS, LHTTP

 -- Max Kellermann <mk@cm4all.com>  Fri, 02 May 2014 14:32:47 -0000

cm4all-beng-proxy (4.0.31) unstable; urgency=low

  * translation: add packet EXPAND_REDIRECT
  * tcache: regex compiler errors and base mismatches are fatal

 -- Max Kellermann <mk@cm4all.com>  Thu, 01 May 2014 18:23:24 -0000

cm4all-beng-proxy (4.0.30) unstable; urgency=low

  * merge release 3.1.31
  * uri_base: fix BASE store bug after request to the BASE

 -- Max Kellermann <mk@cm4all.com>  Tue, 29 Apr 2014 21:53:37 -0000

cm4all-beng-proxy (4.0.29) unstable; urgency=low

  * processor: add URI rewrite mode "response"

 -- Max Kellermann <mk@cm4all.com>  Wed, 23 Apr 2014 23:59:00 -0000

cm4all-beng-proxy (4.0.28) unstable; urgency=low

  * handler: fix SESSION and PARAM breakage
  * tcache: fix VARY/PARAM check
  * translation: allow null bytes in SESSION

 -- Max Kellermann <mk@cm4all.com>  Thu, 17 Apr 2014 12:21:29 -0000

cm4all-beng-proxy (4.0.27) unstable; urgency=low

  * tstock: support abstract sockets

 -- Max Kellermann <mk@cm4all.com>  Fri, 04 Apr 2014 12:58:09 -0000

cm4all-beng-proxy (4.0.26) unstable; urgency=low

  * merge release 3.1.28
  * translation: add packet EXPIRES_RELATIVE

 -- Max Kellermann <mk@cm4all.com>  Tue, 01 Apr 2014 17:18:55 -0000

cm4all-beng-proxy (4.0.25) unstable; urgency=low

  * merge release 3.1.27
  * lb/tcp: fix busy loop

 -- Max Kellermann <mk@cm4all.com>  Thu, 27 Mar 2014 11:22:05 -0000

cm4all-beng-proxy (4.0.24) unstable; urgency=low

  * failure: fix bogus assertion failure with abstract sockets
  * lb/tcp: fix memory leaks
  * lb/tcp: drain output buffers before closing the connection

 -- Max Kellermann <mk@cm4all.com>  Mon, 24 Mar 2014 17:42:04 -0000

cm4all-beng-proxy (4.0.23) unstable; urgency=low

  * translation: new packet DIRECTORY_INDEX

 -- Max Kellermann <mk@cm4all.com>  Fri, 21 Mar 2014 13:00:39 -0000

cm4all-beng-proxy (4.0.22) unstable; urgency=low

  * translation: allow ERROR_DOCUMENT payload, echo
  * translation: new packets FILE_NOT_FOUND, CONTENT_TYPE_LOOKUP
  * translate_client: check for multiple REGEX / INVERSE_REGEX
  * translate_client: support abstract sockets in ADDRESS_STRING

 -- Max Kellermann <mk@cm4all.com>  Thu, 20 Mar 2014 12:28:04 -0000

cm4all-beng-proxy (4.0.21) unstable; urgency=low

  * merge release 3.1.26
  * handler: forward HTTP errors from translation cache to browser
  * tcache: reduce memory usage
  * translate_client: don't send REMOTE_HOST unless requested via WANT
  * translate_client: check if BASE matches request URI
  * translation: make "UNSAFE_BASE" a modifier for "BASE"
  * translation: new packet "EASY_BASE" simplifies "BASE" usage
  * translation: new packets "REGEX_TAIL", "REGEX_UNESCAPE"

 -- Max Kellermann <mk@cm4all.com>  Mon, 17 Mar 2014 22:00:23 -0000

cm4all-beng-proxy (4.0.20) unstable; urgency=low

  * merge release 3.1.25
  * translate_client: refuse to parse incoming request packets
  * translate_client: check for illegal null bytes
  * translation: add packet "UNSAFE_BASE"
  * lb: drop root privileges irreversibly using PR_SET_NO_NEW_PRIVS

 -- Max Kellermann <mk@cm4all.com>  Thu, 13 Mar 2014 13:34:47 -0000

cm4all-beng-proxy (4.0.19) unstable; urgency=low

  * translation: add packet WANT, make several packets optional
  * translate_client: allow combining CHECK and WANT_FULL_URI
  * tcache: make PARAM cacheable, supported by VARY
  * python/translation/request: accept BEGIN in packetReceived()
  * python/translation/request: add attribute "protocol_version"
  * lb: detach from file system (security)

 -- Max Kellermann <mk@cm4all.com>  Wed, 05 Mar 2014 14:16:42 -0000

cm4all-beng-proxy (4.0.18) unstable; urgency=low

  * doc/lb: document sticky mode "source_ip"
  * lb/tcp: fix endless loop due to misrouted write event

 -- Max Kellermann <mk@cm4all.com>  Tue, 18 Feb 2014 14:48:47 -0000

cm4all-beng-proxy (4.0.17) unstable; urgency=low

  * handler: apply session directives from current translation response
    before resuming the "previous" response

 -- Max Kellermann <mk@cm4all.com>  Mon, 17 Feb 2014 17:46:44 -0000

cm4all-beng-proxy (4.0.16) unstable; urgency=low

  * namespace: set up uid/gid mapping without MOUNT_PROC
  * namespace: allow BIND_MOUNT, MOUNT_PROC, MOUNT_HOME, MOUNT_TMP_TMPFS without
    PIVOT_ROOT
  * configurable resource limits for child processes

 -- Max Kellermann <mk@cm4all.com>  Fri, 07 Feb 2014 12:48:44 -0000

cm4all-beng-proxy (4.0.15) unstable; urgency=low

  * daemon: set up supplementary groups
  * child_manager: log resource usage
  * fcgi_stock: kill child process after connect failure
  * fcgi_stock: kill child process after repeated timeout

 -- Max Kellermann <mk@cm4all.com>  Tue, 04 Feb 2014 15:17:36 -0000

cm4all-beng-proxy (4.0.14) unstable; urgency=low

  * add systemd unit
  * cgi, delegate, lhttp, pipe: enable missing namespace features
  * cgi, pipe: fix /proc mount failure
  * namespace: secure /proc flags
  * namespace: work around uid/gid mapper failure using PR_SET_DUMPABLE

 -- Max Kellermann <mk@cm4all.com>  Mon, 03 Feb 2014 20:40:49 -0000

cm4all-beng-proxy (4.0.13) unstable; urgency=low

  * namespace: make new root directory read-only
  * namespace: add option to mount tmpfs on /tmp
  * namespace: arbitrary bind-mounts
  * namespace: support UTS namespaces
  * namespace: set up uid/gid mapping in user namespace

 -- Max Kellermann <mk@cm4all.com>  Tue, 28 Jan 2014 22:37:47 -0000

cm4all-beng-proxy (4.0.12) unstable; urgency=low

  * cache: use monotonic clock
  * namespace: support PID namespaces
  * namespace: support mount namespace and pivot_root()
  * namespace: can mount new /proc, $HOME

 -- Max Kellermann <mk@cm4all.com>  Fri, 24 Jan 2014 14:02:34 -0000

cm4all-beng-proxy (4.0.11) unstable; urgency=low

  * was: fix misdirected pipes (4.0.10 regression)
  * translation: add packets EXPAND_APPEND, EXPAND_PAIR
  * file_handler: allow character devices

 -- Max Kellermann <mk@cm4all.com>  Tue, 21 Jan 2014 18:24:14 -0000

cm4all-beng-proxy (4.0.10) unstable; urgency=low

  * merge release 3.1.24
  * response: don't report version in "Server" response header
  * lhttp, delegate: support namespaces
  * delegate: fix spontaneous shutdown due to misrouted SIGTERM signal

 -- Max Kellermann <mk@cm4all.com>  Fri, 03 Jan 2014 21:18:45 -0000

cm4all-beng-proxy (4.0.9) unstable; urgency=low

  * pipe: fix signal handler race condition
  * pipe, CGI, FastCGI, WAS: support user/network namespaces

 -- Max Kellermann <mk@cm4all.com>  Mon, 23 Dec 2013 18:55:03 -0000

cm4all-beng-proxy (4.0.8) unstable; urgency=low

  * CGI, FastCGI, WAS: support command-line arguments
  * header-forward: add groups "CORS", "SECURE"

 -- Max Kellermann <mk@cm4all.com>  Mon, 16 Dec 2013 18:26:12 -0000

cm4all-beng-proxy (4.0.7) unstable; urgency=low

  * merge release 3.1.23
  * ssl_filter: fix stalled SSL read
  * thread_socket_filter: fix stalled SSL write

 -- Max Kellermann <mk@cm4all.com>  Sat, 07 Dec 2013 07:39:16 -0000

cm4all-beng-proxy (4.0.6) unstable; urgency=low

  * thread_queue: fix spurious thread exit

 -- Max Kellermann <mk@cm4all.com>  Tue, 26 Nov 2013 20:45:30 -0000

cm4all-beng-proxy (4.0.5) unstable; urgency=low

  * merge release 3.1.22

 -- Max Kellermann <mk@cm4all.com>  Mon, 25 Nov 2013 13:03:15 -0000

cm4all-beng-proxy (4.0.4) unstable; urgency=low

  * merge release 3.1.21
  * nfs: bind to privileged port

 -- Max Kellermann <mk@cm4all.com>  Sun, 24 Nov 2013 08:30:58 -0000

cm4all-beng-proxy (4.0.3) unstable; urgency=low

  * lb: allow the kernel to chooes a TCP bind port
  * lb: support forwarding HTTP requests with the original source IP

 -- Max Kellermann <mk@cm4all.com>  Sun, 10 Nov 2013 17:46:44 -0000

cm4all-beng-proxy (4.0.2) unstable; urgency=low

  * merge release 3.1.20
  * lb: support forwarding TCP connections with the original source IP

 -- Max Kellermann <mk@cm4all.com>  Tue, 05 Nov 2013 16:07:34 -0000

cm4all-beng-proxy (4.0.1) unstable; urgency=low

  * merge release 3.1.19

 -- Max Kellermann <mk@cm4all.com>  Wed, 30 Oct 2013 15:26:16 -0000

cm4all-beng-proxy (4.0) unstable; urgency=low

  * translation: rename TRANSLATE_PROXY to TRANSLATE_HTTP
  * thread_pool: start SSL worker threads on the first use
  * translate-client, resource-loader: support https://

 -- Max Kellermann <mk@cm4all.com>  Wed, 23 Oct 2013 19:29:38 -0000

cm4all-beng-proxy (3.1.38) unstable; urgency=low

  * istream: fix assertion failure due to inverted check
  * was_control: fix assertion failure due to missing check

 -- Max Kellermann <mk@cm4all.com>  Fri, 29 Aug 2014 08:52:53 -0000

cm4all-beng-proxy (3.1.37) unstable; urgency=low

  * http_cache: fix caching (Fast-)CGI responses
  * http_client: fix bug with HTTP 1.0 Keep-Alive
  * stock: destroy only surplus idle items

 -- Max Kellermann <mk@cm4all.com>  Mon, 28 Jul 2014 15:30:50 -0000

cm4all-beng-proxy (3.1.36) unstable; urgency=low

  * http_server: ignore case in "Connection" request header
  * http_client: allow comma-separated list in "Connection" response
    header

 -- Max Kellermann <mk@cm4all.com>  Wed, 23 Jul 2014 17:43:09 -0000

cm4all-beng-proxy (3.1.35) unstable; urgency=low

  * lb_tcp: fix memory leak after send failure
  * ssl_filter: fix race condition
  * ssl_filter: fix memory leak with client certificates

 -- Max Kellermann <mk@cm4all.com>  Mon, 21 Jul 2014 16:20:14 -0000

cm4all-beng-proxy (3.1.34) unstable; urgency=low

  * session: fix potential crash on shared memory exhaustion
  * session: really purge new sessions first
  * istream-iconv: fix endless loop with unknown charset

 -- Max Kellermann <mk@cm4all.com>  Wed, 25 Jun 2014 12:58:03 -0000

cm4all-beng-proxy (3.1.33) unstable; urgency=low

  * widget: avoid double slash when concatenating (Local) HTTP URI and
    path_info
  * pipe: fix command-line argument corruption bug
  * fcgi_client: detect bogus Content-Length response header

 -- Max Kellermann <mk@cm4all.com>  Tue, 10 Jun 2014 08:30:39 -0000

cm4all-beng-proxy (3.1.32) unstable; urgency=low

  * http_string: allow comma in cookie values (RFC ignorant)

 -- Max Kellermann <mk@cm4all.com>  Mon, 19 May 2014 07:52:24 -0000

cm4all-beng-proxy (3.1.31) unstable; urgency=low

  * rewrite-uri: fix view name corruption

 -- Max Kellermann <mk@cm4all.com>  Mon, 28 Apr 2014 16:30:17 -0000

cm4all-beng-proxy (3.1.30) unstable; urgency=low

  * translate-client: fix EXPAND_PATH on HTTP address

 -- Max Kellermann <mk@cm4all.com>  Mon, 28 Apr 2014 14:44:22 -0000

cm4all-beng-proxy (3.1.29) unstable; urgency=low

  * http-server: fix potential crash with too many request headers

 -- Max Kellermann <mk@cm4all.com>  Fri, 25 Apr 2014 15:52:16 -0000

cm4all-beng-proxy (3.1.28) unstable; urgency=low

  * buffered_socket: fix bogus assertion failure

 -- Max Kellermann <mk@cm4all.com>  Tue, 01 Apr 2014 16:53:22 -0000

cm4all-beng-proxy (3.1.27) unstable; urgency=low

  * fcgi-stock: show process name in log messages
  * fcgi-stock: check connection state before issuing new request

 -- Max Kellermann <mk@cm4all.com>  Tue, 25 Mar 2014 20:02:23 -0000

cm4all-beng-proxy (3.1.26) unstable; urgency=low

  * http-client: fix bogus assertion failure

 -- Max Kellermann <mk@cm4all.com>  Fri, 14 Mar 2014 14:36:12 -0000

cm4all-beng-proxy (3.1.25) unstable; urgency=low

  * escape: fix data corruption with glibc 2.18

 -- Max Kellermann <mk@cm4all.com>  Thu, 06 Mar 2014 11:47:14 -0000

cm4all-beng-proxy (3.1.24) unstable; urgency=low

  * fcgi-stock: fix crash on fork() failure
  * fcache: fix crash on responses without body

 -- Max Kellermann <mk@cm4all.com>  Thu, 02 Jan 2014 22:57:50 -0000

cm4all-beng-proxy (3.1.23) unstable; urgency=low

  * was-output: fix event leak
  * was-output: fix crash in error handler
  * was-client: free the request body on empty response
  * was-client: reuse connection after empty response
  * was-client: fix stalled response on LENGTH=0

 -- Max Kellermann <mk@cm4all.com>  Fri, 06 Dec 2013 13:23:40 -0000

cm4all-beng-proxy (3.1.22) unstable; urgency=low

  * http_server: fix stalled response

 -- Max Kellermann <mk@cm4all.com>  Mon, 25 Nov 2013 13:00:33 -0000

cm4all-beng-proxy (3.1.21) unstable; urgency=low

  * merge release 3.0.34
  * was-client: fix crash on abort
  * was-client: fix off-by-one error in header parser

 -- Max Kellermann <mk@cm4all.com>  Sun, 24 Nov 2013 08:04:41 -0000

cm4all-beng-proxy (3.1.20) unstable; urgency=low

  * jail: add "--" after last option, allows passing options to jail
  * keep CAP_KILL to be able to kill jailed child processes

 -- Max Kellermann <mk@cm4all.com>  Mon, 04 Nov 2013 14:41:34 -0000

cm4all-beng-proxy (3.1.19) unstable; urgency=low

  * handler: work around crash due to translation cache invalidation
  * child: send SIGKILL after 60 seconds

 -- Max Kellermann <mk@cm4all.com>  Wed, 30 Oct 2013 12:12:31 -0000

cm4all-beng-proxy (3.1.18) unstable; urgency=low

  * nfs: translate NFS3ERR_NOENT to "404 Not Found"
  * nfs_client: don't leak file descriptor to child processes

 -- Max Kellermann <mk@cm4all.com>  Wed, 30 Oct 2013 09:28:11 -0000

cm4all-beng-proxy (3.1.17) unstable; urgency=low

  * tcache: cache translation responses that contain STATUS

 -- Max Kellermann <mk@cm4all.com>  Fri, 25 Oct 2013 17:10:26 -0000

cm4all-beng-proxy (3.1.16) unstable; urgency=low

  * fcgi-stock: kill child processes with SIGUSR1 instead of SIGTERM

 -- Max Kellermann <mk@cm4all.com>  Wed, 23 Oct 2013 08:54:03 -0000

cm4all-beng-proxy (3.1.15) unstable; urgency=low

  * lhttp_address: don't unescape the BASE suffix
  * {file,nfs}_address: unescape EXPAND_PATH(_INFO) substitutions
  * child_stock: fix another assertion failure

 -- Max Kellermann <mk@cm4all.com>  Tue, 22 Oct 2013 15:15:42 -0000

cm4all-beng-proxy (3.1.14) unstable; urgency=low

  * istream_nfs: fix assertion failure on empty file
  * nfs_client: fix crash on malformed path
  * nfs_client: improved error messages
  * child_stock: fix assertion failure when busy child process gets killed

 -- Max Kellermann <mk@cm4all.com>  Mon, 21 Oct 2013 15:38:28 -0000

cm4all-beng-proxy (3.1.13) unstable; urgency=low

  * merge release 3.0.33
  * translation: new packet WANT_FULL_URI for obtaining the full URI

 -- Max Kellermann <mk@cm4all.com>  Wed, 09 Oct 2013 10:40:35 -0000

cm4all-beng-proxy (3.1.12) unstable; urgency=low

  * merge release 3.0.31
  * translation: new packet CONCURRENCY controls number of LHTTP
    connections per process

 -- Max Kellermann <mk@cm4all.com>  Sat, 05 Oct 2013 11:34:04 -0000

cm4all-beng-proxy (3.1.11) unstable; urgency=low

  * lhttp_stock: allow 4 concurrent connections per LHTTP process

 -- Max Kellermann <mk@cm4all.com>  Mon, 30 Sep 2013 16:10:05 -0000

cm4all-beng-proxy (3.1.10) unstable; urgency=low

  * resource-address: fix assertion failure in LHTTP operation
  * lhttp_request: use the LHTTP_HOST attribute
  * kill the logger process on shutdown

 -- Max Kellermann <mk@cm4all.com>  Wed, 25 Sep 2013 17:29:56 -0000

cm4all-beng-proxy (3.1.9) unstable; urgency=low

  * {fcgi,lhttp}_stock: reuse child processes after connection closed
  * translate-client: ignore DEFLATED,GZIPPED on NFS address
  * translate-client: ignore EXPAND_PATH_INFO on local file
  * ssl_factory: wildcard matches single letter
  * ssl_factory: wildcard matches only one segment

 -- Max Kellermann <mk@cm4all.com>  Tue, 24 Sep 2013 10:31:30 -0000

cm4all-beng-proxy (3.1.8) unstable; urgency=low

  * ssl_factory: fix broken certificat/key matching
  * doc: various manual updates (RFC 2617, ...)

 -- Max Kellermann <mk@cm4all.com>  Fri, 20 Sep 2013 12:55:55 -0000

cm4all-beng-proxy (3.1.7) unstable; urgency=low

  * merge release 3.0.30
  * resource-loader: new protocol "Local HTTP"

 -- Max Kellermann <mk@cm4all.com>  Tue, 17 Sep 2013 13:36:20 -0000

cm4all-beng-proxy (3.1.6) unstable; urgency=low

  * buffered_socket: fix assertion failure

 -- Max Kellermann <mk@cm4all.com>  Fri, 23 Aug 2013 12:39:47 -0000

cm4all-beng-proxy (3.1.5) unstable; urgency=low

  * merge release 3.0.26
  * lb: disallow deprecated configuration keywords
  * lb: conditional pools
  * lb_config: setting "ssl_cert" specifies both certificate and key
  * ssl_filter: support TLS Server Name Indication

 -- Max Kellermann <mk@cm4all.com>  Fri, 16 Aug 2013 16:29:34 -0000

cm4all-beng-proxy (3.1.4) unstable; urgency=low

  * nfs_cache: new dedicated cache for NFS files
  * nfs_{handler,request}: use Content-Type from translation server

 -- Max Kellermann <mk@cm4all.com>  Mon, 10 Jun 2013 20:50:58 -0000

cm4all-beng-proxy (3.1.3) unstable; urgency=low

  * nfs_client: fix crash due to uninitialized memory
  * nfs_client: disconnect idle connections
  * nfs_client: expire file metadata
  * istream-nfs: fix resuming a blocking sink
  * istream-nfs: detect file truncation

 -- Max Kellermann <mk@cm4all.com>  Mon, 03 Jun 2013 19:30:20 -0000

cm4all-beng-proxy (3.1.2) unstable; urgency=low

  * nfs_client: read larger chunks
  * nfs_handler: implement cache revalidation and byte ranges

 -- Max Kellermann <mk@cm4all.com>  Wed, 29 May 2013 16:23:15 -0000

cm4all-beng-proxy (3.1.1) unstable; urgency=low

  * nfs_client: fix crash on HEAD request
  * nfs_client: generate Last-Modified and ETag
  * http-cache: allow caching NFS files

 -- Max Kellermann <mk@cm4all.com>  Thu, 23 May 2013 11:00:49 -0000

cm4all-beng-proxy (3.1) unstable; urgency=low

  * nfs_client: new resource loader backend

 -- Max Kellermann <mk@cm4all.com>  Tue, 21 May 2013 21:14:06 -0000

cm4all-beng-proxy (3.0.34) unstable; urgency=low

  * processor: fix use-after-free crash bug

 -- Max Kellermann <mk@cm4all.com>  Sun, 24 Nov 2013 07:46:29 -0000

cm4all-beng-proxy (3.0.33) unstable; urgency=low

  * tcache: limit the cacheable CHECK length
  * tcache: allow binary data in the CHECK payload
  * tcache: fix matching the URI on INVALIDATE with CHECK

 -- Max Kellermann <mk@cm4all.com>  Wed, 09 Oct 2013 09:52:47 -0000

cm4all-beng-proxy (3.0.32) unstable; urgency=low

  * tcache: apply BASE to responses without an address
  * tcache: fix BASE on responses with CHECK
  * handler: fix crash after malformed CHECK/PREVIOUS translation

 -- Max Kellermann <mk@cm4all.com>  Tue, 08 Oct 2013 15:48:07 -0000

cm4all-beng-proxy (3.0.31) unstable; urgency=low

  * socket_wrapper: work around libevent timeout reset bug

 -- Max Kellermann <mk@cm4all.com>  Wed, 02 Oct 2013 15:30:11 -0000

cm4all-beng-proxy (3.0.30) unstable; urgency=low

  * istream-file: fix crash bug
  * fcgi, was: fix memory leak on malformed translation response

 -- Max Kellermann <mk@cm4all.com>  Tue, 17 Sep 2013 13:23:28 -0000

cm4all-beng-proxy (3.0.29) unstable; urgency=low

  * fcgi-client: fix crash on certain malformed responses
  * parser: fix crash on certain CDATA sections

 -- Max Kellermann <mk@cm4all.com>  Mon, 02 Sep 2013 10:51:58 -0000

cm4all-beng-proxy (3.0.28) unstable; urgency=low

  * processor: fix widget lookup regression

 -- Max Kellermann <mk@cm4all.com>  Mon, 26 Aug 2013 18:21:03 -0000

cm4all-beng-proxy (3.0.27) unstable; urgency=low

  * processor: fix stalled transfer with two nested processors

 -- Max Kellermann <mk@cm4all.com>  Mon, 26 Aug 2013 17:09:47 -0000

cm4all-beng-proxy (3.0.26) unstable; urgency=low

  * respones: generate header P3P:CP="CAO PSA OUR" to work around IE10 bug
  * init: auto-create /var/run/cm4all
  * lb: enable GLib multi-threading

 -- Max Kellermann <mk@cm4all.com>  Fri, 26 Jul 2013 07:21:15 -0000

cm4all-beng-proxy (3.0.25) unstable; urgency=low

  * stock: fix access to undefind memory
  * file-handler, http-util: fix If-Match / If-None-Match check

 -- Max Kellermann <mk@cm4all.com>  Wed, 29 May 2013 16:13:54 -0000

cm4all-beng-proxy (3.0.24) unstable; urgency=low

  * memcached-client: fix bogus "peer closed socket prematurely"

 -- Max Kellermann <mk@cm4all.com>  Tue, 23 Apr 2013 11:20:00 -0000

cm4all-beng-proxy (3.0.23) unstable; urgency=low

  * lb: fix memory leak when request with body gets aborted early

 -- Max Kellermann <mk@cm4all.com>  Thu, 04 Apr 2013 15:33:57 -0000

cm4all-beng-proxy (3.0.22) unstable; urgency=low

  * http-server: fix rare crash in request body handler
  * http-client: fix memory leak

 -- Max Kellermann <mk@cm4all.com>  Tue, 26 Mar 2013 07:24:22 -0000

cm4all-beng-proxy (3.0.21) unstable; urgency=low

  * ajp-client: fix malformed request packet with empty request body

 -- Max Kellermann <mk@cm4all.com>  Thu, 21 Mar 2013 17:11:22 -0000

cm4all-beng-proxy (3.0.20) unstable; urgency=low

  * http-client: fix assertion failure with certain chunked responses

 -- Max Kellermann <mk@cm4all.com>  Thu, 21 Mar 2013 10:21:13 -0000

cm4all-beng-proxy (3.0.19) unstable; urgency=low

  * istream_tee: fix crash / memory leak on I/O error before request body
    was delivered to widget

 -- Max Kellermann <mk@cm4all.com>  Mon, 18 Mar 2013 11:23:27 -0000

cm4all-beng-proxy (3.0.18) unstable; urgency=low

  * bot: detect more crawler/bot user-agents
  * lb.init: add ACCESS_LOGGER variable

 -- Max Kellermann <mk@cm4all.com>  Fri, 15 Mar 2013 14:47:08 -0000

cm4all-beng-proxy (3.0.17) unstable; urgency=low

  * lb: add ssl_verify "optional"

 -- Max Kellermann <mk@cm4all.com>  Fri, 08 Mar 2013 14:31:25 -0000

cm4all-beng-proxy (3.0.16) unstable; urgency=low

  * http-request: fix assertion failure
  * log-{cat,split}: use unsigned characters in backslash-escape

 -- Max Kellermann <mk@cm4all.com>  Thu, 07 Mar 2013 15:26:26 -0000

cm4all-beng-proxy (3.0.15) unstable; urgency=low

  * stock: fix another assertion failure during idle cleanup
  * inline-widget: avoid unrecoverable I/O errors during initialisation

 -- Max Kellermann <mk@cm4all.com>  Tue, 05 Mar 2013 07:11:46 -0000

cm4all-beng-proxy (3.0.14) unstable; urgency=low

  * stock: fix assertion failure during idle cleanup
  * http-server: count bytes received, fixes regression
  * http-server: send "100 Continue", fixes regression
  * http-client: fix potential assertion failure after "100 Continue"

 -- Max Kellermann <mk@cm4all.com>  Fri, 01 Mar 2013 16:53:54 -0000

cm4all-beng-proxy (3.0.13) unstable; urgency=low

  * merge release 2.3.7
  * uri-verify: allow double slashes
  * change product token to "CM4all Webserver"

 -- Max Kellermann <mk@cm4all.com>  Mon, 18 Feb 2013 11:35:29 -0000

cm4all-beng-proxy (3.0.12) unstable; urgency=low

  * listener: enable TCP Fast Open (requires Linux 3.7)
  * rubber: optimize huge page allocation
  * rubber: optimize hole search
  * translate-cache: optimize INVALIDATE=HOST
  * filter-cache: reserve some space in the rubber allocator

 -- Max Kellermann <mk@cm4all.com>  Fri, 15 Feb 2013 09:57:51 -0000

cm4all-beng-proxy (3.0.11) unstable; urgency=low

  * stock: slow down destruction of surplus idle items
  * fcgi-client: try harder to reuse existing FastCGI connections
  * cmdline: new options to control the FastCGI/WAS stock

 -- Max Kellermann <mk@cm4all.com>  Tue, 12 Feb 2013 09:38:35 -0000

cm4all-beng-proxy (3.0.10) unstable; urgency=low

  * child: reduce verbosity of SIGTERM log message
  * connection: reduce verbosity of ECONNRESET log message
  * http-server: fix duplicate abort call
  * http-server: add missing pool reference in request body eof
  * handler: catch malformed URIs earlier
  * rubber: allocate from holes, avoid costly compression steps
  * http-cache: reserve some space in the rubber allocator

 -- Max Kellermann <mk@cm4all.com>  Fri, 08 Feb 2013 13:15:31 -0000

cm4all-beng-proxy (3.0.9) unstable; urgency=low

  * merge release 2.3.5
  * parser: fix malformed attribute value bounds
  * translation: packet VALIDATE_MTIME discards cache items after a file
    has been modified
  * http-server: fix spurious "closed prematurely" log messages
  * http-{server,client}: improve error messages
  * istream: clear the "direct" flag set on new streams
  * slice_pool: fix slice size and slices per area calculation

 -- Max Kellermann <mk@cm4all.com>  Wed, 06 Feb 2013 17:48:47 -0000

cm4all-beng-proxy (3.0.8) unstable; urgency=low

  * merge release 2.3.3
  * return unused I/O buffers to operating system
  * parser: optimize the attribute value parser
  * sink_rubber: fix assertion failure

 -- Max Kellermann <mk@cm4all.com>  Thu, 31 Jan 2013 13:27:39 -0000

cm4all-beng-proxy (3.0.7) unstable; urgency=low

  * istream-tee: fix crash due to erroneous read

 -- Max Kellermann <mk@cm4all.com>  Fri, 18 Jan 2013 13:32:49 -0000

cm4all-beng-proxy (3.0.6) unstable; urgency=low

  * control: new command "VERBOSE" manipulates logger verbosity
  * cmdline: remove obsolete option "enable_splice"
  * ajp-client: discard response body after HEAD request
  * fcgi-client: fix assertion failure after malformed HEAD response
  * fcgi-client: don't ignore log messages after HEAD request
  * translate-client: fix assertion failure after connection reset

 -- Max Kellermann <mk@cm4all.com>  Fri, 04 Jan 2013 13:14:09 -0000

cm4all-beng-proxy (3.0.5) unstable; urgency=low

  * translate-client: reduce number of system calls (optimization)
  * http-client: release the socket earlier for reusal
  * ajp-client: fix decoding the "special" response headers
  * ajp-client: wait for "end" packet before delivering empty response
  * ajp-client: use the Content-Length response header
  * ajp-client: send Content-Length request header only if body present
  * ajp-client: support HEAD requests
  * fcgi-client: support HEAD requests
  * fcgi-client: use the Content-Length response header
  * fcgi-client: don't discard buffer after socket has been closed
  * fcgi-client: continue parsing after response has been delivered
  * fcgi-client: don't attempt to write repeatedly if request body blocks
  * fcgi-client: optimized keep-alive after empty response

 -- Max Kellermann <mk@cm4all.com>  Fri, 28 Dec 2012 13:16:02 -0000

cm4all-beng-proxy (3.0.4) unstable; urgency=low

  * {http,filter}-cache: fix garbled data on large cache entries

 -- Max Kellermann <mk@cm4all.com>  Tue, 11 Dec 2012 15:17:17 -0000

cm4all-beng-proxy (3.0.3) unstable; urgency=low

  * memcached-client: fix assertion failure

 -- Max Kellermann <mk@cm4all.com>  Fri, 07 Dec 2012 18:52:33 -0000

cm4all-beng-proxy (3.0.2) unstable; urgency=low

  * merge release 2.3.1
  * lb: verify the client certificate issuer (option "ssl_verify")
  * lb: client certificate is mandatory if "ssl_verify" is enabled
  * lb: support extra CA certificate file (option "ssl_ca_cert")
  * cmdline: can't specify both --memcached-server and http_cache_size
  * init: default to one worker

 -- Max Kellermann <mk@cm4all.com>  Fri, 07 Dec 2012 09:24:52 -0000

cm4all-beng-proxy (3.0.1) unstable; urgency=low

  * http-cache: reduce memory usage while storing
  * {http,filter}-cache: reduce fork overhead
  * pool: fix crash when first allocation is large

 -- Max Kellermann <mk@cm4all.com>  Wed, 05 Dec 2012 14:05:28 -0000

cm4all-beng-proxy (3.0) unstable; urgency=low

  * {http,filter}-cache: reduce overhead when cache is disabled
  * {http,filter}-cache: exclude allocator table from reported size
  * filter-cache: reduce memory usage while storing
  * {http,filter,translate}-cache: return more free memory to operating system
  * pool: further overhead reduction
  * pool: reduce CPU overhead for large areas
  * rubber: fix assertion failure

 -- Max Kellermann <mk@cm4all.com>  Tue, 30 Oct 2012 16:32:45 -0000

cm4all-beng-proxy (2.2.1) unstable; urgency=low

  * merge release 2.1.13
  * control_local: fix assertion failure

 -- Max Kellermann <mk@cm4all.com>  Tue, 16 Oct 2012 15:46:16 -0000

cm4all-beng-proxy (2.2) unstable; urgency=low

  * cache: optimize lookups
  * pool: reduce overhead
  * pool: optimize the linear area recycler
  * resource-address: reduce memory overhead
  * session: reduce memory usage
  * http-cache, filter-cache: return free memory to operating system
  * control_server: support local and abstract sockets
  * python/control: support abstract sockets
  * bp_control: create implicit control channel for each worker process
  * require automake 1.11

 -- Max Kellermann <mk@cm4all.com>  Tue, 09 Oct 2012 15:11:24 -0000

cm4all-beng-proxy (2.3.7) unstable; urgency=low

  * tcache: fix assertion failure in BASE handler

 -- Max Kellermann <mk@cm4all.com>  Mon, 18 Feb 2013 11:58:01 -0000

cm4all-beng-proxy (2.3.6) unstable; urgency=low

  * listener: increase the backlog to 64
  * shm: reserve swap space, avoids theoretical crash

 -- Max Kellermann <mk@cm4all.com>  Sun, 17 Feb 2013 09:29:24 -0000

cm4all-beng-proxy (2.3.5) unstable; urgency=low

  * tcache: reduce CPU pressure when there are many virtual hosts (hot fix)
  * launch the access logger after daemonizing
  * user the configured logger user for the access logger
  * auto-close the access logger
  * debian/rules: compile with -fno-omit-frame-pointer

 -- Max Kellermann <mk@cm4all.com>  Tue, 05 Feb 2013 16:27:46 -0000

cm4all-beng-proxy (2.3.4) unstable; urgency=low

  * log-split: print referer and user agent
  * log-split: cache the last file
  * log-split: allow logging local time stamps
  * log-{split,cat}: escape URI, Referer and User-Agent
  * init: add ACCESS_LOGGER variable

 -- Max Kellermann <mk@cm4all.com>  Tue, 05 Feb 2013 01:31:31 -0000

cm4all-beng-proxy (2.3.3) unstable; urgency=low

  * pool: fix a memory leak in the temporary pool
  * processor: hard limit on length of attributes and parameters

 -- Max Kellermann <mk@cm4all.com>  Thu, 31 Jan 2013 13:16:33 -0000

cm4all-beng-proxy (2.3.2) unstable; urgency=low

  * merge release 2.1.17

 -- Max Kellermann <mk@cm4all.com>  Tue, 29 Jan 2013 00:01:23 -0000

cm4all-beng-proxy (2.3.1) unstable; urgency=low

  * merge release 2.1.16
  * pool: reduce CPU overhead for large areas

 -- Max Kellermann <mk@cm4all.com>  Thu, 06 Dec 2012 16:40:02 -0000

cm4all-beng-proxy (2.3) unstable; urgency=low

  * new stable branch based on v2.1.x, without the work-in-progress
    improvements from v2.2.x
  * cache: optimize lookups
  * pool: reduce overhead
  * pool: optimize the linear area recycler
  * resource-address: reduce memory overhead
  * session: reduce memory usage
  * {http,filter}-cache: reduce overhead when cache is disabled

 -- Max Kellermann <mk@cm4all.com>  Mon, 22 Oct 2012 13:48:20 -0000

cm4all-beng-proxy (2.1.17) unstable; urgency=low

  * merge release 2.0.55

 -- Max Kellermann <mk@cm4all.com>  Mon, 28 Jan 2013 23:59:54 -0000

cm4all-beng-proxy (2.1.16) unstable; urgency=low

  * merge release 2.0.54

 -- Max Kellermann <mk@cm4all.com>  Thu, 06 Dec 2012 16:35:17 -0000

cm4all-beng-proxy (2.1.15) unstable; urgency=low

  * merge release 2.0.53

 -- Max Kellermann <mk@cm4all.com>  Mon, 22 Oct 2012 12:26:57 -0000

cm4all-beng-proxy (2.1.14) unstable; urgency=low

  * merge release 2.0.52

 -- Max Kellermann <mk@cm4all.com>  Fri, 19 Oct 2012 12:10:09 -0000

cm4all-beng-proxy (2.1.13) unstable; urgency=low

  * merge release 2.0.51

 -- Max Kellermann <mk@cm4all.com>  Tue, 16 Oct 2012 15:41:58 -0000

cm4all-beng-proxy (2.1.12) unstable; urgency=low

  * merge release 2.0.50

 -- Max Kellermann <mk@cm4all.com>  Fri, 05 Oct 2012 12:26:24 -0000

cm4all-beng-proxy (2.1.11) unstable; urgency=low

  * merge release 2.0.49

 -- Max Kellermann <mk@cm4all.com>  Fri, 28 Sep 2012 15:04:36 -0000

cm4all-beng-proxy (2.1.10) unstable; urgency=low

  * merge release 2.0.48

 -- Max Kellermann <mk@cm4all.com>  Mon, 24 Sep 2012 15:43:46 -0000

cm4all-beng-proxy (2.1.9) unstable; urgency=low

  * merge release 2.0.47
  * lb: eliminate the duplicate "Date" response header (#1169)

 -- Max Kellermann <mk@cm4all.com>  Fri, 21 Sep 2012 15:56:06 -0000

cm4all-beng-proxy (2.1.8) unstable; urgency=low

  * control: publish statistics over the control protocol

 -- Max Kellermann <mk@cm4all.com>  Fri, 07 Sep 2012 12:47:34 -0000

cm4all-beng-proxy (2.1.7) unstable; urgency=low

  * resource-address: support expanding PIPE addresses
  * translation: support EXPAND_PATH for PROXY
  * reduced connect timeouts for translation server, FastCGI and beng-lb
  * uri-relative: support relative URI with just a query string
  * uri-relative: support relative URIs starting with a double slash
  * lb: improve error messages, include listener/pool name
  * lb: validate the selected sticky modde
  * lb: add sticky mode "source_ip"

 -- Max Kellermann <mk@cm4all.com>  Fri, 31 Aug 2012 14:03:41 -0000

cm4all-beng-proxy (2.1.6) unstable; urgency=low

  * merge release 2.0.46

 -- Max Kellermann <mk@cm4all.com>  Fri, 24 Aug 2012 11:11:20 -0000

cm4all-beng-proxy (2.1.5) unstable; urgency=low

  * lb_expect_monitor: configurable connect timeout

 -- Max Kellermann <mk@cm4all.com>  Mon, 20 Aug 2012 05:40:44 -0000

cm4all-beng-proxy (2.1.4) unstable; urgency=low

  * lb_monitor: configurable timeout

 -- Max Kellermann <mk@cm4all.com>  Fri, 17 Aug 2012 09:16:36 -0000

cm4all-beng-proxy (2.1.3) unstable; urgency=low

  * merge release 2.0.44
  * lb: implement tcp_expect option "expect_graceful"

 -- Max Kellermann <mk@cm4all.com>  Tue, 14 Aug 2012 14:30:57 -0000

cm4all-beng-proxy (2.1.2) unstable; urgency=low

  * support extended HTTP status codes from RFC 6585 and WebDAV

 -- Max Kellermann <mk@cm4all.com>  Thu, 09 Aug 2012 10:10:35 -0000

cm4all-beng-proxy (2.1.1) unstable; urgency=low

  * merge release 2.0.43
  * lb: support TRACE, OPTIONS and WebDAV

 -- Max Kellermann <mk@cm4all.com>  Fri, 03 Aug 2012 11:48:46 -0000

cm4all-beng-proxy (2.1) unstable; urgency=low

  * lb: add sticky mode "jvm_route" (Tomcat)

 -- Max Kellermann <mk@cm4all.com>  Mon, 30 Jul 2012 15:53:43 -0000

cm4all-beng-proxy (2.0.55) unstable; urgency=low

  * istream-tee: fix crash due to erroneous read
  * fix random crashes in the optimized build

 -- Max Kellermann <mk@cm4all.com>  Mon, 28 Jan 2013 23:52:26 -0000

cm4all-beng-proxy (2.0.54) unstable; urgency=low

  * http-cache: fix revalidation of memcached entries

 -- Max Kellermann <mk@cm4all.com>  Thu, 06 Dec 2012 16:31:23 -0000

cm4all-beng-proxy (2.0.53) unstable; urgency=low

  * filter-cache: fix assertion failure on serving empty response
  * http-cache: limit maximum age to 5 minutes if "Vary" includes cookies
  * lb: FADE_NODE lasts for 3 hours

 -- Max Kellermann <mk@cm4all.com>  Mon, 22 Oct 2012 12:21:18 -0000

cm4all-beng-proxy (2.0.52) unstable; urgency=low

  * {http,filter}-cache: include headers in cache size calculation
  * {http,filter}-cache: reduce headers memory usage
  * http-cache: limit maximum age to 1 week
    - 1 hour when "Vary" is used
    - 30 minutes when "Vary" includes "X-WidgetId" or "X-WidgetHref"
    - 5 minutes when "Vary" includes "X-CM4all-BENG-User"
  * cache: reduce number of system calls during lookup

 -- Max Kellermann <mk@cm4all.com>  Fri, 19 Oct 2012 12:07:10 -0000

cm4all-beng-proxy (2.0.51) unstable; urgency=low

  * merge release 1.4.33
  * processor: fix assertion failure with embedded CSS
  * lb: move control channel handler to worker process

 -- Max Kellermann <mk@cm4all.com>  Tue, 16 Oct 2012 15:39:32 -0000

cm4all-beng-proxy (2.0.50) unstable; urgency=low

  * pool: reduce memory overhead of debug data
  * fcgi-client: fix assertion failure due to redundant read event
  * lb: fix crash after pipe-to-socket splice I/O error

 -- Max Kellermann <mk@cm4all.com>  Fri, 05 Oct 2012 12:23:15 -0000

cm4all-beng-proxy (2.0.49) unstable; urgency=low

  * merge release 1.4.32

 -- Max Kellermann <mk@cm4all.com>  Fri, 28 Sep 2012 15:01:26 -0000

cm4all-beng-proxy (2.0.48) unstable; urgency=low

  * lb: fix duplicate monitor requests with --watchdog
  * child: verbose logging of child process events
  * log shutdown signal

 -- Max Kellermann <mk@cm4all.com>  Mon, 24 Sep 2012 15:36:03 -0000

cm4all-beng-proxy (2.0.47) unstable; urgency=low

  * merge release 1.4.31
  * cache: disable excessive debugging checks

 -- Max Kellermann <mk@cm4all.com>  Fri, 21 Sep 2012 15:24:30 -0000

cm4all-beng-proxy (2.0.46) unstable; urgency=low

  * merge release 1.4.30
  * lb: add option --config-file

 -- Max Kellermann <mk@cm4all.com>  Fri, 24 Aug 2012 10:52:29 -0000

cm4all-beng-proxy (2.0.45) unstable; urgency=low

  * merge release 1.4.29

 -- Max Kellermann <mk@cm4all.com>  Tue, 21 Aug 2012 15:49:49 -0000

cm4all-beng-proxy (2.0.44) unstable; urgency=low

  * lb: allow sticky with only one node
  * lb: add option "--check"
  * lb: run all monitors right after startup
  * lb: disable expiry of monitor results
  * lb: improved fallback for "sticky cookie"
  * lb: use Bulldog for "sticky cookie"
  * balancer, lb: persistent "fade" flag
  * balancer, lb: use the Bulldog "graceful" flag
  * control: add packet CONTROL_DUMP_POOLS

 -- Max Kellermann <mk@cm4all.com>  Tue, 14 Aug 2012 13:13:01 -0000

cm4all-beng-proxy (2.0.43) unstable; urgency=low

  * merge release 1.4.28
  * istream-replace: fix assertion failure with embedded CSS

 -- Max Kellermann <mk@cm4all.com>  Thu, 02 Aug 2012 11:14:27 -0000

cm4all-beng-proxy (2.0.42) unstable; urgency=low

  * js: new higher-level API

 -- Max Kellermann <mk@cm4all.com>  Wed, 01 Aug 2012 11:32:28 -0000

cm4all-beng-proxy (2.0.41) unstable; urgency=low

  * session: fix bogus assertion failure when loading expired session

 -- Max Kellermann <mk@cm4all.com>  Fri, 27 Jul 2012 12:47:49 -0000

cm4all-beng-proxy (2.0.40) unstable; urgency=low

  * merge release 1.4.27

 -- Max Kellermann <mk@cm4all.com>  Tue, 24 Jul 2012 16:29:13 -0000

cm4all-beng-proxy (2.0.39) unstable; urgency=low

  * merge release 1.4.26

 -- Max Kellermann <mk@cm4all.com>  Tue, 17 Jul 2012 17:00:20 -0000

cm4all-beng-proxy (2.0.38) unstable; urgency=low

  * merge release 1.4.25
  * strset: fix GROUP_CONTAINER false negatives

 -- Max Kellermann <mk@cm4all.com>  Tue, 17 Jul 2012 16:03:49 -0000

cm4all-beng-proxy (2.0.37) unstable; urgency=low

  * merge release 1.4.24

 -- Max Kellermann <mk@cm4all.com>  Mon, 16 Jul 2012 10:36:57 -0000

cm4all-beng-proxy (2.0.36) unstable; urgency=low

  * proxy-handler: re-add the URI suffix for "transparent" requests

 -- Max Kellermann <mk@cm4all.com>  Wed, 11 Jul 2012 14:12:11 -0000

cm4all-beng-proxy (2.0.35) unstable; urgency=low

  * translate: allow WIDGET_GROUP without PROCESS

 -- Max Kellermann <mk@cm4all.com>  Thu, 05 Jul 2012 13:03:21 -0000

cm4all-beng-proxy (2.0.34) unstable; urgency=low

  * session_save: skip shutdown code if saving is not configured
  * http-server: fix assertion on I/O error during POST
  * header-forward: new group FORWARD to forward the "Host" header

 -- Max Kellermann <mk@cm4all.com>  Tue, 03 Jul 2012 16:46:39 -0000

cm4all-beng-proxy (2.0.33) unstable; urgency=low

  * processor: option SELF_CONTAINER allows widget to only embed itself
  * processor: allow embedding approved widget groups
  * processor: optionally invoke CSS processor for style attributes
  * response, lb_http: put "Discard" cookie attribute to the end (Android bug)

 -- Max Kellermann <mk@cm4all.com>  Mon, 02 Jul 2012 17:52:32 -0000

cm4all-beng-proxy (2.0.32) unstable; urgency=low

  * socket_wrapper: fix two assertion failures
  * pheaders: emit Cache-Control:no-store to work around IE quirk

 -- Max Kellermann <mk@cm4all.com>  Tue, 26 Jun 2012 09:41:51 -0000

cm4all-beng-proxy (2.0.31) unstable; urgency=low

  * lb: publish the SSL peer issuer subject
  * widget-registry: copy the direct_addressing attribute

 -- Max Kellermann <mk@cm4all.com>  Wed, 06 Jun 2012 13:36:04 -0000

cm4all-beng-proxy (2.0.30) unstable; urgency=low

  * init: add --group variable to .default file
  * doc: update view security documentation
  * processor: apply underscore prefix to <A NAME="...">
  * session: restore sessions from a file

 -- Max Kellermann <mk@cm4all.com>  Fri, 01 Jun 2012 11:06:50 -0000

cm4all-beng-proxy (2.0.29) unstable; urgency=low

  * widget: optional direct URI addressing scheme
  * processor: eliminate additional underscore from class prefix
  * ssl_filter: support TLS client certificates

 -- Max Kellermann <mk@cm4all.com>  Tue, 29 May 2012 13:29:06 -0000

cm4all-beng-proxy (2.0.28) unstable; urgency=low

  * merge release 1.4.22

 -- Max Kellermann <mk@cm4all.com>  Wed, 16 May 2012 10:24:31 -0000

cm4all-beng-proxy (2.0.27) unstable; urgency=low

  * uri-address: fix assertion failures with UNIX domain sockets
  * uri-address: fix redirects with matching absolute URI

 -- Max Kellermann <mk@cm4all.com>  Wed, 09 May 2012 16:16:06 -0000

cm4all-beng-proxy (2.0.26) unstable; urgency=low

  * processor: rewrite URIs in META/refresh

 -- Max Kellermann <mk@cm4all.com>  Thu, 03 May 2012 14:43:03 -0000

cm4all-beng-proxy (2.0.25) unstable; urgency=low

  * merge release 1.4.21
  * processor: fix double free bug on failed widget lookup
  * session: don't access the session manager after worker crash
  * proxy-widget: fix assertion failure with empty view name

 -- Max Kellermann <mk@cm4all.com>  Thu, 26 Apr 2012 14:22:10 -0000

cm4all-beng-proxy (2.0.24) unstable; urgency=low

  * processor: optionally invoke CSS processor for <style>

 -- Max Kellermann <mk@cm4all.com>  Fri, 20 Apr 2012 12:10:42 -0000

cm4all-beng-proxy (2.0.23) unstable; urgency=low

  * widget-resolver: check for translation server failure
  * widget-resolver: don't sync with session when view is invalid
  * rewrite-uri: check for invalid view name
  * {css_,}processor: eliminate second underscore from class prefix
  * doc: document the algorithm for replacing two leading underscores

 -- Max Kellermann <mk@cm4all.com>  Thu, 29 Mar 2012 15:37:52 -0000

cm4all-beng-proxy (2.0.22) unstable; urgency=low

  * merge release 1.4.20
  * proxy-widget: forbid client to select view with address
  * proxy-widget: allow any view selection when widget is not a container
  * widget-http: allow any view selection for unprocessable response
  * widget-http: inherit the view from the template
  * widget-request: sync with session only if processor is enabled
  * widget-http: postpone saving to session after receiving response headers
  * processor: add entities &c:id; &c:type; &c:class;

 -- Max Kellermann <mk@cm4all.com>  Mon, 26 Mar 2012 14:05:05 -0000

cm4all-beng-proxy (2.0.21) unstable; urgency=low

  * css_processor: use mode "partial" for @import
  * rewrite-uri: use mode "partial" on invalid input

 -- Max Kellermann <mk@cm4all.com>  Tue, 20 Mar 2012 18:11:28 -0000

cm4all-beng-proxy (2.0.20) unstable; urgency=low

  * {css_,}processor: default mode is "partial"
  * processor: handle underscore prefixes in the "for" attribute

 -- Max Kellermann <mk@cm4all.com>  Tue, 20 Mar 2012 16:48:51 -0000

cm4all-beng-proxy (2.0.19) unstable; urgency=low

  * merge release 1.4.19

 -- Max Kellermann <mk@cm4all.com>  Tue, 20 Mar 2012 08:41:03 -0000

cm4all-beng-proxy (2.0.18) unstable; urgency=low

  * merge release 1.4.18

 -- Max Kellermann <mk@cm4all.com>  Thu, 15 Mar 2012 15:53:12 -0000

cm4all-beng-proxy (2.0.17) unstable; urgency=low

  * merge release 1.4.17
  * css_parser: check for url() following another token
  * css_processor: rewrite @import URIs
  * {text_,}processor: new entity &c:local;

 -- Max Kellermann <mk@cm4all.com>  Fri, 09 Mar 2012 16:50:19 -0000

cm4all-beng-proxy (2.0.16) unstable; urgency=low

  * response: generate Vary response header from translation response
  * widget-resolver: fix NULL dereference after failure
  * translation: User-Agent classification

 -- Max Kellermann <mk@cm4all.com>  Tue, 06 Mar 2012 11:54:10 -0000

cm4all-beng-proxy (2.0.15) unstable; urgency=low

  * merge release 1.4.16
  * uri-address: fix NULL dereference on certain malformed URIs

 -- Max Kellermann <mk@cm4all.com>  Fri, 02 Mar 2012 16:28:54 -0000

cm4all-beng-proxy (2.0.14) unstable; urgency=low

  * address-resolver: add missing initialization
  * rewrite-uri: fix NULL pointer dereference with "local URI"
  * rewrite-uri: allow mode=proxy (optional temporary kludge)
  * widget-http: auto-disable processor (optional temporary kludge)

 -- Max Kellermann <mk@cm4all.com>  Thu, 01 Mar 2012 18:36:38 -0000

cm4all-beng-proxy (2.0.13) unstable; urgency=low

  * merge release 1.4.15
  * translation: make CGI auto-base optional
  * handler: fix up translation client errors

 -- Max Kellermann <mk@cm4all.com>  Thu, 23 Feb 2012 17:31:03 -0000

cm4all-beng-proxy (2.0.12) unstable; urgency=low

  * merge release 1.4.13

 -- Max Kellermann <mk@cm4all.com>  Thu, 16 Feb 2012 14:41:45 -0000

cm4all-beng-proxy (2.0.11) unstable; urgency=low

  * merge release 1.4.11
  * processor: skip rewriting absolute URIs

 -- Max Kellermann <mk@cm4all.com>  Thu, 09 Feb 2012 09:43:06 -0000

cm4all-beng-proxy (2.0.10) unstable; urgency=low

  * resource-address: initialise type, fixes assertion failure

 -- Max Kellermann <mk@cm4all.com>  Tue, 07 Feb 2012 16:57:06 -0000

cm4all-beng-proxy (2.0.9) unstable; urgency=low

  * [css]processor: expand underscore only XML id / CSS class
  * widget-http: filter processor response headers
  * processor: forward Wildfire headers in the debug build

 -- Max Kellermann <mk@cm4all.com>  Tue, 07 Feb 2012 12:32:33 -0000

cm4all-beng-proxy (2.0.8) unstable; urgency=low

  * rewrite-uri: prefix "@/" refers to widget's "local URI"

 -- Max Kellermann <mk@cm4all.com>  Fri, 03 Feb 2012 13:50:16 -0000

cm4all-beng-proxy (2.0.7) unstable; urgency=low

  * merge release 1.4.10
  * stock: clear idle objects periodically

 -- Max Kellermann <mk@cm4all.com>  Thu, 02 Feb 2012 14:10:24 -0000

cm4all-beng-proxy (2.0.6) unstable; urgency=low

  * merge release 1.4.9

 -- Max Kellermann <mk@cm4all.com>  Tue, 31 Jan 2012 15:10:18 -0000

cm4all-beng-proxy (2.0.5) unstable; urgency=low

  * merge release 1.4.8
  * translate-client: verify the PROXY and AJP payloads
  * translation: support inserting regex matches into CGI/file path
  * translation: support customizing the cookie's "Domain" attribute
  * request: new option "dynamic_session_cookie" adds suffix to cookie
    name
  * uri-address: verify the path component

 -- Max Kellermann <mk@cm4all.com>  Wed, 25 Jan 2012 17:05:09 -0000

cm4all-beng-proxy (2.0.4) unstable; urgency=low

  * merge release 1.4.6
  * access-log: don't log the remote port
  * translation: support inserting regex matches into CGI's PATH_INFO
  * tcache: generate BASE automatically for CGI

 -- Max Kellermann <mk@cm4all.com>  Tue, 10 Jan 2012 15:18:37 -0000

cm4all-beng-proxy (2.0.3) unstable; urgency=low

  * merge release 1.4.4
  * http-server: log remote host address

 -- Max Kellermann <mk@cm4all.com>  Tue, 27 Dec 2011 07:41:15 -0000

cm4all-beng-proxy (2.0.2) unstable; urgency=low

  * merge release 1.4.2
  * widget-http: improved HTTP error messages
  * processor: forbid widget request after URI compress failure

 -- Max Kellermann <mk@cm4all.com>  Wed, 07 Dec 2011 16:51:58 -0000

cm4all-beng-proxy (2.0.1) unstable; urgency=low

  * merge release 1.4.1

 -- Max Kellermann <mk@cm4all.com>  Fri, 18 Nov 2011 13:57:27 -0000

cm4all-beng-proxy (2.0) unstable; urgency=low

  * rewrite-uri: reapply 'drop the deprecated mode "proxy"'
  * proxy-widget: reapply 'client can choose only views that have an address'

 -- Max Kellermann <mk@cm4all.com>  Thu, 17 Nov 2011 08:22:39 +0100

cm4all-beng-proxy (1.4.33) unstable; urgency=low

  * istream-file: reduce memory usage for small files
  * file-handler: fix xattr usage on ranged file request (possible
    assertion failure)

 -- Max Kellermann <mk@cm4all.com>  Tue, 16 Oct 2012 15:28:57 -0000

cm4all-beng-proxy (1.4.32) unstable; urgency=low

  * cgi: fix spontaneous shutdown due to misrouted SIGTERM signal

 -- Max Kellermann <mk@cm4all.com>  Fri, 28 Sep 2012 14:39:13 -0000

cm4all-beng-proxy (1.4.31) unstable; urgency=low

  * shm: fix check for shared memory allocation failure
  * child: handle lost SIGCHLD events
  * child: ignore stale child processes

 -- Max Kellermann <mk@cm4all.com>  Fri, 21 Sep 2012 15:21:20 -0000

cm4all-beng-proxy (1.4.30) unstable; urgency=low

  * http-server: parse all tokens in the "Connection" request header

 -- Max Kellermann <mk@cm4all.com>  Fri, 24 Aug 2012 10:50:28 -0000

cm4all-beng-proxy (1.4.29) unstable; urgency=low

  * proxy-widget: fix memory leak on aborted POST request

 -- Max Kellermann <mk@cm4all.com>  Tue, 21 Aug 2012 15:05:12 -0000

cm4all-beng-proxy (1.4.28) unstable; urgency=low

  * worker: reinitialize signal handlers after fork failure
  * lb: work around libevent bug that freezes during shutdown

 -- Max Kellermann <mk@cm4all.com>  Thu, 02 Aug 2012 13:53:18 -0000

cm4all-beng-proxy (1.4.27) unstable; urgency=low

  * lb: fix hanging SSL connection on bulk transfer

 -- Max Kellermann <mk@cm4all.com>  Tue, 24 Jul 2012 14:58:17 -0000

cm4all-beng-proxy (1.4.26) unstable; urgency=low

  * processor: fix regression, missing NULL check

 -- Max Kellermann <mk@cm4all.com>  Tue, 17 Jul 2012 16:55:24 -0000

cm4all-beng-proxy (1.4.25) unstable; urgency=low

  * processor: don't rewrite the fragment part of the URI

 -- Max Kellermann <mk@cm4all.com>  Tue, 17 Jul 2012 15:50:06 -0000

cm4all-beng-proxy (1.4.24) unstable; urgency=low

  * lb: fix splicing with SSL

 -- Max Kellermann <mk@cm4all.com>  Mon, 16 Jul 2012 10:32:17 -0000

cm4all-beng-proxy (1.4.23) unstable; urgency=low

  * widget-http: fix double free bug when POST is aborted

 -- Max Kellermann <mk@cm4all.com>  Tue, 03 Jul 2012 16:42:28 -0000

cm4all-beng-proxy (1.4.22) unstable; urgency=low

  * merge release 1.2.27
  * widget: backport memory leak fix from 2.0
  * widget-http: fix memory leak on abort

 -- Max Kellermann <mk@cm4all.com>  Wed, 16 May 2012 10:00:23 -0000

cm4all-beng-proxy (1.4.21) unstable; urgency=low

  * merge release 1.2.26

 -- Max Kellermann <mk@cm4all.com>  Thu, 26 Apr 2012 14:17:56 -0000

cm4all-beng-proxy (1.4.20) unstable; urgency=low

  * merge release 1.2.25

 -- Max Kellermann <mk@cm4all.com>  Mon, 26 Mar 2012 14:03:14 -0000

cm4all-beng-proxy (1.4.19) unstable; urgency=low

  * merge release 1.2.24

 -- Max Kellermann <mk@cm4all.com>  Tue, 20 Mar 2012 08:36:19 -0000

cm4all-beng-proxy (1.4.18) unstable; urgency=low

  * merge release 1.2.23

 -- Max Kellermann <mk@cm4all.com>  Thu, 15 Mar 2012 15:50:20 -0000

cm4all-beng-proxy (1.4.17) unstable; urgency=low

  * merge release 1.2.22

 -- Max Kellermann <mk@cm4all.com>  Thu, 08 Mar 2012 18:36:00 -0000

cm4all-beng-proxy (1.4.16) unstable; urgency=low

  * merge release 1.2.21

 -- Max Kellermann <mk@cm4all.com>  Fri, 02 Mar 2012 16:03:51 -0000

cm4all-beng-proxy (1.4.15) unstable; urgency=low

  * merge release 1.2.20

 -- Max Kellermann <mk@cm4all.com>  Thu, 23 Feb 2012 17:12:30 -0000

cm4all-beng-proxy (1.4.14) unstable; urgency=low

  * merge release 1.2.19

 -- Max Kellermann <mk@cm4all.com>  Thu, 23 Feb 2012 15:35:04 -0000

cm4all-beng-proxy (1.4.13) unstable; urgency=low

  * merge release 1.2.18

 -- Max Kellermann <mk@cm4all.com>  Thu, 16 Feb 2012 13:53:49 -0000

cm4all-beng-proxy (1.4.12) unstable; urgency=low

  * merge release 1.2.17

 -- Max Kellermann <mk@cm4all.com>  Wed, 15 Feb 2012 09:27:50 -0000

cm4all-beng-proxy (1.4.11) unstable; urgency=low

  * merge release 1.2.16

 -- Max Kellermann <mk@cm4all.com>  Thu, 09 Feb 2012 09:33:30 -0000

cm4all-beng-proxy (1.4.10) unstable; urgency=low

  * merge release 1.2.15

 -- Max Kellermann <mk@cm4all.com>  Thu, 02 Feb 2012 13:43:11 -0000

cm4all-beng-proxy (1.4.9) unstable; urgency=low

  * merge release 1.2.14

 -- Max Kellermann <mk@cm4all.com>  Tue, 31 Jan 2012 15:06:57 -0000

cm4all-beng-proxy (1.4.8) unstable; urgency=low

  * merge release 1.2.13

 -- Max Kellermann <mk@cm4all.com>  Wed, 25 Jan 2012 12:16:53 -0000

cm4all-beng-proxy (1.4.7) unstable; urgency=low

  * merge release 1.2.12

 -- Max Kellermann <mk@cm4all.com>  Tue, 17 Jan 2012 08:37:01 -0000

cm4all-beng-proxy (1.4.6) unstable; urgency=low

  * merge release 1.2.11

 -- Max Kellermann <mk@cm4all.com>  Wed, 04 Jan 2012 15:41:43 -0000

cm4all-beng-proxy (1.4.5) unstable; urgency=low

  * merge release 1.2.10

 -- Max Kellermann <mk@cm4all.com>  Wed, 28 Dec 2011 17:07:13 -0000

cm4all-beng-proxy (1.4.4) unstable; urgency=low

  * merge release 1.2.9

 -- Max Kellermann <mk@cm4all.com>  Thu, 22 Dec 2011 11:28:39 -0000

cm4all-beng-proxy (1.4.3) unstable; urgency=low

  * merge release 1.2.8

 -- Max Kellermann <mk@cm4all.com>  Wed, 14 Dec 2011 11:20:04 -0000

cm4all-beng-proxy (1.4.2) unstable; urgency=low

  * text-processor: allow processing "application/javascript",
    "application/json"
  * uri-relative: allow backtracking to the widget base with "../"
  * merge release 1.2.7

 -- Max Kellermann <mk@cm4all.com>  Tue, 06 Dec 2011 12:39:24 -0000

cm4all-beng-proxy (1.4.1) unstable; urgency=low

  * merge release 1.2.6

 -- Max Kellermann <mk@cm4all.com>  Fri, 18 Nov 2011 13:53:56 -0000

cm4all-beng-proxy (1.4) unstable; urgency=low

  * proxy-widget: revert 'client can choose only views that have an address'
  * rewrite-uri: revert 'drop the deprecated mode "proxy"'

 -- Max Kellermann <mk@cm4all.com>  Thu, 17 Nov 2011 08:10:42 +0100

cm4all-beng-proxy (1.3.2) unstable; urgency=low

  * tcache: add regex matching, translation packets REGEX, INVERSE_REGEX
  * widget: don't start the prefix with an underscore
  * translation: add new packet PROCESS_TEXT, to expand entity references
  * translation: add new packet WIDGET_INFO, enables additional request headers
  * doc: document the algorithm for replacing three leading underscores

 -- Max Kellermann <mk@cm4all.com>  Wed, 16 Nov 2011 17:00:16 +0100

cm4all-beng-proxy (1.3.1) unstable; urgency=low

  * merge release 1.2.5

 -- Max Kellermann <mk@cm4all.com>  Tue, 08 Nov 2011 19:51:18 +0100

cm4all-beng-proxy (1.3) unstable; urgency=low

  * rewrite-uri: drop the deprecated mode "proxy"
  * proxy-widget: client can choose only views that have an address

 -- Max Kellermann <mk@cm4all.com>  Mon, 31 Oct 2011 17:41:14 +0100

cm4all-beng-proxy (1.2.27) unstable; urgency=low

  * merge release 1.1.40

 -- Max Kellermann <mk@cm4all.com>  Wed, 16 May 2012 09:51:50 -0000

cm4all-beng-proxy (1.2.26) unstable; urgency=low

  * merge release 1.1.39

 -- Max Kellermann <mk@cm4all.com>  Thu, 26 Apr 2012 14:16:40 -0000

cm4all-beng-proxy (1.2.25) unstable; urgency=low

  * merge release 1.1.38

 -- Max Kellermann <mk@cm4all.com>  Mon, 26 Mar 2012 14:01:44 -0000

cm4all-beng-proxy (1.2.24) unstable; urgency=low

  * merge release 1.1.37

 -- Max Kellermann <mk@cm4all.com>  Tue, 20 Mar 2012 08:33:31 -0000

cm4all-beng-proxy (1.2.23) unstable; urgency=low

  * merge release 1.1.36

 -- Max Kellermann <mk@cm4all.com>  Thu, 15 Mar 2012 15:37:10 -0000

cm4all-beng-proxy (1.2.22) unstable; urgency=low

  * merge release 1.1.35

 -- Max Kellermann <mk@cm4all.com>  Thu, 08 Mar 2012 18:29:39 -0000

cm4all-beng-proxy (1.2.21) unstable; urgency=low

  * merge release 1.1.34

 -- Max Kellermann <mk@cm4all.com>  Fri, 02 Mar 2012 16:02:00 -0000

cm4all-beng-proxy (1.2.20) unstable; urgency=low

  * merge release 1.1.33

 -- Max Kellermann <mk@cm4all.com>  Thu, 23 Feb 2012 17:11:15 -0000

cm4all-beng-proxy (1.2.19) unstable; urgency=low

  * merge release 1.1.32

 -- Max Kellermann <mk@cm4all.com>  Thu, 23 Feb 2012 15:18:36 -0000

cm4all-beng-proxy (1.2.18) unstable; urgency=low

  * merge release 1.1.31

 -- Max Kellermann <mk@cm4all.com>  Thu, 16 Feb 2012 13:52:42 -0000

cm4all-beng-proxy (1.2.17) unstable; urgency=low

  * merge release 1.1.30

 -- Max Kellermann <mk@cm4all.com>  Wed, 15 Feb 2012 09:26:45 -0000

cm4all-beng-proxy (1.2.16) unstable; urgency=low

  * merge release 1.1.29

 -- Max Kellermann <mk@cm4all.com>  Thu, 09 Feb 2012 09:31:50 -0000

cm4all-beng-proxy (1.2.15) unstable; urgency=low

  * merge release 1.1.28

 -- Max Kellermann <mk@cm4all.com>  Thu, 02 Feb 2012 13:41:45 -0000

cm4all-beng-proxy (1.2.14) unstable; urgency=low

  * merge release 1.1.27

 -- Max Kellermann <mk@cm4all.com>  Tue, 31 Jan 2012 15:04:32 -0000

cm4all-beng-proxy (1.2.13) unstable; urgency=low

  * merge release 1.1.26

 -- Max Kellermann <mk@cm4all.com>  Wed, 25 Jan 2012 12:15:19 -0000

cm4all-beng-proxy (1.2.12) unstable; urgency=low

  * merge release 1.1.25

 -- Max Kellermann <mk@cm4all.com>  Tue, 17 Jan 2012 08:31:44 -0000

cm4all-beng-proxy (1.2.11) unstable; urgency=low

  * merge release 1.1.24

 -- Max Kellermann <mk@cm4all.com>  Wed, 04 Jan 2012 15:38:27 -0000

cm4all-beng-proxy (1.2.10) unstable; urgency=low

  * merge release 1.1.23

 -- Max Kellermann <mk@cm4all.com>  Wed, 28 Dec 2011 17:01:43 -0000

cm4all-beng-proxy (1.2.9) unstable; urgency=low

  * merge release 1.1.22

 -- Max Kellermann <mk@cm4all.com>  Thu, 22 Dec 2011 10:28:29 -0000

cm4all-beng-proxy (1.2.8) unstable; urgency=low

  * merge release 1.1.21

 -- Max Kellermann <mk@cm4all.com>  Wed, 14 Dec 2011 11:12:32 -0000

cm4all-beng-proxy (1.2.7) unstable; urgency=low

  * merge release 1.1.20

 -- Max Kellermann <mk@cm4all.com>  Tue, 06 Dec 2011 11:43:10 -0000

cm4all-beng-proxy (1.2.6) unstable; urgency=low

  * merge release 1.1.19

 -- Max Kellermann <mk@cm4all.com>  Fri, 18 Nov 2011 13:47:43 -0000

cm4all-beng-proxy (1.2.5) unstable; urgency=low

  * merge release 1.1.18
  * file-handler: handle If-Modified-Since followed by filter

 -- Max Kellermann <mk@cm4all.com>  Tue, 08 Nov 2011 19:43:58 +0100

cm4all-beng-proxy (1.2.4) unstable; urgency=low

  * merge release 1.1.17

 -- Max Kellermann <mk@cm4all.com>  Wed, 02 Nov 2011 16:58:28 +0100

cm4all-beng-proxy (1.2.3) unstable; urgency=low

  * merge release 1.1.16

 -- Max Kellermann <mk@cm4all.com>  Fri, 21 Oct 2011 15:16:13 +0200

cm4all-beng-proxy (1.2.2) unstable; urgency=low

  * merge release 1.1.15
  * widget-view: an empty name refers to the default view
  * processor: new entity &c:view;

 -- Max Kellermann <mk@cm4all.com>  Wed, 19 Oct 2011 11:43:20 +0200

cm4all-beng-proxy (1.2.1) unstable; urgency=low

  * merge release 1.1.13

 -- Max Kellermann <mk@cm4all.com>  Wed, 05 Oct 2011 17:16:04 +0200

cm4all-beng-proxy (1.2) unstable; urgency=low

  * delegate-client: improved error reporting
  * response-error: resolve errno codes
  * python/control/client: bind the unix domain socket
  * python/control/client: implement timeout
  * lb_control: allow querying node status over control socket

 -- Max Kellermann <mk@cm4all.com>  Tue, 27 Sep 2011 12:00:44 +0200

cm4all-beng-proxy (1.1.40) unstable; urgency=low

  * merge release 1.0.34

 -- Max Kellermann <mk@cm4all.com>  Wed, 16 May 2012 09:50:37 -0000

cm4all-beng-proxy (1.1.39) unstable; urgency=low

  * merge release 1.0.33

 -- Max Kellermann <mk@cm4all.com>  Thu, 26 Apr 2012 14:12:30 -0000

cm4all-beng-proxy (1.1.38) unstable; urgency=low

  * merge release 1.0.32

 -- Max Kellermann <mk@cm4all.com>  Mon, 26 Mar 2012 14:00:38 -0000

cm4all-beng-proxy (1.1.37) unstable; urgency=low

  * merge release 1.0.31

 -- Max Kellermann <mk@cm4all.com>  Tue, 20 Mar 2012 08:31:08 -0000

cm4all-beng-proxy (1.1.36) unstable; urgency=low

  * merge release 1.0.30

 -- Max Kellermann <mk@cm4all.com>  Thu, 15 Mar 2012 15:36:15 -0000

cm4all-beng-proxy (1.1.35) unstable; urgency=low

  * merge release 1.0.29
  * css_processor: delete "-c-mode" and "-c-view" from output

 -- Max Kellermann <mk@cm4all.com>  Thu, 08 Mar 2012 18:16:03 -0000

cm4all-beng-proxy (1.1.34) unstable; urgency=low

  * merge release 1.0.28

 -- Max Kellermann <mk@cm4all.com>  Fri, 02 Mar 2012 15:26:44 -0000

cm4all-beng-proxy (1.1.33) unstable; urgency=low

  * merge release 1.0.27

 -- Max Kellermann <mk@cm4all.com>  Thu, 23 Feb 2012 17:09:57 -0000

cm4all-beng-proxy (1.1.32) unstable; urgency=low

  * merge release 1.0.26

 -- Max Kellermann <mk@cm4all.com>  Thu, 23 Feb 2012 15:14:56 -0000

cm4all-beng-proxy (1.1.31) unstable; urgency=low

  * merge release 1.0.25

 -- Max Kellermann <mk@cm4all.com>  Thu, 16 Feb 2012 13:49:26 -0000

cm4all-beng-proxy (1.1.30) unstable; urgency=low

  * merge release 1.0.24

 -- Max Kellermann <mk@cm4all.com>  Wed, 15 Feb 2012 09:25:38 -0000

cm4all-beng-proxy (1.1.29) unstable; urgency=low

  * merge release 1.0.23

 -- Max Kellermann <mk@cm4all.com>  Thu, 09 Feb 2012 09:30:18 -0000

cm4all-beng-proxy (1.1.28) unstable; urgency=low

  * merge release 1.0.22

 -- Max Kellermann <mk@cm4all.com>  Thu, 02 Feb 2012 13:39:21 -0000

cm4all-beng-proxy (1.1.27) unstable; urgency=low

  * merge release 1.0.21

 -- Max Kellermann <mk@cm4all.com>  Tue, 31 Jan 2012 14:59:06 -0000

cm4all-beng-proxy (1.1.26) unstable; urgency=low

  * merge release 1.0.20

 -- Max Kellermann <mk@cm4all.com>  Wed, 25 Jan 2012 12:13:43 -0000

cm4all-beng-proxy (1.1.25) unstable; urgency=low

  * merge release 1.0.19

 -- Max Kellermann <mk@cm4all.com>  Tue, 17 Jan 2012 08:29:34 -0000

cm4all-beng-proxy (1.1.24) unstable; urgency=low

  * merge release 1.0.18

 -- Max Kellermann <mk@cm4all.com>  Wed, 04 Jan 2012 15:27:35 -0000

cm4all-beng-proxy (1.1.23) unstable; urgency=low

  * header-forward: remove port number from X-Forwarded-For

 -- Max Kellermann <mk@cm4all.com>  Wed, 28 Dec 2011 16:51:41 -0000

cm4all-beng-proxy (1.1.22) unstable; urgency=low

  * merge release 1.0.17
  * istream-socket: fix potential assertion failure

 -- Max Kellermann <mk@cm4all.com>  Wed, 21 Dec 2011 16:44:46 -0000

cm4all-beng-proxy (1.1.21) unstable; urgency=low

  * merge release 1.0.16

 -- Max Kellermann <mk@cm4all.com>  Wed, 14 Dec 2011 11:07:58 -0000

cm4all-beng-proxy (1.1.20) unstable; urgency=low

  * merge release 1.0.15
  * processor: don't rewrite "mailto:" hyperlinks

 -- Max Kellermann <mk@cm4all.com>  Mon, 05 Dec 2011 18:37:10 -0000

cm4all-beng-proxy (1.1.19) unstable; urgency=low

  * {css_,}processor: quote widget classes for prefixing XML IDs, CSS classes

 -- Max Kellermann <mk@cm4all.com>  Fri, 18 Nov 2011 13:17:02 -0000

cm4all-beng-proxy (1.1.18) unstable; urgency=low

  * merge release 1.0.13
  * lb_http: eliminate the duplicate "Date" response header

 -- Max Kellermann <mk@cm4all.com>  Tue, 08 Nov 2011 19:33:07 +0100

cm4all-beng-proxy (1.1.17) unstable; urgency=low

  * merge release 1.0.13

 -- Max Kellermann <mk@cm4all.com>  Wed, 02 Nov 2011 16:52:21 +0100

cm4all-beng-proxy (1.1.16) unstable; urgency=low

  * merge release 1.0.12

 -- Max Kellermann <mk@cm4all.com>  Fri, 21 Oct 2011 15:09:55 +0200

cm4all-beng-proxy (1.1.15) unstable; urgency=low

  * merge release 1.0.11

 -- Max Kellermann <mk@cm4all.com>  Wed, 19 Oct 2011 09:36:38 +0200

cm4all-beng-proxy (1.1.14) unstable; urgency=low

  * merge release 1.0.10

 -- Max Kellermann <mk@cm4all.com>  Fri, 07 Oct 2011 15:15:00 +0200

cm4all-beng-proxy (1.1.13) unstable; urgency=low

  * merge release 1.0.9

 -- Max Kellermann <mk@cm4all.com>  Thu, 29 Sep 2011 16:47:56 +0200

cm4all-beng-proxy (1.1.12) unstable; urgency=low

  * merge release 1.0.8

 -- Max Kellermann <mk@cm4all.com>  Thu, 22 Sep 2011 17:13:41 +0200

cm4all-beng-proxy (1.1.11) unstable; urgency=low

  * merge release 1.0.7
  * widget-http: response header X-CM4all-View selects a view
  * processor, css_processor: support prefixing XML ids
  * processor: property "c:view" selects a view

 -- Max Kellermann <mk@cm4all.com>  Fri, 16 Sep 2011 12:25:24 +0200

cm4all-beng-proxy (1.1.10) unstable; urgency=low

  * merge release 1.0.6
  * http-request: don't clear failure state on successful TCP connection
  * istream-socket: fix assertion failure after receive error
  * ssl_filter: check for end-of-file on plain socket
  * ssl_filter: fix buffer assertion failures

 -- Max Kellermann <mk@cm4all.com>  Tue, 13 Sep 2011 18:50:18 +0200

cm4all-beng-proxy (1.1.9) unstable; urgency=low

  * http-request: improve keep-alive cancellation detection
  * http-request: mark server "failed" after HTTP client error
  * lb: implement the control protocol
    - can disable and re-enable workers
  * lb: don't allow sticky pool with only one member
  * lb: verify that a new sticky host is alive
  * lb: mark server "failed" after HTTP client error

 -- Max Kellermann <mk@cm4all.com>  Fri, 09 Sep 2011 13:03:55 +0200

cm4all-beng-proxy (1.1.8) unstable; urgency=low

  * merge release 1.0.5
  * {css_,}processor: one more underscore for the prefix
  * processor: remove rewrite-uri processing instructions from output
  * translate: unknown packet is a fatal error
  * processor: add option to set widget/focus by default
  * rewrite-uri: a leading tilde refers to the widget base; translation
    packet ANCHOR_ABSOLUTE enables it by default

 -- Max Kellermann <mk@cm4all.com>  Mon, 05 Sep 2011 17:56:31 +0200

cm4all-beng-proxy (1.1.7) unstable; urgency=low

  * css_processor: implement property "-c-mode"
  * css_processor: translate underscore prefix in class names
  * processor: translate underscore prefix in CSS class names

 -- Max Kellermann <mk@cm4all.com>  Mon, 29 Aug 2011 17:47:48 +0200

cm4all-beng-proxy (1.1.6) unstable; urgency=low

  * merge release 1.0.3
  * implement CSS processor

 -- Max Kellermann <mk@cm4all.com>  Mon, 22 Aug 2011 17:13:56 +0200

cm4all-beng-proxy (1.1.5) unstable; urgency=low

  * lb: optionally generate Via and X-Forwarded-For

 -- Max Kellermann <mk@cm4all.com>  Wed, 17 Aug 2011 12:45:14 +0200

cm4all-beng-proxy (1.1.4) unstable; urgency=low

  * pipe-stock: fix assertion failure after optimization bug
  * istream-pipe: reuse drained pipes immediately
  * sink-socket: reinstate write event during bulk transfers

 -- Max Kellermann <mk@cm4all.com>  Thu, 11 Aug 2011 14:41:37 +0200

cm4all-beng-proxy (1.1.3) unstable; urgency=low

  * widget: quote invalid XMLID/JS characters for &c:prefix;
  * lb: add protocol "tcp"

 -- Max Kellermann <mk@cm4all.com>  Wed, 10 Aug 2011 18:53:12 +0200

cm4all-beng-proxy (1.1.2) unstable; urgency=low

  * merge release 1.0.2
  * http-server: report detailed errors
  * widget-http: implement header dumps
  * cgi, fastcgi: enable cookie jar with custom cookie "host"

 -- Max Kellermann <mk@cm4all.com>  Thu, 04 Aug 2011 17:27:51 +0200

cm4all-beng-proxy (1.1.1) unstable; urgency=low

  * merge release 1.0.1
  * lb: don't ignore unimplemented configuration keywords
  * lb: configurable monitor check interval
  * session: configurable idle timeout

 -- Max Kellermann <mk@cm4all.com>  Tue, 26 Jul 2011 11:27:20 +0200

cm4all-beng-proxy (1.1) unstable; urgency=low

  * http-client: send "Expect: 100-continue" only for big request body
  * lb: implement monitors (ping, connect, tcp_expect)

 -- Max Kellermann <mk@cm4all.com>  Wed, 20 Jul 2011 15:04:22 +0200
  
cm4all-beng-proxy (1.0.34) unstable; urgency=low

  * resource-loader: don't strip last segment from IPv6 address

 -- Max Kellermann <mk@cm4all.com>  Wed, 16 May 2012 09:47:43 -0000

cm4all-beng-proxy (1.0.33) unstable; urgency=low

  * widget-resolver: fix assertion failure on recursive abort

 -- Max Kellermann <mk@cm4all.com>  Thu, 26 Apr 2012 14:04:01 -0000

cm4all-beng-proxy (1.0.32) unstable; urgency=low

  * http-cache: add missing initialization on memcached miss

 -- Max Kellermann <mk@cm4all.com>  Mon, 26 Mar 2012 13:35:01 -0000

cm4all-beng-proxy (1.0.31) unstable; urgency=low

  * proxy-widget: close the request body when the view doesn't exist

 -- Max Kellermann <mk@cm4all.com>  Tue, 20 Mar 2012 08:28:00 -0000

cm4all-beng-proxy (1.0.30) unstable; urgency=low

  * widget-view: initialize the header forward settings
  * translate-client: new view inherits header forward settings from
    default view
  * handler: clear transformation after translation error
  * http-cache: release the memcached response on abort
  * fcgi-request: close the request body on stock failure

 -- Max Kellermann <mk@cm4all.com>  Thu, 15 Mar 2012 15:34:18 -0000

cm4all-beng-proxy (1.0.29) unstable; urgency=low

  * processor: unescape custom header values
  * widget-resolver: fix NULL dereference after failure

 -- Max Kellermann <mk@cm4all.com>  Thu, 08 Mar 2012 18:10:14 -0000

cm4all-beng-proxy (1.0.28) unstable; urgency=low

  * widget-resolver: serve responses in the right order
  * widget-request: fix session related assertion failure
  * translate: initialize all GError variables

 -- Max Kellermann <mk@cm4all.com>  Fri, 02 Mar 2012 15:20:54 -0000

cm4all-beng-proxy (1.0.27) unstable; urgency=low

  * resource-address: fix regression when CGI URI is not set

 -- Max Kellermann <mk@cm4all.com>  Thu, 23 Feb 2012 17:08:16 -0000

cm4all-beng-proxy (1.0.26) unstable; urgency=low

  * resource-address: apply BASE to the CGI request URI

 -- Max Kellermann <mk@cm4all.com>  Thu, 23 Feb 2012 15:11:42 -0000

cm4all-beng-proxy (1.0.25) unstable; urgency=low

  * cgi-client: clear the input pointer on close

 -- Max Kellermann <mk@cm4all.com>  Thu, 16 Feb 2012 13:46:13 -0000

cm4all-beng-proxy (1.0.24) unstable; urgency=low

  * debian/rules: optimize parallel build
  * cgi: break loop when headers are finished

 -- Max Kellermann <mk@cm4all.com>  Wed, 15 Feb 2012 09:23:22 -0000

cm4all-beng-proxy (1.0.23) unstable; urgency=low

  * cgi: detect large response headers
  * cgi: continue parsing response headers after buffer boundary
  * cgi: bigger response header buffer
  * fcgi-client: detect large response headers

 -- Max Kellermann <mk@cm4all.com>  Thu, 09 Feb 2012 09:27:50 -0000

cm4all-beng-proxy (1.0.22) unstable; urgency=low

  * debian/rules: don't run libtool
  * lb: thread safety for the SSL filter
  * lb: fix crash during shutdown
  * http-server: fix uninitialised variable

 -- Max Kellermann <mk@cm4all.com>  Thu, 02 Feb 2012 13:03:08 -0000

cm4all-beng-proxy (1.0.21) unstable; urgency=low

  * hstock: fix memory leak
  * notify: fix endless busy loop
  * ssl_filter: fix hang while tearing down connection

 -- Max Kellermann <mk@cm4all.com>  Tue, 31 Jan 2012 15:24:50 -0000

cm4all-beng-proxy (1.0.20) unstable; urgency=low

  * ssl: load the whole certificate chain
  * translate: fix PATH+JAILCGI+SITE check
  * translate: fix HOME check
  * resource-address: include all CGI attributes in cache key

 -- Max Kellermann <mk@cm4all.com>  Wed, 25 Jan 2012 12:10:43 -0000

cm4all-beng-proxy (1.0.19) unstable; urgency=low

  * cookie-client: add a missing out-of-memory check

 -- Max Kellermann <mk@cm4all.com>  Tue, 17 Jan 2012 08:27:38 -0000

cm4all-beng-proxy (1.0.18) unstable; urgency=low

  * resource-address: support zero-length path_info prefix (for BASE)
  * hashmap: optimize insertions
  * http-server: limit the number of request headers
  * proxy-widget: discard the unused request body on error

 -- Max Kellermann <mk@cm4all.com>  Wed, 04 Jan 2012 14:55:59 -0000

cm4all-beng-proxy (1.0.17) unstable; urgency=low

  * istream-chunked: avoid recursive buffer write, fixes crash

 -- Max Kellermann <mk@cm4all.com>  Wed, 21 Dec 2011 16:37:44 -0000

cm4all-beng-proxy (1.0.16) unstable; urgency=low

  * http-server: disable timeout while waiting for CGI
  * cgi: fix segmentation fault
  * processor: discard child's request body on abort
  * proxy-widget: discard the unused request body on error

 -- Max Kellermann <mk@cm4all.com>  Wed, 14 Dec 2011 11:53:31 +0100

cm4all-beng-proxy (1.0.15) unstable; urgency=low

  * http-client: fix assertion failure on bogus "100 Continue"
  * handler: don't close the request body twice
  * session: add a missing out-of-memory check
  * fcgi-client: check for EV_READ event
  * fcgi-serialize: fix serializing parameter without value

 -- Max Kellermann <mk@cm4all.com>  Mon, 05 Dec 2011 17:47:20 -0000

cm4all-beng-proxy (1.0.14) unstable; urgency=low

  * http-server: don't generate chunked HEAD response
  * http-server: don't override Content-Length for HEAD response
  * lb_http, proxy-widget, response: forward Content-Length after HEAD

 -- Max Kellermann <mk@cm4all.com>  Tue, 08 Nov 2011 18:19:42 +0100

cm4all-beng-proxy (1.0.13) unstable; urgency=low

  * processor: initialize URI rewrite options for <?cm4all-rewrite-uri?>

 -- Max Kellermann <mk@cm4all.com>  Wed, 02 Nov 2011 16:47:48 +0100

cm4all-beng-proxy (1.0.12) unstable; urgency=low

  * http-server, proxy-widget: add missing newline to log message
  * fcgi_client: fix assertion failure on response body error
  * http-cache-choice: fix crash due to wrong filter callback

 -- Max Kellermann <mk@cm4all.com>  Fri, 21 Oct 2011 15:02:42 +0200

cm4all-beng-proxy (1.0.11) unstable; urgency=low

  * lb_config: fix binding to wildcard address
  * rewrite-uri: clarify warning message when widget has no id

 -- Max Kellermann <mk@cm4all.com>  Wed, 19 Oct 2011 09:26:48 +0200

cm4all-beng-proxy (1.0.10) unstable; urgency=low

  * debian/control: beng-lb doesn't need "daemon" anymore
  * http-string: allow space in unquoted cookie values (RFC ignorant)

 -- Max Kellermann <mk@cm4all.com>  Fri, 07 Oct 2011 15:06:32 +0200

cm4all-beng-proxy (1.0.9) unstable; urgency=low

  * tcp-balancer: store a copy of the socket address
  * lb: default log directory is /var/log/cm4all/beng-lb
  * lb: use new built-in watchdog instead of /usr/bin/daemon

 -- Max Kellermann <mk@cm4all.com>  Thu, 29 Sep 2011 16:19:34 +0200

cm4all-beng-proxy (1.0.8) unstable; urgency=low

  * resource-address: copy the delegate JailCGI parameters (crash bug fix)
  * response: use the same URI for storing and dropping widget sessions

 -- Max Kellermann <mk@cm4all.com>  Thu, 22 Sep 2011 13:39:08 +0200

cm4all-beng-proxy (1.0.7) unstable; urgency=low

  * inline-widget: discard request body when class lookup fails

 -- Max Kellermann <mk@cm4all.com>  Fri, 16 Sep 2011 12:16:04 +0200

cm4all-beng-proxy (1.0.6) unstable; urgency=low

  * processor: support short "SCRIPT" tag
  * widget-uri: use the template's view specification

 -- Max Kellermann <mk@cm4all.com>  Tue, 13 Sep 2011 18:14:24 +0200

cm4all-beng-proxy (1.0.5) unstable; urgency=low

  * resource-loader: delete comma when extracting from X-Forwarded-For

 -- Max Kellermann <mk@cm4all.com>  Mon, 05 Sep 2011 17:43:22 +0200

cm4all-beng-proxy (1.0.4) unstable; urgency=low

  * istream-replace: update the buffer reader after new data was added

 -- Max Kellermann <mk@cm4all.com>  Mon, 05 Sep 2011 15:43:17 +0200

cm4all-beng-proxy (1.0.3) unstable; urgency=low

  * merge release 0.9.35
  * control-handler: fix uninitialized variable

 -- Max Kellermann <mk@cm4all.com>  Thu, 18 Aug 2011 15:15:52 +0200

cm4all-beng-proxy (1.0.2) unstable; urgency=low

  * merge release 0.9.34
  * handler: always log translate client errors
  * tcp-balancer: fix memory leak in error handler
  * http-string: allow more characters in cookie values (RFC ignorant)

 -- Max Kellermann <mk@cm4all.com>  Mon, 01 Aug 2011 16:30:05 +0200

cm4all-beng-proxy (1.0.1) unstable; urgency=low

  * session: increase idle timeout to 20 minutes

 -- Max Kellermann <mk@cm4all.com>  Tue, 26 Jul 2011 11:23:36 +0200

cm4all-beng-proxy (1.0) unstable; urgency=low

  * merge release 0.9.33
  * header-forward: eliminate the duplicate "Date" response header
  * proxy-handler: don't pass internal URI arguments to CGI

 -- Max Kellermann <mk@cm4all.com>  Mon, 18 Jul 2011 17:07:42 +0200

cm4all-beng-proxy (0.10.14) unstable; urgency=low

  * merge release 0.9.32

 -- Max Kellermann <mk@cm4all.com>  Tue, 12 Jul 2011 19:02:23 +0200

cm4all-beng-proxy (0.10.13) unstable; urgency=low

  * growing-buffer: reset the position when skipping buffers

 -- Max Kellermann <mk@cm4all.com>  Wed, 06 Jul 2011 10:07:50 +0200

cm4all-beng-proxy (0.10.12) unstable; urgency=low

  * merge release 0.9.31
  * rewrite-uri: log widget base mismatch
  * istream-replace: fix assertion failure with splitted buffer

 -- Max Kellermann <mk@cm4all.com>  Tue, 05 Jul 2011 22:05:44 +0200

cm4all-beng-proxy (0.10.11) unstable; urgency=low

  * merge release 0.9.30
  * lb: add SSL/TLS support

 -- Max Kellermann <mk@cm4all.com>  Mon, 04 Jul 2011 17:14:21 +0200

cm4all-beng-proxy (0.10.10) unstable; urgency=low

  * merge release 0.9.29

 -- Max Kellermann <mk@cm4all.com>  Tue, 28 Jun 2011 17:56:43 +0200

cm4all-beng-proxy (0.10.9) unstable; urgency=low

  * merge release 0.9.28

 -- Max Kellermann <mk@cm4all.com>  Mon, 27 Jun 2011 13:38:03 +0200

cm4all-beng-proxy (0.10.8) unstable; urgency=low

  * lb_http: don't access the connection object after it was closed
  * restart the load balancer automatically

 -- Max Kellermann <mk@cm4all.com>  Wed, 22 Jun 2011 12:38:39 +0200

cm4all-beng-proxy (0.10.7) unstable; urgency=low

  * config: make the session cookie name configurable
  * uri-relative: allow relative base URIs (for CGI)
  * widget-uri: combine existing CGI PATH_INFO and given widget location
  * python/translation/widget: support "path_info" specification

 -- Max Kellermann <mk@cm4all.com>  Mon, 20 Jun 2011 14:54:38 +0200

cm4all-beng-proxy (0.10.6) unstable; urgency=low

  * merge release 0.9.26

 -- Max Kellermann <mk@cm4all.com>  Wed, 15 Jun 2011 09:19:28 +0200

cm4all-beng-proxy (0.10.5) unstable; urgency=low

  * merge release 0.9.26

 -- Max Kellermann <mk@cm4all.com>  Fri, 10 Jun 2011 10:09:09 +0200

cm4all-beng-proxy (0.10.4) unstable; urgency=low

  * doc: add beng-lb documentation
  * lb: implement "fallback" option
  * merge release 0.9.25

 -- Max Kellermann <mk@cm4all.com>  Wed, 08 Jun 2011 14:13:43 +0200

cm4all-beng-proxy (0.10.3) unstable; urgency=low

  * python/translation.widget: support keyword "sticky"
  * lb: implement sticky modes "failover", "cookie"

 -- Max Kellermann <mk@cm4all.com>  Mon, 06 Jun 2011 15:51:36 +0200

cm4all-beng-proxy (0.10.2) unstable; urgency=low

  * debian: fix beng-lb pid file name
  * lb_http: implement sticky sessions
  * merge release 0.9.24

 -- Max Kellermann <mk@cm4all.com>  Tue, 31 May 2011 14:32:03 +0200

cm4all-beng-proxy (0.10.1) unstable; urgency=low

  * lb_http: close request body on error
  * lb_listener: print error message when binding fails
  * merge release 0.9.23

 -- Max Kellermann <mk@cm4all.com>  Fri, 27 May 2011 13:13:55 +0200

cm4all-beng-proxy (0.10) unstable; urgency=low

  * failure: fix inverted logic bug in expiry check
  * tcp-balancer: implement session stickiness
  * lb: new stand-alone load balancer

 -- Max Kellermann <mk@cm4all.com>  Thu, 26 May 2011 14:32:02 +0200

cm4all-beng-proxy (0.9.35) unstable; urgency=low

  * resource-loader: pass the last X-Forwarded-For element to AJP

 -- Max Kellermann <mk@cm4all.com>  Thu, 18 Aug 2011 15:05:02 +0200

cm4all-beng-proxy (0.9.34) unstable; urgency=low

  * request: fix double request body close in errdoc handler
  * handler: close request body on early abort

 -- Max Kellermann <mk@cm4all.com>  Mon, 01 Aug 2011 16:21:43 +0200

cm4all-beng-proxy (0.9.33) unstable; urgency=low

  * {http,ajp}-request, errdoc: check before closing the request body on
    error

 -- Max Kellermann <mk@cm4all.com>  Mon, 18 Jul 2011 16:30:29 +0200

cm4all-beng-proxy (0.9.32) unstable; urgency=low

  * processor: dispose request body when focused widget was not found
  * http-string: allow the slash in cookie values (RFC ignorant)

 -- Max Kellermann <mk@cm4all.com>  Tue, 12 Jul 2011 18:16:01 +0200

cm4all-beng-proxy (0.9.31) unstable; urgency=low

  * growing-buffer: fix assertion failure with empty first buffer

 -- Max Kellermann <mk@cm4all.com>  Tue, 05 Jul 2011 21:58:24 +0200

cm4all-beng-proxy (0.9.30) unstable; urgency=low

  * growing-buffer: fix assertion failure in reader when buffer is empty

 -- Max Kellermann <mk@cm4all.com>  Mon, 04 Jul 2011 16:59:28 +0200

cm4all-beng-proxy (0.9.29) unstable; urgency=low

  * http-string: allow the equality sign in cookie values (RFC ignorant)

 -- Max Kellermann <mk@cm4all.com>  Tue, 28 Jun 2011 17:50:23 +0200

cm4all-beng-proxy (0.9.28) unstable; urgency=low

  * http-string: allow round brackets in cookie values (RFC ignorant)

 -- Max Kellermann <mk@cm4all.com>  Mon, 27 Jun 2011 13:23:58 +0200

cm4all-beng-proxy (0.9.27) unstable; urgency=low

  * handler: don't delete existing session in TRANSPARENT mode

 -- Max Kellermann <mk@cm4all.com>  Wed, 15 Jun 2011 09:08:48 +0200

cm4all-beng-proxy (0.9.26) unstable; urgency=low

  * worker: read "crash" value before destroying shared memory
  * session: fix crash while discarding session

 -- Max Kellermann <mk@cm4all.com>  Fri, 10 Jun 2011 09:54:56 +0200

cm4all-beng-proxy (0.9.25) unstable; urgency=low

  * response: discard the request body before passing to errdoc
  * worker: don't restart all workers after "safe" worker crash
  * cgi: check for end-of-file after splice

 -- Max Kellermann <mk@cm4all.com>  Wed, 08 Jun 2011 15:02:35 +0200

cm4all-beng-proxy (0.9.24) unstable; urgency=low

  * fcgi-client: really discard packets on request id mismatch
  * memcached-client: don't schedule read event when buffer is full
  * session: support beng-lb sticky sessions

 -- Max Kellermann <mk@cm4all.com>  Tue, 31 May 2011 14:23:41 +0200

cm4all-beng-proxy (0.9.23) unstable; urgency=low

  * tcp-balancer: retry connecting to cluster if a node fails

 -- Max Kellermann <mk@cm4all.com>  Fri, 27 May 2011 13:01:31 +0200

cm4all-beng-proxy (0.9.22) unstable; urgency=low

  * failure: fix inverted logic bug in expiry check
  * uri-extract: support AJP URLs, fixes AJP cookies
  * ajp-client: don't schedule read event when buffer is full

 -- Max Kellermann <mk@cm4all.com>  Thu, 26 May 2011 08:32:32 +0200

cm4all-beng-proxy (0.9.21) unstable; urgency=low

  * balancer: re-enable load balancing (regression fix)
  * merge release 0.8.38

 -- Max Kellermann <mk@cm4all.com>  Fri, 20 May 2011 11:03:31 +0200

cm4all-beng-proxy (0.9.20) unstable; urgency=low

  * http-cache: fix assertion failure caused by wrong destructor
  * merge release 0.8.37

 -- Max Kellermann <mk@cm4all.com>  Mon, 16 May 2011 14:03:09 +0200

cm4all-beng-proxy (0.9.19) unstable; urgency=low

  * http-request: don't retry requests with a request body

 -- Max Kellermann <mk@cm4all.com>  Thu, 12 May 2011 11:35:55 +0200

cm4all-beng-proxy (0.9.18) unstable; urgency=low

  * http-body: fix assertion failure on EOF chunk after socket was closed
  * widget-http: fix crash in widget lookup error handler
  * merge release 0.8.36

 -- Max Kellermann <mk@cm4all.com>  Tue, 10 May 2011 18:56:33 +0200

cm4all-beng-proxy (0.9.17) unstable; urgency=low

  * growing-buffer: fix assertion failure after large initial write
  * http-request: retry after connection failure
  * test/t-cgi: fix bashisms in test scripts

 -- Max Kellermann <mk@cm4all.com>  Wed, 04 May 2011 18:54:57 +0200

cm4all-beng-proxy (0.9.16) unstable; urgency=low

  * resource-address: append "transparent" args to CGI path_info
  * tcache: fix crash on FastCGI with BASE

 -- Max Kellermann <mk@cm4all.com>  Mon, 02 May 2011 16:07:21 +0200

cm4all-beng-proxy (0.9.15) unstable; urgency=low

  * configure.ac: check if valgrind/memcheck.h is installed
  * configure.ac: check if libattr is available
  * access-log: log Referer and User-Agent
  * access-log: log the request duration
  * proxy-handler: allow forwarding URI arguments
  * merge release 0.8.35

 -- Max Kellermann <mk@cm4all.com>  Wed, 27 Apr 2011 18:54:17 +0200

cm4all-beng-proxy (0.9.14) unstable; urgency=low

  * processor: don't clear widget pointer at opening tag
  * debian: move ulimit call from init script to *.default
  * merge release 0.8.33

 -- Max Kellermann <mk@cm4all.com>  Wed, 13 Apr 2011 17:03:29 +0200

cm4all-beng-proxy (0.9.13) unstable; urgency=low

  * proxy-widget: apply the widget's response header forward settings
  * response: add option to dump the widget tree
  * widget-class: move header forward settings to view
  * merge release 0.8.30

 -- Max Kellermann <mk@cm4all.com>  Mon, 04 Apr 2011 16:31:26 +0200

cm4all-beng-proxy (0.9.12) unstable; urgency=low

  * widget: internal API refactorization
  * was-control: fix argument order in "abort" call
  * was-client: duplicate the GError object when it is used twice
  * {file,delegate}-handler: add Expires/ETag headers to 304 response
  * cgi: allow setting environment variables

 -- Max Kellermann <mk@cm4all.com>  Thu, 24 Mar 2011 15:12:54 +0100

cm4all-beng-proxy (0.9.11) unstable; urgency=low

  * processor: major API refactorization
  * merge release 0.8.29

 -- Max Kellermann <mk@cm4all.com>  Mon, 21 Mar 2011 19:43:28 +0100

cm4all-beng-proxy (0.9.10) unstable; urgency=low

  * merge release 0.8.27

 -- Max Kellermann <mk@cm4all.com>  Fri, 18 Mar 2011 14:11:16 +0100

cm4all-beng-proxy (0.9.9) unstable; urgency=low

  * merge release 0.8.25

 -- Max Kellermann <mk@cm4all.com>  Mon, 14 Mar 2011 16:05:51 +0100

cm4all-beng-proxy (0.9.8) unstable; urgency=low

  * translate: support UNIX domain sockets in ADDRESS_STRING
  * resource-address: support connections to existing FastCGI servers

 -- Max Kellermann <mk@cm4all.com>  Fri, 11 Mar 2011 19:24:33 +0100

cm4all-beng-proxy (0.9.7) unstable; urgency=low

  * merge release 0.8.24

 -- Max Kellermann <mk@cm4all.com>  Fri, 04 Mar 2011 13:07:36 +0100

cm4all-beng-proxy (0.9.6) unstable; urgency=low

  * merge release 0.8.23

 -- Max Kellermann <mk@cm4all.com>  Mon, 28 Feb 2011 11:47:45 +0100

cm4all-beng-proxy (0.9.5) unstable; urgency=low

  * translate: allow SITE without CGI

 -- Max Kellermann <mk@cm4all.com>  Mon, 31 Jan 2011 06:35:24 +0100

cm4all-beng-proxy (0.9.4) unstable; urgency=low

  * widget-class: allow distinct addresses for each view

 -- Max Kellermann <mk@cm4all.com>  Thu, 27 Jan 2011 17:51:21 +0100

cm4all-beng-proxy (0.9.3) unstable; urgency=low

  * istream-catch: log errors
  * proxy-handler: pass the original request URI to (Fast)CGI
  * proxy-handler: pass the original document root to (Fast)CGI
  * fcgi-stock: pass site id to child process
  * translation: new packet "HOME" for JailCGI
  * resource-loader: get remote host from "X-Forwarded-For"
  * cgi, fcgi-client: pass client IP address to application

 -- Max Kellermann <mk@cm4all.com>  Fri, 21 Jan 2011 18:13:38 +0100

cm4all-beng-proxy (0.9.2) unstable; urgency=low

  * merge release 0.8.21
  * http-response: better context for error messages
  * istream: method close() does not invoke handler->abort()
  * istream: better context for error messages
  * ajp-client: destruct properly when request stream fails
  * {delegate,fcgi,was}-stock: use the JailCGI 1.4 wrapper

 -- Max Kellermann <mk@cm4all.com>  Mon, 17 Jan 2011 12:08:04 +0100

cm4all-beng-proxy (0.9.1) unstable; urgency=low

  * http-server: count the number of raw bytes sent and received
  * control-handler: support TCACHE_INVALIDATE with SITE
  * new programs "log-forward", "log-exec" for network logging
  * new program "log-split" for creating per-site log files
  * new program "log-traffic" for creating per-site traffic logs
  * move logging servers to new package cm4all-beng-proxy-logging
  * python/control.client: add parameter "broadcast"

 -- Max Kellermann <mk@cm4all.com>  Thu, 02 Dec 2010 12:07:16 +0100

cm4all-beng-proxy (0.9) unstable; urgency=low

  * merge release 0.8.19
  * was-client: explicitly send 32 bit METHOD payload
  * was-client: explicitly parse STATUS as 32 bit integer
  * was-client: clear control channel object on destruction
  * was-client: reuse child process if state is clean on EOF
  * was-client: abort properly after receiving illegal packet
  * was-client: allow "request STOP" before response completed
  * was-client: postpone the response handler invocation
  * was-control: send packets in bulk
  * python: support WAS widgets
  * http-server: enable "cork" mode only for beginning of response
  * http-cache: don't access freed memory in pool_unref_denotify()
  * http: use libcm4all-http
  * new datagram based binary protocol for access logging
  * main: default WAS stock limit is 16

 -- Max Kellermann <mk@cm4all.com>  Thu, 18 Nov 2010 19:56:17 +0100

cm4all-beng-proxy (0.8.38) unstable; urgency=low

  * failure: update time stamp on existing item
  * errdoc: free the original response body on abort

 -- Max Kellermann <mk@cm4all.com>  Fri, 20 May 2011 10:17:14 +0200

cm4all-beng-proxy (0.8.37) unstable; urgency=low

  * widget-resolver: don't reuse failed resolver
  * http-request: fix NULL pointer dereference on invalid URI
  * config: disable the TCP stock limit by default

 -- Max Kellermann <mk@cm4all.com>  Mon, 16 May 2011 13:41:32 +0200

cm4all-beng-proxy (0.8.36) unstable; urgency=low

  * http-server: check if client closes connection while processing
  * http-client: release the socket before invoking the callback
  * fcgi-client: fix assertion failure on full input buffer
  * memcached-client: re-enable socket event after direct copy
  * istream-file: fix assertion failure on range request
  * test/t-cgi: fix bashisms in test scripts

 -- Max Kellermann <mk@cm4all.com>  Tue, 10 May 2011 18:45:48 +0200

cm4all-beng-proxy (0.8.35) unstable; urgency=low

  * session: fix potential session defragmentation crash
  * ajp-request: use "host:port" as TCP stock key
  * cgi: evaluate the Content-Length response header

 -- Max Kellermann <mk@cm4all.com>  Wed, 27 Apr 2011 13:32:05 +0200

cm4all-beng-proxy (0.8.34) unstable; urgency=low

  * js: replace all '%' with '$'
  * js: check if session_id is null
  * debian: add package cm4all-beng-proxy-tools

 -- Max Kellermann <mk@cm4all.com>  Tue, 19 Apr 2011 18:43:54 +0200

cm4all-beng-proxy (0.8.33) unstable; urgency=low

  * processor: don't quote query string arguments with dollar sign
  * widget-request: safely remove "view" and "path" from argument table
  * debian/control: add "Breaks << 0.8.32" on the JavaScript library

 -- Max Kellermann <mk@cm4all.com>  Tue, 12 Apr 2011 18:21:55 +0200

cm4all-beng-proxy (0.8.32) unstable; urgency=low

  * args: quote arguments with the dollar sign

 -- Max Kellermann <mk@cm4all.com>  Tue, 12 Apr 2011 13:34:42 +0200

cm4all-beng-proxy (0.8.31) unstable; urgency=low

  * proxy-widget: eliminate the duplicate "Server" response header
  * translation: add packet UNTRUSTED_SITE_SUFFIX

 -- Max Kellermann <mk@cm4all.com>  Thu, 07 Apr 2011 16:23:37 +0200

cm4all-beng-proxy (0.8.30) unstable; urgency=low

  * handler: make lower-case realm name from the "Host" header
  * session: copy attribute "realm", fixes segmentation fault

 -- Max Kellermann <mk@cm4all.com>  Tue, 29 Mar 2011 16:47:43 +0200

cm4all-beng-proxy (0.8.29) unstable; urgency=low

  * ajp-client: send query string in an AJP attribute

 -- Max Kellermann <mk@cm4all.com>  Mon, 21 Mar 2011 19:16:16 +0100

cm4all-beng-proxy (0.8.28) unstable; urgency=low

  * resource-loader: use X-Forwarded-For to obtain AJP remote host
  * resource-loader: strip port from AJP remote address
  * resource-loader: don't pass remote host to AJP server
  * resource-loader: parse server port for AJP
  * ajp-client: always send content-length
  * ajp-client: parse the remaining buffer after EAGAIN

 -- Max Kellermann <mk@cm4all.com>  Mon, 21 Mar 2011 11:12:07 +0100

cm4all-beng-proxy (0.8.27) unstable; urgency=low

  * http-request: close the request body on malformed URI
  * ajp-request: AJP translation packet contains ajp://host:port/path

 -- Max Kellermann <mk@cm4all.com>  Fri, 18 Mar 2011 14:04:21 +0100

cm4all-beng-proxy (0.8.26) unstable; urgency=low

  * python/response: fix typo in ajp()
  * session: validate sessions only within one realm

 -- Max Kellermann <mk@cm4all.com>  Fri, 18 Mar 2011 08:59:41 +0100

cm4all-beng-proxy (0.8.25) unstable; urgency=low

  * widget-http: discard request body on unknown view name
  * inline-widget: discard request body on error
  * {http,fcgi,was}-client: allocate response headers from caller pool
  * cmdline: fcgi_stock_limit defaults to 0 (no limit)

 -- Max Kellermann <mk@cm4all.com>  Mon, 14 Mar 2011 15:53:42 +0100

cm4all-beng-proxy (0.8.24) unstable; urgency=low

  * fcgi-client: release the connection even when padding not consumed
    after empty response

 -- Max Kellermann <mk@cm4all.com>  Wed, 02 Mar 2011 17:39:33 +0100

cm4all-beng-proxy (0.8.23) unstable; urgency=low

  * memcached-client: allocate a new memory pool
  * memcached-client: copy caller_pool reference before freeing the client
  * fcgi-client: check headers!=NULL
  * fcgi-client: release the connection even when padding not consumed

 -- Max Kellermann <mk@cm4all.com>  Mon, 28 Feb 2011 10:50:02 +0100

cm4all-beng-proxy (0.8.22) unstable; urgency=low

  * cgi: fill special variables CONTENT_TYPE, CONTENT_LENGTH
  * memcached-client: remove stray pool_unref() call
  * memcached-client: reuse the socket if the remaining value is buffered
  * http-cache-choice: abbreviate memcached keys
  * *-cache: allocate a parent pool for cache items
  * pool: re-enable linear pools
  * frame: free the request body on error
  * http-cache: free cached body which was dismissed

 -- Max Kellermann <mk@cm4all.com>  Mon, 07 Feb 2011 15:34:09 +0100

cm4all-beng-proxy (0.8.21) unstable; urgency=low

  * merge release 0.7.55
  * jail: translate the document root properly
  * header-forward: forward the "Host" header to CGI/FastCGI/AJP
  * http-error: map ENOTDIR to "404 Not Found"
  * http-server: fix assertion failure on write error
  * fcgi-stock: clear all environment variables

 -- Max Kellermann <mk@cm4all.com>  Thu, 06 Jan 2011 16:04:20 +0100

cm4all-beng-proxy (0.8.20) unstable; urgency=low

  * widget-resolver: add pedantic state assertions
  * async: remember a copy of the operation in !NDEBUG
  * python/translation/response: max_age() returns self

 -- Max Kellermann <mk@cm4all.com>  Mon, 06 Dec 2010 23:02:50 +0100

cm4all-beng-proxy (0.8.19) unstable; urgency=low

  * merge release 0.7.54

 -- Max Kellermann <mk@cm4all.com>  Wed, 17 Nov 2010 16:25:10 +0100

cm4all-beng-proxy (0.8.18) unstable; urgency=low

  * was-client: explicitly send 32 bit METHOD payload
  * was-client: explicitly parse STATUS as 32 bit integer
  * istream: check presence of as_fd() in optimized build

 -- Max Kellermann <mk@cm4all.com>  Fri, 05 Nov 2010 11:00:54 +0100

cm4all-beng-proxy (0.8.17) unstable; urgency=low

  * merged release 0.7.53
  * widget: use colon as widget path separator
  * was-client: check for abort during response handler
  * was-client: implement STOP
  * was-client: release memory pools
  * was-launch: enable non-blocking mode on input and output
  * http-server: don't crash on malformed pipelined request
  * main: free the WAS stock and the UDP listener in the SIGTERM handler

 -- Max Kellermann <mk@cm4all.com>  Thu, 28 Oct 2010 19:50:26 +0200

cm4all-beng-proxy (0.8.16) unstable; urgency=low

  * merged release 0.7.52
  * was-client: support for the WAS protocol

 -- Max Kellermann <mk@cm4all.com>  Wed, 13 Oct 2010 16:45:18 +0200

cm4all-beng-proxy (0.8.15) unstable; urgency=low

  * resource-address: don't skip question mark twice

 -- Max Kellermann <mk@cm4all.com>  Tue, 28 Sep 2010 12:20:33 +0200

cm4all-beng-proxy (0.8.14) unstable; urgency=low

  * processor: schedule "xmlns:c" deletion

 -- Max Kellermann <mk@cm4all.com>  Thu, 23 Sep 2010 14:42:31 +0200

cm4all-beng-proxy (0.8.13) unstable; urgency=low

  * processor: delete "xmlns:c" attributes from link elements
  * istream-{head,zero}: implement method available()
  * merged release 0.7.51

 -- Max Kellermann <mk@cm4all.com>  Tue, 17 Aug 2010 09:54:33 +0200

cm4all-beng-proxy (0.8.12) unstable; urgency=low

  * http-cache-memcached: copy resource address
  * debian/control: add missing ${shlibs:Depends}
  * merged release 0.7.50

 -- Max Kellermann <mk@cm4all.com>  Thu, 12 Aug 2010 20:17:52 +0200

cm4all-beng-proxy (0.8.11) unstable; urgency=low

  * delegate-client: fix SCM_RIGHTS check
  * use Linux 2.6 CLOEXEC/NONBLOCK flags
  * tcache: INVALIDATE removes all variants (error documents etc.)
  * control: new UDP based protocol, allows invalidating caches
  * hashmap: fix assertion failure in hashmap_remove_match()
  * merged release 0.7.49

 -- Max Kellermann <mk@cm4all.com>  Tue, 10 Aug 2010 15:48:10 +0200

cm4all-beng-proxy (0.8.10) unstable; urgency=low

  * tcache: copy response.previous

 -- Max Kellermann <mk@cm4all.com>  Mon, 02 Aug 2010 18:03:43 +0200

cm4all-beng-proxy (0.8.9) unstable; urgency=low

  * (f?)cgi-handler: forward query string only if focused
  * ajp-handler: merge into proxy-handler
  * proxy-handler: forward query string if focused
  * cgi, fastcgi-handler: enable the resource cache
  * translation: add packets CHECK and PREVIOUS for authentication
  * python: add Response.max_age()

 -- Max Kellermann <mk@cm4all.com>  Fri, 30 Jul 2010 11:39:22 +0200

cm4all-beng-proxy (0.8.8) unstable; urgency=low

  * prototypes/translate.py: added new ticket-fastcgi programs
  * http-cache: implement FastCGI caching
  * merged release 0.7.47

 -- Max Kellermann <mk@cm4all.com>  Wed, 21 Jul 2010 13:00:43 +0200

cm4all-beng-proxy (0.8.7) unstable; urgency=low

  * istream-delayed: update the "direct" bit mask
  * http-client: send "Expect: 100-continue"
  * response, widget-http: apply istream_pipe to filter input
  * proxy-handler: apply istream_pipe to request body
  * istream-ajp-body: send larger request body packets
  * ajp-client: support splice()
  * merged release 0.7.46

 -- Max Kellermann <mk@cm4all.com>  Fri, 25 Jun 2010 18:52:04 +0200

cm4all-beng-proxy (0.8.6) unstable; urgency=low

  * translation: added support for custom error documents
  * response: convert HEAD to GET if filter follows
  * processor: short-circuit on HEAD request
  * python: depend on python-twisted-core

 -- Max Kellermann <mk@cm4all.com>  Wed, 16 Jun 2010 16:37:42 +0200

cm4all-beng-proxy (0.8.5) unstable; urgency=low

  * istream-tee: allow second output to block
  * widget-http: don't transform error documents
  * response, widget-http: disable filters after widget frame request
  * translation: added packet FILTER_4XX to filter client errors
  * merged release 0.7.45

 -- Max Kellermann <mk@cm4all.com>  Thu, 10 Jun 2010 16:13:14 +0200

cm4all-beng-proxy (0.8.4) unstable; urgency=low

  * python: added missing "Response" import
  * python: resume parsing after deferred call
  * http-client: implement istream method as_fd()
  * merged release 0.7.44

 -- Max Kellermann <mk@cm4all.com>  Mon, 07 Jun 2010 17:01:16 +0200

cm4all-beng-proxy (0.8.3) unstable; urgency=low

  * file-handler: implement If-Range (RFC 2616 14.27)
  * merged release 0.7.42

 -- Max Kellermann <mk@cm4all.com>  Tue, 01 Jun 2010 16:17:13 +0200

cm4all-beng-proxy (0.8.2) unstable; urgency=low

  * cookie-client: verify the cookie path
  * python: use Twisted's logging library
  * python: added a widget registry class
  * merged release 0.7.41

 -- Max Kellermann <mk@cm4all.com>  Wed, 26 May 2010 13:08:16 +0200

cm4all-beng-proxy (0.8.1) unstable; urgency=low

  * http-cache-memcached: delete entity records on POST

 -- Max Kellermann <mk@cm4all.com>  Tue, 18 May 2010 12:21:55 +0200

cm4all-beng-proxy (0.8) unstable; urgency=low

  * istream: added method as_fd() to convert istream to file descriptor
  * fork: support passing stdin istream fd to child process
  * http-cache: discard only matching entries on POST
  * istream-html-escape: escape single and double quote
  * rewrite-uri: escape the result with XML entities

 -- Max Kellermann <mk@cm4all.com>  Thu, 13 May 2010 12:34:46 +0200

cm4all-beng-proxy (0.7.55) unstable; urgency=low

  * pool: reparent pools in optimized build
  * istream-deflate: add missing pool reference while reading
  * istream-deflate: fix several error handlers

 -- Max Kellermann <mk@cm4all.com>  Thu, 06 Jan 2011 12:59:39 +0100

cm4all-beng-proxy (0.7.54) unstable; urgency=low

  * http-server: fix crash on deferred chunked request body
  * parser: fix crash on malformed SCRIPT element

 -- Max Kellermann <mk@cm4all.com>  Wed, 17 Nov 2010 16:13:09 +0100

cm4all-beng-proxy (0.7.53) unstable; urgency=low

  * http-server: don't crash on malformed pipelined request
  * sink-header: fix assertion failure on empty trailer

 -- Max Kellermann <mk@cm4all.com>  Thu, 28 Oct 2010 18:39:01 +0200

cm4all-beng-proxy (0.7.52) unstable; urgency=low

  * fcgi-client: fix send timeout handler
  * fork: finish the buffer after pipe was drained

 -- Max Kellermann <mk@cm4all.com>  Wed, 13 Oct 2010 16:39:26 +0200

cm4all-beng-proxy (0.7.51) unstable; urgency=low

  * http-client: clear response body pointer before forwarding EOF event
  * processor: fix assertion failure for c:mode in c:widget

 -- Max Kellermann <mk@cm4all.com>  Mon, 16 Aug 2010 17:01:48 +0200

cm4all-beng-proxy (0.7.50) unstable; urgency=low

  * header-forward: don't forward the "Host" header to HTTP servers
  * resource-address: use uri_relative() for CGI
  * uri-relative: don't lose host name in uri_absolute()
  * uri-relative: don't fail on absolute URIs
  * http-cache-heap: don't use uninitialized item size

 -- Max Kellermann <mk@cm4all.com>  Thu, 12 Aug 2010 20:03:49 +0200

cm4all-beng-proxy (0.7.49) unstable; urgency=low

  * hashmap: fix assertion failure in hashmap_remove_value()

 -- Max Kellermann <mk@cm4all.com>  Tue, 10 Aug 2010 15:37:12 +0200

cm4all-beng-proxy (0.7.48) unstable; urgency=low

  * pipe-stock: add assertions on file descriptors

 -- Max Kellermann <mk@cm4all.com>  Mon, 09 Aug 2010 14:56:54 +0200

cm4all-beng-proxy (0.7.47) unstable; urgency=low

  * cmdline: add option "--group"

 -- Max Kellermann <mk@cm4all.com>  Fri, 16 Jul 2010 18:39:53 +0200

cm4all-beng-proxy (0.7.46) unstable; urgency=low

  * handler: initialize all translate_response attributes
  * http-client: consume buffer before header length check
  * istream-pipe: clear "direct" flags in constructor
  * istream-pipe: return gracefully when handler blocks
  * ajp-client: hold pool reference to reset TCP_CORK

 -- Max Kellermann <mk@cm4all.com>  Mon, 21 Jun 2010 17:53:21 +0200

cm4all-beng-proxy (0.7.45) unstable; urgency=low

  * istream-tee: separate "weak" values for the two outputs
  * fcache: don't close output when caching has been canceled
  * tcache: copy the attribute "secure_cookie"

 -- Max Kellermann <mk@cm4all.com>  Thu, 10 Jun 2010 15:21:34 +0200

cm4all-beng-proxy (0.7.44) unstable; urgency=low

  * http-client: check response header length
  * http-server: check request header length

 -- Max Kellermann <mk@cm4all.com>  Mon, 07 Jun 2010 16:51:57 +0200

cm4all-beng-proxy (0.7.43) unstable; urgency=low

  * http-cache: fixed NULL pointer dereference when storing empty response
    body on the heap

 -- Max Kellermann <mk@cm4all.com>  Tue, 01 Jun 2010 18:52:45 +0200

cm4all-beng-proxy (0.7.42) unstable; urgency=low

  * fork: check "direct" flag again after buffer flush
  * pool: pool_unref_denotify() remembers the code location
  * sink-{buffer,gstring}: don't invoke callback in abort()
  * async: added another debug flag to verify correctness

 -- Max Kellermann <mk@cm4all.com>  Mon, 31 May 2010 21:15:58 +0200

cm4all-beng-proxy (0.7.41) unstable; urgency=low

  * http-cache: initialize response status and headers on empty body

 -- Max Kellermann <mk@cm4all.com>  Tue, 25 May 2010 16:27:25 +0200

cm4all-beng-proxy (0.7.40) unstable; urgency=low

  * http-cache: fixed NULL pointer dereference when storing empty response
    body in memcached

 -- Max Kellermann <mk@cm4all.com>  Tue, 25 May 2010 15:04:44 +0200

cm4all-beng-proxy (0.7.39) unstable; urgency=low

  * memcached-stock: close value on connect failure
  * http: implement remaining status codes
  * http-cache: allow caching empty response body
  * http-cache: cache status codes 203, 206, 300, 301, 410
  * http-cache: don't cache authorized resources

 -- Max Kellermann <mk@cm4all.com>  Fri, 21 May 2010 17:37:29 +0200

cm4all-beng-proxy (0.7.38) unstable; urgency=low

  * http-server: send HTTP/1.1 declaration with "100 Continue"
  * connection: initialize "site_name", fixes crash bug
  * translation: added packet SECURE_COOKIE

 -- Max Kellermann <mk@cm4all.com>  Thu, 20 May 2010 15:40:34 +0200

cm4all-beng-proxy (0.7.37) unstable; urgency=low

  * *-client: implement a socket leak detector
  * handler: initialize response header without translation server

 -- Max Kellermann <mk@cm4all.com>  Tue, 18 May 2010 12:05:11 +0200

cm4all-beng-proxy (0.7.36) unstable; urgency=low

  * http-client: fixed NULL pointer dereference
  * handler, response: removed duplicate request body destruction calls

 -- Max Kellermann <mk@cm4all.com>  Tue, 11 May 2010 17:16:36 +0200

cm4all-beng-proxy (0.7.35) unstable; urgency=low

  * {http,fcgi,ajp}-request: close the request body on abort
  * handler: set fake translation response on malformed URI

 -- Max Kellermann <mk@cm4all.com>  Mon, 10 May 2010 11:22:23 +0200

cm4all-beng-proxy (0.7.34) unstable; urgency=low

  * translate: check the UNTRUSTED packet
  * translation: added packet UNTRUSTED_PREFIX

 -- Max Kellermann <mk@cm4all.com>  Fri, 30 Apr 2010 19:14:37 +0200

cm4all-beng-proxy (0.7.33) unstable; urgency=low

  * merged release 0.7.27.1
  * fcache: don't continue storing in background
  * fcgi-client: re-add event after some input data has been read

 -- Max Kellermann <mk@cm4all.com>  Fri, 30 Apr 2010 11:31:08 +0200

cm4all-beng-proxy (0.7.32) unstable; urgency=low

  * response: generate the "Server" response header
  * response: support the Authentication-Info response header
  * response: support custom authentication pages
  * translation: support custom response headers

 -- Max Kellermann <mk@cm4all.com>  Tue, 27 Apr 2010 17:09:59 +0200

cm4all-beng-proxy (0.7.31) unstable; urgency=low

  * support HTTP authentication (RFC 2617)

 -- Max Kellermann <mk@cm4all.com>  Mon, 26 Apr 2010 17:26:42 +0200

cm4all-beng-proxy (0.7.30) unstable; urgency=low

  * fcgi-client: support responses without a body
  * {http,fcgi}-client: hold caller pool reference during callback

 -- Max Kellermann <mk@cm4all.com>  Fri, 23 Apr 2010 14:41:05 +0200

cm4all-beng-proxy (0.7.29) unstable; urgency=low

  * http-cache: added missing pool_unref() in memcached_miss()
  * pool: added checked pool references

 -- Max Kellermann <mk@cm4all.com>  Thu, 22 Apr 2010 15:45:48 +0200

cm4all-beng-proxy (0.7.28) unstable; urgency=low

  * fcgi-client: support response status
  * translate: malformed packets are fatal
  * http-cache: don't cache resources with very long URIs
  * memcached-client: increase the maximum key size to 32 kB

 -- Max Kellermann <mk@cm4all.com>  Thu, 15 Apr 2010 15:06:51 +0200

cm4all-beng-proxy (0.7.27.1) unstable; urgency=low

  * http-cache: added missing pool_unref() in memcached_miss()
  * http-cache: don't cache resources with very long URIs
  * memcached-client: increase the maximum key size to 32 kB
  * fork: properly handle partially filled output buffer
  * fork: re-add event after some input data has been read

 -- Max Kellermann <mk@cm4all.com>  Thu, 29 Apr 2010 15:30:21 +0200

cm4all-beng-proxy (0.7.27) unstable; urgency=low

  * session: use GLib's PRNG to generate session ids
  * session: seed the PRNG with /dev/random
  * response: log UNTRUSTED violation attempts
  * response: drop widget sessions when there is no focus

 -- Max Kellermann <mk@cm4all.com>  Fri, 09 Apr 2010 12:04:18 +0200

cm4all-beng-proxy (0.7.26) unstable; urgency=low

  * memcached-client: schedule read event before callback
  * istream-tee: continue with second output if first is closed

 -- Max Kellermann <mk@cm4all.com>  Sun, 28 Mar 2010 18:08:11 +0200

cm4all-beng-proxy (0.7.25) unstable; urgency=low

  * memcached-client: don't poll if socket is closed
  * fork: close file descriptor on input error
  * pool: don't check attachments in pool_trash()

 -- Max Kellermann <mk@cm4all.com>  Thu, 25 Mar 2010 13:28:01 +0100

cm4all-beng-proxy (0.7.24) unstable; urgency=low

  * memcached-client: release socket after splice

 -- Max Kellermann <mk@cm4all.com>  Mon, 22 Mar 2010 11:29:45 +0100

cm4all-beng-proxy (0.7.23) unstable; urgency=low

  * sink-header: support splice
  * memcached-client: support splice (response)
  * fcgi-client: recover correctly after send error
  * fcgi-client: support chunked request body
  * fcgi-client: basic splice support for the request body
  * http-cache: duplicate headers
  * {http,memcached}-client: check "direct" mode after buffer flush
  * cmdline: added option "fcgi_stock_limit"
  * python: auto-export function write_packet()
  * python: Response methods return self

 -- Max Kellermann <mk@cm4all.com>  Fri, 19 Mar 2010 13:28:35 +0100

cm4all-beng-proxy (0.7.22) unstable; urgency=low

  * python: re-add function write_packet()

 -- Max Kellermann <mk@cm4all.com>  Fri, 12 Mar 2010 12:27:21 +0100

cm4all-beng-proxy (0.7.21) unstable; urgency=low

  * ajp-client: handle EAGAIN from send()
  * python: install the missing sources

 -- Max Kellermann <mk@cm4all.com>  Thu, 11 Mar 2010 16:58:25 +0100

cm4all-beng-proxy (0.7.20) unstable; urgency=low

  * http-client: don't reinstate event when socket is closed
  * access-log: log the site name
  * python: removed unused function write_packet()
  * python: split the module beng_proxy.translation
  * python: allow overriding query string and param in absolute_uri()
  * python: moved absolute_uri() to a separate library

 -- Max Kellermann <mk@cm4all.com>  Thu, 11 Mar 2010 09:48:52 +0100

cm4all-beng-proxy (0.7.19) unstable; urgency=low

  * client-socket: translate EV_TIMEOUT to ETIMEDOUT
  * fork: refill the input buffer as soon as possible
  * delegate-client: implement an abortable event
  * pool: added assertions for libevent leaks
  * direct: added option "-s enable_splice=no"

 -- Max Kellermann <mk@cm4all.com>  Thu, 04 Mar 2010 17:34:56 +0100

cm4all-beng-proxy (0.7.18) unstable; urgency=low

  * args: reserve memory for the trailing null byte

 -- Max Kellermann <mk@cm4all.com>  Tue, 23 Feb 2010 17:46:04 +0100

cm4all-beng-proxy (0.7.17) unstable; urgency=low

  * translation: added the BOUNCE packet (variant of REDIRECT)
  * translation: change widget packet HOST to UNTRUSTED
  * translation: pass internal URI arguments to the translation server
  * handler: use the specified status with REDIRECT
  * python: added method Request.absolute_uri()

 -- Max Kellermann <mk@cm4all.com>  Tue, 23 Feb 2010 16:15:22 +0100

cm4all-beng-proxy (0.7.16) unstable; urgency=low

  * processor: separate trusted from untrusted widgets by host name
  * processor: mode=partition is deprecated
  * translate: fix DOCUMENT_ROOT handler for CGI/FASTCGI
  * fcgi-request: added JailCGI support

 -- Max Kellermann <mk@cm4all.com>  Fri, 19 Feb 2010 14:29:29 +0100

cm4all-beng-proxy (0.7.15) unstable; urgency=low

  * processor: unreference the caller pool in abort()
  * tcache: clear BASE on mismatch
  * fcgi-client: generate the Content-Length request header
  * fcgi-client: send the CONTENT_TYPE parameter
  * prototypes/translate.py: use FastCGI to run PHP

 -- Max Kellermann <mk@cm4all.com>  Thu, 11 Feb 2010 14:43:21 +0100

cm4all-beng-proxy (0.7.14) unstable; urgency=low

  * connection: drop connections when the limit is exceeded
  * resource-address: added BASE support
  * fcgi-client: check the request ID in response packets
  * http-client: check response body when request body is closed
  * html-escape: use the last ampersand before the semicolon
  * html-escape: support &apos;
  * processor: unescape widget parameter values

 -- Max Kellermann <mk@cm4all.com>  Fri, 29 Jan 2010 17:49:43 +0100

cm4all-beng-proxy (0.7.13) unstable; urgency=low

  * fcgi-request: duplicate socket path
  * fcgi-request: support ACTION
  * fcgi-client: provide SCRIPT_FILENAME
  * fcgi-client: append empty PARAMS packet
  * fcgi-client: try to read response before request is finished
  * fcgi-client: implement the STDERR packet
  * fcgi-client: support request headers and body
  * fcgi-stock: manage one socket per child process
  * fcgi-stock: unlink socket path after connect
  * fcgi-stock: redirect fd 1,2 to /dev/null
  * fcgi-stock: kill FastCGI processes after 5 minutes idle
  * translation: new packet PAIR for passing parameters to FastCGI

 -- Max Kellermann <mk@cm4all.com>  Thu, 14 Jan 2010 13:36:48 +0100

cm4all-beng-proxy (0.7.12) unstable; urgency=low

  * http-cache: unlock the cache item after successful revalidation
  * http-cache-memcached: pass the expiration time to memcached
  * sink-header: comprise pending data in method available()
  * header-forward: forward the Expires response header

 -- Max Kellermann <mk@cm4all.com>  Tue, 22 Dec 2009 16:18:49 +0100

cm4all-beng-proxy (0.7.11) unstable; urgency=low

  * {ajp,memcached}-client: fix dis\appearing event for duplex socket
  * memcached-client: handle EAGAIN after send()
  * memcached-client: release socket as early as possible
  * header-forward: don't forward Accept-Encoding if transformation is
    enabled
  * widget-http, inline-widget: check Content-Encoding before processing
  * file-handler: send "Vary: Accept-Encoding" for compressed response
  * header-forward: support duplicate headers
  * fcache: implemented a 60 seconds timeout
  * fcache: copy pointer to local variable before callback
  * event2: refresh timeout after event has occurred

 -- Max Kellermann <mk@cm4all.com>  Fri, 18 Dec 2009 16:45:24 +0100

cm4all-beng-proxy (0.7.10) unstable; urgency=low

  * http-{server,client}: fix disappearing event for duplex socket

 -- Max Kellermann <mk@cm4all.com>  Mon, 14 Dec 2009 15:46:25 +0100

cm4all-beng-proxy (0.7.9) unstable; urgency=low

  * http: "Expect" is a hop-by-hop header
  * http-server: send "100 Continue" unless request body closed
  * http-client: poll socket after splice
  * http-server: handle EAGAIN after splice
  * http-server: send a 417 response on unrecognized "Expect" request
  * response, widget-http: append filter id to resource tag
  * resource-tag: check for "Cache-Control: no-store"

 -- Max Kellermann <mk@cm4all.com>  Mon, 14 Dec 2009 13:05:15 +0100

cm4all-beng-proxy (0.7.8) unstable; urgency=low

  * http-body: support partial response in method available()
  * file-handler: support pre-compressed static files
  * fcache: honor the "Cache-Control: no-store" response header

 -- Max Kellermann <mk@cm4all.com>  Wed, 09 Dec 2009 15:49:25 +0100

cm4all-beng-proxy (0.7.7) unstable; urgency=low

  * parser: allow underscore in attribute names
  * processor: check "type" attribute before URI rewriting
  * http-client: start receiving before request is sent
  * http-client: try to read response after write error
  * http-client: deliver response body after headers are finished
  * http-client: release socket as early as possible
  * http-client: serve buffer after socket has been closed
  * istream-chunked: clear input stream in abort handler
  * growing-buffer: fix crash after close in "data" callback

 -- Max Kellermann <mk@cm4all.com>  Thu, 03 Dec 2009 13:09:57 +0100

cm4all-beng-proxy (0.7.6) unstable; urgency=low

  * istream-hold: return -2 if handler is not available yet
  * http, ajp, fcgi: use istream_hold on request body
  * http-client: implemented splicing the request body
  * response: added missing URI substitution

 -- Max Kellermann <mk@cm4all.com>  Tue, 17 Nov 2009 15:25:35 +0100

cm4all-beng-proxy (0.7.5) unstable; urgency=low

  * session: 64 bit session ids
  * session: allow arbitrary session id size (at compile-time)
  * debian: larger default log file (16 * 4MB)
  * debian: added package cm4all-beng-proxy-toi

 -- Max Kellermann <mk@cm4all.com>  Mon, 16 Nov 2009 15:51:24 +0100

cm4all-beng-proxy (0.7.4) unstable; urgency=low

  * measure the latency of external resources
  * widget-http: partially revert "don't query session if !stateful"

 -- Max Kellermann <mk@cm4all.com>  Tue, 10 Nov 2009 15:06:03 +0100

cm4all-beng-proxy (0.7.3) unstable; urgency=low

  * uri-verify: don't reject double slash after first segment
  * hostname: allow the hyphen character
  * processor: allow processing without session
  * widget-http: don't query session if !stateful
  * request: disable session management for known bots
  * python: fixed AttributeError in __getattr__()
  * python: added method Response.process()
  * translation: added the response packets URI, HOST, SCHEME
  * translation: added header forward packets

 -- Max Kellermann <mk@cm4all.com>  Mon, 09 Nov 2009 16:40:27 +0100

cm4all-beng-proxy (0.7.2) unstable; urgency=low

  * fcache: close all caching connections on exit
  * istream-file: retry reading after EAGAIN
  * direct, istream-pipe: re-enable SPLICE_F_NONBLOCK
  * direct, istream-pipe: disable the SPLICE_F_MORE flag
  * http-client: handle EAGAIN after splice
  * http-client, header-writer: remove hop-by-hop response headers
  * response: optimized transformed response headers
  * handler: mangle CGI and FastCGI headers
  * header-forward: generate the X-Forwarded-For header
  * header-forward: add local host name to "Via" request header

 -- Max Kellermann <mk@cm4all.com>  Fri, 30 Oct 2009 13:41:02 +0100

cm4all-beng-proxy (0.7.1) unstable; urgency=low

  * file-handler: close the stream on "304 Not Modified"
  * pool: use assembler code only on gcc
  * cmdline: added option "--set tcp_stock_limit"
  * Makefile.am: enable the "subdir-objects" option

 -- Max Kellermann <mk@cm4all.com>  Thu, 22 Oct 2009 12:17:11 +0200

cm4all-beng-proxy (0.7) unstable; urgency=low

  * ajp-client: check if connection was closed during response callback
  * header-forward: log session id
  * istream: separate TCP splicing checks
  * istream-pipe: fix segmentation fault after incomplete direct transfer
  * istream-pipe: implement the "available" method
  * istream-pipe: allocate pipe only if handler supports it
  * istream-pipe: flush the pipe before reading from input
  * istream-pipe: reuse pipes in a stock
  * direct: support splice() from TCP socket to pipe
  * istream: direct() returns -3 if stream has been closed
  * hstock: don't destroy stocks while items are being created
  * tcp-stock: limit number of connections per host to 256
  * translate, http-client, ajp-client, cgi, http-cache: verify the HTTP
    response status
  * prototypes/translate.py: disallow "/../" and null bytes
  * prototypes/translate.py: added "/jail-delegate/" location
  * uri-parser: strict RFC 2396 URI verification
  * uri-parser: don't unescape the URI path
  * http-client, ajp-client: verify the request URI
  * uri-escape: unescape each character only once
  * http-cache: never use the memcached stock if caching is disabled
  * allow 8192 connections by default
  * allow 65536 file handles by default
  * added package cm4all-jailed-beng-proxy-delegate-helper

 -- Max Kellermann <mk@cm4all.com>  Wed, 21 Oct 2009 15:00:56 +0200

cm4all-beng-proxy (0.6.23) unstable; urgency=low

  * header-forward: log session information
  * prototypes/translate.py: added /cgi-bin/ location
  * http-server: disable keep-alive for HTTP/1.0 clients
  * http-server: don't send "Connection: Keep-Alive"
  * delegate-stock: clear the environment
  * delegate-stock: added jail support
  * delegate-client: reuse helper process after I/O error

 -- Max Kellermann <mk@cm4all.com>  Mon, 12 Oct 2009 17:29:35 +0200

cm4all-beng-proxy (0.6.22) unstable; urgency=low

  * istream-tee: clear both "enabled" flags in the eof/abort handler
  * istream-tee: fall back to first data() return value if second stream
    closed itself
  * http-cache: don't log body_abort after close

 -- Max Kellermann <mk@cm4all.com>  Thu, 01 Oct 2009 19:19:37 +0200

cm4all-beng-proxy (0.6.21) unstable; urgency=low

  * http-client: log more error messages
  * delegate-stock: added the DOCUMENT_ROOT environment variable
  * response, widget: accept "application/xhtml+xml"
  * cookie-server: allow square brackets in unquoted cookie values
    (violating RFC 2109 and RFC 2616)

 -- Max Kellermann <mk@cm4all.com>  Thu, 01 Oct 2009 13:55:40 +0200

cm4all-beng-proxy (0.6.20) unstable; urgency=low

  * stock: clear stock after 60 seconds idle
  * hstock: remove empty stocks
  * http-server, http-client, cgi: fixed off-by-one bug in header parser
  * istream-pipe: fix the direct() return value on error
  * istream-pipe: fix formula in range assertion
  * http-cache-memcached: implemented "remove"
  * handler: added FastCGI handler
  * fcgi-client: unref caller pool after socket release
  * fcgi-client: implemented response headers

 -- Max Kellermann <mk@cm4all.com>  Tue, 29 Sep 2009 14:07:13 +0200

cm4all-beng-proxy (0.6.19) unstable; urgency=low

  * http-client: release caller pool after socket release
  * memcached-client: release socket on marshalling error
  * stock: unref caller pool in abort handler
  * stock: lazy cleanup
  * http-cache: copy caller_pool to local variable

 -- Max Kellermann <mk@cm4all.com>  Thu, 24 Sep 2009 16:02:17 +0200

cm4all-beng-proxy (0.6.18) unstable; urgency=low

  * delegate-handler: support conditional GET and ranges
  * file-handler: fix suffix-byte-range-spec parser
  * delegate-helper: call open() with O_CLOEXEC|O_NOCTTY
  * istream-file: don't set FD_CLOEXEC if O_CLOEXEC is available
  * stock: hold caller pool during "get" operation
  * main: free balancer object during shutdown
  * memcached-client: enable socket timeout
  * delegate-stock: set FD_CLOEXEC on socket

 -- Max Kellermann <mk@cm4all.com>  Thu, 24 Sep 2009 10:50:53 +0200

cm4all-beng-proxy (0.6.17) unstable; urgency=low

  * tcp-stock: implemented a load balancer
  * python: accept address list in the ajp() method
  * http-server: added timeout for the HTTP request headers
  * response: close template when the content type is wrong
  * delegate-get: implemented response headers
  * delegate-get: provide status codes and error messages

 -- Max Kellermann <mk@cm4all.com>  Fri, 18 Sep 2009 15:36:57 +0200

cm4all-beng-proxy (0.6.16) unstable; urgency=low

  * tcp-stock: added support for bulldog-tyke
  * sink-buffer: close input if it's not used in the constructor
  * http-cache-memcached: close response body when deserialization fails
  * serialize: fix regression in serialize_uint64()

 -- Max Kellermann <mk@cm4all.com>  Tue, 15 Sep 2009 19:26:07 +0200

cm4all-beng-proxy (0.6.15) unstable; urgency=low

  * http-cache-choice: find more duplicates during cleanup
  * handler: added AJP handler
  * ajp-request: unref pool only on tcp_stock failure
  * ajp-client: prevent parser recursion
  * ajp-client: free request body when response is closed
  * ajp-client: reuse connection after END_RESPONSE packet
  * ajp-client: enable TCP_CORK while sending
  * istream-ajp-body: added a second "length" header field
  * ajp-client: auto-send empty request body chunk
  * ajp-client: register "write" event after GET_BODY_CHUNK packet
  * ajp-client: implemented request and response headers
  * http-cache-rfc: don't rewind tpool if called recursively

 -- Max Kellermann <mk@cm4all.com>  Fri, 11 Sep 2009 16:04:06 +0200

cm4all-beng-proxy (0.6.14) unstable; urgency=low

  * istream-tee: don't restart reading if already in progress

 -- Max Kellermann <mk@cm4all.com>  Thu, 03 Sep 2009 13:21:06 +0200

cm4all-beng-proxy (0.6.13) unstable; urgency=low

  * cookie-server: fix parsing multiple cookies
  * http-cache-memcached: clean up expired "choice" items
  * sink-gstring: use callback instead of public struct
  * istream-tee: restart reading when one output is closed

 -- Max Kellermann <mk@cm4all.com>  Wed, 02 Sep 2009 17:02:53 +0200

cm4all-beng-proxy (0.6.12) unstable; urgency=low

  * http-cache: don't attempt to remove cache items when the cache is disabled

 -- Max Kellermann <mk@cm4all.com>  Fri, 28 Aug 2009 15:40:48 +0200

cm4all-beng-proxy (0.6.11) unstable; urgency=low

  * http-cache-memcached: store HTTP status and response headers
  * http-cache-memcached: implemented flush (SIGHUP)
  * http-cache-memcached: support "Vary"
  * http-client: work around assertion failure in response_stream_close()

 -- Max Kellermann <mk@cm4all.com>  Thu, 27 Aug 2009 12:33:17 +0200

cm4all-beng-proxy (0.6.10) unstable; urgency=low

  * parser: finish tag before bailing out
  * http-request: allow URLs without path component
  * fork: clear event in read() method
  * istream-file: pass options O_CLOEXEC|O_NOCTTY to open()
  * response: check if the "Host" request header is valid

 -- Max Kellermann <mk@cm4all.com>  Tue, 18 Aug 2009 16:37:19 +0200

cm4all-beng-proxy (0.6.9) unstable; urgency=low

  * direct: disable SPLICE_F_NONBLOCK (temporary NFS EAGAIN workaround)

 -- Max Kellermann <mk@cm4all.com>  Mon, 17 Aug 2009 13:52:49 +0200

cm4all-beng-proxy (0.6.8) unstable; urgency=low

  * widget-http: close response body in error code path
  * http-cache: implemented memcached backend (--memcached-server)
  * processor: &c:base; returns the URI without scheme and host

 -- Max Kellermann <mk@cm4all.com>  Mon, 17 Aug 2009 12:29:19 +0200

cm4all-beng-proxy (0.6.7) unstable; urgency=low

  * file-handler: generate Expires from xattr user.MaxAge
  * cmdline: added option --set to configure:
    - max_connections
    - http_cache_size
    - filter_cache_size
    - translate_cache_size
  * flush caches on SIGHUP

 -- Max Kellermann <mk@cm4all.com>  Fri, 07 Aug 2009 11:41:10 +0200

cm4all-beng-proxy (0.6.6) unstable; urgency=low

  * added missing GLib build dependency
  * cgi-handler: set the "body_consumed" flag

 -- Max Kellermann <mk@cm4all.com>  Tue, 04 Aug 2009 09:53:01 +0200

cm4all-beng-proxy (0.6.5) unstable; urgency=low

  * shm: pass MAP_NORESERVE to mmap()
  * proxy-handler: support cookies
  * translation: added DISCARD_SESSION packet

 -- Max Kellermann <mk@cm4all.com>  Wed, 15 Jul 2009 18:00:33 +0200

cm4all-beng-proxy (0.6.4) unstable; urgency=low

  * http-client: don't read response body in HEAD requests
  * ajp-client: invoke the "abort" handler on error
  * filter-cache: lock cache items while they are served

 -- Max Kellermann <mk@cm4all.com>  Thu, 09 Jul 2009 14:36:14 +0200

cm4all-beng-proxy (0.6.3) unstable; urgency=low

  * http-server: implemented the DELETE method
  * http-server: refuse HTTP/0.9 requests
  * proxy-handler: send request body to template when no widget is focused
  * widget-request: pass original HTTP method to widget
  * session: automatically defragment sessions

 -- Max Kellermann <mk@cm4all.com>  Tue, 07 Jul 2009 16:57:22 +0200

cm4all-beng-proxy (0.6.2) unstable; urgency=low

  * lock: fixed race condition in debug flag updates
  * session: use rwlock for the session manager
  * proxy-handler: pass request headers to the remote HTTP server
  * proxy-handler: forward original Accept-Charset if processor is disabled
  * pipe: don't filter resources without a body
  * fcache: forward original HTTP status over "pipe" filter
  * cgi: support the "Status" line

 -- Max Kellermann <mk@cm4all.com>  Mon, 06 Jul 2009 16:38:26 +0200

cm4all-beng-proxy (0.6.1) unstable; urgency=low

  * session: consistently lock all session objects
  * rewrite-uri: check if widget_external_uri() returns NULL
  * widget-uri: don't generate the "path" argument when it's NULL
  * widget-uri: strip superfluous question mark from widget_base_address()
  * widget-uri: append parameters from the template first
  * widget-uri: re-add configured query string in widget_absolute_uri()
  * widget-uri: eliminate configured query string in widget_external_uri()
  * processor: don't consider session data for base=child and base=parent

 -- Max Kellermann <mk@cm4all.com>  Fri, 03 Jul 2009 15:52:01 +0200

cm4all-beng-proxy (0.6) unstable; urgency=low

  * inline-widget: check the widget HTTP response status
  * response: don't apply transformation on failed response
  * resource-address: include pipe arguments in filter cache key
  * handler: removed session redirect on the first request
  * http-cache: accept ETag response header instead of Last-Modified
  * filter-cache: don't require Last-Modified or Expires
  * file-handler: disable ETag only when processor comes first
  * file-handler: read ETag from xattr
  * pipe: generate new ETag for piped resource
  * session: purge sessions when shared memory is full
  * handler: don't enforce sessions for filtered responses

 -- Max Kellermann <mk@cm4all.com>  Tue, 30 Jun 2009 17:48:20 +0200

cm4all-beng-proxy (0.5.14) unstable; urgency=low

  * ajp-client: implemented request body
  * cookie-client: obey "max-age=0" properly
  * processor: forward the original HTTP status
  * response, widget-http: don't allow processing resource without body
  * widget-http: check the Content-Type before invoking processor
  * response: pass the "Location" response header
  * debian: added a separate -optimized-dbg package
  * added init script support for multiple ports (--port) and multiple listen
    (--listen) command line argumnents
  * translation: added the "APPEND" packet for command line arguments
  * pipe: support command line arguments

 -- Max Kellermann <mk@cm4all.com>  Mon, 29 Jun 2009 16:51:16 +0200

cm4all-beng-proxy (0.5.13) unstable; urgency=low

  * widget-registry: clear local_address in translate request
  * cmdline: added the "--listen" option

 -- Max Kellermann <mk@cm4all.com>  Wed, 24 Jun 2009 12:27:17 +0200

cm4all-beng-proxy (0.5.12) unstable; urgency=low

  * response: pass the "Location" response handler
  * added support for multiple listener ports

 -- Max Kellermann <mk@cm4all.com>  Tue, 23 Jun 2009 23:34:55 +0200

cm4all-beng-proxy (0.5.11) unstable; urgency=low

  * build with autotools
  * use libcm4all-socket, GLib
  * Makefile.am: support out-of-tree builds
  * added optimized Debian package
  * tcache: fixed wrong assignment in VARY=HOST
  * translation: added request packet LOCAL_ADDRESS

 -- Max Kellermann <mk@cm4all.com>  Tue, 23 Jun 2009 15:42:12 +0200

cm4all-beng-proxy (0.5.10) unstable; urgency=low

  * widget-http: assign the "address" variable

 -- Max Kellermann <mk@cm4all.com>  Mon, 15 Jun 2009 18:38:58 +0200

cm4all-beng-proxy (0.5.9) unstable; urgency=low

  * tcache: fixed typo in tcache_string_match()
  * tcache: support VARY=SESSION
  * translate: added the INVALIDATE response packet
  * cache, session: higher size limits
  * widget-uri: separate query_string from path_info
  * widget-uri: ignore widget parameters in widget_external_uri()

 -- Max Kellermann <mk@cm4all.com>  Mon, 15 Jun 2009 17:06:11 +0200

cm4all-beng-proxy (0.5.8) unstable; urgency=low

  * handler: fixed double free bug in translate_callback()

 -- Max Kellermann <mk@cm4all.com>  Sun, 14 Jun 2009 19:05:09 +0200

cm4all-beng-proxy (0.5.7) unstable; urgency=low

  * forward the Content-Disposition header
  * handler: assign new session to local variable, fix segfault
  * handler: don't dereference the NULL session

 -- Max Kellermann <mk@cm4all.com>  Sun, 14 Jun 2009 13:01:52 +0200

cm4all-beng-proxy (0.5.6) unstable; urgency=low

  * widget-http: send the "Via" request header instead of "X-Forwarded-For"
  * proxy-handler: send the "Via" request header
  * widget-request: check the "path" argument before calling uri_compress()

 -- Max Kellermann <mk@cm4all.com>  Tue, 09 Jun 2009 12:21:00 +0200

cm4all-beng-proxy (0.5.5) unstable; urgency=low

  * processor: allow specifying relative URI in c:base=child
  * widget-request: verify the "path" argument
  * widget: allocate address from widget's pool
  * widget-http: support multiple Set-Cookie response headers

 -- Max Kellermann <mk@cm4all.com>  Thu, 04 Jun 2009 15:10:15 +0200

cm4all-beng-proxy (0.5.4) unstable; urgency=low

  * implemented delegation of open() to a helper program
  * added the BASE translation packet, supported by the translation cache
  * deprecated c:mode=proxy
  * rewrite-uri: always enable focus in mode=partial
  * http-cache: don't cache resources with query string (RFC 2616 13.9)
  * http-cache: lock cache items while they are served

 -- Max Kellermann <mk@cm4all.com>  Thu, 28 May 2009 11:44:01 +0200

cm4all-beng-proxy (0.5.3) unstable; urgency=low

  * cgi: close request body on fork() failure
  * fork: added workaround for pipe-to-pipe splice()
  * http-cache: use cache entry when response ETag matches
  * cgi: loop in istream_cgi_read() to prevent blocking
  * cache: check for expired items once a minute
  * cache: optimize search for oldest item

 -- Max Kellermann <mk@cm4all.com>  Wed, 06 May 2009 13:23:46 +0200

cm4all-beng-proxy (0.5.2) unstable; urgency=low

  * added filter cache
  * header-parser: added missing range check in header_parse_line()
  * fork: added event for writing to the child process
  * fork: don't splice() from a pipe
  * response: don't pass request body to unfocused processor
  * added filter type "pipe"

 -- Max Kellermann <mk@cm4all.com>  Wed, 29 Apr 2009 13:24:26 +0200

cm4all-beng-proxy (0.5.1) unstable; urgency=low

  * processor: fixed base=child assertion failure
  * handler: close request body if it was not consumed
  * static-file: generate Last-Modified and ETag response headers
  * static-file: obey the Content-Type provided by the translation server
  * static-file: get Content-Type from extended attribute
  * http-cache: use istream_null when cached resource is empty

 -- Max Kellermann <mk@cm4all.com>  Mon, 27 Apr 2009 10:00:20 +0200

cm4all-beng-proxy (0.5) unstable; urgency=low

  * processor: accept c:mode/c:base attributes in any order
  * processor: removed alternative (anchor) rewrite syntax

 -- Max Kellermann <mk@cm4all.com>  Mon, 20 Apr 2009 22:04:19 +0200

cm4all-beng-proxy (0.4.10) unstable; urgency=low

  * processor: lift length limitation for widget parameters
  * translate: abort if a packet is too large
  * translate: support MAX_AGE for the whole response
  * hashmap: fix corruption of slot chain in hashmap_remove_value()

 -- Max Kellermann <mk@cm4all.com>  Fri, 17 Apr 2009 13:02:50 +0200

cm4all-beng-proxy (0.4.9) unstable; urgency=low

  * http-cache: explicitly start reading into cache
  * cgi: clear "headers" variable before publishing the response
  * translate: use DOCUMENT_ROOT as CGI parameter

 -- Max Kellermann <mk@cm4all.com>  Mon, 06 Apr 2009 16:21:57 +0200

cm4all-beng-proxy (0.4.8) unstable; urgency=low

  * translate: allow ADDRESS packets in AJP addresses
  * translate: initialize all fields of a FastCGI address
  * http-cache: close all caching connections on exit
  * processor: don't rewrite SCRIPT SRC attribute when proxying

 -- Max Kellermann <mk@cm4all.com>  Thu, 02 Apr 2009 15:45:46 +0200

cm4all-beng-proxy (0.4.7) unstable; urgency=low

  * http-server: use istream_null for empty request body
  * parser: check for trailing slash only in TAG_OPEN tags
  * parser: added support for XML Processing Instructions
  * processor: implemented XML Processing Instruction "cm4all-rewrite-uri"
  * uri-escape: escape the slash character
  * cache: remove all matching items in cache_remove()
  * http-cache: lock cache items while holding a reference

 -- Max Kellermann <mk@cm4all.com>  Thu, 02 Apr 2009 12:02:53 +0200

cm4all-beng-proxy (0.4.6) unstable; urgency=low

  * file_handler: fixed logic error in If-Modified-Since check
  * date: return UTC time stamp in http_date_parse()
  * cache: continue search after item was invalidated
  * cache: remove the correct cache item
  * istream-chunked: work around invalid assertion failure
  * istream-subst: fixed corruption after partial match

 -- Max Kellermann <mk@cm4all.com>  Wed, 25 Mar 2009 15:03:10 +0100

cm4all-beng-proxy (0.4.5) unstable; urgency=low

  * http-server: assume keep-alive is enabled on HTTP 1.1
  * http-client: unregister EV_READ when the buffer is full
  * translation: added QUERY_STRING packet
  * processor: optionally parse base/mode from URI

 -- Max Kellermann <mk@cm4all.com>  Tue, 17 Mar 2009 13:04:25 +0100

cm4all-beng-proxy (0.4.4) unstable; urgency=low

  * forward Accept-Language request header to the translation server
  * translate: added the USER_AGENT request packet
  * session: obey the USER/MAX_AGE setting
  * use libcm4all-inline-dev in libcm4all-beng-proxy-dev
  * added pkg-config file for libcm4all-beng-proxy-dev
  * updated python-central dependencies
  * processor: parse c:base/c:mode attributes in PARAM tags

 -- Max Kellermann <mk@cm4all.com>  Wed, 11 Mar 2009 09:43:48 +0100

cm4all-beng-proxy (0.4.3) unstable; urgency=low

  * processor: rewrite URI in LINK tags
  * processor: rewrite URI in PARAM tags
  * use splice() from glibc 2.7
  * translate: added VARY response packet
  * build documentation with texlive

 -- Max Kellermann <mk@cm4all.com>  Wed, 04 Mar 2009 09:53:56 +0100

cm4all-beng-proxy (0.4.2) unstable; urgency=low

  * hashmap: fix corruption in slot chain
  * use monotonic clock to calculate expiry times
  * processor: rewrite URIs in the EMBED, VIDEO, AUDIO tags

 -- Max Kellermann <mk@cm4all.com>  Tue, 17 Feb 2009 17:14:48 +0100

cm4all-beng-proxy (0.4.1) unstable; urgency=low

  * translate: clear client->transformation
  * handler: check for translation errors
  * http-server: fixed assertion failure during shutdown
  * http-server: send "Keep-Alive" response header
  * worker: after fork(), call event_reinit() in the parent process
  * added valgrind build dependency
  * build with Debian's libevent-1.4 package

 -- Max Kellermann <mk@cm4all.com>  Tue, 10 Feb 2009 11:48:53 +0100

cm4all-beng-proxy (0.4) unstable; urgency=low

  * added support for transformation views
    - in the JavaScript API, mode=proxy is now deprecated
  * http-cache: fix segfault when request_headers==NULL
  * http-cache: store multiple (varying) versions of a resource
  * http-cache: use the "max-age" cache-control response

 -- Max Kellermann <mk@cm4all.com>  Fri, 30 Jan 2009 13:29:43 +0100

cm4all-beng-proxy (0.3.9) unstable; urgency=low

  * http-client: assume keep-alive is enabled on HTTP 1.1
  * processor: use configured/session path-info for mode=child URIs

 -- Max Kellermann <mk@cm4all.com>  Tue, 27 Jan 2009 13:07:51 +0100

cm4all-beng-proxy (0.3.8) unstable; urgency=low

  * processor: pass Content-Type and Content-Language headers from
    template
  * http-client: allow chunked response body without keep-alive

 -- Max Kellermann <mk@cm4all.com>  Fri, 23 Jan 2009 13:02:42 +0100

cm4all-beng-proxy (0.3.7) unstable; urgency=low

  * istream_subst: exit the loop if state==INSERT
  * istream_iconv: check if the full buffer could be flushed
  * worker: don't reinitialize session manager during shutdown

 -- Max Kellermann <mk@cm4all.com>  Thu, 15 Jan 2009 10:39:47 +0100

cm4all-beng-proxy (0.3.6) unstable; urgency=low

  * processor: ignore closing </header>
  * widget-http: now really don't check content-type in frame parents
  * parser: skip comments
  * processor: implemented c:base="parent"
  * processor: added "c:" prefix to c:widget child elements
  * processor: renamed the "c:param" element to "c:parameter"

 -- Max Kellermann <mk@cm4all.com>  Thu, 08 Jan 2009 11:17:29 +0100

cm4all-beng-proxy (0.3.5) unstable; urgency=low

  * widget-http: don't check content-type in frame parents
  * istream-subst: allow null bytes in the input stream
  * js: added the "translate" parameter for passing values to the
    translation server
  * rewrite-uri: refuse to rewrite a frame URI without widget id

 -- Max Kellermann <mk@cm4all.com>  Mon, 05 Jan 2009 16:46:32 +0100

cm4all-beng-proxy (0.3.4) unstable; urgency=low

  * processor: added support for custom widget request headers
  * http-cache: obey the "Vary" response header
  * http-cache: pass the new http_cache_info object when testing a cache
    item

 -- Max Kellermann <mk@cm4all.com>  Tue, 30 Dec 2008 15:46:44 +0100

cm4all-beng-proxy (0.3.3) unstable; urgency=low

  * processor: grew widget parameter buffer to 512 bytes
  * widget-resolver: clear widget->resolver on abort
  * cgi: clear the input's handler in cgi_async_abort()
  * widget-stream: use istream_hold (reverts r4171)

 -- Max Kellermann <mk@cm4all.com>  Fri, 05 Dec 2008 14:43:05 +0100

cm4all-beng-proxy (0.3.2) unstable; urgency=low

  * processor: free memory before calling embed_frame_widget()
  * processor: allocate query string from the widget pool
  * processor: removed the obsolete widget attributes "tag" and "style"
  * parser: hold a reference to the pool

 -- Max Kellermann <mk@cm4all.com>  Mon, 01 Dec 2008 14:15:38 +0100

cm4all-beng-proxy (0.3.1) unstable; urgency=low

  * http-client: remove Transfer-Encoding and Content-Length from response
    headers
  * http-client: don't read body after invoke_response()
  * fork: retry splice() after EAGAIN
  * fork: don't close input when splice() fails
  * cgi: abort the response handler when the stdin stream fails
  * istream_file, istream_pipe, fork, client_socket, listener: fixed file
    descriptor leaks
  * processor: hold a reference to the caller's pool
  * debian/rules: enabled test suite

 -- Max Kellermann <mk@cm4all.com>  Thu, 27 Nov 2008 16:01:16 +0100

cm4all-beng-proxy (0.3) unstable; urgency=low

  * implemented widget filters
  * translate: initialize all fields of a CGI address
  * fork: read request body on EAGAIN
  * fork: implemented the direct() method with splice()
  * python: added class Response
  * prototypes/translate.py:
    - support "filter"
    - support "content_type"
  * demo: added widget filter demo

 -- Max Kellermann <mk@cm4all.com>  Wed, 26 Nov 2008 16:27:29 +0100

cm4all-beng-proxy (0.2) unstable; urgency=low

  * don't quote text/xml widgets
  * widget-resolver: pass widget_pool to widget_class_lookup()
  * widget-registry: allocate widget_class from widget_pool
  * widget-stream: eliminated the async operation proxy, because the
    operation cannot be aborted before the constructor returns
  * widget-stream: don't clear the "delayed" stream in the response() callback
  * rewrite-uri: trigger istream_read(delayed) after istream_delayed_set()
  * doc: clarified XSLT integration

 -- Max Kellermann <mk@cm4all.com>  Tue, 25 Nov 2008 15:28:54 +0100

cm4all-beng-proxy (0.1) unstable; urgency=low

  * initial release

 -- Max Kellermann <mk@cm4all.com>  Mon, 17 Nov 2008 11:59:36 +0100<|MERGE_RESOLUTION|>--- conflicted
+++ resolved
@@ -1,16 +1,14 @@
-<<<<<<< HEAD
 cm4all-beng-proxy (16.0.1) unstable; urgency=low
 
   * 
 
  --   
-=======
+
 cm4all-beng-proxy (15.10) unstable; urgency=low
 
   * merge release 14.23
 
  -- Max Kellermann <mk@cm4all.com>  Wed, 13 Feb 2019 09:04:33 +0100
->>>>>>> c03dd9d4
 
 cm4all-beng-proxy (15.9) unstable; urgency=low
 
