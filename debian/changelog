<<<<<<< HEAD
cm4all-beng-proxy (11.4) unstable; urgency=low

  * 

 --   

cm4all-beng-proxy (11.3) unstable; urgency=low

  * delegate: fix memory leak after clone() failure
  * avahi/client: fix shutdown hang due to event leak
  * config: add listener options "interface", "reuse_port"
  * lb: fix dbus connect failure due to process isolation
  * config: rename "include" to "@include"
  * config: introduce variables

 -- Max Kellermann <mk@cm4all.com>  Mon, 26 Sep 2016 20:28:47 -0000

cm4all-beng-proxy (11.2) unstable; urgency=low

  * disable the "V6ONLY" flag on all IPv6 wildcard listeners
  * fix crash bug due to uninitialized memory
  * etc: include conf.d/*.conf
  * debian: re-add dh_installinit to install the *.default files

 -- Max Kellermann <mk@cm4all.com>  Mon, 12 Sep 2016 11:32:14 -0000

cm4all-beng-proxy (11.1) unstable; urgency=low

  * merge release 10.30

 -- Max Kellermann <mk@cm4all.com>  Fri, 09 Sep 2016 09:28:23 -0000

cm4all-beng-proxy (11.0.3) unstable; urgency=low

  * config: allow shell wildcard after "include"
  * fcgi: fix "Connection refused" error
  * widget: improve error message when there is no address

 -- Max Kellermann <mk@cm4all.com>  Fri, 02 Sep 2016 12:55:19 -0000

cm4all-beng-proxy (11.0.2) unstable; urgency=low

  * spawn: fix clone=ENOMEM due to broken PID namespace
  * control: allow only TCACHE_INVALIDATE, STATS and NODE_STATUS via IP
  * config: add command "include_optional"

 -- Max Kellermann <mk@cm4all.com>  Wed, 31 Aug 2016 13:32:35 -0000

cm4all-beng-proxy (11.0.1) unstable; urgency=low

  * spawn: switch to a new systemd scope
  * spawn: create new PID namespace
  * spawn: create systemd journal identifier
  * translation: add packets CGROUP, CGROUP_SET, EXTERNAL_SESSION_MANAGER,
    EXTERNAL_SESSION_KEEPALIVE
  * session: allow multiple realms per session
  * ssl: free more drained I/O buffers
  * ssl: reduce memory usage
  * SlicePool: reduce fragmentation
  * enable TCP_DEFER_ACCEPT for HTTP listeners
  * remove the "args_escape_char" kludge after 5 years of transition
  * support kB, MB, GB suffixes in cache size specifications
  * bp: add configuration file
  * bp: allow multiple control listeners
  * lb: allow including configuration files
  * debian/lb.postinst: move user "cm4all-beng-lb" to group "nogroup"
  * remove obsolete sysv init scripts, depend on systemd instead
  * ZeroConf publish support

 -- Max Kellermann <mk@cm4all.com>  Tue, 30 Aug 2016 22:24:03 -0000
=======
cm4all-beng-proxy (10.31) unstable; urgency=low

  * fix memory leak after resource loader failure
  * delegate: fix memory leak after clone() failure
  * was: fix crash on spawn error

 -- Max Kellermann <mk@cm4all.com>  Tue, 27 Sep 2016 18:54:54 -0000
>>>>>>> 5056112b

cm4all-beng-proxy (10.30) unstable; urgency=low

  * merge release 9.15

 -- Max Kellermann <mk@cm4all.com>  Thu, 08 Sep 2016 14:50:50 -0000

cm4all-beng-proxy (10.29) unstable; urgency=low

  * istream/pipe: fix crash after running out of file descriptors
  * bp: raise default connection limit to 32k
  * delegate: fix potential crash
  * translation: detect BASE/URI mismatch with INTERNAL_REDIRECT
  * lb/monitor/expect: fix assertion failure on shutdown
  * systemd: set default NOFILE limits to 256k
  * systemd: enable crash dumps

 -- Max Kellermann <mk@cm4all.com>  Wed, 07 Sep 2016 07:57:48 -0000

cm4all-beng-proxy (10.28) unstable; urgency=low

  * widget: improve error message when there is no address
  * lb: fix default control port
  * debian: adjust Ruby dependencies for Debian Jessie

 -- Max Kellermann <mk@cm4all.com>  Mon, 05 Sep 2016 10:58:34 -0000

cm4all-beng-proxy (10.27) unstable; urgency=low

  * ssl: disable RC4
  * ssl: ignore the client's cipher preferences
  * ssl: send TLS alert to peer after handshake refusal
  * fix crash when compiled with GCC6

 -- Max Kellermann <mk@cm4all.com>  Mon, 22 Aug 2016 18:34:30 -0000

cm4all-beng-proxy (10.26) unstable; urgency=low

  * bot: recognize WordPress pingbacks as "bot"
  * lb/monitor/expect: delay the receive call by 10ms
  * certdb, bp_cmdline, log-forward: use IPv6 only if available

 -- Max Kellermann <mk@cm4all.com>  Thu, 11 Aug 2016 13:04:23 -0000

cm4all-beng-proxy (10.25) unstable; urgency=low

  * shm: fix double allocation bug which caused session corruption

 -- Max Kellermann <mk@cm4all.com>  Thu, 21 Jul 2016 18:54:12 -0000

cm4all-beng-proxy (10.24) unstable; urgency=low

  * http_client: fix "excess data" error after "100 Continue"

 -- Max Kellermann <mk@cm4all.com>  Wed, 20 Jul 2016 12:25:34 -0000

cm4all-beng-proxy (10.23) unstable; urgency=low

  * cgi: ignore the "Proxy" request header to work around security
    vulnerabilities in several CGI programs
  * http_client: differentiate between "empty response body" and "no body"
  * http_server: log "-" if there is no response body

 -- Max Kellermann <mk@cm4all.com>  Tue, 19 Jul 2016 13:43:34 -0000

cm4all-beng-proxy (10.22) unstable; urgency=low

  * debian/control: add missing dependency on libcm4all-inline-dev
  * http_address: ensure that at least one socket address is specified
  * systemd: implement "reload"

 -- Max Kellermann <mk@cm4all.com>  Mon, 04 Jul 2016 11:12:29 -0000

cm4all-beng-proxy (10.21) unstable; urgency=low

  * session: fix user expiry after defragmentation
  * session: save site name in session file

 -- Max Kellermann <mk@cm4all.com>  Wed, 08 Jun 2016 20:07:13 -0000

cm4all-beng-proxy (10.20) unstable; urgency=low

  * fix nullptr dereference while removing stale "session" parameter

 -- Max Kellermann <mk@cm4all.com>  Wed, 25 May 2016 11:06:38 -0000

cm4all-beng-proxy (10.19) unstable; urgency=low

  * merge release 9.14
  * log the request URI on session realm mismatch
  * omit stale "session" parameter in processed URIs

 -- Max Kellermann <mk@cm4all.com>  Tue, 24 May 2016 17:36:07 -0000

cm4all-beng-proxy (10.18) unstable; urgency=low

  * http_client: fix TLS memory leak / crash bug

 -- Max Kellermann <mk@cm4all.com>  Thu, 19 May 2016 10:49:58 -0000

cm4all-beng-proxy (10.17) unstable; urgency=low

  * spawn/client: handle empty payloads from recvmmsg()

 -- Max Kellermann <mk@cm4all.com>  Mon, 09 May 2016 10:05:55 -0000

cm4all-beng-proxy (10.16) unstable; urgency=low

  * control: enable SO_REUSEADDR on the UDP socket

 -- Max Kellermann <mk@cm4all.com>  Fri, 29 Apr 2016 13:13:31 -0000

cm4all-beng-proxy (10.15) unstable; urgency=low

  * was: fix crash after spawn failure
  * spawn/client: abort worker process when the spawner is gone
  * spawn/client: optimize message receiver
  * spawn/server: retry sending after EAGAIN

 -- Max Kellermann <mk@cm4all.com>  Fri, 29 Apr 2016 09:31:54 -0000

cm4all-beng-proxy (10.14) unstable; urgency=low

  * enable TCP_DEFER_ACCEPT for HTTP and SSL listeners
  * ssl: increase the handshake timeout to 60 seconds
  * lb: log the client IP address

 -- Max Kellermann <mk@cm4all.com>  Thu, 28 Apr 2016 09:24:19 -0000

cm4all-beng-proxy (10.13) unstable; urgency=low

  * was: fix crash after early-crashing WAS process
  * was: fix crash after WAS process has been released
  * ssl: limit the handshake duration
  * beng-proxy: support listening on UNIX domain sockets

 -- Max Kellermann <mk@cm4all.com>  Wed, 27 Apr 2016 18:34:26 -0000

cm4all-beng-proxy (10.12) unstable; urgency=low

  * ssl: reduce allocator fragmentation, cycle another buffer

 -- Max Kellermann <mk@cm4all.com>  Thu, 21 Apr 2016 07:29:51 -0000

cm4all-beng-proxy (10.11) unstable; urgency=low

  * thread_queue: fix race condition
  * ssl: reduce allocator fragmentation

 -- Max Kellermann <mk@cm4all.com>  Mon, 18 Apr 2016 14:51:41 -0000

cm4all-beng-proxy (10.10) unstable; urgency=low

  * merge release 9.13
  * SlicePool: reduce fragmentation

 -- Max Kellermann <mk@cm4all.com>  Tue, 12 Apr 2016 15:12:03 -0000

cm4all-beng-proxy (10.9) unstable; urgency=low

  * merge release 9.12

 -- Max Kellermann <mk@cm4all.com>  Wed, 06 Apr 2016 12:11:38 -0000

cm4all-beng-proxy (10.8) unstable; urgency=low

  * SlicePool: optimize allocation
  * lb: cycle buffers before compressing slice allocator
  * was: fix spurious "Resource temporarily unavailable" warnings

 -- Max Kellermann <mk@cm4all.com>  Wed, 06 Apr 2016 06:35:37 -0000

cm4all-beng-proxy (10.7) unstable; urgency=low

  * lb: fix systemd service start timeout
  * spawn: fix assertion failure when STDERR_PATH fails
  * was: fix use-after-free bug

 -- Max Kellermann <mk@cm4all.com>  Tue, 29 Mar 2016 10:31:34 -0000

cm4all-beng-proxy (10.6) unstable; urgency=low

  * lb: fix false memory leak during shutdown
  * ssl: cycle buffers to reduce allocator fragmentation

 -- Max Kellermann <mk@cm4all.com>  Wed, 23 Mar 2016 14:16:55 -0000

cm4all-beng-proxy (10.5) unstable; urgency=low

  * lb: fix crash due to duplicate OpenSSL initialization by libpq
  * lb: check cert_db.ca_cert settings with --check
  * lb: fix shutdown with --watchdog
  * http_client: fix assertion failure with keep-alive disabled
  * http_server: fix missing "100 Continue"
  * certdb: unwrap key in "new-cert
  * certdb: allow overriding database with /etc/cm4all/beng/certdb.connect
  * spawn: fix assertion failure

 -- Max Kellermann <mk@cm4all.com>  Tue, 08 Mar 2016 16:01:22 -0000

cm4all-beng-proxy (10.4) unstable; urgency=low

  * merge release 9.11
  * spawn: fix uninitialized MOUNT_TMP_TMPFS setting

 -- Max Kellermann <mk@cm4all.com>  Thu, 03 Mar 2016 13:11:49 -0000

cm4all-beng-proxy (10.3) unstable; urgency=low

  * lhttp: fix double free bug
  * lhttp, fcgi: abandon child process after connect failure
  * spawn: wait for spawn process during shutdown
  * {http,filter,nfs}_cache: raise cacheable size limit to 512 kB
  * http_client: reschedule read event after blocking write recovery

 -- Max Kellermann <mk@cm4all.com>  Wed, 02 Mar 2016 14:06:44 -0000

cm4all-beng-proxy (10.2) unstable; urgency=low

  * rubber: remove excessive debugging code to speed up cache flush
  * spawn: fix SETENV breakage
  * spawn: initialize supplementary groups
  * spawn: change to user www-data by default
  * http_client: fix double free bug
  * fcache: raise default expiration to one week
  * systemd: set "Type=notify"

 -- Max Kellermann <mk@cm4all.com>  Tue, 01 Mar 2016 18:43:23 -0000

cm4all-beng-proxy (10.1) unstable; urgency=low

  * merge release 9.10
  * python: add missing constant TRANSLATE_REALM_FROM_AUTH_BASE
  * spawn: dedicated process for spawning child processes
  * fcgi: terminate FastCGI processes with SIGTERM instead of SIGUSR1
  * was: implement response body interruption
  * translation: add packet NO_NEW_PRIVS
  * session: 128 bit session ids
  * emit systemd "READY" notification
  * debian: eliminate the TOI build

 -- Max Kellermann <mk@cm4all.com>  Thu, 25 Feb 2016 23:55:33 -0000

cm4all-beng-proxy (10.0.5) unstable; urgency=low

  * http_client: fix memory leak
  * spawn/prepared: fix environment variable breakage
  * request: fix crash (due to realm regression in 10.0.4)

 -- Max Kellermann <mk@cm4all.com>  Tue, 09 Feb 2016 18:09:43 -0000

cm4all-beng-proxy (10.0.4) unstable; urgency=low

  * istream/dechunk: merge chunk sizes
  * istream/dechunk: fix bogus "closed prematurely" error
  * spawn/JailConfig: fix jail.conf parser regression
  * translate_parser: fix JailCGI home path regression
  * translation: add packet REALM_FROM_AUTH_BASE
  * translation: allow mount options in MOUNT_TMP_TMPFS
  * pipe_filter: add JailCGI support
  * fcgi/stock: fix double free bug
  * http_request: fix connection leak after OpenSSL error
  * ssl/cache: fix two crash bugs
  * ssl/cache: reduce delay from 1s to 200ms
  * ssl/cache: maintain cache only in worker process
  * ssl/cache: support CA chains
  * ssl/factory: support the subjectAltName extension
  * ssl/filter: handle "close notify" alerts
  * certdb: rename PostgreSQL table to singular
  * certdb: load PostgreSQL connect string from lb.conf
  * certdb: support the subjectAltName extension
  * certdb: implement the ACME protocol
  * systemd/lb: disable --watchdog, set Restart=on-failure instead
  * systemd/bp: default to --workers=0, set Restart=on-failure instead

 -- Max Kellermann <mk@cm4all.com>  Thu, 04 Feb 2016 21:12:22 -0000

cm4all-beng-proxy (10.0.3) unstable; urgency=low

  * ssl/cache: populate name cache asynchronously
  * certdb: add command "populate"

 -- Max Kellermann <mk@cm4all.com>  Tue, 12 Jan 2016 10:35:32 -0000

cm4all-beng-proxy (10.0.2) unstable; urgency=low

  * ssl/cache: open multiple PostgreSQL connections on demand
  * ssl/cache: mirror a list of all certificate host names
  * certdb: add command "delete"

 -- Max Kellermann <mk@cm4all.com>  Wed, 06 Jan 2016 11:11:51 -0000

cm4all-beng-proxy (10.0.1) unstable; urgency=low

  * drop support for Debian Squeeze
  * inline_widget: time out after 10 seconds
  * lb: support SSL certificates stored in PostgreSQL database
  * disable the access log by default

 -- Max Kellermann <mk@cm4all.com>  Fri, 18 Dec 2015 18:48:31 -0000

cm4all-beng-proxy (9.15) unstable; urgency=low

  * cgi: ignore the "Proxy" request header to work around security
    vulnerabilities in several CGI programs
  * http_address: ensure that at least one socket address is specified
  * http_server: update the "raw bytes sent" attribute properly
  * http_client: differentiate between "empty response body" and "no body"
  * http_client: fix "excess data" error after "100 Continue"
  * fcgi: fix assertion failure
  * shm: fix double allocation bug which caused session corruption
  * session: fix user expiry after defragmentation
  * omit stale "session" parameter in processed URIs
  * bot: recognize WordPress pingbacks as "bot"
  * fix crash when compiled with GCC6
  * bp: raise default connection limit to 32k
  * systemd: set default NOFILE limits to 256k
  * systemd: enable crash dumps

 -- Max Kellermann <mk@cm4all.com>  Thu, 08 Sep 2016 14:25:37 -0000

cm4all-beng-proxy (9.14) unstable; urgency=low

  * merge release 8.13
  * was: fix crash on malformed STATUS packet

 -- Max Kellermann <mk@cm4all.com>  Fri, 20 May 2016 15:43:48 -0000

cm4all-beng-proxy (9.13) unstable; urgency=low

  * merge release 8.12
  * lb: fix false memory leak during shutdown

 -- Max Kellermann <mk@cm4all.com>  Tue, 12 Apr 2016 13:03:18 -0000

cm4all-beng-proxy (9.12) unstable; urgency=low

  * header-forward: fix duplicate "Location" header

 -- Max Kellermann <mk@cm4all.com>  Wed, 06 Apr 2016 12:09:46 -0000

cm4all-beng-proxy (9.11) unstable; urgency=low

  * merge release 8.11

 -- Max Kellermann <mk@cm4all.com>  Thu, 03 Mar 2016 13:03:41 -0000

cm4all-beng-proxy (9.10) unstable; urgency=low

  * merge release 8.10

 -- Max Kellermann <mk@cm4all.com>  Wed, 24 Feb 2016 11:46:38 -0000

cm4all-beng-proxy (9.9) unstable; urgency=low

  * merge release 8.9

 -- Max Kellermann <mk@cm4all.com>  Tue, 23 Feb 2016 15:56:21 -0000

cm4all-beng-proxy (9.8) unstable; urgency=low

  * merge release 8.8

 -- Max Kellermann <mk@cm4all.com>  Tue, 16 Feb 2016 11:30:47 -0000

cm4all-beng-proxy (9.7) unstable; urgency=low

  * merge release 8.7
  * http_request: fix connection leak after OpenSSL error

 -- Max Kellermann <mk@cm4all.com>  Tue, 26 Jan 2016 15:56:31 -0000

cm4all-beng-proxy (9.6) unstable; urgency=low

  * systemd: log to systemd-journald by default
  * header_forward: fix duplicate "Location" header
  * "--access-logger=null" disables the access log
  * widget: log Set-Cookie without host

 -- Max Kellermann <mk@cm4all.com>  Thu, 17 Dec 2015 22:15:04 -0000

cm4all-beng-proxy (9.5) unstable; urgency=low

  * merge release 4.23
  * auth: send the LISTENER_TAG packet with AUTH requests

 -- Max Kellermann <mk@cm4all.com>  Tue, 15 Dec 2015 13:46:36 -0000

cm4all-beng-proxy (9.4) unstable; urgency=low

  * processor: fix crash bug
  * ajp: fix bogus error "Peer closed the socket prematurely"
  * fcgi: fail after receiving excess data at end of response body
  * fcgi: fix assertion failure on i386
  * was: fold header name case
  * was: announce request body length as early as possible
  * was: fix crash bug with empty response

 -- Max Kellermann <mk@cm4all.com>  Thu, 19 Nov 2015 11:28:59 -0000

cm4all-beng-proxy (9.3) unstable; urgency=low

  * fcgi: fix buffer overflow with large response body
  * header_forward: always forward "Allow"

 -- Max Kellermann <mk@cm4all.com>  Tue, 17 Nov 2015 00:33:20 -0000

cm4all-beng-proxy (9.2) unstable; urgency=low

  * translate_client: fix crash bug

 -- Max Kellermann <mk@cm4all.com>  Mon, 16 Nov 2015 08:38:02 -0000

cm4all-beng-proxy (9.1) unstable; urgency=low

  * feature freeze
  * http_client: response body allows optimized socket writes
  * http_cache: response body allows optimized socket writes
  * fcgi: fix stall bug
  * fcgi: optimized response body chunking
  * fcgi: don't send empty PARAMS packet when request headers are empty
  * handler: use lstat() for FILE_NOT_FOUND
  * client_balancer: fix memory leak
  * istream: fix assertion failure
  * istream_tee: fix size miscalculation
  * nfs_stock: fix assertion failure
  * translate_cache: optimize memory usage
  * reduce fork() overhead

 -- Max Kellermann <mk@cm4all.com>  Fri, 13 Nov 2015 00:50:52 -0000

cm4all-beng-proxy (9.0.9) unstable; urgency=low

  * tstock: fix libevent crash on connection failure
  * tstock: fix hanging process during shutdown
  * request_session: don't send cleared session id of ignored session
  * pipe_stock: fix EBADF error due to malformed pointer cast
  * http_{client,server}: optimize chunked socket writes

 -- Max Kellermann <mk@cm4all.com>  Fri, 06 Nov 2015 23:39:50 -0000

cm4all-beng-proxy (9.0.8) unstable; urgency=low

  * child_stock: fix crash bug
  * translate_stock: fix use-after-free crash bug

 -- Max Kellermann <mk@cm4all.com>  Thu, 05 Nov 2015 15:14:43 -0000

cm4all-beng-proxy (9.0.7) unstable; urgency=low

  * merge release 8.6
  * ajp: fix regression after code refactoring
  * http_{client,server}: optimize socket writes
  * translate_stock: configurable stock limit, defaulting to 64
  * translate_cache: fix crash bug when cache is disabled
  * errdoc: fix crash bug when aborting error document generator

 -- Max Kellermann <mk@cm4all.com>  Wed, 04 Nov 2015 21:50:44 -0000

cm4all-beng-proxy (9.0.6) unstable; urgency=low

  * debian/rules: cross-compiler support
  * debian: build with gcc 5 on Debian Stretch
  * processor: fix broken URI rewrite after <script> due to inverted check
  * widget: log class name

 -- Max Kellermann <mk@cm4all.com>  Fri, 16 Oct 2015 10:21:42 -0000

cm4all-beng-proxy (9.0.5) unstable; urgency=low

  * merge release 8.5

 -- Max Kellermann <mk@cm4all.com>  Mon, 12 Oct 2015 10:44:20 -0000

cm4all-beng-proxy (9.0.4) unstable; urgency=low

  * xml_parser: fix assertion failure on abort
  * css_parser: fix buffer overflow due to off-by-one check

 -- Max Kellermann <mk@cm4all.com>  Thu, 08 Oct 2015 19:32:07 -0000

cm4all-beng-proxy (9.0.3) unstable; urgency=low

  * fcgi: fix uninitialized variable
  * processor: fix heap corruption due to wrong string length

 -- Max Kellermann <mk@cm4all.com>  Wed, 07 Oct 2015 19:56:05 -0000

cm4all-beng-proxy (9.0.2) unstable; urgency=low

  * translation: packet REVEAL_USER sends X-CM4all-BENG-User to filter

 -- Max Kellermann <mk@cm4all.com>  Mon, 05 Oct 2015 19:08:22 -0000

cm4all-beng-proxy (9.0.1) unstable; urgency=low

  * merge release 8.4
  * translation: add header group "LINK"
  * translation: add packet MOUNT_TMPFS
  * fix spurious BIND_MOUNT_RW failures

 -- Max Kellermann <mk@cm4all.com>  Fri, 02 Oct 2015 15:36:42 -0000

cm4all-beng-proxy (8.13) unstable; urgency=low

  * http_client: fix TLS memory leak
  * http_client: fix assertion failure with keep-alive disabled
  * was: fix crash after early-crashing WAS process
  * lb: fix false memory leak during shutdown
  * http_server: fix missing "100 Continue"
  * {http,filter,nfs}_cache: raise cacheable size limit to 512 kB
  * fcache: raise default expiration to one week
  * rubber: remove excessive debugging code to speed up cache flush

 -- Max Kellermann <mk@cm4all.com>  Fri, 20 May 2016 15:34:32 -0000

cm4all-beng-proxy (8.12) unstable; urgency=low

  * was: fix crash on malformed STATUS packet
  * was: allow 16 bit STATUS packet

 -- Max Kellermann <mk@cm4all.com>  Tue, 12 Apr 2016 12:28:21 -0000

cm4all-beng-proxy (8.11) unstable; urgency=low

  * http_client: fix assertion failure with TLS
  * lhttp, fcgi: abandon child process after connect failure
  * http_client: reschedule read event after blocking write recovery

 -- Max Kellermann <mk@cm4all.com>  Thu, 03 Mar 2016 12:59:50 -0000

cm4all-beng-proxy (8.10) unstable; urgency=low

  * was/input: verify the announced LENGTH
  * was/input: fix the "available" formula

 -- Max Kellermann <mk@cm4all.com>  Wed, 24 Feb 2016 11:31:50 -0000

cm4all-beng-proxy (8.9) unstable; urgency=low

  * istream/catch: fix another assertion failure

 -- Max Kellermann <mk@cm4all.com>  Tue, 23 Feb 2016 15:52:46 -0000

cm4all-beng-proxy (8.8) unstable; urgency=low

  * istream/catch: fix assertion failure

 -- Max Kellermann <mk@cm4all.com>  Tue, 16 Feb 2016 11:21:25 -0000

cm4all-beng-proxy (8.7) unstable; urgency=low

  * cgi, pipe: fix off-by-one bug in stderr filter

 -- Max Kellermann <mk@cm4all.com>  Tue, 26 Jan 2016 15:55:03 -0000

cm4all-beng-proxy (8.6) unstable; urgency=low

  * merge release 7.9

 -- Max Kellermann <mk@cm4all.com>  Mon, 26 Oct 2015 09:48:00 -0000

cm4all-beng-proxy (8.5) unstable; urgency=low

  * css_parser: fix buffer overflow due to off-by-one check
  * fcgi: fix uninitialized variable
  * fix spurious BIND_MOUNT_RW failures
  * fix two crashes due to malformed URI escapes

 -- Max Kellermann <mk@cm4all.com>  Mon, 12 Oct 2015 10:20:32 -0000

cm4all-beng-proxy (8.4) unstable; urgency=low

  * was: fix another memory leak

 -- Max Kellermann <mk@cm4all.com>  Fri, 02 Oct 2015 11:05:21 -0000

cm4all-beng-proxy (8.3) unstable; urgency=low

  * was: fix several memory leaks

 -- Max Kellermann <mk@cm4all.com>  Fri, 02 Oct 2015 09:54:09 -0000

cm4all-beng-proxy (8.2) unstable; urgency=low

  * debian/control: add "Breaks" on old translation servers to avoid
    runtime breakages due to broken widget descriptors; the translation
    server 1.9.1 contains a workaround
  * translate_parser: fix crash after malformed/misplaced
    UNTRUSTED_*_SITE_SUFFIX packet

 -- Max Kellermann <mk@cm4all.com>  Fri, 25 Sep 2015 12:55:18 -0000

cm4all-beng-proxy (8.1) unstable; urgency=low

  * feature freeze
  * fb_pool: compress I/O buffers periodically
  * http_cache, fcache, nfs_cache: compress the cache periodically

 -- Max Kellermann <mk@cm4all.com>  Tue, 22 Sep 2015 17:26:06 -0000

cm4all-beng-proxy (8.0.13) unstable; urgency=low

  * merge release 7.8
  * translation: support writable bind mounts (BIND_MOUNT_RW)
  * translation: add packet UNTRUSTED_RAW_SITE_SUFFIX
  * ssl: initialize OpenSSL engines
  * rewrite_uri: support "https://" and "//" URIs
  * regex: fix double free bug

 -- Max Kellermann <mk@cm4all.com>  Tue, 22 Sep 2015 08:00:20 -0000

cm4all-beng-proxy (8.0.12) unstable; urgency=low

  * merge release 7.7
  * rubber: optimized hole search
  * rubber: simplified defragmentation on tail allocation

 -- Max Kellermann <mk@cm4all.com>  Thu, 17 Sep 2015 20:41:59 -0000

cm4all-beng-proxy (8.0.11) unstable; urgency=low

  * regex: fix move operator, fixes spurious "Invalid regex capture"

 -- Max Kellermann <mk@cm4all.com>  Thu, 03 Sep 2015 13:08:16 -0000

cm4all-beng-proxy (8.0.10) unstable; urgency=low

  * regex: mismatching optional capture expands to empty string
  * regex: work around problem with mismatching optional last capture
  * request: avoid compressing the response body twice

 -- Max Kellermann <mk@cm4all.com>  Wed, 02 Sep 2015 15:56:38 -0000

cm4all-beng-proxy (8.0.9) unstable; urgency=low

  * merge release 7.6
  * regex: fix off-by-one error in capture range check

 -- Max Kellermann <mk@cm4all.com>  Tue, 01 Sep 2015 13:57:06 -0000

cm4all-beng-proxy (8.0.8) unstable; urgency=low

  * tcache: fix crash on regex mismatch

 -- Max Kellermann <mk@cm4all.com>  Mon, 31 Aug 2015 05:35:14 -0000

cm4all-beng-proxy (8.0.7) unstable; urgency=low

  * merge release 7.5
  * regex: fix spurious compile failures
  * fcache: include actual body data in stats
  * nfs_cache: add stats
  * fix several crash bugs with malformed URI escapes
  * control/stats: add cache brutto sizes
  * control/stats: add I/O buffers size

 -- Max Kellermann <mk@cm4all.com>  Thu, 27 Aug 2015 22:11:02 -0000

cm4all-beng-proxy (8.0.6) unstable; urgency=low

  * translation: decouple REGEX_UNESCAPE from INVERSE_REGEX

 -- Max Kellermann <mk@cm4all.com>  Tue, 25 Aug 2015 09:57:23 -0000

cm4all-beng-proxy (8.0.5) unstable; urgency=low

  * translation: add packet INVERSE_REGEX_UNESCAPE

 -- Max Kellermann <mk@cm4all.com>  Mon, 24 Aug 2015 16:58:16 -0000

cm4all-beng-proxy (8.0.4) unstable; urgency=low

  * translate_client: fix crash due to uninitialized variable

 -- Max Kellermann <mk@cm4all.com>  Fri, 21 Aug 2015 11:26:40 -0000

cm4all-beng-proxy (8.0.3) unstable; urgency=low

  * translation: add login packet SERVICE
  * translation: login allows packet LISTENER_TAG
  * translation: protocol v3 uses anchored regex
  * regex: disable the "multi-line" option
  * regex: switch to the PCRE library

 -- Max Kellermann <mk@cm4all.com>  Mon, 17 Aug 2015 14:31:32 -0000

cm4all-beng-proxy (8.0.2) unstable; urgency=low

  * translation: add packets LOGIN, PASSWORD, UID_GID
  * translation: native Refence support

 -- Max Kellermann <mk@cm4all.com>  Thu, 06 Aug 2015 11:15:58 -0000

cm4all-beng-proxy (8.0.1) unstable; urgency=low

  * cgi, pipe: log PID in stderr output
  * translation: add packets AUTO_GZIP, INTERNAL_REDIRECT

 -- Max Kellermann <mk@cm4all.com>  Fri, 24 Jul 2015 10:27:51 -0000

cm4all-beng-proxy (7.9) unstable; urgency=low

  * merge release 6.12

 -- Max Kellermann <mk@cm4all.com>  Mon, 26 Oct 2015 09:37:41 -0000

cm4all-beng-proxy (7.8) unstable; urgency=low

  * support SESSION_SITE in processor

 -- Max Kellermann <mk@cm4all.com>  Mon, 21 Sep 2015 12:26:13 -0000

cm4all-beng-proxy (7.7) unstable; urgency=low

  * merge release 6.11

 -- Max Kellermann <mk@cm4all.com>  Thu, 17 Sep 2015 19:08:50 -0000

cm4all-beng-proxy (7.6) unstable; urgency=low

  * merge release 6.10
  * fcache: include actual body data in stats
  * nfs_cache: add stats
  * control/stats: add cache brutto sizes
  * control/stats: add I/O buffers size

 -- Max Kellermann <mk@cm4all.com>  Tue, 01 Sep 2015 12:48:48 -0000

cm4all-beng-proxy (7.5) unstable; urgency=low

  * merge release 6.9

 -- Max Kellermann <mk@cm4all.com>  Thu, 27 Aug 2015 14:30:18 -0000

cm4all-beng-proxy (7.4) unstable; urgency=low

  * merge release 6.8
  * tcache: fix minor memory leak

 -- Max Kellermann <mk@cm4all.com>  Wed, 26 Aug 2015 13:29:42 -0000

cm4all-beng-proxy (7.3) unstable; urgency=low

  * merge release 6.7

 -- Max Kellermann <mk@cm4all.com>  Wed, 22 Jul 2015 21:18:30 -0000

cm4all-beng-proxy (7.2) unstable; urgency=low

  * translation: allow REGEX_ON_{HOST,USER}_URI with INVERSE_REGEX

 -- Max Kellermann <mk@cm4all.com>  Fri, 17 Jul 2015 06:53:50 -0000

cm4all-beng-proxy (7.1) unstable; urgency=low

  * feature freeze
  * translation: WANT supports USER
  * translation: add packet REGEX_ON_USER_URI

 -- Max Kellermann <mk@cm4all.com>  Tue, 14 Jul 2015 20:46:43 -0000

cm4all-beng-proxy (7.0.10) unstable; urgency=low

  * fix crash on "Cache-Control: only-if-cached"
  * fix worker respawn

 -- Max Kellermann <mk@cm4all.com>  Sat, 11 Jul 2015 10:19:11 -0000

cm4all-beng-proxy (7.0.9) unstable; urgency=low

  * istream_escape: fix crash bug when last byte is escaped
  * stats: don't crash master process on CONTROL_STATS
  * debian/rules: add kludge to support dh_python2 on Squeeze

 -- Max Kellermann <mk@cm4all.com>  Thu, 09 Jul 2015 11:40:12 -0000

cm4all-beng-proxy (7.0.8) unstable; urgency=low

  * translation: add packets EXPAND_HOME, EXPAND_STDERR_PATH
  * translation: apply EXPAND_URI to CGI addresses
  * session: fix crash while invalidating widget session

 -- Max Kellermann <mk@cm4all.com>  Thu, 25 Jun 2015 13:29:01 -0000

cm4all-beng-proxy (7.0.7) unstable; urgency=low

  * translation: add packet AUTO_DEFLATE
  * istream_deflate: fix stalled stream
  * tcache: expand uncacheable responses

 -- Max Kellermann <mk@cm4all.com>  Wed, 24 Jun 2015 11:43:47 -0000

cm4all-beng-proxy (7.0.6) unstable; urgency=low

  * tcache: expand responses of uncacheable requests

 -- Max Kellermann <mk@cm4all.com>  Fri, 19 Jun 2015 13:02:32 -0000

cm4all-beng-proxy (7.0.5) unstable; urgency=low

  * merge release 6.6
  * control: flush the whole translation cache if the TCACHE_INVALIDATE
    payload is empty
  * namespace: support IPC namespaces

 -- Max Kellermann <mk@cm4all.com>  Thu, 11 Jun 2015 16:31:34 -0000

cm4all-beng-proxy (7.0.4) unstable; urgency=low

  * handler: send LISTENER_TAG if translation protocol version is not yet
    negotiated
  * handler: bypass translation cache during protocol version negotiation

 -- Max Kellermann <mk@cm4all.com>  Thu, 28 May 2015 13:10:12 -0000

cm4all-beng-proxy (7.0.3) unstable; urgency=low

  * handler: more "verbose_response" messages
  * handler: return "502 Bad Gateway" on translation server error
  * translation: protocol v2 always transmits LISTENER_TAG
  * translation: add packets REGEX_ON_HOST_URI, SESSION_SITE
  * session_manager: fix bogus assertion failure in cleanup
  * build with libwas 1.0

 -- Max Kellermann <mk@cm4all.com>  Wed, 20 May 2015 16:41:44 -0000

cm4all-beng-proxy (7.0.2) unstable; urgency=low

  * merge release 6.5
  * require Boost 1.49

 -- Max Kellermann <mk@cm4all.com>  Wed, 29 Apr 2015 11:43:57 -0000

cm4all-beng-proxy (7.0.1) unstable; urgency=low

  * forward the "Accept-Ranges" response header
  * forward the "Range" request header
  * forward the request headers "Accept-Charset" and "Accept-Encoding" to
    frame widgets

 -- Max Kellermann <mk@cm4all.com>  Fri, 13 Mar 2015 16:53:29 -0000

cm4all-beng-proxy (6.12) unstable; urgency=low

  * css_parser: fix buffer overflow due to off-by-one check
  * fcgi: fix uninitialized variable
  * was: fix error after blocking send on control channel
  * fb_pool: compress I/O buffers periodically
  * ssl: initialize OpenSSL engines
  * support SESSION_SITE in processor
  * lb: never forward headers X-CM4all-BENG-Peer-Subject and
    X-CM4all-BENG-Peer-Issuer-Subject

 -- Max Kellermann <mk@cm4all.com>  Mon, 26 Oct 2015 09:34:09 -0000

cm4all-beng-proxy (6.11) unstable; urgency=low

  * fcgi_client: fix hang after error logger failure

 -- Max Kellermann <mk@cm4all.com>  Thu, 17 Sep 2015 19:06:14 -0000

cm4all-beng-proxy (6.10) unstable; urgency=low

  * translate_parser: allow absolute LOCAL_URI
  * uri-verify: don't check the query string
  * bp_control: let worker handle control packets in single-worker mode
  * stock: fix "outgoing_connections" being always zero in control stats
  * lb_stats: include TCP connections in "outgoing_connections"

 -- Max Kellermann <mk@cm4all.com>  Tue, 01 Sep 2015 11:51:11 -0000

cm4all-beng-proxy (6.9) unstable; urgency=low

  * fcgi_client: ignore STDERR packets in size calculation

 -- Max Kellermann <mk@cm4all.com>  Thu, 27 Aug 2015 14:04:04 -0000

cm4all-beng-proxy (6.8) unstable; urgency=low

  * tcache: verify URI after cache miss

 -- Max Kellermann <mk@cm4all.com>  Wed, 26 Aug 2015 12:32:19 -0000

cm4all-beng-proxy (6.7) unstable; urgency=low

  * ssl: fix certificate chain with Server Name Indication
  * lb: fix hang during shutdown

 -- Max Kellermann <mk@cm4all.com>  Wed, 22 Jul 2015 20:47:55 -0000

cm4all-beng-proxy (6.6) unstable; urgency=low

  * debian/rules: remove remaining python-central invocation
  * init: enable session_save_path by default if
    /var/run/cm4all/beng-proxy exists
  * init: read /etc/default/cm4all-beng-proxy.local
  * namespace: set "setgroups=deny" for Linux 3.18+
  * namespace: retry with mount flag "noexec" if mounting fails
  * build with libwas 1.0

 -- Max Kellermann <mk@cm4all.com>  Thu, 11 Jun 2015 15:22:14 -0000

cm4all-beng-proxy (6.5) unstable; urgency=low

  * debian: improve clang build-dependency
  * debian: migrate from python-central to dh_python2
  * debian: add missing dependency on python-twisted-names

 -- Max Kellermann <mk@cm4all.com>  Mon, 27 Apr 2015 15:27:10 -0000

cm4all-beng-proxy (6.4) unstable; urgency=low

  * widget: fix "Range" request headers with non-default view

 -- Max Kellermann <mk@cm4all.com>  Fri, 10 Apr 2015 12:28:47 -0000

cm4all-beng-proxy (6.3) unstable; urgency=low

  * forward the request headers "If-Modified-Since", "If-Unmodified-Since",
    "If-Match", "If-None-Match" and "If-Range" to frame widgets
  * session: improve session cleanup reliability
  * lb: verify SSL certificates in --check
  * ssl: reduce CPU overhead during TLS handshake

 -- Max Kellermann <mk@cm4all.com>  Tue, 24 Mar 2015 16:56:00 -0000

cm4all-beng-proxy (6.2) unstable; urgency=low

  * merge release 5.16

 -- Max Kellermann <mk@cm4all.com>  Wed, 18 Mar 2015 10:11:04 -0000

cm4all-beng-proxy (6.1) unstable; urgency=low

  * feature freeze

 -- Max Kellermann <mk@cm4all.com>  Thu, 05 Mar 2015 10:57:18 -0000

cm4all-beng-proxy (6.0.16) unstable; urgency=low

  * don't drop WANT request packet in repeated translation

 -- Max Kellermann <mk@cm4all.com>  Mon, 02 Mar 2015 08:38:49 -0000

cm4all-beng-proxy (6.0.15) unstable; urgency=low

  * widget: support the CONTENT_TYPE_LOOKUP protocol
  * CGI: disable request URI forwarding if there's a SCRIPT_NAME

 -- Max Kellermann <mk@cm4all.com>  Tue, 24 Feb 2015 16:44:37 -0000

cm4all-beng-proxy (6.0.14) unstable; urgency=low

  * merge release 5.15

 -- Max Kellermann <mk@cm4all.com>  Mon, 23 Feb 2015 12:48:39 -0000

cm4all-beng-proxy (6.0.13) unstable; urgency=low

  * don't steal the X-CM4all-View header from the HTTP cache

 -- Max Kellermann <mk@cm4all.com>  Fri, 20 Feb 2015 11:35:10 -0000

cm4all-beng-proxy (6.0.12) unstable; urgency=low

  * fcgi: don't redirect stderro to /dev/null
  * handler: reserve request body for focused widget even if processor
    disabled
  * remove the X-CM4all-View header after using it
  * headers: add group "TRANSFORMATION"
  * translation: add packet EXPAND_HEADER

 -- Max Kellermann <mk@cm4all.com>  Thu, 19 Feb 2015 15:36:19 -0000

cm4all-beng-proxy (6.0.11) unstable; urgency=low

  * translation: add packet EXPAND_READ_FILE
  * control: add command CONTROL_FADE_CHILDREN

 -- Max Kellermann <mk@cm4all.com>  Tue, 17 Feb 2015 12:02:40 -0000

cm4all-beng-proxy (6.0.10) unstable; urgency=low

  * merge release 5.14
  * translation: add packets NON_BLOCKING, READ_FILE

 -- Max Kellermann <mk@cm4all.com>  Fri, 13 Feb 2015 17:24:35 -0000

cm4all-beng-proxy (6.0.9) unstable; urgency=low

  * namespace_options: improved PIVOT_ROOT error message
  * translation: add packet EXPAND_BIND_MOUNT

 -- Max Kellermann <mk@cm4all.com>  Wed, 11 Feb 2015 11:36:51 -0000

cm4all-beng-proxy (6.0.8) unstable; urgency=low

  * debian: remove translation server demo packages
  * init: change default translation server address to @translation
  * translation: add packet EXPAND_COOKIE_HOST

 -- Max Kellermann <mk@cm4all.com>  Tue, 10 Feb 2015 12:24:22 -0000

cm4all-beng-proxy (6.0.7) unstable; urgency=low

  * translation: add packet LISTENER_TAG

 -- Max Kellermann <mk@cm4all.com>  Mon, 09 Feb 2015 11:02:06 -0000

cm4all-beng-proxy (6.0.6) unstable; urgency=low

  * http_server, http_client: reduce overhead of proxying chunked body

 -- Max Kellermann <mk@cm4all.com>  Fri, 06 Feb 2015 07:44:17 -0000

cm4all-beng-proxy (6.0.5) unstable; urgency=low

  * merge release 5.13
  * translate_client: check for PROBE_PATH_SUFFIXES without PROBE_SUFFIX
  * fix stack overflow on PROBE_SUFFIXES loop

 -- Max Kellermann <mk@cm4all.com>  Thu, 05 Feb 2015 13:30:21 -0000

cm4all-beng-proxy (6.0.4) unstable; urgency=low

  * hstock: fix memory leak
  * response: fix crash on invalid X-CM4all-View header
  * translation: add packets AUTH_FILE, EXPAND_AUTH_FILE,
    APPEND_AUTH, EXPAND_APPEND_AUTH
  * log unknown view names in X-CM4all-View

 -- Max Kellermann <mk@cm4all.com>  Wed, 04 Feb 2015 22:16:07 -0000

cm4all-beng-proxy (6.0.3) unstable; urgency=low

  * support response header X-CM4all-View for all responses
  * reduce fork overhead by dropping NFS cache
  * reduce I/O multi-threading overhead

 -- Max Kellermann <mk@cm4all.com>  Tue, 03 Feb 2015 14:50:27 -0000

cm4all-beng-proxy (6.0.2) unstable; urgency=low

  * translate_client: allow BASE="/" (regression fix)

 -- Max Kellermann <mk@cm4all.com>  Mon, 02 Feb 2015 11:32:01 -0000

cm4all-beng-proxy (6.0.1) unstable; urgency=low

  * translation: add packets EXPAND_DOCUMENT_ROOT, PROBE_PATH_SUFFIXES

 -- Max Kellermann <mk@cm4all.com>  Thu, 29 Jan 2015 22:32:02 -0000

cm4all-beng-proxy (5.16) unstable; urgency=low

  * net: fix crash due to parsing '@' twice
  * net: fix another off-by-one bug in local socket addresses
  * random: fix partial entropy collection
  * http_server: support method PATCH (RFC 5789)

 -- Max Kellermann <mk@cm4all.com>  Wed, 18 Mar 2015 09:56:43 -0000

cm4all-beng-proxy (5.15) unstable; urgency=low

  * ssl_client: fix crash on request with Keep-Alive disabled

 -- Max Kellermann <mk@cm4all.com>  Mon, 23 Feb 2015 12:44:50 -0000

cm4all-beng-proxy (5.14) unstable; urgency=low

  * merge release 4.22

 -- Max Kellermann <mk@cm4all.com>  Wed, 11 Feb 2015 20:50:41 -0000

cm4all-beng-proxy (5.13) unstable; urgency=low

  * ssl: throttle when OpenSSL buffer grows too large

 -- Max Kellermann <mk@cm4all.com>  Thu, 05 Feb 2015 10:14:15 -0000

cm4all-beng-proxy (5.12) unstable; urgency=low

  * merge release 4.21

 -- Max Kellermann <mk@cm4all.com>  Thu, 22 Jan 2015 16:42:55 -0000

cm4all-beng-proxy (5.11) unstable; urgency=low

  * merge release 4.20
  * ssl: disable weak ciphers

 -- Max Kellermann <mk@cm4all.com>  Fri, 16 Jan 2015 12:20:58 -0000

cm4all-beng-proxy (5.10) unstable; urgency=low

  * fix cookie mangling in CGI handlers

 -- Max Kellermann <mk@cm4all.com>  Wed, 14 Jan 2015 21:45:01 -0000

cm4all-beng-proxy (5.9) unstable; urgency=low

  * merge release 4.19
  * log-tee: new access logger

 -- Max Kellermann <mk@cm4all.com>  Wed, 24 Sep 2014 14:41:51 -0000

cm4all-beng-proxy (5.8) unstable; urgency=low

  * fcache: work around assertion failure

 -- Max Kellermann <mk@cm4all.com>  Thu, 18 Sep 2014 17:47:40 -0000

cm4all-beng-proxy (5.7) unstable; urgency=low

  * was_client: fix crash bug

 -- Max Kellermann <mk@cm4all.com>  Wed, 17 Sep 2014 18:39:12 -0000

cm4all-beng-proxy (5.6) unstable; urgency=low

  * ssl_filter: fix stalled connection

 -- Max Kellermann <mk@cm4all.com>  Wed, 17 Sep 2014 06:43:12 -0000

cm4all-beng-proxy (5.5) unstable; urgency=low

  * merge release 4.18

 -- Max Kellermann <mk@cm4all.com>  Fri, 12 Sep 2014 10:30:14 -0000

cm4all-beng-proxy (5.4) unstable; urgency=low

  * merge release 4.16

 -- Max Kellermann <mk@cm4all.com>  Wed, 10 Sep 2014 06:19:42 -0000

cm4all-beng-proxy (5.3) unstable; urgency=low

  * child_manager: fix tree insertion bug
  * http_server: fix logger assertion failure

 -- Max Kellermann <mk@cm4all.com>  Fri, 29 Aug 2014 18:50:09 -0000

cm4all-beng-proxy (5.2) unstable; urgency=low

  * was_input: fix assertion failure

 -- Max Kellermann <mk@cm4all.com>  Fri, 29 Aug 2014 11:30:37 -0000

cm4all-beng-proxy (5.1) unstable; urgency=low

  * merge release 4.15
  * net: fix off-by-one bug in local socket addresses

 -- Max Kellermann <mk@cm4all.com>  Fri, 29 Aug 2014 08:55:55 -0000

cm4all-beng-proxy (5.0.14) unstable; urgency=low

  * buffered_socket: reduce memory usage
  * ssl_filter: reduce memory usage further

 -- Max Kellermann <mk@cm4all.com>  Wed, 13 Aug 2014 11:01:56 -0000

cm4all-beng-proxy (5.0.13) unstable; urgency=low

  * merge release 4.14
  * ssl_filter: reduce memory usage

 -- Max Kellermann <mk@cm4all.com>  Fri, 08 Aug 2014 17:45:33 -0000

cm4all-beng-proxy (5.0.12) unstable; urgency=low

  * merge release 4.13
  * http_cache: fix memcached crash bug
  * lb: SIGHUP flushes the SSL session cache
  * ssl_factory: reduce memory usage

 -- Max Kellermann <mk@cm4all.com>  Tue, 05 Aug 2014 12:53:05 -0000

cm4all-beng-proxy (5.0.11) unstable; urgency=low

  * merge release 4.11
  * http_{client,server}: support WebSocket (RFC 6455)

 -- Max Kellermann <mk@cm4all.com>  Tue, 29 Jul 2014 20:31:30 -0000

cm4all-beng-proxy (5.0.10) unstable; urgency=low

  * merge release 4.10
  * http_server: don't disable keep-alive when discarding optional request
    body ("Expect: 100-continue")

 -- Max Kellermann <mk@cm4all.com>  Wed, 23 Jul 2014 17:51:02 -0000

cm4all-beng-proxy (5.0.9) unstable; urgency=low

  * merge release 4.9
  * translation: CONTENT_TYPE_LOOKUP response may contain transformations

 -- Max Kellermann <mk@cm4all.com>  Mon, 21 Jul 2014 16:37:34 -0000

cm4all-beng-proxy (5.0.8) unstable; urgency=low

  * merge release 4.8
  * translation: new packet AUTO_GZIPPED

 -- Max Kellermann <mk@cm4all.com>  Fri, 18 Jul 2014 19:04:45 -0000

cm4all-beng-proxy (5.0.7) unstable; urgency=low

  * lb: add per-listener option "verbose_response"
  * header_forward: another COOKIE=BOTH forwarding bug fix
  * translation: new packets REQUEST_HEADER, EXPAND_REQUEST_HEADER

 -- Max Kellermann <mk@cm4all.com>  Fri, 11 Jul 2014 13:46:08 -0000

cm4all-beng-proxy (5.0.6) unstable; urgency=low

  * merge release 4.7
  * translation: add packet EXPAND_SITE

 -- Max Kellermann <mk@cm4all.com>  Wed, 02 Jul 2014 12:58:55 +0200

cm4all-beng-proxy (5.0.5) unstable; urgency=low

  * translation: add packet EXPAND_URI
  * tcache: VALIDATE_MTIME=0 matches when the file does not exist

 -- Max Kellermann <mk@cm4all.com>  Mon, 30 Jun 2014 14:15:02 -0000

cm4all-beng-proxy (5.0.4) unstable; urgency=low

  * merge release 4.6

 -- Max Kellermann <mk@cm4all.com>  Wed, 25 Jun 2014 13:05:26 -0000

cm4all-beng-proxy (5.0.3) unstable; urgency=low

  * tcache: optimize invalidation with host filter
  * tcache: optimize invalidation with site filter

 -- Max Kellermann <mk@cm4all.com>  Tue, 24 Jun 2014 20:24:25 -0000

cm4all-beng-proxy (5.0.2) unstable; urgency=low

  * merge release 4.5
  * session: fix potential crash on shared memory exhaustion
  * session: really purge new sessions first
  * translate_client: strict HEADER_FORWARD checks
  * translate_client: fix the COOKIE=BOTH parser
  * header_forward: fix COOKIE=BOTH forwarding

 -- Max Kellermann <mk@cm4all.com>  Mon, 16 Jun 2014 14:26:06 -0000

cm4all-beng-proxy (5.0.1) unstable; urgency=low

  * processor: allow Content-Type application/xml
  * was, pipe_filter: don't inherit environment variables
  * pipe_filter: fix command-line argument corruption bug
  * pipe_filter: support custom environment variables
  * translation: SETENV sets environment vars for FastCGI and WAS
  * header_forward: add mode COOKIE=BOTH

 -- Max Kellermann <mk@cm4all.com>  Fri, 06 Jun 2014 13:41:44 -0000

cm4all-beng-proxy (4.23) unstable; urgency=low

  * http_server: support method PATCH (RFC 5789)
  * session: fix expiration timer
  * session: allocate 64k sessions (was 32k)
  * session: work around high CPU usage due to session purging
  * request_session: don't send cleared session id of ignored session
  * ajp: fix bogus error "Peer closed the socket prematurely"
  * fcgi: fix uninitialized variable
  * fcgi: fix hang after error logger failure
  * fcgi: ignore STDERR packets in size calculation
  * header_forward: always forward "Allow"
  * translate_cache: optimize memory usage
  * css_parser: fix buffer overflow due to off-by-one check
  * support SESSION_SITE in processor
  * lb: fix hang during shutdown
  * namespace: retry with mount flag "noexec" if mounting fails
  * random: fix partial entropy collection

 -- Max Kellermann <mk@cm4all.com>  Fri, 04 Dec 2015 16:52:26 -0000

cm4all-beng-proxy (4.22) unstable; urgency=low

  * fcgi: fix wrong child process reuse with different JailCGI homes

 -- Max Kellermann <mk@cm4all.com>  Wed, 11 Feb 2015 19:30:05 -0000

cm4all-beng-proxy (4.21) unstable; urgency=low

  * cgi, pipe: fix crash after fork failure when input is a regular file

 -- Max Kellermann <mk@cm4all.com>  Thu, 22 Jan 2015 16:38:00 -0000

cm4all-beng-proxy (4.20) unstable; urgency=low

  * ssl_server: disable SSLv2 and SSLv3 because they are insecure
  * ssl_client: enable TLS versions newer than 1.1

 -- Max Kellermann <mk@cm4all.com>  Fri, 16 Jan 2015 12:12:02 -0000

cm4all-beng-proxy (4.19) unstable; urgency=low

  * lb/tcp: fix assertion failure

 -- Max Kellermann <mk@cm4all.com>  Wed, 24 Sep 2014 14:31:24 -0000

cm4all-beng-proxy (4.18) unstable; urgency=low

  * http_server: fix missing response (Keep-Alive disabled)

 -- Max Kellermann <mk@cm4all.com>  Fri, 12 Sep 2014 10:22:51 -0000

cm4all-beng-proxy (4.17) unstable; urgency=low

  * http_server: fix logger assertion failure

 -- Max Kellermann <mk@cm4all.com>  Thu, 11 Sep 2014 08:52:31 -0000

cm4all-beng-proxy (4.16) unstable; urgency=low

  * was_client: fix assertion failure

 -- Max Kellermann <mk@cm4all.com>  Wed, 10 Sep 2014 06:17:58 -0000

cm4all-beng-proxy (4.15) unstable; urgency=low

  * merge release 3.1.38

 -- Max Kellermann <mk@cm4all.com>  Fri, 29 Aug 2014 08:52:10 -0000

cm4all-beng-proxy (4.14) unstable; urgency=low

  * ssl_filter: fix error check
  * http_server: log failed requests
  * lb_http: reduce verbosity of ECONNRESET log message

 -- Max Kellermann <mk@cm4all.com>  Fri, 08 Aug 2014 17:41:52 -0000

cm4all-beng-proxy (4.13) unstable; urgency=low

  * thread_worker: smaller thread stack (64 kB)
  * ssl_factory: enable ECDH for perfect forward secrecy
  * thread_socket_filter: reinvoke writing after recovering from full
    output buffer
  * buffered_socket: reschedule reading after input buffer drained

 -- Max Kellermann <mk@cm4all.com>  Tue, 05 Aug 2014 12:37:11 -0000

cm4all-beng-proxy (4.12) unstable; urgency=low

  * pool: fix bogus assertion failure after SSL disconnect
  * lb/tcp: fix send error message
  * lb/tcp: fix crash after write error
  * thread_socket_filter: fix assertion failure with full output buffer
  * thread_socket_filter: fix crash after write error

 -- Max Kellermann <mk@cm4all.com>  Thu, 31 Jul 2014 16:19:57 -0000

cm4all-beng-proxy (4.11) unstable; urgency=low

  * merge release 3.1.37

 -- Max Kellermann <mk@cm4all.com>  Mon, 28 Jul 2014 15:34:53 -0000

cm4all-beng-proxy (4.10) unstable; urgency=low

  * merge release 3.1.36
  * lhttp_stock: fix crash after fork failure

 -- Max Kellermann <mk@cm4all.com>  Wed, 23 Jul 2014 17:47:36 -0000

cm4all-beng-proxy (4.9) unstable; urgency=low

  * merge release 3.1.35

 -- Max Kellermann <mk@cm4all.com>  Mon, 21 Jul 2014 16:34:15 -0000

cm4all-beng-proxy (4.8) unstable; urgency=low

  * ssl: fix choking decryption on large SSL packets
  * http_server: discard incoming data while waiting for drained response

 -- Max Kellermann <mk@cm4all.com>  Thu, 17 Jul 2014 23:16:21 -0000

cm4all-beng-proxy (4.7) unstable; urgency=low

  * lb: flush all output buffers before closing HTTPS connection

 -- Max Kellermann <mk@cm4all.com>  Wed, 02 Jul 2014 10:46:07 -0000

cm4all-beng-proxy (4.6) unstable; urgency=low

  * merge release 3.1.34

 -- Max Kellermann <mk@cm4all.com>  Wed, 25 Jun 2014 13:02:07 -0000

cm4all-beng-proxy (4.5) unstable; urgency=low

  * tcache: enable VARY on LOCAL_ADDRESS_STRING

 -- Max Kellermann <mk@cm4all.com>  Sun, 15 Jun 2014 21:14:17 -0000

cm4all-beng-proxy (4.4) unstable; urgency=low

  * debian/control: refuse to build with libnfs 1.9.3-1 due to broken
    package name

 -- Max Kellermann <mk@cm4all.com>  Tue, 10 Jun 2014 09:59:57 -0000

cm4all-beng-proxy (4.3) unstable; urgency=low

  * merge release 3.1.33
  * widget_uri, cgi_address: fix potential crash

 -- Max Kellermann <mk@cm4all.com>  Tue, 10 Jun 2014 08:47:34 -0000

cm4all-beng-proxy (4.2) unstable; urgency=low

  * widget: avoid double slash when concatenating (Local) HTTP URI and
    path_info

 -- Max Kellermann <mk@cm4all.com>  Tue, 03 Jun 2014 18:08:54 -0000

cm4all-beng-proxy (4.1) unstable; urgency=medium

  * feature freeze

 -- Max Kellermann <mk@cm4all.com>  Fri, 30 May 2014 13:42:38 +0200

cm4all-beng-proxy (4.0.49) unstable; urgency=low

  * lb_config: allow escaping backslash in lb.conf
  * translation: add packet AUTH (yet another authentication protocol)

 -- Max Kellermann <mk@cm4all.com>  Wed, 28 May 2014 15:14:54 -0000

cm4all-beng-proxy (4.0.48) unstable; urgency=low

  * cgi_address: avoid double slash when concatenating script_name and
    path_info
  * cgi_address: default to script_name="/"

 -- Max Kellermann <mk@cm4all.com>  Tue, 27 May 2014 11:47:19 -0000

cm4all-beng-proxy (4.0.47) unstable; urgency=low

  * args: unescape values with dollar sign (4.0.46 regression)
  * translate_client: fix "Could not locate resource" (4.0.38 regression)

 -- Max Kellermann <mk@cm4all.com>  Mon, 26 May 2014 17:02:48 -0000

cm4all-beng-proxy (4.0.46) unstable; urgency=low

  * translate_client: check for valid base address after EASY_BASE
  * fcgi_client: detect bogus Content-Length response header

 -- Max Kellermann <mk@cm4all.com>  Mon, 26 May 2014 12:11:55 -0000

cm4all-beng-proxy (4.0.45) unstable; urgency=low

  * translate_client: fix crash after misplaced AUTO_BASE
  * fcgi_client: support STDERR_PATH for FastCGI's STDERR stream

 -- Max Kellermann <mk@cm4all.com>  Thu, 22 May 2014 15:42:08 -0000

cm4all-beng-proxy (4.0.44) unstable; urgency=low

  * cgi_address: unescape PATH_INFO in ENOTDIR handler
  * python/translation/response: add method bind_mount()

 -- Max Kellermann <mk@cm4all.com>  Wed, 21 May 2014 13:58:15 -0000

cm4all-beng-proxy (4.0.43) unstable; urgency=low

  * merge release 3.1.32
  * lhttp_stock: handle fork() failures
  * handler: fix assertion failure on malformed request URI

 -- Max Kellermann <mk@cm4all.com>  Wed, 21 May 2014 07:27:05 -0000

cm4all-beng-proxy (4.0.42) unstable; urgency=low

  * tstock: log abstract socket paths properly
  * translation: add packet COOKIE_PATH
  * cookie_{server,client}: upgrade to RFC 6265
  * http_string: allow comma in cookie values (RFC ignorant)

 -- Max Kellermann <mk@cm4all.com>  Wed, 14 May 2014 10:41:34 -0000

cm4all-beng-proxy (4.0.41) unstable; urgency=low

  * handler: forget CHECK after the check has completed
  * handler: apply SESSION before repeating translation
  * fcgi, lhttp, delegate: apply STDERR_PATH to stdout

 -- Max Kellermann <mk@cm4all.com>  Tue, 13 May 2014 15:14:58 -0000

cm4all-beng-proxy (4.0.40) unstable; urgency=low

  * file_hander: fix memory leak
  * rerror: add option "verbose_response"
  * translation: rename LHTTP_EXPAND_URI to EXPAND_LHTTP_URI
  * tcache: raise MAX_AGE limit to one day
  * ajp_client: fix header corruption
  * ajp_client: fix buffer overflow
  * python/translation/response: add method expand_pair()

 -- Max Kellermann <mk@cm4all.com>  Mon, 12 May 2014 15:58:07 -0000

cm4all-beng-proxy (4.0.39) unstable; urgency=low

  * file_enotdir: fix PATH_INFO forwarding for LHTTP

 -- Max Kellermann <mk@cm4all.com>  Fri, 09 May 2014 13:38:57 -0000

cm4all-beng-proxy (4.0.38) unstable; urgency=low

  * translation: add packet STDERR_PATH
  * translate_client: detect missing LHTTP_URI, NFS_EXPORT
  * handler: fix the USER translation packet (broken since 4.0.17)

 -- Max Kellermann <mk@cm4all.com>  Thu, 08 May 2014 21:49:55 -0000

cm4all-beng-proxy (4.0.37) unstable; urgency=low

  * enotdir: forward PATH_INFO to LHTTP server
  * lhttp: support environment variables via PAIR

 -- Max Kellermann <mk@cm4all.com>  Thu, 08 May 2014 12:59:50 -0000

cm4all-beng-proxy (4.0.36) unstable; urgency=low

  * tcache: log the final cache key
  * translation: add packet ENOTDIR

 -- Max Kellermann <mk@cm4all.com>  Thu, 08 May 2014 08:56:13 -0000

cm4all-beng-proxy (4.0.35) unstable; urgency=low

  * namespace_options, client-socket: Debian Squeeze compatibility tweaks
  * tcache: paranoid checks for REGEX (optional via UNSAFE_BASE)
  * translation: add packet REDIRECT_QUERY_STRING

 -- Max Kellermann <mk@cm4all.com>  Tue, 06 May 2014 16:20:22 -0000

cm4all-beng-proxy (4.0.34) unstable; urgency=low

  * tcache: fix URI with BASE
  * tcache: allow URI with AUTO_BASE/EASY_BASE
  * tcache: allow TEST_PATH with BASE
  * translation: add packet EXPAND_TEST_PATH

 -- Max Kellermann <mk@cm4all.com>  Tue, 06 May 2014 12:58:50 -0000

cm4all-beng-proxy (4.0.33) unstable; urgency=low

  * allow FILE_NOT_FOUND depth 20
  * translation: add packets EXPAND_SCRIPT_NAME, TEST_PATH

 -- Max Kellermann <mk@cm4all.com>  Mon, 05 May 2014 16:05:09 -0000

cm4all-beng-proxy (4.0.32) unstable; urgency=low

  * cgi_address: allow BASE without PATH_INFO
  * implement FILE_NOT_FOUND support for CGI, FastCGI, WAS, LHTTP

 -- Max Kellermann <mk@cm4all.com>  Fri, 02 May 2014 14:32:47 -0000

cm4all-beng-proxy (4.0.31) unstable; urgency=low

  * translation: add packet EXPAND_REDIRECT
  * tcache: regex compiler errors and base mismatches are fatal

 -- Max Kellermann <mk@cm4all.com>  Thu, 01 May 2014 18:23:24 -0000

cm4all-beng-proxy (4.0.30) unstable; urgency=low

  * merge release 3.1.31
  * uri_base: fix BASE store bug after request to the BASE

 -- Max Kellermann <mk@cm4all.com>  Tue, 29 Apr 2014 21:53:37 -0000

cm4all-beng-proxy (4.0.29) unstable; urgency=low

  * processor: add URI rewrite mode "response"

 -- Max Kellermann <mk@cm4all.com>  Wed, 23 Apr 2014 23:59:00 -0000

cm4all-beng-proxy (4.0.28) unstable; urgency=low

  * handler: fix SESSION and PARAM breakage
  * tcache: fix VARY/PARAM check
  * translation: allow null bytes in SESSION

 -- Max Kellermann <mk@cm4all.com>  Thu, 17 Apr 2014 12:21:29 -0000

cm4all-beng-proxy (4.0.27) unstable; urgency=low

  * tstock: support abstract sockets

 -- Max Kellermann <mk@cm4all.com>  Fri, 04 Apr 2014 12:58:09 -0000

cm4all-beng-proxy (4.0.26) unstable; urgency=low

  * merge release 3.1.28
  * translation: add packet EXPIRES_RELATIVE

 -- Max Kellermann <mk@cm4all.com>  Tue, 01 Apr 2014 17:18:55 -0000

cm4all-beng-proxy (4.0.25) unstable; urgency=low

  * merge release 3.1.27
  * lb/tcp: fix busy loop

 -- Max Kellermann <mk@cm4all.com>  Thu, 27 Mar 2014 11:22:05 -0000

cm4all-beng-proxy (4.0.24) unstable; urgency=low

  * failure: fix bogus assertion failure with abstract sockets
  * lb/tcp: fix memory leaks
  * lb/tcp: drain output buffers before closing the connection

 -- Max Kellermann <mk@cm4all.com>  Mon, 24 Mar 2014 17:42:04 -0000

cm4all-beng-proxy (4.0.23) unstable; urgency=low

  * translation: new packet DIRECTORY_INDEX

 -- Max Kellermann <mk@cm4all.com>  Fri, 21 Mar 2014 13:00:39 -0000

cm4all-beng-proxy (4.0.22) unstable; urgency=low

  * translation: allow ERROR_DOCUMENT payload, echo
  * translation: new packets FILE_NOT_FOUND, CONTENT_TYPE_LOOKUP
  * translate_client: check for multiple REGEX / INVERSE_REGEX
  * translate_client: support abstract sockets in ADDRESS_STRING

 -- Max Kellermann <mk@cm4all.com>  Thu, 20 Mar 2014 12:28:04 -0000

cm4all-beng-proxy (4.0.21) unstable; urgency=low

  * merge release 3.1.26
  * handler: forward HTTP errors from translation cache to browser
  * tcache: reduce memory usage
  * translate_client: don't send REMOTE_HOST unless requested via WANT
  * translate_client: check if BASE matches request URI
  * translation: make "UNSAFE_BASE" a modifier for "BASE"
  * translation: new packet "EASY_BASE" simplifies "BASE" usage
  * translation: new packets "REGEX_TAIL", "REGEX_UNESCAPE"

 -- Max Kellermann <mk@cm4all.com>  Mon, 17 Mar 2014 22:00:23 -0000

cm4all-beng-proxy (4.0.20) unstable; urgency=low

  * merge release 3.1.25
  * translate_client: refuse to parse incoming request packets
  * translate_client: check for illegal null bytes
  * translation: add packet "UNSAFE_BASE"
  * lb: drop root privileges irreversibly using PR_SET_NO_NEW_PRIVS

 -- Max Kellermann <mk@cm4all.com>  Thu, 13 Mar 2014 13:34:47 -0000

cm4all-beng-proxy (4.0.19) unstable; urgency=low

  * translation: add packet WANT, make several packets optional
  * translate_client: allow combining CHECK and WANT_FULL_URI
  * tcache: make PARAM cacheable, supported by VARY
  * python/translation/request: accept BEGIN in packetReceived()
  * python/translation/request: add attribute "protocol_version"
  * lb: detach from file system (security)

 -- Max Kellermann <mk@cm4all.com>  Wed, 05 Mar 2014 14:16:42 -0000

cm4all-beng-proxy (4.0.18) unstable; urgency=low

  * doc/lb: document sticky mode "source_ip"
  * lb/tcp: fix endless loop due to misrouted write event

 -- Max Kellermann <mk@cm4all.com>  Tue, 18 Feb 2014 14:48:47 -0000

cm4all-beng-proxy (4.0.17) unstable; urgency=low

  * handler: apply session directives from current translation response
    before resuming the "previous" response

 -- Max Kellermann <mk@cm4all.com>  Mon, 17 Feb 2014 17:46:44 -0000

cm4all-beng-proxy (4.0.16) unstable; urgency=low

  * namespace: set up uid/gid mapping without MOUNT_PROC
  * namespace: allow BIND_MOUNT, MOUNT_PROC, MOUNT_HOME, MOUNT_TMP_TMPFS without
    PIVOT_ROOT
  * configurable resource limits for child processes

 -- Max Kellermann <mk@cm4all.com>  Fri, 07 Feb 2014 12:48:44 -0000

cm4all-beng-proxy (4.0.15) unstable; urgency=low

  * daemon: set up supplementary groups
  * child_manager: log resource usage
  * fcgi_stock: kill child process after connect failure
  * fcgi_stock: kill child process after repeated timeout

 -- Max Kellermann <mk@cm4all.com>  Tue, 04 Feb 2014 15:17:36 -0000

cm4all-beng-proxy (4.0.14) unstable; urgency=low

  * add systemd unit
  * cgi, delegate, lhttp, pipe: enable missing namespace features
  * cgi, pipe: fix /proc mount failure
  * namespace: secure /proc flags
  * namespace: work around uid/gid mapper failure using PR_SET_DUMPABLE

 -- Max Kellermann <mk@cm4all.com>  Mon, 03 Feb 2014 20:40:49 -0000

cm4all-beng-proxy (4.0.13) unstable; urgency=low

  * namespace: make new root directory read-only
  * namespace: add option to mount tmpfs on /tmp
  * namespace: arbitrary bind-mounts
  * namespace: support UTS namespaces
  * namespace: set up uid/gid mapping in user namespace

 -- Max Kellermann <mk@cm4all.com>  Tue, 28 Jan 2014 22:37:47 -0000

cm4all-beng-proxy (4.0.12) unstable; urgency=low

  * cache: use monotonic clock
  * namespace: support PID namespaces
  * namespace: support mount namespace and pivot_root()
  * namespace: can mount new /proc, $HOME

 -- Max Kellermann <mk@cm4all.com>  Fri, 24 Jan 2014 14:02:34 -0000

cm4all-beng-proxy (4.0.11) unstable; urgency=low

  * was: fix misdirected pipes (4.0.10 regression)
  * translation: add packets EXPAND_APPEND, EXPAND_PAIR
  * file_handler: allow character devices

 -- Max Kellermann <mk@cm4all.com>  Tue, 21 Jan 2014 18:24:14 -0000

cm4all-beng-proxy (4.0.10) unstable; urgency=low

  * merge release 3.1.24
  * response: don't report version in "Server" response header
  * lhttp, delegate: support namespaces
  * delegate: fix spontaneous shutdown due to misrouted SIGTERM signal

 -- Max Kellermann <mk@cm4all.com>  Fri, 03 Jan 2014 21:18:45 -0000

cm4all-beng-proxy (4.0.9) unstable; urgency=low

  * pipe: fix signal handler race condition
  * pipe, CGI, FastCGI, WAS: support user/network namespaces

 -- Max Kellermann <mk@cm4all.com>  Mon, 23 Dec 2013 18:55:03 -0000

cm4all-beng-proxy (4.0.8) unstable; urgency=low

  * CGI, FastCGI, WAS: support command-line arguments
  * header-forward: add groups "CORS", "SECURE"

 -- Max Kellermann <mk@cm4all.com>  Mon, 16 Dec 2013 18:26:12 -0000

cm4all-beng-proxy (4.0.7) unstable; urgency=low

  * merge release 3.1.23
  * ssl_filter: fix stalled SSL read
  * thread_socket_filter: fix stalled SSL write

 -- Max Kellermann <mk@cm4all.com>  Sat, 07 Dec 2013 07:39:16 -0000

cm4all-beng-proxy (4.0.6) unstable; urgency=low

  * thread_queue: fix spurious thread exit

 -- Max Kellermann <mk@cm4all.com>  Tue, 26 Nov 2013 20:45:30 -0000

cm4all-beng-proxy (4.0.5) unstable; urgency=low

  * merge release 3.1.22

 -- Max Kellermann <mk@cm4all.com>  Mon, 25 Nov 2013 13:03:15 -0000

cm4all-beng-proxy (4.0.4) unstable; urgency=low

  * merge release 3.1.21
  * nfs: bind to privileged port

 -- Max Kellermann <mk@cm4all.com>  Sun, 24 Nov 2013 08:30:58 -0000

cm4all-beng-proxy (4.0.3) unstable; urgency=low

  * lb: allow the kernel to chooes a TCP bind port
  * lb: support forwarding HTTP requests with the original source IP

 -- Max Kellermann <mk@cm4all.com>  Sun, 10 Nov 2013 17:46:44 -0000

cm4all-beng-proxy (4.0.2) unstable; urgency=low

  * merge release 3.1.20
  * lb: support forwarding TCP connections with the original source IP

 -- Max Kellermann <mk@cm4all.com>  Tue, 05 Nov 2013 16:07:34 -0000

cm4all-beng-proxy (4.0.1) unstable; urgency=low

  * merge release 3.1.19

 -- Max Kellermann <mk@cm4all.com>  Wed, 30 Oct 2013 15:26:16 -0000

cm4all-beng-proxy (4.0) unstable; urgency=low

  * translation: rename TRANSLATE_PROXY to TRANSLATE_HTTP
  * thread_pool: start SSL worker threads on the first use
  * translate-client, resource-loader: support https://

 -- Max Kellermann <mk@cm4all.com>  Wed, 23 Oct 2013 19:29:38 -0000

cm4all-beng-proxy (3.1.38) unstable; urgency=low

  * istream: fix assertion failure due to inverted check
  * was_control: fix assertion failure due to missing check

 -- Max Kellermann <mk@cm4all.com>  Fri, 29 Aug 2014 08:52:53 -0000

cm4all-beng-proxy (3.1.37) unstable; urgency=low

  * http_cache: fix caching (Fast-)CGI responses
  * http_client: fix bug with HTTP 1.0 Keep-Alive
  * stock: destroy only surplus idle items

 -- Max Kellermann <mk@cm4all.com>  Mon, 28 Jul 2014 15:30:50 -0000

cm4all-beng-proxy (3.1.36) unstable; urgency=low

  * http_server: ignore case in "Connection" request header
  * http_client: allow comma-separated list in "Connection" response
    header

 -- Max Kellermann <mk@cm4all.com>  Wed, 23 Jul 2014 17:43:09 -0000

cm4all-beng-proxy (3.1.35) unstable; urgency=low

  * lb_tcp: fix memory leak after send failure
  * ssl_filter: fix race condition
  * ssl_filter: fix memory leak with client certificates

 -- Max Kellermann <mk@cm4all.com>  Mon, 21 Jul 2014 16:20:14 -0000

cm4all-beng-proxy (3.1.34) unstable; urgency=low

  * session: fix potential crash on shared memory exhaustion
  * session: really purge new sessions first
  * istream-iconv: fix endless loop with unknown charset

 -- Max Kellermann <mk@cm4all.com>  Wed, 25 Jun 2014 12:58:03 -0000

cm4all-beng-proxy (3.1.33) unstable; urgency=low

  * widget: avoid double slash when concatenating (Local) HTTP URI and
    path_info
  * pipe: fix command-line argument corruption bug
  * fcgi_client: detect bogus Content-Length response header

 -- Max Kellermann <mk@cm4all.com>  Tue, 10 Jun 2014 08:30:39 -0000

cm4all-beng-proxy (3.1.32) unstable; urgency=low

  * http_string: allow comma in cookie values (RFC ignorant)

 -- Max Kellermann <mk@cm4all.com>  Mon, 19 May 2014 07:52:24 -0000

cm4all-beng-proxy (3.1.31) unstable; urgency=low

  * rewrite-uri: fix view name corruption

 -- Max Kellermann <mk@cm4all.com>  Mon, 28 Apr 2014 16:30:17 -0000

cm4all-beng-proxy (3.1.30) unstable; urgency=low

  * translate-client: fix EXPAND_PATH on HTTP address

 -- Max Kellermann <mk@cm4all.com>  Mon, 28 Apr 2014 14:44:22 -0000

cm4all-beng-proxy (3.1.29) unstable; urgency=low

  * http-server: fix potential crash with too many request headers

 -- Max Kellermann <mk@cm4all.com>  Fri, 25 Apr 2014 15:52:16 -0000

cm4all-beng-proxy (3.1.28) unstable; urgency=low

  * buffered_socket: fix bogus assertion failure

 -- Max Kellermann <mk@cm4all.com>  Tue, 01 Apr 2014 16:53:22 -0000

cm4all-beng-proxy (3.1.27) unstable; urgency=low

  * fcgi-stock: show process name in log messages
  * fcgi-stock: check connection state before issuing new request

 -- Max Kellermann <mk@cm4all.com>  Tue, 25 Mar 2014 20:02:23 -0000

cm4all-beng-proxy (3.1.26) unstable; urgency=low

  * http-client: fix bogus assertion failure

 -- Max Kellermann <mk@cm4all.com>  Fri, 14 Mar 2014 14:36:12 -0000

cm4all-beng-proxy (3.1.25) unstable; urgency=low

  * escape: fix data corruption with glibc 2.18

 -- Max Kellermann <mk@cm4all.com>  Thu, 06 Mar 2014 11:47:14 -0000

cm4all-beng-proxy (3.1.24) unstable; urgency=low

  * fcgi-stock: fix crash on fork() failure
  * fcache: fix crash on responses without body

 -- Max Kellermann <mk@cm4all.com>  Thu, 02 Jan 2014 22:57:50 -0000

cm4all-beng-proxy (3.1.23) unstable; urgency=low

  * was-output: fix event leak
  * was-output: fix crash in error handler
  * was-client: free the request body on empty response
  * was-client: reuse connection after empty response
  * was-client: fix stalled response on LENGTH=0

 -- Max Kellermann <mk@cm4all.com>  Fri, 06 Dec 2013 13:23:40 -0000

cm4all-beng-proxy (3.1.22) unstable; urgency=low

  * http_server: fix stalled response

 -- Max Kellermann <mk@cm4all.com>  Mon, 25 Nov 2013 13:00:33 -0000

cm4all-beng-proxy (3.1.21) unstable; urgency=low

  * merge release 3.0.34
  * was-client: fix crash on abort
  * was-client: fix off-by-one error in header parser

 -- Max Kellermann <mk@cm4all.com>  Sun, 24 Nov 2013 08:04:41 -0000

cm4all-beng-proxy (3.1.20) unstable; urgency=low

  * jail: add "--" after last option, allows passing options to jail
  * keep CAP_KILL to be able to kill jailed child processes

 -- Max Kellermann <mk@cm4all.com>  Mon, 04 Nov 2013 14:41:34 -0000

cm4all-beng-proxy (3.1.19) unstable; urgency=low

  * handler: work around crash due to translation cache invalidation
  * child: send SIGKILL after 60 seconds

 -- Max Kellermann <mk@cm4all.com>  Wed, 30 Oct 2013 12:12:31 -0000

cm4all-beng-proxy (3.1.18) unstable; urgency=low

  * nfs: translate NFS3ERR_NOENT to "404 Not Found"
  * nfs_client: don't leak file descriptor to child processes

 -- Max Kellermann <mk@cm4all.com>  Wed, 30 Oct 2013 09:28:11 -0000

cm4all-beng-proxy (3.1.17) unstable; urgency=low

  * tcache: cache translation responses that contain STATUS

 -- Max Kellermann <mk@cm4all.com>  Fri, 25 Oct 2013 17:10:26 -0000

cm4all-beng-proxy (3.1.16) unstable; urgency=low

  * fcgi-stock: kill child processes with SIGUSR1 instead of SIGTERM

 -- Max Kellermann <mk@cm4all.com>  Wed, 23 Oct 2013 08:54:03 -0000

cm4all-beng-proxy (3.1.15) unstable; urgency=low

  * lhttp_address: don't unescape the BASE suffix
  * {file,nfs}_address: unescape EXPAND_PATH(_INFO) substitutions
  * child_stock: fix another assertion failure

 -- Max Kellermann <mk@cm4all.com>  Tue, 22 Oct 2013 15:15:42 -0000

cm4all-beng-proxy (3.1.14) unstable; urgency=low

  * istream_nfs: fix assertion failure on empty file
  * nfs_client: fix crash on malformed path
  * nfs_client: improved error messages
  * child_stock: fix assertion failure when busy child process gets killed

 -- Max Kellermann <mk@cm4all.com>  Mon, 21 Oct 2013 15:38:28 -0000

cm4all-beng-proxy (3.1.13) unstable; urgency=low

  * merge release 3.0.33
  * translation: new packet WANT_FULL_URI for obtaining the full URI

 -- Max Kellermann <mk@cm4all.com>  Wed, 09 Oct 2013 10:40:35 -0000

cm4all-beng-proxy (3.1.12) unstable; urgency=low

  * merge release 3.0.31
  * translation: new packet CONCURRENCY controls number of LHTTP
    connections per process

 -- Max Kellermann <mk@cm4all.com>  Sat, 05 Oct 2013 11:34:04 -0000

cm4all-beng-proxy (3.1.11) unstable; urgency=low

  * lhttp_stock: allow 4 concurrent connections per LHTTP process

 -- Max Kellermann <mk@cm4all.com>  Mon, 30 Sep 2013 16:10:05 -0000

cm4all-beng-proxy (3.1.10) unstable; urgency=low

  * resource-address: fix assertion failure in LHTTP operation
  * lhttp_request: use the LHTTP_HOST attribute
  * kill the logger process on shutdown

 -- Max Kellermann <mk@cm4all.com>  Wed, 25 Sep 2013 17:29:56 -0000

cm4all-beng-proxy (3.1.9) unstable; urgency=low

  * {fcgi,lhttp}_stock: reuse child processes after connection closed
  * translate-client: ignore DEFLATED,GZIPPED on NFS address
  * translate-client: ignore EXPAND_PATH_INFO on local file
  * ssl_factory: wildcard matches single letter
  * ssl_factory: wildcard matches only one segment

 -- Max Kellermann <mk@cm4all.com>  Tue, 24 Sep 2013 10:31:30 -0000

cm4all-beng-proxy (3.1.8) unstable; urgency=low

  * ssl_factory: fix broken certificat/key matching
  * doc: various manual updates (RFC 2617, ...)

 -- Max Kellermann <mk@cm4all.com>  Fri, 20 Sep 2013 12:55:55 -0000

cm4all-beng-proxy (3.1.7) unstable; urgency=low

  * merge release 3.0.30
  * resource-loader: new protocol "Local HTTP"

 -- Max Kellermann <mk@cm4all.com>  Tue, 17 Sep 2013 13:36:20 -0000

cm4all-beng-proxy (3.1.6) unstable; urgency=low

  * buffered_socket: fix assertion failure

 -- Max Kellermann <mk@cm4all.com>  Fri, 23 Aug 2013 12:39:47 -0000

cm4all-beng-proxy (3.1.5) unstable; urgency=low

  * merge release 3.0.26
  * lb: disallow deprecated configuration keywords
  * lb: conditional pools
  * lb_config: setting "ssl_cert" specifies both certificate and key
  * ssl_filter: support TLS Server Name Indication

 -- Max Kellermann <mk@cm4all.com>  Fri, 16 Aug 2013 16:29:34 -0000

cm4all-beng-proxy (3.1.4) unstable; urgency=low

  * nfs_cache: new dedicated cache for NFS files
  * nfs_{handler,request}: use Content-Type from translation server

 -- Max Kellermann <mk@cm4all.com>  Mon, 10 Jun 2013 20:50:58 -0000

cm4all-beng-proxy (3.1.3) unstable; urgency=low

  * nfs_client: fix crash due to uninitialized memory
  * nfs_client: disconnect idle connections
  * nfs_client: expire file metadata
  * istream-nfs: fix resuming a blocking sink
  * istream-nfs: detect file truncation

 -- Max Kellermann <mk@cm4all.com>  Mon, 03 Jun 2013 19:30:20 -0000

cm4all-beng-proxy (3.1.2) unstable; urgency=low

  * nfs_client: read larger chunks
  * nfs_handler: implement cache revalidation and byte ranges

 -- Max Kellermann <mk@cm4all.com>  Wed, 29 May 2013 16:23:15 -0000

cm4all-beng-proxy (3.1.1) unstable; urgency=low

  * nfs_client: fix crash on HEAD request
  * nfs_client: generate Last-Modified and ETag
  * http-cache: allow caching NFS files

 -- Max Kellermann <mk@cm4all.com>  Thu, 23 May 2013 11:00:49 -0000

cm4all-beng-proxy (3.1) unstable; urgency=low

  * nfs_client: new resource loader backend

 -- Max Kellermann <mk@cm4all.com>  Tue, 21 May 2013 21:14:06 -0000

cm4all-beng-proxy (3.0.34) unstable; urgency=low

  * processor: fix use-after-free crash bug

 -- Max Kellermann <mk@cm4all.com>  Sun, 24 Nov 2013 07:46:29 -0000

cm4all-beng-proxy (3.0.33) unstable; urgency=low

  * tcache: limit the cacheable CHECK length
  * tcache: allow binary data in the CHECK payload
  * tcache: fix matching the URI on INVALIDATE with CHECK

 -- Max Kellermann <mk@cm4all.com>  Wed, 09 Oct 2013 09:52:47 -0000

cm4all-beng-proxy (3.0.32) unstable; urgency=low

  * tcache: apply BASE to responses without an address
  * tcache: fix BASE on responses with CHECK
  * handler: fix crash after malformed CHECK/PREVIOUS translation

 -- Max Kellermann <mk@cm4all.com>  Tue, 08 Oct 2013 15:48:07 -0000

cm4all-beng-proxy (3.0.31) unstable; urgency=low

  * socket_wrapper: work around libevent timeout reset bug

 -- Max Kellermann <mk@cm4all.com>  Wed, 02 Oct 2013 15:30:11 -0000

cm4all-beng-proxy (3.0.30) unstable; urgency=low

  * istream-file: fix crash bug
  * fcgi, was: fix memory leak on malformed translation response

 -- Max Kellermann <mk@cm4all.com>  Tue, 17 Sep 2013 13:23:28 -0000

cm4all-beng-proxy (3.0.29) unstable; urgency=low

  * fcgi-client: fix crash on certain malformed responses
  * parser: fix crash on certain CDATA sections

 -- Max Kellermann <mk@cm4all.com>  Mon, 02 Sep 2013 10:51:58 -0000

cm4all-beng-proxy (3.0.28) unstable; urgency=low

  * processor: fix widget lookup regression

 -- Max Kellermann <mk@cm4all.com>  Mon, 26 Aug 2013 18:21:03 -0000

cm4all-beng-proxy (3.0.27) unstable; urgency=low

  * processor: fix stalled transfer with two nested processors

 -- Max Kellermann <mk@cm4all.com>  Mon, 26 Aug 2013 17:09:47 -0000

cm4all-beng-proxy (3.0.26) unstable; urgency=low

  * respones: generate header P3P:CP="CAO PSA OUR" to work around IE10 bug
  * init: auto-create /var/run/cm4all
  * lb: enable GLib multi-threading

 -- Max Kellermann <mk@cm4all.com>  Fri, 26 Jul 2013 07:21:15 -0000

cm4all-beng-proxy (3.0.25) unstable; urgency=low

  * stock: fix access to undefind memory
  * file-handler, http-util: fix If-Match / If-None-Match check

 -- Max Kellermann <mk@cm4all.com>  Wed, 29 May 2013 16:13:54 -0000

cm4all-beng-proxy (3.0.24) unstable; urgency=low

  * memcached-client: fix bogus "peer closed socket prematurely"

 -- Max Kellermann <mk@cm4all.com>  Tue, 23 Apr 2013 11:20:00 -0000

cm4all-beng-proxy (3.0.23) unstable; urgency=low

  * lb: fix memory leak when request with body gets aborted early

 -- Max Kellermann <mk@cm4all.com>  Thu, 04 Apr 2013 15:33:57 -0000

cm4all-beng-proxy (3.0.22) unstable; urgency=low

  * http-server: fix rare crash in request body handler
  * http-client: fix memory leak

 -- Max Kellermann <mk@cm4all.com>  Tue, 26 Mar 2013 07:24:22 -0000

cm4all-beng-proxy (3.0.21) unstable; urgency=low

  * ajp-client: fix malformed request packet with empty request body

 -- Max Kellermann <mk@cm4all.com>  Thu, 21 Mar 2013 17:11:22 -0000

cm4all-beng-proxy (3.0.20) unstable; urgency=low

  * http-client: fix assertion failure with certain chunked responses

 -- Max Kellermann <mk@cm4all.com>  Thu, 21 Mar 2013 10:21:13 -0000

cm4all-beng-proxy (3.0.19) unstable; urgency=low

  * istream_tee: fix crash / memory leak on I/O error before request body
    was delivered to widget

 -- Max Kellermann <mk@cm4all.com>  Mon, 18 Mar 2013 11:23:27 -0000

cm4all-beng-proxy (3.0.18) unstable; urgency=low

  * bot: detect more crawler/bot user-agents
  * lb.init: add ACCESS_LOGGER variable

 -- Max Kellermann <mk@cm4all.com>  Fri, 15 Mar 2013 14:47:08 -0000

cm4all-beng-proxy (3.0.17) unstable; urgency=low

  * lb: add ssl_verify "optional"

 -- Max Kellermann <mk@cm4all.com>  Fri, 08 Mar 2013 14:31:25 -0000

cm4all-beng-proxy (3.0.16) unstable; urgency=low

  * http-request: fix assertion failure
  * log-{cat,split}: use unsigned characters in backslash-escape

 -- Max Kellermann <mk@cm4all.com>  Thu, 07 Mar 2013 15:26:26 -0000

cm4all-beng-proxy (3.0.15) unstable; urgency=low

  * stock: fix another assertion failure during idle cleanup
  * inline-widget: avoid unrecoverable I/O errors during initialisation

 -- Max Kellermann <mk@cm4all.com>  Tue, 05 Mar 2013 07:11:46 -0000

cm4all-beng-proxy (3.0.14) unstable; urgency=low

  * stock: fix assertion failure during idle cleanup
  * http-server: count bytes received, fixes regression
  * http-server: send "100 Continue", fixes regression
  * http-client: fix potential assertion failure after "100 Continue"

 -- Max Kellermann <mk@cm4all.com>  Fri, 01 Mar 2013 16:53:54 -0000

cm4all-beng-proxy (3.0.13) unstable; urgency=low

  * merge release 2.3.7
  * uri-verify: allow double slashes
  * change product token to "CM4all Webserver"

 -- Max Kellermann <mk@cm4all.com>  Mon, 18 Feb 2013 11:35:29 -0000

cm4all-beng-proxy (3.0.12) unstable; urgency=low

  * listener: enable TCP Fast Open (requires Linux 3.7)
  * rubber: optimize huge page allocation
  * rubber: optimize hole search
  * translate-cache: optimize INVALIDATE=HOST
  * filter-cache: reserve some space in the rubber allocator

 -- Max Kellermann <mk@cm4all.com>  Fri, 15 Feb 2013 09:57:51 -0000

cm4all-beng-proxy (3.0.11) unstable; urgency=low

  * stock: slow down destruction of surplus idle items
  * fcgi-client: try harder to reuse existing FastCGI connections
  * cmdline: new options to control the FastCGI/WAS stock

 -- Max Kellermann <mk@cm4all.com>  Tue, 12 Feb 2013 09:38:35 -0000

cm4all-beng-proxy (3.0.10) unstable; urgency=low

  * child: reduce verbosity of SIGTERM log message
  * connection: reduce verbosity of ECONNRESET log message
  * http-server: fix duplicate abort call
  * http-server: add missing pool reference in request body eof
  * handler: catch malformed URIs earlier
  * rubber: allocate from holes, avoid costly compression steps
  * http-cache: reserve some space in the rubber allocator

 -- Max Kellermann <mk@cm4all.com>  Fri, 08 Feb 2013 13:15:31 -0000

cm4all-beng-proxy (3.0.9) unstable; urgency=low

  * merge release 2.3.5
  * parser: fix malformed attribute value bounds
  * translation: packet VALIDATE_MTIME discards cache items after a file
    has been modified
  * http-server: fix spurious "closed prematurely" log messages
  * http-{server,client}: improve error messages
  * istream: clear the "direct" flag set on new streams
  * slice_pool: fix slice size and slices per area calculation

 -- Max Kellermann <mk@cm4all.com>  Wed, 06 Feb 2013 17:48:47 -0000

cm4all-beng-proxy (3.0.8) unstable; urgency=low

  * merge release 2.3.3
  * return unused I/O buffers to operating system
  * parser: optimize the attribute value parser
  * sink_rubber: fix assertion failure

 -- Max Kellermann <mk@cm4all.com>  Thu, 31 Jan 2013 13:27:39 -0000

cm4all-beng-proxy (3.0.7) unstable; urgency=low

  * istream-tee: fix crash due to erroneous read

 -- Max Kellermann <mk@cm4all.com>  Fri, 18 Jan 2013 13:32:49 -0000

cm4all-beng-proxy (3.0.6) unstable; urgency=low

  * control: new command "VERBOSE" manipulates logger verbosity
  * cmdline: remove obsolete option "enable_splice"
  * ajp-client: discard response body after HEAD request
  * fcgi-client: fix assertion failure after malformed HEAD response
  * fcgi-client: don't ignore log messages after HEAD request
  * translate-client: fix assertion failure after connection reset

 -- Max Kellermann <mk@cm4all.com>  Fri, 04 Jan 2013 13:14:09 -0000

cm4all-beng-proxy (3.0.5) unstable; urgency=low

  * translate-client: reduce number of system calls (optimization)
  * http-client: release the socket earlier for reusal
  * ajp-client: fix decoding the "special" response headers
  * ajp-client: wait for "end" packet before delivering empty response
  * ajp-client: use the Content-Length response header
  * ajp-client: send Content-Length request header only if body present
  * ajp-client: support HEAD requests
  * fcgi-client: support HEAD requests
  * fcgi-client: use the Content-Length response header
  * fcgi-client: don't discard buffer after socket has been closed
  * fcgi-client: continue parsing after response has been delivered
  * fcgi-client: don't attempt to write repeatedly if request body blocks
  * fcgi-client: optimized keep-alive after empty response

 -- Max Kellermann <mk@cm4all.com>  Fri, 28 Dec 2012 13:16:02 -0000

cm4all-beng-proxy (3.0.4) unstable; urgency=low

  * {http,filter}-cache: fix garbled data on large cache entries

 -- Max Kellermann <mk@cm4all.com>  Tue, 11 Dec 2012 15:17:17 -0000

cm4all-beng-proxy (3.0.3) unstable; urgency=low

  * memcached-client: fix assertion failure

 -- Max Kellermann <mk@cm4all.com>  Fri, 07 Dec 2012 18:52:33 -0000

cm4all-beng-proxy (3.0.2) unstable; urgency=low

  * merge release 2.3.1
  * lb: verify the client certificate issuer (option "ssl_verify")
  * lb: client certificate is mandatory if "ssl_verify" is enabled
  * lb: support extra CA certificate file (option "ssl_ca_cert")
  * cmdline: can't specify both --memcached-server and http_cache_size
  * init: default to one worker

 -- Max Kellermann <mk@cm4all.com>  Fri, 07 Dec 2012 09:24:52 -0000

cm4all-beng-proxy (3.0.1) unstable; urgency=low

  * http-cache: reduce memory usage while storing
  * {http,filter}-cache: reduce fork overhead
  * pool: fix crash when first allocation is large

 -- Max Kellermann <mk@cm4all.com>  Wed, 05 Dec 2012 14:05:28 -0000

cm4all-beng-proxy (3.0) unstable; urgency=low

  * {http,filter}-cache: reduce overhead when cache is disabled
  * {http,filter}-cache: exclude allocator table from reported size
  * filter-cache: reduce memory usage while storing
  * {http,filter,translate}-cache: return more free memory to operating system
  * pool: further overhead reduction
  * pool: reduce CPU overhead for large areas
  * rubber: fix assertion failure

 -- Max Kellermann <mk@cm4all.com>  Tue, 30 Oct 2012 16:32:45 -0000

cm4all-beng-proxy (2.2.1) unstable; urgency=low

  * merge release 2.1.13
  * control_local: fix assertion failure

 -- Max Kellermann <mk@cm4all.com>  Tue, 16 Oct 2012 15:46:16 -0000

cm4all-beng-proxy (2.2) unstable; urgency=low

  * cache: optimize lookups
  * pool: reduce overhead
  * pool: optimize the linear area recycler
  * resource-address: reduce memory overhead
  * session: reduce memory usage
  * http-cache, filter-cache: return free memory to operating system
  * control_server: support local and abstract sockets
  * python/control: support abstract sockets
  * bp_control: create implicit control channel for each worker process
  * require automake 1.11

 -- Max Kellermann <mk@cm4all.com>  Tue, 09 Oct 2012 15:11:24 -0000

cm4all-beng-proxy (2.3.7) unstable; urgency=low

  * tcache: fix assertion failure in BASE handler

 -- Max Kellermann <mk@cm4all.com>  Mon, 18 Feb 2013 11:58:01 -0000

cm4all-beng-proxy (2.3.6) unstable; urgency=low

  * listener: increase the backlog to 64
  * shm: reserve swap space, avoids theoretical crash

 -- Max Kellermann <mk@cm4all.com>  Sun, 17 Feb 2013 09:29:24 -0000

cm4all-beng-proxy (2.3.5) unstable; urgency=low

  * tcache: reduce CPU pressure when there are many virtual hosts (hot fix)
  * launch the access logger after daemonizing
  * user the configured logger user for the access logger
  * auto-close the access logger
  * debian/rules: compile with -fno-omit-frame-pointer

 -- Max Kellermann <mk@cm4all.com>  Tue, 05 Feb 2013 16:27:46 -0000

cm4all-beng-proxy (2.3.4) unstable; urgency=low

  * log-split: print referer and user agent
  * log-split: cache the last file
  * log-split: allow logging local time stamps
  * log-{split,cat}: escape URI, Referer and User-Agent
  * init: add ACCESS_LOGGER variable

 -- Max Kellermann <mk@cm4all.com>  Tue, 05 Feb 2013 01:31:31 -0000

cm4all-beng-proxy (2.3.3) unstable; urgency=low

  * pool: fix a memory leak in the temporary pool
  * processor: hard limit on length of attributes and parameters

 -- Max Kellermann <mk@cm4all.com>  Thu, 31 Jan 2013 13:16:33 -0000

cm4all-beng-proxy (2.3.2) unstable; urgency=low

  * merge release 2.1.17

 -- Max Kellermann <mk@cm4all.com>  Tue, 29 Jan 2013 00:01:23 -0000

cm4all-beng-proxy (2.3.1) unstable; urgency=low

  * merge release 2.1.16
  * pool: reduce CPU overhead for large areas

 -- Max Kellermann <mk@cm4all.com>  Thu, 06 Dec 2012 16:40:02 -0000

cm4all-beng-proxy (2.3) unstable; urgency=low

  * new stable branch based on v2.1.x, without the work-in-progress
    improvements from v2.2.x
  * cache: optimize lookups
  * pool: reduce overhead
  * pool: optimize the linear area recycler
  * resource-address: reduce memory overhead
  * session: reduce memory usage
  * {http,filter}-cache: reduce overhead when cache is disabled

 -- Max Kellermann <mk@cm4all.com>  Mon, 22 Oct 2012 13:48:20 -0000

cm4all-beng-proxy (2.1.17) unstable; urgency=low

  * merge release 2.0.55

 -- Max Kellermann <mk@cm4all.com>  Mon, 28 Jan 2013 23:59:54 -0000

cm4all-beng-proxy (2.1.16) unstable; urgency=low

  * merge release 2.0.54

 -- Max Kellermann <mk@cm4all.com>  Thu, 06 Dec 2012 16:35:17 -0000

cm4all-beng-proxy (2.1.15) unstable; urgency=low

  * merge release 2.0.53

 -- Max Kellermann <mk@cm4all.com>  Mon, 22 Oct 2012 12:26:57 -0000

cm4all-beng-proxy (2.1.14) unstable; urgency=low

  * merge release 2.0.52

 -- Max Kellermann <mk@cm4all.com>  Fri, 19 Oct 2012 12:10:09 -0000

cm4all-beng-proxy (2.1.13) unstable; urgency=low

  * merge release 2.0.51

 -- Max Kellermann <mk@cm4all.com>  Tue, 16 Oct 2012 15:41:58 -0000

cm4all-beng-proxy (2.1.12) unstable; urgency=low

  * merge release 2.0.50

 -- Max Kellermann <mk@cm4all.com>  Fri, 05 Oct 2012 12:26:24 -0000

cm4all-beng-proxy (2.1.11) unstable; urgency=low

  * merge release 2.0.49

 -- Max Kellermann <mk@cm4all.com>  Fri, 28 Sep 2012 15:04:36 -0000

cm4all-beng-proxy (2.1.10) unstable; urgency=low

  * merge release 2.0.48

 -- Max Kellermann <mk@cm4all.com>  Mon, 24 Sep 2012 15:43:46 -0000

cm4all-beng-proxy (2.1.9) unstable; urgency=low

  * merge release 2.0.47
  * lb: eliminate the duplicate "Date" response header (#1169)

 -- Max Kellermann <mk@cm4all.com>  Fri, 21 Sep 2012 15:56:06 -0000

cm4all-beng-proxy (2.1.8) unstable; urgency=low

  * control: publish statistics over the control protocol

 -- Max Kellermann <mk@cm4all.com>  Fri, 07 Sep 2012 12:47:34 -0000

cm4all-beng-proxy (2.1.7) unstable; urgency=low

  * resource-address: support expanding PIPE addresses
  * translation: support EXPAND_PATH for PROXY
  * reduced connect timeouts for translation server, FastCGI and beng-lb
  * uri-relative: support relative URI with just a query string
  * uri-relative: support relative URIs starting with a double slash
  * lb: improve error messages, include listener/pool name
  * lb: validate the selected sticky modde
  * lb: add sticky mode "source_ip"

 -- Max Kellermann <mk@cm4all.com>  Fri, 31 Aug 2012 14:03:41 -0000

cm4all-beng-proxy (2.1.6) unstable; urgency=low

  * merge release 2.0.46

 -- Max Kellermann <mk@cm4all.com>  Fri, 24 Aug 2012 11:11:20 -0000

cm4all-beng-proxy (2.1.5) unstable; urgency=low

  * lb_expect_monitor: configurable connect timeout

 -- Max Kellermann <mk@cm4all.com>  Mon, 20 Aug 2012 05:40:44 -0000

cm4all-beng-proxy (2.1.4) unstable; urgency=low

  * lb_monitor: configurable timeout

 -- Max Kellermann <mk@cm4all.com>  Fri, 17 Aug 2012 09:16:36 -0000

cm4all-beng-proxy (2.1.3) unstable; urgency=low

  * merge release 2.0.44
  * lb: implement tcp_expect option "expect_graceful"

 -- Max Kellermann <mk@cm4all.com>  Tue, 14 Aug 2012 14:30:57 -0000

cm4all-beng-proxy (2.1.2) unstable; urgency=low

  * support extended HTTP status codes from RFC 6585 and WebDAV

 -- Max Kellermann <mk@cm4all.com>  Thu, 09 Aug 2012 10:10:35 -0000

cm4all-beng-proxy (2.1.1) unstable; urgency=low

  * merge release 2.0.43
  * lb: support TRACE, OPTIONS and WebDAV

 -- Max Kellermann <mk@cm4all.com>  Fri, 03 Aug 2012 11:48:46 -0000

cm4all-beng-proxy (2.1) unstable; urgency=low

  * lb: add sticky mode "jvm_route" (Tomcat)

 -- Max Kellermann <mk@cm4all.com>  Mon, 30 Jul 2012 15:53:43 -0000

cm4all-beng-proxy (2.0.55) unstable; urgency=low

  * istream-tee: fix crash due to erroneous read
  * fix random crashes in the optimized build

 -- Max Kellermann <mk@cm4all.com>  Mon, 28 Jan 2013 23:52:26 -0000

cm4all-beng-proxy (2.0.54) unstable; urgency=low

  * http-cache: fix revalidation of memcached entries

 -- Max Kellermann <mk@cm4all.com>  Thu, 06 Dec 2012 16:31:23 -0000

cm4all-beng-proxy (2.0.53) unstable; urgency=low

  * filter-cache: fix assertion failure on serving empty response
  * http-cache: limit maximum age to 5 minutes if "Vary" includes cookies
  * lb: FADE_NODE lasts for 3 hours

 -- Max Kellermann <mk@cm4all.com>  Mon, 22 Oct 2012 12:21:18 -0000

cm4all-beng-proxy (2.0.52) unstable; urgency=low

  * {http,filter}-cache: include headers in cache size calculation
  * {http,filter}-cache: reduce headers memory usage
  * http-cache: limit maximum age to 1 week
    - 1 hour when "Vary" is used
    - 30 minutes when "Vary" includes "X-WidgetId" or "X-WidgetHref"
    - 5 minutes when "Vary" includes "X-CM4all-BENG-User"
  * cache: reduce number of system calls during lookup

 -- Max Kellermann <mk@cm4all.com>  Fri, 19 Oct 2012 12:07:10 -0000

cm4all-beng-proxy (2.0.51) unstable; urgency=low

  * merge release 1.4.33
  * processor: fix assertion failure with embedded CSS
  * lb: move control channel handler to worker process

 -- Max Kellermann <mk@cm4all.com>  Tue, 16 Oct 2012 15:39:32 -0000

cm4all-beng-proxy (2.0.50) unstable; urgency=low

  * pool: reduce memory overhead of debug data
  * fcgi-client: fix assertion failure due to redundant read event
  * lb: fix crash after pipe-to-socket splice I/O error

 -- Max Kellermann <mk@cm4all.com>  Fri, 05 Oct 2012 12:23:15 -0000

cm4all-beng-proxy (2.0.49) unstable; urgency=low

  * merge release 1.4.32

 -- Max Kellermann <mk@cm4all.com>  Fri, 28 Sep 2012 15:01:26 -0000

cm4all-beng-proxy (2.0.48) unstable; urgency=low

  * lb: fix duplicate monitor requests with --watchdog
  * child: verbose logging of child process events
  * log shutdown signal

 -- Max Kellermann <mk@cm4all.com>  Mon, 24 Sep 2012 15:36:03 -0000

cm4all-beng-proxy (2.0.47) unstable; urgency=low

  * merge release 1.4.31
  * cache: disable excessive debugging checks

 -- Max Kellermann <mk@cm4all.com>  Fri, 21 Sep 2012 15:24:30 -0000

cm4all-beng-proxy (2.0.46) unstable; urgency=low

  * merge release 1.4.30
  * lb: add option --config-file

 -- Max Kellermann <mk@cm4all.com>  Fri, 24 Aug 2012 10:52:29 -0000

cm4all-beng-proxy (2.0.45) unstable; urgency=low

  * merge release 1.4.29

 -- Max Kellermann <mk@cm4all.com>  Tue, 21 Aug 2012 15:49:49 -0000

cm4all-beng-proxy (2.0.44) unstable; urgency=low

  * lb: allow sticky with only one node
  * lb: add option "--check"
  * lb: run all monitors right after startup
  * lb: disable expiry of monitor results
  * lb: improved fallback for "sticky cookie"
  * lb: use Bulldog for "sticky cookie"
  * balancer, lb: persistent "fade" flag
  * balancer, lb: use the Bulldog "graceful" flag
  * control: add packet CONTROL_DUMP_POOLS

 -- Max Kellermann <mk@cm4all.com>  Tue, 14 Aug 2012 13:13:01 -0000

cm4all-beng-proxy (2.0.43) unstable; urgency=low

  * merge release 1.4.28
  * istream-replace: fix assertion failure with embedded CSS

 -- Max Kellermann <mk@cm4all.com>  Thu, 02 Aug 2012 11:14:27 -0000

cm4all-beng-proxy (2.0.42) unstable; urgency=low

  * js: new higher-level API

 -- Max Kellermann <mk@cm4all.com>  Wed, 01 Aug 2012 11:32:28 -0000

cm4all-beng-proxy (2.0.41) unstable; urgency=low

  * session: fix bogus assertion failure when loading expired session

 -- Max Kellermann <mk@cm4all.com>  Fri, 27 Jul 2012 12:47:49 -0000

cm4all-beng-proxy (2.0.40) unstable; urgency=low

  * merge release 1.4.27

 -- Max Kellermann <mk@cm4all.com>  Tue, 24 Jul 2012 16:29:13 -0000

cm4all-beng-proxy (2.0.39) unstable; urgency=low

  * merge release 1.4.26

 -- Max Kellermann <mk@cm4all.com>  Tue, 17 Jul 2012 17:00:20 -0000

cm4all-beng-proxy (2.0.38) unstable; urgency=low

  * merge release 1.4.25
  * strset: fix GROUP_CONTAINER false negatives

 -- Max Kellermann <mk@cm4all.com>  Tue, 17 Jul 2012 16:03:49 -0000

cm4all-beng-proxy (2.0.37) unstable; urgency=low

  * merge release 1.4.24

 -- Max Kellermann <mk@cm4all.com>  Mon, 16 Jul 2012 10:36:57 -0000

cm4all-beng-proxy (2.0.36) unstable; urgency=low

  * proxy-handler: re-add the URI suffix for "transparent" requests

 -- Max Kellermann <mk@cm4all.com>  Wed, 11 Jul 2012 14:12:11 -0000

cm4all-beng-proxy (2.0.35) unstable; urgency=low

  * translate: allow WIDGET_GROUP without PROCESS

 -- Max Kellermann <mk@cm4all.com>  Thu, 05 Jul 2012 13:03:21 -0000

cm4all-beng-proxy (2.0.34) unstable; urgency=low

  * session_save: skip shutdown code if saving is not configured
  * http-server: fix assertion on I/O error during POST
  * header-forward: new group FORWARD to forward the "Host" header

 -- Max Kellermann <mk@cm4all.com>  Tue, 03 Jul 2012 16:46:39 -0000

cm4all-beng-proxy (2.0.33) unstable; urgency=low

  * processor: option SELF_CONTAINER allows widget to only embed itself
  * processor: allow embedding approved widget groups
  * processor: optionally invoke CSS processor for style attributes
  * response, lb_http: put "Discard" cookie attribute to the end (Android bug)

 -- Max Kellermann <mk@cm4all.com>  Mon, 02 Jul 2012 17:52:32 -0000

cm4all-beng-proxy (2.0.32) unstable; urgency=low

  * socket_wrapper: fix two assertion failures
  * pheaders: emit Cache-Control:no-store to work around IE quirk

 -- Max Kellermann <mk@cm4all.com>  Tue, 26 Jun 2012 09:41:51 -0000

cm4all-beng-proxy (2.0.31) unstable; urgency=low

  * lb: publish the SSL peer issuer subject
  * widget-registry: copy the direct_addressing attribute

 -- Max Kellermann <mk@cm4all.com>  Wed, 06 Jun 2012 13:36:04 -0000

cm4all-beng-proxy (2.0.30) unstable; urgency=low

  * init: add --group variable to .default file
  * doc: update view security documentation
  * processor: apply underscore prefix to <A NAME="...">
  * session: restore sessions from a file

 -- Max Kellermann <mk@cm4all.com>  Fri, 01 Jun 2012 11:06:50 -0000

cm4all-beng-proxy (2.0.29) unstable; urgency=low

  * widget: optional direct URI addressing scheme
  * processor: eliminate additional underscore from class prefix
  * ssl_filter: support TLS client certificates

 -- Max Kellermann <mk@cm4all.com>  Tue, 29 May 2012 13:29:06 -0000

cm4all-beng-proxy (2.0.28) unstable; urgency=low

  * merge release 1.4.22

 -- Max Kellermann <mk@cm4all.com>  Wed, 16 May 2012 10:24:31 -0000

cm4all-beng-proxy (2.0.27) unstable; urgency=low

  * uri-address: fix assertion failures with UNIX domain sockets
  * uri-address: fix redirects with matching absolute URI

 -- Max Kellermann <mk@cm4all.com>  Wed, 09 May 2012 16:16:06 -0000

cm4all-beng-proxy (2.0.26) unstable; urgency=low

  * processor: rewrite URIs in META/refresh

 -- Max Kellermann <mk@cm4all.com>  Thu, 03 May 2012 14:43:03 -0000

cm4all-beng-proxy (2.0.25) unstable; urgency=low

  * merge release 1.4.21
  * processor: fix double free bug on failed widget lookup
  * session: don't access the session manager after worker crash
  * proxy-widget: fix assertion failure with empty view name

 -- Max Kellermann <mk@cm4all.com>  Thu, 26 Apr 2012 14:22:10 -0000

cm4all-beng-proxy (2.0.24) unstable; urgency=low

  * processor: optionally invoke CSS processor for <style>

 -- Max Kellermann <mk@cm4all.com>  Fri, 20 Apr 2012 12:10:42 -0000

cm4all-beng-proxy (2.0.23) unstable; urgency=low

  * widget-resolver: check for translation server failure
  * widget-resolver: don't sync with session when view is invalid
  * rewrite-uri: check for invalid view name
  * {css_,}processor: eliminate second underscore from class prefix
  * doc: document the algorithm for replacing two leading underscores

 -- Max Kellermann <mk@cm4all.com>  Thu, 29 Mar 2012 15:37:52 -0000

cm4all-beng-proxy (2.0.22) unstable; urgency=low

  * merge release 1.4.20
  * proxy-widget: forbid client to select view with address
  * proxy-widget: allow any view selection when widget is not a container
  * widget-http: allow any view selection for unprocessable response
  * widget-http: inherit the view from the template
  * widget-request: sync with session only if processor is enabled
  * widget-http: postpone saving to session after receiving response headers
  * processor: add entities &c:id; &c:type; &c:class;

 -- Max Kellermann <mk@cm4all.com>  Mon, 26 Mar 2012 14:05:05 -0000

cm4all-beng-proxy (2.0.21) unstable; urgency=low

  * css_processor: use mode "partial" for @import
  * rewrite-uri: use mode "partial" on invalid input

 -- Max Kellermann <mk@cm4all.com>  Tue, 20 Mar 2012 18:11:28 -0000

cm4all-beng-proxy (2.0.20) unstable; urgency=low

  * {css_,}processor: default mode is "partial"
  * processor: handle underscore prefixes in the "for" attribute

 -- Max Kellermann <mk@cm4all.com>  Tue, 20 Mar 2012 16:48:51 -0000

cm4all-beng-proxy (2.0.19) unstable; urgency=low

  * merge release 1.4.19

 -- Max Kellermann <mk@cm4all.com>  Tue, 20 Mar 2012 08:41:03 -0000

cm4all-beng-proxy (2.0.18) unstable; urgency=low

  * merge release 1.4.18

 -- Max Kellermann <mk@cm4all.com>  Thu, 15 Mar 2012 15:53:12 -0000

cm4all-beng-proxy (2.0.17) unstable; urgency=low

  * merge release 1.4.17
  * css_parser: check for url() following another token
  * css_processor: rewrite @import URIs
  * {text_,}processor: new entity &c:local;

 -- Max Kellermann <mk@cm4all.com>  Fri, 09 Mar 2012 16:50:19 -0000

cm4all-beng-proxy (2.0.16) unstable; urgency=low

  * response: generate Vary response header from translation response
  * widget-resolver: fix NULL dereference after failure
  * translation: User-Agent classification

 -- Max Kellermann <mk@cm4all.com>  Tue, 06 Mar 2012 11:54:10 -0000

cm4all-beng-proxy (2.0.15) unstable; urgency=low

  * merge release 1.4.16
  * uri-address: fix NULL dereference on certain malformed URIs

 -- Max Kellermann <mk@cm4all.com>  Fri, 02 Mar 2012 16:28:54 -0000

cm4all-beng-proxy (2.0.14) unstable; urgency=low

  * address-resolver: add missing initialization
  * rewrite-uri: fix NULL pointer dereference with "local URI"
  * rewrite-uri: allow mode=proxy (optional temporary kludge)
  * widget-http: auto-disable processor (optional temporary kludge)

 -- Max Kellermann <mk@cm4all.com>  Thu, 01 Mar 2012 18:36:38 -0000

cm4all-beng-proxy (2.0.13) unstable; urgency=low

  * merge release 1.4.15
  * translation: make CGI auto-base optional
  * handler: fix up translation client errors

 -- Max Kellermann <mk@cm4all.com>  Thu, 23 Feb 2012 17:31:03 -0000

cm4all-beng-proxy (2.0.12) unstable; urgency=low

  * merge release 1.4.13

 -- Max Kellermann <mk@cm4all.com>  Thu, 16 Feb 2012 14:41:45 -0000

cm4all-beng-proxy (2.0.11) unstable; urgency=low

  * merge release 1.4.11
  * processor: skip rewriting absolute URIs

 -- Max Kellermann <mk@cm4all.com>  Thu, 09 Feb 2012 09:43:06 -0000

cm4all-beng-proxy (2.0.10) unstable; urgency=low

  * resource-address: initialise type, fixes assertion failure

 -- Max Kellermann <mk@cm4all.com>  Tue, 07 Feb 2012 16:57:06 -0000

cm4all-beng-proxy (2.0.9) unstable; urgency=low

  * [css]processor: expand underscore only XML id / CSS class
  * widget-http: filter processor response headers
  * processor: forward Wildfire headers in the debug build

 -- Max Kellermann <mk@cm4all.com>  Tue, 07 Feb 2012 12:32:33 -0000

cm4all-beng-proxy (2.0.8) unstable; urgency=low

  * rewrite-uri: prefix "@/" refers to widget's "local URI"

 -- Max Kellermann <mk@cm4all.com>  Fri, 03 Feb 2012 13:50:16 -0000

cm4all-beng-proxy (2.0.7) unstable; urgency=low

  * merge release 1.4.10
  * stock: clear idle objects periodically

 -- Max Kellermann <mk@cm4all.com>  Thu, 02 Feb 2012 14:10:24 -0000

cm4all-beng-proxy (2.0.6) unstable; urgency=low

  * merge release 1.4.9

 -- Max Kellermann <mk@cm4all.com>  Tue, 31 Jan 2012 15:10:18 -0000

cm4all-beng-proxy (2.0.5) unstable; urgency=low

  * merge release 1.4.8
  * translate-client: verify the PROXY and AJP payloads
  * translation: support inserting regex matches into CGI/file path
  * translation: support customizing the cookie's "Domain" attribute
  * request: new option "dynamic_session_cookie" adds suffix to cookie
    name
  * uri-address: verify the path component

 -- Max Kellermann <mk@cm4all.com>  Wed, 25 Jan 2012 17:05:09 -0000

cm4all-beng-proxy (2.0.4) unstable; urgency=low

  * merge release 1.4.6
  * access-log: don't log the remote port
  * translation: support inserting regex matches into CGI's PATH_INFO
  * tcache: generate BASE automatically for CGI

 -- Max Kellermann <mk@cm4all.com>  Tue, 10 Jan 2012 15:18:37 -0000

cm4all-beng-proxy (2.0.3) unstable; urgency=low

  * merge release 1.4.4
  * http-server: log remote host address

 -- Max Kellermann <mk@cm4all.com>  Tue, 27 Dec 2011 07:41:15 -0000

cm4all-beng-proxy (2.0.2) unstable; urgency=low

  * merge release 1.4.2
  * widget-http: improved HTTP error messages
  * processor: forbid widget request after URI compress failure

 -- Max Kellermann <mk@cm4all.com>  Wed, 07 Dec 2011 16:51:58 -0000

cm4all-beng-proxy (2.0.1) unstable; urgency=low

  * merge release 1.4.1

 -- Max Kellermann <mk@cm4all.com>  Fri, 18 Nov 2011 13:57:27 -0000

cm4all-beng-proxy (2.0) unstable; urgency=low

  * rewrite-uri: reapply 'drop the deprecated mode "proxy"'
  * proxy-widget: reapply 'client can choose only views that have an address'

 -- Max Kellermann <mk@cm4all.com>  Thu, 17 Nov 2011 08:22:39 +0100

cm4all-beng-proxy (1.4.33) unstable; urgency=low

  * istream-file: reduce memory usage for small files
  * file-handler: fix xattr usage on ranged file request (possible
    assertion failure)

 -- Max Kellermann <mk@cm4all.com>  Tue, 16 Oct 2012 15:28:57 -0000

cm4all-beng-proxy (1.4.32) unstable; urgency=low

  * cgi: fix spontaneous shutdown due to misrouted SIGTERM signal

 -- Max Kellermann <mk@cm4all.com>  Fri, 28 Sep 2012 14:39:13 -0000

cm4all-beng-proxy (1.4.31) unstable; urgency=low

  * shm: fix check for shared memory allocation failure
  * child: handle lost SIGCHLD events
  * child: ignore stale child processes

 -- Max Kellermann <mk@cm4all.com>  Fri, 21 Sep 2012 15:21:20 -0000

cm4all-beng-proxy (1.4.30) unstable; urgency=low

  * http-server: parse all tokens in the "Connection" request header

 -- Max Kellermann <mk@cm4all.com>  Fri, 24 Aug 2012 10:50:28 -0000

cm4all-beng-proxy (1.4.29) unstable; urgency=low

  * proxy-widget: fix memory leak on aborted POST request

 -- Max Kellermann <mk@cm4all.com>  Tue, 21 Aug 2012 15:05:12 -0000

cm4all-beng-proxy (1.4.28) unstable; urgency=low

  * worker: reinitialize signal handlers after fork failure
  * lb: work around libevent bug that freezes during shutdown

 -- Max Kellermann <mk@cm4all.com>  Thu, 02 Aug 2012 13:53:18 -0000

cm4all-beng-proxy (1.4.27) unstable; urgency=low

  * lb: fix hanging SSL connection on bulk transfer

 -- Max Kellermann <mk@cm4all.com>  Tue, 24 Jul 2012 14:58:17 -0000

cm4all-beng-proxy (1.4.26) unstable; urgency=low

  * processor: fix regression, missing NULL check

 -- Max Kellermann <mk@cm4all.com>  Tue, 17 Jul 2012 16:55:24 -0000

cm4all-beng-proxy (1.4.25) unstable; urgency=low

  * processor: don't rewrite the fragment part of the URI

 -- Max Kellermann <mk@cm4all.com>  Tue, 17 Jul 2012 15:50:06 -0000

cm4all-beng-proxy (1.4.24) unstable; urgency=low

  * lb: fix splicing with SSL

 -- Max Kellermann <mk@cm4all.com>  Mon, 16 Jul 2012 10:32:17 -0000

cm4all-beng-proxy (1.4.23) unstable; urgency=low

  * widget-http: fix double free bug when POST is aborted

 -- Max Kellermann <mk@cm4all.com>  Tue, 03 Jul 2012 16:42:28 -0000

cm4all-beng-proxy (1.4.22) unstable; urgency=low

  * merge release 1.2.27
  * widget: backport memory leak fix from 2.0
  * widget-http: fix memory leak on abort

 -- Max Kellermann <mk@cm4all.com>  Wed, 16 May 2012 10:00:23 -0000

cm4all-beng-proxy (1.4.21) unstable; urgency=low

  * merge release 1.2.26

 -- Max Kellermann <mk@cm4all.com>  Thu, 26 Apr 2012 14:17:56 -0000

cm4all-beng-proxy (1.4.20) unstable; urgency=low

  * merge release 1.2.25

 -- Max Kellermann <mk@cm4all.com>  Mon, 26 Mar 2012 14:03:14 -0000

cm4all-beng-proxy (1.4.19) unstable; urgency=low

  * merge release 1.2.24

 -- Max Kellermann <mk@cm4all.com>  Tue, 20 Mar 2012 08:36:19 -0000

cm4all-beng-proxy (1.4.18) unstable; urgency=low

  * merge release 1.2.23

 -- Max Kellermann <mk@cm4all.com>  Thu, 15 Mar 2012 15:50:20 -0000

cm4all-beng-proxy (1.4.17) unstable; urgency=low

  * merge release 1.2.22

 -- Max Kellermann <mk@cm4all.com>  Thu, 08 Mar 2012 18:36:00 -0000

cm4all-beng-proxy (1.4.16) unstable; urgency=low

  * merge release 1.2.21

 -- Max Kellermann <mk@cm4all.com>  Fri, 02 Mar 2012 16:03:51 -0000

cm4all-beng-proxy (1.4.15) unstable; urgency=low

  * merge release 1.2.20

 -- Max Kellermann <mk@cm4all.com>  Thu, 23 Feb 2012 17:12:30 -0000

cm4all-beng-proxy (1.4.14) unstable; urgency=low

  * merge release 1.2.19

 -- Max Kellermann <mk@cm4all.com>  Thu, 23 Feb 2012 15:35:04 -0000

cm4all-beng-proxy (1.4.13) unstable; urgency=low

  * merge release 1.2.18

 -- Max Kellermann <mk@cm4all.com>  Thu, 16 Feb 2012 13:53:49 -0000

cm4all-beng-proxy (1.4.12) unstable; urgency=low

  * merge release 1.2.17

 -- Max Kellermann <mk@cm4all.com>  Wed, 15 Feb 2012 09:27:50 -0000

cm4all-beng-proxy (1.4.11) unstable; urgency=low

  * merge release 1.2.16

 -- Max Kellermann <mk@cm4all.com>  Thu, 09 Feb 2012 09:33:30 -0000

cm4all-beng-proxy (1.4.10) unstable; urgency=low

  * merge release 1.2.15

 -- Max Kellermann <mk@cm4all.com>  Thu, 02 Feb 2012 13:43:11 -0000

cm4all-beng-proxy (1.4.9) unstable; urgency=low

  * merge release 1.2.14

 -- Max Kellermann <mk@cm4all.com>  Tue, 31 Jan 2012 15:06:57 -0000

cm4all-beng-proxy (1.4.8) unstable; urgency=low

  * merge release 1.2.13

 -- Max Kellermann <mk@cm4all.com>  Wed, 25 Jan 2012 12:16:53 -0000

cm4all-beng-proxy (1.4.7) unstable; urgency=low

  * merge release 1.2.12

 -- Max Kellermann <mk@cm4all.com>  Tue, 17 Jan 2012 08:37:01 -0000

cm4all-beng-proxy (1.4.6) unstable; urgency=low

  * merge release 1.2.11

 -- Max Kellermann <mk@cm4all.com>  Wed, 04 Jan 2012 15:41:43 -0000

cm4all-beng-proxy (1.4.5) unstable; urgency=low

  * merge release 1.2.10

 -- Max Kellermann <mk@cm4all.com>  Wed, 28 Dec 2011 17:07:13 -0000

cm4all-beng-proxy (1.4.4) unstable; urgency=low

  * merge release 1.2.9

 -- Max Kellermann <mk@cm4all.com>  Thu, 22 Dec 2011 11:28:39 -0000

cm4all-beng-proxy (1.4.3) unstable; urgency=low

  * merge release 1.2.8

 -- Max Kellermann <mk@cm4all.com>  Wed, 14 Dec 2011 11:20:04 -0000

cm4all-beng-proxy (1.4.2) unstable; urgency=low

  * text-processor: allow processing "application/javascript",
    "application/json"
  * uri-relative: allow backtracking to the widget base with "../"
  * merge release 1.2.7

 -- Max Kellermann <mk@cm4all.com>  Tue, 06 Dec 2011 12:39:24 -0000

cm4all-beng-proxy (1.4.1) unstable; urgency=low

  * merge release 1.2.6

 -- Max Kellermann <mk@cm4all.com>  Fri, 18 Nov 2011 13:53:56 -0000

cm4all-beng-proxy (1.4) unstable; urgency=low

  * proxy-widget: revert 'client can choose only views that have an address'
  * rewrite-uri: revert 'drop the deprecated mode "proxy"'

 -- Max Kellermann <mk@cm4all.com>  Thu, 17 Nov 2011 08:10:42 +0100

cm4all-beng-proxy (1.3.2) unstable; urgency=low

  * tcache: add regex matching, translation packets REGEX, INVERSE_REGEX
  * widget: don't start the prefix with an underscore
  * translation: add new packet PROCESS_TEXT, to expand entity references
  * translation: add new packet WIDGET_INFO, enables additional request headers
  * doc: document the algorithm for replacing three leading underscores

 -- Max Kellermann <mk@cm4all.com>  Wed, 16 Nov 2011 17:00:16 +0100

cm4all-beng-proxy (1.3.1) unstable; urgency=low

  * merge release 1.2.5

 -- Max Kellermann <mk@cm4all.com>  Tue, 08 Nov 2011 19:51:18 +0100

cm4all-beng-proxy (1.3) unstable; urgency=low

  * rewrite-uri: drop the deprecated mode "proxy"
  * proxy-widget: client can choose only views that have an address

 -- Max Kellermann <mk@cm4all.com>  Mon, 31 Oct 2011 17:41:14 +0100

cm4all-beng-proxy (1.2.27) unstable; urgency=low

  * merge release 1.1.40

 -- Max Kellermann <mk@cm4all.com>  Wed, 16 May 2012 09:51:50 -0000

cm4all-beng-proxy (1.2.26) unstable; urgency=low

  * merge release 1.1.39

 -- Max Kellermann <mk@cm4all.com>  Thu, 26 Apr 2012 14:16:40 -0000

cm4all-beng-proxy (1.2.25) unstable; urgency=low

  * merge release 1.1.38

 -- Max Kellermann <mk@cm4all.com>  Mon, 26 Mar 2012 14:01:44 -0000

cm4all-beng-proxy (1.2.24) unstable; urgency=low

  * merge release 1.1.37

 -- Max Kellermann <mk@cm4all.com>  Tue, 20 Mar 2012 08:33:31 -0000

cm4all-beng-proxy (1.2.23) unstable; urgency=low

  * merge release 1.1.36

 -- Max Kellermann <mk@cm4all.com>  Thu, 15 Mar 2012 15:37:10 -0000

cm4all-beng-proxy (1.2.22) unstable; urgency=low

  * merge release 1.1.35

 -- Max Kellermann <mk@cm4all.com>  Thu, 08 Mar 2012 18:29:39 -0000

cm4all-beng-proxy (1.2.21) unstable; urgency=low

  * merge release 1.1.34

 -- Max Kellermann <mk@cm4all.com>  Fri, 02 Mar 2012 16:02:00 -0000

cm4all-beng-proxy (1.2.20) unstable; urgency=low

  * merge release 1.1.33

 -- Max Kellermann <mk@cm4all.com>  Thu, 23 Feb 2012 17:11:15 -0000

cm4all-beng-proxy (1.2.19) unstable; urgency=low

  * merge release 1.1.32

 -- Max Kellermann <mk@cm4all.com>  Thu, 23 Feb 2012 15:18:36 -0000

cm4all-beng-proxy (1.2.18) unstable; urgency=low

  * merge release 1.1.31

 -- Max Kellermann <mk@cm4all.com>  Thu, 16 Feb 2012 13:52:42 -0000

cm4all-beng-proxy (1.2.17) unstable; urgency=low

  * merge release 1.1.30

 -- Max Kellermann <mk@cm4all.com>  Wed, 15 Feb 2012 09:26:45 -0000

cm4all-beng-proxy (1.2.16) unstable; urgency=low

  * merge release 1.1.29

 -- Max Kellermann <mk@cm4all.com>  Thu, 09 Feb 2012 09:31:50 -0000

cm4all-beng-proxy (1.2.15) unstable; urgency=low

  * merge release 1.1.28

 -- Max Kellermann <mk@cm4all.com>  Thu, 02 Feb 2012 13:41:45 -0000

cm4all-beng-proxy (1.2.14) unstable; urgency=low

  * merge release 1.1.27

 -- Max Kellermann <mk@cm4all.com>  Tue, 31 Jan 2012 15:04:32 -0000

cm4all-beng-proxy (1.2.13) unstable; urgency=low

  * merge release 1.1.26

 -- Max Kellermann <mk@cm4all.com>  Wed, 25 Jan 2012 12:15:19 -0000

cm4all-beng-proxy (1.2.12) unstable; urgency=low

  * merge release 1.1.25

 -- Max Kellermann <mk@cm4all.com>  Tue, 17 Jan 2012 08:31:44 -0000

cm4all-beng-proxy (1.2.11) unstable; urgency=low

  * merge release 1.1.24

 -- Max Kellermann <mk@cm4all.com>  Wed, 04 Jan 2012 15:38:27 -0000

cm4all-beng-proxy (1.2.10) unstable; urgency=low

  * merge release 1.1.23

 -- Max Kellermann <mk@cm4all.com>  Wed, 28 Dec 2011 17:01:43 -0000

cm4all-beng-proxy (1.2.9) unstable; urgency=low

  * merge release 1.1.22

 -- Max Kellermann <mk@cm4all.com>  Thu, 22 Dec 2011 10:28:29 -0000

cm4all-beng-proxy (1.2.8) unstable; urgency=low

  * merge release 1.1.21

 -- Max Kellermann <mk@cm4all.com>  Wed, 14 Dec 2011 11:12:32 -0000

cm4all-beng-proxy (1.2.7) unstable; urgency=low

  * merge release 1.1.20

 -- Max Kellermann <mk@cm4all.com>  Tue, 06 Dec 2011 11:43:10 -0000

cm4all-beng-proxy (1.2.6) unstable; urgency=low

  * merge release 1.1.19

 -- Max Kellermann <mk@cm4all.com>  Fri, 18 Nov 2011 13:47:43 -0000

cm4all-beng-proxy (1.2.5) unstable; urgency=low

  * merge release 1.1.18
  * file-handler: handle If-Modified-Since followed by filter

 -- Max Kellermann <mk@cm4all.com>  Tue, 08 Nov 2011 19:43:58 +0100

cm4all-beng-proxy (1.2.4) unstable; urgency=low

  * merge release 1.1.17

 -- Max Kellermann <mk@cm4all.com>  Wed, 02 Nov 2011 16:58:28 +0100

cm4all-beng-proxy (1.2.3) unstable; urgency=low

  * merge release 1.1.16

 -- Max Kellermann <mk@cm4all.com>  Fri, 21 Oct 2011 15:16:13 +0200

cm4all-beng-proxy (1.2.2) unstable; urgency=low

  * merge release 1.1.15
  * widget-view: an empty name refers to the default view
  * processor: new entity &c:view;

 -- Max Kellermann <mk@cm4all.com>  Wed, 19 Oct 2011 11:43:20 +0200

cm4all-beng-proxy (1.2.1) unstable; urgency=low

  * merge release 1.1.13

 -- Max Kellermann <mk@cm4all.com>  Wed, 05 Oct 2011 17:16:04 +0200

cm4all-beng-proxy (1.2) unstable; urgency=low

  * delegate-client: improved error reporting
  * response-error: resolve errno codes
  * python/control/client: bind the unix domain socket
  * python/control/client: implement timeout
  * lb_control: allow querying node status over control socket

 -- Max Kellermann <mk@cm4all.com>  Tue, 27 Sep 2011 12:00:44 +0200

cm4all-beng-proxy (1.1.40) unstable; urgency=low

  * merge release 1.0.34

 -- Max Kellermann <mk@cm4all.com>  Wed, 16 May 2012 09:50:37 -0000

cm4all-beng-proxy (1.1.39) unstable; urgency=low

  * merge release 1.0.33

 -- Max Kellermann <mk@cm4all.com>  Thu, 26 Apr 2012 14:12:30 -0000

cm4all-beng-proxy (1.1.38) unstable; urgency=low

  * merge release 1.0.32

 -- Max Kellermann <mk@cm4all.com>  Mon, 26 Mar 2012 14:00:38 -0000

cm4all-beng-proxy (1.1.37) unstable; urgency=low

  * merge release 1.0.31

 -- Max Kellermann <mk@cm4all.com>  Tue, 20 Mar 2012 08:31:08 -0000

cm4all-beng-proxy (1.1.36) unstable; urgency=low

  * merge release 1.0.30

 -- Max Kellermann <mk@cm4all.com>  Thu, 15 Mar 2012 15:36:15 -0000

cm4all-beng-proxy (1.1.35) unstable; urgency=low

  * merge release 1.0.29
  * css_processor: delete "-c-mode" and "-c-view" from output

 -- Max Kellermann <mk@cm4all.com>  Thu, 08 Mar 2012 18:16:03 -0000

cm4all-beng-proxy (1.1.34) unstable; urgency=low

  * merge release 1.0.28

 -- Max Kellermann <mk@cm4all.com>  Fri, 02 Mar 2012 15:26:44 -0000

cm4all-beng-proxy (1.1.33) unstable; urgency=low

  * merge release 1.0.27

 -- Max Kellermann <mk@cm4all.com>  Thu, 23 Feb 2012 17:09:57 -0000

cm4all-beng-proxy (1.1.32) unstable; urgency=low

  * merge release 1.0.26

 -- Max Kellermann <mk@cm4all.com>  Thu, 23 Feb 2012 15:14:56 -0000

cm4all-beng-proxy (1.1.31) unstable; urgency=low

  * merge release 1.0.25

 -- Max Kellermann <mk@cm4all.com>  Thu, 16 Feb 2012 13:49:26 -0000

cm4all-beng-proxy (1.1.30) unstable; urgency=low

  * merge release 1.0.24

 -- Max Kellermann <mk@cm4all.com>  Wed, 15 Feb 2012 09:25:38 -0000

cm4all-beng-proxy (1.1.29) unstable; urgency=low

  * merge release 1.0.23

 -- Max Kellermann <mk@cm4all.com>  Thu, 09 Feb 2012 09:30:18 -0000

cm4all-beng-proxy (1.1.28) unstable; urgency=low

  * merge release 1.0.22

 -- Max Kellermann <mk@cm4all.com>  Thu, 02 Feb 2012 13:39:21 -0000

cm4all-beng-proxy (1.1.27) unstable; urgency=low

  * merge release 1.0.21

 -- Max Kellermann <mk@cm4all.com>  Tue, 31 Jan 2012 14:59:06 -0000

cm4all-beng-proxy (1.1.26) unstable; urgency=low

  * merge release 1.0.20

 -- Max Kellermann <mk@cm4all.com>  Wed, 25 Jan 2012 12:13:43 -0000

cm4all-beng-proxy (1.1.25) unstable; urgency=low

  * merge release 1.0.19

 -- Max Kellermann <mk@cm4all.com>  Tue, 17 Jan 2012 08:29:34 -0000

cm4all-beng-proxy (1.1.24) unstable; urgency=low

  * merge release 1.0.18

 -- Max Kellermann <mk@cm4all.com>  Wed, 04 Jan 2012 15:27:35 -0000

cm4all-beng-proxy (1.1.23) unstable; urgency=low

  * header-forward: remove port number from X-Forwarded-For

 -- Max Kellermann <mk@cm4all.com>  Wed, 28 Dec 2011 16:51:41 -0000

cm4all-beng-proxy (1.1.22) unstable; urgency=low

  * merge release 1.0.17
  * istream-socket: fix potential assertion failure

 -- Max Kellermann <mk@cm4all.com>  Wed, 21 Dec 2011 16:44:46 -0000

cm4all-beng-proxy (1.1.21) unstable; urgency=low

  * merge release 1.0.16

 -- Max Kellermann <mk@cm4all.com>  Wed, 14 Dec 2011 11:07:58 -0000

cm4all-beng-proxy (1.1.20) unstable; urgency=low

  * merge release 1.0.15
  * processor: don't rewrite "mailto:" hyperlinks

 -- Max Kellermann <mk@cm4all.com>  Mon, 05 Dec 2011 18:37:10 -0000

cm4all-beng-proxy (1.1.19) unstable; urgency=low

  * {css_,}processor: quote widget classes for prefixing XML IDs, CSS classes

 -- Max Kellermann <mk@cm4all.com>  Fri, 18 Nov 2011 13:17:02 -0000

cm4all-beng-proxy (1.1.18) unstable; urgency=low

  * merge release 1.0.13
  * lb_http: eliminate the duplicate "Date" response header

 -- Max Kellermann <mk@cm4all.com>  Tue, 08 Nov 2011 19:33:07 +0100

cm4all-beng-proxy (1.1.17) unstable; urgency=low

  * merge release 1.0.13

 -- Max Kellermann <mk@cm4all.com>  Wed, 02 Nov 2011 16:52:21 +0100

cm4all-beng-proxy (1.1.16) unstable; urgency=low

  * merge release 1.0.12

 -- Max Kellermann <mk@cm4all.com>  Fri, 21 Oct 2011 15:09:55 +0200

cm4all-beng-proxy (1.1.15) unstable; urgency=low

  * merge release 1.0.11

 -- Max Kellermann <mk@cm4all.com>  Wed, 19 Oct 2011 09:36:38 +0200

cm4all-beng-proxy (1.1.14) unstable; urgency=low

  * merge release 1.0.10

 -- Max Kellermann <mk@cm4all.com>  Fri, 07 Oct 2011 15:15:00 +0200

cm4all-beng-proxy (1.1.13) unstable; urgency=low

  * merge release 1.0.9

 -- Max Kellermann <mk@cm4all.com>  Thu, 29 Sep 2011 16:47:56 +0200

cm4all-beng-proxy (1.1.12) unstable; urgency=low

  * merge release 1.0.8

 -- Max Kellermann <mk@cm4all.com>  Thu, 22 Sep 2011 17:13:41 +0200

cm4all-beng-proxy (1.1.11) unstable; urgency=low

  * merge release 1.0.7
  * widget-http: response header X-CM4all-View selects a view
  * processor, css_processor: support prefixing XML ids
  * processor: property "c:view" selects a view

 -- Max Kellermann <mk@cm4all.com>  Fri, 16 Sep 2011 12:25:24 +0200

cm4all-beng-proxy (1.1.10) unstable; urgency=low

  * merge release 1.0.6
  * http-request: don't clear failure state on successful TCP connection
  * istream-socket: fix assertion failure after receive error
  * ssl_filter: check for end-of-file on plain socket
  * ssl_filter: fix buffer assertion failures

 -- Max Kellermann <mk@cm4all.com>  Tue, 13 Sep 2011 18:50:18 +0200

cm4all-beng-proxy (1.1.9) unstable; urgency=low

  * http-request: improve keep-alive cancellation detection
  * http-request: mark server "failed" after HTTP client error
  * lb: implement the control protocol
    - can disable and re-enable workers
  * lb: don't allow sticky pool with only one member
  * lb: verify that a new sticky host is alive
  * lb: mark server "failed" after HTTP client error

 -- Max Kellermann <mk@cm4all.com>  Fri, 09 Sep 2011 13:03:55 +0200

cm4all-beng-proxy (1.1.8) unstable; urgency=low

  * merge release 1.0.5
  * {css_,}processor: one more underscore for the prefix
  * processor: remove rewrite-uri processing instructions from output
  * translate: unknown packet is a fatal error
  * processor: add option to set widget/focus by default
  * rewrite-uri: a leading tilde refers to the widget base; translation
    packet ANCHOR_ABSOLUTE enables it by default

 -- Max Kellermann <mk@cm4all.com>  Mon, 05 Sep 2011 17:56:31 +0200

cm4all-beng-proxy (1.1.7) unstable; urgency=low

  * css_processor: implement property "-c-mode"
  * css_processor: translate underscore prefix in class names
  * processor: translate underscore prefix in CSS class names

 -- Max Kellermann <mk@cm4all.com>  Mon, 29 Aug 2011 17:47:48 +0200

cm4all-beng-proxy (1.1.6) unstable; urgency=low

  * merge release 1.0.3
  * implement CSS processor

 -- Max Kellermann <mk@cm4all.com>  Mon, 22 Aug 2011 17:13:56 +0200

cm4all-beng-proxy (1.1.5) unstable; urgency=low

  * lb: optionally generate Via and X-Forwarded-For

 -- Max Kellermann <mk@cm4all.com>  Wed, 17 Aug 2011 12:45:14 +0200

cm4all-beng-proxy (1.1.4) unstable; urgency=low

  * pipe-stock: fix assertion failure after optimization bug
  * istream-pipe: reuse drained pipes immediately
  * sink-socket: reinstate write event during bulk transfers

 -- Max Kellermann <mk@cm4all.com>  Thu, 11 Aug 2011 14:41:37 +0200

cm4all-beng-proxy (1.1.3) unstable; urgency=low

  * widget: quote invalid XMLID/JS characters for &c:prefix;
  * lb: add protocol "tcp"

 -- Max Kellermann <mk@cm4all.com>  Wed, 10 Aug 2011 18:53:12 +0200

cm4all-beng-proxy (1.1.2) unstable; urgency=low

  * merge release 1.0.2
  * http-server: report detailed errors
  * widget-http: implement header dumps
  * cgi, fastcgi: enable cookie jar with custom cookie "host"

 -- Max Kellermann <mk@cm4all.com>  Thu, 04 Aug 2011 17:27:51 +0200

cm4all-beng-proxy (1.1.1) unstable; urgency=low

  * merge release 1.0.1
  * lb: don't ignore unimplemented configuration keywords
  * lb: configurable monitor check interval
  * session: configurable idle timeout

 -- Max Kellermann <mk@cm4all.com>  Tue, 26 Jul 2011 11:27:20 +0200

cm4all-beng-proxy (1.1) unstable; urgency=low

  * http-client: send "Expect: 100-continue" only for big request body
  * lb: implement monitors (ping, connect, tcp_expect)

 -- Max Kellermann <mk@cm4all.com>  Wed, 20 Jul 2011 15:04:22 +0200
  
cm4all-beng-proxy (1.0.34) unstable; urgency=low

  * resource-loader: don't strip last segment from IPv6 address

 -- Max Kellermann <mk@cm4all.com>  Wed, 16 May 2012 09:47:43 -0000

cm4all-beng-proxy (1.0.33) unstable; urgency=low

  * widget-resolver: fix assertion failure on recursive abort

 -- Max Kellermann <mk@cm4all.com>  Thu, 26 Apr 2012 14:04:01 -0000

cm4all-beng-proxy (1.0.32) unstable; urgency=low

  * http-cache: add missing initialization on memcached miss

 -- Max Kellermann <mk@cm4all.com>  Mon, 26 Mar 2012 13:35:01 -0000

cm4all-beng-proxy (1.0.31) unstable; urgency=low

  * proxy-widget: close the request body when the view doesn't exist

 -- Max Kellermann <mk@cm4all.com>  Tue, 20 Mar 2012 08:28:00 -0000

cm4all-beng-proxy (1.0.30) unstable; urgency=low

  * widget-view: initialize the header forward settings
  * translate-client: new view inherits header forward settings from
    default view
  * handler: clear transformation after translation error
  * http-cache: release the memcached response on abort
  * fcgi-request: close the request body on stock failure

 -- Max Kellermann <mk@cm4all.com>  Thu, 15 Mar 2012 15:34:18 -0000

cm4all-beng-proxy (1.0.29) unstable; urgency=low

  * processor: unescape custom header values
  * widget-resolver: fix NULL dereference after failure

 -- Max Kellermann <mk@cm4all.com>  Thu, 08 Mar 2012 18:10:14 -0000

cm4all-beng-proxy (1.0.28) unstable; urgency=low

  * widget-resolver: serve responses in the right order
  * widget-request: fix session related assertion failure
  * translate: initialize all GError variables

 -- Max Kellermann <mk@cm4all.com>  Fri, 02 Mar 2012 15:20:54 -0000

cm4all-beng-proxy (1.0.27) unstable; urgency=low

  * resource-address: fix regression when CGI URI is not set

 -- Max Kellermann <mk@cm4all.com>  Thu, 23 Feb 2012 17:08:16 -0000

cm4all-beng-proxy (1.0.26) unstable; urgency=low

  * resource-address: apply BASE to the CGI request URI

 -- Max Kellermann <mk@cm4all.com>  Thu, 23 Feb 2012 15:11:42 -0000

cm4all-beng-proxy (1.0.25) unstable; urgency=low

  * cgi-client: clear the input pointer on close

 -- Max Kellermann <mk@cm4all.com>  Thu, 16 Feb 2012 13:46:13 -0000

cm4all-beng-proxy (1.0.24) unstable; urgency=low

  * debian/rules: optimize parallel build
  * cgi: break loop when headers are finished

 -- Max Kellermann <mk@cm4all.com>  Wed, 15 Feb 2012 09:23:22 -0000

cm4all-beng-proxy (1.0.23) unstable; urgency=low

  * cgi: detect large response headers
  * cgi: continue parsing response headers after buffer boundary
  * cgi: bigger response header buffer
  * fcgi-client: detect large response headers

 -- Max Kellermann <mk@cm4all.com>  Thu, 09 Feb 2012 09:27:50 -0000

cm4all-beng-proxy (1.0.22) unstable; urgency=low

  * debian/rules: don't run libtool
  * lb: thread safety for the SSL filter
  * lb: fix crash during shutdown
  * http-server: fix uninitialised variable

 -- Max Kellermann <mk@cm4all.com>  Thu, 02 Feb 2012 13:03:08 -0000

cm4all-beng-proxy (1.0.21) unstable; urgency=low

  * hstock: fix memory leak
  * notify: fix endless busy loop
  * ssl_filter: fix hang while tearing down connection

 -- Max Kellermann <mk@cm4all.com>  Tue, 31 Jan 2012 15:24:50 -0000

cm4all-beng-proxy (1.0.20) unstable; urgency=low

  * ssl: load the whole certificate chain
  * translate: fix PATH+JAILCGI+SITE check
  * translate: fix HOME check
  * resource-address: include all CGI attributes in cache key

 -- Max Kellermann <mk@cm4all.com>  Wed, 25 Jan 2012 12:10:43 -0000

cm4all-beng-proxy (1.0.19) unstable; urgency=low

  * cookie-client: add a missing out-of-memory check

 -- Max Kellermann <mk@cm4all.com>  Tue, 17 Jan 2012 08:27:38 -0000

cm4all-beng-proxy (1.0.18) unstable; urgency=low

  * resource-address: support zero-length path_info prefix (for BASE)
  * hashmap: optimize insertions
  * http-server: limit the number of request headers
  * proxy-widget: discard the unused request body on error

 -- Max Kellermann <mk@cm4all.com>  Wed, 04 Jan 2012 14:55:59 -0000

cm4all-beng-proxy (1.0.17) unstable; urgency=low

  * istream-chunked: avoid recursive buffer write, fixes crash

 -- Max Kellermann <mk@cm4all.com>  Wed, 21 Dec 2011 16:37:44 -0000

cm4all-beng-proxy (1.0.16) unstable; urgency=low

  * http-server: disable timeout while waiting for CGI
  * cgi: fix segmentation fault
  * processor: discard child's request body on abort
  * proxy-widget: discard the unused request body on error

 -- Max Kellermann <mk@cm4all.com>  Wed, 14 Dec 2011 11:53:31 +0100

cm4all-beng-proxy (1.0.15) unstable; urgency=low

  * http-client: fix assertion failure on bogus "100 Continue"
  * handler: don't close the request body twice
  * session: add a missing out-of-memory check
  * fcgi-client: check for EV_READ event
  * fcgi-serialize: fix serializing parameter without value

 -- Max Kellermann <mk@cm4all.com>  Mon, 05 Dec 2011 17:47:20 -0000

cm4all-beng-proxy (1.0.14) unstable; urgency=low

  * http-server: don't generate chunked HEAD response
  * http-server: don't override Content-Length for HEAD response
  * lb_http, proxy-widget, response: forward Content-Length after HEAD

 -- Max Kellermann <mk@cm4all.com>  Tue, 08 Nov 2011 18:19:42 +0100

cm4all-beng-proxy (1.0.13) unstable; urgency=low

  * processor: initialize URI rewrite options for <?cm4all-rewrite-uri?>

 -- Max Kellermann <mk@cm4all.com>  Wed, 02 Nov 2011 16:47:48 +0100

cm4all-beng-proxy (1.0.12) unstable; urgency=low

  * http-server, proxy-widget: add missing newline to log message
  * fcgi_client: fix assertion failure on response body error
  * http-cache-choice: fix crash due to wrong filter callback

 -- Max Kellermann <mk@cm4all.com>  Fri, 21 Oct 2011 15:02:42 +0200

cm4all-beng-proxy (1.0.11) unstable; urgency=low

  * lb_config: fix binding to wildcard address
  * rewrite-uri: clarify warning message when widget has no id

 -- Max Kellermann <mk@cm4all.com>  Wed, 19 Oct 2011 09:26:48 +0200

cm4all-beng-proxy (1.0.10) unstable; urgency=low

  * debian/control: beng-lb doesn't need "daemon" anymore
  * http-string: allow space in unquoted cookie values (RFC ignorant)

 -- Max Kellermann <mk@cm4all.com>  Fri, 07 Oct 2011 15:06:32 +0200

cm4all-beng-proxy (1.0.9) unstable; urgency=low

  * tcp-balancer: store a copy of the socket address
  * lb: default log directory is /var/log/cm4all/beng-lb
  * lb: use new built-in watchdog instead of /usr/bin/daemon

 -- Max Kellermann <mk@cm4all.com>  Thu, 29 Sep 2011 16:19:34 +0200

cm4all-beng-proxy (1.0.8) unstable; urgency=low

  * resource-address: copy the delegate JailCGI parameters (crash bug fix)
  * response: use the same URI for storing and dropping widget sessions

 -- Max Kellermann <mk@cm4all.com>  Thu, 22 Sep 2011 13:39:08 +0200

cm4all-beng-proxy (1.0.7) unstable; urgency=low

  * inline-widget: discard request body when class lookup fails

 -- Max Kellermann <mk@cm4all.com>  Fri, 16 Sep 2011 12:16:04 +0200

cm4all-beng-proxy (1.0.6) unstable; urgency=low

  * processor: support short "SCRIPT" tag
  * widget-uri: use the template's view specification

 -- Max Kellermann <mk@cm4all.com>  Tue, 13 Sep 2011 18:14:24 +0200

cm4all-beng-proxy (1.0.5) unstable; urgency=low

  * resource-loader: delete comma when extracting from X-Forwarded-For

 -- Max Kellermann <mk@cm4all.com>  Mon, 05 Sep 2011 17:43:22 +0200

cm4all-beng-proxy (1.0.4) unstable; urgency=low

  * istream-replace: update the buffer reader after new data was added

 -- Max Kellermann <mk@cm4all.com>  Mon, 05 Sep 2011 15:43:17 +0200

cm4all-beng-proxy (1.0.3) unstable; urgency=low

  * merge release 0.9.35
  * control-handler: fix uninitialized variable

 -- Max Kellermann <mk@cm4all.com>  Thu, 18 Aug 2011 15:15:52 +0200

cm4all-beng-proxy (1.0.2) unstable; urgency=low

  * merge release 0.9.34
  * handler: always log translate client errors
  * tcp-balancer: fix memory leak in error handler
  * http-string: allow more characters in cookie values (RFC ignorant)

 -- Max Kellermann <mk@cm4all.com>  Mon, 01 Aug 2011 16:30:05 +0200

cm4all-beng-proxy (1.0.1) unstable; urgency=low

  * session: increase idle timeout to 20 minutes

 -- Max Kellermann <mk@cm4all.com>  Tue, 26 Jul 2011 11:23:36 +0200

cm4all-beng-proxy (1.0) unstable; urgency=low

  * merge release 0.9.33
  * header-forward: eliminate the duplicate "Date" response header
  * proxy-handler: don't pass internal URI arguments to CGI

 -- Max Kellermann <mk@cm4all.com>  Mon, 18 Jul 2011 17:07:42 +0200

cm4all-beng-proxy (0.10.14) unstable; urgency=low

  * merge release 0.9.32

 -- Max Kellermann <mk@cm4all.com>  Tue, 12 Jul 2011 19:02:23 +0200

cm4all-beng-proxy (0.10.13) unstable; urgency=low

  * growing-buffer: reset the position when skipping buffers

 -- Max Kellermann <mk@cm4all.com>  Wed, 06 Jul 2011 10:07:50 +0200

cm4all-beng-proxy (0.10.12) unstable; urgency=low

  * merge release 0.9.31
  * rewrite-uri: log widget base mismatch
  * istream-replace: fix assertion failure with splitted buffer

 -- Max Kellermann <mk@cm4all.com>  Tue, 05 Jul 2011 22:05:44 +0200

cm4all-beng-proxy (0.10.11) unstable; urgency=low

  * merge release 0.9.30
  * lb: add SSL/TLS support

 -- Max Kellermann <mk@cm4all.com>  Mon, 04 Jul 2011 17:14:21 +0200

cm4all-beng-proxy (0.10.10) unstable; urgency=low

  * merge release 0.9.29

 -- Max Kellermann <mk@cm4all.com>  Tue, 28 Jun 2011 17:56:43 +0200

cm4all-beng-proxy (0.10.9) unstable; urgency=low

  * merge release 0.9.28

 -- Max Kellermann <mk@cm4all.com>  Mon, 27 Jun 2011 13:38:03 +0200

cm4all-beng-proxy (0.10.8) unstable; urgency=low

  * lb_http: don't access the connection object after it was closed
  * restart the load balancer automatically

 -- Max Kellermann <mk@cm4all.com>  Wed, 22 Jun 2011 12:38:39 +0200

cm4all-beng-proxy (0.10.7) unstable; urgency=low

  * config: make the session cookie name configurable
  * uri-relative: allow relative base URIs (for CGI)
  * widget-uri: combine existing CGI PATH_INFO and given widget location
  * python/translation/widget: support "path_info" specification

 -- Max Kellermann <mk@cm4all.com>  Mon, 20 Jun 2011 14:54:38 +0200

cm4all-beng-proxy (0.10.6) unstable; urgency=low

  * merge release 0.9.26

 -- Max Kellermann <mk@cm4all.com>  Wed, 15 Jun 2011 09:19:28 +0200

cm4all-beng-proxy (0.10.5) unstable; urgency=low

  * merge release 0.9.26

 -- Max Kellermann <mk@cm4all.com>  Fri, 10 Jun 2011 10:09:09 +0200

cm4all-beng-proxy (0.10.4) unstable; urgency=low

  * doc: add beng-lb documentation
  * lb: implement "fallback" option
  * merge release 0.9.25

 -- Max Kellermann <mk@cm4all.com>  Wed, 08 Jun 2011 14:13:43 +0200

cm4all-beng-proxy (0.10.3) unstable; urgency=low

  * python/translation.widget: support keyword "sticky"
  * lb: implement sticky modes "failover", "cookie"

 -- Max Kellermann <mk@cm4all.com>  Mon, 06 Jun 2011 15:51:36 +0200

cm4all-beng-proxy (0.10.2) unstable; urgency=low

  * debian: fix beng-lb pid file name
  * lb_http: implement sticky sessions
  * merge release 0.9.24

 -- Max Kellermann <mk@cm4all.com>  Tue, 31 May 2011 14:32:03 +0200

cm4all-beng-proxy (0.10.1) unstable; urgency=low

  * lb_http: close request body on error
  * lb_listener: print error message when binding fails
  * merge release 0.9.23

 -- Max Kellermann <mk@cm4all.com>  Fri, 27 May 2011 13:13:55 +0200

cm4all-beng-proxy (0.10) unstable; urgency=low

  * failure: fix inverted logic bug in expiry check
  * tcp-balancer: implement session stickiness
  * lb: new stand-alone load balancer

 -- Max Kellermann <mk@cm4all.com>  Thu, 26 May 2011 14:32:02 +0200

cm4all-beng-proxy (0.9.35) unstable; urgency=low

  * resource-loader: pass the last X-Forwarded-For element to AJP

 -- Max Kellermann <mk@cm4all.com>  Thu, 18 Aug 2011 15:05:02 +0200

cm4all-beng-proxy (0.9.34) unstable; urgency=low

  * request: fix double request body close in errdoc handler
  * handler: close request body on early abort

 -- Max Kellermann <mk@cm4all.com>  Mon, 01 Aug 2011 16:21:43 +0200

cm4all-beng-proxy (0.9.33) unstable; urgency=low

  * {http,ajp}-request, errdoc: check before closing the request body on
    error

 -- Max Kellermann <mk@cm4all.com>  Mon, 18 Jul 2011 16:30:29 +0200

cm4all-beng-proxy (0.9.32) unstable; urgency=low

  * processor: dispose request body when focused widget was not found
  * http-string: allow the slash in cookie values (RFC ignorant)

 -- Max Kellermann <mk@cm4all.com>  Tue, 12 Jul 2011 18:16:01 +0200

cm4all-beng-proxy (0.9.31) unstable; urgency=low

  * growing-buffer: fix assertion failure with empty first buffer

 -- Max Kellermann <mk@cm4all.com>  Tue, 05 Jul 2011 21:58:24 +0200

cm4all-beng-proxy (0.9.30) unstable; urgency=low

  * growing-buffer: fix assertion failure in reader when buffer is empty

 -- Max Kellermann <mk@cm4all.com>  Mon, 04 Jul 2011 16:59:28 +0200

cm4all-beng-proxy (0.9.29) unstable; urgency=low

  * http-string: allow the equality sign in cookie values (RFC ignorant)

 -- Max Kellermann <mk@cm4all.com>  Tue, 28 Jun 2011 17:50:23 +0200

cm4all-beng-proxy (0.9.28) unstable; urgency=low

  * http-string: allow round brackets in cookie values (RFC ignorant)

 -- Max Kellermann <mk@cm4all.com>  Mon, 27 Jun 2011 13:23:58 +0200

cm4all-beng-proxy (0.9.27) unstable; urgency=low

  * handler: don't delete existing session in TRANSPARENT mode

 -- Max Kellermann <mk@cm4all.com>  Wed, 15 Jun 2011 09:08:48 +0200

cm4all-beng-proxy (0.9.26) unstable; urgency=low

  * worker: read "crash" value before destroying shared memory
  * session: fix crash while discarding session

 -- Max Kellermann <mk@cm4all.com>  Fri, 10 Jun 2011 09:54:56 +0200

cm4all-beng-proxy (0.9.25) unstable; urgency=low

  * response: discard the request body before passing to errdoc
  * worker: don't restart all workers after "safe" worker crash
  * cgi: check for end-of-file after splice

 -- Max Kellermann <mk@cm4all.com>  Wed, 08 Jun 2011 15:02:35 +0200

cm4all-beng-proxy (0.9.24) unstable; urgency=low

  * fcgi-client: really discard packets on request id mismatch
  * memcached-client: don't schedule read event when buffer is full
  * session: support beng-lb sticky sessions

 -- Max Kellermann <mk@cm4all.com>  Tue, 31 May 2011 14:23:41 +0200

cm4all-beng-proxy (0.9.23) unstable; urgency=low

  * tcp-balancer: retry connecting to cluster if a node fails

 -- Max Kellermann <mk@cm4all.com>  Fri, 27 May 2011 13:01:31 +0200

cm4all-beng-proxy (0.9.22) unstable; urgency=low

  * failure: fix inverted logic bug in expiry check
  * uri-extract: support AJP URLs, fixes AJP cookies
  * ajp-client: don't schedule read event when buffer is full

 -- Max Kellermann <mk@cm4all.com>  Thu, 26 May 2011 08:32:32 +0200

cm4all-beng-proxy (0.9.21) unstable; urgency=low

  * balancer: re-enable load balancing (regression fix)
  * merge release 0.8.38

 -- Max Kellermann <mk@cm4all.com>  Fri, 20 May 2011 11:03:31 +0200

cm4all-beng-proxy (0.9.20) unstable; urgency=low

  * http-cache: fix assertion failure caused by wrong destructor
  * merge release 0.8.37

 -- Max Kellermann <mk@cm4all.com>  Mon, 16 May 2011 14:03:09 +0200

cm4all-beng-proxy (0.9.19) unstable; urgency=low

  * http-request: don't retry requests with a request body

 -- Max Kellermann <mk@cm4all.com>  Thu, 12 May 2011 11:35:55 +0200

cm4all-beng-proxy (0.9.18) unstable; urgency=low

  * http-body: fix assertion failure on EOF chunk after socket was closed
  * widget-http: fix crash in widget lookup error handler
  * merge release 0.8.36

 -- Max Kellermann <mk@cm4all.com>  Tue, 10 May 2011 18:56:33 +0200

cm4all-beng-proxy (0.9.17) unstable; urgency=low

  * growing-buffer: fix assertion failure after large initial write
  * http-request: retry after connection failure
  * test/t-cgi: fix bashisms in test scripts

 -- Max Kellermann <mk@cm4all.com>  Wed, 04 May 2011 18:54:57 +0200

cm4all-beng-proxy (0.9.16) unstable; urgency=low

  * resource-address: append "transparent" args to CGI path_info
  * tcache: fix crash on FastCGI with BASE

 -- Max Kellermann <mk@cm4all.com>  Mon, 02 May 2011 16:07:21 +0200

cm4all-beng-proxy (0.9.15) unstable; urgency=low

  * configure.ac: check if valgrind/memcheck.h is installed
  * configure.ac: check if libattr is available
  * access-log: log Referer and User-Agent
  * access-log: log the request duration
  * proxy-handler: allow forwarding URI arguments
  * merge release 0.8.35

 -- Max Kellermann <mk@cm4all.com>  Wed, 27 Apr 2011 18:54:17 +0200

cm4all-beng-proxy (0.9.14) unstable; urgency=low

  * processor: don't clear widget pointer at opening tag
  * debian: move ulimit call from init script to *.default
  * merge release 0.8.33

 -- Max Kellermann <mk@cm4all.com>  Wed, 13 Apr 2011 17:03:29 +0200

cm4all-beng-proxy (0.9.13) unstable; urgency=low

  * proxy-widget: apply the widget's response header forward settings
  * response: add option to dump the widget tree
  * widget-class: move header forward settings to view
  * merge release 0.8.30

 -- Max Kellermann <mk@cm4all.com>  Mon, 04 Apr 2011 16:31:26 +0200

cm4all-beng-proxy (0.9.12) unstable; urgency=low

  * widget: internal API refactorization
  * was-control: fix argument order in "abort" call
  * was-client: duplicate the GError object when it is used twice
  * {file,delegate}-handler: add Expires/ETag headers to 304 response
  * cgi: allow setting environment variables

 -- Max Kellermann <mk@cm4all.com>  Thu, 24 Mar 2011 15:12:54 +0100

cm4all-beng-proxy (0.9.11) unstable; urgency=low

  * processor: major API refactorization
  * merge release 0.8.29

 -- Max Kellermann <mk@cm4all.com>  Mon, 21 Mar 2011 19:43:28 +0100

cm4all-beng-proxy (0.9.10) unstable; urgency=low

  * merge release 0.8.27

 -- Max Kellermann <mk@cm4all.com>  Fri, 18 Mar 2011 14:11:16 +0100

cm4all-beng-proxy (0.9.9) unstable; urgency=low

  * merge release 0.8.25

 -- Max Kellermann <mk@cm4all.com>  Mon, 14 Mar 2011 16:05:51 +0100

cm4all-beng-proxy (0.9.8) unstable; urgency=low

  * translate: support UNIX domain sockets in ADDRESS_STRING
  * resource-address: support connections to existing FastCGI servers

 -- Max Kellermann <mk@cm4all.com>  Fri, 11 Mar 2011 19:24:33 +0100

cm4all-beng-proxy (0.9.7) unstable; urgency=low

  * merge release 0.8.24

 -- Max Kellermann <mk@cm4all.com>  Fri, 04 Mar 2011 13:07:36 +0100

cm4all-beng-proxy (0.9.6) unstable; urgency=low

  * merge release 0.8.23

 -- Max Kellermann <mk@cm4all.com>  Mon, 28 Feb 2011 11:47:45 +0100

cm4all-beng-proxy (0.9.5) unstable; urgency=low

  * translate: allow SITE without CGI

 -- Max Kellermann <mk@cm4all.com>  Mon, 31 Jan 2011 06:35:24 +0100

cm4all-beng-proxy (0.9.4) unstable; urgency=low

  * widget-class: allow distinct addresses for each view

 -- Max Kellermann <mk@cm4all.com>  Thu, 27 Jan 2011 17:51:21 +0100

cm4all-beng-proxy (0.9.3) unstable; urgency=low

  * istream-catch: log errors
  * proxy-handler: pass the original request URI to (Fast)CGI
  * proxy-handler: pass the original document root to (Fast)CGI
  * fcgi-stock: pass site id to child process
  * translation: new packet "HOME" for JailCGI
  * resource-loader: get remote host from "X-Forwarded-For"
  * cgi, fcgi-client: pass client IP address to application

 -- Max Kellermann <mk@cm4all.com>  Fri, 21 Jan 2011 18:13:38 +0100

cm4all-beng-proxy (0.9.2) unstable; urgency=low

  * merge release 0.8.21
  * http-response: better context for error messages
  * istream: method close() does not invoke handler->abort()
  * istream: better context for error messages
  * ajp-client: destruct properly when request stream fails
  * {delegate,fcgi,was}-stock: use the JailCGI 1.4 wrapper

 -- Max Kellermann <mk@cm4all.com>  Mon, 17 Jan 2011 12:08:04 +0100

cm4all-beng-proxy (0.9.1) unstable; urgency=low

  * http-server: count the number of raw bytes sent and received
  * control-handler: support TCACHE_INVALIDATE with SITE
  * new programs "log-forward", "log-exec" for network logging
  * new program "log-split" for creating per-site log files
  * new program "log-traffic" for creating per-site traffic logs
  * move logging servers to new package cm4all-beng-proxy-logging
  * python/control.client: add parameter "broadcast"

 -- Max Kellermann <mk@cm4all.com>  Thu, 02 Dec 2010 12:07:16 +0100

cm4all-beng-proxy (0.9) unstable; urgency=low

  * merge release 0.8.19
  * was-client: explicitly send 32 bit METHOD payload
  * was-client: explicitly parse STATUS as 32 bit integer
  * was-client: clear control channel object on destruction
  * was-client: reuse child process if state is clean on EOF
  * was-client: abort properly after receiving illegal packet
  * was-client: allow "request STOP" before response completed
  * was-client: postpone the response handler invocation
  * was-control: send packets in bulk
  * python: support WAS widgets
  * http-server: enable "cork" mode only for beginning of response
  * http-cache: don't access freed memory in pool_unref_denotify()
  * http: use libcm4all-http
  * new datagram based binary protocol for access logging
  * main: default WAS stock limit is 16

 -- Max Kellermann <mk@cm4all.com>  Thu, 18 Nov 2010 19:56:17 +0100

cm4all-beng-proxy (0.8.38) unstable; urgency=low

  * failure: update time stamp on existing item
  * errdoc: free the original response body on abort

 -- Max Kellermann <mk@cm4all.com>  Fri, 20 May 2011 10:17:14 +0200

cm4all-beng-proxy (0.8.37) unstable; urgency=low

  * widget-resolver: don't reuse failed resolver
  * http-request: fix NULL pointer dereference on invalid URI
  * config: disable the TCP stock limit by default

 -- Max Kellermann <mk@cm4all.com>  Mon, 16 May 2011 13:41:32 +0200

cm4all-beng-proxy (0.8.36) unstable; urgency=low

  * http-server: check if client closes connection while processing
  * http-client: release the socket before invoking the callback
  * fcgi-client: fix assertion failure on full input buffer
  * memcached-client: re-enable socket event after direct copy
  * istream-file: fix assertion failure on range request
  * test/t-cgi: fix bashisms in test scripts

 -- Max Kellermann <mk@cm4all.com>  Tue, 10 May 2011 18:45:48 +0200

cm4all-beng-proxy (0.8.35) unstable; urgency=low

  * session: fix potential session defragmentation crash
  * ajp-request: use "host:port" as TCP stock key
  * cgi: evaluate the Content-Length response header

 -- Max Kellermann <mk@cm4all.com>  Wed, 27 Apr 2011 13:32:05 +0200

cm4all-beng-proxy (0.8.34) unstable; urgency=low

  * js: replace all '%' with '$'
  * js: check if session_id is null
  * debian: add package cm4all-beng-proxy-tools

 -- Max Kellermann <mk@cm4all.com>  Tue, 19 Apr 2011 18:43:54 +0200

cm4all-beng-proxy (0.8.33) unstable; urgency=low

  * processor: don't quote query string arguments with dollar sign
  * widget-request: safely remove "view" and "path" from argument table
  * debian/control: add "Breaks << 0.8.32" on the JavaScript library

 -- Max Kellermann <mk@cm4all.com>  Tue, 12 Apr 2011 18:21:55 +0200

cm4all-beng-proxy (0.8.32) unstable; urgency=low

  * args: quote arguments with the dollar sign

 -- Max Kellermann <mk@cm4all.com>  Tue, 12 Apr 2011 13:34:42 +0200

cm4all-beng-proxy (0.8.31) unstable; urgency=low

  * proxy-widget: eliminate the duplicate "Server" response header
  * translation: add packet UNTRUSTED_SITE_SUFFIX

 -- Max Kellermann <mk@cm4all.com>  Thu, 07 Apr 2011 16:23:37 +0200

cm4all-beng-proxy (0.8.30) unstable; urgency=low

  * handler: make lower-case realm name from the "Host" header
  * session: copy attribute "realm", fixes segmentation fault

 -- Max Kellermann <mk@cm4all.com>  Tue, 29 Mar 2011 16:47:43 +0200

cm4all-beng-proxy (0.8.29) unstable; urgency=low

  * ajp-client: send query string in an AJP attribute

 -- Max Kellermann <mk@cm4all.com>  Mon, 21 Mar 2011 19:16:16 +0100

cm4all-beng-proxy (0.8.28) unstable; urgency=low

  * resource-loader: use X-Forwarded-For to obtain AJP remote host
  * resource-loader: strip port from AJP remote address
  * resource-loader: don't pass remote host to AJP server
  * resource-loader: parse server port for AJP
  * ajp-client: always send content-length
  * ajp-client: parse the remaining buffer after EAGAIN

 -- Max Kellermann <mk@cm4all.com>  Mon, 21 Mar 2011 11:12:07 +0100

cm4all-beng-proxy (0.8.27) unstable; urgency=low

  * http-request: close the request body on malformed URI
  * ajp-request: AJP translation packet contains ajp://host:port/path

 -- Max Kellermann <mk@cm4all.com>  Fri, 18 Mar 2011 14:04:21 +0100

cm4all-beng-proxy (0.8.26) unstable; urgency=low

  * python/response: fix typo in ajp()
  * session: validate sessions only within one realm

 -- Max Kellermann <mk@cm4all.com>  Fri, 18 Mar 2011 08:59:41 +0100

cm4all-beng-proxy (0.8.25) unstable; urgency=low

  * widget-http: discard request body on unknown view name
  * inline-widget: discard request body on error
  * {http,fcgi,was}-client: allocate response headers from caller pool
  * cmdline: fcgi_stock_limit defaults to 0 (no limit)

 -- Max Kellermann <mk@cm4all.com>  Mon, 14 Mar 2011 15:53:42 +0100

cm4all-beng-proxy (0.8.24) unstable; urgency=low

  * fcgi-client: release the connection even when padding not consumed
    after empty response

 -- Max Kellermann <mk@cm4all.com>  Wed, 02 Mar 2011 17:39:33 +0100

cm4all-beng-proxy (0.8.23) unstable; urgency=low

  * memcached-client: allocate a new memory pool
  * memcached-client: copy caller_pool reference before freeing the client
  * fcgi-client: check headers!=NULL
  * fcgi-client: release the connection even when padding not consumed

 -- Max Kellermann <mk@cm4all.com>  Mon, 28 Feb 2011 10:50:02 +0100

cm4all-beng-proxy (0.8.22) unstable; urgency=low

  * cgi: fill special variables CONTENT_TYPE, CONTENT_LENGTH
  * memcached-client: remove stray pool_unref() call
  * memcached-client: reuse the socket if the remaining value is buffered
  * http-cache-choice: abbreviate memcached keys
  * *-cache: allocate a parent pool for cache items
  * pool: re-enable linear pools
  * frame: free the request body on error
  * http-cache: free cached body which was dismissed

 -- Max Kellermann <mk@cm4all.com>  Mon, 07 Feb 2011 15:34:09 +0100

cm4all-beng-proxy (0.8.21) unstable; urgency=low

  * merge release 0.7.55
  * jail: translate the document root properly
  * header-forward: forward the "Host" header to CGI/FastCGI/AJP
  * http-error: map ENOTDIR to "404 Not Found"
  * http-server: fix assertion failure on write error
  * fcgi-stock: clear all environment variables

 -- Max Kellermann <mk@cm4all.com>  Thu, 06 Jan 2011 16:04:20 +0100

cm4all-beng-proxy (0.8.20) unstable; urgency=low

  * widget-resolver: add pedantic state assertions
  * async: remember a copy of the operation in !NDEBUG
  * python/translation/response: max_age() returns self

 -- Max Kellermann <mk@cm4all.com>  Mon, 06 Dec 2010 23:02:50 +0100

cm4all-beng-proxy (0.8.19) unstable; urgency=low

  * merge release 0.7.54

 -- Max Kellermann <mk@cm4all.com>  Wed, 17 Nov 2010 16:25:10 +0100

cm4all-beng-proxy (0.8.18) unstable; urgency=low

  * was-client: explicitly send 32 bit METHOD payload
  * was-client: explicitly parse STATUS as 32 bit integer
  * istream: check presence of as_fd() in optimized build

 -- Max Kellermann <mk@cm4all.com>  Fri, 05 Nov 2010 11:00:54 +0100

cm4all-beng-proxy (0.8.17) unstable; urgency=low

  * merged release 0.7.53
  * widget: use colon as widget path separator
  * was-client: check for abort during response handler
  * was-client: implement STOP
  * was-client: release memory pools
  * was-launch: enable non-blocking mode on input and output
  * http-server: don't crash on malformed pipelined request
  * main: free the WAS stock and the UDP listener in the SIGTERM handler

 -- Max Kellermann <mk@cm4all.com>  Thu, 28 Oct 2010 19:50:26 +0200

cm4all-beng-proxy (0.8.16) unstable; urgency=low

  * merged release 0.7.52
  * was-client: support for the WAS protocol

 -- Max Kellermann <mk@cm4all.com>  Wed, 13 Oct 2010 16:45:18 +0200

cm4all-beng-proxy (0.8.15) unstable; urgency=low

  * resource-address: don't skip question mark twice

 -- Max Kellermann <mk@cm4all.com>  Tue, 28 Sep 2010 12:20:33 +0200

cm4all-beng-proxy (0.8.14) unstable; urgency=low

  * processor: schedule "xmlns:c" deletion

 -- Max Kellermann <mk@cm4all.com>  Thu, 23 Sep 2010 14:42:31 +0200

cm4all-beng-proxy (0.8.13) unstable; urgency=low

  * processor: delete "xmlns:c" attributes from link elements
  * istream-{head,zero}: implement method available()
  * merged release 0.7.51

 -- Max Kellermann <mk@cm4all.com>  Tue, 17 Aug 2010 09:54:33 +0200

cm4all-beng-proxy (0.8.12) unstable; urgency=low

  * http-cache-memcached: copy resource address
  * debian/control: add missing ${shlibs:Depends}
  * merged release 0.7.50

 -- Max Kellermann <mk@cm4all.com>  Thu, 12 Aug 2010 20:17:52 +0200

cm4all-beng-proxy (0.8.11) unstable; urgency=low

  * delegate-client: fix SCM_RIGHTS check
  * use Linux 2.6 CLOEXEC/NONBLOCK flags
  * tcache: INVALIDATE removes all variants (error documents etc.)
  * control: new UDP based protocol, allows invalidating caches
  * hashmap: fix assertion failure in hashmap_remove_match()
  * merged release 0.7.49

 -- Max Kellermann <mk@cm4all.com>  Tue, 10 Aug 2010 15:48:10 +0200

cm4all-beng-proxy (0.8.10) unstable; urgency=low

  * tcache: copy response.previous

 -- Max Kellermann <mk@cm4all.com>  Mon, 02 Aug 2010 18:03:43 +0200

cm4all-beng-proxy (0.8.9) unstable; urgency=low

  * (f?)cgi-handler: forward query string only if focused
  * ajp-handler: merge into proxy-handler
  * proxy-handler: forward query string if focused
  * cgi, fastcgi-handler: enable the resource cache
  * translation: add packets CHECK and PREVIOUS for authentication
  * python: add Response.max_age()

 -- Max Kellermann <mk@cm4all.com>  Fri, 30 Jul 2010 11:39:22 +0200

cm4all-beng-proxy (0.8.8) unstable; urgency=low

  * prototypes/translate.py: added new ticket-fastcgi programs
  * http-cache: implement FastCGI caching
  * merged release 0.7.47

 -- Max Kellermann <mk@cm4all.com>  Wed, 21 Jul 2010 13:00:43 +0200

cm4all-beng-proxy (0.8.7) unstable; urgency=low

  * istream-delayed: update the "direct" bit mask
  * http-client: send "Expect: 100-continue"
  * response, widget-http: apply istream_pipe to filter input
  * proxy-handler: apply istream_pipe to request body
  * istream-ajp-body: send larger request body packets
  * ajp-client: support splice()
  * merged release 0.7.46

 -- Max Kellermann <mk@cm4all.com>  Fri, 25 Jun 2010 18:52:04 +0200

cm4all-beng-proxy (0.8.6) unstable; urgency=low

  * translation: added support for custom error documents
  * response: convert HEAD to GET if filter follows
  * processor: short-circuit on HEAD request
  * python: depend on python-twisted-core

 -- Max Kellermann <mk@cm4all.com>  Wed, 16 Jun 2010 16:37:42 +0200

cm4all-beng-proxy (0.8.5) unstable; urgency=low

  * istream-tee: allow second output to block
  * widget-http: don't transform error documents
  * response, widget-http: disable filters after widget frame request
  * translation: added packet FILTER_4XX to filter client errors
  * merged release 0.7.45

 -- Max Kellermann <mk@cm4all.com>  Thu, 10 Jun 2010 16:13:14 +0200

cm4all-beng-proxy (0.8.4) unstable; urgency=low

  * python: added missing "Response" import
  * python: resume parsing after deferred call
  * http-client: implement istream method as_fd()
  * merged release 0.7.44

 -- Max Kellermann <mk@cm4all.com>  Mon, 07 Jun 2010 17:01:16 +0200

cm4all-beng-proxy (0.8.3) unstable; urgency=low

  * file-handler: implement If-Range (RFC 2616 14.27)
  * merged release 0.7.42

 -- Max Kellermann <mk@cm4all.com>  Tue, 01 Jun 2010 16:17:13 +0200

cm4all-beng-proxy (0.8.2) unstable; urgency=low

  * cookie-client: verify the cookie path
  * python: use Twisted's logging library
  * python: added a widget registry class
  * merged release 0.7.41

 -- Max Kellermann <mk@cm4all.com>  Wed, 26 May 2010 13:08:16 +0200

cm4all-beng-proxy (0.8.1) unstable; urgency=low

  * http-cache-memcached: delete entity records on POST

 -- Max Kellermann <mk@cm4all.com>  Tue, 18 May 2010 12:21:55 +0200

cm4all-beng-proxy (0.8) unstable; urgency=low

  * istream: added method as_fd() to convert istream to file descriptor
  * fork: support passing stdin istream fd to child process
  * http-cache: discard only matching entries on POST
  * istream-html-escape: escape single and double quote
  * rewrite-uri: escape the result with XML entities

 -- Max Kellermann <mk@cm4all.com>  Thu, 13 May 2010 12:34:46 +0200

cm4all-beng-proxy (0.7.55) unstable; urgency=low

  * pool: reparent pools in optimized build
  * istream-deflate: add missing pool reference while reading
  * istream-deflate: fix several error handlers

 -- Max Kellermann <mk@cm4all.com>  Thu, 06 Jan 2011 12:59:39 +0100

cm4all-beng-proxy (0.7.54) unstable; urgency=low

  * http-server: fix crash on deferred chunked request body
  * parser: fix crash on malformed SCRIPT element

 -- Max Kellermann <mk@cm4all.com>  Wed, 17 Nov 2010 16:13:09 +0100

cm4all-beng-proxy (0.7.53) unstable; urgency=low

  * http-server: don't crash on malformed pipelined request
  * sink-header: fix assertion failure on empty trailer

 -- Max Kellermann <mk@cm4all.com>  Thu, 28 Oct 2010 18:39:01 +0200

cm4all-beng-proxy (0.7.52) unstable; urgency=low

  * fcgi-client: fix send timeout handler
  * fork: finish the buffer after pipe was drained

 -- Max Kellermann <mk@cm4all.com>  Wed, 13 Oct 2010 16:39:26 +0200

cm4all-beng-proxy (0.7.51) unstable; urgency=low

  * http-client: clear response body pointer before forwarding EOF event
  * processor: fix assertion failure for c:mode in c:widget

 -- Max Kellermann <mk@cm4all.com>  Mon, 16 Aug 2010 17:01:48 +0200

cm4all-beng-proxy (0.7.50) unstable; urgency=low

  * header-forward: don't forward the "Host" header to HTTP servers
  * resource-address: use uri_relative() for CGI
  * uri-relative: don't lose host name in uri_absolute()
  * uri-relative: don't fail on absolute URIs
  * http-cache-heap: don't use uninitialized item size

 -- Max Kellermann <mk@cm4all.com>  Thu, 12 Aug 2010 20:03:49 +0200

cm4all-beng-proxy (0.7.49) unstable; urgency=low

  * hashmap: fix assertion failure in hashmap_remove_value()

 -- Max Kellermann <mk@cm4all.com>  Tue, 10 Aug 2010 15:37:12 +0200

cm4all-beng-proxy (0.7.48) unstable; urgency=low

  * pipe-stock: add assertions on file descriptors

 -- Max Kellermann <mk@cm4all.com>  Mon, 09 Aug 2010 14:56:54 +0200

cm4all-beng-proxy (0.7.47) unstable; urgency=low

  * cmdline: add option "--group"

 -- Max Kellermann <mk@cm4all.com>  Fri, 16 Jul 2010 18:39:53 +0200

cm4all-beng-proxy (0.7.46) unstable; urgency=low

  * handler: initialize all translate_response attributes
  * http-client: consume buffer before header length check
  * istream-pipe: clear "direct" flags in constructor
  * istream-pipe: return gracefully when handler blocks
  * ajp-client: hold pool reference to reset TCP_CORK

 -- Max Kellermann <mk@cm4all.com>  Mon, 21 Jun 2010 17:53:21 +0200

cm4all-beng-proxy (0.7.45) unstable; urgency=low

  * istream-tee: separate "weak" values for the two outputs
  * fcache: don't close output when caching has been canceled
  * tcache: copy the attribute "secure_cookie"

 -- Max Kellermann <mk@cm4all.com>  Thu, 10 Jun 2010 15:21:34 +0200

cm4all-beng-proxy (0.7.44) unstable; urgency=low

  * http-client: check response header length
  * http-server: check request header length

 -- Max Kellermann <mk@cm4all.com>  Mon, 07 Jun 2010 16:51:57 +0200

cm4all-beng-proxy (0.7.43) unstable; urgency=low

  * http-cache: fixed NULL pointer dereference when storing empty response
    body on the heap

 -- Max Kellermann <mk@cm4all.com>  Tue, 01 Jun 2010 18:52:45 +0200

cm4all-beng-proxy (0.7.42) unstable; urgency=low

  * fork: check "direct" flag again after buffer flush
  * pool: pool_unref_denotify() remembers the code location
  * sink-{buffer,gstring}: don't invoke callback in abort()
  * async: added another debug flag to verify correctness

 -- Max Kellermann <mk@cm4all.com>  Mon, 31 May 2010 21:15:58 +0200

cm4all-beng-proxy (0.7.41) unstable; urgency=low

  * http-cache: initialize response status and headers on empty body

 -- Max Kellermann <mk@cm4all.com>  Tue, 25 May 2010 16:27:25 +0200

cm4all-beng-proxy (0.7.40) unstable; urgency=low

  * http-cache: fixed NULL pointer dereference when storing empty response
    body in memcached

 -- Max Kellermann <mk@cm4all.com>  Tue, 25 May 2010 15:04:44 +0200

cm4all-beng-proxy (0.7.39) unstable; urgency=low

  * memcached-stock: close value on connect failure
  * http: implement remaining status codes
  * http-cache: allow caching empty response body
  * http-cache: cache status codes 203, 206, 300, 301, 410
  * http-cache: don't cache authorized resources

 -- Max Kellermann <mk@cm4all.com>  Fri, 21 May 2010 17:37:29 +0200

cm4all-beng-proxy (0.7.38) unstable; urgency=low

  * http-server: send HTTP/1.1 declaration with "100 Continue"
  * connection: initialize "site_name", fixes crash bug
  * translation: added packet SECURE_COOKIE

 -- Max Kellermann <mk@cm4all.com>  Thu, 20 May 2010 15:40:34 +0200

cm4all-beng-proxy (0.7.37) unstable; urgency=low

  * *-client: implement a socket leak detector
  * handler: initialize response header without translation server

 -- Max Kellermann <mk@cm4all.com>  Tue, 18 May 2010 12:05:11 +0200

cm4all-beng-proxy (0.7.36) unstable; urgency=low

  * http-client: fixed NULL pointer dereference
  * handler, response: removed duplicate request body destruction calls

 -- Max Kellermann <mk@cm4all.com>  Tue, 11 May 2010 17:16:36 +0200

cm4all-beng-proxy (0.7.35) unstable; urgency=low

  * {http,fcgi,ajp}-request: close the request body on abort
  * handler: set fake translation response on malformed URI

 -- Max Kellermann <mk@cm4all.com>  Mon, 10 May 2010 11:22:23 +0200

cm4all-beng-proxy (0.7.34) unstable; urgency=low

  * translate: check the UNTRUSTED packet
  * translation: added packet UNTRUSTED_PREFIX

 -- Max Kellermann <mk@cm4all.com>  Fri, 30 Apr 2010 19:14:37 +0200

cm4all-beng-proxy (0.7.33) unstable; urgency=low

  * merged release 0.7.27.1
  * fcache: don't continue storing in background
  * fcgi-client: re-add event after some input data has been read

 -- Max Kellermann <mk@cm4all.com>  Fri, 30 Apr 2010 11:31:08 +0200

cm4all-beng-proxy (0.7.32) unstable; urgency=low

  * response: generate the "Server" response header
  * response: support the Authentication-Info response header
  * response: support custom authentication pages
  * translation: support custom response headers

 -- Max Kellermann <mk@cm4all.com>  Tue, 27 Apr 2010 17:09:59 +0200

cm4all-beng-proxy (0.7.31) unstable; urgency=low

  * support HTTP authentication (RFC 2617)

 -- Max Kellermann <mk@cm4all.com>  Mon, 26 Apr 2010 17:26:42 +0200

cm4all-beng-proxy (0.7.30) unstable; urgency=low

  * fcgi-client: support responses without a body
  * {http,fcgi}-client: hold caller pool reference during callback

 -- Max Kellermann <mk@cm4all.com>  Fri, 23 Apr 2010 14:41:05 +0200

cm4all-beng-proxy (0.7.29) unstable; urgency=low

  * http-cache: added missing pool_unref() in memcached_miss()
  * pool: added checked pool references

 -- Max Kellermann <mk@cm4all.com>  Thu, 22 Apr 2010 15:45:48 +0200

cm4all-beng-proxy (0.7.28) unstable; urgency=low

  * fcgi-client: support response status
  * translate: malformed packets are fatal
  * http-cache: don't cache resources with very long URIs
  * memcached-client: increase the maximum key size to 32 kB

 -- Max Kellermann <mk@cm4all.com>  Thu, 15 Apr 2010 15:06:51 +0200

cm4all-beng-proxy (0.7.27.1) unstable; urgency=low

  * http-cache: added missing pool_unref() in memcached_miss()
  * http-cache: don't cache resources with very long URIs
  * memcached-client: increase the maximum key size to 32 kB
  * fork: properly handle partially filled output buffer
  * fork: re-add event after some input data has been read

 -- Max Kellermann <mk@cm4all.com>  Thu, 29 Apr 2010 15:30:21 +0200

cm4all-beng-proxy (0.7.27) unstable; urgency=low

  * session: use GLib's PRNG to generate session ids
  * session: seed the PRNG with /dev/random
  * response: log UNTRUSTED violation attempts
  * response: drop widget sessions when there is no focus

 -- Max Kellermann <mk@cm4all.com>  Fri, 09 Apr 2010 12:04:18 +0200

cm4all-beng-proxy (0.7.26) unstable; urgency=low

  * memcached-client: schedule read event before callback
  * istream-tee: continue with second output if first is closed

 -- Max Kellermann <mk@cm4all.com>  Sun, 28 Mar 2010 18:08:11 +0200

cm4all-beng-proxy (0.7.25) unstable; urgency=low

  * memcached-client: don't poll if socket is closed
  * fork: close file descriptor on input error
  * pool: don't check attachments in pool_trash()

 -- Max Kellermann <mk@cm4all.com>  Thu, 25 Mar 2010 13:28:01 +0100

cm4all-beng-proxy (0.7.24) unstable; urgency=low

  * memcached-client: release socket after splice

 -- Max Kellermann <mk@cm4all.com>  Mon, 22 Mar 2010 11:29:45 +0100

cm4all-beng-proxy (0.7.23) unstable; urgency=low

  * sink-header: support splice
  * memcached-client: support splice (response)
  * fcgi-client: recover correctly after send error
  * fcgi-client: support chunked request body
  * fcgi-client: basic splice support for the request body
  * http-cache: duplicate headers
  * {http,memcached}-client: check "direct" mode after buffer flush
  * cmdline: added option "fcgi_stock_limit"
  * python: auto-export function write_packet()
  * python: Response methods return self

 -- Max Kellermann <mk@cm4all.com>  Fri, 19 Mar 2010 13:28:35 +0100

cm4all-beng-proxy (0.7.22) unstable; urgency=low

  * python: re-add function write_packet()

 -- Max Kellermann <mk@cm4all.com>  Fri, 12 Mar 2010 12:27:21 +0100

cm4all-beng-proxy (0.7.21) unstable; urgency=low

  * ajp-client: handle EAGAIN from send()
  * python: install the missing sources

 -- Max Kellermann <mk@cm4all.com>  Thu, 11 Mar 2010 16:58:25 +0100

cm4all-beng-proxy (0.7.20) unstable; urgency=low

  * http-client: don't reinstate event when socket is closed
  * access-log: log the site name
  * python: removed unused function write_packet()
  * python: split the module beng_proxy.translation
  * python: allow overriding query string and param in absolute_uri()
  * python: moved absolute_uri() to a separate library

 -- Max Kellermann <mk@cm4all.com>  Thu, 11 Mar 2010 09:48:52 +0100

cm4all-beng-proxy (0.7.19) unstable; urgency=low

  * client-socket: translate EV_TIMEOUT to ETIMEDOUT
  * fork: refill the input buffer as soon as possible
  * delegate-client: implement an abortable event
  * pool: added assertions for libevent leaks
  * direct: added option "-s enable_splice=no"

 -- Max Kellermann <mk@cm4all.com>  Thu, 04 Mar 2010 17:34:56 +0100

cm4all-beng-proxy (0.7.18) unstable; urgency=low

  * args: reserve memory for the trailing null byte

 -- Max Kellermann <mk@cm4all.com>  Tue, 23 Feb 2010 17:46:04 +0100

cm4all-beng-proxy (0.7.17) unstable; urgency=low

  * translation: added the BOUNCE packet (variant of REDIRECT)
  * translation: change widget packet HOST to UNTRUSTED
  * translation: pass internal URI arguments to the translation server
  * handler: use the specified status with REDIRECT
  * python: added method Request.absolute_uri()

 -- Max Kellermann <mk@cm4all.com>  Tue, 23 Feb 2010 16:15:22 +0100

cm4all-beng-proxy (0.7.16) unstable; urgency=low

  * processor: separate trusted from untrusted widgets by host name
  * processor: mode=partition is deprecated
  * translate: fix DOCUMENT_ROOT handler for CGI/FASTCGI
  * fcgi-request: added JailCGI support

 -- Max Kellermann <mk@cm4all.com>  Fri, 19 Feb 2010 14:29:29 +0100

cm4all-beng-proxy (0.7.15) unstable; urgency=low

  * processor: unreference the caller pool in abort()
  * tcache: clear BASE on mismatch
  * fcgi-client: generate the Content-Length request header
  * fcgi-client: send the CONTENT_TYPE parameter
  * prototypes/translate.py: use FastCGI to run PHP

 -- Max Kellermann <mk@cm4all.com>  Thu, 11 Feb 2010 14:43:21 +0100

cm4all-beng-proxy (0.7.14) unstable; urgency=low

  * connection: drop connections when the limit is exceeded
  * resource-address: added BASE support
  * fcgi-client: check the request ID in response packets
  * http-client: check response body when request body is closed
  * html-escape: use the last ampersand before the semicolon
  * html-escape: support &apos;
  * processor: unescape widget parameter values

 -- Max Kellermann <mk@cm4all.com>  Fri, 29 Jan 2010 17:49:43 +0100

cm4all-beng-proxy (0.7.13) unstable; urgency=low

  * fcgi-request: duplicate socket path
  * fcgi-request: support ACTION
  * fcgi-client: provide SCRIPT_FILENAME
  * fcgi-client: append empty PARAMS packet
  * fcgi-client: try to read response before request is finished
  * fcgi-client: implement the STDERR packet
  * fcgi-client: support request headers and body
  * fcgi-stock: manage one socket per child process
  * fcgi-stock: unlink socket path after connect
  * fcgi-stock: redirect fd 1,2 to /dev/null
  * fcgi-stock: kill FastCGI processes after 5 minutes idle
  * translation: new packet PAIR for passing parameters to FastCGI

 -- Max Kellermann <mk@cm4all.com>  Thu, 14 Jan 2010 13:36:48 +0100

cm4all-beng-proxy (0.7.12) unstable; urgency=low

  * http-cache: unlock the cache item after successful revalidation
  * http-cache-memcached: pass the expiration time to memcached
  * sink-header: comprise pending data in method available()
  * header-forward: forward the Expires response header

 -- Max Kellermann <mk@cm4all.com>  Tue, 22 Dec 2009 16:18:49 +0100

cm4all-beng-proxy (0.7.11) unstable; urgency=low

  * {ajp,memcached}-client: fix dis\appearing event for duplex socket
  * memcached-client: handle EAGAIN after send()
  * memcached-client: release socket as early as possible
  * header-forward: don't forward Accept-Encoding if transformation is
    enabled
  * widget-http, inline-widget: check Content-Encoding before processing
  * file-handler: send "Vary: Accept-Encoding" for compressed response
  * header-forward: support duplicate headers
  * fcache: implemented a 60 seconds timeout
  * fcache: copy pointer to local variable before callback
  * event2: refresh timeout after event has occurred

 -- Max Kellermann <mk@cm4all.com>  Fri, 18 Dec 2009 16:45:24 +0100

cm4all-beng-proxy (0.7.10) unstable; urgency=low

  * http-{server,client}: fix disappearing event for duplex socket

 -- Max Kellermann <mk@cm4all.com>  Mon, 14 Dec 2009 15:46:25 +0100

cm4all-beng-proxy (0.7.9) unstable; urgency=low

  * http: "Expect" is a hop-by-hop header
  * http-server: send "100 Continue" unless request body closed
  * http-client: poll socket after splice
  * http-server: handle EAGAIN after splice
  * http-server: send a 417 response on unrecognized "Expect" request
  * response, widget-http: append filter id to resource tag
  * resource-tag: check for "Cache-Control: no-store"

 -- Max Kellermann <mk@cm4all.com>  Mon, 14 Dec 2009 13:05:15 +0100

cm4all-beng-proxy (0.7.8) unstable; urgency=low

  * http-body: support partial response in method available()
  * file-handler: support pre-compressed static files
  * fcache: honor the "Cache-Control: no-store" response header

 -- Max Kellermann <mk@cm4all.com>  Wed, 09 Dec 2009 15:49:25 +0100

cm4all-beng-proxy (0.7.7) unstable; urgency=low

  * parser: allow underscore in attribute names
  * processor: check "type" attribute before URI rewriting
  * http-client: start receiving before request is sent
  * http-client: try to read response after write error
  * http-client: deliver response body after headers are finished
  * http-client: release socket as early as possible
  * http-client: serve buffer after socket has been closed
  * istream-chunked: clear input stream in abort handler
  * growing-buffer: fix crash after close in "data" callback

 -- Max Kellermann <mk@cm4all.com>  Thu, 03 Dec 2009 13:09:57 +0100

cm4all-beng-proxy (0.7.6) unstable; urgency=low

  * istream-hold: return -2 if handler is not available yet
  * http, ajp, fcgi: use istream_hold on request body
  * http-client: implemented splicing the request body
  * response: added missing URI substitution

 -- Max Kellermann <mk@cm4all.com>  Tue, 17 Nov 2009 15:25:35 +0100

cm4all-beng-proxy (0.7.5) unstable; urgency=low

  * session: 64 bit session ids
  * session: allow arbitrary session id size (at compile-time)
  * debian: larger default log file (16 * 4MB)
  * debian: added package cm4all-beng-proxy-toi

 -- Max Kellermann <mk@cm4all.com>  Mon, 16 Nov 2009 15:51:24 +0100

cm4all-beng-proxy (0.7.4) unstable; urgency=low

  * measure the latency of external resources
  * widget-http: partially revert "don't query session if !stateful"

 -- Max Kellermann <mk@cm4all.com>  Tue, 10 Nov 2009 15:06:03 +0100

cm4all-beng-proxy (0.7.3) unstable; urgency=low

  * uri-verify: don't reject double slash after first segment
  * hostname: allow the hyphen character
  * processor: allow processing without session
  * widget-http: don't query session if !stateful
  * request: disable session management for known bots
  * python: fixed AttributeError in __getattr__()
  * python: added method Response.process()
  * translation: added the response packets URI, HOST, SCHEME
  * translation: added header forward packets

 -- Max Kellermann <mk@cm4all.com>  Mon, 09 Nov 2009 16:40:27 +0100

cm4all-beng-proxy (0.7.2) unstable; urgency=low

  * fcache: close all caching connections on exit
  * istream-file: retry reading after EAGAIN
  * direct, istream-pipe: re-enable SPLICE_F_NONBLOCK
  * direct, istream-pipe: disable the SPLICE_F_MORE flag
  * http-client: handle EAGAIN after splice
  * http-client, header-writer: remove hop-by-hop response headers
  * response: optimized transformed response headers
  * handler: mangle CGI and FastCGI headers
  * header-forward: generate the X-Forwarded-For header
  * header-forward: add local host name to "Via" request header

 -- Max Kellermann <mk@cm4all.com>  Fri, 30 Oct 2009 13:41:02 +0100

cm4all-beng-proxy (0.7.1) unstable; urgency=low

  * file-handler: close the stream on "304 Not Modified"
  * pool: use assembler code only on gcc
  * cmdline: added option "--set tcp_stock_limit"
  * Makefile.am: enable the "subdir-objects" option

 -- Max Kellermann <mk@cm4all.com>  Thu, 22 Oct 2009 12:17:11 +0200

cm4all-beng-proxy (0.7) unstable; urgency=low

  * ajp-client: check if connection was closed during response callback
  * header-forward: log session id
  * istream: separate TCP splicing checks
  * istream-pipe: fix segmentation fault after incomplete direct transfer
  * istream-pipe: implement the "available" method
  * istream-pipe: allocate pipe only if handler supports it
  * istream-pipe: flush the pipe before reading from input
  * istream-pipe: reuse pipes in a stock
  * direct: support splice() from TCP socket to pipe
  * istream: direct() returns -3 if stream has been closed
  * hstock: don't destroy stocks while items are being created
  * tcp-stock: limit number of connections per host to 256
  * translate, http-client, ajp-client, cgi, http-cache: verify the HTTP
    response status
  * prototypes/translate.py: disallow "/../" and null bytes
  * prototypes/translate.py: added "/jail-delegate/" location
  * uri-parser: strict RFC 2396 URI verification
  * uri-parser: don't unescape the URI path
  * http-client, ajp-client: verify the request URI
  * uri-escape: unescape each character only once
  * http-cache: never use the memcached stock if caching is disabled
  * allow 8192 connections by default
  * allow 65536 file handles by default
  * added package cm4all-jailed-beng-proxy-delegate-helper

 -- Max Kellermann <mk@cm4all.com>  Wed, 21 Oct 2009 15:00:56 +0200

cm4all-beng-proxy (0.6.23) unstable; urgency=low

  * header-forward: log session information
  * prototypes/translate.py: added /cgi-bin/ location
  * http-server: disable keep-alive for HTTP/1.0 clients
  * http-server: don't send "Connection: Keep-Alive"
  * delegate-stock: clear the environment
  * delegate-stock: added jail support
  * delegate-client: reuse helper process after I/O error

 -- Max Kellermann <mk@cm4all.com>  Mon, 12 Oct 2009 17:29:35 +0200

cm4all-beng-proxy (0.6.22) unstable; urgency=low

  * istream-tee: clear both "enabled" flags in the eof/abort handler
  * istream-tee: fall back to first data() return value if second stream
    closed itself
  * http-cache: don't log body_abort after close

 -- Max Kellermann <mk@cm4all.com>  Thu, 01 Oct 2009 19:19:37 +0200

cm4all-beng-proxy (0.6.21) unstable; urgency=low

  * http-client: log more error messages
  * delegate-stock: added the DOCUMENT_ROOT environment variable
  * response, widget: accept "application/xhtml+xml"
  * cookie-server: allow square brackets in unquoted cookie values
    (violating RFC 2109 and RFC 2616)

 -- Max Kellermann <mk@cm4all.com>  Thu, 01 Oct 2009 13:55:40 +0200

cm4all-beng-proxy (0.6.20) unstable; urgency=low

  * stock: clear stock after 60 seconds idle
  * hstock: remove empty stocks
  * http-server, http-client, cgi: fixed off-by-one bug in header parser
  * istream-pipe: fix the direct() return value on error
  * istream-pipe: fix formula in range assertion
  * http-cache-memcached: implemented "remove"
  * handler: added FastCGI handler
  * fcgi-client: unref caller pool after socket release
  * fcgi-client: implemented response headers

 -- Max Kellermann <mk@cm4all.com>  Tue, 29 Sep 2009 14:07:13 +0200

cm4all-beng-proxy (0.6.19) unstable; urgency=low

  * http-client: release caller pool after socket release
  * memcached-client: release socket on marshalling error
  * stock: unref caller pool in abort handler
  * stock: lazy cleanup
  * http-cache: copy caller_pool to local variable

 -- Max Kellermann <mk@cm4all.com>  Thu, 24 Sep 2009 16:02:17 +0200

cm4all-beng-proxy (0.6.18) unstable; urgency=low

  * delegate-handler: support conditional GET and ranges
  * file-handler: fix suffix-byte-range-spec parser
  * delegate-helper: call open() with O_CLOEXEC|O_NOCTTY
  * istream-file: don't set FD_CLOEXEC if O_CLOEXEC is available
  * stock: hold caller pool during "get" operation
  * main: free balancer object during shutdown
  * memcached-client: enable socket timeout
  * delegate-stock: set FD_CLOEXEC on socket

 -- Max Kellermann <mk@cm4all.com>  Thu, 24 Sep 2009 10:50:53 +0200

cm4all-beng-proxy (0.6.17) unstable; urgency=low

  * tcp-stock: implemented a load balancer
  * python: accept address list in the ajp() method
  * http-server: added timeout for the HTTP request headers
  * response: close template when the content type is wrong
  * delegate-get: implemented response headers
  * delegate-get: provide status codes and error messages

 -- Max Kellermann <mk@cm4all.com>  Fri, 18 Sep 2009 15:36:57 +0200

cm4all-beng-proxy (0.6.16) unstable; urgency=low

  * tcp-stock: added support for bulldog-tyke
  * sink-buffer: close input if it's not used in the constructor
  * http-cache-memcached: close response body when deserialization fails
  * serialize: fix regression in serialize_uint64()

 -- Max Kellermann <mk@cm4all.com>  Tue, 15 Sep 2009 19:26:07 +0200

cm4all-beng-proxy (0.6.15) unstable; urgency=low

  * http-cache-choice: find more duplicates during cleanup
  * handler: added AJP handler
  * ajp-request: unref pool only on tcp_stock failure
  * ajp-client: prevent parser recursion
  * ajp-client: free request body when response is closed
  * ajp-client: reuse connection after END_RESPONSE packet
  * ajp-client: enable TCP_CORK while sending
  * istream-ajp-body: added a second "length" header field
  * ajp-client: auto-send empty request body chunk
  * ajp-client: register "write" event after GET_BODY_CHUNK packet
  * ajp-client: implemented request and response headers
  * http-cache-rfc: don't rewind tpool if called recursively

 -- Max Kellermann <mk@cm4all.com>  Fri, 11 Sep 2009 16:04:06 +0200

cm4all-beng-proxy (0.6.14) unstable; urgency=low

  * istream-tee: don't restart reading if already in progress

 -- Max Kellermann <mk@cm4all.com>  Thu, 03 Sep 2009 13:21:06 +0200

cm4all-beng-proxy (0.6.13) unstable; urgency=low

  * cookie-server: fix parsing multiple cookies
  * http-cache-memcached: clean up expired "choice" items
  * sink-gstring: use callback instead of public struct
  * istream-tee: restart reading when one output is closed

 -- Max Kellermann <mk@cm4all.com>  Wed, 02 Sep 2009 17:02:53 +0200

cm4all-beng-proxy (0.6.12) unstable; urgency=low

  * http-cache: don't attempt to remove cache items when the cache is disabled

 -- Max Kellermann <mk@cm4all.com>  Fri, 28 Aug 2009 15:40:48 +0200

cm4all-beng-proxy (0.6.11) unstable; urgency=low

  * http-cache-memcached: store HTTP status and response headers
  * http-cache-memcached: implemented flush (SIGHUP)
  * http-cache-memcached: support "Vary"
  * http-client: work around assertion failure in response_stream_close()

 -- Max Kellermann <mk@cm4all.com>  Thu, 27 Aug 2009 12:33:17 +0200

cm4all-beng-proxy (0.6.10) unstable; urgency=low

  * parser: finish tag before bailing out
  * http-request: allow URLs without path component
  * fork: clear event in read() method
  * istream-file: pass options O_CLOEXEC|O_NOCTTY to open()
  * response: check if the "Host" request header is valid

 -- Max Kellermann <mk@cm4all.com>  Tue, 18 Aug 2009 16:37:19 +0200

cm4all-beng-proxy (0.6.9) unstable; urgency=low

  * direct: disable SPLICE_F_NONBLOCK (temporary NFS EAGAIN workaround)

 -- Max Kellermann <mk@cm4all.com>  Mon, 17 Aug 2009 13:52:49 +0200

cm4all-beng-proxy (0.6.8) unstable; urgency=low

  * widget-http: close response body in error code path
  * http-cache: implemented memcached backend (--memcached-server)
  * processor: &c:base; returns the URI without scheme and host

 -- Max Kellermann <mk@cm4all.com>  Mon, 17 Aug 2009 12:29:19 +0200

cm4all-beng-proxy (0.6.7) unstable; urgency=low

  * file-handler: generate Expires from xattr user.MaxAge
  * cmdline: added option --set to configure:
    - max_connections
    - http_cache_size
    - filter_cache_size
    - translate_cache_size
  * flush caches on SIGHUP

 -- Max Kellermann <mk@cm4all.com>  Fri, 07 Aug 2009 11:41:10 +0200

cm4all-beng-proxy (0.6.6) unstable; urgency=low

  * added missing GLib build dependency
  * cgi-handler: set the "body_consumed" flag

 -- Max Kellermann <mk@cm4all.com>  Tue, 04 Aug 2009 09:53:01 +0200

cm4all-beng-proxy (0.6.5) unstable; urgency=low

  * shm: pass MAP_NORESERVE to mmap()
  * proxy-handler: support cookies
  * translation: added DISCARD_SESSION packet

 -- Max Kellermann <mk@cm4all.com>  Wed, 15 Jul 2009 18:00:33 +0200

cm4all-beng-proxy (0.6.4) unstable; urgency=low

  * http-client: don't read response body in HEAD requests
  * ajp-client: invoke the "abort" handler on error
  * filter-cache: lock cache items while they are served

 -- Max Kellermann <mk@cm4all.com>  Thu, 09 Jul 2009 14:36:14 +0200

cm4all-beng-proxy (0.6.3) unstable; urgency=low

  * http-server: implemented the DELETE method
  * http-server: refuse HTTP/0.9 requests
  * proxy-handler: send request body to template when no widget is focused
  * widget-request: pass original HTTP method to widget
  * session: automatically defragment sessions

 -- Max Kellermann <mk@cm4all.com>  Tue, 07 Jul 2009 16:57:22 +0200

cm4all-beng-proxy (0.6.2) unstable; urgency=low

  * lock: fixed race condition in debug flag updates
  * session: use rwlock for the session manager
  * proxy-handler: pass request headers to the remote HTTP server
  * proxy-handler: forward original Accept-Charset if processor is disabled
  * pipe: don't filter resources without a body
  * fcache: forward original HTTP status over "pipe" filter
  * cgi: support the "Status" line

 -- Max Kellermann <mk@cm4all.com>  Mon, 06 Jul 2009 16:38:26 +0200

cm4all-beng-proxy (0.6.1) unstable; urgency=low

  * session: consistently lock all session objects
  * rewrite-uri: check if widget_external_uri() returns NULL
  * widget-uri: don't generate the "path" argument when it's NULL
  * widget-uri: strip superfluous question mark from widget_base_address()
  * widget-uri: append parameters from the template first
  * widget-uri: re-add configured query string in widget_absolute_uri()
  * widget-uri: eliminate configured query string in widget_external_uri()
  * processor: don't consider session data for base=child and base=parent

 -- Max Kellermann <mk@cm4all.com>  Fri, 03 Jul 2009 15:52:01 +0200

cm4all-beng-proxy (0.6) unstable; urgency=low

  * inline-widget: check the widget HTTP response status
  * response: don't apply transformation on failed response
  * resource-address: include pipe arguments in filter cache key
  * handler: removed session redirect on the first request
  * http-cache: accept ETag response header instead of Last-Modified
  * filter-cache: don't require Last-Modified or Expires
  * file-handler: disable ETag only when processor comes first
  * file-handler: read ETag from xattr
  * pipe: generate new ETag for piped resource
  * session: purge sessions when shared memory is full
  * handler: don't enforce sessions for filtered responses

 -- Max Kellermann <mk@cm4all.com>  Tue, 30 Jun 2009 17:48:20 +0200

cm4all-beng-proxy (0.5.14) unstable; urgency=low

  * ajp-client: implemented request body
  * cookie-client: obey "max-age=0" properly
  * processor: forward the original HTTP status
  * response, widget-http: don't allow processing resource without body
  * widget-http: check the Content-Type before invoking processor
  * response: pass the "Location" response header
  * debian: added a separate -optimized-dbg package
  * added init script support for multiple ports (--port) and multiple listen
    (--listen) command line argumnents
  * translation: added the "APPEND" packet for command line arguments
  * pipe: support command line arguments

 -- Max Kellermann <mk@cm4all.com>  Mon, 29 Jun 2009 16:51:16 +0200

cm4all-beng-proxy (0.5.13) unstable; urgency=low

  * widget-registry: clear local_address in translate request
  * cmdline: added the "--listen" option

 -- Max Kellermann <mk@cm4all.com>  Wed, 24 Jun 2009 12:27:17 +0200

cm4all-beng-proxy (0.5.12) unstable; urgency=low

  * response: pass the "Location" response handler
  * added support for multiple listener ports

 -- Max Kellermann <mk@cm4all.com>  Tue, 23 Jun 2009 23:34:55 +0200

cm4all-beng-proxy (0.5.11) unstable; urgency=low

  * build with autotools
  * use libcm4all-socket, GLib
  * Makefile.am: support out-of-tree builds
  * added optimized Debian package
  * tcache: fixed wrong assignment in VARY=HOST
  * translation: added request packet LOCAL_ADDRESS

 -- Max Kellermann <mk@cm4all.com>  Tue, 23 Jun 2009 15:42:12 +0200

cm4all-beng-proxy (0.5.10) unstable; urgency=low

  * widget-http: assign the "address" variable

 -- Max Kellermann <mk@cm4all.com>  Mon, 15 Jun 2009 18:38:58 +0200

cm4all-beng-proxy (0.5.9) unstable; urgency=low

  * tcache: fixed typo in tcache_string_match()
  * tcache: support VARY=SESSION
  * translate: added the INVALIDATE response packet
  * cache, session: higher size limits
  * widget-uri: separate query_string from path_info
  * widget-uri: ignore widget parameters in widget_external_uri()

 -- Max Kellermann <mk@cm4all.com>  Mon, 15 Jun 2009 17:06:11 +0200

cm4all-beng-proxy (0.5.8) unstable; urgency=low

  * handler: fixed double free bug in translate_callback()

 -- Max Kellermann <mk@cm4all.com>  Sun, 14 Jun 2009 19:05:09 +0200

cm4all-beng-proxy (0.5.7) unstable; urgency=low

  * forward the Content-Disposition header
  * handler: assign new session to local variable, fix segfault
  * handler: don't dereference the NULL session

 -- Max Kellermann <mk@cm4all.com>  Sun, 14 Jun 2009 13:01:52 +0200

cm4all-beng-proxy (0.5.6) unstable; urgency=low

  * widget-http: send the "Via" request header instead of "X-Forwarded-For"
  * proxy-handler: send the "Via" request header
  * widget-request: check the "path" argument before calling uri_compress()

 -- Max Kellermann <mk@cm4all.com>  Tue, 09 Jun 2009 12:21:00 +0200

cm4all-beng-proxy (0.5.5) unstable; urgency=low

  * processor: allow specifying relative URI in c:base=child
  * widget-request: verify the "path" argument
  * widget: allocate address from widget's pool
  * widget-http: support multiple Set-Cookie response headers

 -- Max Kellermann <mk@cm4all.com>  Thu, 04 Jun 2009 15:10:15 +0200

cm4all-beng-proxy (0.5.4) unstable; urgency=low

  * implemented delegation of open() to a helper program
  * added the BASE translation packet, supported by the translation cache
  * deprecated c:mode=proxy
  * rewrite-uri: always enable focus in mode=partial
  * http-cache: don't cache resources with query string (RFC 2616 13.9)
  * http-cache: lock cache items while they are served

 -- Max Kellermann <mk@cm4all.com>  Thu, 28 May 2009 11:44:01 +0200

cm4all-beng-proxy (0.5.3) unstable; urgency=low

  * cgi: close request body on fork() failure
  * fork: added workaround for pipe-to-pipe splice()
  * http-cache: use cache entry when response ETag matches
  * cgi: loop in istream_cgi_read() to prevent blocking
  * cache: check for expired items once a minute
  * cache: optimize search for oldest item

 -- Max Kellermann <mk@cm4all.com>  Wed, 06 May 2009 13:23:46 +0200

cm4all-beng-proxy (0.5.2) unstable; urgency=low

  * added filter cache
  * header-parser: added missing range check in header_parse_line()
  * fork: added event for writing to the child process
  * fork: don't splice() from a pipe
  * response: don't pass request body to unfocused processor
  * added filter type "pipe"

 -- Max Kellermann <mk@cm4all.com>  Wed, 29 Apr 2009 13:24:26 +0200

cm4all-beng-proxy (0.5.1) unstable; urgency=low

  * processor: fixed base=child assertion failure
  * handler: close request body if it was not consumed
  * static-file: generate Last-Modified and ETag response headers
  * static-file: obey the Content-Type provided by the translation server
  * static-file: get Content-Type from extended attribute
  * http-cache: use istream_null when cached resource is empty

 -- Max Kellermann <mk@cm4all.com>  Mon, 27 Apr 2009 10:00:20 +0200

cm4all-beng-proxy (0.5) unstable; urgency=low

  * processor: accept c:mode/c:base attributes in any order
  * processor: removed alternative (anchor) rewrite syntax

 -- Max Kellermann <mk@cm4all.com>  Mon, 20 Apr 2009 22:04:19 +0200

cm4all-beng-proxy (0.4.10) unstable; urgency=low

  * processor: lift length limitation for widget parameters
  * translate: abort if a packet is too large
  * translate: support MAX_AGE for the whole response
  * hashmap: fix corruption of slot chain in hashmap_remove_value()

 -- Max Kellermann <mk@cm4all.com>  Fri, 17 Apr 2009 13:02:50 +0200

cm4all-beng-proxy (0.4.9) unstable; urgency=low

  * http-cache: explicitly start reading into cache
  * cgi: clear "headers" variable before publishing the response
  * translate: use DOCUMENT_ROOT as CGI parameter

 -- Max Kellermann <mk@cm4all.com>  Mon, 06 Apr 2009 16:21:57 +0200

cm4all-beng-proxy (0.4.8) unstable; urgency=low

  * translate: allow ADDRESS packets in AJP addresses
  * translate: initialize all fields of a FastCGI address
  * http-cache: close all caching connections on exit
  * processor: don't rewrite SCRIPT SRC attribute when proxying

 -- Max Kellermann <mk@cm4all.com>  Thu, 02 Apr 2009 15:45:46 +0200

cm4all-beng-proxy (0.4.7) unstable; urgency=low

  * http-server: use istream_null for empty request body
  * parser: check for trailing slash only in TAG_OPEN tags
  * parser: added support for XML Processing Instructions
  * processor: implemented XML Processing Instruction "cm4all-rewrite-uri"
  * uri-escape: escape the slash character
  * cache: remove all matching items in cache_remove()
  * http-cache: lock cache items while holding a reference

 -- Max Kellermann <mk@cm4all.com>  Thu, 02 Apr 2009 12:02:53 +0200

cm4all-beng-proxy (0.4.6) unstable; urgency=low

  * file_handler: fixed logic error in If-Modified-Since check
  * date: return UTC time stamp in http_date_parse()
  * cache: continue search after item was invalidated
  * cache: remove the correct cache item
  * istream-chunked: work around invalid assertion failure
  * istream-subst: fixed corruption after partial match

 -- Max Kellermann <mk@cm4all.com>  Wed, 25 Mar 2009 15:03:10 +0100

cm4all-beng-proxy (0.4.5) unstable; urgency=low

  * http-server: assume keep-alive is enabled on HTTP 1.1
  * http-client: unregister EV_READ when the buffer is full
  * translation: added QUERY_STRING packet
  * processor: optionally parse base/mode from URI

 -- Max Kellermann <mk@cm4all.com>  Tue, 17 Mar 2009 13:04:25 +0100

cm4all-beng-proxy (0.4.4) unstable; urgency=low

  * forward Accept-Language request header to the translation server
  * translate: added the USER_AGENT request packet
  * session: obey the USER/MAX_AGE setting
  * use libcm4all-inline-dev in libcm4all-beng-proxy-dev
  * added pkg-config file for libcm4all-beng-proxy-dev
  * updated python-central dependencies
  * processor: parse c:base/c:mode attributes in PARAM tags

 -- Max Kellermann <mk@cm4all.com>  Wed, 11 Mar 2009 09:43:48 +0100

cm4all-beng-proxy (0.4.3) unstable; urgency=low

  * processor: rewrite URI in LINK tags
  * processor: rewrite URI in PARAM tags
  * use splice() from glibc 2.7
  * translate: added VARY response packet
  * build documentation with texlive

 -- Max Kellermann <mk@cm4all.com>  Wed, 04 Mar 2009 09:53:56 +0100

cm4all-beng-proxy (0.4.2) unstable; urgency=low

  * hashmap: fix corruption in slot chain
  * use monotonic clock to calculate expiry times
  * processor: rewrite URIs in the EMBED, VIDEO, AUDIO tags

 -- Max Kellermann <mk@cm4all.com>  Tue, 17 Feb 2009 17:14:48 +0100

cm4all-beng-proxy (0.4.1) unstable; urgency=low

  * translate: clear client->transformation
  * handler: check for translation errors
  * http-server: fixed assertion failure during shutdown
  * http-server: send "Keep-Alive" response header
  * worker: after fork(), call event_reinit() in the parent process
  * added valgrind build dependency
  * build with Debian's libevent-1.4 package

 -- Max Kellermann <mk@cm4all.com>  Tue, 10 Feb 2009 11:48:53 +0100

cm4all-beng-proxy (0.4) unstable; urgency=low

  * added support for transformation views
    - in the JavaScript API, mode=proxy is now deprecated
  * http-cache: fix segfault when request_headers==NULL
  * http-cache: store multiple (varying) versions of a resource
  * http-cache: use the "max-age" cache-control response

 -- Max Kellermann <mk@cm4all.com>  Fri, 30 Jan 2009 13:29:43 +0100

cm4all-beng-proxy (0.3.9) unstable; urgency=low

  * http-client: assume keep-alive is enabled on HTTP 1.1
  * processor: use configured/session path-info for mode=child URIs

 -- Max Kellermann <mk@cm4all.com>  Tue, 27 Jan 2009 13:07:51 +0100

cm4all-beng-proxy (0.3.8) unstable; urgency=low

  * processor: pass Content-Type and Content-Language headers from
    template
  * http-client: allow chunked response body without keep-alive

 -- Max Kellermann <mk@cm4all.com>  Fri, 23 Jan 2009 13:02:42 +0100

cm4all-beng-proxy (0.3.7) unstable; urgency=low

  * istream_subst: exit the loop if state==INSERT
  * istream_iconv: check if the full buffer could be flushed
  * worker: don't reinitialize session manager during shutdown

 -- Max Kellermann <mk@cm4all.com>  Thu, 15 Jan 2009 10:39:47 +0100

cm4all-beng-proxy (0.3.6) unstable; urgency=low

  * processor: ignore closing </header>
  * widget-http: now really don't check content-type in frame parents
  * parser: skip comments
  * processor: implemented c:base="parent"
  * processor: added "c:" prefix to c:widget child elements
  * processor: renamed the "c:param" element to "c:parameter"

 -- Max Kellermann <mk@cm4all.com>  Thu, 08 Jan 2009 11:17:29 +0100

cm4all-beng-proxy (0.3.5) unstable; urgency=low

  * widget-http: don't check content-type in frame parents
  * istream-subst: allow null bytes in the input stream
  * js: added the "translate" parameter for passing values to the
    translation server
  * rewrite-uri: refuse to rewrite a frame URI without widget id

 -- Max Kellermann <mk@cm4all.com>  Mon, 05 Jan 2009 16:46:32 +0100

cm4all-beng-proxy (0.3.4) unstable; urgency=low

  * processor: added support for custom widget request headers
  * http-cache: obey the "Vary" response header
  * http-cache: pass the new http_cache_info object when testing a cache
    item

 -- Max Kellermann <mk@cm4all.com>  Tue, 30 Dec 2008 15:46:44 +0100

cm4all-beng-proxy (0.3.3) unstable; urgency=low

  * processor: grew widget parameter buffer to 512 bytes
  * widget-resolver: clear widget->resolver on abort
  * cgi: clear the input's handler in cgi_async_abort()
  * widget-stream: use istream_hold (reverts r4171)

 -- Max Kellermann <mk@cm4all.com>  Fri, 05 Dec 2008 14:43:05 +0100

cm4all-beng-proxy (0.3.2) unstable; urgency=low

  * processor: free memory before calling embed_frame_widget()
  * processor: allocate query string from the widget pool
  * processor: removed the obsolete widget attributes "tag" and "style"
  * parser: hold a reference to the pool

 -- Max Kellermann <mk@cm4all.com>  Mon, 01 Dec 2008 14:15:38 +0100

cm4all-beng-proxy (0.3.1) unstable; urgency=low

  * http-client: remove Transfer-Encoding and Content-Length from response
    headers
  * http-client: don't read body after invoke_response()
  * fork: retry splice() after EAGAIN
  * fork: don't close input when splice() fails
  * cgi: abort the response handler when the stdin stream fails
  * istream_file, istream_pipe, fork, client_socket, listener: fixed file
    descriptor leaks
  * processor: hold a reference to the caller's pool
  * debian/rules: enabled test suite

 -- Max Kellermann <mk@cm4all.com>  Thu, 27 Nov 2008 16:01:16 +0100

cm4all-beng-proxy (0.3) unstable; urgency=low

  * implemented widget filters
  * translate: initialize all fields of a CGI address
  * fork: read request body on EAGAIN
  * fork: implemented the direct() method with splice()
  * python: added class Response
  * prototypes/translate.py:
    - support "filter"
    - support "content_type"
  * demo: added widget filter demo

 -- Max Kellermann <mk@cm4all.com>  Wed, 26 Nov 2008 16:27:29 +0100

cm4all-beng-proxy (0.2) unstable; urgency=low

  * don't quote text/xml widgets
  * widget-resolver: pass widget_pool to widget_class_lookup()
  * widget-registry: allocate widget_class from widget_pool
  * widget-stream: eliminated the async operation proxy, because the
    operation cannot be aborted before the constructor returns
  * widget-stream: don't clear the "delayed" stream in the response() callback
  * rewrite-uri: trigger istream_read(delayed) after istream_delayed_set()
  * doc: clarified XSLT integration

 -- Max Kellermann <mk@cm4all.com>  Tue, 25 Nov 2008 15:28:54 +0100

cm4all-beng-proxy (0.1) unstable; urgency=low

  * initial release

 -- Max Kellermann <mk@cm4all.com>  Mon, 17 Nov 2008 11:59:36 +0100<|MERGE_RESOLUTION|>--- conflicted
+++ resolved
@@ -1,7 +1,6 @@
-<<<<<<< HEAD
 cm4all-beng-proxy (11.4) unstable; urgency=low
 
-  * 
+  * merge release 10.31
 
  --   
 
@@ -69,7 +68,7 @@
   * ZeroConf publish support
 
  -- Max Kellermann <mk@cm4all.com>  Tue, 30 Aug 2016 22:24:03 -0000
-=======
+
 cm4all-beng-proxy (10.31) unstable; urgency=low
 
   * fix memory leak after resource loader failure
@@ -77,7 +76,6 @@
   * was: fix crash on spawn error
 
  -- Max Kellermann <mk@cm4all.com>  Tue, 27 Sep 2016 18:54:54 -0000
->>>>>>> 5056112b
 
 cm4all-beng-proxy (10.30) unstable; urgency=low
 
