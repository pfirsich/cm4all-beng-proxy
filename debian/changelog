--- conflicted
+++ resolved
@@ -1,6 +1,10 @@
-<<<<<<< HEAD
 cm4all-beng-proxy (7.0.2) unstable; urgency=low
-=======
+
+  * merge release 6.4
+  * http_server: support method PATCH (RFC 5789)
+
+ --   
+
 cm4all-beng-proxy (6.5) unstable; urgency=low
 
   * debian: improve clang build-dependency
@@ -8,14 +12,6 @@
   * debian: add missing dependency on python-twisted-names
 
  -- Max Kellermann <mk@cm4all.com>  Mon, 27 Apr 2015 15:27:10 -0000
-
-cm4all-beng-proxy (6.4) unstable; urgency=low
->>>>>>> c4e66e30
-
-  * merge release 6.4
-  * http_server: support method PATCH (RFC 5789)
-
- --   
 
 cm4all-beng-proxy (7.0.1) unstable; urgency=low
 
