--- conflicted
+++ resolved
@@ -1,12 +1,9 @@
-<<<<<<< HEAD
 cm4all-beng-proxy (17.0.1) unstable; urgency=low
 
   * certdb: remove obsolete challenge method "sni-01"
 
  --   
 
-cm4all-beng-proxy (16.3) unstable; urgency=low
-=======
 cm4all-beng-proxy (16.5) unstable; urgency=low
 
   * 
@@ -14,7 +11,6 @@
  --   
 
 cm4all-beng-proxy (16.4) unstable; urgency=low
->>>>>>> b0cbf8b1
 
   * bp/CssProcessor: fix use-after-free crash bug
 
