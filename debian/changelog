--- conflicted
+++ resolved
@@ -1,7 +1,6 @@
-<<<<<<< HEAD
 cm4all-beng-proxy (1.1.29) unstable; urgency=low
 
-  * 
+  * merge release 1.0.23
 
  --   
 
@@ -214,7 +213,6 @@
 
  -- Max Kellermann <mk@cm4all.com>  Wed, 20 Jul 2011 15:04:22 +0200
   
-=======
 cm4all-beng-proxy (1.0.23) unstable; urgency=low
 
   * cgi: detect large response headers
@@ -224,7 +222,6 @@
 
  -- Max Kellermann <mk@cm4all.com>  Thu, 09 Feb 2012 09:27:50 -0000
 
->>>>>>> 022f7b50
 cm4all-beng-proxy (1.0.22) unstable; urgency=low
 
   * debian/rules: don't run libtool
