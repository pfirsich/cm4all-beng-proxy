--- conflicted
+++ resolved
@@ -1,6 +1,6 @@
-<<<<<<< HEAD
 cm4all-beng-proxy (17.0.12) unstable; urgency=low
 
+  * merge release 16.18
   * bp: remove support for multiple worker processes
   * translation: fix bogus "Invalid base address" error
   * remove several obsolete command-line options
@@ -101,13 +101,12 @@
   * certdb: implement ACMEv2
 
  -- Max Kellermann <mk@cm4all.com>  Wed, 18 Mar 2020 16:54:20 +0100
-=======
+
 cm4all-beng-proxy (16.18) unstable; urgency=low
 
   * http2: fix two stall bugs
 
  -- Max Kellermann <mk@cm4all.com>  Mon, 15 Jun 2020 14:14:33 +0200
->>>>>>> 720e7e58
 
 cm4all-beng-proxy (16.17) unstable; urgency=low
 
