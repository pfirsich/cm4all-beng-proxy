--- conflicted
+++ resolved
@@ -1,7 +1,6 @@
-<<<<<<< HEAD
 cm4all-beng-proxy (1.2.9) unstable; urgency=low
 
-  * 
+  * merge release 1.1.22
 
  --   
 
@@ -65,14 +64,13 @@
   * lb_control: allow querying node status over control socket
 
  -- Max Kellermann <mk@cm4all.com>  Tue, 27 Sep 2011 12:00:44 +0200
-=======
+
 cm4all-beng-proxy (1.1.22) unstable; urgency=low
 
   * merge release 1.0.17
   * istream-socket: fix potential assertion failure
 
  -- Max Kellermann <mk@cm4all.com>  Wed, 21 Dec 2011 16:44:46 -0000
->>>>>>> baa463c3
 
 cm4all-beng-proxy (1.1.21) unstable; urgency=low
 
