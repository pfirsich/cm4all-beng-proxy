<<<<<<< HEAD
cm4all-beng-proxy (16.9) unstable; urgency=low

  * 

 --   

cm4all-beng-proxy (16.8) unstable; urgency=low

  * control: fix "stats" reply
  * ssl: fix busy loop during stalled read

 -- Max Kellermann <mk@cm4all.com>  Wed, 04 Mar 2020 14:08:06 +0100

cm4all-beng-proxy (16.7) unstable; urgency=low

  * stopwatch: show time since root initialization
  * translation: record connect event (stopwatch)
  * http_server: record cancel event (stopwatch)
  * bp: fix three crash bugs
  * http_client: fix two crash bugs

 -- Max Kellermann <mk@cm4all.com>  Tue, 03 Mar 2020 11:57:18 +0100

cm4all-beng-proxy (16.6) unstable; urgency=low

  * bp: advertise Zeroconf IPv6 wildcard listeners as IPv4 as well
  * lb: fix crash bug

 -- Max Kellermann <mk@cm4all.com>  Wed, 26 Feb 2020 14:25:16 +0100

cm4all-beng-proxy (16.5) unstable; urgency=low

  * bp: fix seven use-after-free crash bugs

 -- Max Kellermann <mk@cm4all.com>  Wed, 19 Feb 2020 17:05:44 +0100

cm4all-beng-proxy (16.4) unstable; urgency=low

  * bp/CssProcessor: fix use-after-free crash bug

 -- Max Kellermann <mk@cm4all.com>  Fri, 14 Feb 2020 19:48:38 +0100

cm4all-beng-proxy (16.3) unstable; urgency=low

  * merge release 15.33
  * fix resolver bug causing "Address already in use"
  * fix two crash bugs
  * fix "spawner gone, emergency"
  * bp: reduce FastCGI and LHTTP idle process limits
  * was, fcgi, lhttp: increase idle timeouts for non-jailed processes

 -- Max Kellermann <mk@cm4all.com>  Thu, 30 Jan 2020 23:18:17 +0100

cm4all-beng-proxy (16.2) unstable; urgency=low

  * bp: fix use-after-free bug

 -- Max Kellermann <mk@cm4all.com>  Wed, 29 Jan 2020 12:38:55 +0100

cm4all-beng-proxy (16.1) unstable; urgency=low

  * bp: limit widget request concurrency to 32
  * bp/processor: fix use-after-free buf

 -- Max Kellermann <mk@cm4all.com>  Fri, 24 Jan 2020 20:12:43 +0100

cm4all-beng-proxy (16.0.8) unstable; urgency=low

  * merge release 15.31
  * bp: convert SSL/TLS errors to "502 Bad Gateway"
  * bp/filter: fix use-after-free bug
  * control: rename STOPWATCH to STOPWATCH_PIPE
  * make Zeroconf, HTTP2, NFS, systemd and WAS build-time optional

 -- Max Kellermann <mk@cm4all.com>  Thu, 16 Jan 2020 18:34:58 +0100

cm4all-beng-proxy (16.0.7) unstable; urgency=low

  * merge release 15.29
  * use getrandom() instead of /dev/urandom if available
  * HTTP/2 client
  * ssl: support logging session keys for Wireshark
  * bp/processor: fix use-after-free bug

 -- Max Kellermann <mk@cm4all.com>  Tue, 10 Dec 2019 14:25:40 +0100

cm4all-beng-proxy (16.0.6) unstable; urgency=low

  * python/control/client: fix typo
  * python: add Python 3 package
  * debian/control: add missing dependency on python-future

 -- Max Kellermann <mk@cm4all.com>  Tue, 12 Nov 2019 20:20:36 +0100

cm4all-beng-proxy (16.0.5) unstable; urgency=low

  * merge release 15.26
  * spawn: support Memory{Min,Low,High,SwapMax}

 -- Max Kellermann <mk@cm4all.com>  Wed, 06 Nov 2019 14:12:53 +0100

cm4all-beng-proxy (16.0.4) unstable; urgency=low

  * bp: support the "SameSite" attribute in the session cookie

 -- Max Kellermann <mk@cm4all.com>  Thu, 17 Oct 2019 22:23:55 +0200

cm4all-beng-proxy (16.0.3) unstable; urgency=low

  * bp: optimized widget class cache
  * http_client: fix use-after-free bug
  * was_client: fix use-after-free bug
  * translation: fix use-after-free crash bug

 -- Max Kellermann <mk@cm4all.com>  Thu, 17 Oct 2019 13:16:31 +0200

cm4all-beng-proxy (16.0.2) unstable; urgency=low

  * fix several crash bugs

 -- Max Kellermann <mk@cm4all.com>  Mon, 07 Oct 2019 12:03:31 +0200

cm4all-beng-proxy (16.0.1) unstable; urgency=low

  * remove the obsolete Bulldog support
  * bp: move the spawner into cm4all.slice
  * bp: support time units in session_idle_timeout
  * bp: add setting "http_cache_obey_no_cache"
  * bp: write the session file atomically
  * bp: add Cross-Site Request Forgery blocker
  * bp: structured stopwatch output
  * bp: read stopwatch output using control client,
    deprecating the "stopwatch" setting
  * control: add packet FLUSH_FILTER_CACHE
  * control: new control client
  * translation: add packet CACHE_TAG
  * log: rate limit option for the child error logger
  * systemd: don't create /var/run/cm4all
  * debian: remove packages cm4all-beng-proxy-optimized, cm4all-beng-proxy-toi
  * debian: use debhelper 12

 -- Max Kellermann <mk@cm4all.com>  Fri, 27 Sep 2019 14:09:41 +0200
=======
cm4all-beng-proxy (15.34) unstable; urgency=low

  * bot: add AspiegelBot (Huawei)
  * ssl: fix busy loop during stalled read
  * http_client: fix two crash bugs

 -- Max Kellermann <mk@cm4all.com>  Fri, 13 Mar 2020 13:37:48 +0100
>>>>>>> eac5bffd

cm4all-beng-proxy (15.33) unstable; urgency=low

  * bp/processor: escape substituted entity values using the URI syntax

 -- Max Kellermann <mk@cm4all.com>  Thu, 30 Jan 2020 16:29:36 +0100

cm4all-beng-proxy (15.32) unstable; urgency=low

  * bp/processor: escape "&c:XXX;" entity values

 -- Max Kellermann <mk@cm4all.com>  Thu, 30 Jan 2020 09:40:09 +0100

cm4all-beng-proxy (15.31) unstable; urgency=low

  * lhttp: use the configured concurrency for the listener backlog
  * fcache: cache "204 No Content" responses
  * fcache: fix memory leak

 -- Max Kellermann <mk@cm4all.com>  Tue, 14 Jan 2020 14:03:35 +0100

cm4all-beng-proxy (15.30) unstable; urgency=low

  * certdb: fix use-after-free bug after database disconnect
  * certdb: schedule database reconnect after reconnect failure

 -- Max Kellermann <mk@cm4all.com>  Tue, 17 Dec 2019 19:58:06 +0100

cm4all-beng-proxy (15.29) unstable; urgency=low

  * js: use `let` instead of `var` for local variables
  * spawn: show cgroup in init process name
  * remove "session" URI parameter, require cookies

 -- Max Kellermann <mk@cm4all.com>  Fri, 06 Dec 2019 12:00:01 +0100

cm4all-beng-proxy (15.28) unstable; urgency=low

  * bot: add adscanner, DotBot, serpstatbot
  * {http,was,fcgi,cgi}_client: validate response headers
  * "Base mismatch" throws status 502, not 400
  * fix assertion failure after base mismatch with INTERNAL_REDIRECT

 -- Max Kellermann <mk@cm4all.com>  Tue, 03 Dec 2019 20:13:36 +0100

cm4all-beng-proxy (15.27) unstable; urgency=low

  * ssl: fix crash due to race condition after "close notify" alert
  * debian: remove package cm4all-beng-proxy-optimized
  * debian: use debhelper 12

 -- Max Kellermann <mk@cm4all.com>  Wed, 20 Nov 2019 14:02:28 +0100

cm4all-beng-proxy (15.26) unstable; urgency=low

  * bp: allow Content-Length response header in HEAD requests
  * was: fix busy loop
  * ssl: fix race condition

 -- Max Kellermann <mk@cm4all.com>  Wed, 06 Nov 2019 13:54:22 +0100

cm4all-beng-proxy (15.25) unstable; urgency=low

  * spawn: fix orphaned LHTTP processes after EAGAIN on spawner socket
  * lb/certdb: don't reconnect to database after non-fatal error

 -- Max Kellermann <mk@cm4all.com>  Mon, 28 Oct 2019 14:19:52 +0100

cm4all-beng-proxy (15.24) unstable; urgency=low

  * lb: show listener name in SSL setup errors
  * lb: check if configured SSL certificate matches the key
  * control: recognize unbound local clients

 -- Max Kellermann <mk@cm4all.com>  Mon, 21 Oct 2019 17:26:32 +0200

cm4all-beng-proxy (15.23) unstable; urgency=low

  * certdb: fix path vulnerability in ACME "http-01" implementation

 -- Max Kellermann <mk@cm4all.com>  Fri, 27 Sep 2019 13:27:01 +0200

cm4all-beng-proxy (15.22) unstable; urgency=low

  * lb: fix TLS session resumption with client certificate

 -- Max Kellermann <mk@cm4all.com>  Fri, 06 Sep 2019 13:40:53 +0200

cm4all-beng-proxy (15.21) unstable; urgency=low

  * was: fix memory leak

 -- Max Kellermann <mk@cm4all.com>  Wed, 26 Jun 2019 13:04:13 +0200

cm4all-beng-proxy (15.20) unstable; urgency=low

  * was: fix memory leak

 -- Max Kellermann <mk@cm4all.com>  Fri, 07 Jun 2019 12:40:24 +0200

cm4all-beng-proxy (15.19) unstable; urgency=low

  * systemd: raise TasksMax to 50%

 -- Max Kellermann <mk@cm4all.com>  Tue, 04 Jun 2019 13:36:31 +0200

cm4all-beng-proxy (15.18) unstable; urgency=low

  * http_client: fix assertion failure

 -- Max Kellermann <mk@cm4all.com>  Wed, 08 May 2019 11:45:05 +0200

cm4all-beng-proxy (15.17) unstable; urgency=low

  * bp/mod_auth_easy: support the "apr1" password hash

 -- Max Kellermann <mk@cm4all.com>  Wed, 08 May 2019 09:31:09 +0200

cm4all-beng-proxy (15.16) unstable; urgency=low

  * debian/postinst: reload on trigger "cm4all-apps-changed" only if active

 -- Max Kellermann <mk@cm4all.com>  Wed, 13 Mar 2019 08:07:45 +0100

cm4all-beng-proxy (15.15) unstable; urgency=low

  * certdb: fix broken "tail" command
  * lb/certdb: reuse the database connection more often
  * lb/certdb: set schema after database reconnect
  * http_client: fix rare assertion failure on cancellation
  * bp: SIGHUP fades out child processes
  * debian: trigger "cm4all-apps-changed" fades out child processes

 -- Max Kellermann <mk@cm4all.com>  Mon, 11 Mar 2019 18:28:19 +0100

cm4all-beng-proxy (15.14) unstable; urgency=low

  * http_server: fix crash bug (15.12 regression)

 -- Max Kellermann <mk@cm4all.com>  Wed, 06 Mar 2019 10:35:38 +0100

cm4all-beng-proxy (15.13) unstable; urgency=low

  * balancer: fix crash bug (15.12 regression)

 -- Max Kellermann <mk@cm4all.com>  Wed, 06 Mar 2019 09:50:45 +0100

cm4all-beng-proxy (15.12) unstable; urgency=low

  * balancer: wait for consecutive failures before disabling node
  * http_client: continue receiving pending data after server closed the
    connection
  * http_server: preserve connection after discarding short request body
  * spawn/client: retry sending after EAGAIN

 -- Max Kellermann <mk@cm4all.com>  Wed, 06 Mar 2019 00:08:34 +0100

cm4all-beng-proxy (15.11) unstable; urgency=low

  * was, fcgi: truncate long stderr lines before sending to Pond
  * lb/control: log TCACHE_INVALIDATE packets
  * lb/certdb: fix shutdown hang

 -- Max Kellermann <mk@cm4all.com>  Tue, 26 Feb 2019 23:54:43 +0100

cm4all-beng-proxy (15.10) unstable; urgency=low

  * merge release 14.23

 -- Max Kellermann <mk@cm4all.com>  Wed, 13 Feb 2019 09:04:33 +0100

cm4all-beng-proxy (15.9) unstable; urgency=low

  * merge release 14.22
  * bot: add Applebot

 -- Max Kellermann <mk@cm4all.com>  Mon, 11 Feb 2019 08:57:30 +0100

cm4all-beng-proxy (15.8) unstable; urgency=low

  * lhttp: increase listener backlog
  * bp/mod_auth_easy: protect all files with .access

 -- Max Kellermann <mk@cm4all.com>  Wed, 06 Feb 2019 11:48:31 +0100

cm4all-beng-proxy (15.7) unstable; urgency=low

  * bp/mod_auth_easy: fix inverted check in .access file check
  * bp/processor: don't allow empty widget class name
  * debian: migrate from "-dbg" to "-dbgsym" packages
  * fix the pkg-config include directory

 -- Max Kellermann <mk@cm4all.com>  Mon, 28 Jan 2019 12:58:31 +0100

cm4all-beng-proxy (15.6) unstable; urgency=low

  * bp/mod_auth_easy: user name check is case insensitive
  * bp/mod_auth_easy: implement .access files

 -- Max Kellermann <mk@cm4all.com>  Tue, 22 Jan 2019 22:43:33 +0100

cm4all-beng-proxy (15.5) unstable; urgency=low

  * bp: add option to emulate mod_auth_easy

 -- Max Kellermann <mk@cm4all.com>  Mon, 21 Jan 2019 14:56:51 +0100

cm4all-beng-proxy (15.4) unstable; urgency=low

  * processor: rewrite empty form action URIs

 -- Max Kellermann <mk@cm4all.com>  Thu, 10 Jan 2019 11:11:45 +0100

cm4all-beng-proxy (15.3) unstable; urgency=low

  * merge release 14.21

 -- Max Kellermann <mk@cm4all.com>  Thu, 03 Jan 2019 11:28:35 +0100

cm4all-beng-proxy (15.2) unstable; urgency=low

  * merge release 14.20

 -- Max Kellermann <mk@cm4all.com>  Sun, 30 Dec 2018 13:52:14 +0100

cm4all-beng-proxy (15.1) unstable; urgency=low

  * feature freeze

 -- Max Kellermann <mk@cm4all.com>  Mon, 17 Dec 2018 15:10:07 +0100

cm4all-beng-proxy (15.0.14) unstable; urgency=low

  * merge release 14.19

 -- Max Kellermann <mk@cm4all.com>  Thu, 13 Dec 2018 10:46:26 +0100

cm4all-beng-proxy (15.0.13) unstable; urgency=low

  * spawn: configurable resource limits CPUWeight, TasksMax, MemoryMax
  * lhttp, fcgi: kill idle processes after 15 minutes
  * filter: use the previous status if filter returns "200 OK"
  * require OpenSSL 1.1

 -- Max Kellermann <mk@cm4all.com>  Mon, 10 Dec 2018 15:13:14 +0100

cm4all-beng-proxy (15.0.12) unstable; urgency=low

  * istream: fix two assertion failures

 -- Max Kellermann <mk@cm4all.com>  Mon, 03 Dec 2018 09:37:21 +0100

cm4all-beng-proxy (15.0.11) unstable; urgency=low

  * widget: widget tag headers replace existing headers

 -- Max Kellermann <mk@cm4all.com>  Thu, 29 Nov 2018 20:31:17 +0100

cm4all-beng-proxy (15.0.10) unstable; urgency=low

  * subst/yaml: use "{%name%}" and allow switching to "{[name]}" with
    SUBST_ALT_SYNTAX

 -- Max Kellermann <mk@cm4all.com>  Thu, 29 Nov 2018 13:14:59 +0100

cm4all-beng-proxy (15.0.9) unstable; urgency=low

  * fix EBADFD
  * subst/yaml: use "{[name]}" instead of "{{name}}"
  * subst/yaml: use the dot as a YAML path separator
  * subst/yaml: allow traversing child maps
  * bp/headers: optimize
  * bp/headers: add group "AUTH"

 -- Max Kellermann <mk@cm4all.com>  Tue, 27 Nov 2018 16:57:41 +0100

cm4all-beng-proxy (15.0.8) unstable; urgency=low

  * processor: don't rewrite "data:" links
  * processor: fix use-after-free crash bug in URI rewriter

 -- Max Kellermann <mk@cm4all.com>  Thu, 22 Nov 2018 09:24:35 +0100

cm4all-beng-proxy (15.0.7) unstable; urgency=low

  * translation: fix assertion failure
  * translation: fix use-after-free bug in PROBE_SUFFIX handler
  * certdb: add option --account-key

 -- Max Kellermann <mk@cm4all.com>  Wed, 21 Nov 2018 20:19:10 +0100

cm4all-beng-proxy (15.0.6) unstable; urgency=low

  * translation: fix bogus error "malformed MOUNT_UTS_NAMESPACE packet"
  * translation: add packet ALT_HOST

 -- Max Kellermann <mk@cm4all.com>  Fri, 16 Nov 2018 13:35:20 +0100

cm4all-beng-proxy (15.0.5) unstable; urgency=low

  * translation: add packet SUBST_YAML_FILE

 -- Max Kellermann <mk@cm4all.com>  Wed, 31 Oct 2018 12:38:58 +0100

cm4all-beng-proxy (15.0.4) unstable; urgency=low

  * merge release 14.18
  * bp: optimize the number of concurrent filter processes
  * translation: size optimizations
  * dev: convert headers to C++
  * ajp: remove unused AJPv13 protocol implementation
  * spawn: fix warning "... died from signal 31"

 -- Max Kellermann <mk@cm4all.com>  Mon, 22 Oct 2018 17:58:19 +0200

cm4all-beng-proxy (15.0.3) unstable; urgency=low

  * merge release 14.13

 -- Max Kellermann <mk@cm4all.com>  Mon, 01 Oct 2018 12:24:46 +0200

cm4all-beng-proxy (15.0.2) unstable; urgency=low

  * merge release 14.12
  * spawn: add fallback PATH

 -- Max Kellermann <mk@cm4all.com>  Thu, 27 Sep 2018 12:55:56 +0200

cm4all-beng-proxy (15.0.1) unstable; urgency=low

  * spawn: support reassociating with PID namespaces
  * http_{client,server}: remove HTTP/1.0 support
  * eliminate dependency on libevent

 -- Max Kellermann <mk@cm4all.com>  Mon, 03 Sep 2018 12:14:18 +0200

cm4all-beng-proxy (14.23) unstable; urgency=low

  * merge release 13.16

 -- Max Kellermann <mk@cm4all.com>  Wed, 13 Feb 2019 08:32:30 +0100

cm4all-beng-proxy (14.22) unstable; urgency=low

  * merge release 13.15

 -- Max Kellermann <mk@cm4all.com>  Mon, 11 Feb 2019 08:46:49 +0100

cm4all-beng-proxy (14.21) unstable; urgency=low

  * lhttp: fix crash bug (14.20 regression)

 -- Max Kellermann <mk@cm4all.com>  Thu, 03 Jan 2019 11:12:48 +0100

cm4all-beng-proxy (14.20) unstable; urgency=low

  * pipe: remove excess fcntl() system calls in the debug build
  * http_client: fix two crash bugs
  * http_client: fix stall bug with SSL
  * http_client: fix "Peer closed the socket prematurely" error with SSL

 -- Max Kellermann <mk@cm4all.com>  Sun, 30 Dec 2018 13:40:44 +0100

cm4all-beng-proxy (14.19) unstable; urgency=low

  * certdb: fix "std::bad_alloc" error after database connection loss
  * widget: fix missing request body for focused inline widget

 -- Max Kellermann <mk@cm4all.com>  Wed, 12 Dec 2018 22:23:06 +0100

cm4all-beng-proxy (14.18) unstable; urgency=low

  * was: fix use-after-free bug
  * enlarge I/O buffers to 32 for faster bulk transfers

 -- Max Kellermann <mk@cm4all.com>  Tue, 16 Oct 2018 19:05:34 +0200

cm4all-beng-proxy (14.17) unstable; urgency=low

  * translation, http_cache: fix use-after-free bugs

 -- Max Kellermann <mk@cm4all.com>  Mon, 15 Oct 2018 22:27:39 +0200

cm4all-beng-proxy (14.16) unstable; urgency=low

  * http_client: fix assertion failure due to unexpected recursion

 -- Max Kellermann <mk@cm4all.com>  Mon, 15 Oct 2018 17:03:13 +0200

cm4all-beng-proxy (14.15) unstable; urgency=low

  * spawn: fix error "Failed to create systemd scope: Unit
    cm4all-beng-spawn.scope not loaded"

 -- Max Kellermann <mk@cm4all.com>  Wed, 10 Oct 2018 11:49:25 +0200

cm4all-beng-proxy (14.14) unstable; urgency=low

  * merge release 13.13

 -- Max Kellermann <mk@cm4all.com>  Fri, 05 Oct 2018 14:10:08 +0200

cm4all-beng-proxy (14.13) unstable; urgency=low

  * spawn: fix "signalfd() failed: Bad file descriptor"
  * translation: fix crash bug
  * session: fix data loss after defragmentation

 -- Max Kellermann <mk@cm4all.com>  Fri, 28 Sep 2018 15:24:19 +0200

cm4all-beng-proxy (14.12) unstable; urgency=low

  * improved memory leak detector
  * add listener options "ack_timeout", "keepalive"
  * support HTTP method "REPORT"

 -- Max Kellermann <mk@cm4all.com>  Thu, 27 Sep 2018 10:55:50 +0200

cm4all-beng-proxy (14.11) unstable; urgency=low

  * merge release 13.12

 -- Max Kellermann <mk@cm4all.com>  Sat, 01 Sep 2018 19:46:50 +0200

cm4all-beng-proxy (14.10) unstable; urgency=low

  * http: don't require "Connection" header for WebSocket upgrade
  * bp/http: fix WebSocket header duplication

 -- Max Kellermann <mk@cm4all.com>  Wed, 22 Aug 2018 11:11:50 -0000

cm4all-beng-proxy (14.9) unstable; urgency=low

  * bp/http: abolish the forced "Connection:keep-alive" request header
  * spawn: work around LXC/systemd bug causing spawner failures

 -- Max Kellermann <mk@cm4all.com>  Thu, 16 Aug 2018 15:21:58 -0000

cm4all-beng-proxy (14.8) unstable; urgency=low

  * http_cache, fcache: fix use-after-free crash bug
  * spawn: support the systemd hybrid cgroup hierarchy

 -- Max Kellermann <mk@cm4all.com>  Tue, 19 Jun 2018 14:46:39 -0000

cm4all-beng-proxy (14.7) unstable; urgency=low

  * certdb: DELETE old name before INSERT to avoid constraint violation

 -- Max Kellermann <mk@cm4all.com>  Tue, 05 Jun 2018 20:12:17 -0000

cm4all-beng-proxy (14.6) unstable; urgency=low

  * http_client: fix use-after-free data corruption bug
  * fcache: fix use-after-free crash bug upon cancellation
  * access_log: fix crash after sendmsg() failure
  * istream/replace: fix stall bug
  * istream/subst: optimize mismatch check

 -- Max Kellermann <mk@cm4all.com>  Mon, 04 Jun 2018 10:22:47 -0000

cm4all-beng-proxy (14.5) unstable; urgency=low

  * access_log: fix CRC errors due to stack corruption

 -- Max Kellermann <mk@cm4all.com>  Mon, 14 May 2018 14:34:18 -0000

cm4all-beng-proxy (14.4) unstable; urgency=low

  * lb: fix "pivot_root" problem during start on kernel 4.9-
  * enable core dumps (PR_SET_DUMPABLE)
  * debian: don't start daemon during initial installation

 -- Max Kellermann <mk@cm4all.com>  Mon, 14 May 2018 10:42:12 -0000

cm4all-beng-proxy (14.3) unstable; urgency=low

  * bp: allow configuring child error logger without access logger
  * log: fix datagram corruption due to wrong attribute code
  * log-json: escape control characters

 -- Max Kellermann <mk@cm4all.com>  Thu, 26 Apr 2018 11:00:05 -0000

cm4all-beng-proxy (14.2) unstable; urgency=low

  * lb: fix use-after-free crash after using translation response
  * http_cache: fix use-after-free crash on request cancellation
  * http_client: fix assertion failure upon discarding large request body

 -- Max Kellermann <mk@cm4all.com>  Tue, 24 Apr 2018 11:11:36 -0000

cm4all-beng-proxy (14.1) unstable; urgency=low

  * feature freeze
  * lhttp: fix memory leak
  * lhttp: pass URI and site name to error logger
  * fcgi: implement "forward_child_errors" for STDERR payloads
  * pipe: fix assertion failure
  * cgi: fix crash bug
  * bp: SIGHUP flushes the NFS cache
  * control: add packet FLUSH_NFS_CACHE

 -- Max Kellermann <mk@cm4all.com>  Thu, 19 Apr 2018 08:43:23 -0000

cm4all-beng-proxy (14.0.9) unstable; urgency=low

  * translation: allow disabling the HTTP cache with "UNCACHED"
  * http_cache: remove the memcached backend
  * access_log: use protocol version 2
  * fcgi, was, lhttp: option "forward_child_errors" forwards stderr to logger

 -- Max Kellermann <mk@cm4all.com>  Mon, 26 Mar 2018 09:42:46 -0000

cm4all-beng-proxy (14.0.8) unstable; urgency=low

  * merge release 13.11
  * bp: add SSL/TLS support to the HTTP server
  * fix bogus assertion failure

 -- Max Kellermann <mk@cm4all.com>  Mon, 12 Mar 2018 10:38:35 -0000

cm4all-beng-proxy (14.0.7) unstable; urgency=low

  * merge release 13.10
  * header-forward: include "Content-Location" in header group "LINK"
  * http_client: enable keep-alive on HTTPS connections
  * ssl/client: send client certificates on server request
  * ssl/client: translation packet CERTIFICATE chooses client certificate
  * ssl/client: enable SNI

 -- Max Kellermann <mk@cm4all.com>  Thu, 01 Mar 2018 11:59:04 -0000

cm4all-beng-proxy (14.0.6) unstable; urgency=low

  * http_server: generate Content-Length for empty response (14.0.1
    regression)

 -- Max Kellermann <mk@cm4all.com>  Fri, 02 Feb 2018 10:54:19 -0000

cm4all-beng-proxy (14.0.5) unstable; urgency=low

  * bp: fix forwarding headers for request body

 -- Max Kellermann <mk@cm4all.com>  Thu, 25 Jan 2018 11:48:09 -0000

cm4all-beng-proxy (14.0.4) unstable; urgency=low

  * merge release 13.8
  * certdb: create ACME CSRs without subject, only subjectAltName

 -- Max Kellermann <mk@cm4all.com>  Tue, 23 Jan 2018 15:04:11 -0000

cm4all-beng-proxy (14.0.3) unstable; urgency=low

  * merge release 13.5
  * bp: fix nullptr dereference bug

 -- Max Kellermann <mk@cm4all.com>  Thu, 18 Jan 2018 18:24:29 -0000

cm4all-beng-proxy (14.0.2) unstable; urgency=low

  * access_log: support protocol version 2 (with CRC)
  * processor: rewrite URIs in META/property="og:{image,url}"
  * certdb: eliminate duplicate authz request
  * certdb: add ACME option "--debug"
  * certdb: implement ACME "http-01", option "--challenge-directory"

 -- Max Kellermann <mk@cm4all.com>  Fri, 12 Jan 2018 11:07:14 -0000

cm4all-beng-proxy (14.0.1) unstable; urgency=low

  * lb: forward HTTP from Lua to dynamic server (development feature)
  * certdb: retry ACME requests after status 5xx (server error)
  * certdb: support the Workshop control channel
  * log-json: generate JSONL (JSON Lines)

 -- Max Kellermann <mk@cm4all.com>  Fri, 05 Jan 2018 11:47:08 -0000

cm4all-beng-proxy (13.16) unstable; urgency=low

  * processor: fix crash due to malformed XML attribute
  * http_client: fix crash bug
  * ssl/cache: fix two crash bugs

 -- Max Kellermann <mk@cm4all.com>  Tue, 12 Feb 2019 21:39:41 +0100

cm4all-beng-proxy (13.15) unstable; urgency=low

  * was: send PREMATURE after client canceled the request

 -- Max Kellermann <mk@cm4all.com>  Mon, 11 Feb 2019 08:37:20 +0100

cm4all-beng-proxy (13.14) unstable; urgency=low

  * http_client: fix assertion failure due to unexpected recursion
  * lhttp: increase listener backlog
  * pipe: remove excess fcntl() system calls in the debug build
  * bp/processor: don't allow empty widget class name

 -- Max Kellermann <mk@cm4all.com>  Mon, 11 Feb 2019 07:40:00 +0100

cm4all-beng-proxy (13.13) unstable; urgency=low

  * was: fix memory leak
  * was: force pipe buffers to 256 kB
  * session: fix data loss after defragmentation

 -- Max Kellermann <mk@cm4all.com>  Fri, 05 Oct 2018 12:23:09 +0200

cm4all-beng-proxy (13.12) unstable; urgency=low

  * bp/http: abolish the forced "Connection:keep-alive" request header
  * session: fix two assertion failures
  * fcgi, lhttp: fix race condition with socket permissions
  * cgi: fix crash bug
  * pipe: fix assertion failure
  * fcache: fix crash due to mistakenly detected memory leak
  * lb: fix "pivot_root" problem during start on kernel 4.9-
  * enable core dumps (PR_SET_DUMPABLE)
  * debian: don't start daemon during initial installation

 -- Max Kellermann <mk@cm4all.com>  Sat, 01 Sep 2018 17:23:30 -0000

cm4all-beng-proxy (13.11) unstable; urgency=low

  * lb: ssl_cert_db and ssl_verify are mutually exclusive
  * log-json: fix crash bug with unknown type value
  * log: support type "SSH"

 -- Max Kellermann <mk@cm4all.com>  Fri, 09 Mar 2018 09:15:14 -0000

cm4all-beng-proxy (13.10) unstable; urgency=low

  * access_log: support record attribute "type"

 -- Max Kellermann <mk@cm4all.com>  Wed, 07 Feb 2018 08:27:48 -0000

cm4all-beng-proxy (13.9) unstable; urgency=low

  * spawn: fix kernel warning "oom_adj is deprecated, please use
    oom_score_adj instead"
  * lb/config: check whether sticky_mode is compatible with Zeroconf
  * access_log: fix crash on connect failure

 -- Max Kellermann <mk@cm4all.com>  Tue, 06 Feb 2018 09:23:23 -0000

cm4all-beng-proxy (13.8) unstable; urgency=low

  * lb/http: fix use-after-free bug

 -- Max Kellermann <mk@cm4all.com>  Tue, 23 Jan 2018 14:46:15 -0000

cm4all-beng-proxy (13.7) unstable; urgency=low

  * lb/tcp: fix use-after-free bug when outbound connect fails early
  * spawn: fix resource limits problem with user namespaces
  * spawn: increase the OOM score of child processes

 -- Max Kellermann <mk@cm4all.com>  Tue, 23 Jan 2018 11:54:03 -0000

cm4all-beng-proxy (13.6) unstable; urgency=low

  * http_server: fix two crash bugs with "417 Expectation failed"
  * lb: fix crash bug when POSTing to global_http_check
  * lb/tcp: fix double free bug when outbound is not yet connected

 -- Max Kellermann <mk@cm4all.com>  Mon, 22 Jan 2018 10:18:58 -0000

cm4all-beng-proxy (13.5) unstable; urgency=low

  * lb/tcp: fix crash with empty Zeroconf pool
  * nfs: fix memory leak
  * certdb: eliminate duplicate authz request
  * certdb: retry ACME nonce request after status 500
  * certdb: update the Let's Encrypt agreement URL to v1.2
  * certdb: add ACME option "--debug"
  * ssl: fix three transfer stall bugs
  * shrink I/O buffers back to 8 kB
  * access_log: support protocol version 2 (with CRC)

 -- Max Kellermann <mk@cm4all.com>  Thu, 18 Jan 2018 17:59:13 -0000

cm4all-beng-proxy (13.4) unstable; urgency=low

  * fcache: fix use-after-free crash bug

 -- Max Kellermann <mk@cm4all.com>  Wed, 03 Jan 2018 09:31:05 -0000

cm4all-beng-proxy (13.3) unstable; urgency=low

  * merge release 12.9

 -- Max Kellermann <mk@cm4all.com>  Mon, 18 Dec 2017 10:16:28 -0000

cm4all-beng-proxy (13.2) unstable; urgency=low

  * widget: case insensitive check for UNTRUSTED_SITE_SUFFIX and
    UNTRUSTED_RAW_SITE_SUFFIX

 -- Max Kellermann <mk@cm4all.com>  Fri, 01 Dec 2017 14:54:24 -0000

cm4all-beng-proxy (13.1) unstable; urgency=low

  * feature freeze

 -- Max Kellermann <mk@cm4all.com>  Thu, 30 Nov 2017 12:05:07 -0000

cm4all-beng-proxy (13.0.12) unstable; urgency=low

  * merge release 12.8
  * http_cache: handle If-None-Match, If-Modified-Since etc.
  * spawn: raise the command-line argument limit
  * log internal server errors even without --verbose

 -- Max Kellermann <mk@cm4all.com>  Tue, 21 Nov 2017 11:58:58 -0000

cm4all-beng-proxy (13.0.11) unstable; urgency=low

  * bp: map EACCES/EPERM to "403 Forbidden"
  * log-cat: use the local time zone

 -- Max Kellermann <mk@cm4all.com>  Mon, 06 Nov 2017 09:29:22 -0000

cm4all-beng-proxy (13.0.10) unstable; urgency=low

  * avahi: make services visible initially (13.0.9 regression)
  * lb: add client address filter for global_http_check
  * python/control/client: add methods send_{en,dis}able_zeroconf()

 -- Max Kellermann <mk@cm4all.com>  Tue, 10 Oct 2017 21:51:40 -0000

cm4all-beng-proxy (13.0.9) unstable; urgency=low

  * lb: support monitors in Zeroconf clusters
  * lb/config: require certificate even if ssl_cert_db is used
  * lb/monitor/expect: fix memory leak
  * certdb: retry ACME "new-authz" after "unauthorized"
  * certdb: generate a new private key for each "new-cert"
  * certdb: fix collisions with ACME challenge certificates
  * certdb: allow altNames longer than 64 characters with ACME
  * log: add attribute "FORWARDED_TO"
  * control: add packets "DISABLE_ZEROCONF", "ENABLE_ZEROCONF"

 -- Max Kellermann <mk@cm4all.com>  Fri, 06 Oct 2017 11:20:15 -0000

cm4all-beng-proxy (13.0.8.1) unstable; urgency=low

  * fix assertion failure when sending large HTTP headers
  * http_server: disallow request headers larger than 8 kB

 -- Max Kellermann <mk@cm4all.com>  Tue, 17 Oct 2017 09:49:47 -0000

cm4all-beng-proxy (13.0.8) unstable; urgency=low

  * certdb: check for database commit errors
  * certdb: repeat after PostgreSQL serialization failure

 -- Max Kellermann <mk@cm4all.com>  Tue, 26 Sep 2017 19:59:53 -0000

cm4all-beng-proxy (13.0.7) unstable; urgency=low

  * fcache: fix bogus memory leak test
  * handler: change "Translation server failed" to "Configuration server ..."
  * spawn: wait & try again after "Unit cm4all-beng-spawn.scope already exists"

 -- Max Kellermann <mk@cm4all.com>  Mon, 25 Sep 2017 13:16:21 -0000

cm4all-beng-proxy (13.0.6) unstable; urgency=low

  * merge release 12.5
  * widget/inline: fix memory leak on canceled POST
  * widget/inline: implement a response header timeout of 5s
  * certdb: fix notifications in non-default PostgreSQL schema

 -- Max Kellermann <mk@cm4all.com>  Wed, 20 Sep 2017 20:56:04 -0000

cm4all-beng-proxy (13.0.5) unstable; urgency=low

  * merge release 12.4
  * lb/http: fix several memory leaks with POST requests
  * lb: fix shutdown crash bug
  * lb: CONTROL_STATS returns translation cache size
  * log/lua: add a "filter" mode

 -- Max Kellermann <mk@cm4all.com>  Thu, 14 Sep 2017 18:39:12 -0000

cm4all-beng-proxy (13.0.4) unstable; urgency=low

  * lb: fix request headers in access logger (affects
    "ignore_localhost_200" and "User-Agent", "Referer", "Host",
    "X-Forwarded-For")

 -- Max Kellermann <mk@cm4all.com>  Mon, 11 Sep 2017 20:04:23 -0000

cm4all-beng-proxy (13.0.3) unstable; urgency=low

  * fix crash bug in CSS processor
  * lb: print the site name in access logs
  * log: add attribute MESSAGE

 -- Max Kellermann <mk@cm4all.com>  Mon, 11 Sep 2017 17:43:57 -0000

cm4all-beng-proxy (13.0.2) unstable; urgency=low

  * log translation server failures even without --verbose
  * translation: allow arbitrary non-zero characters in CHILD_TAG
  * control: add listener option "interface"
  * control: disable the "V6ONLY" flag on all IPv6 wildcard listeners
  * control: switch to IPv4 if joining IPv6 wildcard to IPv4 multicast group

 -- Max Kellermann <mk@cm4all.com>  Fri, 08 Sep 2017 12:24:04 -0000

cm4all-beng-proxy (13.0.1) unstable; urgency=low

  * remove libdaemon dependency
  * lhttp: FADE_CHILDEN prevents reusing existing busy processes
  * bp: allow CONTROL_FADE_CHILDREN with tag as payload

 -- Max Kellermann <mk@cm4all.com>  Tue, 29 Aug 2017 10:40:13 -0000

cm4all-beng-proxy (12.9) unstable; urgency=low

  * was: fix crash after malformed HEAD response
  * http_client: fix retry after error
  * lb/lua: allow building with LuaJIT 2.1

 -- Max Kellermann <mk@cm4all.com>  Mon, 18 Dec 2017 10:03:34 -0000

cm4all-beng-proxy (12.8) unstable; urgency=low

  * file: emit "Last-Modified" header in "304" responses
  * file: improved support for the user.ETag xattr
  * http_cache: update "Expires" from "304" responses

 -- Max Kellermann <mk@cm4all.com>  Fri, 17 Nov 2017 11:41:02 -0000

cm4all-beng-proxy (12.7) unstable; urgency=low

  * file: ignore If-Modified-Since after successful If-None-Match
  * file: emit cache headers in "304" responses (v11 regression)
  * file: failed If-None-Match emits "304" response, not "412"

 -- Max Kellermann <mk@cm4all.com>  Thu, 16 Nov 2017 12:19:44 -0000

cm4all-beng-proxy (12.6) unstable; urgency=low

  * fix assertion failure when sending large HTTP headers
  * http_server: disallow request headers larger than 8 kB
  * spawn: wait & try again after "Unit cm4all-beng-spawn.scope already exists"
  * widget/inline: fix memory leak on canceled POST
  * control: add listener option "interface"
  * control: disable the "V6ONLY" flag on all IPv6 wildcard listeners
  * control: switch to IPv4 if joining IPv6 wildcard to IPv4 multicast group
  * lb: print the site name in access logs
  * lb: fix request headers in access logger (affects
    "ignore_localhost_200" and "User-Agent", "Referer", "Host",
    "X-Forwarded-For")
  * lb/monitor/expect: fix memory leak
  * certdb: fix notifications in non-default PostgreSQL schema

 -- Max Kellermann <mk@cm4all.com>  Tue, 17 Oct 2017 10:58:40 -0000

cm4all-beng-proxy (12.5) unstable; urgency=low

  * lb/http: fix another memory leak with POST requests
  * lb: fix shutdown crash bug
  * certdb: fix crash after PostgreSQL host lookup failure

 -- Max Kellermann <mk@cm4all.com>  Wed, 20 Sep 2017 10:30:52 -0000

cm4all-beng-proxy (12.4) unstable; urgency=low

  * lb/http: fix several memory leaks with POST requests
  * fix crash bug in CSS processor

 -- Max Kellermann <mk@cm4all.com>  Wed, 13 Sep 2017 13:58:06 -0000

cm4all-beng-proxy (12.3) unstable; urgency=low

  * remove libhttp dependency
  * logger: fix off-by-one bug in log level check
  * http_server: fix crash bug

 -- Max Kellermann <mk@cm4all.com>  Tue, 29 Aug 2017 09:44:27 -0000

cm4all-beng-proxy (12.2) unstable; urgency=low

  * spawn: use the "systemd" controller
  * debian/control: move from "non-free" to "main"

 -- Max Kellermann <mk@cm4all.com>  Wed, 23 Aug 2017 09:35:27 -0000

cm4all-beng-proxy (12.1) unstable; urgency=low

  * all code is now covered by the Simplified BSD License (BSD-2-Clause)

 -- Max Kellermann <mk@cm4all.com>  Fri, 18 Aug 2017 08:53:52 -0000

cm4all-beng-proxy (12.0.44) unstable; urgency=low

  * lb: retry after connect error to Zeroconf member
  * spawn: make /proc writable if user namespaces are allowed

 -- Max Kellermann <mk@cm4all.com>  Thu, 17 Aug 2017 11:26:34 -0000

cm4all-beng-proxy (12.0.43) unstable; urgency=low

  * spawn: fix MOUNT_ROOT_TMPFS failure with USER_NAMESPACE
  * lb/control: allow TCACHE_INVALIDATE on SITE
  * systemd: no "-v" by default

 -- Max Kellermann <mk@cm4all.com>  Tue, 15 Aug 2017 21:41:04 -0000

cm4all-beng-proxy (12.0.42) unstable; urgency=low

  * spawn: fix bogus pivot_root() error message
  * translation: add packet MOUNT_ROOT_TMPFS

 -- Max Kellermann <mk@cm4all.com>  Tue, 15 Aug 2017 09:39:08 -0000

cm4all-beng-proxy (12.0.41) unstable; urgency=low

  * spawn: fix NETWORK_NAMESPACE_NAME corruption
  * spawn: work around USER_NAMESPACE + NETWORK_NAMESPACE_NAME conflict

 -- Max Kellermann <mk@cm4all.com>  Fri, 04 Aug 2017 16:15:09 -0000

cm4all-beng-proxy (12.0.40) unstable; urgency=low

  * spawn: attach to existing network namespace with NETWORK_NAMESPACE_NAME
  * spawn: allow unshare(), mount(), umount(), pivot_root()

 -- Max Kellermann <mk@cm4all.com>  Fri, 04 Aug 2017 09:42:44 -0000

cm4all-beng-proxy (12.0.39) unstable; urgency=low

  * net: resolving "*" prefers the IPv6 wildcard "::"
  * spawn: run the PID namespace init process as root
  * spawn: tight system call whitelist for init process
  * spawn: forbid fanotify_*, nfsservctl, syslog
  * lb/translation: fix false cache misses
  * lb/control: TCACHE_INVALIDATE flushes all translation caches
  * lb/cluster: improve consistent hashing distribution
  * control: support more commands in TCACHE_INVALIDATE payload
  * translation: fix the FORBID_MULTICAST setting
  * translation: add packet FORBID_BIND

 -- Max Kellermann <mk@cm4all.com>  Tue, 01 Aug 2017 14:03:03 -0000

cm4all-beng-proxy (12.0.38) unstable; urgency=low

  * fcgi: fix crash bug

 -- Max Kellermann <mk@cm4all.com>  Wed, 26 Jul 2017 17:43:05 -0000

cm4all-beng-proxy (12.0.37) unstable; urgency=low

  * bp: check HTTPS_ONLY before anything else

 -- Max Kellermann <mk@cm4all.com>  Thu, 20 Jul 2017 15:00:37 -0000

cm4all-beng-proxy (12.0.36) unstable; urgency=low

  * translation: add packet HTTPS_ONLY

 -- Max Kellermann <mk@cm4all.com>  Thu, 20 Jul 2017 13:26:49 -0000

cm4all-beng-proxy (12.0.35) unstable; urgency=low

  * bp: translation REQUEST_HEADER overrides existing request headers
  * bp: never forward the "X-CM4all-DocRoot" header
  * lb: set the "X-CM4all-HTTPS" header
  * cgi, fcgi: set HTTPS=on if the "X-CM4all-HTTPS" header is set

 -- Max Kellermann <mk@cm4all.com>  Wed, 19 Jul 2017 12:36:36 -0000

cm4all-beng-proxy (12.0.34) unstable; urgency=low

  * http_client: disable the read timeout

 -- Max Kellermann <mk@cm4all.com>  Wed, 19 Jul 2017 08:16:09 -0000

cm4all-beng-proxy (12.0.33) unstable; urgency=low

  * log-exec: allow multiple multicast processes on same host
  * headers: rename "X-CM4all-BENG-SSL" to "X-CM4all-HTTPS"
  * access_log: add option "send_to" which replaces log-forward

 -- Max Kellermann <mk@cm4all.com>  Tue, 18 Jul 2017 09:51:01 -0000

cm4all-beng-proxy (12.0.32) unstable; urgency=low

  * lb/translation: fix bogus wildcard cache entries
  * lb/translation: obey MAX_AGE=0
  * logger: fix log level
  * access_log: use microsecond precision in "timestamp" attribute
  * log-json: enclose output in "[]" and put commas between records
  * log-json: add "logger_client" attribute
  * log-lua: new access logger which calls a Lua script
  * config: make "access_logger" a block
  * config: add "access_logger" options "trust_xff", "ignore_localhost_200"
  * headers: add "X-CM4all-BENG-SSL" to group "SSL"

 -- Max Kellermann <mk@cm4all.com>  Mon, 17 Jul 2017 20:33:46 -0000

cm4all-beng-proxy (12.0.31) unstable; urgency=low

  * translation: add packet FORBID_MULTICAST
  * spawn: system call filter errors are fatal if explicitly enabled
  * spawn: apply cgroup namespace again after moving to new cgroup
  * net: support interface name as scope id in IPv6 addresses
  * config: support per-"control" setting "multicast_group"
  * log-exec: fix binding to wildcard address via "*"

 -- Max Kellermann <mk@cm4all.com>  Fri, 14 Jul 2017 08:19:05 -0000

cm4all-beng-proxy (12.0.30) unstable; urgency=low

  * bp: rename zeroconf_type to zeroconf_service
  * bp: control server supports IPv6 multicast
  * config: check Zeroconf service names
  * config: allow zeroconf_service with raw service name
  * log-exec: multicast support
  * translation: add packet REDIRECT_FULL_URI

 -- Max Kellermann <mk@cm4all.com>  Thu, 13 Jul 2017 12:13:19 -0000

cm4all-beng-proxy (12.0.29) unstable; urgency=low

  * lb: use consistent hashing to pick Zeroconf members
  * lhttp: fix bogus assertion failure during shutdown

 -- Max Kellermann <mk@cm4all.com>  Mon, 10 Jul 2017 21:49:23 -0000

cm4all-beng-proxy (12.0.28) unstable; urgency=low

  * config: add listener option "free_bind"
  * don't confuse child processes with different BIND_MOUNT settings
  * lb: add sticky_mode "xhost"'

 -- Max Kellermann <mk@cm4all.com>  Mon, 10 Jul 2017 10:20:26 -0000

cm4all-beng-proxy (12.0.27) unstable; urgency=low

  * access_log: reduce system calls in all access loggers
  * translation: add packet CGROUP_NAMESPACE
  * translation: allow underscore in cgroup controller name

 -- Max Kellermann <mk@cm4all.com>  Fri, 07 Jul 2017 15:19:28 -0000

cm4all-beng-proxy (12.0.26) unstable; urgency=low

  * spawn: abort the process immediately after uid/gid_map failure
  * spawn: create STDERR_PATH with mode 0600
  * spawn: fix socket family filter
  * translation: add packets UMASK, STDERR_PATH_JAILED

 -- Max Kellermann <mk@cm4all.com>  Tue, 04 Jul 2017 16:16:07 -0000

cm4all-beng-proxy (12.0.25) unstable; urgency=low

  * eliminate dependency on GLib
  * spawn: mount a new /proc for the PID namespace
  * spawn: implement user namespaces properly
  * spawn: fix seccomp filters on old kernels
  * spawn: fix journal for jailed processes
  * spawn: allow only local, IPv4 and IPv6 sockets
  * spawn: rename the PID namespace init process to "init"

 -- Max Kellermann <mk@cm4all.com>  Thu, 29 Jun 2017 20:10:24 -0000

cm4all-beng-proxy (12.0.24) unstable; urgency=low

  * spawn: unblock signals
  * http_server: fix memory leak
  * log: send the "Host" request header to the access logger
  * log-json: new access logger which dumps JSON
  * spawn: implement an init process for PID namespaces

 -- Max Kellermann <mk@cm4all.com>  Tue, 27 Jun 2017 11:21:19 -0000

cm4all-beng-proxy (12.0.23) unstable; urgency=low

  * lb: show the IP address of Zeroconf members in log messages
  * lb: disable failing Zeroconf members temporarily
  * config: add "spawn" section, replacing --allow-user and --allow-group

 -- Max Kellermann <mk@cm4all.com>  Wed, 21 Jun 2017 20:41:34 -0000

cm4all-beng-proxy (12.0.22) unstable; urgency=low

  * lb: suppress log message "malformed request URI"
  * was: fix assertion failure
  * translation: add packets SHELL, TOKEN

 -- Max Kellermann <mk@cm4all.com>  Tue, 20 Jun 2017 21:59:58 -0000

cm4all-beng-proxy (12.0.21) unstable; urgency=low

  * lower log level for "Peer closed the socket prematurely"
  * widget: set Request/LINK=no by default
  * translation: fix "std::exception" error messages

 -- Max Kellermann <mk@cm4all.com>  Tue, 20 Jun 2017 11:17:56 -0000

cm4all-beng-proxy (12.0.20) unstable; urgency=low

  * merge release 11.26
  * move the delegate-helper to a non-jailed package
  * translation: ignore whitespace in RLIMITS packet
  * headers: add "Referer" to group "LINK", off by default

 -- Max Kellermann <mk@cm4all.com>  Sat, 17 Jun 2017 09:49:46 -0000

cm4all-beng-proxy (12.0.19) unstable; urgency=low

  * lb: fix assertion failure with translated POST requests
  * lb: add "tag" setting to "listener" (translation packet LISTENER_TAG)

 -- Max Kellermann <mk@cm4all.com>  Mon, 12 Jun 2017 21:46:25 -0000

cm4all-beng-proxy (12.0.18) unstable; urgency=low

  * lb: SIGHUP flushes all translate_handler caches
  * certdb: command "names" obeys the "deleted" flag
  * certdb: command "find" prints column headers only with "--headers"
  * certdb: remove obsolete option "--all"

 -- Max Kellermann <mk@cm4all.com>  Tue, 06 Jun 2017 20:46:15 -0000

cm4all-beng-proxy (12.0.17) unstable; urgency=low

  * translation: add packet CANONICAL_HOST
  * lb: implement a translation_handler cache

 -- Max Kellermann <mk@cm4all.com>  Fri, 02 Jun 2017 11:25:35 -0000

cm4all-beng-proxy (12.0.16) unstable; urgency=low

  * lb: create monitors referenced only by {lua,translation}_handler
  * lb: allow the translation server to refer to branches and other types
  * lb/monitor: fix shutdown hang due to event leak
  * lb: add sticky mode "host"
  * lb: fix assertion failure with Zeroconf and sticky
  * lb: fix crash bug when Zeroconf cluster is empty
  * bp: fix crash bug

 -- Max Kellermann <mk@cm4all.com>  Wed, 31 May 2017 22:21:38 -0000

cm4all-beng-proxy (12.0.15) unstable; urgency=low

  * merge release 11.25
  * certdb: fix column "issuer_common_name" management
  * certdb: add column "handle"
    - new commands "names", "set-handle"
    - commands "load" requires handle parameter
    - command "delete" uses handle
    - commands "monitor" and "tail" print handles
    - acme commands "new-cert" and "new-authz-cert" require handle parameter
    - new acme command "renew-cert", replacing "new-authz-cert --all"
  * certdb: add command "get"
  * certdb: command "find" prints a list of matching certificates
  * certdb: add option "--progress" for Workshop
  * translation: add packet MESSAGE

 -- Max Kellermann <mk@cm4all.com>  Tue, 30 May 2017 21:42:23 -0000

cm4all-beng-proxy (12.0.14) unstable; urgency=low

  * merge release 11.24
  * certdb: add column "issuer_common_name"

 -- Max Kellermann <mk@cm4all.com>  Wed, 24 May 2017 10:27:17 -0000

cm4all-beng-proxy (12.0.13) unstable; urgency=low

  * merge release 11.23
  * lb/lua: catch "panics" and report error
  * lb/lua: fix Lua stack leaks
  * lb: allow a translation server to pick a cluster
  * fix use-after-free bug in HTTP request handler
  * spawn: forbid more dangerous system calls
  * spawn: activate system call filter for all architectures
  * translation: add packet FORBID_USER_NS

 -- Max Kellermann <mk@cm4all.com>  Sat, 20 May 2017 11:40:50 -0000

cm4all-beng-proxy (12.0.12) unstable; urgency=low

  * bp: pass the listener "interface" setting to Avahi
  * lb: fix crash with --check
  * lb: allow Lua scripts to handle HTTP requests

 -- Max Kellermann <mk@cm4all.com>  Thu, 27 Apr 2017 21:50:32 -0000

cm4all-beng-proxy (12.0.11) unstable; urgency=low

  * certdb: fix crash after PostgreSQL host lookup failure
  * transformation: fix crash due to compiler optimization
  * lb: fix crash while waiting for the Avahi resolver

 -- Max Kellermann <mk@cm4all.com>  Wed, 26 Apr 2017 11:49:48 -0000

cm4all-beng-proxy (12.0.10) unstable; urgency=low

  * merge release 11.22
  * lb: implement "sticky" in ZeroConf TCP pools
  * improved uid/gid verify error messages
  * certdb: update the Let's Encrypt agreement URL
  * certdb: add option "--agreement"

 -- Max Kellermann <mk@cm4all.com>  Tue, 18 Apr 2017 11:00:29 -0000

cm4all-beng-proxy (12.0.9) unstable; urgency=low

  * fix error "Failed to accept connection: Invalid argument"
  * lb: implement "sticky" in ZeroConf pools

 -- Max Kellermann <mk@cm4all.com>  Tue, 21 Mar 2017 09:38:04 -0000

cm4all-beng-proxy (12.0.8) unstable; urgency=low

  * merge release 11.21
  * build with Meson and Ninja
  * lb/certdb: fix assertion failure during shutdown

 -- Max Kellermann <mk@cm4all.com>  Wed, 15 Mar 2017 16:20:50 -0000

cm4all-beng-proxy (12.0.7) unstable; urgency=low

  * merge release 11.17
  * lb/http: add "redirect" as a possible destination for "branch"
  * ssl: fix memory leak
  * certdb: use $http_proxy
  * certdb: exclude *.acme.invalid from --all

 -- Max Kellermann <mk@cm4all.com>  Mon, 06 Feb 2017 22:22:08 -0000

cm4all-beng-proxy (12.0.6) unstable; urgency=low

  * lb/http: add "status" as a possible destination for "branch"
  * translation: add packet EXECUTE

 -- Max Kellermann <mk@cm4all.com>  Wed, 25 Jan 2017 21:11:58 -0000

cm4all-beng-proxy (12.0.5) unstable; urgency=low

  * merge release 11.15
  * lb/tcp: fix crash bug after connect failure
  * lb/tcp: connect outbound after SSL handshake is finished

 -- Max Kellermann <mk@cm4all.com>  Fri, 20 Jan 2017 14:12:25 -0000

cm4all-beng-proxy (12.0.4) unstable; urgency=low

  * merge release 11.13
  * spawn: forbid ptrace() and other dangerous system calls
  * certdb: add "--all" option to "new-cert" and "new-authz-cert"

 -- Max Kellermann <mk@cm4all.com>  Mon, 16 Jan 2017 19:47:31 -0000

cm4all-beng-proxy (12.0.3) unstable; urgency=low

  * config: add "access_logger", replacing the *.default setting
  * translation: add packets BIND_MOUNT_EXEC, STDERR_NULL

 -- Max Kellermann <mk@cm4all.com>  Thu, 08 Dec 2016 10:35:47 -0000

cm4all-beng-proxy (12.0.2) unstable; urgency=low

  * merge release 11.12
  * http_client: fix use-after-free bug on request cancellation
  * processor: fix buffer corruption bug
  * spawn/Systemd: fix hang while creating systemd scope
  * config: fix session_save_path corruption

 -- Max Kellermann <mk@cm4all.com>  Tue, 06 Dec 2016 11:01:26 -0000

cm4all-beng-proxy (12.0.1) unstable; urgency=low

  * move various buffers from the pool allocator to the slice allocator
  * translation: add packet CRON

 -- Max Kellermann <mk@cm4all.com>  Wed, 23 Nov 2016 14:57:02 -0000

cm4all-beng-proxy (11.26) unstable; urgency=low

  * was: added kludge to avoid killing process after STOP
  * lb/monitor: fix shutdown hang due to event leak

 -- Max Kellermann <mk@cm4all.com>  Fri, 16 Jun 2017 20:53:29 -0000

cm4all-beng-proxy (11.25) unstable; urgency=low

  * lb: fix error "Too many members"

 -- Max Kellermann <mk@cm4all.com>  Tue, 30 May 2017 18:17:53 -0000

cm4all-beng-proxy (11.24) unstable; urgency=low

  * {http,ajp}_client: fix crash after malformed URI without Keep-Alive

 -- Max Kellermann <mk@cm4all.com>  Wed, 24 May 2017 10:15:04 -0000

cm4all-beng-proxy (11.23) unstable; urgency=low

  * lb/tcp: fix stall bug
  * ssl: fix two stall bugs

 -- Max Kellermann <mk@cm4all.com>  Tue, 09 May 2017 16:25:08 -0000

cm4all-beng-proxy (11.22) unstable; urgency=low

  * bp: allow '=' in listener tag after --listen
  * was: fix crash bug
  * was: fix assertion failure

 -- Max Kellermann <mk@cm4all.com>  Thu, 13 Apr 2017 08:39:38 -0000

cm4all-beng-proxy (11.21) unstable; urgency=low

  * strmap: fix off-by-one bug
  * ssl: fix assertion failure
  * filter_cache: fix assertion failure
  * widget: detailed error message after untrusted host name mismatch
  * session: always apply SESSION_SITE

 -- Max Kellermann <mk@cm4all.com>  Wed, 15 Mar 2017 15:53:29 -0000

cm4all-beng-proxy (11.20) unstable; urgency=low

  * was: fix crash due to recursive error while sending STOP
  * was: fix crash if BODY is immediately followed by STATUS
  * widget: remove warning "... didn't send a response body"
  * filter_cache: fix assertion failure during shutdown
  * fcgi: fix assertion failure during shutdown

 -- Max Kellermann <mk@cm4all.com>  Mon, 13 Mar 2017 21:32:02 -0000

cm4all-beng-proxy (11.19) unstable; urgency=low

  * fix crash bug (assertion failure)
  * debian: remove unnecessary dependency on cm4all-certdb-sql

 -- Max Kellermann <mk@cm4all.com>  Mon, 13 Mar 2017 17:12:25 -0000

cm4all-beng-proxy (11.18) unstable; urgency=low

  * merge release 10.37

 -- Max Kellermann <mk@cm4all.com>  Tue, 28 Feb 2017 13:22:25 -0000

cm4all-beng-proxy (11.17) unstable; urgency=low

  * ssl: check for early PostgreSQL errors (e.g. DNS lookup failures)
  * certdb: set line-buffering mode
  * certdb: show HTTP status code in error message

 -- Max Kellermann <mk@cm4all.com>  Mon, 06 Feb 2017 17:08:23 -0000

cm4all-beng-proxy (11.16) unstable; urgency=low

  * http_{server,client}: reduce memory pool sizes
  * lb: SIGHUP flushes the certdb SSL session cache as well
  * lb: flush expired OpenSSL sessions every 10 minutes
  * lb: expire unused OpenSSL certificates after 24 hours
  * widget: enable Location header forwarding by default
  * translation: split header group "SSL" from "SECURE"
  * debian: move SQL scripts to package cm4all-certdb-sql

 -- Max Kellermann <mk@cm4all.com>  Mon, 30 Jan 2017 07:45:50 -0000

cm4all-beng-proxy (11.15) unstable; urgency=low

  * ssl: fix stall bug

 -- Max Kellermann <mk@cm4all.com>  Thu, 19 Jan 2017 20:56:55 -0000

cm4all-beng-proxy (11.14) unstable; urgency=low

  * http_client: fix assertion failure on chunked response cancellation
  * lb/tcp: fix assertion failure
  * ssl/filter: detect full input buffer, fail instead of stalling
  * enlarge I/O buffers to 16 kB to make large TLS fragments work

 -- Max Kellermann <mk@cm4all.com>  Tue, 17 Jan 2017 20:21:00 -0000

cm4all-beng-proxy (11.13) unstable; urgency=low

  * merge release 10.36
  * certdb: prefer certificates which expire later

 -- Max Kellermann <mk@cm4all.com>  Thu, 12 Jan 2017 20:18:08 -0000

cm4all-beng-proxy (11.12) unstable; urgency=low

  * merge release 10.35

 -- Max Kellermann <mk@cm4all.com>  Tue, 06 Dec 2016 08:03:09 -0000

cm4all-beng-proxy (11.11) unstable; urgency=low

  * fix theoretical data corruption bug in the header buffer
  * was: wait longer for PREMATURE after sending STOP
  * was: ignore in-flight packets during STOP recovery
  * was: implement early STOP recovery (before response headers)

 -- Max Kellermann <mk@cm4all.com>  Wed, 16 Nov 2016 19:47:11 -0000

cm4all-beng-proxy (11.10) unstable; urgency=low

  * merge release 10.34
  * systemd: override the locale, fixes "_S_create_c_locale" error

 -- Max Kellermann <mk@cm4all.com>  Tue, 25 Oct 2016 11:51:18 -0000

cm4all-beng-proxy (11.9) unstable; urgency=low

  * merge release 10.33

 -- Max Kellermann <mk@cm4all.com>  Wed, 19 Oct 2016 20:04:13 -0000

cm4all-beng-proxy (11.8) unstable; urgency=low

  * tcp_stock: fix crash during cancellation
  * config: fix memory leak

 -- Max Kellermann <mk@cm4all.com>  Sun, 09 Oct 2016 15:53:22 -0000

cm4all-beng-proxy (11.7) unstable; urgency=low

  * merge release 10.32
  * enforce Zeroconf/avahi-daemon browser notify after restarting beng-proxy

 -- Max Kellermann <mk@cm4all.com>  Tue, 04 Oct 2016 21:59:34 -0000

cm4all-beng-proxy (11.6) unstable; urgency=low

  * was: fix use-after-free bug

 -- Max Kellermann <mk@cm4all.com>  Thu, 29 Sep 2016 14:26:50 -0000

cm4all-beng-proxy (11.5) unstable; urgency=low

  * avahi: fix interface and protocol published via Zeroconf
  * lb: fix collision in Zeroconf node lookups
  * lb: support IPv6 link-local addresses from Zeroconf
  * lb: work around avahi-daemon IPv4/IPv6 mixup bug
  * config: allow space after '=' in @set
  * doc: remove bogus semicolons from configuration examples

 -- Max Kellermann <mk@cm4all.com>  Wed, 28 Sep 2016 21:42:43 -0000

cm4all-beng-proxy (11.4) unstable; urgency=low

  * merge release 10.31
  * bp: fix Zeroconf with automatic port

 -- Max Kellermann <mk@cm4all.com>  Tue, 27 Sep 2016 19:29:24 -0000

cm4all-beng-proxy (11.3) unstable; urgency=low

  * delegate: fix memory leak after clone() failure
  * avahi/client: fix shutdown hang due to event leak
  * config: add listener options "interface", "reuse_port"
  * lb: fix dbus connect failure due to process isolation
  * config: rename "include" to "@include"
  * config: introduce variables

 -- Max Kellermann <mk@cm4all.com>  Mon, 26 Sep 2016 20:28:47 -0000

cm4all-beng-proxy (11.2) unstable; urgency=low

  * disable the "V6ONLY" flag on all IPv6 wildcard listeners
  * fix crash bug due to uninitialized memory
  * etc: include conf.d/*.conf
  * debian: re-add dh_installinit to install the *.default files

 -- Max Kellermann <mk@cm4all.com>  Mon, 12 Sep 2016 11:32:14 -0000

cm4all-beng-proxy (11.1) unstable; urgency=low

  * merge release 10.30

 -- Max Kellermann <mk@cm4all.com>  Fri, 09 Sep 2016 09:28:23 -0000

cm4all-beng-proxy (11.0.3) unstable; urgency=low

  * config: allow shell wildcard after "include"
  * fcgi: fix "Connection refused" error
  * widget: improve error message when there is no address

 -- Max Kellermann <mk@cm4all.com>  Fri, 02 Sep 2016 12:55:19 -0000

cm4all-beng-proxy (11.0.2) unstable; urgency=low

  * spawn: fix clone=ENOMEM due to broken PID namespace
  * control: allow only TCACHE_INVALIDATE, STATS and NODE_STATUS via IP
  * config: add command "include_optional"

 -- Max Kellermann <mk@cm4all.com>  Wed, 31 Aug 2016 13:32:35 -0000

cm4all-beng-proxy (11.0.1) unstable; urgency=low

  * spawn: switch to a new systemd scope
  * spawn: create new PID namespace
  * spawn: create systemd journal identifier
  * translation: add packets CGROUP, CGROUP_SET, EXTERNAL_SESSION_MANAGER,
    EXTERNAL_SESSION_KEEPALIVE
  * session: allow multiple realms per session
  * ssl: free more drained I/O buffers
  * ssl: reduce memory usage
  * SlicePool: reduce fragmentation
  * enable TCP_DEFER_ACCEPT for HTTP listeners
  * remove the "args_escape_char" kludge after 5 years of transition
  * support kB, MB, GB suffixes in cache size specifications
  * bp: add configuration file
  * bp: allow multiple control listeners
  * lb: allow including configuration files
  * debian/lb.postinst: move user "cm4all-beng-lb" to group "nogroup"
  * remove obsolete sysv init scripts, depend on systemd instead
  * ZeroConf publish support

 -- Max Kellermann <mk@cm4all.com>  Tue, 30 Aug 2016 22:24:03 -0000

cm4all-beng-proxy (10.37) unstable; urgency=low

  * translation: expand REDIRECT with BASE

 -- Max Kellermann <mk@cm4all.com>  Tue, 28 Feb 2017 13:16:57 -0000

cm4all-beng-proxy (10.36) unstable; urgency=low

  * certdb: fix crash bug
  * lb: allow core dumps from within the isolated process

 -- Max Kellermann <mk@cm4all.com>  Thu, 12 Jan 2017 20:08:07 -0000

cm4all-beng-proxy (10.35) unstable; urgency=low

  * ssl: OpenSSL 1.1 compatibility
  * bot: add another Majestic bot user agent string
  * systemd: depend on network-online.target

 -- Max Kellermann <mk@cm4all.com>  Tue, 06 Dec 2016 07:42:56 -0000

cm4all-beng-proxy (10.34) unstable; urgency=low

  * lb: adapt to Linux 4.8 user namespace API change

 -- Max Kellermann <mk@cm4all.com>  Tue, 25 Oct 2016 11:35:30 -0000

cm4all-beng-proxy (10.33) unstable; urgency=low

  * spawn: create systemd journal identifier
  * spawn: no signal interruption while waiting for client to become ready
  * spawn: allow numeric uids/gids after --allow-user / --allow-group
  * was: add stopwatch support

 -- Max Kellermann <mk@cm4all.com>  Wed, 19 Oct 2016 19:38:21 -0000

cm4all-beng-proxy (10.32) unstable; urgency=low

  * merge release 9.16

 -- Max Kellermann <mk@cm4all.com>  Tue, 04 Oct 2016 11:05:53 -0000

cm4all-beng-proxy (10.31) unstable; urgency=low

  * fix memory leak after resource loader failure
  * delegate: fix memory leak after clone() failure
  * was: fix crash on spawn error

 -- Max Kellermann <mk@cm4all.com>  Tue, 27 Sep 2016 18:54:54 -0000

cm4all-beng-proxy (10.30) unstable; urgency=low

  * merge release 9.15

 -- Max Kellermann <mk@cm4all.com>  Thu, 08 Sep 2016 14:50:50 -0000

cm4all-beng-proxy (10.29) unstable; urgency=low

  * istream/pipe: fix crash after running out of file descriptors
  * bp: raise default connection limit to 32k
  * delegate: fix potential crash
  * translation: detect BASE/URI mismatch with INTERNAL_REDIRECT
  * lb/monitor/expect: fix assertion failure on shutdown
  * systemd: set default NOFILE limits to 256k
  * systemd: enable crash dumps

 -- Max Kellermann <mk@cm4all.com>  Wed, 07 Sep 2016 07:57:48 -0000

cm4all-beng-proxy (10.28) unstable; urgency=low

  * widget: improve error message when there is no address
  * lb: fix default control port
  * debian: adjust Ruby dependencies for Debian Jessie

 -- Max Kellermann <mk@cm4all.com>  Mon, 05 Sep 2016 10:58:34 -0000

cm4all-beng-proxy (10.27) unstable; urgency=low

  * ssl: disable RC4
  * ssl: ignore the client's cipher preferences
  * ssl: send TLS alert to peer after handshake refusal
  * fix crash when compiled with GCC6

 -- Max Kellermann <mk@cm4all.com>  Mon, 22 Aug 2016 18:34:30 -0000

cm4all-beng-proxy (10.26) unstable; urgency=low

  * bot: recognize WordPress pingbacks as "bot"
  * lb/monitor/expect: delay the receive call by 10ms
  * certdb, bp_cmdline, log-forward: use IPv6 only if available

 -- Max Kellermann <mk@cm4all.com>  Thu, 11 Aug 2016 13:04:23 -0000

cm4all-beng-proxy (10.25) unstable; urgency=low

  * shm: fix double allocation bug which caused session corruption

 -- Max Kellermann <mk@cm4all.com>  Thu, 21 Jul 2016 18:54:12 -0000

cm4all-beng-proxy (10.24) unstable; urgency=low

  * http_client: fix "excess data" error after "100 Continue"

 -- Max Kellermann <mk@cm4all.com>  Wed, 20 Jul 2016 12:25:34 -0000

cm4all-beng-proxy (10.23) unstable; urgency=low

  * cgi: ignore the "Proxy" request header to work around security
    vulnerabilities in several CGI programs
  * http_client: differentiate between "empty response body" and "no body"
  * http_server: log "-" if there is no response body

 -- Max Kellermann <mk@cm4all.com>  Tue, 19 Jul 2016 13:43:34 -0000

cm4all-beng-proxy (10.22) unstable; urgency=low

  * debian/control: add missing dependency on libcm4all-inline-dev
  * http_address: ensure that at least one socket address is specified
  * systemd: implement "reload"

 -- Max Kellermann <mk@cm4all.com>  Mon, 04 Jul 2016 11:12:29 -0000

cm4all-beng-proxy (10.21) unstable; urgency=low

  * session: fix user expiry after defragmentation
  * session: save site name in session file

 -- Max Kellermann <mk@cm4all.com>  Wed, 08 Jun 2016 20:07:13 -0000

cm4all-beng-proxy (10.20) unstable; urgency=low

  * fix nullptr dereference while removing stale "session" parameter

 -- Max Kellermann <mk@cm4all.com>  Wed, 25 May 2016 11:06:38 -0000

cm4all-beng-proxy (10.19) unstable; urgency=low

  * merge release 9.14
  * log the request URI on session realm mismatch
  * omit stale "session" parameter in processed URIs

 -- Max Kellermann <mk@cm4all.com>  Tue, 24 May 2016 17:36:07 -0000

cm4all-beng-proxy (10.18) unstable; urgency=low

  * http_client: fix TLS memory leak / crash bug

 -- Max Kellermann <mk@cm4all.com>  Thu, 19 May 2016 10:49:58 -0000

cm4all-beng-proxy (10.17) unstable; urgency=low

  * spawn/client: handle empty payloads from recvmmsg()

 -- Max Kellermann <mk@cm4all.com>  Mon, 09 May 2016 10:05:55 -0000

cm4all-beng-proxy (10.16) unstable; urgency=low

  * control: enable SO_REUSEADDR on the UDP socket

 -- Max Kellermann <mk@cm4all.com>  Fri, 29 Apr 2016 13:13:31 -0000

cm4all-beng-proxy (10.15) unstable; urgency=low

  * was: fix crash after spawn failure
  * spawn/client: abort worker process when the spawner is gone
  * spawn/client: optimize message receiver
  * spawn/server: retry sending after EAGAIN

 -- Max Kellermann <mk@cm4all.com>  Fri, 29 Apr 2016 09:31:54 -0000

cm4all-beng-proxy (10.14) unstable; urgency=low

  * enable TCP_DEFER_ACCEPT for HTTP and SSL listeners
  * ssl: increase the handshake timeout to 60 seconds
  * lb: log the client IP address

 -- Max Kellermann <mk@cm4all.com>  Thu, 28 Apr 2016 09:24:19 -0000

cm4all-beng-proxy (10.13) unstable; urgency=low

  * was: fix crash after early-crashing WAS process
  * was: fix crash after WAS process has been released
  * ssl: limit the handshake duration
  * beng-proxy: support listening on UNIX domain sockets

 -- Max Kellermann <mk@cm4all.com>  Wed, 27 Apr 2016 18:34:26 -0000

cm4all-beng-proxy (10.12) unstable; urgency=low

  * ssl: reduce allocator fragmentation, cycle another buffer

 -- Max Kellermann <mk@cm4all.com>  Thu, 21 Apr 2016 07:29:51 -0000

cm4all-beng-proxy (10.11) unstable; urgency=low

  * thread_queue: fix race condition
  * ssl: reduce allocator fragmentation

 -- Max Kellermann <mk@cm4all.com>  Mon, 18 Apr 2016 14:51:41 -0000

cm4all-beng-proxy (10.10) unstable; urgency=low

  * merge release 9.13
  * SlicePool: reduce fragmentation

 -- Max Kellermann <mk@cm4all.com>  Tue, 12 Apr 2016 15:12:03 -0000

cm4all-beng-proxy (10.9) unstable; urgency=low

  * merge release 9.12

 -- Max Kellermann <mk@cm4all.com>  Wed, 06 Apr 2016 12:11:38 -0000

cm4all-beng-proxy (10.8) unstable; urgency=low

  * SlicePool: optimize allocation
  * lb: cycle buffers before compressing slice allocator
  * was: fix spurious "Resource temporarily unavailable" warnings

 -- Max Kellermann <mk@cm4all.com>  Wed, 06 Apr 2016 06:35:37 -0000

cm4all-beng-proxy (10.7) unstable; urgency=low

  * lb: fix systemd service start timeout
  * spawn: fix assertion failure when STDERR_PATH fails
  * was: fix use-after-free bug

 -- Max Kellermann <mk@cm4all.com>  Tue, 29 Mar 2016 10:31:34 -0000

cm4all-beng-proxy (10.6) unstable; urgency=low

  * lb: fix false memory leak during shutdown
  * ssl: cycle buffers to reduce allocator fragmentation

 -- Max Kellermann <mk@cm4all.com>  Wed, 23 Mar 2016 14:16:55 -0000

cm4all-beng-proxy (10.5) unstable; urgency=low

  * lb: fix crash due to duplicate OpenSSL initialization by libpq
  * lb: check cert_db.ca_cert settings with --check
  * lb: fix shutdown with --watchdog
  * http_client: fix assertion failure with keep-alive disabled
  * http_server: fix missing "100 Continue"
  * certdb: unwrap key in "new-cert
  * certdb: allow overriding database with /etc/cm4all/beng/certdb.connect
  * spawn: fix assertion failure

 -- Max Kellermann <mk@cm4all.com>  Tue, 08 Mar 2016 16:01:22 -0000

cm4all-beng-proxy (10.4) unstable; urgency=low

  * merge release 9.11
  * spawn: fix uninitialized MOUNT_TMP_TMPFS setting

 -- Max Kellermann <mk@cm4all.com>  Thu, 03 Mar 2016 13:11:49 -0000

cm4all-beng-proxy (10.3) unstable; urgency=low

  * lhttp: fix double free bug
  * lhttp, fcgi: abandon child process after connect failure
  * spawn: wait for spawn process during shutdown
  * {http,filter,nfs}_cache: raise cacheable size limit to 512 kB
  * http_client: reschedule read event after blocking write recovery

 -- Max Kellermann <mk@cm4all.com>  Wed, 02 Mar 2016 14:06:44 -0000

cm4all-beng-proxy (10.2) unstable; urgency=low

  * rubber: remove excessive debugging code to speed up cache flush
  * spawn: fix SETENV breakage
  * spawn: initialize supplementary groups
  * spawn: change to user www-data by default
  * http_client: fix double free bug
  * fcache: raise default expiration to one week
  * systemd: set "Type=notify"

 -- Max Kellermann <mk@cm4all.com>  Tue, 01 Mar 2016 18:43:23 -0000

cm4all-beng-proxy (10.1) unstable; urgency=low

  * merge release 9.10
  * python: add missing constant TRANSLATE_REALM_FROM_AUTH_BASE
  * spawn: dedicated process for spawning child processes
  * fcgi: terminate FastCGI processes with SIGTERM instead of SIGUSR1
  * was: implement response body interruption
  * translation: add packet NO_NEW_PRIVS
  * session: 128 bit session ids
  * emit systemd "READY" notification
  * debian: eliminate the TOI build

 -- Max Kellermann <mk@cm4all.com>  Thu, 25 Feb 2016 23:55:33 -0000

cm4all-beng-proxy (10.0.5) unstable; urgency=low

  * http_client: fix memory leak
  * spawn/prepared: fix environment variable breakage
  * request: fix crash (due to realm regression in 10.0.4)

 -- Max Kellermann <mk@cm4all.com>  Tue, 09 Feb 2016 18:09:43 -0000

cm4all-beng-proxy (10.0.4) unstable; urgency=low

  * istream/dechunk: merge chunk sizes
  * istream/dechunk: fix bogus "closed prematurely" error
  * spawn/JailConfig: fix jail.conf parser regression
  * translate_parser: fix JailCGI home path regression
  * translation: add packet REALM_FROM_AUTH_BASE
  * translation: allow mount options in MOUNT_TMP_TMPFS
  * pipe_filter: add JailCGI support
  * fcgi/stock: fix double free bug
  * http_request: fix connection leak after OpenSSL error
  * ssl/cache: fix two crash bugs
  * ssl/cache: reduce delay from 1s to 200ms
  * ssl/cache: maintain cache only in worker process
  * ssl/cache: support CA chains
  * ssl/factory: support the subjectAltName extension
  * ssl/filter: handle "close notify" alerts
  * certdb: rename PostgreSQL table to singular
  * certdb: load PostgreSQL connect string from lb.conf
  * certdb: support the subjectAltName extension
  * certdb: implement the ACME protocol
  * systemd/lb: disable --watchdog, set Restart=on-failure instead
  * systemd/bp: default to --workers=0, set Restart=on-failure instead

 -- Max Kellermann <mk@cm4all.com>  Thu, 04 Feb 2016 21:12:22 -0000

cm4all-beng-proxy (10.0.3) unstable; urgency=low

  * ssl/cache: populate name cache asynchronously
  * certdb: add command "populate"

 -- Max Kellermann <mk@cm4all.com>  Tue, 12 Jan 2016 10:35:32 -0000

cm4all-beng-proxy (10.0.2) unstable; urgency=low

  * ssl/cache: open multiple PostgreSQL connections on demand
  * ssl/cache: mirror a list of all certificate host names
  * certdb: add command "delete"

 -- Max Kellermann <mk@cm4all.com>  Wed, 06 Jan 2016 11:11:51 -0000

cm4all-beng-proxy (10.0.1) unstable; urgency=low

  * drop support for Debian Squeeze
  * inline_widget: time out after 10 seconds
  * lb: support SSL certificates stored in PostgreSQL database
  * disable the access log by default

 -- Max Kellermann <mk@cm4all.com>  Fri, 18 Dec 2015 18:48:31 -0000

cm4all-beng-proxy (9.16) unstable; urgency=low

  * fix memory leak after resource loader failure
  * was: fix crash on spawn error
  * fcache: check X-CM4all-BENG-User (via REVEAL_USER) in cache lookup

 -- Max Kellermann <mk@cm4all.com>  Tue, 04 Oct 2016 10:44:09 -0000

cm4all-beng-proxy (9.15) unstable; urgency=low

  * cgi: ignore the "Proxy" request header to work around security
    vulnerabilities in several CGI programs
  * http_address: ensure that at least one socket address is specified
  * http_server: update the "raw bytes sent" attribute properly
  * http_client: differentiate between "empty response body" and "no body"
  * http_client: fix "excess data" error after "100 Continue"
  * fcgi: fix assertion failure
  * shm: fix double allocation bug which caused session corruption
  * session: fix user expiry after defragmentation
  * omit stale "session" parameter in processed URIs
  * bot: recognize WordPress pingbacks as "bot"
  * fix crash when compiled with GCC6
  * bp: raise default connection limit to 32k
  * systemd: set default NOFILE limits to 256k
  * systemd: enable crash dumps

 -- Max Kellermann <mk@cm4all.com>  Thu, 08 Sep 2016 14:25:37 -0000

cm4all-beng-proxy (9.14) unstable; urgency=low

  * merge release 8.13
  * was: fix crash on malformed STATUS packet

 -- Max Kellermann <mk@cm4all.com>  Fri, 20 May 2016 15:43:48 -0000

cm4all-beng-proxy (9.13) unstable; urgency=low

  * merge release 8.12
  * lb: fix false memory leak during shutdown

 -- Max Kellermann <mk@cm4all.com>  Tue, 12 Apr 2016 13:03:18 -0000

cm4all-beng-proxy (9.12) unstable; urgency=low

  * header-forward: fix duplicate "Location" header

 -- Max Kellermann <mk@cm4all.com>  Wed, 06 Apr 2016 12:09:46 -0000

cm4all-beng-proxy (9.11) unstable; urgency=low

  * merge release 8.11

 -- Max Kellermann <mk@cm4all.com>  Thu, 03 Mar 2016 13:03:41 -0000

cm4all-beng-proxy (9.10) unstable; urgency=low

  * merge release 8.10

 -- Max Kellermann <mk@cm4all.com>  Wed, 24 Feb 2016 11:46:38 -0000

cm4all-beng-proxy (9.9) unstable; urgency=low

  * merge release 8.9

 -- Max Kellermann <mk@cm4all.com>  Tue, 23 Feb 2016 15:56:21 -0000

cm4all-beng-proxy (9.8) unstable; urgency=low

  * merge release 8.8

 -- Max Kellermann <mk@cm4all.com>  Tue, 16 Feb 2016 11:30:47 -0000

cm4all-beng-proxy (9.7) unstable; urgency=low

  * merge release 8.7
  * http_request: fix connection leak after OpenSSL error

 -- Max Kellermann <mk@cm4all.com>  Tue, 26 Jan 2016 15:56:31 -0000

cm4all-beng-proxy (9.6) unstable; urgency=low

  * systemd: log to systemd-journald by default
  * header_forward: fix duplicate "Location" header
  * "--access-logger=null" disables the access log
  * widget: log Set-Cookie without host

 -- Max Kellermann <mk@cm4all.com>  Thu, 17 Dec 2015 22:15:04 -0000

cm4all-beng-proxy (9.5) unstable; urgency=low

  * merge release 4.23
  * auth: send the LISTENER_TAG packet with AUTH requests

 -- Max Kellermann <mk@cm4all.com>  Tue, 15 Dec 2015 13:46:36 -0000

cm4all-beng-proxy (9.4) unstable; urgency=low

  * processor: fix crash bug
  * ajp: fix bogus error "Peer closed the socket prematurely"
  * fcgi: fail after receiving excess data at end of response body
  * fcgi: fix assertion failure on i386
  * was: fold header name case
  * was: announce request body length as early as possible
  * was: fix crash bug with empty response

 -- Max Kellermann <mk@cm4all.com>  Thu, 19 Nov 2015 11:28:59 -0000

cm4all-beng-proxy (9.3) unstable; urgency=low

  * fcgi: fix buffer overflow with large response body
  * header_forward: always forward "Allow"

 -- Max Kellermann <mk@cm4all.com>  Tue, 17 Nov 2015 00:33:20 -0000

cm4all-beng-proxy (9.2) unstable; urgency=low

  * translate_client: fix crash bug

 -- Max Kellermann <mk@cm4all.com>  Mon, 16 Nov 2015 08:38:02 -0000

cm4all-beng-proxy (9.1) unstable; urgency=low

  * feature freeze
  * http_client: response body allows optimized socket writes
  * http_cache: response body allows optimized socket writes
  * fcgi: fix stall bug
  * fcgi: optimized response body chunking
  * fcgi: don't send empty PARAMS packet when request headers are empty
  * handler: use lstat() for FILE_NOT_FOUND
  * client_balancer: fix memory leak
  * istream: fix assertion failure
  * istream_tee: fix size miscalculation
  * nfs_stock: fix assertion failure
  * translate_cache: optimize memory usage
  * reduce fork() overhead

 -- Max Kellermann <mk@cm4all.com>  Fri, 13 Nov 2015 00:50:52 -0000

cm4all-beng-proxy (9.0.9) unstable; urgency=low

  * tstock: fix libevent crash on connection failure
  * tstock: fix hanging process during shutdown
  * request_session: don't send cleared session id of ignored session
  * pipe_stock: fix EBADF error due to malformed pointer cast
  * http_{client,server}: optimize chunked socket writes

 -- Max Kellermann <mk@cm4all.com>  Fri, 06 Nov 2015 23:39:50 -0000

cm4all-beng-proxy (9.0.8) unstable; urgency=low

  * child_stock: fix crash bug
  * translate_stock: fix use-after-free crash bug

 -- Max Kellermann <mk@cm4all.com>  Thu, 05 Nov 2015 15:14:43 -0000

cm4all-beng-proxy (9.0.7) unstable; urgency=low

  * merge release 8.6
  * ajp: fix regression after code refactoring
  * http_{client,server}: optimize socket writes
  * translate_stock: configurable stock limit, defaulting to 64
  * translate_cache: fix crash bug when cache is disabled
  * errdoc: fix crash bug when aborting error document generator

 -- Max Kellermann <mk@cm4all.com>  Wed, 04 Nov 2015 21:50:44 -0000

cm4all-beng-proxy (9.0.6) unstable; urgency=low

  * debian/rules: cross-compiler support
  * debian: build with gcc 5 on Debian Stretch
  * processor: fix broken URI rewrite after <script> due to inverted check
  * widget: log class name

 -- Max Kellermann <mk@cm4all.com>  Fri, 16 Oct 2015 10:21:42 -0000

cm4all-beng-proxy (9.0.5) unstable; urgency=low

  * merge release 8.5

 -- Max Kellermann <mk@cm4all.com>  Mon, 12 Oct 2015 10:44:20 -0000

cm4all-beng-proxy (9.0.4) unstable; urgency=low

  * xml_parser: fix assertion failure on abort
  * css_parser: fix buffer overflow due to off-by-one check

 -- Max Kellermann <mk@cm4all.com>  Thu, 08 Oct 2015 19:32:07 -0000

cm4all-beng-proxy (9.0.3) unstable; urgency=low

  * fcgi: fix uninitialized variable
  * processor: fix heap corruption due to wrong string length

 -- Max Kellermann <mk@cm4all.com>  Wed, 07 Oct 2015 19:56:05 -0000

cm4all-beng-proxy (9.0.2) unstable; urgency=low

  * translation: packet REVEAL_USER sends X-CM4all-BENG-User to filter

 -- Max Kellermann <mk@cm4all.com>  Mon, 05 Oct 2015 19:08:22 -0000

cm4all-beng-proxy (9.0.1) unstable; urgency=low

  * merge release 8.4
  * translation: add header group "LINK"
  * translation: add packet MOUNT_TMPFS
  * fix spurious BIND_MOUNT_RW failures

 -- Max Kellermann <mk@cm4all.com>  Fri, 02 Oct 2015 15:36:42 -0000

cm4all-beng-proxy (8.13) unstable; urgency=low

  * http_client: fix TLS memory leak
  * http_client: fix assertion failure with keep-alive disabled
  * was: fix crash after early-crashing WAS process
  * lb: fix false memory leak during shutdown
  * http_server: fix missing "100 Continue"
  * {http,filter,nfs}_cache: raise cacheable size limit to 512 kB
  * fcache: raise default expiration to one week
  * rubber: remove excessive debugging code to speed up cache flush

 -- Max Kellermann <mk@cm4all.com>  Fri, 20 May 2016 15:34:32 -0000

cm4all-beng-proxy (8.12) unstable; urgency=low

  * was: fix crash on malformed STATUS packet
  * was: allow 16 bit STATUS packet

 -- Max Kellermann <mk@cm4all.com>  Tue, 12 Apr 2016 12:28:21 -0000

cm4all-beng-proxy (8.11) unstable; urgency=low

  * http_client: fix assertion failure with TLS
  * lhttp, fcgi: abandon child process after connect failure
  * http_client: reschedule read event after blocking write recovery

 -- Max Kellermann <mk@cm4all.com>  Thu, 03 Mar 2016 12:59:50 -0000

cm4all-beng-proxy (8.10) unstable; urgency=low

  * was/input: verify the announced LENGTH
  * was/input: fix the "available" formula

 -- Max Kellermann <mk@cm4all.com>  Wed, 24 Feb 2016 11:31:50 -0000

cm4all-beng-proxy (8.9) unstable; urgency=low

  * istream/catch: fix another assertion failure

 -- Max Kellermann <mk@cm4all.com>  Tue, 23 Feb 2016 15:52:46 -0000

cm4all-beng-proxy (8.8) unstable; urgency=low

  * istream/catch: fix assertion failure

 -- Max Kellermann <mk@cm4all.com>  Tue, 16 Feb 2016 11:21:25 -0000

cm4all-beng-proxy (8.7) unstable; urgency=low

  * cgi, pipe: fix off-by-one bug in stderr filter

 -- Max Kellermann <mk@cm4all.com>  Tue, 26 Jan 2016 15:55:03 -0000

cm4all-beng-proxy (8.6) unstable; urgency=low

  * merge release 7.9

 -- Max Kellermann <mk@cm4all.com>  Mon, 26 Oct 2015 09:48:00 -0000

cm4all-beng-proxy (8.5) unstable; urgency=low

  * css_parser: fix buffer overflow due to off-by-one check
  * fcgi: fix uninitialized variable
  * fix spurious BIND_MOUNT_RW failures
  * fix two crashes due to malformed URI escapes

 -- Max Kellermann <mk@cm4all.com>  Mon, 12 Oct 2015 10:20:32 -0000

cm4all-beng-proxy (8.4) unstable; urgency=low

  * was: fix another memory leak

 -- Max Kellermann <mk@cm4all.com>  Fri, 02 Oct 2015 11:05:21 -0000

cm4all-beng-proxy (8.3) unstable; urgency=low

  * was: fix several memory leaks

 -- Max Kellermann <mk@cm4all.com>  Fri, 02 Oct 2015 09:54:09 -0000

cm4all-beng-proxy (8.2) unstable; urgency=low

  * debian/control: add "Breaks" on old translation servers to avoid
    runtime breakages due to broken widget descriptors; the translation
    server 1.9.1 contains a workaround
  * translate_parser: fix crash after malformed/misplaced
    UNTRUSTED_*_SITE_SUFFIX packet

 -- Max Kellermann <mk@cm4all.com>  Fri, 25 Sep 2015 12:55:18 -0000

cm4all-beng-proxy (8.1) unstable; urgency=low

  * feature freeze
  * fb_pool: compress I/O buffers periodically
  * http_cache, fcache, nfs_cache: compress the cache periodically

 -- Max Kellermann <mk@cm4all.com>  Tue, 22 Sep 2015 17:26:06 -0000

cm4all-beng-proxy (8.0.13) unstable; urgency=low

  * merge release 7.8
  * translation: support writable bind mounts (BIND_MOUNT_RW)
  * translation: add packet UNTRUSTED_RAW_SITE_SUFFIX
  * ssl: initialize OpenSSL engines
  * rewrite_uri: support "https://" and "//" URIs
  * regex: fix double free bug

 -- Max Kellermann <mk@cm4all.com>  Tue, 22 Sep 2015 08:00:20 -0000

cm4all-beng-proxy (8.0.12) unstable; urgency=low

  * merge release 7.7
  * rubber: optimized hole search
  * rubber: simplified defragmentation on tail allocation

 -- Max Kellermann <mk@cm4all.com>  Thu, 17 Sep 2015 20:41:59 -0000

cm4all-beng-proxy (8.0.11) unstable; urgency=low

  * regex: fix move operator, fixes spurious "Invalid regex capture"

 -- Max Kellermann <mk@cm4all.com>  Thu, 03 Sep 2015 13:08:16 -0000

cm4all-beng-proxy (8.0.10) unstable; urgency=low

  * regex: mismatching optional capture expands to empty string
  * regex: work around problem with mismatching optional last capture
  * request: avoid compressing the response body twice

 -- Max Kellermann <mk@cm4all.com>  Wed, 02 Sep 2015 15:56:38 -0000

cm4all-beng-proxy (8.0.9) unstable; urgency=low

  * merge release 7.6
  * regex: fix off-by-one error in capture range check

 -- Max Kellermann <mk@cm4all.com>  Tue, 01 Sep 2015 13:57:06 -0000

cm4all-beng-proxy (8.0.8) unstable; urgency=low

  * tcache: fix crash on regex mismatch

 -- Max Kellermann <mk@cm4all.com>  Mon, 31 Aug 2015 05:35:14 -0000

cm4all-beng-proxy (8.0.7) unstable; urgency=low

  * merge release 7.5
  * regex: fix spurious compile failures
  * fcache: include actual body data in stats
  * nfs_cache: add stats
  * fix several crash bugs with malformed URI escapes
  * control/stats: add cache brutto sizes
  * control/stats: add I/O buffers size

 -- Max Kellermann <mk@cm4all.com>  Thu, 27 Aug 2015 22:11:02 -0000

cm4all-beng-proxy (8.0.6) unstable; urgency=low

  * translation: decouple REGEX_UNESCAPE from INVERSE_REGEX

 -- Max Kellermann <mk@cm4all.com>  Tue, 25 Aug 2015 09:57:23 -0000

cm4all-beng-proxy (8.0.5) unstable; urgency=low

  * translation: add packet INVERSE_REGEX_UNESCAPE

 -- Max Kellermann <mk@cm4all.com>  Mon, 24 Aug 2015 16:58:16 -0000

cm4all-beng-proxy (8.0.4) unstable; urgency=low

  * translate_client: fix crash due to uninitialized variable

 -- Max Kellermann <mk@cm4all.com>  Fri, 21 Aug 2015 11:26:40 -0000

cm4all-beng-proxy (8.0.3) unstable; urgency=low

  * translation: add login packet SERVICE
  * translation: login allows packet LISTENER_TAG
  * translation: protocol v3 uses anchored regex
  * regex: disable the "multi-line" option
  * regex: switch to the PCRE library

 -- Max Kellermann <mk@cm4all.com>  Mon, 17 Aug 2015 14:31:32 -0000

cm4all-beng-proxy (8.0.2) unstable; urgency=low

  * translation: add packets LOGIN, PASSWORD, UID_GID
  * translation: native Refence support

 -- Max Kellermann <mk@cm4all.com>  Thu, 06 Aug 2015 11:15:58 -0000

cm4all-beng-proxy (8.0.1) unstable; urgency=low

  * cgi, pipe: log PID in stderr output
  * translation: add packets AUTO_GZIP, INTERNAL_REDIRECT

 -- Max Kellermann <mk@cm4all.com>  Fri, 24 Jul 2015 10:27:51 -0000

cm4all-beng-proxy (7.9) unstable; urgency=low

  * merge release 6.12

 -- Max Kellermann <mk@cm4all.com>  Mon, 26 Oct 2015 09:37:41 -0000

cm4all-beng-proxy (7.8) unstable; urgency=low

  * support SESSION_SITE in processor

 -- Max Kellermann <mk@cm4all.com>  Mon, 21 Sep 2015 12:26:13 -0000

cm4all-beng-proxy (7.7) unstable; urgency=low

  * merge release 6.11

 -- Max Kellermann <mk@cm4all.com>  Thu, 17 Sep 2015 19:08:50 -0000

cm4all-beng-proxy (7.6) unstable; urgency=low

  * merge release 6.10
  * fcache: include actual body data in stats
  * nfs_cache: add stats
  * control/stats: add cache brutto sizes
  * control/stats: add I/O buffers size

 -- Max Kellermann <mk@cm4all.com>  Tue, 01 Sep 2015 12:48:48 -0000

cm4all-beng-proxy (7.5) unstable; urgency=low

  * merge release 6.9

 -- Max Kellermann <mk@cm4all.com>  Thu, 27 Aug 2015 14:30:18 -0000

cm4all-beng-proxy (7.4) unstable; urgency=low

  * merge release 6.8
  * tcache: fix minor memory leak

 -- Max Kellermann <mk@cm4all.com>  Wed, 26 Aug 2015 13:29:42 -0000

cm4all-beng-proxy (7.3) unstable; urgency=low

  * merge release 6.7

 -- Max Kellermann <mk@cm4all.com>  Wed, 22 Jul 2015 21:18:30 -0000

cm4all-beng-proxy (7.2) unstable; urgency=low

  * translation: allow REGEX_ON_{HOST,USER}_URI with INVERSE_REGEX

 -- Max Kellermann <mk@cm4all.com>  Fri, 17 Jul 2015 06:53:50 -0000

cm4all-beng-proxy (7.1) unstable; urgency=low

  * feature freeze
  * translation: WANT supports USER
  * translation: add packet REGEX_ON_USER_URI

 -- Max Kellermann <mk@cm4all.com>  Tue, 14 Jul 2015 20:46:43 -0000

cm4all-beng-proxy (7.0.10) unstable; urgency=low

  * fix crash on "Cache-Control: only-if-cached"
  * fix worker respawn

 -- Max Kellermann <mk@cm4all.com>  Sat, 11 Jul 2015 10:19:11 -0000

cm4all-beng-proxy (7.0.9) unstable; urgency=low

  * istream_escape: fix crash bug when last byte is escaped
  * stats: don't crash master process on CONTROL_STATS
  * debian/rules: add kludge to support dh_python2 on Squeeze

 -- Max Kellermann <mk@cm4all.com>  Thu, 09 Jul 2015 11:40:12 -0000

cm4all-beng-proxy (7.0.8) unstable; urgency=low

  * translation: add packets EXPAND_HOME, EXPAND_STDERR_PATH
  * translation: apply EXPAND_URI to CGI addresses
  * session: fix crash while invalidating widget session

 -- Max Kellermann <mk@cm4all.com>  Thu, 25 Jun 2015 13:29:01 -0000

cm4all-beng-proxy (7.0.7) unstable; urgency=low

  * translation: add packet AUTO_DEFLATE
  * istream_deflate: fix stalled stream
  * tcache: expand uncacheable responses

 -- Max Kellermann <mk@cm4all.com>  Wed, 24 Jun 2015 11:43:47 -0000

cm4all-beng-proxy (7.0.6) unstable; urgency=low

  * tcache: expand responses of uncacheable requests

 -- Max Kellermann <mk@cm4all.com>  Fri, 19 Jun 2015 13:02:32 -0000

cm4all-beng-proxy (7.0.5) unstable; urgency=low

  * merge release 6.6
  * control: flush the whole translation cache if the TCACHE_INVALIDATE
    payload is empty
  * namespace: support IPC namespaces

 -- Max Kellermann <mk@cm4all.com>  Thu, 11 Jun 2015 16:31:34 -0000

cm4all-beng-proxy (7.0.4) unstable; urgency=low

  * handler: send LISTENER_TAG if translation protocol version is not yet
    negotiated
  * handler: bypass translation cache during protocol version negotiation

 -- Max Kellermann <mk@cm4all.com>  Thu, 28 May 2015 13:10:12 -0000

cm4all-beng-proxy (7.0.3) unstable; urgency=low

  * handler: more "verbose_response" messages
  * handler: return "502 Bad Gateway" on translation server error
  * translation: protocol v2 always transmits LISTENER_TAG
  * translation: add packets REGEX_ON_HOST_URI, SESSION_SITE
  * session_manager: fix bogus assertion failure in cleanup
  * build with libwas 1.0

 -- Max Kellermann <mk@cm4all.com>  Wed, 20 May 2015 16:41:44 -0000

cm4all-beng-proxy (7.0.2) unstable; urgency=low

  * merge release 6.5
  * require Boost 1.49

 -- Max Kellermann <mk@cm4all.com>  Wed, 29 Apr 2015 11:43:57 -0000

cm4all-beng-proxy (7.0.1) unstable; urgency=low

  * forward the "Accept-Ranges" response header
  * forward the "Range" request header
  * forward the request headers "Accept-Charset" and "Accept-Encoding" to
    frame widgets

 -- Max Kellermann <mk@cm4all.com>  Fri, 13 Mar 2015 16:53:29 -0000

cm4all-beng-proxy (6.12) unstable; urgency=low

  * css_parser: fix buffer overflow due to off-by-one check
  * fcgi: fix uninitialized variable
  * was: fix error after blocking send on control channel
  * fb_pool: compress I/O buffers periodically
  * ssl: initialize OpenSSL engines
  * support SESSION_SITE in processor
  * lb: never forward headers X-CM4all-BENG-Peer-Subject and
    X-CM4all-BENG-Peer-Issuer-Subject

 -- Max Kellermann <mk@cm4all.com>  Mon, 26 Oct 2015 09:34:09 -0000

cm4all-beng-proxy (6.11) unstable; urgency=low

  * fcgi_client: fix hang after error logger failure

 -- Max Kellermann <mk@cm4all.com>  Thu, 17 Sep 2015 19:06:14 -0000

cm4all-beng-proxy (6.10) unstable; urgency=low

  * translate_parser: allow absolute LOCAL_URI
  * uri-verify: don't check the query string
  * bp_control: let worker handle control packets in single-worker mode
  * stock: fix "outgoing_connections" being always zero in control stats
  * lb_stats: include TCP connections in "outgoing_connections"

 -- Max Kellermann <mk@cm4all.com>  Tue, 01 Sep 2015 11:51:11 -0000

cm4all-beng-proxy (6.9) unstable; urgency=low

  * fcgi_client: ignore STDERR packets in size calculation

 -- Max Kellermann <mk@cm4all.com>  Thu, 27 Aug 2015 14:04:04 -0000

cm4all-beng-proxy (6.8) unstable; urgency=low

  * tcache: verify URI after cache miss

 -- Max Kellermann <mk@cm4all.com>  Wed, 26 Aug 2015 12:32:19 -0000

cm4all-beng-proxy (6.7) unstable; urgency=low

  * ssl: fix certificate chain with Server Name Indication
  * lb: fix hang during shutdown

 -- Max Kellermann <mk@cm4all.com>  Wed, 22 Jul 2015 20:47:55 -0000

cm4all-beng-proxy (6.6) unstable; urgency=low

  * debian/rules: remove remaining python-central invocation
  * init: enable session_save_path by default if
    /var/run/cm4all/beng-proxy exists
  * init: read /etc/default/cm4all-beng-proxy.local
  * namespace: set "setgroups=deny" for Linux 3.18+
  * namespace: retry with mount flag "noexec" if mounting fails
  * build with libwas 1.0

 -- Max Kellermann <mk@cm4all.com>  Thu, 11 Jun 2015 15:22:14 -0000

cm4all-beng-proxy (6.5) unstable; urgency=low

  * debian: improve clang build-dependency
  * debian: migrate from python-central to dh_python2
  * debian: add missing dependency on python-twisted-names

 -- Max Kellermann <mk@cm4all.com>  Mon, 27 Apr 2015 15:27:10 -0000

cm4all-beng-proxy (6.4) unstable; urgency=low

  * widget: fix "Range" request headers with non-default view

 -- Max Kellermann <mk@cm4all.com>  Fri, 10 Apr 2015 12:28:47 -0000

cm4all-beng-proxy (6.3) unstable; urgency=low

  * forward the request headers "If-Modified-Since", "If-Unmodified-Since",
    "If-Match", "If-None-Match" and "If-Range" to frame widgets
  * session: improve session cleanup reliability
  * lb: verify SSL certificates in --check
  * ssl: reduce CPU overhead during TLS handshake

 -- Max Kellermann <mk@cm4all.com>  Tue, 24 Mar 2015 16:56:00 -0000

cm4all-beng-proxy (6.2) unstable; urgency=low

  * merge release 5.16

 -- Max Kellermann <mk@cm4all.com>  Wed, 18 Mar 2015 10:11:04 -0000

cm4all-beng-proxy (6.1) unstable; urgency=low

  * feature freeze

 -- Max Kellermann <mk@cm4all.com>  Thu, 05 Mar 2015 10:57:18 -0000

cm4all-beng-proxy (6.0.16) unstable; urgency=low

  * don't drop WANT request packet in repeated translation

 -- Max Kellermann <mk@cm4all.com>  Mon, 02 Mar 2015 08:38:49 -0000

cm4all-beng-proxy (6.0.15) unstable; urgency=low

  * widget: support the CONTENT_TYPE_LOOKUP protocol
  * CGI: disable request URI forwarding if there's a SCRIPT_NAME

 -- Max Kellermann <mk@cm4all.com>  Tue, 24 Feb 2015 16:44:37 -0000

cm4all-beng-proxy (6.0.14) unstable; urgency=low

  * merge release 5.15

 -- Max Kellermann <mk@cm4all.com>  Mon, 23 Feb 2015 12:48:39 -0000

cm4all-beng-proxy (6.0.13) unstable; urgency=low

  * don't steal the X-CM4all-View header from the HTTP cache

 -- Max Kellermann <mk@cm4all.com>  Fri, 20 Feb 2015 11:35:10 -0000

cm4all-beng-proxy (6.0.12) unstable; urgency=low

  * fcgi: don't redirect stderro to /dev/null
  * handler: reserve request body for focused widget even if processor
    disabled
  * remove the X-CM4all-View header after using it
  * headers: add group "TRANSFORMATION"
  * translation: add packet EXPAND_HEADER

 -- Max Kellermann <mk@cm4all.com>  Thu, 19 Feb 2015 15:36:19 -0000

cm4all-beng-proxy (6.0.11) unstable; urgency=low

  * translation: add packet EXPAND_READ_FILE
  * control: add command CONTROL_FADE_CHILDREN

 -- Max Kellermann <mk@cm4all.com>  Tue, 17 Feb 2015 12:02:40 -0000

cm4all-beng-proxy (6.0.10) unstable; urgency=low

  * merge release 5.14
  * translation: add packets NON_BLOCKING, READ_FILE

 -- Max Kellermann <mk@cm4all.com>  Fri, 13 Feb 2015 17:24:35 -0000

cm4all-beng-proxy (6.0.9) unstable; urgency=low

  * namespace_options: improved PIVOT_ROOT error message
  * translation: add packet EXPAND_BIND_MOUNT

 -- Max Kellermann <mk@cm4all.com>  Wed, 11 Feb 2015 11:36:51 -0000

cm4all-beng-proxy (6.0.8) unstable; urgency=low

  * debian: remove translation server demo packages
  * init: change default translation server address to @translation
  * translation: add packet EXPAND_COOKIE_HOST

 -- Max Kellermann <mk@cm4all.com>  Tue, 10 Feb 2015 12:24:22 -0000

cm4all-beng-proxy (6.0.7) unstable; urgency=low

  * translation: add packet LISTENER_TAG

 -- Max Kellermann <mk@cm4all.com>  Mon, 09 Feb 2015 11:02:06 -0000

cm4all-beng-proxy (6.0.6) unstable; urgency=low

  * http_server, http_client: reduce overhead of proxying chunked body

 -- Max Kellermann <mk@cm4all.com>  Fri, 06 Feb 2015 07:44:17 -0000

cm4all-beng-proxy (6.0.5) unstable; urgency=low

  * merge release 5.13
  * translate_client: check for PROBE_PATH_SUFFIXES without PROBE_SUFFIX
  * fix stack overflow on PROBE_SUFFIXES loop

 -- Max Kellermann <mk@cm4all.com>  Thu, 05 Feb 2015 13:30:21 -0000

cm4all-beng-proxy (6.0.4) unstable; urgency=low

  * hstock: fix memory leak
  * response: fix crash on invalid X-CM4all-View header
  * translation: add packets AUTH_FILE, EXPAND_AUTH_FILE,
    APPEND_AUTH, EXPAND_APPEND_AUTH
  * log unknown view names in X-CM4all-View

 -- Max Kellermann <mk@cm4all.com>  Wed, 04 Feb 2015 22:16:07 -0000

cm4all-beng-proxy (6.0.3) unstable; urgency=low

  * support response header X-CM4all-View for all responses
  * reduce fork overhead by dropping NFS cache
  * reduce I/O multi-threading overhead

 -- Max Kellermann <mk@cm4all.com>  Tue, 03 Feb 2015 14:50:27 -0000

cm4all-beng-proxy (6.0.2) unstable; urgency=low

  * translate_client: allow BASE="/" (regression fix)

 -- Max Kellermann <mk@cm4all.com>  Mon, 02 Feb 2015 11:32:01 -0000

cm4all-beng-proxy (6.0.1) unstable; urgency=low

  * translation: add packets EXPAND_DOCUMENT_ROOT, PROBE_PATH_SUFFIXES

 -- Max Kellermann <mk@cm4all.com>  Thu, 29 Jan 2015 22:32:02 -0000

cm4all-beng-proxy (5.16) unstable; urgency=low

  * net: fix crash due to parsing '@' twice
  * net: fix another off-by-one bug in local socket addresses
  * random: fix partial entropy collection
  * http_server: support method PATCH (RFC 5789)

 -- Max Kellermann <mk@cm4all.com>  Wed, 18 Mar 2015 09:56:43 -0000

cm4all-beng-proxy (5.15) unstable; urgency=low

  * ssl_client: fix crash on request with Keep-Alive disabled

 -- Max Kellermann <mk@cm4all.com>  Mon, 23 Feb 2015 12:44:50 -0000

cm4all-beng-proxy (5.14) unstable; urgency=low

  * merge release 4.22

 -- Max Kellermann <mk@cm4all.com>  Wed, 11 Feb 2015 20:50:41 -0000

cm4all-beng-proxy (5.13) unstable; urgency=low

  * ssl: throttle when OpenSSL buffer grows too large

 -- Max Kellermann <mk@cm4all.com>  Thu, 05 Feb 2015 10:14:15 -0000

cm4all-beng-proxy (5.12) unstable; urgency=low

  * merge release 4.21

 -- Max Kellermann <mk@cm4all.com>  Thu, 22 Jan 2015 16:42:55 -0000

cm4all-beng-proxy (5.11) unstable; urgency=low

  * merge release 4.20
  * ssl: disable weak ciphers

 -- Max Kellermann <mk@cm4all.com>  Fri, 16 Jan 2015 12:20:58 -0000

cm4all-beng-proxy (5.10) unstable; urgency=low

  * fix cookie mangling in CGI handlers

 -- Max Kellermann <mk@cm4all.com>  Wed, 14 Jan 2015 21:45:01 -0000

cm4all-beng-proxy (5.9) unstable; urgency=low

  * merge release 4.19
  * log-tee: new access logger

 -- Max Kellermann <mk@cm4all.com>  Wed, 24 Sep 2014 14:41:51 -0000

cm4all-beng-proxy (5.8) unstable; urgency=low

  * fcache: work around assertion failure

 -- Max Kellermann <mk@cm4all.com>  Thu, 18 Sep 2014 17:47:40 -0000

cm4all-beng-proxy (5.7) unstable; urgency=low

  * was_client: fix crash bug

 -- Max Kellermann <mk@cm4all.com>  Wed, 17 Sep 2014 18:39:12 -0000

cm4all-beng-proxy (5.6) unstable; urgency=low

  * ssl_filter: fix stalled connection

 -- Max Kellermann <mk@cm4all.com>  Wed, 17 Sep 2014 06:43:12 -0000

cm4all-beng-proxy (5.5) unstable; urgency=low

  * merge release 4.18

 -- Max Kellermann <mk@cm4all.com>  Fri, 12 Sep 2014 10:30:14 -0000

cm4all-beng-proxy (5.4) unstable; urgency=low

  * merge release 4.16

 -- Max Kellermann <mk@cm4all.com>  Wed, 10 Sep 2014 06:19:42 -0000

cm4all-beng-proxy (5.3) unstable; urgency=low

  * child_manager: fix tree insertion bug
  * http_server: fix logger assertion failure

 -- Max Kellermann <mk@cm4all.com>  Fri, 29 Aug 2014 18:50:09 -0000

cm4all-beng-proxy (5.2) unstable; urgency=low

  * was_input: fix assertion failure

 -- Max Kellermann <mk@cm4all.com>  Fri, 29 Aug 2014 11:30:37 -0000

cm4all-beng-proxy (5.1) unstable; urgency=low

  * merge release 4.15
  * net: fix off-by-one bug in local socket addresses

 -- Max Kellermann <mk@cm4all.com>  Fri, 29 Aug 2014 08:55:55 -0000

cm4all-beng-proxy (5.0.14) unstable; urgency=low

  * buffered_socket: reduce memory usage
  * ssl_filter: reduce memory usage further

 -- Max Kellermann <mk@cm4all.com>  Wed, 13 Aug 2014 11:01:56 -0000

cm4all-beng-proxy (5.0.13) unstable; urgency=low

  * merge release 4.14
  * ssl_filter: reduce memory usage

 -- Max Kellermann <mk@cm4all.com>  Fri, 08 Aug 2014 17:45:33 -0000

cm4all-beng-proxy (5.0.12) unstable; urgency=low

  * merge release 4.13
  * http_cache: fix memcached crash bug
  * lb: SIGHUP flushes the SSL session cache
  * ssl_factory: reduce memory usage

 -- Max Kellermann <mk@cm4all.com>  Tue, 05 Aug 2014 12:53:05 -0000

cm4all-beng-proxy (5.0.11) unstable; urgency=low

  * merge release 4.11
  * http_{client,server}: support WebSocket (RFC 6455)

 -- Max Kellermann <mk@cm4all.com>  Tue, 29 Jul 2014 20:31:30 -0000

cm4all-beng-proxy (5.0.10) unstable; urgency=low

  * merge release 4.10
  * http_server: don't disable keep-alive when discarding optional request
    body ("Expect: 100-continue")

 -- Max Kellermann <mk@cm4all.com>  Wed, 23 Jul 2014 17:51:02 -0000

cm4all-beng-proxy (5.0.9) unstable; urgency=low

  * merge release 4.9
  * translation: CONTENT_TYPE_LOOKUP response may contain transformations

 -- Max Kellermann <mk@cm4all.com>  Mon, 21 Jul 2014 16:37:34 -0000

cm4all-beng-proxy (5.0.8) unstable; urgency=low

  * merge release 4.8
  * translation: new packet AUTO_GZIPPED

 -- Max Kellermann <mk@cm4all.com>  Fri, 18 Jul 2014 19:04:45 -0000

cm4all-beng-proxy (5.0.7) unstable; urgency=low

  * lb: add per-listener option "verbose_response"
  * header_forward: another COOKIE=BOTH forwarding bug fix
  * translation: new packets REQUEST_HEADER, EXPAND_REQUEST_HEADER

 -- Max Kellermann <mk@cm4all.com>  Fri, 11 Jul 2014 13:46:08 -0000

cm4all-beng-proxy (5.0.6) unstable; urgency=low

  * merge release 4.7
  * translation: add packet EXPAND_SITE

 -- Max Kellermann <mk@cm4all.com>  Wed, 02 Jul 2014 12:58:55 +0200

cm4all-beng-proxy (5.0.5) unstable; urgency=low

  * translation: add packet EXPAND_URI
  * tcache: VALIDATE_MTIME=0 matches when the file does not exist

 -- Max Kellermann <mk@cm4all.com>  Mon, 30 Jun 2014 14:15:02 -0000

cm4all-beng-proxy (5.0.4) unstable; urgency=low

  * merge release 4.6

 -- Max Kellermann <mk@cm4all.com>  Wed, 25 Jun 2014 13:05:26 -0000

cm4all-beng-proxy (5.0.3) unstable; urgency=low

  * tcache: optimize invalidation with host filter
  * tcache: optimize invalidation with site filter

 -- Max Kellermann <mk@cm4all.com>  Tue, 24 Jun 2014 20:24:25 -0000

cm4all-beng-proxy (5.0.2) unstable; urgency=low

  * merge release 4.5
  * session: fix potential crash on shared memory exhaustion
  * session: really purge new sessions first
  * translate_client: strict HEADER_FORWARD checks
  * translate_client: fix the COOKIE=BOTH parser
  * header_forward: fix COOKIE=BOTH forwarding

 -- Max Kellermann <mk@cm4all.com>  Mon, 16 Jun 2014 14:26:06 -0000

cm4all-beng-proxy (5.0.1) unstable; urgency=low

  * processor: allow Content-Type application/xml
  * was, pipe_filter: don't inherit environment variables
  * pipe_filter: fix command-line argument corruption bug
  * pipe_filter: support custom environment variables
  * translation: SETENV sets environment vars for FastCGI and WAS
  * header_forward: add mode COOKIE=BOTH

 -- Max Kellermann <mk@cm4all.com>  Fri, 06 Jun 2014 13:41:44 -0000

cm4all-beng-proxy (4.23) unstable; urgency=low

  * http_server: support method PATCH (RFC 5789)
  * session: fix expiration timer
  * session: allocate 64k sessions (was 32k)
  * session: work around high CPU usage due to session purging
  * request_session: don't send cleared session id of ignored session
  * ajp: fix bogus error "Peer closed the socket prematurely"
  * fcgi: fix uninitialized variable
  * fcgi: fix hang after error logger failure
  * fcgi: ignore STDERR packets in size calculation
  * header_forward: always forward "Allow"
  * translate_cache: optimize memory usage
  * css_parser: fix buffer overflow due to off-by-one check
  * support SESSION_SITE in processor
  * lb: fix hang during shutdown
  * namespace: retry with mount flag "noexec" if mounting fails
  * random: fix partial entropy collection

 -- Max Kellermann <mk@cm4all.com>  Fri, 04 Dec 2015 16:52:26 -0000

cm4all-beng-proxy (4.22) unstable; urgency=low

  * fcgi: fix wrong child process reuse with different JailCGI homes

 -- Max Kellermann <mk@cm4all.com>  Wed, 11 Feb 2015 19:30:05 -0000

cm4all-beng-proxy (4.21) unstable; urgency=low

  * cgi, pipe: fix crash after fork failure when input is a regular file

 -- Max Kellermann <mk@cm4all.com>  Thu, 22 Jan 2015 16:38:00 -0000

cm4all-beng-proxy (4.20) unstable; urgency=low

  * ssl_server: disable SSLv2 and SSLv3 because they are insecure
  * ssl_client: enable TLS versions newer than 1.1

 -- Max Kellermann <mk@cm4all.com>  Fri, 16 Jan 2015 12:12:02 -0000

cm4all-beng-proxy (4.19) unstable; urgency=low

  * lb/tcp: fix assertion failure

 -- Max Kellermann <mk@cm4all.com>  Wed, 24 Sep 2014 14:31:24 -0000

cm4all-beng-proxy (4.18) unstable; urgency=low

  * http_server: fix missing response (Keep-Alive disabled)

 -- Max Kellermann <mk@cm4all.com>  Fri, 12 Sep 2014 10:22:51 -0000

cm4all-beng-proxy (4.17) unstable; urgency=low

  * http_server: fix logger assertion failure

 -- Max Kellermann <mk@cm4all.com>  Thu, 11 Sep 2014 08:52:31 -0000

cm4all-beng-proxy (4.16) unstable; urgency=low

  * was_client: fix assertion failure

 -- Max Kellermann <mk@cm4all.com>  Wed, 10 Sep 2014 06:17:58 -0000

cm4all-beng-proxy (4.15) unstable; urgency=low

  * merge release 3.1.38

 -- Max Kellermann <mk@cm4all.com>  Fri, 29 Aug 2014 08:52:10 -0000

cm4all-beng-proxy (4.14) unstable; urgency=low

  * ssl_filter: fix error check
  * http_server: log failed requests
  * lb_http: reduce verbosity of ECONNRESET log message

 -- Max Kellermann <mk@cm4all.com>  Fri, 08 Aug 2014 17:41:52 -0000

cm4all-beng-proxy (4.13) unstable; urgency=low

  * thread_worker: smaller thread stack (64 kB)
  * ssl_factory: enable ECDH for perfect forward secrecy
  * thread_socket_filter: reinvoke writing after recovering from full
    output buffer
  * buffered_socket: reschedule reading after input buffer drained

 -- Max Kellermann <mk@cm4all.com>  Tue, 05 Aug 2014 12:37:11 -0000

cm4all-beng-proxy (4.12) unstable; urgency=low

  * pool: fix bogus assertion failure after SSL disconnect
  * lb/tcp: fix send error message
  * lb/tcp: fix crash after write error
  * thread_socket_filter: fix assertion failure with full output buffer
  * thread_socket_filter: fix crash after write error

 -- Max Kellermann <mk@cm4all.com>  Thu, 31 Jul 2014 16:19:57 -0000

cm4all-beng-proxy (4.11) unstable; urgency=low

  * merge release 3.1.37

 -- Max Kellermann <mk@cm4all.com>  Mon, 28 Jul 2014 15:34:53 -0000

cm4all-beng-proxy (4.10) unstable; urgency=low

  * merge release 3.1.36
  * lhttp_stock: fix crash after fork failure

 -- Max Kellermann <mk@cm4all.com>  Wed, 23 Jul 2014 17:47:36 -0000

cm4all-beng-proxy (4.9) unstable; urgency=low

  * merge release 3.1.35

 -- Max Kellermann <mk@cm4all.com>  Mon, 21 Jul 2014 16:34:15 -0000

cm4all-beng-proxy (4.8) unstable; urgency=low

  * ssl: fix choking decryption on large SSL packets
  * http_server: discard incoming data while waiting for drained response

 -- Max Kellermann <mk@cm4all.com>  Thu, 17 Jul 2014 23:16:21 -0000

cm4all-beng-proxy (4.7) unstable; urgency=low

  * lb: flush all output buffers before closing HTTPS connection

 -- Max Kellermann <mk@cm4all.com>  Wed, 02 Jul 2014 10:46:07 -0000

cm4all-beng-proxy (4.6) unstable; urgency=low

  * merge release 3.1.34

 -- Max Kellermann <mk@cm4all.com>  Wed, 25 Jun 2014 13:02:07 -0000

cm4all-beng-proxy (4.5) unstable; urgency=low

  * tcache: enable VARY on LOCAL_ADDRESS_STRING

 -- Max Kellermann <mk@cm4all.com>  Sun, 15 Jun 2014 21:14:17 -0000

cm4all-beng-proxy (4.4) unstable; urgency=low

  * debian/control: refuse to build with libnfs 1.9.3-1 due to broken
    package name

 -- Max Kellermann <mk@cm4all.com>  Tue, 10 Jun 2014 09:59:57 -0000

cm4all-beng-proxy (4.3) unstable; urgency=low

  * merge release 3.1.33
  * widget_uri, cgi_address: fix potential crash

 -- Max Kellermann <mk@cm4all.com>  Tue, 10 Jun 2014 08:47:34 -0000

cm4all-beng-proxy (4.2) unstable; urgency=low

  * widget: avoid double slash when concatenating (Local) HTTP URI and
    path_info

 -- Max Kellermann <mk@cm4all.com>  Tue, 03 Jun 2014 18:08:54 -0000

cm4all-beng-proxy (4.1) unstable; urgency=medium

  * feature freeze

 -- Max Kellermann <mk@cm4all.com>  Fri, 30 May 2014 13:42:38 +0200

cm4all-beng-proxy (4.0.49) unstable; urgency=low

  * lb_config: allow escaping backslash in lb.conf
  * translation: add packet AUTH (yet another authentication protocol)

 -- Max Kellermann <mk@cm4all.com>  Wed, 28 May 2014 15:14:54 -0000

cm4all-beng-proxy (4.0.48) unstable; urgency=low

  * cgi_address: avoid double slash when concatenating script_name and
    path_info
  * cgi_address: default to script_name="/"

 -- Max Kellermann <mk@cm4all.com>  Tue, 27 May 2014 11:47:19 -0000

cm4all-beng-proxy (4.0.47) unstable; urgency=low

  * args: unescape values with dollar sign (4.0.46 regression)
  * translate_client: fix "Could not locate resource" (4.0.38 regression)

 -- Max Kellermann <mk@cm4all.com>  Mon, 26 May 2014 17:02:48 -0000

cm4all-beng-proxy (4.0.46) unstable; urgency=low

  * translate_client: check for valid base address after EASY_BASE
  * fcgi_client: detect bogus Content-Length response header

 -- Max Kellermann <mk@cm4all.com>  Mon, 26 May 2014 12:11:55 -0000

cm4all-beng-proxy (4.0.45) unstable; urgency=low

  * translate_client: fix crash after misplaced AUTO_BASE
  * fcgi_client: support STDERR_PATH for FastCGI's STDERR stream

 -- Max Kellermann <mk@cm4all.com>  Thu, 22 May 2014 15:42:08 -0000

cm4all-beng-proxy (4.0.44) unstable; urgency=low

  * cgi_address: unescape PATH_INFO in ENOTDIR handler
  * python/translation/response: add method bind_mount()

 -- Max Kellermann <mk@cm4all.com>  Wed, 21 May 2014 13:58:15 -0000

cm4all-beng-proxy (4.0.43) unstable; urgency=low

  * merge release 3.1.32
  * lhttp_stock: handle fork() failures
  * handler: fix assertion failure on malformed request URI

 -- Max Kellermann <mk@cm4all.com>  Wed, 21 May 2014 07:27:05 -0000

cm4all-beng-proxy (4.0.42) unstable; urgency=low

  * tstock: log abstract socket paths properly
  * translation: add packet COOKIE_PATH
  * cookie_{server,client}: upgrade to RFC 6265
  * http_string: allow comma in cookie values (RFC ignorant)

 -- Max Kellermann <mk@cm4all.com>  Wed, 14 May 2014 10:41:34 -0000

cm4all-beng-proxy (4.0.41) unstable; urgency=low

  * handler: forget CHECK after the check has completed
  * handler: apply SESSION before repeating translation
  * fcgi, lhttp, delegate: apply STDERR_PATH to stdout

 -- Max Kellermann <mk@cm4all.com>  Tue, 13 May 2014 15:14:58 -0000

cm4all-beng-proxy (4.0.40) unstable; urgency=low

  * file_hander: fix memory leak
  * rerror: add option "verbose_response"
  * translation: rename LHTTP_EXPAND_URI to EXPAND_LHTTP_URI
  * tcache: raise MAX_AGE limit to one day
  * ajp_client: fix header corruption
  * ajp_client: fix buffer overflow
  * python/translation/response: add method expand_pair()

 -- Max Kellermann <mk@cm4all.com>  Mon, 12 May 2014 15:58:07 -0000

cm4all-beng-proxy (4.0.39) unstable; urgency=low

  * file_enotdir: fix PATH_INFO forwarding for LHTTP

 -- Max Kellermann <mk@cm4all.com>  Fri, 09 May 2014 13:38:57 -0000

cm4all-beng-proxy (4.0.38) unstable; urgency=low

  * translation: add packet STDERR_PATH
  * translate_client: detect missing LHTTP_URI, NFS_EXPORT
  * handler: fix the USER translation packet (broken since 4.0.17)

 -- Max Kellermann <mk@cm4all.com>  Thu, 08 May 2014 21:49:55 -0000

cm4all-beng-proxy (4.0.37) unstable; urgency=low

  * enotdir: forward PATH_INFO to LHTTP server
  * lhttp: support environment variables via PAIR

 -- Max Kellermann <mk@cm4all.com>  Thu, 08 May 2014 12:59:50 -0000

cm4all-beng-proxy (4.0.36) unstable; urgency=low

  * tcache: log the final cache key
  * translation: add packet ENOTDIR

 -- Max Kellermann <mk@cm4all.com>  Thu, 08 May 2014 08:56:13 -0000

cm4all-beng-proxy (4.0.35) unstable; urgency=low

  * namespace_options, client-socket: Debian Squeeze compatibility tweaks
  * tcache: paranoid checks for REGEX (optional via UNSAFE_BASE)
  * translation: add packet REDIRECT_QUERY_STRING

 -- Max Kellermann <mk@cm4all.com>  Tue, 06 May 2014 16:20:22 -0000

cm4all-beng-proxy (4.0.34) unstable; urgency=low

  * tcache: fix URI with BASE
  * tcache: allow URI with AUTO_BASE/EASY_BASE
  * tcache: allow TEST_PATH with BASE
  * translation: add packet EXPAND_TEST_PATH

 -- Max Kellermann <mk@cm4all.com>  Tue, 06 May 2014 12:58:50 -0000

cm4all-beng-proxy (4.0.33) unstable; urgency=low

  * allow FILE_NOT_FOUND depth 20
  * translation: add packets EXPAND_SCRIPT_NAME, TEST_PATH

 -- Max Kellermann <mk@cm4all.com>  Mon, 05 May 2014 16:05:09 -0000

cm4all-beng-proxy (4.0.32) unstable; urgency=low

  * cgi_address: allow BASE without PATH_INFO
  * implement FILE_NOT_FOUND support for CGI, FastCGI, WAS, LHTTP

 -- Max Kellermann <mk@cm4all.com>  Fri, 02 May 2014 14:32:47 -0000

cm4all-beng-proxy (4.0.31) unstable; urgency=low

  * translation: add packet EXPAND_REDIRECT
  * tcache: regex compiler errors and base mismatches are fatal

 -- Max Kellermann <mk@cm4all.com>  Thu, 01 May 2014 18:23:24 -0000

cm4all-beng-proxy (4.0.30) unstable; urgency=low

  * merge release 3.1.31
  * uri_base: fix BASE store bug after request to the BASE

 -- Max Kellermann <mk@cm4all.com>  Tue, 29 Apr 2014 21:53:37 -0000

cm4all-beng-proxy (4.0.29) unstable; urgency=low

  * processor: add URI rewrite mode "response"

 -- Max Kellermann <mk@cm4all.com>  Wed, 23 Apr 2014 23:59:00 -0000

cm4all-beng-proxy (4.0.28) unstable; urgency=low

  * handler: fix SESSION and PARAM breakage
  * tcache: fix VARY/PARAM check
  * translation: allow null bytes in SESSION

 -- Max Kellermann <mk@cm4all.com>  Thu, 17 Apr 2014 12:21:29 -0000

cm4all-beng-proxy (4.0.27) unstable; urgency=low

  * tstock: support abstract sockets

 -- Max Kellermann <mk@cm4all.com>  Fri, 04 Apr 2014 12:58:09 -0000

cm4all-beng-proxy (4.0.26) unstable; urgency=low

  * merge release 3.1.28
  * translation: add packet EXPIRES_RELATIVE

 -- Max Kellermann <mk@cm4all.com>  Tue, 01 Apr 2014 17:18:55 -0000

cm4all-beng-proxy (4.0.25) unstable; urgency=low

  * merge release 3.1.27
  * lb/tcp: fix busy loop

 -- Max Kellermann <mk@cm4all.com>  Thu, 27 Mar 2014 11:22:05 -0000

cm4all-beng-proxy (4.0.24) unstable; urgency=low

  * failure: fix bogus assertion failure with abstract sockets
  * lb/tcp: fix memory leaks
  * lb/tcp: drain output buffers before closing the connection

 -- Max Kellermann <mk@cm4all.com>  Mon, 24 Mar 2014 17:42:04 -0000

cm4all-beng-proxy (4.0.23) unstable; urgency=low

  * translation: new packet DIRECTORY_INDEX

 -- Max Kellermann <mk@cm4all.com>  Fri, 21 Mar 2014 13:00:39 -0000

cm4all-beng-proxy (4.0.22) unstable; urgency=low

  * translation: allow ERROR_DOCUMENT payload, echo
  * translation: new packets FILE_NOT_FOUND, CONTENT_TYPE_LOOKUP
  * translate_client: check for multiple REGEX / INVERSE_REGEX
  * translate_client: support abstract sockets in ADDRESS_STRING

 -- Max Kellermann <mk@cm4all.com>  Thu, 20 Mar 2014 12:28:04 -0000

cm4all-beng-proxy (4.0.21) unstable; urgency=low

  * merge release 3.1.26
  * handler: forward HTTP errors from translation cache to browser
  * tcache: reduce memory usage
  * translate_client: don't send REMOTE_HOST unless requested via WANT
  * translate_client: check if BASE matches request URI
  * translation: make "UNSAFE_BASE" a modifier for "BASE"
  * translation: new packet "EASY_BASE" simplifies "BASE" usage
  * translation: new packets "REGEX_TAIL", "REGEX_UNESCAPE"

 -- Max Kellermann <mk@cm4all.com>  Mon, 17 Mar 2014 22:00:23 -0000

cm4all-beng-proxy (4.0.20) unstable; urgency=low

  * merge release 3.1.25
  * translate_client: refuse to parse incoming request packets
  * translate_client: check for illegal null bytes
  * translation: add packet "UNSAFE_BASE"
  * lb: drop root privileges irreversibly using PR_SET_NO_NEW_PRIVS

 -- Max Kellermann <mk@cm4all.com>  Thu, 13 Mar 2014 13:34:47 -0000

cm4all-beng-proxy (4.0.19) unstable; urgency=low

  * translation: add packet WANT, make several packets optional
  * translate_client: allow combining CHECK and WANT_FULL_URI
  * tcache: make PARAM cacheable, supported by VARY
  * python/translation/request: accept BEGIN in packetReceived()
  * python/translation/request: add attribute "protocol_version"
  * lb: detach from file system (security)

 -- Max Kellermann <mk@cm4all.com>  Wed, 05 Mar 2014 14:16:42 -0000

cm4all-beng-proxy (4.0.18) unstable; urgency=low

  * doc/lb: document sticky mode "source_ip"
  * lb/tcp: fix endless loop due to misrouted write event

 -- Max Kellermann <mk@cm4all.com>  Tue, 18 Feb 2014 14:48:47 -0000

cm4all-beng-proxy (4.0.17) unstable; urgency=low

  * handler: apply session directives from current translation response
    before resuming the "previous" response

 -- Max Kellermann <mk@cm4all.com>  Mon, 17 Feb 2014 17:46:44 -0000

cm4all-beng-proxy (4.0.16) unstable; urgency=low

  * namespace: set up uid/gid mapping without MOUNT_PROC
  * namespace: allow BIND_MOUNT, MOUNT_PROC, MOUNT_HOME, MOUNT_TMP_TMPFS without
    PIVOT_ROOT
  * configurable resource limits for child processes

 -- Max Kellermann <mk@cm4all.com>  Fri, 07 Feb 2014 12:48:44 -0000

cm4all-beng-proxy (4.0.15) unstable; urgency=low

  * daemon: set up supplementary groups
  * child_manager: log resource usage
  * fcgi_stock: kill child process after connect failure
  * fcgi_stock: kill child process after repeated timeout

 -- Max Kellermann <mk@cm4all.com>  Tue, 04 Feb 2014 15:17:36 -0000

cm4all-beng-proxy (4.0.14) unstable; urgency=low

  * add systemd unit
  * cgi, delegate, lhttp, pipe: enable missing namespace features
  * cgi, pipe: fix /proc mount failure
  * namespace: secure /proc flags
  * namespace: work around uid/gid mapper failure using PR_SET_DUMPABLE

 -- Max Kellermann <mk@cm4all.com>  Mon, 03 Feb 2014 20:40:49 -0000

cm4all-beng-proxy (4.0.13) unstable; urgency=low

  * namespace: make new root directory read-only
  * namespace: add option to mount tmpfs on /tmp
  * namespace: arbitrary bind-mounts
  * namespace: support UTS namespaces
  * namespace: set up uid/gid mapping in user namespace

 -- Max Kellermann <mk@cm4all.com>  Tue, 28 Jan 2014 22:37:47 -0000

cm4all-beng-proxy (4.0.12) unstable; urgency=low

  * cache: use monotonic clock
  * namespace: support PID namespaces
  * namespace: support mount namespace and pivot_root()
  * namespace: can mount new /proc, $HOME

 -- Max Kellermann <mk@cm4all.com>  Fri, 24 Jan 2014 14:02:34 -0000

cm4all-beng-proxy (4.0.11) unstable; urgency=low

  * was: fix misdirected pipes (4.0.10 regression)
  * translation: add packets EXPAND_APPEND, EXPAND_PAIR
  * file_handler: allow character devices

 -- Max Kellermann <mk@cm4all.com>  Tue, 21 Jan 2014 18:24:14 -0000

cm4all-beng-proxy (4.0.10) unstable; urgency=low

  * merge release 3.1.24
  * response: don't report version in "Server" response header
  * lhttp, delegate: support namespaces
  * delegate: fix spontaneous shutdown due to misrouted SIGTERM signal

 -- Max Kellermann <mk@cm4all.com>  Fri, 03 Jan 2014 21:18:45 -0000

cm4all-beng-proxy (4.0.9) unstable; urgency=low

  * pipe: fix signal handler race condition
  * pipe, CGI, FastCGI, WAS: support user/network namespaces

 -- Max Kellermann <mk@cm4all.com>  Mon, 23 Dec 2013 18:55:03 -0000

cm4all-beng-proxy (4.0.8) unstable; urgency=low

  * CGI, FastCGI, WAS: support command-line arguments
  * header-forward: add groups "CORS", "SECURE"

 -- Max Kellermann <mk@cm4all.com>  Mon, 16 Dec 2013 18:26:12 -0000

cm4all-beng-proxy (4.0.7) unstable; urgency=low

  * merge release 3.1.23
  * ssl_filter: fix stalled SSL read
  * thread_socket_filter: fix stalled SSL write

 -- Max Kellermann <mk@cm4all.com>  Sat, 07 Dec 2013 07:39:16 -0000

cm4all-beng-proxy (4.0.6) unstable; urgency=low

  * thread_queue: fix spurious thread exit

 -- Max Kellermann <mk@cm4all.com>  Tue, 26 Nov 2013 20:45:30 -0000

cm4all-beng-proxy (4.0.5) unstable; urgency=low

  * merge release 3.1.22

 -- Max Kellermann <mk@cm4all.com>  Mon, 25 Nov 2013 13:03:15 -0000

cm4all-beng-proxy (4.0.4) unstable; urgency=low

  * merge release 3.1.21
  * nfs: bind to privileged port

 -- Max Kellermann <mk@cm4all.com>  Sun, 24 Nov 2013 08:30:58 -0000

cm4all-beng-proxy (4.0.3) unstable; urgency=low

  * lb: allow the kernel to chooes a TCP bind port
  * lb: support forwarding HTTP requests with the original source IP

 -- Max Kellermann <mk@cm4all.com>  Sun, 10 Nov 2013 17:46:44 -0000

cm4all-beng-proxy (4.0.2) unstable; urgency=low

  * merge release 3.1.20
  * lb: support forwarding TCP connections with the original source IP

 -- Max Kellermann <mk@cm4all.com>  Tue, 05 Nov 2013 16:07:34 -0000

cm4all-beng-proxy (4.0.1) unstable; urgency=low

  * merge release 3.1.19

 -- Max Kellermann <mk@cm4all.com>  Wed, 30 Oct 2013 15:26:16 -0000

cm4all-beng-proxy (4.0) unstable; urgency=low

  * translation: rename TRANSLATE_PROXY to TRANSLATE_HTTP
  * thread_pool: start SSL worker threads on the first use
  * translate-client, resource-loader: support https://

 -- Max Kellermann <mk@cm4all.com>  Wed, 23 Oct 2013 19:29:38 -0000

cm4all-beng-proxy (3.1.38) unstable; urgency=low

  * istream: fix assertion failure due to inverted check
  * was_control: fix assertion failure due to missing check

 -- Max Kellermann <mk@cm4all.com>  Fri, 29 Aug 2014 08:52:53 -0000

cm4all-beng-proxy (3.1.37) unstable; urgency=low

  * http_cache: fix caching (Fast-)CGI responses
  * http_client: fix bug with HTTP 1.0 Keep-Alive
  * stock: destroy only surplus idle items

 -- Max Kellermann <mk@cm4all.com>  Mon, 28 Jul 2014 15:30:50 -0000

cm4all-beng-proxy (3.1.36) unstable; urgency=low

  * http_server: ignore case in "Connection" request header
  * http_client: allow comma-separated list in "Connection" response
    header

 -- Max Kellermann <mk@cm4all.com>  Wed, 23 Jul 2014 17:43:09 -0000

cm4all-beng-proxy (3.1.35) unstable; urgency=low

  * lb_tcp: fix memory leak after send failure
  * ssl_filter: fix race condition
  * ssl_filter: fix memory leak with client certificates

 -- Max Kellermann <mk@cm4all.com>  Mon, 21 Jul 2014 16:20:14 -0000

cm4all-beng-proxy (3.1.34) unstable; urgency=low

  * session: fix potential crash on shared memory exhaustion
  * session: really purge new sessions first
  * istream-iconv: fix endless loop with unknown charset

 -- Max Kellermann <mk@cm4all.com>  Wed, 25 Jun 2014 12:58:03 -0000

cm4all-beng-proxy (3.1.33) unstable; urgency=low

  * widget: avoid double slash when concatenating (Local) HTTP URI and
    path_info
  * pipe: fix command-line argument corruption bug
  * fcgi_client: detect bogus Content-Length response header

 -- Max Kellermann <mk@cm4all.com>  Tue, 10 Jun 2014 08:30:39 -0000

cm4all-beng-proxy (3.1.32) unstable; urgency=low

  * http_string: allow comma in cookie values (RFC ignorant)

 -- Max Kellermann <mk@cm4all.com>  Mon, 19 May 2014 07:52:24 -0000

cm4all-beng-proxy (3.1.31) unstable; urgency=low

  * rewrite-uri: fix view name corruption

 -- Max Kellermann <mk@cm4all.com>  Mon, 28 Apr 2014 16:30:17 -0000

cm4all-beng-proxy (3.1.30) unstable; urgency=low

  * translate-client: fix EXPAND_PATH on HTTP address

 -- Max Kellermann <mk@cm4all.com>  Mon, 28 Apr 2014 14:44:22 -0000

cm4all-beng-proxy (3.1.29) unstable; urgency=low

  * http-server: fix potential crash with too many request headers

 -- Max Kellermann <mk@cm4all.com>  Fri, 25 Apr 2014 15:52:16 -0000

cm4all-beng-proxy (3.1.28) unstable; urgency=low

  * buffered_socket: fix bogus assertion failure

 -- Max Kellermann <mk@cm4all.com>  Tue, 01 Apr 2014 16:53:22 -0000

cm4all-beng-proxy (3.1.27) unstable; urgency=low

  * fcgi-stock: show process name in log messages
  * fcgi-stock: check connection state before issuing new request

 -- Max Kellermann <mk@cm4all.com>  Tue, 25 Mar 2014 20:02:23 -0000

cm4all-beng-proxy (3.1.26) unstable; urgency=low

  * http-client: fix bogus assertion failure

 -- Max Kellermann <mk@cm4all.com>  Fri, 14 Mar 2014 14:36:12 -0000

cm4all-beng-proxy (3.1.25) unstable; urgency=low

  * escape: fix data corruption with glibc 2.18

 -- Max Kellermann <mk@cm4all.com>  Thu, 06 Mar 2014 11:47:14 -0000

cm4all-beng-proxy (3.1.24) unstable; urgency=low

  * fcgi-stock: fix crash on fork() failure
  * fcache: fix crash on responses without body

 -- Max Kellermann <mk@cm4all.com>  Thu, 02 Jan 2014 22:57:50 -0000

cm4all-beng-proxy (3.1.23) unstable; urgency=low

  * was-output: fix event leak
  * was-output: fix crash in error handler
  * was-client: free the request body on empty response
  * was-client: reuse connection after empty response
  * was-client: fix stalled response on LENGTH=0

 -- Max Kellermann <mk@cm4all.com>  Fri, 06 Dec 2013 13:23:40 -0000

cm4all-beng-proxy (3.1.22) unstable; urgency=low

  * http_server: fix stalled response

 -- Max Kellermann <mk@cm4all.com>  Mon, 25 Nov 2013 13:00:33 -0000

cm4all-beng-proxy (3.1.21) unstable; urgency=low

  * merge release 3.0.34
  * was-client: fix crash on abort
  * was-client: fix off-by-one error in header parser

 -- Max Kellermann <mk@cm4all.com>  Sun, 24 Nov 2013 08:04:41 -0000

cm4all-beng-proxy (3.1.20) unstable; urgency=low

  * jail: add "--" after last option, allows passing options to jail
  * keep CAP_KILL to be able to kill jailed child processes

 -- Max Kellermann <mk@cm4all.com>  Mon, 04 Nov 2013 14:41:34 -0000

cm4all-beng-proxy (3.1.19) unstable; urgency=low

  * handler: work around crash due to translation cache invalidation
  * child: send SIGKILL after 60 seconds

 -- Max Kellermann <mk@cm4all.com>  Wed, 30 Oct 2013 12:12:31 -0000

cm4all-beng-proxy (3.1.18) unstable; urgency=low

  * nfs: translate NFS3ERR_NOENT to "404 Not Found"
  * nfs_client: don't leak file descriptor to child processes

 -- Max Kellermann <mk@cm4all.com>  Wed, 30 Oct 2013 09:28:11 -0000

cm4all-beng-proxy (3.1.17) unstable; urgency=low

  * tcache: cache translation responses that contain STATUS

 -- Max Kellermann <mk@cm4all.com>  Fri, 25 Oct 2013 17:10:26 -0000

cm4all-beng-proxy (3.1.16) unstable; urgency=low

  * fcgi-stock: kill child processes with SIGUSR1 instead of SIGTERM

 -- Max Kellermann <mk@cm4all.com>  Wed, 23 Oct 2013 08:54:03 -0000

cm4all-beng-proxy (3.1.15) unstable; urgency=low

  * lhttp_address: don't unescape the BASE suffix
  * {file,nfs}_address: unescape EXPAND_PATH(_INFO) substitutions
  * child_stock: fix another assertion failure

 -- Max Kellermann <mk@cm4all.com>  Tue, 22 Oct 2013 15:15:42 -0000

cm4all-beng-proxy (3.1.14) unstable; urgency=low

  * istream_nfs: fix assertion failure on empty file
  * nfs_client: fix crash on malformed path
  * nfs_client: improved error messages
  * child_stock: fix assertion failure when busy child process gets killed

 -- Max Kellermann <mk@cm4all.com>  Mon, 21 Oct 2013 15:38:28 -0000

cm4all-beng-proxy (3.1.13) unstable; urgency=low

  * merge release 3.0.33
  * translation: new packet WANT_FULL_URI for obtaining the full URI

 -- Max Kellermann <mk@cm4all.com>  Wed, 09 Oct 2013 10:40:35 -0000

cm4all-beng-proxy (3.1.12) unstable; urgency=low

  * merge release 3.0.31
  * translation: new packet CONCURRENCY controls number of LHTTP
    connections per process

 -- Max Kellermann <mk@cm4all.com>  Sat, 05 Oct 2013 11:34:04 -0000

cm4all-beng-proxy (3.1.11) unstable; urgency=low

  * lhttp_stock: allow 4 concurrent connections per LHTTP process

 -- Max Kellermann <mk@cm4all.com>  Mon, 30 Sep 2013 16:10:05 -0000

cm4all-beng-proxy (3.1.10) unstable; urgency=low

  * resource-address: fix assertion failure in LHTTP operation
  * lhttp_request: use the LHTTP_HOST attribute
  * kill the logger process on shutdown

 -- Max Kellermann <mk@cm4all.com>  Wed, 25 Sep 2013 17:29:56 -0000

cm4all-beng-proxy (3.1.9) unstable; urgency=low

  * {fcgi,lhttp}_stock: reuse child processes after connection closed
  * translate-client: ignore DEFLATED,GZIPPED on NFS address
  * translate-client: ignore EXPAND_PATH_INFO on local file
  * ssl_factory: wildcard matches single letter
  * ssl_factory: wildcard matches only one segment

 -- Max Kellermann <mk@cm4all.com>  Tue, 24 Sep 2013 10:31:30 -0000

cm4all-beng-proxy (3.1.8) unstable; urgency=low

  * ssl_factory: fix broken certificat/key matching
  * doc: various manual updates (RFC 2617, ...)

 -- Max Kellermann <mk@cm4all.com>  Fri, 20 Sep 2013 12:55:55 -0000

cm4all-beng-proxy (3.1.7) unstable; urgency=low

  * merge release 3.0.30
  * resource-loader: new protocol "Local HTTP"

 -- Max Kellermann <mk@cm4all.com>  Tue, 17 Sep 2013 13:36:20 -0000

cm4all-beng-proxy (3.1.6) unstable; urgency=low

  * buffered_socket: fix assertion failure

 -- Max Kellermann <mk@cm4all.com>  Fri, 23 Aug 2013 12:39:47 -0000

cm4all-beng-proxy (3.1.5) unstable; urgency=low

  * merge release 3.0.26
  * lb: disallow deprecated configuration keywords
  * lb: conditional pools
  * lb_config: setting "ssl_cert" specifies both certificate and key
  * ssl_filter: support TLS Server Name Indication

 -- Max Kellermann <mk@cm4all.com>  Fri, 16 Aug 2013 16:29:34 -0000

cm4all-beng-proxy (3.1.4) unstable; urgency=low

  * nfs_cache: new dedicated cache for NFS files
  * nfs_{handler,request}: use Content-Type from translation server

 -- Max Kellermann <mk@cm4all.com>  Mon, 10 Jun 2013 20:50:58 -0000

cm4all-beng-proxy (3.1.3) unstable; urgency=low

  * nfs_client: fix crash due to uninitialized memory
  * nfs_client: disconnect idle connections
  * nfs_client: expire file metadata
  * istream-nfs: fix resuming a blocking sink
  * istream-nfs: detect file truncation

 -- Max Kellermann <mk@cm4all.com>  Mon, 03 Jun 2013 19:30:20 -0000

cm4all-beng-proxy (3.1.2) unstable; urgency=low

  * nfs_client: read larger chunks
  * nfs_handler: implement cache revalidation and byte ranges

 -- Max Kellermann <mk@cm4all.com>  Wed, 29 May 2013 16:23:15 -0000

cm4all-beng-proxy (3.1.1) unstable; urgency=low

  * nfs_client: fix crash on HEAD request
  * nfs_client: generate Last-Modified and ETag
  * http-cache: allow caching NFS files

 -- Max Kellermann <mk@cm4all.com>  Thu, 23 May 2013 11:00:49 -0000

cm4all-beng-proxy (3.1) unstable; urgency=low

  * nfs_client: new resource loader backend

 -- Max Kellermann <mk@cm4all.com>  Tue, 21 May 2013 21:14:06 -0000

cm4all-beng-proxy (3.0.34) unstable; urgency=low

  * processor: fix use-after-free crash bug

 -- Max Kellermann <mk@cm4all.com>  Sun, 24 Nov 2013 07:46:29 -0000

cm4all-beng-proxy (3.0.33) unstable; urgency=low

  * tcache: limit the cacheable CHECK length
  * tcache: allow binary data in the CHECK payload
  * tcache: fix matching the URI on INVALIDATE with CHECK

 -- Max Kellermann <mk@cm4all.com>  Wed, 09 Oct 2013 09:52:47 -0000

cm4all-beng-proxy (3.0.32) unstable; urgency=low

  * tcache: apply BASE to responses without an address
  * tcache: fix BASE on responses with CHECK
  * handler: fix crash after malformed CHECK/PREVIOUS translation

 -- Max Kellermann <mk@cm4all.com>  Tue, 08 Oct 2013 15:48:07 -0000

cm4all-beng-proxy (3.0.31) unstable; urgency=low

  * socket_wrapper: work around libevent timeout reset bug

 -- Max Kellermann <mk@cm4all.com>  Wed, 02 Oct 2013 15:30:11 -0000

cm4all-beng-proxy (3.0.30) unstable; urgency=low

  * istream-file: fix crash bug
  * fcgi, was: fix memory leak on malformed translation response

 -- Max Kellermann <mk@cm4all.com>  Tue, 17 Sep 2013 13:23:28 -0000

cm4all-beng-proxy (3.0.29) unstable; urgency=low

  * fcgi-client: fix crash on certain malformed responses
  * parser: fix crash on certain CDATA sections

 -- Max Kellermann <mk@cm4all.com>  Mon, 02 Sep 2013 10:51:58 -0000

cm4all-beng-proxy (3.0.28) unstable; urgency=low

  * processor: fix widget lookup regression

 -- Max Kellermann <mk@cm4all.com>  Mon, 26 Aug 2013 18:21:03 -0000

cm4all-beng-proxy (3.0.27) unstable; urgency=low

  * processor: fix stalled transfer with two nested processors

 -- Max Kellermann <mk@cm4all.com>  Mon, 26 Aug 2013 17:09:47 -0000

cm4all-beng-proxy (3.0.26) unstable; urgency=low

  * respones: generate header P3P:CP="CAO PSA OUR" to work around IE10 bug
  * init: auto-create /var/run/cm4all
  * lb: enable GLib multi-threading

 -- Max Kellermann <mk@cm4all.com>  Fri, 26 Jul 2013 07:21:15 -0000

cm4all-beng-proxy (3.0.25) unstable; urgency=low

  * stock: fix access to undefind memory
  * file-handler, http-util: fix If-Match / If-None-Match check

 -- Max Kellermann <mk@cm4all.com>  Wed, 29 May 2013 16:13:54 -0000

cm4all-beng-proxy (3.0.24) unstable; urgency=low

  * memcached-client: fix bogus "peer closed socket prematurely"

 -- Max Kellermann <mk@cm4all.com>  Tue, 23 Apr 2013 11:20:00 -0000

cm4all-beng-proxy (3.0.23) unstable; urgency=low

  * lb: fix memory leak when request with body gets aborted early

 -- Max Kellermann <mk@cm4all.com>  Thu, 04 Apr 2013 15:33:57 -0000

cm4all-beng-proxy (3.0.22) unstable; urgency=low

  * http-server: fix rare crash in request body handler
  * http-client: fix memory leak

 -- Max Kellermann <mk@cm4all.com>  Tue, 26 Mar 2013 07:24:22 -0000

cm4all-beng-proxy (3.0.21) unstable; urgency=low

  * ajp-client: fix malformed request packet with empty request body

 -- Max Kellermann <mk@cm4all.com>  Thu, 21 Mar 2013 17:11:22 -0000

cm4all-beng-proxy (3.0.20) unstable; urgency=low

  * http-client: fix assertion failure with certain chunked responses

 -- Max Kellermann <mk@cm4all.com>  Thu, 21 Mar 2013 10:21:13 -0000

cm4all-beng-proxy (3.0.19) unstable; urgency=low

  * istream_tee: fix crash / memory leak on I/O error before request body
    was delivered to widget

 -- Max Kellermann <mk@cm4all.com>  Mon, 18 Mar 2013 11:23:27 -0000

cm4all-beng-proxy (3.0.18) unstable; urgency=low

  * bot: detect more crawler/bot user-agents
  * lb.init: add ACCESS_LOGGER variable

 -- Max Kellermann <mk@cm4all.com>  Fri, 15 Mar 2013 14:47:08 -0000

cm4all-beng-proxy (3.0.17) unstable; urgency=low

  * lb: add ssl_verify "optional"

 -- Max Kellermann <mk@cm4all.com>  Fri, 08 Mar 2013 14:31:25 -0000

cm4all-beng-proxy (3.0.16) unstable; urgency=low

  * http-request: fix assertion failure
  * log-{cat,split}: use unsigned characters in backslash-escape

 -- Max Kellermann <mk@cm4all.com>  Thu, 07 Mar 2013 15:26:26 -0000

cm4all-beng-proxy (3.0.15) unstable; urgency=low

  * stock: fix another assertion failure during idle cleanup
  * inline-widget: avoid unrecoverable I/O errors during initialisation

 -- Max Kellermann <mk@cm4all.com>  Tue, 05 Mar 2013 07:11:46 -0000

cm4all-beng-proxy (3.0.14) unstable; urgency=low

  * stock: fix assertion failure during idle cleanup
  * http-server: count bytes received, fixes regression
  * http-server: send "100 Continue", fixes regression
  * http-client: fix potential assertion failure after "100 Continue"

 -- Max Kellermann <mk@cm4all.com>  Fri, 01 Mar 2013 16:53:54 -0000

cm4all-beng-proxy (3.0.13) unstable; urgency=low

  * merge release 2.3.7
  * uri-verify: allow double slashes
  * change product token to "CM4all Webserver"

 -- Max Kellermann <mk@cm4all.com>  Mon, 18 Feb 2013 11:35:29 -0000

cm4all-beng-proxy (3.0.12) unstable; urgency=low

  * listener: enable TCP Fast Open (requires Linux 3.7)
  * rubber: optimize huge page allocation
  * rubber: optimize hole search
  * translate-cache: optimize INVALIDATE=HOST
  * filter-cache: reserve some space in the rubber allocator

 -- Max Kellermann <mk@cm4all.com>  Fri, 15 Feb 2013 09:57:51 -0000

cm4all-beng-proxy (3.0.11) unstable; urgency=low

  * stock: slow down destruction of surplus idle items
  * fcgi-client: try harder to reuse existing FastCGI connections
  * cmdline: new options to control the FastCGI/WAS stock

 -- Max Kellermann <mk@cm4all.com>  Tue, 12 Feb 2013 09:38:35 -0000

cm4all-beng-proxy (3.0.10) unstable; urgency=low

  * child: reduce verbosity of SIGTERM log message
  * connection: reduce verbosity of ECONNRESET log message
  * http-server: fix duplicate abort call
  * http-server: add missing pool reference in request body eof
  * handler: catch malformed URIs earlier
  * rubber: allocate from holes, avoid costly compression steps
  * http-cache: reserve some space in the rubber allocator

 -- Max Kellermann <mk@cm4all.com>  Fri, 08 Feb 2013 13:15:31 -0000

cm4all-beng-proxy (3.0.9) unstable; urgency=low

  * merge release 2.3.5
  * parser: fix malformed attribute value bounds
  * translation: packet VALIDATE_MTIME discards cache items after a file
    has been modified
  * http-server: fix spurious "closed prematurely" log messages
  * http-{server,client}: improve error messages
  * istream: clear the "direct" flag set on new streams
  * slice_pool: fix slice size and slices per area calculation

 -- Max Kellermann <mk@cm4all.com>  Wed, 06 Feb 2013 17:48:47 -0000

cm4all-beng-proxy (3.0.8) unstable; urgency=low

  * merge release 2.3.3
  * return unused I/O buffers to operating system
  * parser: optimize the attribute value parser
  * sink_rubber: fix assertion failure

 -- Max Kellermann <mk@cm4all.com>  Thu, 31 Jan 2013 13:27:39 -0000

cm4all-beng-proxy (3.0.7) unstable; urgency=low

  * istream-tee: fix crash due to erroneous read

 -- Max Kellermann <mk@cm4all.com>  Fri, 18 Jan 2013 13:32:49 -0000

cm4all-beng-proxy (3.0.6) unstable; urgency=low

  * control: new command "VERBOSE" manipulates logger verbosity
  * cmdline: remove obsolete option "enable_splice"
  * ajp-client: discard response body after HEAD request
  * fcgi-client: fix assertion failure after malformed HEAD response
  * fcgi-client: don't ignore log messages after HEAD request
  * translate-client: fix assertion failure after connection reset

 -- Max Kellermann <mk@cm4all.com>  Fri, 04 Jan 2013 13:14:09 -0000

cm4all-beng-proxy (3.0.5) unstable; urgency=low

  * translate-client: reduce number of system calls (optimization)
  * http-client: release the socket earlier for reusal
  * ajp-client: fix decoding the "special" response headers
  * ajp-client: wait for "end" packet before delivering empty response
  * ajp-client: use the Content-Length response header
  * ajp-client: send Content-Length request header only if body present
  * ajp-client: support HEAD requests
  * fcgi-client: support HEAD requests
  * fcgi-client: use the Content-Length response header
  * fcgi-client: don't discard buffer after socket has been closed
  * fcgi-client: continue parsing after response has been delivered
  * fcgi-client: don't attempt to write repeatedly if request body blocks
  * fcgi-client: optimized keep-alive after empty response

 -- Max Kellermann <mk@cm4all.com>  Fri, 28 Dec 2012 13:16:02 -0000

cm4all-beng-proxy (3.0.4) unstable; urgency=low

  * {http,filter}-cache: fix garbled data on large cache entries

 -- Max Kellermann <mk@cm4all.com>  Tue, 11 Dec 2012 15:17:17 -0000

cm4all-beng-proxy (3.0.3) unstable; urgency=low

  * memcached-client: fix assertion failure

 -- Max Kellermann <mk@cm4all.com>  Fri, 07 Dec 2012 18:52:33 -0000

cm4all-beng-proxy (3.0.2) unstable; urgency=low

  * merge release 2.3.1
  * lb: verify the client certificate issuer (option "ssl_verify")
  * lb: client certificate is mandatory if "ssl_verify" is enabled
  * lb: support extra CA certificate file (option "ssl_ca_cert")
  * cmdline: can't specify both --memcached-server and http_cache_size
  * init: default to one worker

 -- Max Kellermann <mk@cm4all.com>  Fri, 07 Dec 2012 09:24:52 -0000

cm4all-beng-proxy (3.0.1) unstable; urgency=low

  * http-cache: reduce memory usage while storing
  * {http,filter}-cache: reduce fork overhead
  * pool: fix crash when first allocation is large

 -- Max Kellermann <mk@cm4all.com>  Wed, 05 Dec 2012 14:05:28 -0000

cm4all-beng-proxy (3.0) unstable; urgency=low

  * {http,filter}-cache: reduce overhead when cache is disabled
  * {http,filter}-cache: exclude allocator table from reported size
  * filter-cache: reduce memory usage while storing
  * {http,filter,translate}-cache: return more free memory to operating system
  * pool: further overhead reduction
  * pool: reduce CPU overhead for large areas
  * rubber: fix assertion failure

 -- Max Kellermann <mk@cm4all.com>  Tue, 30 Oct 2012 16:32:45 -0000

cm4all-beng-proxy (2.2.1) unstable; urgency=low

  * merge release 2.1.13
  * control_local: fix assertion failure

 -- Max Kellermann <mk@cm4all.com>  Tue, 16 Oct 2012 15:46:16 -0000

cm4all-beng-proxy (2.2) unstable; urgency=low

  * cache: optimize lookups
  * pool: reduce overhead
  * pool: optimize the linear area recycler
  * resource-address: reduce memory overhead
  * session: reduce memory usage
  * http-cache, filter-cache: return free memory to operating system
  * control_server: support local and abstract sockets
  * python/control: support abstract sockets
  * bp_control: create implicit control channel for each worker process
  * require automake 1.11

 -- Max Kellermann <mk@cm4all.com>  Tue, 09 Oct 2012 15:11:24 -0000

cm4all-beng-proxy (2.3.7) unstable; urgency=low

  * tcache: fix assertion failure in BASE handler

 -- Max Kellermann <mk@cm4all.com>  Mon, 18 Feb 2013 11:58:01 -0000

cm4all-beng-proxy (2.3.6) unstable; urgency=low

  * listener: increase the backlog to 64
  * shm: reserve swap space, avoids theoretical crash

 -- Max Kellermann <mk@cm4all.com>  Sun, 17 Feb 2013 09:29:24 -0000

cm4all-beng-proxy (2.3.5) unstable; urgency=low

  * tcache: reduce CPU pressure when there are many virtual hosts (hot fix)
  * launch the access logger after daemonizing
  * user the configured logger user for the access logger
  * auto-close the access logger
  * debian/rules: compile with -fno-omit-frame-pointer

 -- Max Kellermann <mk@cm4all.com>  Tue, 05 Feb 2013 16:27:46 -0000

cm4all-beng-proxy (2.3.4) unstable; urgency=low

  * log-split: print referer and user agent
  * log-split: cache the last file
  * log-split: allow logging local time stamps
  * log-{split,cat}: escape URI, Referer and User-Agent
  * init: add ACCESS_LOGGER variable

 -- Max Kellermann <mk@cm4all.com>  Tue, 05 Feb 2013 01:31:31 -0000

cm4all-beng-proxy (2.3.3) unstable; urgency=low

  * pool: fix a memory leak in the temporary pool
  * processor: hard limit on length of attributes and parameters

 -- Max Kellermann <mk@cm4all.com>  Thu, 31 Jan 2013 13:16:33 -0000

cm4all-beng-proxy (2.3.2) unstable; urgency=low

  * merge release 2.1.17

 -- Max Kellermann <mk@cm4all.com>  Tue, 29 Jan 2013 00:01:23 -0000

cm4all-beng-proxy (2.3.1) unstable; urgency=low

  * merge release 2.1.16
  * pool: reduce CPU overhead for large areas

 -- Max Kellermann <mk@cm4all.com>  Thu, 06 Dec 2012 16:40:02 -0000

cm4all-beng-proxy (2.3) unstable; urgency=low

  * new stable branch based on v2.1.x, without the work-in-progress
    improvements from v2.2.x
  * cache: optimize lookups
  * pool: reduce overhead
  * pool: optimize the linear area recycler
  * resource-address: reduce memory overhead
  * session: reduce memory usage
  * {http,filter}-cache: reduce overhead when cache is disabled

 -- Max Kellermann <mk@cm4all.com>  Mon, 22 Oct 2012 13:48:20 -0000

cm4all-beng-proxy (2.1.17) unstable; urgency=low

  * merge release 2.0.55

 -- Max Kellermann <mk@cm4all.com>  Mon, 28 Jan 2013 23:59:54 -0000

cm4all-beng-proxy (2.1.16) unstable; urgency=low

  * merge release 2.0.54

 -- Max Kellermann <mk@cm4all.com>  Thu, 06 Dec 2012 16:35:17 -0000

cm4all-beng-proxy (2.1.15) unstable; urgency=low

  * merge release 2.0.53

 -- Max Kellermann <mk@cm4all.com>  Mon, 22 Oct 2012 12:26:57 -0000

cm4all-beng-proxy (2.1.14) unstable; urgency=low

  * merge release 2.0.52

 -- Max Kellermann <mk@cm4all.com>  Fri, 19 Oct 2012 12:10:09 -0000

cm4all-beng-proxy (2.1.13) unstable; urgency=low

  * merge release 2.0.51

 -- Max Kellermann <mk@cm4all.com>  Tue, 16 Oct 2012 15:41:58 -0000

cm4all-beng-proxy (2.1.12) unstable; urgency=low

  * merge release 2.0.50

 -- Max Kellermann <mk@cm4all.com>  Fri, 05 Oct 2012 12:26:24 -0000

cm4all-beng-proxy (2.1.11) unstable; urgency=low

  * merge release 2.0.49

 -- Max Kellermann <mk@cm4all.com>  Fri, 28 Sep 2012 15:04:36 -0000

cm4all-beng-proxy (2.1.10) unstable; urgency=low

  * merge release 2.0.48

 -- Max Kellermann <mk@cm4all.com>  Mon, 24 Sep 2012 15:43:46 -0000

cm4all-beng-proxy (2.1.9) unstable; urgency=low

  * merge release 2.0.47
  * lb: eliminate the duplicate "Date" response header (#1169)

 -- Max Kellermann <mk@cm4all.com>  Fri, 21 Sep 2012 15:56:06 -0000

cm4all-beng-proxy (2.1.8) unstable; urgency=low

  * control: publish statistics over the control protocol

 -- Max Kellermann <mk@cm4all.com>  Fri, 07 Sep 2012 12:47:34 -0000

cm4all-beng-proxy (2.1.7) unstable; urgency=low

  * resource-address: support expanding PIPE addresses
  * translation: support EXPAND_PATH for PROXY
  * reduced connect timeouts for translation server, FastCGI and beng-lb
  * uri-relative: support relative URI with just a query string
  * uri-relative: support relative URIs starting with a double slash
  * lb: improve error messages, include listener/pool name
  * lb: validate the selected sticky modde
  * lb: add sticky mode "source_ip"

 -- Max Kellermann <mk@cm4all.com>  Fri, 31 Aug 2012 14:03:41 -0000

cm4all-beng-proxy (2.1.6) unstable; urgency=low

  * merge release 2.0.46

 -- Max Kellermann <mk@cm4all.com>  Fri, 24 Aug 2012 11:11:20 -0000

cm4all-beng-proxy (2.1.5) unstable; urgency=low

  * lb_expect_monitor: configurable connect timeout

 -- Max Kellermann <mk@cm4all.com>  Mon, 20 Aug 2012 05:40:44 -0000

cm4all-beng-proxy (2.1.4) unstable; urgency=low

  * lb_monitor: configurable timeout

 -- Max Kellermann <mk@cm4all.com>  Fri, 17 Aug 2012 09:16:36 -0000

cm4all-beng-proxy (2.1.3) unstable; urgency=low

  * merge release 2.0.44
  * lb: implement tcp_expect option "expect_graceful"

 -- Max Kellermann <mk@cm4all.com>  Tue, 14 Aug 2012 14:30:57 -0000

cm4all-beng-proxy (2.1.2) unstable; urgency=low

  * support extended HTTP status codes from RFC 6585 and WebDAV

 -- Max Kellermann <mk@cm4all.com>  Thu, 09 Aug 2012 10:10:35 -0000

cm4all-beng-proxy (2.1.1) unstable; urgency=low

  * merge release 2.0.43
  * lb: support TRACE, OPTIONS and WebDAV

 -- Max Kellermann <mk@cm4all.com>  Fri, 03 Aug 2012 11:48:46 -0000

cm4all-beng-proxy (2.1) unstable; urgency=low

  * lb: add sticky mode "jvm_route" (Tomcat)

 -- Max Kellermann <mk@cm4all.com>  Mon, 30 Jul 2012 15:53:43 -0000

cm4all-beng-proxy (2.0.55) unstable; urgency=low

  * istream-tee: fix crash due to erroneous read
  * fix random crashes in the optimized build

 -- Max Kellermann <mk@cm4all.com>  Mon, 28 Jan 2013 23:52:26 -0000

cm4all-beng-proxy (2.0.54) unstable; urgency=low

  * http-cache: fix revalidation of memcached entries

 -- Max Kellermann <mk@cm4all.com>  Thu, 06 Dec 2012 16:31:23 -0000

cm4all-beng-proxy (2.0.53) unstable; urgency=low

  * filter-cache: fix assertion failure on serving empty response
  * http-cache: limit maximum age to 5 minutes if "Vary" includes cookies
  * lb: FADE_NODE lasts for 3 hours

 -- Max Kellermann <mk@cm4all.com>  Mon, 22 Oct 2012 12:21:18 -0000

cm4all-beng-proxy (2.0.52) unstable; urgency=low

  * {http,filter}-cache: include headers in cache size calculation
  * {http,filter}-cache: reduce headers memory usage
  * http-cache: limit maximum age to 1 week
    - 1 hour when "Vary" is used
    - 30 minutes when "Vary" includes "X-WidgetId" or "X-WidgetHref"
    - 5 minutes when "Vary" includes "X-CM4all-BENG-User"
  * cache: reduce number of system calls during lookup

 -- Max Kellermann <mk@cm4all.com>  Fri, 19 Oct 2012 12:07:10 -0000

cm4all-beng-proxy (2.0.51) unstable; urgency=low

  * merge release 1.4.33
  * processor: fix assertion failure with embedded CSS
  * lb: move control channel handler to worker process

 -- Max Kellermann <mk@cm4all.com>  Tue, 16 Oct 2012 15:39:32 -0000

cm4all-beng-proxy (2.0.50) unstable; urgency=low

  * pool: reduce memory overhead of debug data
  * fcgi-client: fix assertion failure due to redundant read event
  * lb: fix crash after pipe-to-socket splice I/O error

 -- Max Kellermann <mk@cm4all.com>  Fri, 05 Oct 2012 12:23:15 -0000

cm4all-beng-proxy (2.0.49) unstable; urgency=low

  * merge release 1.4.32

 -- Max Kellermann <mk@cm4all.com>  Fri, 28 Sep 2012 15:01:26 -0000

cm4all-beng-proxy (2.0.48) unstable; urgency=low

  * lb: fix duplicate monitor requests with --watchdog
  * child: verbose logging of child process events
  * log shutdown signal

 -- Max Kellermann <mk@cm4all.com>  Mon, 24 Sep 2012 15:36:03 -0000

cm4all-beng-proxy (2.0.47) unstable; urgency=low

  * merge release 1.4.31
  * cache: disable excessive debugging checks

 -- Max Kellermann <mk@cm4all.com>  Fri, 21 Sep 2012 15:24:30 -0000

cm4all-beng-proxy (2.0.46) unstable; urgency=low

  * merge release 1.4.30
  * lb: add option --config-file

 -- Max Kellermann <mk@cm4all.com>  Fri, 24 Aug 2012 10:52:29 -0000

cm4all-beng-proxy (2.0.45) unstable; urgency=low

  * merge release 1.4.29

 -- Max Kellermann <mk@cm4all.com>  Tue, 21 Aug 2012 15:49:49 -0000

cm4all-beng-proxy (2.0.44) unstable; urgency=low

  * lb: allow sticky with only one node
  * lb: add option "--check"
  * lb: run all monitors right after startup
  * lb: disable expiry of monitor results
  * lb: improved fallback for "sticky cookie"
  * lb: use Bulldog for "sticky cookie"
  * balancer, lb: persistent "fade" flag
  * balancer, lb: use the Bulldog "graceful" flag
  * control: add packet CONTROL_DUMP_POOLS

 -- Max Kellermann <mk@cm4all.com>  Tue, 14 Aug 2012 13:13:01 -0000

cm4all-beng-proxy (2.0.43) unstable; urgency=low

  * merge release 1.4.28
  * istream-replace: fix assertion failure with embedded CSS

 -- Max Kellermann <mk@cm4all.com>  Thu, 02 Aug 2012 11:14:27 -0000

cm4all-beng-proxy (2.0.42) unstable; urgency=low

  * js: new higher-level API

 -- Max Kellermann <mk@cm4all.com>  Wed, 01 Aug 2012 11:32:28 -0000

cm4all-beng-proxy (2.0.41) unstable; urgency=low

  * session: fix bogus assertion failure when loading expired session

 -- Max Kellermann <mk@cm4all.com>  Fri, 27 Jul 2012 12:47:49 -0000

cm4all-beng-proxy (2.0.40) unstable; urgency=low

  * merge release 1.4.27

 -- Max Kellermann <mk@cm4all.com>  Tue, 24 Jul 2012 16:29:13 -0000

cm4all-beng-proxy (2.0.39) unstable; urgency=low

  * merge release 1.4.26

 -- Max Kellermann <mk@cm4all.com>  Tue, 17 Jul 2012 17:00:20 -0000

cm4all-beng-proxy (2.0.38) unstable; urgency=low

  * merge release 1.4.25
  * strset: fix GROUP_CONTAINER false negatives

 -- Max Kellermann <mk@cm4all.com>  Tue, 17 Jul 2012 16:03:49 -0000

cm4all-beng-proxy (2.0.37) unstable; urgency=low

  * merge release 1.4.24

 -- Max Kellermann <mk@cm4all.com>  Mon, 16 Jul 2012 10:36:57 -0000

cm4all-beng-proxy (2.0.36) unstable; urgency=low

  * proxy-handler: re-add the URI suffix for "transparent" requests

 -- Max Kellermann <mk@cm4all.com>  Wed, 11 Jul 2012 14:12:11 -0000

cm4all-beng-proxy (2.0.35) unstable; urgency=low

  * translate: allow WIDGET_GROUP without PROCESS

 -- Max Kellermann <mk@cm4all.com>  Thu, 05 Jul 2012 13:03:21 -0000

cm4all-beng-proxy (2.0.34) unstable; urgency=low

  * session_save: skip shutdown code if saving is not configured
  * http-server: fix assertion on I/O error during POST
  * header-forward: new group FORWARD to forward the "Host" header

 -- Max Kellermann <mk@cm4all.com>  Tue, 03 Jul 2012 16:46:39 -0000

cm4all-beng-proxy (2.0.33) unstable; urgency=low

  * processor: option SELF_CONTAINER allows widget to only embed itself
  * processor: allow embedding approved widget groups
  * processor: optionally invoke CSS processor for style attributes
  * response, lb_http: put "Discard" cookie attribute to the end (Android bug)

 -- Max Kellermann <mk@cm4all.com>  Mon, 02 Jul 2012 17:52:32 -0000

cm4all-beng-proxy (2.0.32) unstable; urgency=low

  * socket_wrapper: fix two assertion failures
  * pheaders: emit Cache-Control:no-store to work around IE quirk

 -- Max Kellermann <mk@cm4all.com>  Tue, 26 Jun 2012 09:41:51 -0000

cm4all-beng-proxy (2.0.31) unstable; urgency=low

  * lb: publish the SSL peer issuer subject
  * widget-registry: copy the direct_addressing attribute

 -- Max Kellermann <mk@cm4all.com>  Wed, 06 Jun 2012 13:36:04 -0000

cm4all-beng-proxy (2.0.30) unstable; urgency=low

  * init: add --group variable to .default file
  * doc: update view security documentation
  * processor: apply underscore prefix to <A NAME="...">
  * session: restore sessions from a file

 -- Max Kellermann <mk@cm4all.com>  Fri, 01 Jun 2012 11:06:50 -0000

cm4all-beng-proxy (2.0.29) unstable; urgency=low

  * widget: optional direct URI addressing scheme
  * processor: eliminate additional underscore from class prefix
  * ssl_filter: support TLS client certificates

 -- Max Kellermann <mk@cm4all.com>  Tue, 29 May 2012 13:29:06 -0000

cm4all-beng-proxy (2.0.28) unstable; urgency=low

  * merge release 1.4.22

 -- Max Kellermann <mk@cm4all.com>  Wed, 16 May 2012 10:24:31 -0000

cm4all-beng-proxy (2.0.27) unstable; urgency=low

  * uri-address: fix assertion failures with UNIX domain sockets
  * uri-address: fix redirects with matching absolute URI

 -- Max Kellermann <mk@cm4all.com>  Wed, 09 May 2012 16:16:06 -0000

cm4all-beng-proxy (2.0.26) unstable; urgency=low

  * processor: rewrite URIs in META/refresh

 -- Max Kellermann <mk@cm4all.com>  Thu, 03 May 2012 14:43:03 -0000

cm4all-beng-proxy (2.0.25) unstable; urgency=low

  * merge release 1.4.21
  * processor: fix double free bug on failed widget lookup
  * session: don't access the session manager after worker crash
  * proxy-widget: fix assertion failure with empty view name

 -- Max Kellermann <mk@cm4all.com>  Thu, 26 Apr 2012 14:22:10 -0000

cm4all-beng-proxy (2.0.24) unstable; urgency=low

  * processor: optionally invoke CSS processor for <style>

 -- Max Kellermann <mk@cm4all.com>  Fri, 20 Apr 2012 12:10:42 -0000

cm4all-beng-proxy (2.0.23) unstable; urgency=low

  * widget-resolver: check for translation server failure
  * widget-resolver: don't sync with session when view is invalid
  * rewrite-uri: check for invalid view name
  * {css_,}processor: eliminate second underscore from class prefix
  * doc: document the algorithm for replacing two leading underscores

 -- Max Kellermann <mk@cm4all.com>  Thu, 29 Mar 2012 15:37:52 -0000

cm4all-beng-proxy (2.0.22) unstable; urgency=low

  * merge release 1.4.20
  * proxy-widget: forbid client to select view with address
  * proxy-widget: allow any view selection when widget is not a container
  * widget-http: allow any view selection for unprocessable response
  * widget-http: inherit the view from the template
  * widget-request: sync with session only if processor is enabled
  * widget-http: postpone saving to session after receiving response headers
  * processor: add entities &c:id; &c:type; &c:class;

 -- Max Kellermann <mk@cm4all.com>  Mon, 26 Mar 2012 14:05:05 -0000

cm4all-beng-proxy (2.0.21) unstable; urgency=low

  * css_processor: use mode "partial" for @import
  * rewrite-uri: use mode "partial" on invalid input

 -- Max Kellermann <mk@cm4all.com>  Tue, 20 Mar 2012 18:11:28 -0000

cm4all-beng-proxy (2.0.20) unstable; urgency=low

  * {css_,}processor: default mode is "partial"
  * processor: handle underscore prefixes in the "for" attribute

 -- Max Kellermann <mk@cm4all.com>  Tue, 20 Mar 2012 16:48:51 -0000

cm4all-beng-proxy (2.0.19) unstable; urgency=low

  * merge release 1.4.19

 -- Max Kellermann <mk@cm4all.com>  Tue, 20 Mar 2012 08:41:03 -0000

cm4all-beng-proxy (2.0.18) unstable; urgency=low

  * merge release 1.4.18

 -- Max Kellermann <mk@cm4all.com>  Thu, 15 Mar 2012 15:53:12 -0000

cm4all-beng-proxy (2.0.17) unstable; urgency=low

  * merge release 1.4.17
  * css_parser: check for url() following another token
  * css_processor: rewrite @import URIs
  * {text_,}processor: new entity &c:local;

 -- Max Kellermann <mk@cm4all.com>  Fri, 09 Mar 2012 16:50:19 -0000

cm4all-beng-proxy (2.0.16) unstable; urgency=low

  * response: generate Vary response header from translation response
  * widget-resolver: fix NULL dereference after failure
  * translation: User-Agent classification

 -- Max Kellermann <mk@cm4all.com>  Tue, 06 Mar 2012 11:54:10 -0000

cm4all-beng-proxy (2.0.15) unstable; urgency=low

  * merge release 1.4.16
  * uri-address: fix NULL dereference on certain malformed URIs

 -- Max Kellermann <mk@cm4all.com>  Fri, 02 Mar 2012 16:28:54 -0000

cm4all-beng-proxy (2.0.14) unstable; urgency=low

  * address-resolver: add missing initialization
  * rewrite-uri: fix NULL pointer dereference with "local URI"
  * rewrite-uri: allow mode=proxy (optional temporary kludge)
  * widget-http: auto-disable processor (optional temporary kludge)

 -- Max Kellermann <mk@cm4all.com>  Thu, 01 Mar 2012 18:36:38 -0000

cm4all-beng-proxy (2.0.13) unstable; urgency=low

  * merge release 1.4.15
  * translation: make CGI auto-base optional
  * handler: fix up translation client errors

 -- Max Kellermann <mk@cm4all.com>  Thu, 23 Feb 2012 17:31:03 -0000

cm4all-beng-proxy (2.0.12) unstable; urgency=low

  * merge release 1.4.13

 -- Max Kellermann <mk@cm4all.com>  Thu, 16 Feb 2012 14:41:45 -0000

cm4all-beng-proxy (2.0.11) unstable; urgency=low

  * merge release 1.4.11
  * processor: skip rewriting absolute URIs

 -- Max Kellermann <mk@cm4all.com>  Thu, 09 Feb 2012 09:43:06 -0000

cm4all-beng-proxy (2.0.10) unstable; urgency=low

  * resource-address: initialise type, fixes assertion failure

 -- Max Kellermann <mk@cm4all.com>  Tue, 07 Feb 2012 16:57:06 -0000

cm4all-beng-proxy (2.0.9) unstable; urgency=low

  * [css]processor: expand underscore only XML id / CSS class
  * widget-http: filter processor response headers
  * processor: forward Wildfire headers in the debug build

 -- Max Kellermann <mk@cm4all.com>  Tue, 07 Feb 2012 12:32:33 -0000

cm4all-beng-proxy (2.0.8) unstable; urgency=low

  * rewrite-uri: prefix "@/" refers to widget's "local URI"

 -- Max Kellermann <mk@cm4all.com>  Fri, 03 Feb 2012 13:50:16 -0000

cm4all-beng-proxy (2.0.7) unstable; urgency=low

  * merge release 1.4.10
  * stock: clear idle objects periodically

 -- Max Kellermann <mk@cm4all.com>  Thu, 02 Feb 2012 14:10:24 -0000

cm4all-beng-proxy (2.0.6) unstable; urgency=low

  * merge release 1.4.9

 -- Max Kellermann <mk@cm4all.com>  Tue, 31 Jan 2012 15:10:18 -0000

cm4all-beng-proxy (2.0.5) unstable; urgency=low

  * merge release 1.4.8
  * translate-client: verify the PROXY and AJP payloads
  * translation: support inserting regex matches into CGI/file path
  * translation: support customizing the cookie's "Domain" attribute
  * request: new option "dynamic_session_cookie" adds suffix to cookie
    name
  * uri-address: verify the path component

 -- Max Kellermann <mk@cm4all.com>  Wed, 25 Jan 2012 17:05:09 -0000

cm4all-beng-proxy (2.0.4) unstable; urgency=low

  * merge release 1.4.6
  * access-log: don't log the remote port
  * translation: support inserting regex matches into CGI's PATH_INFO
  * tcache: generate BASE automatically for CGI

 -- Max Kellermann <mk@cm4all.com>  Tue, 10 Jan 2012 15:18:37 -0000

cm4all-beng-proxy (2.0.3) unstable; urgency=low

  * merge release 1.4.4
  * http-server: log remote host address

 -- Max Kellermann <mk@cm4all.com>  Tue, 27 Dec 2011 07:41:15 -0000

cm4all-beng-proxy (2.0.2) unstable; urgency=low

  * merge release 1.4.2
  * widget-http: improved HTTP error messages
  * processor: forbid widget request after URI compress failure

 -- Max Kellermann <mk@cm4all.com>  Wed, 07 Dec 2011 16:51:58 -0000

cm4all-beng-proxy (2.0.1) unstable; urgency=low

  * merge release 1.4.1

 -- Max Kellermann <mk@cm4all.com>  Fri, 18 Nov 2011 13:57:27 -0000

cm4all-beng-proxy (2.0) unstable; urgency=low

  * rewrite-uri: reapply 'drop the deprecated mode "proxy"'
  * proxy-widget: reapply 'client can choose only views that have an address'

 -- Max Kellermann <mk@cm4all.com>  Thu, 17 Nov 2011 08:22:39 +0100

cm4all-beng-proxy (1.4.33) unstable; urgency=low

  * istream-file: reduce memory usage for small files
  * file-handler: fix xattr usage on ranged file request (possible
    assertion failure)

 -- Max Kellermann <mk@cm4all.com>  Tue, 16 Oct 2012 15:28:57 -0000

cm4all-beng-proxy (1.4.32) unstable; urgency=low

  * cgi: fix spontaneous shutdown due to misrouted SIGTERM signal

 -- Max Kellermann <mk@cm4all.com>  Fri, 28 Sep 2012 14:39:13 -0000

cm4all-beng-proxy (1.4.31) unstable; urgency=low

  * shm: fix check for shared memory allocation failure
  * child: handle lost SIGCHLD events
  * child: ignore stale child processes

 -- Max Kellermann <mk@cm4all.com>  Fri, 21 Sep 2012 15:21:20 -0000

cm4all-beng-proxy (1.4.30) unstable; urgency=low

  * http-server: parse all tokens in the "Connection" request header

 -- Max Kellermann <mk@cm4all.com>  Fri, 24 Aug 2012 10:50:28 -0000

cm4all-beng-proxy (1.4.29) unstable; urgency=low

  * proxy-widget: fix memory leak on aborted POST request

 -- Max Kellermann <mk@cm4all.com>  Tue, 21 Aug 2012 15:05:12 -0000

cm4all-beng-proxy (1.4.28) unstable; urgency=low

  * worker: reinitialize signal handlers after fork failure
  * lb: work around libevent bug that freezes during shutdown

 -- Max Kellermann <mk@cm4all.com>  Thu, 02 Aug 2012 13:53:18 -0000

cm4all-beng-proxy (1.4.27) unstable; urgency=low

  * lb: fix hanging SSL connection on bulk transfer

 -- Max Kellermann <mk@cm4all.com>  Tue, 24 Jul 2012 14:58:17 -0000

cm4all-beng-proxy (1.4.26) unstable; urgency=low

  * processor: fix regression, missing NULL check

 -- Max Kellermann <mk@cm4all.com>  Tue, 17 Jul 2012 16:55:24 -0000

cm4all-beng-proxy (1.4.25) unstable; urgency=low

  * processor: don't rewrite the fragment part of the URI

 -- Max Kellermann <mk@cm4all.com>  Tue, 17 Jul 2012 15:50:06 -0000

cm4all-beng-proxy (1.4.24) unstable; urgency=low

  * lb: fix splicing with SSL

 -- Max Kellermann <mk@cm4all.com>  Mon, 16 Jul 2012 10:32:17 -0000

cm4all-beng-proxy (1.4.23) unstable; urgency=low

  * widget-http: fix double free bug when POST is aborted

 -- Max Kellermann <mk@cm4all.com>  Tue, 03 Jul 2012 16:42:28 -0000

cm4all-beng-proxy (1.4.22) unstable; urgency=low

  * merge release 1.2.27
  * widget: backport memory leak fix from 2.0
  * widget-http: fix memory leak on abort

 -- Max Kellermann <mk@cm4all.com>  Wed, 16 May 2012 10:00:23 -0000

cm4all-beng-proxy (1.4.21) unstable; urgency=low

  * merge release 1.2.26

 -- Max Kellermann <mk@cm4all.com>  Thu, 26 Apr 2012 14:17:56 -0000

cm4all-beng-proxy (1.4.20) unstable; urgency=low

  * merge release 1.2.25

 -- Max Kellermann <mk@cm4all.com>  Mon, 26 Mar 2012 14:03:14 -0000

cm4all-beng-proxy (1.4.19) unstable; urgency=low

  * merge release 1.2.24

 -- Max Kellermann <mk@cm4all.com>  Tue, 20 Mar 2012 08:36:19 -0000

cm4all-beng-proxy (1.4.18) unstable; urgency=low

  * merge release 1.2.23

 -- Max Kellermann <mk@cm4all.com>  Thu, 15 Mar 2012 15:50:20 -0000

cm4all-beng-proxy (1.4.17) unstable; urgency=low

  * merge release 1.2.22

 -- Max Kellermann <mk@cm4all.com>  Thu, 08 Mar 2012 18:36:00 -0000

cm4all-beng-proxy (1.4.16) unstable; urgency=low

  * merge release 1.2.21

 -- Max Kellermann <mk@cm4all.com>  Fri, 02 Mar 2012 16:03:51 -0000

cm4all-beng-proxy (1.4.15) unstable; urgency=low

  * merge release 1.2.20

 -- Max Kellermann <mk@cm4all.com>  Thu, 23 Feb 2012 17:12:30 -0000

cm4all-beng-proxy (1.4.14) unstable; urgency=low

  * merge release 1.2.19

 -- Max Kellermann <mk@cm4all.com>  Thu, 23 Feb 2012 15:35:04 -0000

cm4all-beng-proxy (1.4.13) unstable; urgency=low

  * merge release 1.2.18

 -- Max Kellermann <mk@cm4all.com>  Thu, 16 Feb 2012 13:53:49 -0000

cm4all-beng-proxy (1.4.12) unstable; urgency=low

  * merge release 1.2.17

 -- Max Kellermann <mk@cm4all.com>  Wed, 15 Feb 2012 09:27:50 -0000

cm4all-beng-proxy (1.4.11) unstable; urgency=low

  * merge release 1.2.16

 -- Max Kellermann <mk@cm4all.com>  Thu, 09 Feb 2012 09:33:30 -0000

cm4all-beng-proxy (1.4.10) unstable; urgency=low

  * merge release 1.2.15

 -- Max Kellermann <mk@cm4all.com>  Thu, 02 Feb 2012 13:43:11 -0000

cm4all-beng-proxy (1.4.9) unstable; urgency=low

  * merge release 1.2.14

 -- Max Kellermann <mk@cm4all.com>  Tue, 31 Jan 2012 15:06:57 -0000

cm4all-beng-proxy (1.4.8) unstable; urgency=low

  * merge release 1.2.13

 -- Max Kellermann <mk@cm4all.com>  Wed, 25 Jan 2012 12:16:53 -0000

cm4all-beng-proxy (1.4.7) unstable; urgency=low

  * merge release 1.2.12

 -- Max Kellermann <mk@cm4all.com>  Tue, 17 Jan 2012 08:37:01 -0000

cm4all-beng-proxy (1.4.6) unstable; urgency=low

  * merge release 1.2.11

 -- Max Kellermann <mk@cm4all.com>  Wed, 04 Jan 2012 15:41:43 -0000

cm4all-beng-proxy (1.4.5) unstable; urgency=low

  * merge release 1.2.10

 -- Max Kellermann <mk@cm4all.com>  Wed, 28 Dec 2011 17:07:13 -0000

cm4all-beng-proxy (1.4.4) unstable; urgency=low

  * merge release 1.2.9

 -- Max Kellermann <mk@cm4all.com>  Thu, 22 Dec 2011 11:28:39 -0000

cm4all-beng-proxy (1.4.3) unstable; urgency=low

  * merge release 1.2.8

 -- Max Kellermann <mk@cm4all.com>  Wed, 14 Dec 2011 11:20:04 -0000

cm4all-beng-proxy (1.4.2) unstable; urgency=low

  * text-processor: allow processing "application/javascript",
    "application/json"
  * uri-relative: allow backtracking to the widget base with "../"
  * merge release 1.2.7

 -- Max Kellermann <mk@cm4all.com>  Tue, 06 Dec 2011 12:39:24 -0000

cm4all-beng-proxy (1.4.1) unstable; urgency=low

  * merge release 1.2.6

 -- Max Kellermann <mk@cm4all.com>  Fri, 18 Nov 2011 13:53:56 -0000

cm4all-beng-proxy (1.4) unstable; urgency=low

  * proxy-widget: revert 'client can choose only views that have an address'
  * rewrite-uri: revert 'drop the deprecated mode "proxy"'

 -- Max Kellermann <mk@cm4all.com>  Thu, 17 Nov 2011 08:10:42 +0100

cm4all-beng-proxy (1.3.2) unstable; urgency=low

  * tcache: add regex matching, translation packets REGEX, INVERSE_REGEX
  * widget: don't start the prefix with an underscore
  * translation: add new packet PROCESS_TEXT, to expand entity references
  * translation: add new packet WIDGET_INFO, enables additional request headers
  * doc: document the algorithm for replacing three leading underscores

 -- Max Kellermann <mk@cm4all.com>  Wed, 16 Nov 2011 17:00:16 +0100

cm4all-beng-proxy (1.3.1) unstable; urgency=low

  * merge release 1.2.5

 -- Max Kellermann <mk@cm4all.com>  Tue, 08 Nov 2011 19:51:18 +0100

cm4all-beng-proxy (1.3) unstable; urgency=low

  * rewrite-uri: drop the deprecated mode "proxy"
  * proxy-widget: client can choose only views that have an address

 -- Max Kellermann <mk@cm4all.com>  Mon, 31 Oct 2011 17:41:14 +0100

cm4all-beng-proxy (1.2.27) unstable; urgency=low

  * merge release 1.1.40

 -- Max Kellermann <mk@cm4all.com>  Wed, 16 May 2012 09:51:50 -0000

cm4all-beng-proxy (1.2.26) unstable; urgency=low

  * merge release 1.1.39

 -- Max Kellermann <mk@cm4all.com>  Thu, 26 Apr 2012 14:16:40 -0000

cm4all-beng-proxy (1.2.25) unstable; urgency=low

  * merge release 1.1.38

 -- Max Kellermann <mk@cm4all.com>  Mon, 26 Mar 2012 14:01:44 -0000

cm4all-beng-proxy (1.2.24) unstable; urgency=low

  * merge release 1.1.37

 -- Max Kellermann <mk@cm4all.com>  Tue, 20 Mar 2012 08:33:31 -0000

cm4all-beng-proxy (1.2.23) unstable; urgency=low

  * merge release 1.1.36

 -- Max Kellermann <mk@cm4all.com>  Thu, 15 Mar 2012 15:37:10 -0000

cm4all-beng-proxy (1.2.22) unstable; urgency=low

  * merge release 1.1.35

 -- Max Kellermann <mk@cm4all.com>  Thu, 08 Mar 2012 18:29:39 -0000

cm4all-beng-proxy (1.2.21) unstable; urgency=low

  * merge release 1.1.34

 -- Max Kellermann <mk@cm4all.com>  Fri, 02 Mar 2012 16:02:00 -0000

cm4all-beng-proxy (1.2.20) unstable; urgency=low

  * merge release 1.1.33

 -- Max Kellermann <mk@cm4all.com>  Thu, 23 Feb 2012 17:11:15 -0000

cm4all-beng-proxy (1.2.19) unstable; urgency=low

  * merge release 1.1.32

 -- Max Kellermann <mk@cm4all.com>  Thu, 23 Feb 2012 15:18:36 -0000

cm4all-beng-proxy (1.2.18) unstable; urgency=low

  * merge release 1.1.31

 -- Max Kellermann <mk@cm4all.com>  Thu, 16 Feb 2012 13:52:42 -0000

cm4all-beng-proxy (1.2.17) unstable; urgency=low

  * merge release 1.1.30

 -- Max Kellermann <mk@cm4all.com>  Wed, 15 Feb 2012 09:26:45 -0000

cm4all-beng-proxy (1.2.16) unstable; urgency=low

  * merge release 1.1.29

 -- Max Kellermann <mk@cm4all.com>  Thu, 09 Feb 2012 09:31:50 -0000

cm4all-beng-proxy (1.2.15) unstable; urgency=low

  * merge release 1.1.28

 -- Max Kellermann <mk@cm4all.com>  Thu, 02 Feb 2012 13:41:45 -0000

cm4all-beng-proxy (1.2.14) unstable; urgency=low

  * merge release 1.1.27

 -- Max Kellermann <mk@cm4all.com>  Tue, 31 Jan 2012 15:04:32 -0000

cm4all-beng-proxy (1.2.13) unstable; urgency=low

  * merge release 1.1.26

 -- Max Kellermann <mk@cm4all.com>  Wed, 25 Jan 2012 12:15:19 -0000

cm4all-beng-proxy (1.2.12) unstable; urgency=low

  * merge release 1.1.25

 -- Max Kellermann <mk@cm4all.com>  Tue, 17 Jan 2012 08:31:44 -0000

cm4all-beng-proxy (1.2.11) unstable; urgency=low

  * merge release 1.1.24

 -- Max Kellermann <mk@cm4all.com>  Wed, 04 Jan 2012 15:38:27 -0000

cm4all-beng-proxy (1.2.10) unstable; urgency=low

  * merge release 1.1.23

 -- Max Kellermann <mk@cm4all.com>  Wed, 28 Dec 2011 17:01:43 -0000

cm4all-beng-proxy (1.2.9) unstable; urgency=low

  * merge release 1.1.22

 -- Max Kellermann <mk@cm4all.com>  Thu, 22 Dec 2011 10:28:29 -0000

cm4all-beng-proxy (1.2.8) unstable; urgency=low

  * merge release 1.1.21

 -- Max Kellermann <mk@cm4all.com>  Wed, 14 Dec 2011 11:12:32 -0000

cm4all-beng-proxy (1.2.7) unstable; urgency=low

  * merge release 1.1.20

 -- Max Kellermann <mk@cm4all.com>  Tue, 06 Dec 2011 11:43:10 -0000

cm4all-beng-proxy (1.2.6) unstable; urgency=low

  * merge release 1.1.19

 -- Max Kellermann <mk@cm4all.com>  Fri, 18 Nov 2011 13:47:43 -0000

cm4all-beng-proxy (1.2.5) unstable; urgency=low

  * merge release 1.1.18
  * file-handler: handle If-Modified-Since followed by filter

 -- Max Kellermann <mk@cm4all.com>  Tue, 08 Nov 2011 19:43:58 +0100

cm4all-beng-proxy (1.2.4) unstable; urgency=low

  * merge release 1.1.17

 -- Max Kellermann <mk@cm4all.com>  Wed, 02 Nov 2011 16:58:28 +0100

cm4all-beng-proxy (1.2.3) unstable; urgency=low

  * merge release 1.1.16

 -- Max Kellermann <mk@cm4all.com>  Fri, 21 Oct 2011 15:16:13 +0200

cm4all-beng-proxy (1.2.2) unstable; urgency=low

  * merge release 1.1.15
  * widget-view: an empty name refers to the default view
  * processor: new entity &c:view;

 -- Max Kellermann <mk@cm4all.com>  Wed, 19 Oct 2011 11:43:20 +0200

cm4all-beng-proxy (1.2.1) unstable; urgency=low

  * merge release 1.1.13

 -- Max Kellermann <mk@cm4all.com>  Wed, 05 Oct 2011 17:16:04 +0200

cm4all-beng-proxy (1.2) unstable; urgency=low

  * delegate-client: improved error reporting
  * response-error: resolve errno codes
  * python/control/client: bind the unix domain socket
  * python/control/client: implement timeout
  * lb_control: allow querying node status over control socket

 -- Max Kellermann <mk@cm4all.com>  Tue, 27 Sep 2011 12:00:44 +0200

cm4all-beng-proxy (1.1.40) unstable; urgency=low

  * merge release 1.0.34

 -- Max Kellermann <mk@cm4all.com>  Wed, 16 May 2012 09:50:37 -0000

cm4all-beng-proxy (1.1.39) unstable; urgency=low

  * merge release 1.0.33

 -- Max Kellermann <mk@cm4all.com>  Thu, 26 Apr 2012 14:12:30 -0000

cm4all-beng-proxy (1.1.38) unstable; urgency=low

  * merge release 1.0.32

 -- Max Kellermann <mk@cm4all.com>  Mon, 26 Mar 2012 14:00:38 -0000

cm4all-beng-proxy (1.1.37) unstable; urgency=low

  * merge release 1.0.31

 -- Max Kellermann <mk@cm4all.com>  Tue, 20 Mar 2012 08:31:08 -0000

cm4all-beng-proxy (1.1.36) unstable; urgency=low

  * merge release 1.0.30

 -- Max Kellermann <mk@cm4all.com>  Thu, 15 Mar 2012 15:36:15 -0000

cm4all-beng-proxy (1.1.35) unstable; urgency=low

  * merge release 1.0.29
  * css_processor: delete "-c-mode" and "-c-view" from output

 -- Max Kellermann <mk@cm4all.com>  Thu, 08 Mar 2012 18:16:03 -0000

cm4all-beng-proxy (1.1.34) unstable; urgency=low

  * merge release 1.0.28

 -- Max Kellermann <mk@cm4all.com>  Fri, 02 Mar 2012 15:26:44 -0000

cm4all-beng-proxy (1.1.33) unstable; urgency=low

  * merge release 1.0.27

 -- Max Kellermann <mk@cm4all.com>  Thu, 23 Feb 2012 17:09:57 -0000

cm4all-beng-proxy (1.1.32) unstable; urgency=low

  * merge release 1.0.26

 -- Max Kellermann <mk@cm4all.com>  Thu, 23 Feb 2012 15:14:56 -0000

cm4all-beng-proxy (1.1.31) unstable; urgency=low

  * merge release 1.0.25

 -- Max Kellermann <mk@cm4all.com>  Thu, 16 Feb 2012 13:49:26 -0000

cm4all-beng-proxy (1.1.30) unstable; urgency=low

  * merge release 1.0.24

 -- Max Kellermann <mk@cm4all.com>  Wed, 15 Feb 2012 09:25:38 -0000

cm4all-beng-proxy (1.1.29) unstable; urgency=low

  * merge release 1.0.23

 -- Max Kellermann <mk@cm4all.com>  Thu, 09 Feb 2012 09:30:18 -0000

cm4all-beng-proxy (1.1.28) unstable; urgency=low

  * merge release 1.0.22

 -- Max Kellermann <mk@cm4all.com>  Thu, 02 Feb 2012 13:39:21 -0000

cm4all-beng-proxy (1.1.27) unstable; urgency=low

  * merge release 1.0.21

 -- Max Kellermann <mk@cm4all.com>  Tue, 31 Jan 2012 14:59:06 -0000

cm4all-beng-proxy (1.1.26) unstable; urgency=low

  * merge release 1.0.20

 -- Max Kellermann <mk@cm4all.com>  Wed, 25 Jan 2012 12:13:43 -0000

cm4all-beng-proxy (1.1.25) unstable; urgency=low

  * merge release 1.0.19

 -- Max Kellermann <mk@cm4all.com>  Tue, 17 Jan 2012 08:29:34 -0000

cm4all-beng-proxy (1.1.24) unstable; urgency=low

  * merge release 1.0.18

 -- Max Kellermann <mk@cm4all.com>  Wed, 04 Jan 2012 15:27:35 -0000

cm4all-beng-proxy (1.1.23) unstable; urgency=low

  * header-forward: remove port number from X-Forwarded-For

 -- Max Kellermann <mk@cm4all.com>  Wed, 28 Dec 2011 16:51:41 -0000

cm4all-beng-proxy (1.1.22) unstable; urgency=low

  * merge release 1.0.17
  * istream-socket: fix potential assertion failure

 -- Max Kellermann <mk@cm4all.com>  Wed, 21 Dec 2011 16:44:46 -0000

cm4all-beng-proxy (1.1.21) unstable; urgency=low

  * merge release 1.0.16

 -- Max Kellermann <mk@cm4all.com>  Wed, 14 Dec 2011 11:07:58 -0000

cm4all-beng-proxy (1.1.20) unstable; urgency=low

  * merge release 1.0.15
  * processor: don't rewrite "mailto:" hyperlinks

 -- Max Kellermann <mk@cm4all.com>  Mon, 05 Dec 2011 18:37:10 -0000

cm4all-beng-proxy (1.1.19) unstable; urgency=low

  * {css_,}processor: quote widget classes for prefixing XML IDs, CSS classes

 -- Max Kellermann <mk@cm4all.com>  Fri, 18 Nov 2011 13:17:02 -0000

cm4all-beng-proxy (1.1.18) unstable; urgency=low

  * merge release 1.0.13
  * lb_http: eliminate the duplicate "Date" response header

 -- Max Kellermann <mk@cm4all.com>  Tue, 08 Nov 2011 19:33:07 +0100

cm4all-beng-proxy (1.1.17) unstable; urgency=low

  * merge release 1.0.13

 -- Max Kellermann <mk@cm4all.com>  Wed, 02 Nov 2011 16:52:21 +0100

cm4all-beng-proxy (1.1.16) unstable; urgency=low

  * merge release 1.0.12

 -- Max Kellermann <mk@cm4all.com>  Fri, 21 Oct 2011 15:09:55 +0200

cm4all-beng-proxy (1.1.15) unstable; urgency=low

  * merge release 1.0.11

 -- Max Kellermann <mk@cm4all.com>  Wed, 19 Oct 2011 09:36:38 +0200

cm4all-beng-proxy (1.1.14) unstable; urgency=low

  * merge release 1.0.10

 -- Max Kellermann <mk@cm4all.com>  Fri, 07 Oct 2011 15:15:00 +0200

cm4all-beng-proxy (1.1.13) unstable; urgency=low

  * merge release 1.0.9

 -- Max Kellermann <mk@cm4all.com>  Thu, 29 Sep 2011 16:47:56 +0200

cm4all-beng-proxy (1.1.12) unstable; urgency=low

  * merge release 1.0.8

 -- Max Kellermann <mk@cm4all.com>  Thu, 22 Sep 2011 17:13:41 +0200

cm4all-beng-proxy (1.1.11) unstable; urgency=low

  * merge release 1.0.7
  * widget-http: response header X-CM4all-View selects a view
  * processor, css_processor: support prefixing XML ids
  * processor: property "c:view" selects a view

 -- Max Kellermann <mk@cm4all.com>  Fri, 16 Sep 2011 12:25:24 +0200

cm4all-beng-proxy (1.1.10) unstable; urgency=low

  * merge release 1.0.6
  * http-request: don't clear failure state on successful TCP connection
  * istream-socket: fix assertion failure after receive error
  * ssl_filter: check for end-of-file on plain socket
  * ssl_filter: fix buffer assertion failures

 -- Max Kellermann <mk@cm4all.com>  Tue, 13 Sep 2011 18:50:18 +0200

cm4all-beng-proxy (1.1.9) unstable; urgency=low

  * http-request: improve keep-alive cancellation detection
  * http-request: mark server "failed" after HTTP client error
  * lb: implement the control protocol
    - can disable and re-enable workers
  * lb: don't allow sticky pool with only one member
  * lb: verify that a new sticky host is alive
  * lb: mark server "failed" after HTTP client error

 -- Max Kellermann <mk@cm4all.com>  Fri, 09 Sep 2011 13:03:55 +0200

cm4all-beng-proxy (1.1.8) unstable; urgency=low

  * merge release 1.0.5
  * {css_,}processor: one more underscore for the prefix
  * processor: remove rewrite-uri processing instructions from output
  * translate: unknown packet is a fatal error
  * processor: add option to set widget/focus by default
  * rewrite-uri: a leading tilde refers to the widget base; translation
    packet ANCHOR_ABSOLUTE enables it by default

 -- Max Kellermann <mk@cm4all.com>  Mon, 05 Sep 2011 17:56:31 +0200

cm4all-beng-proxy (1.1.7) unstable; urgency=low

  * css_processor: implement property "-c-mode"
  * css_processor: translate underscore prefix in class names
  * processor: translate underscore prefix in CSS class names

 -- Max Kellermann <mk@cm4all.com>  Mon, 29 Aug 2011 17:47:48 +0200

cm4all-beng-proxy (1.1.6) unstable; urgency=low

  * merge release 1.0.3
  * implement CSS processor

 -- Max Kellermann <mk@cm4all.com>  Mon, 22 Aug 2011 17:13:56 +0200

cm4all-beng-proxy (1.1.5) unstable; urgency=low

  * lb: optionally generate Via and X-Forwarded-For

 -- Max Kellermann <mk@cm4all.com>  Wed, 17 Aug 2011 12:45:14 +0200

cm4all-beng-proxy (1.1.4) unstable; urgency=low

  * pipe-stock: fix assertion failure after optimization bug
  * istream-pipe: reuse drained pipes immediately
  * sink-socket: reinstate write event during bulk transfers

 -- Max Kellermann <mk@cm4all.com>  Thu, 11 Aug 2011 14:41:37 +0200

cm4all-beng-proxy (1.1.3) unstable; urgency=low

  * widget: quote invalid XMLID/JS characters for &c:prefix;
  * lb: add protocol "tcp"

 -- Max Kellermann <mk@cm4all.com>  Wed, 10 Aug 2011 18:53:12 +0200

cm4all-beng-proxy (1.1.2) unstable; urgency=low

  * merge release 1.0.2
  * http-server: report detailed errors
  * widget-http: implement header dumps
  * cgi, fastcgi: enable cookie jar with custom cookie "host"

 -- Max Kellermann <mk@cm4all.com>  Thu, 04 Aug 2011 17:27:51 +0200

cm4all-beng-proxy (1.1.1) unstable; urgency=low

  * merge release 1.0.1
  * lb: don't ignore unimplemented configuration keywords
  * lb: configurable monitor check interval
  * session: configurable idle timeout

 -- Max Kellermann <mk@cm4all.com>  Tue, 26 Jul 2011 11:27:20 +0200

cm4all-beng-proxy (1.1) unstable; urgency=low

  * http-client: send "Expect: 100-continue" only for big request body
  * lb: implement monitors (ping, connect, tcp_expect)

 -- Max Kellermann <mk@cm4all.com>  Wed, 20 Jul 2011 15:04:22 +0200
  
cm4all-beng-proxy (1.0.34) unstable; urgency=low

  * resource-loader: don't strip last segment from IPv6 address

 -- Max Kellermann <mk@cm4all.com>  Wed, 16 May 2012 09:47:43 -0000

cm4all-beng-proxy (1.0.33) unstable; urgency=low

  * widget-resolver: fix assertion failure on recursive abort

 -- Max Kellermann <mk@cm4all.com>  Thu, 26 Apr 2012 14:04:01 -0000

cm4all-beng-proxy (1.0.32) unstable; urgency=low

  * http-cache: add missing initialization on memcached miss

 -- Max Kellermann <mk@cm4all.com>  Mon, 26 Mar 2012 13:35:01 -0000

cm4all-beng-proxy (1.0.31) unstable; urgency=low

  * proxy-widget: close the request body when the view doesn't exist

 -- Max Kellermann <mk@cm4all.com>  Tue, 20 Mar 2012 08:28:00 -0000

cm4all-beng-proxy (1.0.30) unstable; urgency=low

  * widget-view: initialize the header forward settings
  * translate-client: new view inherits header forward settings from
    default view
  * handler: clear transformation after translation error
  * http-cache: release the memcached response on abort
  * fcgi-request: close the request body on stock failure

 -- Max Kellermann <mk@cm4all.com>  Thu, 15 Mar 2012 15:34:18 -0000

cm4all-beng-proxy (1.0.29) unstable; urgency=low

  * processor: unescape custom header values
  * widget-resolver: fix NULL dereference after failure

 -- Max Kellermann <mk@cm4all.com>  Thu, 08 Mar 2012 18:10:14 -0000

cm4all-beng-proxy (1.0.28) unstable; urgency=low

  * widget-resolver: serve responses in the right order
  * widget-request: fix session related assertion failure
  * translate: initialize all GError variables

 -- Max Kellermann <mk@cm4all.com>  Fri, 02 Mar 2012 15:20:54 -0000

cm4all-beng-proxy (1.0.27) unstable; urgency=low

  * resource-address: fix regression when CGI URI is not set

 -- Max Kellermann <mk@cm4all.com>  Thu, 23 Feb 2012 17:08:16 -0000

cm4all-beng-proxy (1.0.26) unstable; urgency=low

  * resource-address: apply BASE to the CGI request URI

 -- Max Kellermann <mk@cm4all.com>  Thu, 23 Feb 2012 15:11:42 -0000

cm4all-beng-proxy (1.0.25) unstable; urgency=low

  * cgi-client: clear the input pointer on close

 -- Max Kellermann <mk@cm4all.com>  Thu, 16 Feb 2012 13:46:13 -0000

cm4all-beng-proxy (1.0.24) unstable; urgency=low

  * debian/rules: optimize parallel build
  * cgi: break loop when headers are finished

 -- Max Kellermann <mk@cm4all.com>  Wed, 15 Feb 2012 09:23:22 -0000

cm4all-beng-proxy (1.0.23) unstable; urgency=low

  * cgi: detect large response headers
  * cgi: continue parsing response headers after buffer boundary
  * cgi: bigger response header buffer
  * fcgi-client: detect large response headers

 -- Max Kellermann <mk@cm4all.com>  Thu, 09 Feb 2012 09:27:50 -0000

cm4all-beng-proxy (1.0.22) unstable; urgency=low

  * debian/rules: don't run libtool
  * lb: thread safety for the SSL filter
  * lb: fix crash during shutdown
  * http-server: fix uninitialised variable

 -- Max Kellermann <mk@cm4all.com>  Thu, 02 Feb 2012 13:03:08 -0000

cm4all-beng-proxy (1.0.21) unstable; urgency=low

  * hstock: fix memory leak
  * notify: fix endless busy loop
  * ssl_filter: fix hang while tearing down connection

 -- Max Kellermann <mk@cm4all.com>  Tue, 31 Jan 2012 15:24:50 -0000

cm4all-beng-proxy (1.0.20) unstable; urgency=low

  * ssl: load the whole certificate chain
  * translate: fix PATH+JAILCGI+SITE check
  * translate: fix HOME check
  * resource-address: include all CGI attributes in cache key

 -- Max Kellermann <mk@cm4all.com>  Wed, 25 Jan 2012 12:10:43 -0000

cm4all-beng-proxy (1.0.19) unstable; urgency=low

  * cookie-client: add a missing out-of-memory check

 -- Max Kellermann <mk@cm4all.com>  Tue, 17 Jan 2012 08:27:38 -0000

cm4all-beng-proxy (1.0.18) unstable; urgency=low

  * resource-address: support zero-length path_info prefix (for BASE)
  * hashmap: optimize insertions
  * http-server: limit the number of request headers
  * proxy-widget: discard the unused request body on error

 -- Max Kellermann <mk@cm4all.com>  Wed, 04 Jan 2012 14:55:59 -0000

cm4all-beng-proxy (1.0.17) unstable; urgency=low

  * istream-chunked: avoid recursive buffer write, fixes crash

 -- Max Kellermann <mk@cm4all.com>  Wed, 21 Dec 2011 16:37:44 -0000

cm4all-beng-proxy (1.0.16) unstable; urgency=low

  * http-server: disable timeout while waiting for CGI
  * cgi: fix segmentation fault
  * processor: discard child's request body on abort
  * proxy-widget: discard the unused request body on error

 -- Max Kellermann <mk@cm4all.com>  Wed, 14 Dec 2011 11:53:31 +0100

cm4all-beng-proxy (1.0.15) unstable; urgency=low

  * http-client: fix assertion failure on bogus "100 Continue"
  * handler: don't close the request body twice
  * session: add a missing out-of-memory check
  * fcgi-client: check for EV_READ event
  * fcgi-serialize: fix serializing parameter without value

 -- Max Kellermann <mk@cm4all.com>  Mon, 05 Dec 2011 17:47:20 -0000

cm4all-beng-proxy (1.0.14) unstable; urgency=low

  * http-server: don't generate chunked HEAD response
  * http-server: don't override Content-Length for HEAD response
  * lb_http, proxy-widget, response: forward Content-Length after HEAD

 -- Max Kellermann <mk@cm4all.com>  Tue, 08 Nov 2011 18:19:42 +0100

cm4all-beng-proxy (1.0.13) unstable; urgency=low

  * processor: initialize URI rewrite options for <?cm4all-rewrite-uri?>

 -- Max Kellermann <mk@cm4all.com>  Wed, 02 Nov 2011 16:47:48 +0100

cm4all-beng-proxy (1.0.12) unstable; urgency=low

  * http-server, proxy-widget: add missing newline to log message
  * fcgi_client: fix assertion failure on response body error
  * http-cache-choice: fix crash due to wrong filter callback

 -- Max Kellermann <mk@cm4all.com>  Fri, 21 Oct 2011 15:02:42 +0200

cm4all-beng-proxy (1.0.11) unstable; urgency=low

  * lb_config: fix binding to wildcard address
  * rewrite-uri: clarify warning message when widget has no id

 -- Max Kellermann <mk@cm4all.com>  Wed, 19 Oct 2011 09:26:48 +0200

cm4all-beng-proxy (1.0.10) unstable; urgency=low

  * debian/control: beng-lb doesn't need "daemon" anymore
  * http-string: allow space in unquoted cookie values (RFC ignorant)

 -- Max Kellermann <mk@cm4all.com>  Fri, 07 Oct 2011 15:06:32 +0200

cm4all-beng-proxy (1.0.9) unstable; urgency=low

  * tcp-balancer: store a copy of the socket address
  * lb: default log directory is /var/log/cm4all/beng-lb
  * lb: use new built-in watchdog instead of /usr/bin/daemon

 -- Max Kellermann <mk@cm4all.com>  Thu, 29 Sep 2011 16:19:34 +0200

cm4all-beng-proxy (1.0.8) unstable; urgency=low

  * resource-address: copy the delegate JailCGI parameters (crash bug fix)
  * response: use the same URI for storing and dropping widget sessions

 -- Max Kellermann <mk@cm4all.com>  Thu, 22 Sep 2011 13:39:08 +0200

cm4all-beng-proxy (1.0.7) unstable; urgency=low

  * inline-widget: discard request body when class lookup fails

 -- Max Kellermann <mk@cm4all.com>  Fri, 16 Sep 2011 12:16:04 +0200

cm4all-beng-proxy (1.0.6) unstable; urgency=low

  * processor: support short "SCRIPT" tag
  * widget-uri: use the template's view specification

 -- Max Kellermann <mk@cm4all.com>  Tue, 13 Sep 2011 18:14:24 +0200

cm4all-beng-proxy (1.0.5) unstable; urgency=low

  * resource-loader: delete comma when extracting from X-Forwarded-For

 -- Max Kellermann <mk@cm4all.com>  Mon, 05 Sep 2011 17:43:22 +0200

cm4all-beng-proxy (1.0.4) unstable; urgency=low

  * istream-replace: update the buffer reader after new data was added

 -- Max Kellermann <mk@cm4all.com>  Mon, 05 Sep 2011 15:43:17 +0200

cm4all-beng-proxy (1.0.3) unstable; urgency=low

  * merge release 0.9.35
  * control-handler: fix uninitialized variable

 -- Max Kellermann <mk@cm4all.com>  Thu, 18 Aug 2011 15:15:52 +0200

cm4all-beng-proxy (1.0.2) unstable; urgency=low

  * merge release 0.9.34
  * handler: always log translate client errors
  * tcp-balancer: fix memory leak in error handler
  * http-string: allow more characters in cookie values (RFC ignorant)

 -- Max Kellermann <mk@cm4all.com>  Mon, 01 Aug 2011 16:30:05 +0200

cm4all-beng-proxy (1.0.1) unstable; urgency=low

  * session: increase idle timeout to 20 minutes

 -- Max Kellermann <mk@cm4all.com>  Tue, 26 Jul 2011 11:23:36 +0200

cm4all-beng-proxy (1.0) unstable; urgency=low

  * merge release 0.9.33
  * header-forward: eliminate the duplicate "Date" response header
  * proxy-handler: don't pass internal URI arguments to CGI

 -- Max Kellermann <mk@cm4all.com>  Mon, 18 Jul 2011 17:07:42 +0200

cm4all-beng-proxy (0.10.14) unstable; urgency=low

  * merge release 0.9.32

 -- Max Kellermann <mk@cm4all.com>  Tue, 12 Jul 2011 19:02:23 +0200

cm4all-beng-proxy (0.10.13) unstable; urgency=low

  * growing-buffer: reset the position when skipping buffers

 -- Max Kellermann <mk@cm4all.com>  Wed, 06 Jul 2011 10:07:50 +0200

cm4all-beng-proxy (0.10.12) unstable; urgency=low

  * merge release 0.9.31
  * rewrite-uri: log widget base mismatch
  * istream-replace: fix assertion failure with splitted buffer

 -- Max Kellermann <mk@cm4all.com>  Tue, 05 Jul 2011 22:05:44 +0200

cm4all-beng-proxy (0.10.11) unstable; urgency=low

  * merge release 0.9.30
  * lb: add SSL/TLS support

 -- Max Kellermann <mk@cm4all.com>  Mon, 04 Jul 2011 17:14:21 +0200

cm4all-beng-proxy (0.10.10) unstable; urgency=low

  * merge release 0.9.29

 -- Max Kellermann <mk@cm4all.com>  Tue, 28 Jun 2011 17:56:43 +0200

cm4all-beng-proxy (0.10.9) unstable; urgency=low

  * merge release 0.9.28

 -- Max Kellermann <mk@cm4all.com>  Mon, 27 Jun 2011 13:38:03 +0200

cm4all-beng-proxy (0.10.8) unstable; urgency=low

  * lb_http: don't access the connection object after it was closed
  * restart the load balancer automatically

 -- Max Kellermann <mk@cm4all.com>  Wed, 22 Jun 2011 12:38:39 +0200

cm4all-beng-proxy (0.10.7) unstable; urgency=low

  * config: make the session cookie name configurable
  * uri-relative: allow relative base URIs (for CGI)
  * widget-uri: combine existing CGI PATH_INFO and given widget location
  * python/translation/widget: support "path_info" specification

 -- Max Kellermann <mk@cm4all.com>  Mon, 20 Jun 2011 14:54:38 +0200

cm4all-beng-proxy (0.10.6) unstable; urgency=low

  * merge release 0.9.26

 -- Max Kellermann <mk@cm4all.com>  Wed, 15 Jun 2011 09:19:28 +0200

cm4all-beng-proxy (0.10.5) unstable; urgency=low

  * merge release 0.9.26

 -- Max Kellermann <mk@cm4all.com>  Fri, 10 Jun 2011 10:09:09 +0200

cm4all-beng-proxy (0.10.4) unstable; urgency=low

  * doc: add beng-lb documentation
  * lb: implement "fallback" option
  * merge release 0.9.25

 -- Max Kellermann <mk@cm4all.com>  Wed, 08 Jun 2011 14:13:43 +0200

cm4all-beng-proxy (0.10.3) unstable; urgency=low

  * python/translation.widget: support keyword "sticky"
  * lb: implement sticky modes "failover", "cookie"

 -- Max Kellermann <mk@cm4all.com>  Mon, 06 Jun 2011 15:51:36 +0200

cm4all-beng-proxy (0.10.2) unstable; urgency=low

  * debian: fix beng-lb pid file name
  * lb_http: implement sticky sessions
  * merge release 0.9.24

 -- Max Kellermann <mk@cm4all.com>  Tue, 31 May 2011 14:32:03 +0200

cm4all-beng-proxy (0.10.1) unstable; urgency=low

  * lb_http: close request body on error
  * lb_listener: print error message when binding fails
  * merge release 0.9.23

 -- Max Kellermann <mk@cm4all.com>  Fri, 27 May 2011 13:13:55 +0200

cm4all-beng-proxy (0.10) unstable; urgency=low

  * failure: fix inverted logic bug in expiry check
  * tcp-balancer: implement session stickiness
  * lb: new stand-alone load balancer

 -- Max Kellermann <mk@cm4all.com>  Thu, 26 May 2011 14:32:02 +0200

cm4all-beng-proxy (0.9.35) unstable; urgency=low

  * resource-loader: pass the last X-Forwarded-For element to AJP

 -- Max Kellermann <mk@cm4all.com>  Thu, 18 Aug 2011 15:05:02 +0200

cm4all-beng-proxy (0.9.34) unstable; urgency=low

  * request: fix double request body close in errdoc handler
  * handler: close request body on early abort

 -- Max Kellermann <mk@cm4all.com>  Mon, 01 Aug 2011 16:21:43 +0200

cm4all-beng-proxy (0.9.33) unstable; urgency=low

  * {http,ajp}-request, errdoc: check before closing the request body on
    error

 -- Max Kellermann <mk@cm4all.com>  Mon, 18 Jul 2011 16:30:29 +0200

cm4all-beng-proxy (0.9.32) unstable; urgency=low

  * processor: dispose request body when focused widget was not found
  * http-string: allow the slash in cookie values (RFC ignorant)

 -- Max Kellermann <mk@cm4all.com>  Tue, 12 Jul 2011 18:16:01 +0200

cm4all-beng-proxy (0.9.31) unstable; urgency=low

  * growing-buffer: fix assertion failure with empty first buffer

 -- Max Kellermann <mk@cm4all.com>  Tue, 05 Jul 2011 21:58:24 +0200

cm4all-beng-proxy (0.9.30) unstable; urgency=low

  * growing-buffer: fix assertion failure in reader when buffer is empty

 -- Max Kellermann <mk@cm4all.com>  Mon, 04 Jul 2011 16:59:28 +0200

cm4all-beng-proxy (0.9.29) unstable; urgency=low

  * http-string: allow the equality sign in cookie values (RFC ignorant)

 -- Max Kellermann <mk@cm4all.com>  Tue, 28 Jun 2011 17:50:23 +0200

cm4all-beng-proxy (0.9.28) unstable; urgency=low

  * http-string: allow round brackets in cookie values (RFC ignorant)

 -- Max Kellermann <mk@cm4all.com>  Mon, 27 Jun 2011 13:23:58 +0200

cm4all-beng-proxy (0.9.27) unstable; urgency=low

  * handler: don't delete existing session in TRANSPARENT mode

 -- Max Kellermann <mk@cm4all.com>  Wed, 15 Jun 2011 09:08:48 +0200

cm4all-beng-proxy (0.9.26) unstable; urgency=low

  * worker: read "crash" value before destroying shared memory
  * session: fix crash while discarding session

 -- Max Kellermann <mk@cm4all.com>  Fri, 10 Jun 2011 09:54:56 +0200

cm4all-beng-proxy (0.9.25) unstable; urgency=low

  * response: discard the request body before passing to errdoc
  * worker: don't restart all workers after "safe" worker crash
  * cgi: check for end-of-file after splice

 -- Max Kellermann <mk@cm4all.com>  Wed, 08 Jun 2011 15:02:35 +0200

cm4all-beng-proxy (0.9.24) unstable; urgency=low

  * fcgi-client: really discard packets on request id mismatch
  * memcached-client: don't schedule read event when buffer is full
  * session: support beng-lb sticky sessions

 -- Max Kellermann <mk@cm4all.com>  Tue, 31 May 2011 14:23:41 +0200

cm4all-beng-proxy (0.9.23) unstable; urgency=low

  * tcp-balancer: retry connecting to cluster if a node fails

 -- Max Kellermann <mk@cm4all.com>  Fri, 27 May 2011 13:01:31 +0200

cm4all-beng-proxy (0.9.22) unstable; urgency=low

  * failure: fix inverted logic bug in expiry check
  * uri-extract: support AJP URLs, fixes AJP cookies
  * ajp-client: don't schedule read event when buffer is full

 -- Max Kellermann <mk@cm4all.com>  Thu, 26 May 2011 08:32:32 +0200

cm4all-beng-proxy (0.9.21) unstable; urgency=low

  * balancer: re-enable load balancing (regression fix)
  * merge release 0.8.38

 -- Max Kellermann <mk@cm4all.com>  Fri, 20 May 2011 11:03:31 +0200

cm4all-beng-proxy (0.9.20) unstable; urgency=low

  * http-cache: fix assertion failure caused by wrong destructor
  * merge release 0.8.37

 -- Max Kellermann <mk@cm4all.com>  Mon, 16 May 2011 14:03:09 +0200

cm4all-beng-proxy (0.9.19) unstable; urgency=low

  * http-request: don't retry requests with a request body

 -- Max Kellermann <mk@cm4all.com>  Thu, 12 May 2011 11:35:55 +0200

cm4all-beng-proxy (0.9.18) unstable; urgency=low

  * http-body: fix assertion failure on EOF chunk after socket was closed
  * widget-http: fix crash in widget lookup error handler
  * merge release 0.8.36

 -- Max Kellermann <mk@cm4all.com>  Tue, 10 May 2011 18:56:33 +0200

cm4all-beng-proxy (0.9.17) unstable; urgency=low

  * growing-buffer: fix assertion failure after large initial write
  * http-request: retry after connection failure
  * test/t-cgi: fix bashisms in test scripts

 -- Max Kellermann <mk@cm4all.com>  Wed, 04 May 2011 18:54:57 +0200

cm4all-beng-proxy (0.9.16) unstable; urgency=low

  * resource-address: append "transparent" args to CGI path_info
  * tcache: fix crash on FastCGI with BASE

 -- Max Kellermann <mk@cm4all.com>  Mon, 02 May 2011 16:07:21 +0200

cm4all-beng-proxy (0.9.15) unstable; urgency=low

  * configure.ac: check if valgrind/memcheck.h is installed
  * configure.ac: check if libattr is available
  * access-log: log Referer and User-Agent
  * access-log: log the request duration
  * proxy-handler: allow forwarding URI arguments
  * merge release 0.8.35

 -- Max Kellermann <mk@cm4all.com>  Wed, 27 Apr 2011 18:54:17 +0200

cm4all-beng-proxy (0.9.14) unstable; urgency=low

  * processor: don't clear widget pointer at opening tag
  * debian: move ulimit call from init script to *.default
  * merge release 0.8.33

 -- Max Kellermann <mk@cm4all.com>  Wed, 13 Apr 2011 17:03:29 +0200

cm4all-beng-proxy (0.9.13) unstable; urgency=low

  * proxy-widget: apply the widget's response header forward settings
  * response: add option to dump the widget tree
  * widget-class: move header forward settings to view
  * merge release 0.8.30

 -- Max Kellermann <mk@cm4all.com>  Mon, 04 Apr 2011 16:31:26 +0200

cm4all-beng-proxy (0.9.12) unstable; urgency=low

  * widget: internal API refactorization
  * was-control: fix argument order in "abort" call
  * was-client: duplicate the GError object when it is used twice
  * {file,delegate}-handler: add Expires/ETag headers to 304 response
  * cgi: allow setting environment variables

 -- Max Kellermann <mk@cm4all.com>  Thu, 24 Mar 2011 15:12:54 +0100

cm4all-beng-proxy (0.9.11) unstable; urgency=low

  * processor: major API refactorization
  * merge release 0.8.29

 -- Max Kellermann <mk@cm4all.com>  Mon, 21 Mar 2011 19:43:28 +0100

cm4all-beng-proxy (0.9.10) unstable; urgency=low

  * merge release 0.8.27

 -- Max Kellermann <mk@cm4all.com>  Fri, 18 Mar 2011 14:11:16 +0100

cm4all-beng-proxy (0.9.9) unstable; urgency=low

  * merge release 0.8.25

 -- Max Kellermann <mk@cm4all.com>  Mon, 14 Mar 2011 16:05:51 +0100

cm4all-beng-proxy (0.9.8) unstable; urgency=low

  * translate: support UNIX domain sockets in ADDRESS_STRING
  * resource-address: support connections to existing FastCGI servers

 -- Max Kellermann <mk@cm4all.com>  Fri, 11 Mar 2011 19:24:33 +0100

cm4all-beng-proxy (0.9.7) unstable; urgency=low

  * merge release 0.8.24

 -- Max Kellermann <mk@cm4all.com>  Fri, 04 Mar 2011 13:07:36 +0100

cm4all-beng-proxy (0.9.6) unstable; urgency=low

  * merge release 0.8.23

 -- Max Kellermann <mk@cm4all.com>  Mon, 28 Feb 2011 11:47:45 +0100

cm4all-beng-proxy (0.9.5) unstable; urgency=low

  * translate: allow SITE without CGI

 -- Max Kellermann <mk@cm4all.com>  Mon, 31 Jan 2011 06:35:24 +0100

cm4all-beng-proxy (0.9.4) unstable; urgency=low

  * widget-class: allow distinct addresses for each view

 -- Max Kellermann <mk@cm4all.com>  Thu, 27 Jan 2011 17:51:21 +0100

cm4all-beng-proxy (0.9.3) unstable; urgency=low

  * istream-catch: log errors
  * proxy-handler: pass the original request URI to (Fast)CGI
  * proxy-handler: pass the original document root to (Fast)CGI
  * fcgi-stock: pass site id to child process
  * translation: new packet "HOME" for JailCGI
  * resource-loader: get remote host from "X-Forwarded-For"
  * cgi, fcgi-client: pass client IP address to application

 -- Max Kellermann <mk@cm4all.com>  Fri, 21 Jan 2011 18:13:38 +0100

cm4all-beng-proxy (0.9.2) unstable; urgency=low

  * merge release 0.8.21
  * http-response: better context for error messages
  * istream: method close() does not invoke handler->abort()
  * istream: better context for error messages
  * ajp-client: destruct properly when request stream fails
  * {delegate,fcgi,was}-stock: use the JailCGI 1.4 wrapper

 -- Max Kellermann <mk@cm4all.com>  Mon, 17 Jan 2011 12:08:04 +0100

cm4all-beng-proxy (0.9.1) unstable; urgency=low

  * http-server: count the number of raw bytes sent and received
  * control-handler: support TCACHE_INVALIDATE with SITE
  * new programs "log-forward", "log-exec" for network logging
  * new program "log-split" for creating per-site log files
  * new program "log-traffic" for creating per-site traffic logs
  * move logging servers to new package cm4all-beng-proxy-logging
  * python/control.client: add parameter "broadcast"

 -- Max Kellermann <mk@cm4all.com>  Thu, 02 Dec 2010 12:07:16 +0100

cm4all-beng-proxy (0.9) unstable; urgency=low

  * merge release 0.8.19
  * was-client: explicitly send 32 bit METHOD payload
  * was-client: explicitly parse STATUS as 32 bit integer
  * was-client: clear control channel object on destruction
  * was-client: reuse child process if state is clean on EOF
  * was-client: abort properly after receiving illegal packet
  * was-client: allow "request STOP" before response completed
  * was-client: postpone the response handler invocation
  * was-control: send packets in bulk
  * python: support WAS widgets
  * http-server: enable "cork" mode only for beginning of response
  * http-cache: don't access freed memory in pool_unref_denotify()
  * http: use libcm4all-http
  * new datagram based binary protocol for access logging
  * main: default WAS stock limit is 16

 -- Max Kellermann <mk@cm4all.com>  Thu, 18 Nov 2010 19:56:17 +0100

cm4all-beng-proxy (0.8.38) unstable; urgency=low

  * failure: update time stamp on existing item
  * errdoc: free the original response body on abort

 -- Max Kellermann <mk@cm4all.com>  Fri, 20 May 2011 10:17:14 +0200

cm4all-beng-proxy (0.8.37) unstable; urgency=low

  * widget-resolver: don't reuse failed resolver
  * http-request: fix NULL pointer dereference on invalid URI
  * config: disable the TCP stock limit by default

 -- Max Kellermann <mk@cm4all.com>  Mon, 16 May 2011 13:41:32 +0200

cm4all-beng-proxy (0.8.36) unstable; urgency=low

  * http-server: check if client closes connection while processing
  * http-client: release the socket before invoking the callback
  * fcgi-client: fix assertion failure on full input buffer
  * memcached-client: re-enable socket event after direct copy
  * istream-file: fix assertion failure on range request
  * test/t-cgi: fix bashisms in test scripts

 -- Max Kellermann <mk@cm4all.com>  Tue, 10 May 2011 18:45:48 +0200

cm4all-beng-proxy (0.8.35) unstable; urgency=low

  * session: fix potential session defragmentation crash
  * ajp-request: use "host:port" as TCP stock key
  * cgi: evaluate the Content-Length response header

 -- Max Kellermann <mk@cm4all.com>  Wed, 27 Apr 2011 13:32:05 +0200

cm4all-beng-proxy (0.8.34) unstable; urgency=low

  * js: replace all '%' with '$'
  * js: check if session_id is null
  * debian: add package cm4all-beng-proxy-tools

 -- Max Kellermann <mk@cm4all.com>  Tue, 19 Apr 2011 18:43:54 +0200

cm4all-beng-proxy (0.8.33) unstable; urgency=low

  * processor: don't quote query string arguments with dollar sign
  * widget-request: safely remove "view" and "path" from argument table
  * debian/control: add "Breaks << 0.8.32" on the JavaScript library

 -- Max Kellermann <mk@cm4all.com>  Tue, 12 Apr 2011 18:21:55 +0200

cm4all-beng-proxy (0.8.32) unstable; urgency=low

  * args: quote arguments with the dollar sign

 -- Max Kellermann <mk@cm4all.com>  Tue, 12 Apr 2011 13:34:42 +0200

cm4all-beng-proxy (0.8.31) unstable; urgency=low

  * proxy-widget: eliminate the duplicate "Server" response header
  * translation: add packet UNTRUSTED_SITE_SUFFIX

 -- Max Kellermann <mk@cm4all.com>  Thu, 07 Apr 2011 16:23:37 +0200

cm4all-beng-proxy (0.8.30) unstable; urgency=low

  * handler: make lower-case realm name from the "Host" header
  * session: copy attribute "realm", fixes segmentation fault

 -- Max Kellermann <mk@cm4all.com>  Tue, 29 Mar 2011 16:47:43 +0200

cm4all-beng-proxy (0.8.29) unstable; urgency=low

  * ajp-client: send query string in an AJP attribute

 -- Max Kellermann <mk@cm4all.com>  Mon, 21 Mar 2011 19:16:16 +0100

cm4all-beng-proxy (0.8.28) unstable; urgency=low

  * resource-loader: use X-Forwarded-For to obtain AJP remote host
  * resource-loader: strip port from AJP remote address
  * resource-loader: don't pass remote host to AJP server
  * resource-loader: parse server port for AJP
  * ajp-client: always send content-length
  * ajp-client: parse the remaining buffer after EAGAIN

 -- Max Kellermann <mk@cm4all.com>  Mon, 21 Mar 2011 11:12:07 +0100

cm4all-beng-proxy (0.8.27) unstable; urgency=low

  * http-request: close the request body on malformed URI
  * ajp-request: AJP translation packet contains ajp://host:port/path

 -- Max Kellermann <mk@cm4all.com>  Fri, 18 Mar 2011 14:04:21 +0100

cm4all-beng-proxy (0.8.26) unstable; urgency=low

  * python/response: fix typo in ajp()
  * session: validate sessions only within one realm

 -- Max Kellermann <mk@cm4all.com>  Fri, 18 Mar 2011 08:59:41 +0100

cm4all-beng-proxy (0.8.25) unstable; urgency=low

  * widget-http: discard request body on unknown view name
  * inline-widget: discard request body on error
  * {http,fcgi,was}-client: allocate response headers from caller pool
  * cmdline: fcgi_stock_limit defaults to 0 (no limit)

 -- Max Kellermann <mk@cm4all.com>  Mon, 14 Mar 2011 15:53:42 +0100

cm4all-beng-proxy (0.8.24) unstable; urgency=low

  * fcgi-client: release the connection even when padding not consumed
    after empty response

 -- Max Kellermann <mk@cm4all.com>  Wed, 02 Mar 2011 17:39:33 +0100

cm4all-beng-proxy (0.8.23) unstable; urgency=low

  * memcached-client: allocate a new memory pool
  * memcached-client: copy caller_pool reference before freeing the client
  * fcgi-client: check headers!=NULL
  * fcgi-client: release the connection even when padding not consumed

 -- Max Kellermann <mk@cm4all.com>  Mon, 28 Feb 2011 10:50:02 +0100

cm4all-beng-proxy (0.8.22) unstable; urgency=low

  * cgi: fill special variables CONTENT_TYPE, CONTENT_LENGTH
  * memcached-client: remove stray pool_unref() call
  * memcached-client: reuse the socket if the remaining value is buffered
  * http-cache-choice: abbreviate memcached keys
  * *-cache: allocate a parent pool for cache items
  * pool: re-enable linear pools
  * frame: free the request body on error
  * http-cache: free cached body which was dismissed

 -- Max Kellermann <mk@cm4all.com>  Mon, 07 Feb 2011 15:34:09 +0100

cm4all-beng-proxy (0.8.21) unstable; urgency=low

  * merge release 0.7.55
  * jail: translate the document root properly
  * header-forward: forward the "Host" header to CGI/FastCGI/AJP
  * http-error: map ENOTDIR to "404 Not Found"
  * http-server: fix assertion failure on write error
  * fcgi-stock: clear all environment variables

 -- Max Kellermann <mk@cm4all.com>  Thu, 06 Jan 2011 16:04:20 +0100

cm4all-beng-proxy (0.8.20) unstable; urgency=low

  * widget-resolver: add pedantic state assertions
  * async: remember a copy of the operation in !NDEBUG
  * python/translation/response: max_age() returns self

 -- Max Kellermann <mk@cm4all.com>  Mon, 06 Dec 2010 23:02:50 +0100

cm4all-beng-proxy (0.8.19) unstable; urgency=low

  * merge release 0.7.54

 -- Max Kellermann <mk@cm4all.com>  Wed, 17 Nov 2010 16:25:10 +0100

cm4all-beng-proxy (0.8.18) unstable; urgency=low

  * was-client: explicitly send 32 bit METHOD payload
  * was-client: explicitly parse STATUS as 32 bit integer
  * istream: check presence of as_fd() in optimized build

 -- Max Kellermann <mk@cm4all.com>  Fri, 05 Nov 2010 11:00:54 +0100

cm4all-beng-proxy (0.8.17) unstable; urgency=low

  * merged release 0.7.53
  * widget: use colon as widget path separator
  * was-client: check for abort during response handler
  * was-client: implement STOP
  * was-client: release memory pools
  * was-launch: enable non-blocking mode on input and output
  * http-server: don't crash on malformed pipelined request
  * main: free the WAS stock and the UDP listener in the SIGTERM handler

 -- Max Kellermann <mk@cm4all.com>  Thu, 28 Oct 2010 19:50:26 +0200

cm4all-beng-proxy (0.8.16) unstable; urgency=low

  * merged release 0.7.52
  * was-client: support for the WAS protocol

 -- Max Kellermann <mk@cm4all.com>  Wed, 13 Oct 2010 16:45:18 +0200

cm4all-beng-proxy (0.8.15) unstable; urgency=low

  * resource-address: don't skip question mark twice

 -- Max Kellermann <mk@cm4all.com>  Tue, 28 Sep 2010 12:20:33 +0200

cm4all-beng-proxy (0.8.14) unstable; urgency=low

  * processor: schedule "xmlns:c" deletion

 -- Max Kellermann <mk@cm4all.com>  Thu, 23 Sep 2010 14:42:31 +0200

cm4all-beng-proxy (0.8.13) unstable; urgency=low

  * processor: delete "xmlns:c" attributes from link elements
  * istream-{head,zero}: implement method available()
  * merged release 0.7.51

 -- Max Kellermann <mk@cm4all.com>  Tue, 17 Aug 2010 09:54:33 +0200

cm4all-beng-proxy (0.8.12) unstable; urgency=low

  * http-cache-memcached: copy resource address
  * debian/control: add missing ${shlibs:Depends}
  * merged release 0.7.50

 -- Max Kellermann <mk@cm4all.com>  Thu, 12 Aug 2010 20:17:52 +0200

cm4all-beng-proxy (0.8.11) unstable; urgency=low

  * delegate-client: fix SCM_RIGHTS check
  * use Linux 2.6 CLOEXEC/NONBLOCK flags
  * tcache: INVALIDATE removes all variants (error documents etc.)
  * control: new UDP based protocol, allows invalidating caches
  * hashmap: fix assertion failure in hashmap_remove_match()
  * merged release 0.7.49

 -- Max Kellermann <mk@cm4all.com>  Tue, 10 Aug 2010 15:48:10 +0200

cm4all-beng-proxy (0.8.10) unstable; urgency=low

  * tcache: copy response.previous

 -- Max Kellermann <mk@cm4all.com>  Mon, 02 Aug 2010 18:03:43 +0200

cm4all-beng-proxy (0.8.9) unstable; urgency=low

  * (f?)cgi-handler: forward query string only if focused
  * ajp-handler: merge into proxy-handler
  * proxy-handler: forward query string if focused
  * cgi, fastcgi-handler: enable the resource cache
  * translation: add packets CHECK and PREVIOUS for authentication
  * python: add Response.max_age()

 -- Max Kellermann <mk@cm4all.com>  Fri, 30 Jul 2010 11:39:22 +0200

cm4all-beng-proxy (0.8.8) unstable; urgency=low

  * prototypes/translate.py: added new ticket-fastcgi programs
  * http-cache: implement FastCGI caching
  * merged release 0.7.47

 -- Max Kellermann <mk@cm4all.com>  Wed, 21 Jul 2010 13:00:43 +0200

cm4all-beng-proxy (0.8.7) unstable; urgency=low

  * istream-delayed: update the "direct" bit mask
  * http-client: send "Expect: 100-continue"
  * response, widget-http: apply istream_pipe to filter input
  * proxy-handler: apply istream_pipe to request body
  * istream-ajp-body: send larger request body packets
  * ajp-client: support splice()
  * merged release 0.7.46

 -- Max Kellermann <mk@cm4all.com>  Fri, 25 Jun 2010 18:52:04 +0200

cm4all-beng-proxy (0.8.6) unstable; urgency=low

  * translation: added support for custom error documents
  * response: convert HEAD to GET if filter follows
  * processor: short-circuit on HEAD request
  * python: depend on python-twisted-core

 -- Max Kellermann <mk@cm4all.com>  Wed, 16 Jun 2010 16:37:42 +0200

cm4all-beng-proxy (0.8.5) unstable; urgency=low

  * istream-tee: allow second output to block
  * widget-http: don't transform error documents
  * response, widget-http: disable filters after widget frame request
  * translation: added packet FILTER_4XX to filter client errors
  * merged release 0.7.45

 -- Max Kellermann <mk@cm4all.com>  Thu, 10 Jun 2010 16:13:14 +0200

cm4all-beng-proxy (0.8.4) unstable; urgency=low

  * python: added missing "Response" import
  * python: resume parsing after deferred call
  * http-client: implement istream method as_fd()
  * merged release 0.7.44

 -- Max Kellermann <mk@cm4all.com>  Mon, 07 Jun 2010 17:01:16 +0200

cm4all-beng-proxy (0.8.3) unstable; urgency=low

  * file-handler: implement If-Range (RFC 2616 14.27)
  * merged release 0.7.42

 -- Max Kellermann <mk@cm4all.com>  Tue, 01 Jun 2010 16:17:13 +0200

cm4all-beng-proxy (0.8.2) unstable; urgency=low

  * cookie-client: verify the cookie path
  * python: use Twisted's logging library
  * python: added a widget registry class
  * merged release 0.7.41

 -- Max Kellermann <mk@cm4all.com>  Wed, 26 May 2010 13:08:16 +0200

cm4all-beng-proxy (0.8.1) unstable; urgency=low

  * http-cache-memcached: delete entity records on POST

 -- Max Kellermann <mk@cm4all.com>  Tue, 18 May 2010 12:21:55 +0200

cm4all-beng-proxy (0.8) unstable; urgency=low

  * istream: added method as_fd() to convert istream to file descriptor
  * fork: support passing stdin istream fd to child process
  * http-cache: discard only matching entries on POST
  * istream-html-escape: escape single and double quote
  * rewrite-uri: escape the result with XML entities

 -- Max Kellermann <mk@cm4all.com>  Thu, 13 May 2010 12:34:46 +0200

cm4all-beng-proxy (0.7.55) unstable; urgency=low

  * pool: reparent pools in optimized build
  * istream-deflate: add missing pool reference while reading
  * istream-deflate: fix several error handlers

 -- Max Kellermann <mk@cm4all.com>  Thu, 06 Jan 2011 12:59:39 +0100

cm4all-beng-proxy (0.7.54) unstable; urgency=low

  * http-server: fix crash on deferred chunked request body
  * parser: fix crash on malformed SCRIPT element

 -- Max Kellermann <mk@cm4all.com>  Wed, 17 Nov 2010 16:13:09 +0100

cm4all-beng-proxy (0.7.53) unstable; urgency=low

  * http-server: don't crash on malformed pipelined request
  * sink-header: fix assertion failure on empty trailer

 -- Max Kellermann <mk@cm4all.com>  Thu, 28 Oct 2010 18:39:01 +0200

cm4all-beng-proxy (0.7.52) unstable; urgency=low

  * fcgi-client: fix send timeout handler
  * fork: finish the buffer after pipe was drained

 -- Max Kellermann <mk@cm4all.com>  Wed, 13 Oct 2010 16:39:26 +0200

cm4all-beng-proxy (0.7.51) unstable; urgency=low

  * http-client: clear response body pointer before forwarding EOF event
  * processor: fix assertion failure for c:mode in c:widget

 -- Max Kellermann <mk@cm4all.com>  Mon, 16 Aug 2010 17:01:48 +0200

cm4all-beng-proxy (0.7.50) unstable; urgency=low

  * header-forward: don't forward the "Host" header to HTTP servers
  * resource-address: use uri_relative() for CGI
  * uri-relative: don't lose host name in uri_absolute()
  * uri-relative: don't fail on absolute URIs
  * http-cache-heap: don't use uninitialized item size

 -- Max Kellermann <mk@cm4all.com>  Thu, 12 Aug 2010 20:03:49 +0200

cm4all-beng-proxy (0.7.49) unstable; urgency=low

  * hashmap: fix assertion failure in hashmap_remove_value()

 -- Max Kellermann <mk@cm4all.com>  Tue, 10 Aug 2010 15:37:12 +0200

cm4all-beng-proxy (0.7.48) unstable; urgency=low

  * pipe-stock: add assertions on file descriptors

 -- Max Kellermann <mk@cm4all.com>  Mon, 09 Aug 2010 14:56:54 +0200

cm4all-beng-proxy (0.7.47) unstable; urgency=low

  * cmdline: add option "--group"

 -- Max Kellermann <mk@cm4all.com>  Fri, 16 Jul 2010 18:39:53 +0200

cm4all-beng-proxy (0.7.46) unstable; urgency=low

  * handler: initialize all translate_response attributes
  * http-client: consume buffer before header length check
  * istream-pipe: clear "direct" flags in constructor
  * istream-pipe: return gracefully when handler blocks
  * ajp-client: hold pool reference to reset TCP_CORK

 -- Max Kellermann <mk@cm4all.com>  Mon, 21 Jun 2010 17:53:21 +0200

cm4all-beng-proxy (0.7.45) unstable; urgency=low

  * istream-tee: separate "weak" values for the two outputs
  * fcache: don't close output when caching has been canceled
  * tcache: copy the attribute "secure_cookie"

 -- Max Kellermann <mk@cm4all.com>  Thu, 10 Jun 2010 15:21:34 +0200

cm4all-beng-proxy (0.7.44) unstable; urgency=low

  * http-client: check response header length
  * http-server: check request header length

 -- Max Kellermann <mk@cm4all.com>  Mon, 07 Jun 2010 16:51:57 +0200

cm4all-beng-proxy (0.7.43) unstable; urgency=low

  * http-cache: fixed NULL pointer dereference when storing empty response
    body on the heap

 -- Max Kellermann <mk@cm4all.com>  Tue, 01 Jun 2010 18:52:45 +0200

cm4all-beng-proxy (0.7.42) unstable; urgency=low

  * fork: check "direct" flag again after buffer flush
  * pool: pool_unref_denotify() remembers the code location
  * sink-{buffer,gstring}: don't invoke callback in abort()
  * async: added another debug flag to verify correctness

 -- Max Kellermann <mk@cm4all.com>  Mon, 31 May 2010 21:15:58 +0200

cm4all-beng-proxy (0.7.41) unstable; urgency=low

  * http-cache: initialize response status and headers on empty body

 -- Max Kellermann <mk@cm4all.com>  Tue, 25 May 2010 16:27:25 +0200

cm4all-beng-proxy (0.7.40) unstable; urgency=low

  * http-cache: fixed NULL pointer dereference when storing empty response
    body in memcached

 -- Max Kellermann <mk@cm4all.com>  Tue, 25 May 2010 15:04:44 +0200

cm4all-beng-proxy (0.7.39) unstable; urgency=low

  * memcached-stock: close value on connect failure
  * http: implement remaining status codes
  * http-cache: allow caching empty response body
  * http-cache: cache status codes 203, 206, 300, 301, 410
  * http-cache: don't cache authorized resources

 -- Max Kellermann <mk@cm4all.com>  Fri, 21 May 2010 17:37:29 +0200

cm4all-beng-proxy (0.7.38) unstable; urgency=low

  * http-server: send HTTP/1.1 declaration with "100 Continue"
  * connection: initialize "site_name", fixes crash bug
  * translation: added packet SECURE_COOKIE

 -- Max Kellermann <mk@cm4all.com>  Thu, 20 May 2010 15:40:34 +0200

cm4all-beng-proxy (0.7.37) unstable; urgency=low

  * *-client: implement a socket leak detector
  * handler: initialize response header without translation server

 -- Max Kellermann <mk@cm4all.com>  Tue, 18 May 2010 12:05:11 +0200

cm4all-beng-proxy (0.7.36) unstable; urgency=low

  * http-client: fixed NULL pointer dereference
  * handler, response: removed duplicate request body destruction calls

 -- Max Kellermann <mk@cm4all.com>  Tue, 11 May 2010 17:16:36 +0200

cm4all-beng-proxy (0.7.35) unstable; urgency=low

  * {http,fcgi,ajp}-request: close the request body on abort
  * handler: set fake translation response on malformed URI

 -- Max Kellermann <mk@cm4all.com>  Mon, 10 May 2010 11:22:23 +0200

cm4all-beng-proxy (0.7.34) unstable; urgency=low

  * translate: check the UNTRUSTED packet
  * translation: added packet UNTRUSTED_PREFIX

 -- Max Kellermann <mk@cm4all.com>  Fri, 30 Apr 2010 19:14:37 +0200

cm4all-beng-proxy (0.7.33) unstable; urgency=low

  * merged release 0.7.27.1
  * fcache: don't continue storing in background
  * fcgi-client: re-add event after some input data has been read

 -- Max Kellermann <mk@cm4all.com>  Fri, 30 Apr 2010 11:31:08 +0200

cm4all-beng-proxy (0.7.32) unstable; urgency=low

  * response: generate the "Server" response header
  * response: support the Authentication-Info response header
  * response: support custom authentication pages
  * translation: support custom response headers

 -- Max Kellermann <mk@cm4all.com>  Tue, 27 Apr 2010 17:09:59 +0200

cm4all-beng-proxy (0.7.31) unstable; urgency=low

  * support HTTP authentication (RFC 2617)

 -- Max Kellermann <mk@cm4all.com>  Mon, 26 Apr 2010 17:26:42 +0200

cm4all-beng-proxy (0.7.30) unstable; urgency=low

  * fcgi-client: support responses without a body
  * {http,fcgi}-client: hold caller pool reference during callback

 -- Max Kellermann <mk@cm4all.com>  Fri, 23 Apr 2010 14:41:05 +0200

cm4all-beng-proxy (0.7.29) unstable; urgency=low

  * http-cache: added missing pool_unref() in memcached_miss()
  * pool: added checked pool references

 -- Max Kellermann <mk@cm4all.com>  Thu, 22 Apr 2010 15:45:48 +0200

cm4all-beng-proxy (0.7.28) unstable; urgency=low

  * fcgi-client: support response status
  * translate: malformed packets are fatal
  * http-cache: don't cache resources with very long URIs
  * memcached-client: increase the maximum key size to 32 kB

 -- Max Kellermann <mk@cm4all.com>  Thu, 15 Apr 2010 15:06:51 +0200

cm4all-beng-proxy (0.7.27.1) unstable; urgency=low

  * http-cache: added missing pool_unref() in memcached_miss()
  * http-cache: don't cache resources with very long URIs
  * memcached-client: increase the maximum key size to 32 kB
  * fork: properly handle partially filled output buffer
  * fork: re-add event after some input data has been read

 -- Max Kellermann <mk@cm4all.com>  Thu, 29 Apr 2010 15:30:21 +0200

cm4all-beng-proxy (0.7.27) unstable; urgency=low

  * session: use GLib's PRNG to generate session ids
  * session: seed the PRNG with /dev/random
  * response: log UNTRUSTED violation attempts
  * response: drop widget sessions when there is no focus

 -- Max Kellermann <mk@cm4all.com>  Fri, 09 Apr 2010 12:04:18 +0200

cm4all-beng-proxy (0.7.26) unstable; urgency=low

  * memcached-client: schedule read event before callback
  * istream-tee: continue with second output if first is closed

 -- Max Kellermann <mk@cm4all.com>  Sun, 28 Mar 2010 18:08:11 +0200

cm4all-beng-proxy (0.7.25) unstable; urgency=low

  * memcached-client: don't poll if socket is closed
  * fork: close file descriptor on input error
  * pool: don't check attachments in pool_trash()

 -- Max Kellermann <mk@cm4all.com>  Thu, 25 Mar 2010 13:28:01 +0100

cm4all-beng-proxy (0.7.24) unstable; urgency=low

  * memcached-client: release socket after splice

 -- Max Kellermann <mk@cm4all.com>  Mon, 22 Mar 2010 11:29:45 +0100

cm4all-beng-proxy (0.7.23) unstable; urgency=low

  * sink-header: support splice
  * memcached-client: support splice (response)
  * fcgi-client: recover correctly after send error
  * fcgi-client: support chunked request body
  * fcgi-client: basic splice support for the request body
  * http-cache: duplicate headers
  * {http,memcached}-client: check "direct" mode after buffer flush
  * cmdline: added option "fcgi_stock_limit"
  * python: auto-export function write_packet()
  * python: Response methods return self

 -- Max Kellermann <mk@cm4all.com>  Fri, 19 Mar 2010 13:28:35 +0100

cm4all-beng-proxy (0.7.22) unstable; urgency=low

  * python: re-add function write_packet()

 -- Max Kellermann <mk@cm4all.com>  Fri, 12 Mar 2010 12:27:21 +0100

cm4all-beng-proxy (0.7.21) unstable; urgency=low

  * ajp-client: handle EAGAIN from send()
  * python: install the missing sources

 -- Max Kellermann <mk@cm4all.com>  Thu, 11 Mar 2010 16:58:25 +0100

cm4all-beng-proxy (0.7.20) unstable; urgency=low

  * http-client: don't reinstate event when socket is closed
  * access-log: log the site name
  * python: removed unused function write_packet()
  * python: split the module beng_proxy.translation
  * python: allow overriding query string and param in absolute_uri()
  * python: moved absolute_uri() to a separate library

 -- Max Kellermann <mk@cm4all.com>  Thu, 11 Mar 2010 09:48:52 +0100

cm4all-beng-proxy (0.7.19) unstable; urgency=low

  * client-socket: translate EV_TIMEOUT to ETIMEDOUT
  * fork: refill the input buffer as soon as possible
  * delegate-client: implement an abortable event
  * pool: added assertions for libevent leaks
  * direct: added option "-s enable_splice=no"

 -- Max Kellermann <mk@cm4all.com>  Thu, 04 Mar 2010 17:34:56 +0100

cm4all-beng-proxy (0.7.18) unstable; urgency=low

  * args: reserve memory for the trailing null byte

 -- Max Kellermann <mk@cm4all.com>  Tue, 23 Feb 2010 17:46:04 +0100

cm4all-beng-proxy (0.7.17) unstable; urgency=low

  * translation: added the BOUNCE packet (variant of REDIRECT)
  * translation: change widget packet HOST to UNTRUSTED
  * translation: pass internal URI arguments to the translation server
  * handler: use the specified status with REDIRECT
  * python: added method Request.absolute_uri()

 -- Max Kellermann <mk@cm4all.com>  Tue, 23 Feb 2010 16:15:22 +0100

cm4all-beng-proxy (0.7.16) unstable; urgency=low

  * processor: separate trusted from untrusted widgets by host name
  * processor: mode=partition is deprecated
  * translate: fix DOCUMENT_ROOT handler for CGI/FASTCGI
  * fcgi-request: added JailCGI support

 -- Max Kellermann <mk@cm4all.com>  Fri, 19 Feb 2010 14:29:29 +0100

cm4all-beng-proxy (0.7.15) unstable; urgency=low

  * processor: unreference the caller pool in abort()
  * tcache: clear BASE on mismatch
  * fcgi-client: generate the Content-Length request header
  * fcgi-client: send the CONTENT_TYPE parameter
  * prototypes/translate.py: use FastCGI to run PHP

 -- Max Kellermann <mk@cm4all.com>  Thu, 11 Feb 2010 14:43:21 +0100

cm4all-beng-proxy (0.7.14) unstable; urgency=low

  * connection: drop connections when the limit is exceeded
  * resource-address: added BASE support
  * fcgi-client: check the request ID in response packets
  * http-client: check response body when request body is closed
  * html-escape: use the last ampersand before the semicolon
  * html-escape: support &apos;
  * processor: unescape widget parameter values

 -- Max Kellermann <mk@cm4all.com>  Fri, 29 Jan 2010 17:49:43 +0100

cm4all-beng-proxy (0.7.13) unstable; urgency=low

  * fcgi-request: duplicate socket path
  * fcgi-request: support ACTION
  * fcgi-client: provide SCRIPT_FILENAME
  * fcgi-client: append empty PARAMS packet
  * fcgi-client: try to read response before request is finished
  * fcgi-client: implement the STDERR packet
  * fcgi-client: support request headers and body
  * fcgi-stock: manage one socket per child process
  * fcgi-stock: unlink socket path after connect
  * fcgi-stock: redirect fd 1,2 to /dev/null
  * fcgi-stock: kill FastCGI processes after 5 minutes idle
  * translation: new packet PAIR for passing parameters to FastCGI

 -- Max Kellermann <mk@cm4all.com>  Thu, 14 Jan 2010 13:36:48 +0100

cm4all-beng-proxy (0.7.12) unstable; urgency=low

  * http-cache: unlock the cache item after successful revalidation
  * http-cache-memcached: pass the expiration time to memcached
  * sink-header: comprise pending data in method available()
  * header-forward: forward the Expires response header

 -- Max Kellermann <mk@cm4all.com>  Tue, 22 Dec 2009 16:18:49 +0100

cm4all-beng-proxy (0.7.11) unstable; urgency=low

  * {ajp,memcached}-client: fix dis\appearing event for duplex socket
  * memcached-client: handle EAGAIN after send()
  * memcached-client: release socket as early as possible
  * header-forward: don't forward Accept-Encoding if transformation is
    enabled
  * widget-http, inline-widget: check Content-Encoding before processing
  * file-handler: send "Vary: Accept-Encoding" for compressed response
  * header-forward: support duplicate headers
  * fcache: implemented a 60 seconds timeout
  * fcache: copy pointer to local variable before callback
  * event2: refresh timeout after event has occurred

 -- Max Kellermann <mk@cm4all.com>  Fri, 18 Dec 2009 16:45:24 +0100

cm4all-beng-proxy (0.7.10) unstable; urgency=low

  * http-{server,client}: fix disappearing event for duplex socket

 -- Max Kellermann <mk@cm4all.com>  Mon, 14 Dec 2009 15:46:25 +0100

cm4all-beng-proxy (0.7.9) unstable; urgency=low

  * http: "Expect" is a hop-by-hop header
  * http-server: send "100 Continue" unless request body closed
  * http-client: poll socket after splice
  * http-server: handle EAGAIN after splice
  * http-server: send a 417 response on unrecognized "Expect" request
  * response, widget-http: append filter id to resource tag
  * resource-tag: check for "Cache-Control: no-store"

 -- Max Kellermann <mk@cm4all.com>  Mon, 14 Dec 2009 13:05:15 +0100

cm4all-beng-proxy (0.7.8) unstable; urgency=low

  * http-body: support partial response in method available()
  * file-handler: support pre-compressed static files
  * fcache: honor the "Cache-Control: no-store" response header

 -- Max Kellermann <mk@cm4all.com>  Wed, 09 Dec 2009 15:49:25 +0100

cm4all-beng-proxy (0.7.7) unstable; urgency=low

  * parser: allow underscore in attribute names
  * processor: check "type" attribute before URI rewriting
  * http-client: start receiving before request is sent
  * http-client: try to read response after write error
  * http-client: deliver response body after headers are finished
  * http-client: release socket as early as possible
  * http-client: serve buffer after socket has been closed
  * istream-chunked: clear input stream in abort handler
  * growing-buffer: fix crash after close in "data" callback

 -- Max Kellermann <mk@cm4all.com>  Thu, 03 Dec 2009 13:09:57 +0100

cm4all-beng-proxy (0.7.6) unstable; urgency=low

  * istream-hold: return -2 if handler is not available yet
  * http, ajp, fcgi: use istream_hold on request body
  * http-client: implemented splicing the request body
  * response: added missing URI substitution

 -- Max Kellermann <mk@cm4all.com>  Tue, 17 Nov 2009 15:25:35 +0100

cm4all-beng-proxy (0.7.5) unstable; urgency=low

  * session: 64 bit session ids
  * session: allow arbitrary session id size (at compile-time)
  * debian: larger default log file (16 * 4MB)
  * debian: added package cm4all-beng-proxy-toi

 -- Max Kellermann <mk@cm4all.com>  Mon, 16 Nov 2009 15:51:24 +0100

cm4all-beng-proxy (0.7.4) unstable; urgency=low

  * measure the latency of external resources
  * widget-http: partially revert "don't query session if !stateful"

 -- Max Kellermann <mk@cm4all.com>  Tue, 10 Nov 2009 15:06:03 +0100

cm4all-beng-proxy (0.7.3) unstable; urgency=low

  * uri-verify: don't reject double slash after first segment
  * hostname: allow the hyphen character
  * processor: allow processing without session
  * widget-http: don't query session if !stateful
  * request: disable session management for known bots
  * python: fixed AttributeError in __getattr__()
  * python: added method Response.process()
  * translation: added the response packets URI, HOST, SCHEME
  * translation: added header forward packets

 -- Max Kellermann <mk@cm4all.com>  Mon, 09 Nov 2009 16:40:27 +0100

cm4all-beng-proxy (0.7.2) unstable; urgency=low

  * fcache: close all caching connections on exit
  * istream-file: retry reading after EAGAIN
  * direct, istream-pipe: re-enable SPLICE_F_NONBLOCK
  * direct, istream-pipe: disable the SPLICE_F_MORE flag
  * http-client: handle EAGAIN after splice
  * http-client, header-writer: remove hop-by-hop response headers
  * response: optimized transformed response headers
  * handler: mangle CGI and FastCGI headers
  * header-forward: generate the X-Forwarded-For header
  * header-forward: add local host name to "Via" request header

 -- Max Kellermann <mk@cm4all.com>  Fri, 30 Oct 2009 13:41:02 +0100

cm4all-beng-proxy (0.7.1) unstable; urgency=low

  * file-handler: close the stream on "304 Not Modified"
  * pool: use assembler code only on gcc
  * cmdline: added option "--set tcp_stock_limit"
  * Makefile.am: enable the "subdir-objects" option

 -- Max Kellermann <mk@cm4all.com>  Thu, 22 Oct 2009 12:17:11 +0200

cm4all-beng-proxy (0.7) unstable; urgency=low

  * ajp-client: check if connection was closed during response callback
  * header-forward: log session id
  * istream: separate TCP splicing checks
  * istream-pipe: fix segmentation fault after incomplete direct transfer
  * istream-pipe: implement the "available" method
  * istream-pipe: allocate pipe only if handler supports it
  * istream-pipe: flush the pipe before reading from input
  * istream-pipe: reuse pipes in a stock
  * direct: support splice() from TCP socket to pipe
  * istream: direct() returns -3 if stream has been closed
  * hstock: don't destroy stocks while items are being created
  * tcp-stock: limit number of connections per host to 256
  * translate, http-client, ajp-client, cgi, http-cache: verify the HTTP
    response status
  * prototypes/translate.py: disallow "/../" and null bytes
  * prototypes/translate.py: added "/jail-delegate/" location
  * uri-parser: strict RFC 2396 URI verification
  * uri-parser: don't unescape the URI path
  * http-client, ajp-client: verify the request URI
  * uri-escape: unescape each character only once
  * http-cache: never use the memcached stock if caching is disabled
  * allow 8192 connections by default
  * allow 65536 file handles by default
  * added package cm4all-jailed-beng-proxy-delegate-helper

 -- Max Kellermann <mk@cm4all.com>  Wed, 21 Oct 2009 15:00:56 +0200

cm4all-beng-proxy (0.6.23) unstable; urgency=low

  * header-forward: log session information
  * prototypes/translate.py: added /cgi-bin/ location
  * http-server: disable keep-alive for HTTP/1.0 clients
  * http-server: don't send "Connection: Keep-Alive"
  * delegate-stock: clear the environment
  * delegate-stock: added jail support
  * delegate-client: reuse helper process after I/O error

 -- Max Kellermann <mk@cm4all.com>  Mon, 12 Oct 2009 17:29:35 +0200

cm4all-beng-proxy (0.6.22) unstable; urgency=low

  * istream-tee: clear both "enabled" flags in the eof/abort handler
  * istream-tee: fall back to first data() return value if second stream
    closed itself
  * http-cache: don't log body_abort after close

 -- Max Kellermann <mk@cm4all.com>  Thu, 01 Oct 2009 19:19:37 +0200

cm4all-beng-proxy (0.6.21) unstable; urgency=low

  * http-client: log more error messages
  * delegate-stock: added the DOCUMENT_ROOT environment variable
  * response, widget: accept "application/xhtml+xml"
  * cookie-server: allow square brackets in unquoted cookie values
    (violating RFC 2109 and RFC 2616)

 -- Max Kellermann <mk@cm4all.com>  Thu, 01 Oct 2009 13:55:40 +0200

cm4all-beng-proxy (0.6.20) unstable; urgency=low

  * stock: clear stock after 60 seconds idle
  * hstock: remove empty stocks
  * http-server, http-client, cgi: fixed off-by-one bug in header parser
  * istream-pipe: fix the direct() return value on error
  * istream-pipe: fix formula in range assertion
  * http-cache-memcached: implemented "remove"
  * handler: added FastCGI handler
  * fcgi-client: unref caller pool after socket release
  * fcgi-client: implemented response headers

 -- Max Kellermann <mk@cm4all.com>  Tue, 29 Sep 2009 14:07:13 +0200

cm4all-beng-proxy (0.6.19) unstable; urgency=low

  * http-client: release caller pool after socket release
  * memcached-client: release socket on marshalling error
  * stock: unref caller pool in abort handler
  * stock: lazy cleanup
  * http-cache: copy caller_pool to local variable

 -- Max Kellermann <mk@cm4all.com>  Thu, 24 Sep 2009 16:02:17 +0200

cm4all-beng-proxy (0.6.18) unstable; urgency=low

  * delegate-handler: support conditional GET and ranges
  * file-handler: fix suffix-byte-range-spec parser
  * delegate-helper: call open() with O_CLOEXEC|O_NOCTTY
  * istream-file: don't set FD_CLOEXEC if O_CLOEXEC is available
  * stock: hold caller pool during "get" operation
  * main: free balancer object during shutdown
  * memcached-client: enable socket timeout
  * delegate-stock: set FD_CLOEXEC on socket

 -- Max Kellermann <mk@cm4all.com>  Thu, 24 Sep 2009 10:50:53 +0200

cm4all-beng-proxy (0.6.17) unstable; urgency=low

  * tcp-stock: implemented a load balancer
  * python: accept address list in the ajp() method
  * http-server: added timeout for the HTTP request headers
  * response: close template when the content type is wrong
  * delegate-get: implemented response headers
  * delegate-get: provide status codes and error messages

 -- Max Kellermann <mk@cm4all.com>  Fri, 18 Sep 2009 15:36:57 +0200

cm4all-beng-proxy (0.6.16) unstable; urgency=low

  * tcp-stock: added support for bulldog-tyke
  * sink-buffer: close input if it's not used in the constructor
  * http-cache-memcached: close response body when deserialization fails
  * serialize: fix regression in serialize_uint64()

 -- Max Kellermann <mk@cm4all.com>  Tue, 15 Sep 2009 19:26:07 +0200

cm4all-beng-proxy (0.6.15) unstable; urgency=low

  * http-cache-choice: find more duplicates during cleanup
  * handler: added AJP handler
  * ajp-request: unref pool only on tcp_stock failure
  * ajp-client: prevent parser recursion
  * ajp-client: free request body when response is closed
  * ajp-client: reuse connection after END_RESPONSE packet
  * ajp-client: enable TCP_CORK while sending
  * istream-ajp-body: added a second "length" header field
  * ajp-client: auto-send empty request body chunk
  * ajp-client: register "write" event after GET_BODY_CHUNK packet
  * ajp-client: implemented request and response headers
  * http-cache-rfc: don't rewind tpool if called recursively

 -- Max Kellermann <mk@cm4all.com>  Fri, 11 Sep 2009 16:04:06 +0200

cm4all-beng-proxy (0.6.14) unstable; urgency=low

  * istream-tee: don't restart reading if already in progress

 -- Max Kellermann <mk@cm4all.com>  Thu, 03 Sep 2009 13:21:06 +0200

cm4all-beng-proxy (0.6.13) unstable; urgency=low

  * cookie-server: fix parsing multiple cookies
  * http-cache-memcached: clean up expired "choice" items
  * sink-gstring: use callback instead of public struct
  * istream-tee: restart reading when one output is closed

 -- Max Kellermann <mk@cm4all.com>  Wed, 02 Sep 2009 17:02:53 +0200

cm4all-beng-proxy (0.6.12) unstable; urgency=low

  * http-cache: don't attempt to remove cache items when the cache is disabled

 -- Max Kellermann <mk@cm4all.com>  Fri, 28 Aug 2009 15:40:48 +0200

cm4all-beng-proxy (0.6.11) unstable; urgency=low

  * http-cache-memcached: store HTTP status and response headers
  * http-cache-memcached: implemented flush (SIGHUP)
  * http-cache-memcached: support "Vary"
  * http-client: work around assertion failure in response_stream_close()

 -- Max Kellermann <mk@cm4all.com>  Thu, 27 Aug 2009 12:33:17 +0200

cm4all-beng-proxy (0.6.10) unstable; urgency=low

  * parser: finish tag before bailing out
  * http-request: allow URLs without path component
  * fork: clear event in read() method
  * istream-file: pass options O_CLOEXEC|O_NOCTTY to open()
  * response: check if the "Host" request header is valid

 -- Max Kellermann <mk@cm4all.com>  Tue, 18 Aug 2009 16:37:19 +0200

cm4all-beng-proxy (0.6.9) unstable; urgency=low

  * direct: disable SPLICE_F_NONBLOCK (temporary NFS EAGAIN workaround)

 -- Max Kellermann <mk@cm4all.com>  Mon, 17 Aug 2009 13:52:49 +0200

cm4all-beng-proxy (0.6.8) unstable; urgency=low

  * widget-http: close response body in error code path
  * http-cache: implemented memcached backend (--memcached-server)
  * processor: &c:base; returns the URI without scheme and host

 -- Max Kellermann <mk@cm4all.com>  Mon, 17 Aug 2009 12:29:19 +0200

cm4all-beng-proxy (0.6.7) unstable; urgency=low

  * file-handler: generate Expires from xattr user.MaxAge
  * cmdline: added option --set to configure:
    - max_connections
    - http_cache_size
    - filter_cache_size
    - translate_cache_size
  * flush caches on SIGHUP

 -- Max Kellermann <mk@cm4all.com>  Fri, 07 Aug 2009 11:41:10 +0200

cm4all-beng-proxy (0.6.6) unstable; urgency=low

  * added missing GLib build dependency
  * cgi-handler: set the "body_consumed" flag

 -- Max Kellermann <mk@cm4all.com>  Tue, 04 Aug 2009 09:53:01 +0200

cm4all-beng-proxy (0.6.5) unstable; urgency=low

  * shm: pass MAP_NORESERVE to mmap()
  * proxy-handler: support cookies
  * translation: added DISCARD_SESSION packet

 -- Max Kellermann <mk@cm4all.com>  Wed, 15 Jul 2009 18:00:33 +0200

cm4all-beng-proxy (0.6.4) unstable; urgency=low

  * http-client: don't read response body in HEAD requests
  * ajp-client: invoke the "abort" handler on error
  * filter-cache: lock cache items while they are served

 -- Max Kellermann <mk@cm4all.com>  Thu, 09 Jul 2009 14:36:14 +0200

cm4all-beng-proxy (0.6.3) unstable; urgency=low

  * http-server: implemented the DELETE method
  * http-server: refuse HTTP/0.9 requests
  * proxy-handler: send request body to template when no widget is focused
  * widget-request: pass original HTTP method to widget
  * session: automatically defragment sessions

 -- Max Kellermann <mk@cm4all.com>  Tue, 07 Jul 2009 16:57:22 +0200

cm4all-beng-proxy (0.6.2) unstable; urgency=low

  * lock: fixed race condition in debug flag updates
  * session: use rwlock for the session manager
  * proxy-handler: pass request headers to the remote HTTP server
  * proxy-handler: forward original Accept-Charset if processor is disabled
  * pipe: don't filter resources without a body
  * fcache: forward original HTTP status over "pipe" filter
  * cgi: support the "Status" line

 -- Max Kellermann <mk@cm4all.com>  Mon, 06 Jul 2009 16:38:26 +0200

cm4all-beng-proxy (0.6.1) unstable; urgency=low

  * session: consistently lock all session objects
  * rewrite-uri: check if widget_external_uri() returns NULL
  * widget-uri: don't generate the "path" argument when it's NULL
  * widget-uri: strip superfluous question mark from widget_base_address()
  * widget-uri: append parameters from the template first
  * widget-uri: re-add configured query string in widget_absolute_uri()
  * widget-uri: eliminate configured query string in widget_external_uri()
  * processor: don't consider session data for base=child and base=parent

 -- Max Kellermann <mk@cm4all.com>  Fri, 03 Jul 2009 15:52:01 +0200

cm4all-beng-proxy (0.6) unstable; urgency=low

  * inline-widget: check the widget HTTP response status
  * response: don't apply transformation on failed response
  * resource-address: include pipe arguments in filter cache key
  * handler: removed session redirect on the first request
  * http-cache: accept ETag response header instead of Last-Modified
  * filter-cache: don't require Last-Modified or Expires
  * file-handler: disable ETag only when processor comes first
  * file-handler: read ETag from xattr
  * pipe: generate new ETag for piped resource
  * session: purge sessions when shared memory is full
  * handler: don't enforce sessions for filtered responses

 -- Max Kellermann <mk@cm4all.com>  Tue, 30 Jun 2009 17:48:20 +0200

cm4all-beng-proxy (0.5.14) unstable; urgency=low

  * ajp-client: implemented request body
  * cookie-client: obey "max-age=0" properly
  * processor: forward the original HTTP status
  * response, widget-http: don't allow processing resource without body
  * widget-http: check the Content-Type before invoking processor
  * response: pass the "Location" response header
  * debian: added a separate -optimized-dbg package
  * added init script support for multiple ports (--port) and multiple listen
    (--listen) command line argumnents
  * translation: added the "APPEND" packet for command line arguments
  * pipe: support command line arguments

 -- Max Kellermann <mk@cm4all.com>  Mon, 29 Jun 2009 16:51:16 +0200

cm4all-beng-proxy (0.5.13) unstable; urgency=low

  * widget-registry: clear local_address in translate request
  * cmdline: added the "--listen" option

 -- Max Kellermann <mk@cm4all.com>  Wed, 24 Jun 2009 12:27:17 +0200

cm4all-beng-proxy (0.5.12) unstable; urgency=low

  * response: pass the "Location" response handler
  * added support for multiple listener ports

 -- Max Kellermann <mk@cm4all.com>  Tue, 23 Jun 2009 23:34:55 +0200

cm4all-beng-proxy (0.5.11) unstable; urgency=low

  * build with autotools
  * use libcm4all-socket, GLib
  * Makefile.am: support out-of-tree builds
  * added optimized Debian package
  * tcache: fixed wrong assignment in VARY=HOST
  * translation: added request packet LOCAL_ADDRESS

 -- Max Kellermann <mk@cm4all.com>  Tue, 23 Jun 2009 15:42:12 +0200

cm4all-beng-proxy (0.5.10) unstable; urgency=low

  * widget-http: assign the "address" variable

 -- Max Kellermann <mk@cm4all.com>  Mon, 15 Jun 2009 18:38:58 +0200

cm4all-beng-proxy (0.5.9) unstable; urgency=low

  * tcache: fixed typo in tcache_string_match()
  * tcache: support VARY=SESSION
  * translate: added the INVALIDATE response packet
  * cache, session: higher size limits
  * widget-uri: separate query_string from path_info
  * widget-uri: ignore widget parameters in widget_external_uri()

 -- Max Kellermann <mk@cm4all.com>  Mon, 15 Jun 2009 17:06:11 +0200

cm4all-beng-proxy (0.5.8) unstable; urgency=low

  * handler: fixed double free bug in translate_callback()

 -- Max Kellermann <mk@cm4all.com>  Sun, 14 Jun 2009 19:05:09 +0200

cm4all-beng-proxy (0.5.7) unstable; urgency=low

  * forward the Content-Disposition header
  * handler: assign new session to local variable, fix segfault
  * handler: don't dereference the NULL session

 -- Max Kellermann <mk@cm4all.com>  Sun, 14 Jun 2009 13:01:52 +0200

cm4all-beng-proxy (0.5.6) unstable; urgency=low

  * widget-http: send the "Via" request header instead of "X-Forwarded-For"
  * proxy-handler: send the "Via" request header
  * widget-request: check the "path" argument before calling uri_compress()

 -- Max Kellermann <mk@cm4all.com>  Tue, 09 Jun 2009 12:21:00 +0200

cm4all-beng-proxy (0.5.5) unstable; urgency=low

  * processor: allow specifying relative URI in c:base=child
  * widget-request: verify the "path" argument
  * widget: allocate address from widget's pool
  * widget-http: support multiple Set-Cookie response headers

 -- Max Kellermann <mk@cm4all.com>  Thu, 04 Jun 2009 15:10:15 +0200

cm4all-beng-proxy (0.5.4) unstable; urgency=low

  * implemented delegation of open() to a helper program
  * added the BASE translation packet, supported by the translation cache
  * deprecated c:mode=proxy
  * rewrite-uri: always enable focus in mode=partial
  * http-cache: don't cache resources with query string (RFC 2616 13.9)
  * http-cache: lock cache items while they are served

 -- Max Kellermann <mk@cm4all.com>  Thu, 28 May 2009 11:44:01 +0200

cm4all-beng-proxy (0.5.3) unstable; urgency=low

  * cgi: close request body on fork() failure
  * fork: added workaround for pipe-to-pipe splice()
  * http-cache: use cache entry when response ETag matches
  * cgi: loop in istream_cgi_read() to prevent blocking
  * cache: check for expired items once a minute
  * cache: optimize search for oldest item

 -- Max Kellermann <mk@cm4all.com>  Wed, 06 May 2009 13:23:46 +0200

cm4all-beng-proxy (0.5.2) unstable; urgency=low

  * added filter cache
  * header-parser: added missing range check in header_parse_line()
  * fork: added event for writing to the child process
  * fork: don't splice() from a pipe
  * response: don't pass request body to unfocused processor
  * added filter type "pipe"

 -- Max Kellermann <mk@cm4all.com>  Wed, 29 Apr 2009 13:24:26 +0200

cm4all-beng-proxy (0.5.1) unstable; urgency=low

  * processor: fixed base=child assertion failure
  * handler: close request body if it was not consumed
  * static-file: generate Last-Modified and ETag response headers
  * static-file: obey the Content-Type provided by the translation server
  * static-file: get Content-Type from extended attribute
  * http-cache: use istream_null when cached resource is empty

 -- Max Kellermann <mk@cm4all.com>  Mon, 27 Apr 2009 10:00:20 +0200

cm4all-beng-proxy (0.5) unstable; urgency=low

  * processor: accept c:mode/c:base attributes in any order
  * processor: removed alternative (anchor) rewrite syntax

 -- Max Kellermann <mk@cm4all.com>  Mon, 20 Apr 2009 22:04:19 +0200

cm4all-beng-proxy (0.4.10) unstable; urgency=low

  * processor: lift length limitation for widget parameters
  * translate: abort if a packet is too large
  * translate: support MAX_AGE for the whole response
  * hashmap: fix corruption of slot chain in hashmap_remove_value()

 -- Max Kellermann <mk@cm4all.com>  Fri, 17 Apr 2009 13:02:50 +0200

cm4all-beng-proxy (0.4.9) unstable; urgency=low

  * http-cache: explicitly start reading into cache
  * cgi: clear "headers" variable before publishing the response
  * translate: use DOCUMENT_ROOT as CGI parameter

 -- Max Kellermann <mk@cm4all.com>  Mon, 06 Apr 2009 16:21:57 +0200

cm4all-beng-proxy (0.4.8) unstable; urgency=low

  * translate: allow ADDRESS packets in AJP addresses
  * translate: initialize all fields of a FastCGI address
  * http-cache: close all caching connections on exit
  * processor: don't rewrite SCRIPT SRC attribute when proxying

 -- Max Kellermann <mk@cm4all.com>  Thu, 02 Apr 2009 15:45:46 +0200

cm4all-beng-proxy (0.4.7) unstable; urgency=low

  * http-server: use istream_null for empty request body
  * parser: check for trailing slash only in TAG_OPEN tags
  * parser: added support for XML Processing Instructions
  * processor: implemented XML Processing Instruction "cm4all-rewrite-uri"
  * uri-escape: escape the slash character
  * cache: remove all matching items in cache_remove()
  * http-cache: lock cache items while holding a reference

 -- Max Kellermann <mk@cm4all.com>  Thu, 02 Apr 2009 12:02:53 +0200

cm4all-beng-proxy (0.4.6) unstable; urgency=low

  * file_handler: fixed logic error in If-Modified-Since check
  * date: return UTC time stamp in http_date_parse()
  * cache: continue search after item was invalidated
  * cache: remove the correct cache item
  * istream-chunked: work around invalid assertion failure
  * istream-subst: fixed corruption after partial match

 -- Max Kellermann <mk@cm4all.com>  Wed, 25 Mar 2009 15:03:10 +0100

cm4all-beng-proxy (0.4.5) unstable; urgency=low

  * http-server: assume keep-alive is enabled on HTTP 1.1
  * http-client: unregister EV_READ when the buffer is full
  * translation: added QUERY_STRING packet
  * processor: optionally parse base/mode from URI

 -- Max Kellermann <mk@cm4all.com>  Tue, 17 Mar 2009 13:04:25 +0100

cm4all-beng-proxy (0.4.4) unstable; urgency=low

  * forward Accept-Language request header to the translation server
  * translate: added the USER_AGENT request packet
  * session: obey the USER/MAX_AGE setting
  * use libcm4all-inline-dev in libcm4all-beng-proxy-dev
  * added pkg-config file for libcm4all-beng-proxy-dev
  * updated python-central dependencies
  * processor: parse c:base/c:mode attributes in PARAM tags

 -- Max Kellermann <mk@cm4all.com>  Wed, 11 Mar 2009 09:43:48 +0100

cm4all-beng-proxy (0.4.3) unstable; urgency=low

  * processor: rewrite URI in LINK tags
  * processor: rewrite URI in PARAM tags
  * use splice() from glibc 2.7
  * translate: added VARY response packet
  * build documentation with texlive

 -- Max Kellermann <mk@cm4all.com>  Wed, 04 Mar 2009 09:53:56 +0100

cm4all-beng-proxy (0.4.2) unstable; urgency=low

  * hashmap: fix corruption in slot chain
  * use monotonic clock to calculate expiry times
  * processor: rewrite URIs in the EMBED, VIDEO, AUDIO tags

 -- Max Kellermann <mk@cm4all.com>  Tue, 17 Feb 2009 17:14:48 +0100

cm4all-beng-proxy (0.4.1) unstable; urgency=low

  * translate: clear client->transformation
  * handler: check for translation errors
  * http-server: fixed assertion failure during shutdown
  * http-server: send "Keep-Alive" response header
  * worker: after fork(), call event_reinit() in the parent process
  * added valgrind build dependency
  * build with Debian's libevent-1.4 package

 -- Max Kellermann <mk@cm4all.com>  Tue, 10 Feb 2009 11:48:53 +0100

cm4all-beng-proxy (0.4) unstable; urgency=low

  * added support for transformation views
    - in the JavaScript API, mode=proxy is now deprecated
  * http-cache: fix segfault when request_headers==NULL
  * http-cache: store multiple (varying) versions of a resource
  * http-cache: use the "max-age" cache-control response

 -- Max Kellermann <mk@cm4all.com>  Fri, 30 Jan 2009 13:29:43 +0100

cm4all-beng-proxy (0.3.9) unstable; urgency=low

  * http-client: assume keep-alive is enabled on HTTP 1.1
  * processor: use configured/session path-info for mode=child URIs

 -- Max Kellermann <mk@cm4all.com>  Tue, 27 Jan 2009 13:07:51 +0100

cm4all-beng-proxy (0.3.8) unstable; urgency=low

  * processor: pass Content-Type and Content-Language headers from
    template
  * http-client: allow chunked response body without keep-alive

 -- Max Kellermann <mk@cm4all.com>  Fri, 23 Jan 2009 13:02:42 +0100

cm4all-beng-proxy (0.3.7) unstable; urgency=low

  * istream_subst: exit the loop if state==INSERT
  * istream_iconv: check if the full buffer could be flushed
  * worker: don't reinitialize session manager during shutdown

 -- Max Kellermann <mk@cm4all.com>  Thu, 15 Jan 2009 10:39:47 +0100

cm4all-beng-proxy (0.3.6) unstable; urgency=low

  * processor: ignore closing </header>
  * widget-http: now really don't check content-type in frame parents
  * parser: skip comments
  * processor: implemented c:base="parent"
  * processor: added "c:" prefix to c:widget child elements
  * processor: renamed the "c:param" element to "c:parameter"

 -- Max Kellermann <mk@cm4all.com>  Thu, 08 Jan 2009 11:17:29 +0100

cm4all-beng-proxy (0.3.5) unstable; urgency=low

  * widget-http: don't check content-type in frame parents
  * istream-subst: allow null bytes in the input stream
  * js: added the "translate" parameter for passing values to the
    translation server
  * rewrite-uri: refuse to rewrite a frame URI without widget id

 -- Max Kellermann <mk@cm4all.com>  Mon, 05 Jan 2009 16:46:32 +0100

cm4all-beng-proxy (0.3.4) unstable; urgency=low

  * processor: added support for custom widget request headers
  * http-cache: obey the "Vary" response header
  * http-cache: pass the new http_cache_info object when testing a cache
    item

 -- Max Kellermann <mk@cm4all.com>  Tue, 30 Dec 2008 15:46:44 +0100

cm4all-beng-proxy (0.3.3) unstable; urgency=low

  * processor: grew widget parameter buffer to 512 bytes
  * widget-resolver: clear widget->resolver on abort
  * cgi: clear the input's handler in cgi_async_abort()
  * widget-stream: use istream_hold (reverts r4171)

 -- Max Kellermann <mk@cm4all.com>  Fri, 05 Dec 2008 14:43:05 +0100

cm4all-beng-proxy (0.3.2) unstable; urgency=low

  * processor: free memory before calling embed_frame_widget()
  * processor: allocate query string from the widget pool
  * processor: removed the obsolete widget attributes "tag" and "style"
  * parser: hold a reference to the pool

 -- Max Kellermann <mk@cm4all.com>  Mon, 01 Dec 2008 14:15:38 +0100

cm4all-beng-proxy (0.3.1) unstable; urgency=low

  * http-client: remove Transfer-Encoding and Content-Length from response
    headers
  * http-client: don't read body after invoke_response()
  * fork: retry splice() after EAGAIN
  * fork: don't close input when splice() fails
  * cgi: abort the response handler when the stdin stream fails
  * istream_file, istream_pipe, fork, client_socket, listener: fixed file
    descriptor leaks
  * processor: hold a reference to the caller's pool
  * debian/rules: enabled test suite

 -- Max Kellermann <mk@cm4all.com>  Thu, 27 Nov 2008 16:01:16 +0100

cm4all-beng-proxy (0.3) unstable; urgency=low

  * implemented widget filters
  * translate: initialize all fields of a CGI address
  * fork: read request body on EAGAIN
  * fork: implemented the direct() method with splice()
  * python: added class Response
  * prototypes/translate.py:
    - support "filter"
    - support "content_type"
  * demo: added widget filter demo

 -- Max Kellermann <mk@cm4all.com>  Wed, 26 Nov 2008 16:27:29 +0100

cm4all-beng-proxy (0.2) unstable; urgency=low

  * don't quote text/xml widgets
  * widget-resolver: pass widget_pool to widget_class_lookup()
  * widget-registry: allocate widget_class from widget_pool
  * widget-stream: eliminated the async operation proxy, because the
    operation cannot be aborted before the constructor returns
  * widget-stream: don't clear the "delayed" stream in the response() callback
  * rewrite-uri: trigger istream_read(delayed) after istream_delayed_set()
  * doc: clarified XSLT integration

 -- Max Kellermann <mk@cm4all.com>  Tue, 25 Nov 2008 15:28:54 +0100

cm4all-beng-proxy (0.1) unstable; urgency=low

  * initial release

 -- Max Kellermann <mk@cm4all.com>  Mon, 17 Nov 2008 11:59:36 +0100<|MERGE_RESOLUTION|>--- conflicted
+++ resolved
@@ -1,7 +1,6 @@
-<<<<<<< HEAD
 cm4all-beng-proxy (16.9) unstable; urgency=low
 
-  * 
+  * merge release 15.34
 
  --   
 
@@ -141,7 +140,7 @@
   * debian: use debhelper 12
 
  -- Max Kellermann <mk@cm4all.com>  Fri, 27 Sep 2019 14:09:41 +0200
-=======
+
 cm4all-beng-proxy (15.34) unstable; urgency=low
 
   * bot: add AspiegelBot (Huawei)
@@ -149,7 +148,6 @@
   * http_client: fix two crash bugs
 
  -- Max Kellermann <mk@cm4all.com>  Fri, 13 Mar 2020 13:37:48 +0100
->>>>>>> eac5bffd
 
 cm4all-beng-proxy (15.33) unstable; urgency=low
 
