<<<<<<< HEAD
cm4all-beng-proxy (9.9) unstable; urgency=low

  * 

 --   

cm4all-beng-proxy (9.8) unstable; urgency=low

  * merge release 8.8

 -- Max Kellermann <mk@cm4all.com>  Tue, 16 Feb 2016 11:30:47 -0000

cm4all-beng-proxy (9.7) unstable; urgency=low

  * merge release 8.7
  * http_request: fix connection leak after OpenSSL error

 -- Max Kellermann <mk@cm4all.com>  Tue, 26 Jan 2016 15:56:31 -0000

cm4all-beng-proxy (9.6) unstable; urgency=low

  * systemd: log to systemd-journald by default
  * header_forward: fix duplicate "Location" header
  * "--access-logger=null" disables the access log
  * widget: log Set-Cookie without host

 -- Max Kellermann <mk@cm4all.com>  Thu, 17 Dec 2015 22:15:04 -0000

cm4all-beng-proxy (9.5) unstable; urgency=low

  * merge release 4.23
  * auth: send the LISTENER_TAG packet with AUTH requests

 -- Max Kellermann <mk@cm4all.com>  Tue, 15 Dec 2015 13:46:36 -0000

cm4all-beng-proxy (9.4) unstable; urgency=low

  * processor: fix crash bug
  * ajp: fix bogus error "Peer closed the socket prematurely"
  * fcgi: fail after receiving excess data at end of response body
  * fcgi: fix assertion failure on i386
  * was: fold header name case
  * was: announce request body length as early as possible
  * was: fix crash bug with empty response

 -- Max Kellermann <mk@cm4all.com>  Thu, 19 Nov 2015 11:28:59 -0000

cm4all-beng-proxy (9.3) unstable; urgency=low

  * fcgi: fix buffer overflow with large response body
  * header_forward: always forward "Allow"

 -- Max Kellermann <mk@cm4all.com>  Tue, 17 Nov 2015 00:33:20 -0000

cm4all-beng-proxy (9.2) unstable; urgency=low

  * translate_client: fix crash bug

 -- Max Kellermann <mk@cm4all.com>  Mon, 16 Nov 2015 08:38:02 -0000

cm4all-beng-proxy (9.1) unstable; urgency=low

  * feature freeze
  * http_client: response body allows optimized socket writes
  * http_cache: response body allows optimized socket writes
  * fcgi: fix stall bug
  * fcgi: optimized response body chunking
  * fcgi: don't send empty PARAMS packet when request headers are empty
  * handler: use lstat() for FILE_NOT_FOUND
  * client_balancer: fix memory leak
  * istream: fix assertion failure
  * istream_tee: fix size miscalculation
  * nfs_stock: fix assertion failure
  * translate_cache: optimize memory usage
  * reduce fork() overhead

 -- Max Kellermann <mk@cm4all.com>  Fri, 13 Nov 2015 00:50:52 -0000

cm4all-beng-proxy (9.0.9) unstable; urgency=low

  * tstock: fix libevent crash on connection failure
  * tstock: fix hanging process during shutdown
  * request_session: don't send cleared session id of ignored session
  * pipe_stock: fix EBADF error due to malformed pointer cast
  * http_{client,server}: optimize chunked socket writes

 -- Max Kellermann <mk@cm4all.com>  Fri, 06 Nov 2015 23:39:50 -0000

cm4all-beng-proxy (9.0.8) unstable; urgency=low

  * child_stock: fix crash bug
  * translate_stock: fix use-after-free crash bug

 -- Max Kellermann <mk@cm4all.com>  Thu, 05 Nov 2015 15:14:43 -0000

cm4all-beng-proxy (9.0.7) unstable; urgency=low

  * merge release 8.6
  * ajp: fix regression after code refactoring
  * http_{client,server}: optimize socket writes
  * translate_stock: configurable stock limit, defaulting to 64
  * translate_cache: fix crash bug when cache is disabled
  * errdoc: fix crash bug when aborting error document generator

 -- Max Kellermann <mk@cm4all.com>  Wed, 04 Nov 2015 21:50:44 -0000

cm4all-beng-proxy (9.0.6) unstable; urgency=low

  * debian/rules: cross-compiler support
  * debian: build with gcc 5 on Debian Stretch
  * processor: fix broken URI rewrite after <script> due to inverted check
  * widget: log class name

 -- Max Kellermann <mk@cm4all.com>  Fri, 16 Oct 2015 10:21:42 -0000

cm4all-beng-proxy (9.0.5) unstable; urgency=low

  * merge release 8.5

 -- Max Kellermann <mk@cm4all.com>  Mon, 12 Oct 2015 10:44:20 -0000

cm4all-beng-proxy (9.0.4) unstable; urgency=low

  * xml_parser: fix assertion failure on abort
  * css_parser: fix buffer overflow due to off-by-one check

 -- Max Kellermann <mk@cm4all.com>  Thu, 08 Oct 2015 19:32:07 -0000

cm4all-beng-proxy (9.0.3) unstable; urgency=low

  * fcgi: fix uninitialized variable
  * processor: fix heap corruption due to wrong string length

 -- Max Kellermann <mk@cm4all.com>  Wed, 07 Oct 2015 19:56:05 -0000

cm4all-beng-proxy (9.0.2) unstable; urgency=low

  * translation: packet REVEAL_USER sends X-CM4all-BENG-User to filter

 -- Max Kellermann <mk@cm4all.com>  Mon, 05 Oct 2015 19:08:22 -0000

cm4all-beng-proxy (9.0.1) unstable; urgency=low

  * merge release 8.4
  * translation: add header group "LINK"
  * translation: add packet MOUNT_TMPFS
  * fix spurious BIND_MOUNT_RW failures

 -- Max Kellermann <mk@cm4all.com>  Fri, 02 Oct 2015 15:36:42 -0000
=======
cm4all-beng-proxy (8.9) unstable; urgency=low

  * istream/catch: fix another assertion failure

 -- Max Kellermann <mk@cm4all.com>  Tue, 23 Feb 2016 15:52:46 -0000
>>>>>>> a8201750

cm4all-beng-proxy (8.8) unstable; urgency=low

  * istream/catch: fix assertion failure

 -- Max Kellermann <mk@cm4all.com>  Tue, 16 Feb 2016 11:21:25 -0000

cm4all-beng-proxy (8.7) unstable; urgency=low

  * cgi, pipe: fix off-by-one bug in stderr filter

 -- Max Kellermann <mk@cm4all.com>  Tue, 26 Jan 2016 15:55:03 -0000

cm4all-beng-proxy (8.6) unstable; urgency=low

  * merge release 7.9

 -- Max Kellermann <mk@cm4all.com>  Mon, 26 Oct 2015 09:48:00 -0000

cm4all-beng-proxy (8.5) unstable; urgency=low

  * css_parser: fix buffer overflow due to off-by-one check
  * fcgi: fix uninitialized variable
  * fix spurious BIND_MOUNT_RW failures
  * fix two crashes due to malformed URI escapes

 -- Max Kellermann <mk@cm4all.com>  Mon, 12 Oct 2015 10:20:32 -0000

cm4all-beng-proxy (8.4) unstable; urgency=low

  * was: fix another memory leak

 -- Max Kellermann <mk@cm4all.com>  Fri, 02 Oct 2015 11:05:21 -0000

cm4all-beng-proxy (8.3) unstable; urgency=low

  * was: fix several memory leaks

 -- Max Kellermann <mk@cm4all.com>  Fri, 02 Oct 2015 09:54:09 -0000

cm4all-beng-proxy (8.2) unstable; urgency=low

  * debian/control: add "Breaks" on old translation servers to avoid
    runtime breakages due to broken widget descriptors; the translation
    server 1.9.1 contains a workaround
  * translate_parser: fix crash after malformed/misplaced
    UNTRUSTED_*_SITE_SUFFIX packet

 -- Max Kellermann <mk@cm4all.com>  Fri, 25 Sep 2015 12:55:18 -0000

cm4all-beng-proxy (8.1) unstable; urgency=low

  * feature freeze
  * fb_pool: compress I/O buffers periodically
  * http_cache, fcache, nfs_cache: compress the cache periodically

 -- Max Kellermann <mk@cm4all.com>  Tue, 22 Sep 2015 17:26:06 -0000

cm4all-beng-proxy (8.0.13) unstable; urgency=low

  * merge release 7.8
  * translation: support writable bind mounts (BIND_MOUNT_RW)
  * translation: add packet UNTRUSTED_RAW_SITE_SUFFIX
  * ssl: initialize OpenSSL engines
  * rewrite_uri: support "https://" and "//" URIs
  * regex: fix double free bug

 -- Max Kellermann <mk@cm4all.com>  Tue, 22 Sep 2015 08:00:20 -0000

cm4all-beng-proxy (8.0.12) unstable; urgency=low

  * merge release 7.7
  * rubber: optimized hole search
  * rubber: simplified defragmentation on tail allocation

 -- Max Kellermann <mk@cm4all.com>  Thu, 17 Sep 2015 20:41:59 -0000

cm4all-beng-proxy (8.0.11) unstable; urgency=low

  * regex: fix move operator, fixes spurious "Invalid regex capture"

 -- Max Kellermann <mk@cm4all.com>  Thu, 03 Sep 2015 13:08:16 -0000

cm4all-beng-proxy (8.0.10) unstable; urgency=low

  * regex: mismatching optional capture expands to empty string
  * regex: work around problem with mismatching optional last capture
  * request: avoid compressing the response body twice

 -- Max Kellermann <mk@cm4all.com>  Wed, 02 Sep 2015 15:56:38 -0000

cm4all-beng-proxy (8.0.9) unstable; urgency=low

  * merge release 7.6
  * regex: fix off-by-one error in capture range check

 -- Max Kellermann <mk@cm4all.com>  Tue, 01 Sep 2015 13:57:06 -0000

cm4all-beng-proxy (8.0.8) unstable; urgency=low

  * tcache: fix crash on regex mismatch

 -- Max Kellermann <mk@cm4all.com>  Mon, 31 Aug 2015 05:35:14 -0000

cm4all-beng-proxy (8.0.7) unstable; urgency=low

  * merge release 7.5
  * regex: fix spurious compile failures
  * fcache: include actual body data in stats
  * nfs_cache: add stats
  * fix several crash bugs with malformed URI escapes
  * control/stats: add cache brutto sizes
  * control/stats: add I/O buffers size

 -- Max Kellermann <mk@cm4all.com>  Thu, 27 Aug 2015 22:11:02 -0000

cm4all-beng-proxy (8.0.6) unstable; urgency=low

  * translation: decouple REGEX_UNESCAPE from INVERSE_REGEX

 -- Max Kellermann <mk@cm4all.com>  Tue, 25 Aug 2015 09:57:23 -0000

cm4all-beng-proxy (8.0.5) unstable; urgency=low

  * translation: add packet INVERSE_REGEX_UNESCAPE

 -- Max Kellermann <mk@cm4all.com>  Mon, 24 Aug 2015 16:58:16 -0000

cm4all-beng-proxy (8.0.4) unstable; urgency=low

  * translate_client: fix crash due to uninitialized variable

 -- Max Kellermann <mk@cm4all.com>  Fri, 21 Aug 2015 11:26:40 -0000

cm4all-beng-proxy (8.0.3) unstable; urgency=low

  * translation: add login packet SERVICE
  * translation: login allows packet LISTENER_TAG
  * translation: protocol v3 uses anchored regex
  * regex: disable the "multi-line" option
  * regex: switch to the PCRE library

 -- Max Kellermann <mk@cm4all.com>  Mon, 17 Aug 2015 14:31:32 -0000

cm4all-beng-proxy (8.0.2) unstable; urgency=low

  * translation: add packets LOGIN, PASSWORD, UID_GID
  * translation: native Refence support

 -- Max Kellermann <mk@cm4all.com>  Thu, 06 Aug 2015 11:15:58 -0000

cm4all-beng-proxy (8.0.1) unstable; urgency=low

  * cgi, pipe: log PID in stderr output
  * translation: add packets AUTO_GZIP, INTERNAL_REDIRECT

 -- Max Kellermann <mk@cm4all.com>  Fri, 24 Jul 2015 10:27:51 -0000

cm4all-beng-proxy (7.9) unstable; urgency=low

  * merge release 6.12

 -- Max Kellermann <mk@cm4all.com>  Mon, 26 Oct 2015 09:37:41 -0000

cm4all-beng-proxy (7.8) unstable; urgency=low

  * support SESSION_SITE in processor

 -- Max Kellermann <mk@cm4all.com>  Mon, 21 Sep 2015 12:26:13 -0000

cm4all-beng-proxy (7.7) unstable; urgency=low

  * merge release 6.11

 -- Max Kellermann <mk@cm4all.com>  Thu, 17 Sep 2015 19:08:50 -0000

cm4all-beng-proxy (7.6) unstable; urgency=low

  * merge release 6.10
  * fcache: include actual body data in stats
  * nfs_cache: add stats
  * control/stats: add cache brutto sizes
  * control/stats: add I/O buffers size

 -- Max Kellermann <mk@cm4all.com>  Tue, 01 Sep 2015 12:48:48 -0000

cm4all-beng-proxy (7.5) unstable; urgency=low

  * merge release 6.9

 -- Max Kellermann <mk@cm4all.com>  Thu, 27 Aug 2015 14:30:18 -0000

cm4all-beng-proxy (7.4) unstable; urgency=low

  * merge release 6.8
  * tcache: fix minor memory leak

 -- Max Kellermann <mk@cm4all.com>  Wed, 26 Aug 2015 13:29:42 -0000

cm4all-beng-proxy (7.3) unstable; urgency=low

  * merge release 6.7

 -- Max Kellermann <mk@cm4all.com>  Wed, 22 Jul 2015 21:18:30 -0000

cm4all-beng-proxy (7.2) unstable; urgency=low

  * translation: allow REGEX_ON_{HOST,USER}_URI with INVERSE_REGEX

 -- Max Kellermann <mk@cm4all.com>  Fri, 17 Jul 2015 06:53:50 -0000

cm4all-beng-proxy (7.1) unstable; urgency=low

  * feature freeze
  * translation: WANT supports USER
  * translation: add packet REGEX_ON_USER_URI

 -- Max Kellermann <mk@cm4all.com>  Tue, 14 Jul 2015 20:46:43 -0000

cm4all-beng-proxy (7.0.10) unstable; urgency=low

  * fix crash on "Cache-Control: only-if-cached"
  * fix worker respawn

 -- Max Kellermann <mk@cm4all.com>  Sat, 11 Jul 2015 10:19:11 -0000

cm4all-beng-proxy (7.0.9) unstable; urgency=low

  * istream_escape: fix crash bug when last byte is escaped
  * stats: don't crash master process on CONTROL_STATS
  * debian/rules: add kludge to support dh_python2 on Squeeze

 -- Max Kellermann <mk@cm4all.com>  Thu, 09 Jul 2015 11:40:12 -0000

cm4all-beng-proxy (7.0.8) unstable; urgency=low

  * translation: add packets EXPAND_HOME, EXPAND_STDERR_PATH
  * translation: apply EXPAND_URI to CGI addresses
  * session: fix crash while invalidating widget session

 -- Max Kellermann <mk@cm4all.com>  Thu, 25 Jun 2015 13:29:01 -0000

cm4all-beng-proxy (7.0.7) unstable; urgency=low

  * translation: add packet AUTO_DEFLATE
  * istream_deflate: fix stalled stream
  * tcache: expand uncacheable responses

 -- Max Kellermann <mk@cm4all.com>  Wed, 24 Jun 2015 11:43:47 -0000

cm4all-beng-proxy (7.0.6) unstable; urgency=low

  * tcache: expand responses of uncacheable requests

 -- Max Kellermann <mk@cm4all.com>  Fri, 19 Jun 2015 13:02:32 -0000

cm4all-beng-proxy (7.0.5) unstable; urgency=low

  * merge release 6.6
  * control: flush the whole translation cache if the TCACHE_INVALIDATE
    payload is empty
  * namespace: support IPC namespaces

 -- Max Kellermann <mk@cm4all.com>  Thu, 11 Jun 2015 16:31:34 -0000

cm4all-beng-proxy (7.0.4) unstable; urgency=low

  * handler: send LISTENER_TAG if translation protocol version is not yet
    negotiated
  * handler: bypass translation cache during protocol version negotiation

 -- Max Kellermann <mk@cm4all.com>  Thu, 28 May 2015 13:10:12 -0000

cm4all-beng-proxy (7.0.3) unstable; urgency=low

  * handler: more "verbose_response" messages
  * handler: return "502 Bad Gateway" on translation server error
  * translation: protocol v2 always transmits LISTENER_TAG
  * translation: add packets REGEX_ON_HOST_URI, SESSION_SITE
  * session_manager: fix bogus assertion failure in cleanup
  * build with libwas 1.0

 -- Max Kellermann <mk@cm4all.com>  Wed, 20 May 2015 16:41:44 -0000

cm4all-beng-proxy (7.0.2) unstable; urgency=low

  * merge release 6.5
  * require Boost 1.49

 -- Max Kellermann <mk@cm4all.com>  Wed, 29 Apr 2015 11:43:57 -0000

cm4all-beng-proxy (7.0.1) unstable; urgency=low

  * forward the "Accept-Ranges" response header
  * forward the "Range" request header
  * forward the request headers "Accept-Charset" and "Accept-Encoding" to
    frame widgets

 -- Max Kellermann <mk@cm4all.com>  Fri, 13 Mar 2015 16:53:29 -0000

cm4all-beng-proxy (6.12) unstable; urgency=low

  * css_parser: fix buffer overflow due to off-by-one check
  * fcgi: fix uninitialized variable
  * was: fix error after blocking send on control channel
  * fb_pool: compress I/O buffers periodically
  * ssl: initialize OpenSSL engines
  * support SESSION_SITE in processor
  * lb: never forward headers X-CM4all-BENG-Peer-Subject and
    X-CM4all-BENG-Peer-Issuer-Subject

 -- Max Kellermann <mk@cm4all.com>  Mon, 26 Oct 2015 09:34:09 -0000

cm4all-beng-proxy (6.11) unstable; urgency=low

  * fcgi_client: fix hang after error logger failure

 -- Max Kellermann <mk@cm4all.com>  Thu, 17 Sep 2015 19:06:14 -0000

cm4all-beng-proxy (6.10) unstable; urgency=low

  * translate_parser: allow absolute LOCAL_URI
  * uri-verify: don't check the query string
  * bp_control: let worker handle control packets in single-worker mode
  * stock: fix "outgoing_connections" being always zero in control stats
  * lb_stats: include TCP connections in "outgoing_connections"

 -- Max Kellermann <mk@cm4all.com>  Tue, 01 Sep 2015 11:51:11 -0000

cm4all-beng-proxy (6.9) unstable; urgency=low

  * fcgi_client: ignore STDERR packets in size calculation

 -- Max Kellermann <mk@cm4all.com>  Thu, 27 Aug 2015 14:04:04 -0000

cm4all-beng-proxy (6.8) unstable; urgency=low

  * tcache: verify URI after cache miss

 -- Max Kellermann <mk@cm4all.com>  Wed, 26 Aug 2015 12:32:19 -0000

cm4all-beng-proxy (6.7) unstable; urgency=low

  * ssl: fix certificate chain with Server Name Indication
  * lb: fix hang during shutdown

 -- Max Kellermann <mk@cm4all.com>  Wed, 22 Jul 2015 20:47:55 -0000

cm4all-beng-proxy (6.6) unstable; urgency=low

  * debian/rules: remove remaining python-central invocation
  * init: enable session_save_path by default if
    /var/run/cm4all/beng-proxy exists
  * init: read /etc/default/cm4all-beng-proxy.local
  * namespace: set "setgroups=deny" for Linux 3.18+
  * namespace: retry with mount flag "noexec" if mounting fails
  * build with libwas 1.0

 -- Max Kellermann <mk@cm4all.com>  Thu, 11 Jun 2015 15:22:14 -0000

cm4all-beng-proxy (6.5) unstable; urgency=low

  * debian: improve clang build-dependency
  * debian: migrate from python-central to dh_python2
  * debian: add missing dependency on python-twisted-names

 -- Max Kellermann <mk@cm4all.com>  Mon, 27 Apr 2015 15:27:10 -0000

cm4all-beng-proxy (6.4) unstable; urgency=low

  * widget: fix "Range" request headers with non-default view

 -- Max Kellermann <mk@cm4all.com>  Fri, 10 Apr 2015 12:28:47 -0000

cm4all-beng-proxy (6.3) unstable; urgency=low

  * forward the request headers "If-Modified-Since", "If-Unmodified-Since",
    "If-Match", "If-None-Match" and "If-Range" to frame widgets
  * session: improve session cleanup reliability
  * lb: verify SSL certificates in --check
  * ssl: reduce CPU overhead during TLS handshake

 -- Max Kellermann <mk@cm4all.com>  Tue, 24 Mar 2015 16:56:00 -0000

cm4all-beng-proxy (6.2) unstable; urgency=low

  * merge release 5.16

 -- Max Kellermann <mk@cm4all.com>  Wed, 18 Mar 2015 10:11:04 -0000

cm4all-beng-proxy (6.1) unstable; urgency=low

  * feature freeze

 -- Max Kellermann <mk@cm4all.com>  Thu, 05 Mar 2015 10:57:18 -0000

cm4all-beng-proxy (6.0.16) unstable; urgency=low

  * don't drop WANT request packet in repeated translation

 -- Max Kellermann <mk@cm4all.com>  Mon, 02 Mar 2015 08:38:49 -0000

cm4all-beng-proxy (6.0.15) unstable; urgency=low

  * widget: support the CONTENT_TYPE_LOOKUP protocol
  * CGI: disable request URI forwarding if there's a SCRIPT_NAME

 -- Max Kellermann <mk@cm4all.com>  Tue, 24 Feb 2015 16:44:37 -0000

cm4all-beng-proxy (6.0.14) unstable; urgency=low

  * merge release 5.15

 -- Max Kellermann <mk@cm4all.com>  Mon, 23 Feb 2015 12:48:39 -0000

cm4all-beng-proxy (6.0.13) unstable; urgency=low

  * don't steal the X-CM4all-View header from the HTTP cache

 -- Max Kellermann <mk@cm4all.com>  Fri, 20 Feb 2015 11:35:10 -0000

cm4all-beng-proxy (6.0.12) unstable; urgency=low

  * fcgi: don't redirect stderro to /dev/null
  * handler: reserve request body for focused widget even if processor
    disabled
  * remove the X-CM4all-View header after using it
  * headers: add group "TRANSFORMATION"
  * translation: add packet EXPAND_HEADER

 -- Max Kellermann <mk@cm4all.com>  Thu, 19 Feb 2015 15:36:19 -0000

cm4all-beng-proxy (6.0.11) unstable; urgency=low

  * translation: add packet EXPAND_READ_FILE
  * control: add command CONTROL_FADE_CHILDREN

 -- Max Kellermann <mk@cm4all.com>  Tue, 17 Feb 2015 12:02:40 -0000

cm4all-beng-proxy (6.0.10) unstable; urgency=low

  * merge release 5.14
  * translation: add packets NON_BLOCKING, READ_FILE

 -- Max Kellermann <mk@cm4all.com>  Fri, 13 Feb 2015 17:24:35 -0000

cm4all-beng-proxy (6.0.9) unstable; urgency=low

  * namespace_options: improved PIVOT_ROOT error message
  * translation: add packet EXPAND_BIND_MOUNT

 -- Max Kellermann <mk@cm4all.com>  Wed, 11 Feb 2015 11:36:51 -0000

cm4all-beng-proxy (6.0.8) unstable; urgency=low

  * debian: remove translation server demo packages
  * init: change default translation server address to @translation
  * translation: add packet EXPAND_COOKIE_HOST

 -- Max Kellermann <mk@cm4all.com>  Tue, 10 Feb 2015 12:24:22 -0000

cm4all-beng-proxy (6.0.7) unstable; urgency=low

  * translation: add packet LISTENER_TAG

 -- Max Kellermann <mk@cm4all.com>  Mon, 09 Feb 2015 11:02:06 -0000

cm4all-beng-proxy (6.0.6) unstable; urgency=low

  * http_server, http_client: reduce overhead of proxying chunked body

 -- Max Kellermann <mk@cm4all.com>  Fri, 06 Feb 2015 07:44:17 -0000

cm4all-beng-proxy (6.0.5) unstable; urgency=low

  * merge release 5.13
  * translate_client: check for PROBE_PATH_SUFFIXES without PROBE_SUFFIX
  * fix stack overflow on PROBE_SUFFIXES loop

 -- Max Kellermann <mk@cm4all.com>  Thu, 05 Feb 2015 13:30:21 -0000

cm4all-beng-proxy (6.0.4) unstable; urgency=low

  * hstock: fix memory leak
  * response: fix crash on invalid X-CM4all-View header
  * translation: add packets AUTH_FILE, EXPAND_AUTH_FILE,
    APPEND_AUTH, EXPAND_APPEND_AUTH
  * log unknown view names in X-CM4all-View

 -- Max Kellermann <mk@cm4all.com>  Wed, 04 Feb 2015 22:16:07 -0000

cm4all-beng-proxy (6.0.3) unstable; urgency=low

  * support response header X-CM4all-View for all responses
  * reduce fork overhead by dropping NFS cache
  * reduce I/O multi-threading overhead

 -- Max Kellermann <mk@cm4all.com>  Tue, 03 Feb 2015 14:50:27 -0000

cm4all-beng-proxy (6.0.2) unstable; urgency=low

  * translate_client: allow BASE="/" (regression fix)

 -- Max Kellermann <mk@cm4all.com>  Mon, 02 Feb 2015 11:32:01 -0000

cm4all-beng-proxy (6.0.1) unstable; urgency=low

  * translation: add packets EXPAND_DOCUMENT_ROOT, PROBE_PATH_SUFFIXES

 -- Max Kellermann <mk@cm4all.com>  Thu, 29 Jan 2015 22:32:02 -0000

cm4all-beng-proxy (5.16) unstable; urgency=low

  * net: fix crash due to parsing '@' twice
  * net: fix another off-by-one bug in local socket addresses
  * random: fix partial entropy collection
  * http_server: support method PATCH (RFC 5789)

 -- Max Kellermann <mk@cm4all.com>  Wed, 18 Mar 2015 09:56:43 -0000

cm4all-beng-proxy (5.15) unstable; urgency=low

  * ssl_client: fix crash on request with Keep-Alive disabled

 -- Max Kellermann <mk@cm4all.com>  Mon, 23 Feb 2015 12:44:50 -0000

cm4all-beng-proxy (5.14) unstable; urgency=low

  * merge release 4.22

 -- Max Kellermann <mk@cm4all.com>  Wed, 11 Feb 2015 20:50:41 -0000

cm4all-beng-proxy (5.13) unstable; urgency=low

  * ssl: throttle when OpenSSL buffer grows too large

 -- Max Kellermann <mk@cm4all.com>  Thu, 05 Feb 2015 10:14:15 -0000

cm4all-beng-proxy (5.12) unstable; urgency=low

  * merge release 4.21

 -- Max Kellermann <mk@cm4all.com>  Thu, 22 Jan 2015 16:42:55 -0000

cm4all-beng-proxy (5.11) unstable; urgency=low

  * merge release 4.20
  * ssl: disable weak ciphers

 -- Max Kellermann <mk@cm4all.com>  Fri, 16 Jan 2015 12:20:58 -0000

cm4all-beng-proxy (5.10) unstable; urgency=low

  * fix cookie mangling in CGI handlers

 -- Max Kellermann <mk@cm4all.com>  Wed, 14 Jan 2015 21:45:01 -0000

cm4all-beng-proxy (5.9) unstable; urgency=low

  * merge release 4.19
  * log-tee: new access logger

 -- Max Kellermann <mk@cm4all.com>  Wed, 24 Sep 2014 14:41:51 -0000

cm4all-beng-proxy (5.8) unstable; urgency=low

  * fcache: work around assertion failure

 -- Max Kellermann <mk@cm4all.com>  Thu, 18 Sep 2014 17:47:40 -0000

cm4all-beng-proxy (5.7) unstable; urgency=low

  * was_client: fix crash bug

 -- Max Kellermann <mk@cm4all.com>  Wed, 17 Sep 2014 18:39:12 -0000

cm4all-beng-proxy (5.6) unstable; urgency=low

  * ssl_filter: fix stalled connection

 -- Max Kellermann <mk@cm4all.com>  Wed, 17 Sep 2014 06:43:12 -0000

cm4all-beng-proxy (5.5) unstable; urgency=low

  * merge release 4.18

 -- Max Kellermann <mk@cm4all.com>  Fri, 12 Sep 2014 10:30:14 -0000

cm4all-beng-proxy (5.4) unstable; urgency=low

  * merge release 4.16

 -- Max Kellermann <mk@cm4all.com>  Wed, 10 Sep 2014 06:19:42 -0000

cm4all-beng-proxy (5.3) unstable; urgency=low

  * child_manager: fix tree insertion bug
  * http_server: fix logger assertion failure

 -- Max Kellermann <mk@cm4all.com>  Fri, 29 Aug 2014 18:50:09 -0000

cm4all-beng-proxy (5.2) unstable; urgency=low

  * was_input: fix assertion failure

 -- Max Kellermann <mk@cm4all.com>  Fri, 29 Aug 2014 11:30:37 -0000

cm4all-beng-proxy (5.1) unstable; urgency=low

  * merge release 4.15
  * net: fix off-by-one bug in local socket addresses

 -- Max Kellermann <mk@cm4all.com>  Fri, 29 Aug 2014 08:55:55 -0000

cm4all-beng-proxy (5.0.14) unstable; urgency=low

  * buffered_socket: reduce memory usage
  * ssl_filter: reduce memory usage further

 -- Max Kellermann <mk@cm4all.com>  Wed, 13 Aug 2014 11:01:56 -0000

cm4all-beng-proxy (5.0.13) unstable; urgency=low

  * merge release 4.14
  * ssl_filter: reduce memory usage

 -- Max Kellermann <mk@cm4all.com>  Fri, 08 Aug 2014 17:45:33 -0000

cm4all-beng-proxy (5.0.12) unstable; urgency=low

  * merge release 4.13
  * http_cache: fix memcached crash bug
  * lb: SIGHUP flushes the SSL session cache
  * ssl_factory: reduce memory usage

 -- Max Kellermann <mk@cm4all.com>  Tue, 05 Aug 2014 12:53:05 -0000

cm4all-beng-proxy (5.0.11) unstable; urgency=low

  * merge release 4.11
  * http_{client,server}: support WebSocket (RFC 6455)

 -- Max Kellermann <mk@cm4all.com>  Tue, 29 Jul 2014 20:31:30 -0000

cm4all-beng-proxy (5.0.10) unstable; urgency=low

  * merge release 4.10
  * http_server: don't disable keep-alive when discarding optional request
    body ("Expect: 100-continue")

 -- Max Kellermann <mk@cm4all.com>  Wed, 23 Jul 2014 17:51:02 -0000

cm4all-beng-proxy (5.0.9) unstable; urgency=low

  * merge release 4.9
  * translation: CONTENT_TYPE_LOOKUP response may contain transformations

 -- Max Kellermann <mk@cm4all.com>  Mon, 21 Jul 2014 16:37:34 -0000

cm4all-beng-proxy (5.0.8) unstable; urgency=low

  * merge release 4.8
  * translation: new packet AUTO_GZIPPED

 -- Max Kellermann <mk@cm4all.com>  Fri, 18 Jul 2014 19:04:45 -0000

cm4all-beng-proxy (5.0.7) unstable; urgency=low

  * lb: add per-listener option "verbose_response"
  * header_forward: another COOKIE=BOTH forwarding bug fix
  * translation: new packets REQUEST_HEADER, EXPAND_REQUEST_HEADER

 -- Max Kellermann <mk@cm4all.com>  Fri, 11 Jul 2014 13:46:08 -0000

cm4all-beng-proxy (5.0.6) unstable; urgency=low

  * merge release 4.7
  * translation: add packet EXPAND_SITE

 -- Max Kellermann <mk@cm4all.com>  Wed, 02 Jul 2014 12:58:55 +0200

cm4all-beng-proxy (5.0.5) unstable; urgency=low

  * translation: add packet EXPAND_URI
  * tcache: VALIDATE_MTIME=0 matches when the file does not exist

 -- Max Kellermann <mk@cm4all.com>  Mon, 30 Jun 2014 14:15:02 -0000

cm4all-beng-proxy (5.0.4) unstable; urgency=low

  * merge release 4.6

 -- Max Kellermann <mk@cm4all.com>  Wed, 25 Jun 2014 13:05:26 -0000

cm4all-beng-proxy (5.0.3) unstable; urgency=low

  * tcache: optimize invalidation with host filter
  * tcache: optimize invalidation with site filter

 -- Max Kellermann <mk@cm4all.com>  Tue, 24 Jun 2014 20:24:25 -0000

cm4all-beng-proxy (5.0.2) unstable; urgency=low

  * merge release 4.5
  * session: fix potential crash on shared memory exhaustion
  * session: really purge new sessions first
  * translate_client: strict HEADER_FORWARD checks
  * translate_client: fix the COOKIE=BOTH parser
  * header_forward: fix COOKIE=BOTH forwarding

 -- Max Kellermann <mk@cm4all.com>  Mon, 16 Jun 2014 14:26:06 -0000

cm4all-beng-proxy (5.0.1) unstable; urgency=low

  * processor: allow Content-Type application/xml
  * was, pipe_filter: don't inherit environment variables
  * pipe_filter: fix command-line argument corruption bug
  * pipe_filter: support custom environment variables
  * translation: SETENV sets environment vars for FastCGI and WAS
  * header_forward: add mode COOKIE=BOTH

 -- Max Kellermann <mk@cm4all.com>  Fri, 06 Jun 2014 13:41:44 -0000

cm4all-beng-proxy (4.23) unstable; urgency=low

  * http_server: support method PATCH (RFC 5789)
  * session: fix expiration timer
  * session: allocate 64k sessions (was 32k)
  * session: work around high CPU usage due to session purging
  * request_session: don't send cleared session id of ignored session
  * ajp: fix bogus error "Peer closed the socket prematurely"
  * fcgi: fix uninitialized variable
  * fcgi: fix hang after error logger failure
  * fcgi: ignore STDERR packets in size calculation
  * header_forward: always forward "Allow"
  * translate_cache: optimize memory usage
  * css_parser: fix buffer overflow due to off-by-one check
  * support SESSION_SITE in processor
  * lb: fix hang during shutdown
  * namespace: retry with mount flag "noexec" if mounting fails
  * random: fix partial entropy collection

 -- Max Kellermann <mk@cm4all.com>  Fri, 04 Dec 2015 16:52:26 -0000

cm4all-beng-proxy (4.22) unstable; urgency=low

  * fcgi: fix wrong child process reuse with different JailCGI homes

 -- Max Kellermann <mk@cm4all.com>  Wed, 11 Feb 2015 19:30:05 -0000

cm4all-beng-proxy (4.21) unstable; urgency=low

  * cgi, pipe: fix crash after fork failure when input is a regular file

 -- Max Kellermann <mk@cm4all.com>  Thu, 22 Jan 2015 16:38:00 -0000

cm4all-beng-proxy (4.20) unstable; urgency=low

  * ssl_server: disable SSLv2 and SSLv3 because they are insecure
  * ssl_client: enable TLS versions newer than 1.1

 -- Max Kellermann <mk@cm4all.com>  Fri, 16 Jan 2015 12:12:02 -0000

cm4all-beng-proxy (4.19) unstable; urgency=low

  * lb/tcp: fix assertion failure

 -- Max Kellermann <mk@cm4all.com>  Wed, 24 Sep 2014 14:31:24 -0000

cm4all-beng-proxy (4.18) unstable; urgency=low

  * http_server: fix missing response (Keep-Alive disabled)

 -- Max Kellermann <mk@cm4all.com>  Fri, 12 Sep 2014 10:22:51 -0000

cm4all-beng-proxy (4.17) unstable; urgency=low

  * http_server: fix logger assertion failure

 -- Max Kellermann <mk@cm4all.com>  Thu, 11 Sep 2014 08:52:31 -0000

cm4all-beng-proxy (4.16) unstable; urgency=low

  * was_client: fix assertion failure

 -- Max Kellermann <mk@cm4all.com>  Wed, 10 Sep 2014 06:17:58 -0000

cm4all-beng-proxy (4.15) unstable; urgency=low

  * merge release 3.1.38

 -- Max Kellermann <mk@cm4all.com>  Fri, 29 Aug 2014 08:52:10 -0000

cm4all-beng-proxy (4.14) unstable; urgency=low

  * ssl_filter: fix error check
  * http_server: log failed requests
  * lb_http: reduce verbosity of ECONNRESET log message

 -- Max Kellermann <mk@cm4all.com>  Fri, 08 Aug 2014 17:41:52 -0000

cm4all-beng-proxy (4.13) unstable; urgency=low

  * thread_worker: smaller thread stack (64 kB)
  * ssl_factory: enable ECDH for perfect forward secrecy
  * thread_socket_filter: reinvoke writing after recovering from full
    output buffer
  * buffered_socket: reschedule reading after input buffer drained

 -- Max Kellermann <mk@cm4all.com>  Tue, 05 Aug 2014 12:37:11 -0000

cm4all-beng-proxy (4.12) unstable; urgency=low

  * pool: fix bogus assertion failure after SSL disconnect
  * lb/tcp: fix send error message
  * lb/tcp: fix crash after write error
  * thread_socket_filter: fix assertion failure with full output buffer
  * thread_socket_filter: fix crash after write error

 -- Max Kellermann <mk@cm4all.com>  Thu, 31 Jul 2014 16:19:57 -0000

cm4all-beng-proxy (4.11) unstable; urgency=low

  * merge release 3.1.37

 -- Max Kellermann <mk@cm4all.com>  Mon, 28 Jul 2014 15:34:53 -0000

cm4all-beng-proxy (4.10) unstable; urgency=low

  * merge release 3.1.36
  * lhttp_stock: fix crash after fork failure

 -- Max Kellermann <mk@cm4all.com>  Wed, 23 Jul 2014 17:47:36 -0000

cm4all-beng-proxy (4.9) unstable; urgency=low

  * merge release 3.1.35

 -- Max Kellermann <mk@cm4all.com>  Mon, 21 Jul 2014 16:34:15 -0000

cm4all-beng-proxy (4.8) unstable; urgency=low

  * ssl: fix choking decryption on large SSL packets
  * http_server: discard incoming data while waiting for drained response

 -- Max Kellermann <mk@cm4all.com>  Thu, 17 Jul 2014 23:16:21 -0000

cm4all-beng-proxy (4.7) unstable; urgency=low

  * lb: flush all output buffers before closing HTTPS connection

 -- Max Kellermann <mk@cm4all.com>  Wed, 02 Jul 2014 10:46:07 -0000

cm4all-beng-proxy (4.6) unstable; urgency=low

  * merge release 3.1.34

 -- Max Kellermann <mk@cm4all.com>  Wed, 25 Jun 2014 13:02:07 -0000

cm4all-beng-proxy (4.5) unstable; urgency=low

  * tcache: enable VARY on LOCAL_ADDRESS_STRING

 -- Max Kellermann <mk@cm4all.com>  Sun, 15 Jun 2014 21:14:17 -0000

cm4all-beng-proxy (4.4) unstable; urgency=low

  * debian/control: refuse to build with libnfs 1.9.3-1 due to broken
    package name

 -- Max Kellermann <mk@cm4all.com>  Tue, 10 Jun 2014 09:59:57 -0000

cm4all-beng-proxy (4.3) unstable; urgency=low

  * merge release 3.1.33
  * widget_uri, cgi_address: fix potential crash

 -- Max Kellermann <mk@cm4all.com>  Tue, 10 Jun 2014 08:47:34 -0000

cm4all-beng-proxy (4.2) unstable; urgency=low

  * widget: avoid double slash when concatenating (Local) HTTP URI and
    path_info

 -- Max Kellermann <mk@cm4all.com>  Tue, 03 Jun 2014 18:08:54 -0000

cm4all-beng-proxy (4.1) unstable; urgency=medium

  * feature freeze

 -- Max Kellermann <mk@cm4all.com>  Fri, 30 May 2014 13:42:38 +0200

cm4all-beng-proxy (4.0.49) unstable; urgency=low

  * lb_config: allow escaping backslash in lb.conf
  * translation: add packet AUTH (yet another authentication protocol)

 -- Max Kellermann <mk@cm4all.com>  Wed, 28 May 2014 15:14:54 -0000

cm4all-beng-proxy (4.0.48) unstable; urgency=low

  * cgi_address: avoid double slash when concatenating script_name and
    path_info
  * cgi_address: default to script_name="/"

 -- Max Kellermann <mk@cm4all.com>  Tue, 27 May 2014 11:47:19 -0000

cm4all-beng-proxy (4.0.47) unstable; urgency=low

  * args: unescape values with dollar sign (4.0.46 regression)
  * translate_client: fix "Could not locate resource" (4.0.38 regression)

 -- Max Kellermann <mk@cm4all.com>  Mon, 26 May 2014 17:02:48 -0000

cm4all-beng-proxy (4.0.46) unstable; urgency=low

  * translate_client: check for valid base address after EASY_BASE
  * fcgi_client: detect bogus Content-Length response header

 -- Max Kellermann <mk@cm4all.com>  Mon, 26 May 2014 12:11:55 -0000

cm4all-beng-proxy (4.0.45) unstable; urgency=low

  * translate_client: fix crash after misplaced AUTO_BASE
  * fcgi_client: support STDERR_PATH for FastCGI's STDERR stream

 -- Max Kellermann <mk@cm4all.com>  Thu, 22 May 2014 15:42:08 -0000

cm4all-beng-proxy (4.0.44) unstable; urgency=low

  * cgi_address: unescape PATH_INFO in ENOTDIR handler
  * python/translation/response: add method bind_mount()

 -- Max Kellermann <mk@cm4all.com>  Wed, 21 May 2014 13:58:15 -0000

cm4all-beng-proxy (4.0.43) unstable; urgency=low

  * merge release 3.1.32
  * lhttp_stock: handle fork() failures
  * handler: fix assertion failure on malformed request URI

 -- Max Kellermann <mk@cm4all.com>  Wed, 21 May 2014 07:27:05 -0000

cm4all-beng-proxy (4.0.42) unstable; urgency=low

  * tstock: log abstract socket paths properly
  * translation: add packet COOKIE_PATH
  * cookie_{server,client}: upgrade to RFC 6265
  * http_string: allow comma in cookie values (RFC ignorant)

 -- Max Kellermann <mk@cm4all.com>  Wed, 14 May 2014 10:41:34 -0000

cm4all-beng-proxy (4.0.41) unstable; urgency=low

  * handler: forget CHECK after the check has completed
  * handler: apply SESSION before repeating translation
  * fcgi, lhttp, delegate: apply STDERR_PATH to stdout

 -- Max Kellermann <mk@cm4all.com>  Tue, 13 May 2014 15:14:58 -0000

cm4all-beng-proxy (4.0.40) unstable; urgency=low

  * file_hander: fix memory leak
  * rerror: add option "verbose_response"
  * translation: rename LHTTP_EXPAND_URI to EXPAND_LHTTP_URI
  * tcache: raise MAX_AGE limit to one day
  * ajp_client: fix header corruption
  * ajp_client: fix buffer overflow
  * python/translation/response: add method expand_pair()

 -- Max Kellermann <mk@cm4all.com>  Mon, 12 May 2014 15:58:07 -0000

cm4all-beng-proxy (4.0.39) unstable; urgency=low

  * file_enotdir: fix PATH_INFO forwarding for LHTTP

 -- Max Kellermann <mk@cm4all.com>  Fri, 09 May 2014 13:38:57 -0000

cm4all-beng-proxy (4.0.38) unstable; urgency=low

  * translation: add packet STDERR_PATH
  * translate_client: detect missing LHTTP_URI, NFS_EXPORT
  * handler: fix the USER translation packet (broken since 4.0.17)

 -- Max Kellermann <mk@cm4all.com>  Thu, 08 May 2014 21:49:55 -0000

cm4all-beng-proxy (4.0.37) unstable; urgency=low

  * enotdir: forward PATH_INFO to LHTTP server
  * lhttp: support environment variables via PAIR

 -- Max Kellermann <mk@cm4all.com>  Thu, 08 May 2014 12:59:50 -0000

cm4all-beng-proxy (4.0.36) unstable; urgency=low

  * tcache: log the final cache key
  * translation: add packet ENOTDIR

 -- Max Kellermann <mk@cm4all.com>  Thu, 08 May 2014 08:56:13 -0000

cm4all-beng-proxy (4.0.35) unstable; urgency=low

  * namespace_options, client-socket: Debian Squeeze compatibility tweaks
  * tcache: paranoid checks for REGEX (optional via UNSAFE_BASE)
  * translation: add packet REDIRECT_QUERY_STRING

 -- Max Kellermann <mk@cm4all.com>  Tue, 06 May 2014 16:20:22 -0000

cm4all-beng-proxy (4.0.34) unstable; urgency=low

  * tcache: fix URI with BASE
  * tcache: allow URI with AUTO_BASE/EASY_BASE
  * tcache: allow TEST_PATH with BASE
  * translation: add packet EXPAND_TEST_PATH

 -- Max Kellermann <mk@cm4all.com>  Tue, 06 May 2014 12:58:50 -0000

cm4all-beng-proxy (4.0.33) unstable; urgency=low

  * allow FILE_NOT_FOUND depth 20
  * translation: add packets EXPAND_SCRIPT_NAME, TEST_PATH

 -- Max Kellermann <mk@cm4all.com>  Mon, 05 May 2014 16:05:09 -0000

cm4all-beng-proxy (4.0.32) unstable; urgency=low

  * cgi_address: allow BASE without PATH_INFO
  * implement FILE_NOT_FOUND support for CGI, FastCGI, WAS, LHTTP

 -- Max Kellermann <mk@cm4all.com>  Fri, 02 May 2014 14:32:47 -0000

cm4all-beng-proxy (4.0.31) unstable; urgency=low

  * translation: add packet EXPAND_REDIRECT
  * tcache: regex compiler errors and base mismatches are fatal

 -- Max Kellermann <mk@cm4all.com>  Thu, 01 May 2014 18:23:24 -0000

cm4all-beng-proxy (4.0.30) unstable; urgency=low

  * merge release 3.1.31
  * uri_base: fix BASE store bug after request to the BASE

 -- Max Kellermann <mk@cm4all.com>  Tue, 29 Apr 2014 21:53:37 -0000

cm4all-beng-proxy (4.0.29) unstable; urgency=low

  * processor: add URI rewrite mode "response"

 -- Max Kellermann <mk@cm4all.com>  Wed, 23 Apr 2014 23:59:00 -0000

cm4all-beng-proxy (4.0.28) unstable; urgency=low

  * handler: fix SESSION and PARAM breakage
  * tcache: fix VARY/PARAM check
  * translation: allow null bytes in SESSION

 -- Max Kellermann <mk@cm4all.com>  Thu, 17 Apr 2014 12:21:29 -0000

cm4all-beng-proxy (4.0.27) unstable; urgency=low

  * tstock: support abstract sockets

 -- Max Kellermann <mk@cm4all.com>  Fri, 04 Apr 2014 12:58:09 -0000

cm4all-beng-proxy (4.0.26) unstable; urgency=low

  * merge release 3.1.28
  * translation: add packet EXPIRES_RELATIVE

 -- Max Kellermann <mk@cm4all.com>  Tue, 01 Apr 2014 17:18:55 -0000

cm4all-beng-proxy (4.0.25) unstable; urgency=low

  * merge release 3.1.27
  * lb/tcp: fix busy loop

 -- Max Kellermann <mk@cm4all.com>  Thu, 27 Mar 2014 11:22:05 -0000

cm4all-beng-proxy (4.0.24) unstable; urgency=low

  * failure: fix bogus assertion failure with abstract sockets
  * lb/tcp: fix memory leaks
  * lb/tcp: drain output buffers before closing the connection

 -- Max Kellermann <mk@cm4all.com>  Mon, 24 Mar 2014 17:42:04 -0000

cm4all-beng-proxy (4.0.23) unstable; urgency=low

  * translation: new packet DIRECTORY_INDEX

 -- Max Kellermann <mk@cm4all.com>  Fri, 21 Mar 2014 13:00:39 -0000

cm4all-beng-proxy (4.0.22) unstable; urgency=low

  * translation: allow ERROR_DOCUMENT payload, echo
  * translation: new packets FILE_NOT_FOUND, CONTENT_TYPE_LOOKUP
  * translate_client: check for multiple REGEX / INVERSE_REGEX
  * translate_client: support abstract sockets in ADDRESS_STRING

 -- Max Kellermann <mk@cm4all.com>  Thu, 20 Mar 2014 12:28:04 -0000

cm4all-beng-proxy (4.0.21) unstable; urgency=low

  * merge release 3.1.26
  * handler: forward HTTP errors from translation cache to browser
  * tcache: reduce memory usage
  * translate_client: don't send REMOTE_HOST unless requested via WANT
  * translate_client: check if BASE matches request URI
  * translation: make "UNSAFE_BASE" a modifier for "BASE"
  * translation: new packet "EASY_BASE" simplifies "BASE" usage
  * translation: new packets "REGEX_TAIL", "REGEX_UNESCAPE"

 -- Max Kellermann <mk@cm4all.com>  Mon, 17 Mar 2014 22:00:23 -0000

cm4all-beng-proxy (4.0.20) unstable; urgency=low

  * merge release 3.1.25
  * translate_client: refuse to parse incoming request packets
  * translate_client: check for illegal null bytes
  * translation: add packet "UNSAFE_BASE"
  * lb: drop root privileges irreversibly using PR_SET_NO_NEW_PRIVS

 -- Max Kellermann <mk@cm4all.com>  Thu, 13 Mar 2014 13:34:47 -0000

cm4all-beng-proxy (4.0.19) unstable; urgency=low

  * translation: add packet WANT, make several packets optional
  * translate_client: allow combining CHECK and WANT_FULL_URI
  * tcache: make PARAM cacheable, supported by VARY
  * python/translation/request: accept BEGIN in packetReceived()
  * python/translation/request: add attribute "protocol_version"
  * lb: detach from file system (security)

 -- Max Kellermann <mk@cm4all.com>  Wed, 05 Mar 2014 14:16:42 -0000

cm4all-beng-proxy (4.0.18) unstable; urgency=low

  * doc/lb: document sticky mode "source_ip"
  * lb/tcp: fix endless loop due to misrouted write event

 -- Max Kellermann <mk@cm4all.com>  Tue, 18 Feb 2014 14:48:47 -0000

cm4all-beng-proxy (4.0.17) unstable; urgency=low

  * handler: apply session directives from current translation response
    before resuming the "previous" response

 -- Max Kellermann <mk@cm4all.com>  Mon, 17 Feb 2014 17:46:44 -0000

cm4all-beng-proxy (4.0.16) unstable; urgency=low

  * namespace: set up uid/gid mapping without MOUNT_PROC
  * namespace: allow BIND_MOUNT, MOUNT_PROC, MOUNT_HOME, MOUNT_TMP_TMPFS without
    PIVOT_ROOT
  * configurable resource limits for child processes

 -- Max Kellermann <mk@cm4all.com>  Fri, 07 Feb 2014 12:48:44 -0000

cm4all-beng-proxy (4.0.15) unstable; urgency=low

  * daemon: set up supplementary groups
  * child_manager: log resource usage
  * fcgi_stock: kill child process after connect failure
  * fcgi_stock: kill child process after repeated timeout

 -- Max Kellermann <mk@cm4all.com>  Tue, 04 Feb 2014 15:17:36 -0000

cm4all-beng-proxy (4.0.14) unstable; urgency=low

  * add systemd unit
  * cgi, delegate, lhttp, pipe: enable missing namespace features
  * cgi, pipe: fix /proc mount failure
  * namespace: secure /proc flags
  * namespace: work around uid/gid mapper failure using PR_SET_DUMPABLE

 -- Max Kellermann <mk@cm4all.com>  Mon, 03 Feb 2014 20:40:49 -0000

cm4all-beng-proxy (4.0.13) unstable; urgency=low

  * namespace: make new root directory read-only
  * namespace: add option to mount tmpfs on /tmp
  * namespace: arbitrary bind-mounts
  * namespace: support UTS namespaces
  * namespace: set up uid/gid mapping in user namespace

 -- Max Kellermann <mk@cm4all.com>  Tue, 28 Jan 2014 22:37:47 -0000

cm4all-beng-proxy (4.0.12) unstable; urgency=low

  * cache: use monotonic clock
  * namespace: support PID namespaces
  * namespace: support mount namespace and pivot_root()
  * namespace: can mount new /proc, $HOME

 -- Max Kellermann <mk@cm4all.com>  Fri, 24 Jan 2014 14:02:34 -0000

cm4all-beng-proxy (4.0.11) unstable; urgency=low

  * was: fix misdirected pipes (4.0.10 regression)
  * translation: add packets EXPAND_APPEND, EXPAND_PAIR
  * file_handler: allow character devices

 -- Max Kellermann <mk@cm4all.com>  Tue, 21 Jan 2014 18:24:14 -0000

cm4all-beng-proxy (4.0.10) unstable; urgency=low

  * merge release 3.1.24
  * response: don't report version in "Server" response header
  * lhttp, delegate: support namespaces
  * delegate: fix spontaneous shutdown due to misrouted SIGTERM signal

 -- Max Kellermann <mk@cm4all.com>  Fri, 03 Jan 2014 21:18:45 -0000

cm4all-beng-proxy (4.0.9) unstable; urgency=low

  * pipe: fix signal handler race condition
  * pipe, CGI, FastCGI, WAS: support user/network namespaces

 -- Max Kellermann <mk@cm4all.com>  Mon, 23 Dec 2013 18:55:03 -0000

cm4all-beng-proxy (4.0.8) unstable; urgency=low

  * CGI, FastCGI, WAS: support command-line arguments
  * header-forward: add groups "CORS", "SECURE"

 -- Max Kellermann <mk@cm4all.com>  Mon, 16 Dec 2013 18:26:12 -0000

cm4all-beng-proxy (4.0.7) unstable; urgency=low

  * merge release 3.1.23
  * ssl_filter: fix stalled SSL read
  * thread_socket_filter: fix stalled SSL write

 -- Max Kellermann <mk@cm4all.com>  Sat, 07 Dec 2013 07:39:16 -0000

cm4all-beng-proxy (4.0.6) unstable; urgency=low

  * thread_queue: fix spurious thread exit

 -- Max Kellermann <mk@cm4all.com>  Tue, 26 Nov 2013 20:45:30 -0000

cm4all-beng-proxy (4.0.5) unstable; urgency=low

  * merge release 3.1.22

 -- Max Kellermann <mk@cm4all.com>  Mon, 25 Nov 2013 13:03:15 -0000

cm4all-beng-proxy (4.0.4) unstable; urgency=low

  * merge release 3.1.21
  * nfs: bind to privileged port

 -- Max Kellermann <mk@cm4all.com>  Sun, 24 Nov 2013 08:30:58 -0000

cm4all-beng-proxy (4.0.3) unstable; urgency=low

  * lb: allow the kernel to chooes a TCP bind port
  * lb: support forwarding HTTP requests with the original source IP

 -- Max Kellermann <mk@cm4all.com>  Sun, 10 Nov 2013 17:46:44 -0000

cm4all-beng-proxy (4.0.2) unstable; urgency=low

  * merge release 3.1.20
  * lb: support forwarding TCP connections with the original source IP

 -- Max Kellermann <mk@cm4all.com>  Tue, 05 Nov 2013 16:07:34 -0000

cm4all-beng-proxy (4.0.1) unstable; urgency=low

  * merge release 3.1.19

 -- Max Kellermann <mk@cm4all.com>  Wed, 30 Oct 2013 15:26:16 -0000

cm4all-beng-proxy (4.0) unstable; urgency=low

  * translation: rename TRANSLATE_PROXY to TRANSLATE_HTTP
  * thread_pool: start SSL worker threads on the first use
  * translate-client, resource-loader: support https://

 -- Max Kellermann <mk@cm4all.com>  Wed, 23 Oct 2013 19:29:38 -0000

cm4all-beng-proxy (3.1.38) unstable; urgency=low

  * istream: fix assertion failure due to inverted check
  * was_control: fix assertion failure due to missing check

 -- Max Kellermann <mk@cm4all.com>  Fri, 29 Aug 2014 08:52:53 -0000

cm4all-beng-proxy (3.1.37) unstable; urgency=low

  * http_cache: fix caching (Fast-)CGI responses
  * http_client: fix bug with HTTP 1.0 Keep-Alive
  * stock: destroy only surplus idle items

 -- Max Kellermann <mk@cm4all.com>  Mon, 28 Jul 2014 15:30:50 -0000

cm4all-beng-proxy (3.1.36) unstable; urgency=low

  * http_server: ignore case in "Connection" request header
  * http_client: allow comma-separated list in "Connection" response
    header

 -- Max Kellermann <mk@cm4all.com>  Wed, 23 Jul 2014 17:43:09 -0000

cm4all-beng-proxy (3.1.35) unstable; urgency=low

  * lb_tcp: fix memory leak after send failure
  * ssl_filter: fix race condition
  * ssl_filter: fix memory leak with client certificates

 -- Max Kellermann <mk@cm4all.com>  Mon, 21 Jul 2014 16:20:14 -0000

cm4all-beng-proxy (3.1.34) unstable; urgency=low

  * session: fix potential crash on shared memory exhaustion
  * session: really purge new sessions first
  * istream-iconv: fix endless loop with unknown charset

 -- Max Kellermann <mk@cm4all.com>  Wed, 25 Jun 2014 12:58:03 -0000

cm4all-beng-proxy (3.1.33) unstable; urgency=low

  * widget: avoid double slash when concatenating (Local) HTTP URI and
    path_info
  * pipe: fix command-line argument corruption bug
  * fcgi_client: detect bogus Content-Length response header

 -- Max Kellermann <mk@cm4all.com>  Tue, 10 Jun 2014 08:30:39 -0000

cm4all-beng-proxy (3.1.32) unstable; urgency=low

  * http_string: allow comma in cookie values (RFC ignorant)

 -- Max Kellermann <mk@cm4all.com>  Mon, 19 May 2014 07:52:24 -0000

cm4all-beng-proxy (3.1.31) unstable; urgency=low

  * rewrite-uri: fix view name corruption

 -- Max Kellermann <mk@cm4all.com>  Mon, 28 Apr 2014 16:30:17 -0000

cm4all-beng-proxy (3.1.30) unstable; urgency=low

  * translate-client: fix EXPAND_PATH on HTTP address

 -- Max Kellermann <mk@cm4all.com>  Mon, 28 Apr 2014 14:44:22 -0000

cm4all-beng-proxy (3.1.29) unstable; urgency=low

  * http-server: fix potential crash with too many request headers

 -- Max Kellermann <mk@cm4all.com>  Fri, 25 Apr 2014 15:52:16 -0000

cm4all-beng-proxy (3.1.28) unstable; urgency=low

  * buffered_socket: fix bogus assertion failure

 -- Max Kellermann <mk@cm4all.com>  Tue, 01 Apr 2014 16:53:22 -0000

cm4all-beng-proxy (3.1.27) unstable; urgency=low

  * fcgi-stock: show process name in log messages
  * fcgi-stock: check connection state before issuing new request

 -- Max Kellermann <mk@cm4all.com>  Tue, 25 Mar 2014 20:02:23 -0000

cm4all-beng-proxy (3.1.26) unstable; urgency=low

  * http-client: fix bogus assertion failure

 -- Max Kellermann <mk@cm4all.com>  Fri, 14 Mar 2014 14:36:12 -0000

cm4all-beng-proxy (3.1.25) unstable; urgency=low

  * escape: fix data corruption with glibc 2.18

 -- Max Kellermann <mk@cm4all.com>  Thu, 06 Mar 2014 11:47:14 -0000

cm4all-beng-proxy (3.1.24) unstable; urgency=low

  * fcgi-stock: fix crash on fork() failure
  * fcache: fix crash on responses without body

 -- Max Kellermann <mk@cm4all.com>  Thu, 02 Jan 2014 22:57:50 -0000

cm4all-beng-proxy (3.1.23) unstable; urgency=low

  * was-output: fix event leak
  * was-output: fix crash in error handler
  * was-client: free the request body on empty response
  * was-client: reuse connection after empty response
  * was-client: fix stalled response on LENGTH=0

 -- Max Kellermann <mk@cm4all.com>  Fri, 06 Dec 2013 13:23:40 -0000

cm4all-beng-proxy (3.1.22) unstable; urgency=low

  * http_server: fix stalled response

 -- Max Kellermann <mk@cm4all.com>  Mon, 25 Nov 2013 13:00:33 -0000

cm4all-beng-proxy (3.1.21) unstable; urgency=low

  * merge release 3.0.34
  * was-client: fix crash on abort
  * was-client: fix off-by-one error in header parser

 -- Max Kellermann <mk@cm4all.com>  Sun, 24 Nov 2013 08:04:41 -0000

cm4all-beng-proxy (3.1.20) unstable; urgency=low

  * jail: add "--" after last option, allows passing options to jail
  * keep CAP_KILL to be able to kill jailed child processes

 -- Max Kellermann <mk@cm4all.com>  Mon, 04 Nov 2013 14:41:34 -0000

cm4all-beng-proxy (3.1.19) unstable; urgency=low

  * handler: work around crash due to translation cache invalidation
  * child: send SIGKILL after 60 seconds

 -- Max Kellermann <mk@cm4all.com>  Wed, 30 Oct 2013 12:12:31 -0000

cm4all-beng-proxy (3.1.18) unstable; urgency=low

  * nfs: translate NFS3ERR_NOENT to "404 Not Found"
  * nfs_client: don't leak file descriptor to child processes

 -- Max Kellermann <mk@cm4all.com>  Wed, 30 Oct 2013 09:28:11 -0000

cm4all-beng-proxy (3.1.17) unstable; urgency=low

  * tcache: cache translation responses that contain STATUS

 -- Max Kellermann <mk@cm4all.com>  Fri, 25 Oct 2013 17:10:26 -0000

cm4all-beng-proxy (3.1.16) unstable; urgency=low

  * fcgi-stock: kill child processes with SIGUSR1 instead of SIGTERM

 -- Max Kellermann <mk@cm4all.com>  Wed, 23 Oct 2013 08:54:03 -0000

cm4all-beng-proxy (3.1.15) unstable; urgency=low

  * lhttp_address: don't unescape the BASE suffix
  * {file,nfs}_address: unescape EXPAND_PATH(_INFO) substitutions
  * child_stock: fix another assertion failure

 -- Max Kellermann <mk@cm4all.com>  Tue, 22 Oct 2013 15:15:42 -0000

cm4all-beng-proxy (3.1.14) unstable; urgency=low

  * istream_nfs: fix assertion failure on empty file
  * nfs_client: fix crash on malformed path
  * nfs_client: improved error messages
  * child_stock: fix assertion failure when busy child process gets killed

 -- Max Kellermann <mk@cm4all.com>  Mon, 21 Oct 2013 15:38:28 -0000

cm4all-beng-proxy (3.1.13) unstable; urgency=low

  * merge release 3.0.33
  * translation: new packet WANT_FULL_URI for obtaining the full URI

 -- Max Kellermann <mk@cm4all.com>  Wed, 09 Oct 2013 10:40:35 -0000

cm4all-beng-proxy (3.1.12) unstable; urgency=low

  * merge release 3.0.31
  * translation: new packet CONCURRENCY controls number of LHTTP
    connections per process

 -- Max Kellermann <mk@cm4all.com>  Sat, 05 Oct 2013 11:34:04 -0000

cm4all-beng-proxy (3.1.11) unstable; urgency=low

  * lhttp_stock: allow 4 concurrent connections per LHTTP process

 -- Max Kellermann <mk@cm4all.com>  Mon, 30 Sep 2013 16:10:05 -0000

cm4all-beng-proxy (3.1.10) unstable; urgency=low

  * resource-address: fix assertion failure in LHTTP operation
  * lhttp_request: use the LHTTP_HOST attribute
  * kill the logger process on shutdown

 -- Max Kellermann <mk@cm4all.com>  Wed, 25 Sep 2013 17:29:56 -0000

cm4all-beng-proxy (3.1.9) unstable; urgency=low

  * {fcgi,lhttp}_stock: reuse child processes after connection closed
  * translate-client: ignore DEFLATED,GZIPPED on NFS address
  * translate-client: ignore EXPAND_PATH_INFO on local file
  * ssl_factory: wildcard matches single letter
  * ssl_factory: wildcard matches only one segment

 -- Max Kellermann <mk@cm4all.com>  Tue, 24 Sep 2013 10:31:30 -0000

cm4all-beng-proxy (3.1.8) unstable; urgency=low

  * ssl_factory: fix broken certificat/key matching
  * doc: various manual updates (RFC 2617, ...)

 -- Max Kellermann <mk@cm4all.com>  Fri, 20 Sep 2013 12:55:55 -0000

cm4all-beng-proxy (3.1.7) unstable; urgency=low

  * merge release 3.0.30
  * resource-loader: new protocol "Local HTTP"

 -- Max Kellermann <mk@cm4all.com>  Tue, 17 Sep 2013 13:36:20 -0000

cm4all-beng-proxy (3.1.6) unstable; urgency=low

  * buffered_socket: fix assertion failure

 -- Max Kellermann <mk@cm4all.com>  Fri, 23 Aug 2013 12:39:47 -0000

cm4all-beng-proxy (3.1.5) unstable; urgency=low

  * merge release 3.0.26
  * lb: disallow deprecated configuration keywords
  * lb: conditional pools
  * lb_config: setting "ssl_cert" specifies both certificate and key
  * ssl_filter: support TLS Server Name Indication

 -- Max Kellermann <mk@cm4all.com>  Fri, 16 Aug 2013 16:29:34 -0000

cm4all-beng-proxy (3.1.4) unstable; urgency=low

  * nfs_cache: new dedicated cache for NFS files
  * nfs_{handler,request}: use Content-Type from translation server

 -- Max Kellermann <mk@cm4all.com>  Mon, 10 Jun 2013 20:50:58 -0000

cm4all-beng-proxy (3.1.3) unstable; urgency=low

  * nfs_client: fix crash due to uninitialized memory
  * nfs_client: disconnect idle connections
  * nfs_client: expire file metadata
  * istream-nfs: fix resuming a blocking sink
  * istream-nfs: detect file truncation

 -- Max Kellermann <mk@cm4all.com>  Mon, 03 Jun 2013 19:30:20 -0000

cm4all-beng-proxy (3.1.2) unstable; urgency=low

  * nfs_client: read larger chunks
  * nfs_handler: implement cache revalidation and byte ranges

 -- Max Kellermann <mk@cm4all.com>  Wed, 29 May 2013 16:23:15 -0000

cm4all-beng-proxy (3.1.1) unstable; urgency=low

  * nfs_client: fix crash on HEAD request
  * nfs_client: generate Last-Modified and ETag
  * http-cache: allow caching NFS files

 -- Max Kellermann <mk@cm4all.com>  Thu, 23 May 2013 11:00:49 -0000

cm4all-beng-proxy (3.1) unstable; urgency=low

  * nfs_client: new resource loader backend

 -- Max Kellermann <mk@cm4all.com>  Tue, 21 May 2013 21:14:06 -0000

cm4all-beng-proxy (3.0.34) unstable; urgency=low

  * processor: fix use-after-free crash bug

 -- Max Kellermann <mk@cm4all.com>  Sun, 24 Nov 2013 07:46:29 -0000

cm4all-beng-proxy (3.0.33) unstable; urgency=low

  * tcache: limit the cacheable CHECK length
  * tcache: allow binary data in the CHECK payload
  * tcache: fix matching the URI on INVALIDATE with CHECK

 -- Max Kellermann <mk@cm4all.com>  Wed, 09 Oct 2013 09:52:47 -0000

cm4all-beng-proxy (3.0.32) unstable; urgency=low

  * tcache: apply BASE to responses without an address
  * tcache: fix BASE on responses with CHECK
  * handler: fix crash after malformed CHECK/PREVIOUS translation

 -- Max Kellermann <mk@cm4all.com>  Tue, 08 Oct 2013 15:48:07 -0000

cm4all-beng-proxy (3.0.31) unstable; urgency=low

  * socket_wrapper: work around libevent timeout reset bug

 -- Max Kellermann <mk@cm4all.com>  Wed, 02 Oct 2013 15:30:11 -0000

cm4all-beng-proxy (3.0.30) unstable; urgency=low

  * istream-file: fix crash bug
  * fcgi, was: fix memory leak on malformed translation response

 -- Max Kellermann <mk@cm4all.com>  Tue, 17 Sep 2013 13:23:28 -0000

cm4all-beng-proxy (3.0.29) unstable; urgency=low

  * fcgi-client: fix crash on certain malformed responses
  * parser: fix crash on certain CDATA sections

 -- Max Kellermann <mk@cm4all.com>  Mon, 02 Sep 2013 10:51:58 -0000

cm4all-beng-proxy (3.0.28) unstable; urgency=low

  * processor: fix widget lookup regression

 -- Max Kellermann <mk@cm4all.com>  Mon, 26 Aug 2013 18:21:03 -0000

cm4all-beng-proxy (3.0.27) unstable; urgency=low

  * processor: fix stalled transfer with two nested processors

 -- Max Kellermann <mk@cm4all.com>  Mon, 26 Aug 2013 17:09:47 -0000

cm4all-beng-proxy (3.0.26) unstable; urgency=low

  * respones: generate header P3P:CP="CAO PSA OUR" to work around IE10 bug
  * init: auto-create /var/run/cm4all
  * lb: enable GLib multi-threading

 -- Max Kellermann <mk@cm4all.com>  Fri, 26 Jul 2013 07:21:15 -0000

cm4all-beng-proxy (3.0.25) unstable; urgency=low

  * stock: fix access to undefind memory
  * file-handler, http-util: fix If-Match / If-None-Match check

 -- Max Kellermann <mk@cm4all.com>  Wed, 29 May 2013 16:13:54 -0000

cm4all-beng-proxy (3.0.24) unstable; urgency=low

  * memcached-client: fix bogus "peer closed socket prematurely"

 -- Max Kellermann <mk@cm4all.com>  Tue, 23 Apr 2013 11:20:00 -0000

cm4all-beng-proxy (3.0.23) unstable; urgency=low

  * lb: fix memory leak when request with body gets aborted early

 -- Max Kellermann <mk@cm4all.com>  Thu, 04 Apr 2013 15:33:57 -0000

cm4all-beng-proxy (3.0.22) unstable; urgency=low

  * http-server: fix rare crash in request body handler
  * http-client: fix memory leak

 -- Max Kellermann <mk@cm4all.com>  Tue, 26 Mar 2013 07:24:22 -0000

cm4all-beng-proxy (3.0.21) unstable; urgency=low

  * ajp-client: fix malformed request packet with empty request body

 -- Max Kellermann <mk@cm4all.com>  Thu, 21 Mar 2013 17:11:22 -0000

cm4all-beng-proxy (3.0.20) unstable; urgency=low

  * http-client: fix assertion failure with certain chunked responses

 -- Max Kellermann <mk@cm4all.com>  Thu, 21 Mar 2013 10:21:13 -0000

cm4all-beng-proxy (3.0.19) unstable; urgency=low

  * istream_tee: fix crash / memory leak on I/O error before request body
    was delivered to widget

 -- Max Kellermann <mk@cm4all.com>  Mon, 18 Mar 2013 11:23:27 -0000

cm4all-beng-proxy (3.0.18) unstable; urgency=low

  * bot: detect more crawler/bot user-agents
  * lb.init: add ACCESS_LOGGER variable

 -- Max Kellermann <mk@cm4all.com>  Fri, 15 Mar 2013 14:47:08 -0000

cm4all-beng-proxy (3.0.17) unstable; urgency=low

  * lb: add ssl_verify "optional"

 -- Max Kellermann <mk@cm4all.com>  Fri, 08 Mar 2013 14:31:25 -0000

cm4all-beng-proxy (3.0.16) unstable; urgency=low

  * http-request: fix assertion failure
  * log-{cat,split}: use unsigned characters in backslash-escape

 -- Max Kellermann <mk@cm4all.com>  Thu, 07 Mar 2013 15:26:26 -0000

cm4all-beng-proxy (3.0.15) unstable; urgency=low

  * stock: fix another assertion failure during idle cleanup
  * inline-widget: avoid unrecoverable I/O errors during initialisation

 -- Max Kellermann <mk@cm4all.com>  Tue, 05 Mar 2013 07:11:46 -0000

cm4all-beng-proxy (3.0.14) unstable; urgency=low

  * stock: fix assertion failure during idle cleanup
  * http-server: count bytes received, fixes regression
  * http-server: send "100 Continue", fixes regression
  * http-client: fix potential assertion failure after "100 Continue"

 -- Max Kellermann <mk@cm4all.com>  Fri, 01 Mar 2013 16:53:54 -0000

cm4all-beng-proxy (3.0.13) unstable; urgency=low

  * merge release 2.3.7
  * uri-verify: allow double slashes
  * change product token to "CM4all Webserver"

 -- Max Kellermann <mk@cm4all.com>  Mon, 18 Feb 2013 11:35:29 -0000

cm4all-beng-proxy (3.0.12) unstable; urgency=low

  * listener: enable TCP Fast Open (requires Linux 3.7)
  * rubber: optimize huge page allocation
  * rubber: optimize hole search
  * translate-cache: optimize INVALIDATE=HOST
  * filter-cache: reserve some space in the rubber allocator

 -- Max Kellermann <mk@cm4all.com>  Fri, 15 Feb 2013 09:57:51 -0000

cm4all-beng-proxy (3.0.11) unstable; urgency=low

  * stock: slow down destruction of surplus idle items
  * fcgi-client: try harder to reuse existing FastCGI connections
  * cmdline: new options to control the FastCGI/WAS stock

 -- Max Kellermann <mk@cm4all.com>  Tue, 12 Feb 2013 09:38:35 -0000

cm4all-beng-proxy (3.0.10) unstable; urgency=low

  * child: reduce verbosity of SIGTERM log message
  * connection: reduce verbosity of ECONNRESET log message
  * http-server: fix duplicate abort call
  * http-server: add missing pool reference in request body eof
  * handler: catch malformed URIs earlier
  * rubber: allocate from holes, avoid costly compression steps
  * http-cache: reserve some space in the rubber allocator

 -- Max Kellermann <mk@cm4all.com>  Fri, 08 Feb 2013 13:15:31 -0000

cm4all-beng-proxy (3.0.9) unstable; urgency=low

  * merge release 2.3.5
  * parser: fix malformed attribute value bounds
  * translation: packet VALIDATE_MTIME discards cache items after a file
    has been modified
  * http-server: fix spurious "closed prematurely" log messages
  * http-{server,client}: improve error messages
  * istream: clear the "direct" flag set on new streams
  * slice_pool: fix slice size and slices per area calculation

 -- Max Kellermann <mk@cm4all.com>  Wed, 06 Feb 2013 17:48:47 -0000

cm4all-beng-proxy (3.0.8) unstable; urgency=low

  * merge release 2.3.3
  * return unused I/O buffers to operating system
  * parser: optimize the attribute value parser
  * sink_rubber: fix assertion failure

 -- Max Kellermann <mk@cm4all.com>  Thu, 31 Jan 2013 13:27:39 -0000

cm4all-beng-proxy (3.0.7) unstable; urgency=low

  * istream-tee: fix crash due to erroneous read

 -- Max Kellermann <mk@cm4all.com>  Fri, 18 Jan 2013 13:32:49 -0000

cm4all-beng-proxy (3.0.6) unstable; urgency=low

  * control: new command "VERBOSE" manipulates logger verbosity
  * cmdline: remove obsolete option "enable_splice"
  * ajp-client: discard response body after HEAD request
  * fcgi-client: fix assertion failure after malformed HEAD response
  * fcgi-client: don't ignore log messages after HEAD request
  * translate-client: fix assertion failure after connection reset

 -- Max Kellermann <mk@cm4all.com>  Fri, 04 Jan 2013 13:14:09 -0000

cm4all-beng-proxy (3.0.5) unstable; urgency=low

  * translate-client: reduce number of system calls (optimization)
  * http-client: release the socket earlier for reusal
  * ajp-client: fix decoding the "special" response headers
  * ajp-client: wait for "end" packet before delivering empty response
  * ajp-client: use the Content-Length response header
  * ajp-client: send Content-Length request header only if body present
  * ajp-client: support HEAD requests
  * fcgi-client: support HEAD requests
  * fcgi-client: use the Content-Length response header
  * fcgi-client: don't discard buffer after socket has been closed
  * fcgi-client: continue parsing after response has been delivered
  * fcgi-client: don't attempt to write repeatedly if request body blocks
  * fcgi-client: optimized keep-alive after empty response

 -- Max Kellermann <mk@cm4all.com>  Fri, 28 Dec 2012 13:16:02 -0000

cm4all-beng-proxy (3.0.4) unstable; urgency=low

  * {http,filter}-cache: fix garbled data on large cache entries

 -- Max Kellermann <mk@cm4all.com>  Tue, 11 Dec 2012 15:17:17 -0000

cm4all-beng-proxy (3.0.3) unstable; urgency=low

  * memcached-client: fix assertion failure

 -- Max Kellermann <mk@cm4all.com>  Fri, 07 Dec 2012 18:52:33 -0000

cm4all-beng-proxy (3.0.2) unstable; urgency=low

  * merge release 2.3.1
  * lb: verify the client certificate issuer (option "ssl_verify")
  * lb: client certificate is mandatory if "ssl_verify" is enabled
  * lb: support extra CA certificate file (option "ssl_ca_cert")
  * cmdline: can't specify both --memcached-server and http_cache_size
  * init: default to one worker

 -- Max Kellermann <mk@cm4all.com>  Fri, 07 Dec 2012 09:24:52 -0000

cm4all-beng-proxy (3.0.1) unstable; urgency=low

  * http-cache: reduce memory usage while storing
  * {http,filter}-cache: reduce fork overhead
  * pool: fix crash when first allocation is large

 -- Max Kellermann <mk@cm4all.com>  Wed, 05 Dec 2012 14:05:28 -0000

cm4all-beng-proxy (3.0) unstable; urgency=low

  * {http,filter}-cache: reduce overhead when cache is disabled
  * {http,filter}-cache: exclude allocator table from reported size
  * filter-cache: reduce memory usage while storing
  * {http,filter,translate}-cache: return more free memory to operating system
  * pool: further overhead reduction
  * pool: reduce CPU overhead for large areas
  * rubber: fix assertion failure

 -- Max Kellermann <mk@cm4all.com>  Tue, 30 Oct 2012 16:32:45 -0000

cm4all-beng-proxy (2.2.1) unstable; urgency=low

  * merge release 2.1.13
  * control_local: fix assertion failure

 -- Max Kellermann <mk@cm4all.com>  Tue, 16 Oct 2012 15:46:16 -0000

cm4all-beng-proxy (2.2) unstable; urgency=low

  * cache: optimize lookups
  * pool: reduce overhead
  * pool: optimize the linear area recycler
  * resource-address: reduce memory overhead
  * session: reduce memory usage
  * http-cache, filter-cache: return free memory to operating system
  * control_server: support local and abstract sockets
  * python/control: support abstract sockets
  * bp_control: create implicit control channel for each worker process
  * require automake 1.11

 -- Max Kellermann <mk@cm4all.com>  Tue, 09 Oct 2012 15:11:24 -0000

cm4all-beng-proxy (2.3.7) unstable; urgency=low

  * tcache: fix assertion failure in BASE handler

 -- Max Kellermann <mk@cm4all.com>  Mon, 18 Feb 2013 11:58:01 -0000

cm4all-beng-proxy (2.3.6) unstable; urgency=low

  * listener: increase the backlog to 64
  * shm: reserve swap space, avoids theoretical crash

 -- Max Kellermann <mk@cm4all.com>  Sun, 17 Feb 2013 09:29:24 -0000

cm4all-beng-proxy (2.3.5) unstable; urgency=low

  * tcache: reduce CPU pressure when there are many virtual hosts (hot fix)
  * launch the access logger after daemonizing
  * user the configured logger user for the access logger
  * auto-close the access logger
  * debian/rules: compile with -fno-omit-frame-pointer

 -- Max Kellermann <mk@cm4all.com>  Tue, 05 Feb 2013 16:27:46 -0000

cm4all-beng-proxy (2.3.4) unstable; urgency=low

  * log-split: print referer and user agent
  * log-split: cache the last file
  * log-split: allow logging local time stamps
  * log-{split,cat}: escape URI, Referer and User-Agent
  * init: add ACCESS_LOGGER variable

 -- Max Kellermann <mk@cm4all.com>  Tue, 05 Feb 2013 01:31:31 -0000

cm4all-beng-proxy (2.3.3) unstable; urgency=low

  * pool: fix a memory leak in the temporary pool
  * processor: hard limit on length of attributes and parameters

 -- Max Kellermann <mk@cm4all.com>  Thu, 31 Jan 2013 13:16:33 -0000

cm4all-beng-proxy (2.3.2) unstable; urgency=low

  * merge release 2.1.17

 -- Max Kellermann <mk@cm4all.com>  Tue, 29 Jan 2013 00:01:23 -0000

cm4all-beng-proxy (2.3.1) unstable; urgency=low

  * merge release 2.1.16
  * pool: reduce CPU overhead for large areas

 -- Max Kellermann <mk@cm4all.com>  Thu, 06 Dec 2012 16:40:02 -0000

cm4all-beng-proxy (2.3) unstable; urgency=low

  * new stable branch based on v2.1.x, without the work-in-progress
    improvements from v2.2.x
  * cache: optimize lookups
  * pool: reduce overhead
  * pool: optimize the linear area recycler
  * resource-address: reduce memory overhead
  * session: reduce memory usage
  * {http,filter}-cache: reduce overhead when cache is disabled

 -- Max Kellermann <mk@cm4all.com>  Mon, 22 Oct 2012 13:48:20 -0000

cm4all-beng-proxy (2.1.17) unstable; urgency=low

  * merge release 2.0.55

 -- Max Kellermann <mk@cm4all.com>  Mon, 28 Jan 2013 23:59:54 -0000

cm4all-beng-proxy (2.1.16) unstable; urgency=low

  * merge release 2.0.54

 -- Max Kellermann <mk@cm4all.com>  Thu, 06 Dec 2012 16:35:17 -0000

cm4all-beng-proxy (2.1.15) unstable; urgency=low

  * merge release 2.0.53

 -- Max Kellermann <mk@cm4all.com>  Mon, 22 Oct 2012 12:26:57 -0000

cm4all-beng-proxy (2.1.14) unstable; urgency=low

  * merge release 2.0.52

 -- Max Kellermann <mk@cm4all.com>  Fri, 19 Oct 2012 12:10:09 -0000

cm4all-beng-proxy (2.1.13) unstable; urgency=low

  * merge release 2.0.51

 -- Max Kellermann <mk@cm4all.com>  Tue, 16 Oct 2012 15:41:58 -0000

cm4all-beng-proxy (2.1.12) unstable; urgency=low

  * merge release 2.0.50

 -- Max Kellermann <mk@cm4all.com>  Fri, 05 Oct 2012 12:26:24 -0000

cm4all-beng-proxy (2.1.11) unstable; urgency=low

  * merge release 2.0.49

 -- Max Kellermann <mk@cm4all.com>  Fri, 28 Sep 2012 15:04:36 -0000

cm4all-beng-proxy (2.1.10) unstable; urgency=low

  * merge release 2.0.48

 -- Max Kellermann <mk@cm4all.com>  Mon, 24 Sep 2012 15:43:46 -0000

cm4all-beng-proxy (2.1.9) unstable; urgency=low

  * merge release 2.0.47
  * lb: eliminate the duplicate "Date" response header (#1169)

 -- Max Kellermann <mk@cm4all.com>  Fri, 21 Sep 2012 15:56:06 -0000

cm4all-beng-proxy (2.1.8) unstable; urgency=low

  * control: publish statistics over the control protocol

 -- Max Kellermann <mk@cm4all.com>  Fri, 07 Sep 2012 12:47:34 -0000

cm4all-beng-proxy (2.1.7) unstable; urgency=low

  * resource-address: support expanding PIPE addresses
  * translation: support EXPAND_PATH for PROXY
  * reduced connect timeouts for translation server, FastCGI and beng-lb
  * uri-relative: support relative URI with just a query string
  * uri-relative: support relative URIs starting with a double slash
  * lb: improve error messages, include listener/pool name
  * lb: validate the selected sticky modde
  * lb: add sticky mode "source_ip"

 -- Max Kellermann <mk@cm4all.com>  Fri, 31 Aug 2012 14:03:41 -0000

cm4all-beng-proxy (2.1.6) unstable; urgency=low

  * merge release 2.0.46

 -- Max Kellermann <mk@cm4all.com>  Fri, 24 Aug 2012 11:11:20 -0000

cm4all-beng-proxy (2.1.5) unstable; urgency=low

  * lb_expect_monitor: configurable connect timeout

 -- Max Kellermann <mk@cm4all.com>  Mon, 20 Aug 2012 05:40:44 -0000

cm4all-beng-proxy (2.1.4) unstable; urgency=low

  * lb_monitor: configurable timeout

 -- Max Kellermann <mk@cm4all.com>  Fri, 17 Aug 2012 09:16:36 -0000

cm4all-beng-proxy (2.1.3) unstable; urgency=low

  * merge release 2.0.44
  * lb: implement tcp_expect option "expect_graceful"

 -- Max Kellermann <mk@cm4all.com>  Tue, 14 Aug 2012 14:30:57 -0000

cm4all-beng-proxy (2.1.2) unstable; urgency=low

  * support extended HTTP status codes from RFC 6585 and WebDAV

 -- Max Kellermann <mk@cm4all.com>  Thu, 09 Aug 2012 10:10:35 -0000

cm4all-beng-proxy (2.1.1) unstable; urgency=low

  * merge release 2.0.43
  * lb: support TRACE, OPTIONS and WebDAV

 -- Max Kellermann <mk@cm4all.com>  Fri, 03 Aug 2012 11:48:46 -0000

cm4all-beng-proxy (2.1) unstable; urgency=low

  * lb: add sticky mode "jvm_route" (Tomcat)

 -- Max Kellermann <mk@cm4all.com>  Mon, 30 Jul 2012 15:53:43 -0000

cm4all-beng-proxy (2.0.55) unstable; urgency=low

  * istream-tee: fix crash due to erroneous read
  * fix random crashes in the optimized build

 -- Max Kellermann <mk@cm4all.com>  Mon, 28 Jan 2013 23:52:26 -0000

cm4all-beng-proxy (2.0.54) unstable; urgency=low

  * http-cache: fix revalidation of memcached entries

 -- Max Kellermann <mk@cm4all.com>  Thu, 06 Dec 2012 16:31:23 -0000

cm4all-beng-proxy (2.0.53) unstable; urgency=low

  * filter-cache: fix assertion failure on serving empty response
  * http-cache: limit maximum age to 5 minutes if "Vary" includes cookies
  * lb: FADE_NODE lasts for 3 hours

 -- Max Kellermann <mk@cm4all.com>  Mon, 22 Oct 2012 12:21:18 -0000

cm4all-beng-proxy (2.0.52) unstable; urgency=low

  * {http,filter}-cache: include headers in cache size calculation
  * {http,filter}-cache: reduce headers memory usage
  * http-cache: limit maximum age to 1 week
    - 1 hour when "Vary" is used
    - 30 minutes when "Vary" includes "X-WidgetId" or "X-WidgetHref"
    - 5 minutes when "Vary" includes "X-CM4all-BENG-User"
  * cache: reduce number of system calls during lookup

 -- Max Kellermann <mk@cm4all.com>  Fri, 19 Oct 2012 12:07:10 -0000

cm4all-beng-proxy (2.0.51) unstable; urgency=low

  * merge release 1.4.33
  * processor: fix assertion failure with embedded CSS
  * lb: move control channel handler to worker process

 -- Max Kellermann <mk@cm4all.com>  Tue, 16 Oct 2012 15:39:32 -0000

cm4all-beng-proxy (2.0.50) unstable; urgency=low

  * pool: reduce memory overhead of debug data
  * fcgi-client: fix assertion failure due to redundant read event
  * lb: fix crash after pipe-to-socket splice I/O error

 -- Max Kellermann <mk@cm4all.com>  Fri, 05 Oct 2012 12:23:15 -0000

cm4all-beng-proxy (2.0.49) unstable; urgency=low

  * merge release 1.4.32

 -- Max Kellermann <mk@cm4all.com>  Fri, 28 Sep 2012 15:01:26 -0000

cm4all-beng-proxy (2.0.48) unstable; urgency=low

  * lb: fix duplicate monitor requests with --watchdog
  * child: verbose logging of child process events
  * log shutdown signal

 -- Max Kellermann <mk@cm4all.com>  Mon, 24 Sep 2012 15:36:03 -0000

cm4all-beng-proxy (2.0.47) unstable; urgency=low

  * merge release 1.4.31
  * cache: disable excessive debugging checks

 -- Max Kellermann <mk@cm4all.com>  Fri, 21 Sep 2012 15:24:30 -0000

cm4all-beng-proxy (2.0.46) unstable; urgency=low

  * merge release 1.4.30
  * lb: add option --config-file

 -- Max Kellermann <mk@cm4all.com>  Fri, 24 Aug 2012 10:52:29 -0000

cm4all-beng-proxy (2.0.45) unstable; urgency=low

  * merge release 1.4.29

 -- Max Kellermann <mk@cm4all.com>  Tue, 21 Aug 2012 15:49:49 -0000

cm4all-beng-proxy (2.0.44) unstable; urgency=low

  * lb: allow sticky with only one node
  * lb: add option "--check"
  * lb: run all monitors right after startup
  * lb: disable expiry of monitor results
  * lb: improved fallback for "sticky cookie"
  * lb: use Bulldog for "sticky cookie"
  * balancer, lb: persistent "fade" flag
  * balancer, lb: use the Bulldog "graceful" flag
  * control: add packet CONTROL_DUMP_POOLS

 -- Max Kellermann <mk@cm4all.com>  Tue, 14 Aug 2012 13:13:01 -0000

cm4all-beng-proxy (2.0.43) unstable; urgency=low

  * merge release 1.4.28
  * istream-replace: fix assertion failure with embedded CSS

 -- Max Kellermann <mk@cm4all.com>  Thu, 02 Aug 2012 11:14:27 -0000

cm4all-beng-proxy (2.0.42) unstable; urgency=low

  * js: new higher-level API

 -- Max Kellermann <mk@cm4all.com>  Wed, 01 Aug 2012 11:32:28 -0000

cm4all-beng-proxy (2.0.41) unstable; urgency=low

  * session: fix bogus assertion failure when loading expired session

 -- Max Kellermann <mk@cm4all.com>  Fri, 27 Jul 2012 12:47:49 -0000

cm4all-beng-proxy (2.0.40) unstable; urgency=low

  * merge release 1.4.27

 -- Max Kellermann <mk@cm4all.com>  Tue, 24 Jul 2012 16:29:13 -0000

cm4all-beng-proxy (2.0.39) unstable; urgency=low

  * merge release 1.4.26

 -- Max Kellermann <mk@cm4all.com>  Tue, 17 Jul 2012 17:00:20 -0000

cm4all-beng-proxy (2.0.38) unstable; urgency=low

  * merge release 1.4.25
  * strset: fix GROUP_CONTAINER false negatives

 -- Max Kellermann <mk@cm4all.com>  Tue, 17 Jul 2012 16:03:49 -0000

cm4all-beng-proxy (2.0.37) unstable; urgency=low

  * merge release 1.4.24

 -- Max Kellermann <mk@cm4all.com>  Mon, 16 Jul 2012 10:36:57 -0000

cm4all-beng-proxy (2.0.36) unstable; urgency=low

  * proxy-handler: re-add the URI suffix for "transparent" requests

 -- Max Kellermann <mk@cm4all.com>  Wed, 11 Jul 2012 14:12:11 -0000

cm4all-beng-proxy (2.0.35) unstable; urgency=low

  * translate: allow WIDGET_GROUP without PROCESS

 -- Max Kellermann <mk@cm4all.com>  Thu, 05 Jul 2012 13:03:21 -0000

cm4all-beng-proxy (2.0.34) unstable; urgency=low

  * session_save: skip shutdown code if saving is not configured
  * http-server: fix assertion on I/O error during POST
  * header-forward: new group FORWARD to forward the "Host" header

 -- Max Kellermann <mk@cm4all.com>  Tue, 03 Jul 2012 16:46:39 -0000

cm4all-beng-proxy (2.0.33) unstable; urgency=low

  * processor: option SELF_CONTAINER allows widget to only embed itself
  * processor: allow embedding approved widget groups
  * processor: optionally invoke CSS processor for style attributes
  * response, lb_http: put "Discard" cookie attribute to the end (Android bug)

 -- Max Kellermann <mk@cm4all.com>  Mon, 02 Jul 2012 17:52:32 -0000

cm4all-beng-proxy (2.0.32) unstable; urgency=low

  * socket_wrapper: fix two assertion failures
  * pheaders: emit Cache-Control:no-store to work around IE quirk

 -- Max Kellermann <mk@cm4all.com>  Tue, 26 Jun 2012 09:41:51 -0000

cm4all-beng-proxy (2.0.31) unstable; urgency=low

  * lb: publish the SSL peer issuer subject
  * widget-registry: copy the direct_addressing attribute

 -- Max Kellermann <mk@cm4all.com>  Wed, 06 Jun 2012 13:36:04 -0000

cm4all-beng-proxy (2.0.30) unstable; urgency=low

  * init: add --group variable to .default file
  * doc: update view security documentation
  * processor: apply underscore prefix to <A NAME="...">
  * session: restore sessions from a file

 -- Max Kellermann <mk@cm4all.com>  Fri, 01 Jun 2012 11:06:50 -0000

cm4all-beng-proxy (2.0.29) unstable; urgency=low

  * widget: optional direct URI addressing scheme
  * processor: eliminate additional underscore from class prefix
  * ssl_filter: support TLS client certificates

 -- Max Kellermann <mk@cm4all.com>  Tue, 29 May 2012 13:29:06 -0000

cm4all-beng-proxy (2.0.28) unstable; urgency=low

  * merge release 1.4.22

 -- Max Kellermann <mk@cm4all.com>  Wed, 16 May 2012 10:24:31 -0000

cm4all-beng-proxy (2.0.27) unstable; urgency=low

  * uri-address: fix assertion failures with UNIX domain sockets
  * uri-address: fix redirects with matching absolute URI

 -- Max Kellermann <mk@cm4all.com>  Wed, 09 May 2012 16:16:06 -0000

cm4all-beng-proxy (2.0.26) unstable; urgency=low

  * processor: rewrite URIs in META/refresh

 -- Max Kellermann <mk@cm4all.com>  Thu, 03 May 2012 14:43:03 -0000

cm4all-beng-proxy (2.0.25) unstable; urgency=low

  * merge release 1.4.21
  * processor: fix double free bug on failed widget lookup
  * session: don't access the session manager after worker crash
  * proxy-widget: fix assertion failure with empty view name

 -- Max Kellermann <mk@cm4all.com>  Thu, 26 Apr 2012 14:22:10 -0000

cm4all-beng-proxy (2.0.24) unstable; urgency=low

  * processor: optionally invoke CSS processor for <style>

 -- Max Kellermann <mk@cm4all.com>  Fri, 20 Apr 2012 12:10:42 -0000

cm4all-beng-proxy (2.0.23) unstable; urgency=low

  * widget-resolver: check for translation server failure
  * widget-resolver: don't sync with session when view is invalid
  * rewrite-uri: check for invalid view name
  * {css_,}processor: eliminate second underscore from class prefix
  * doc: document the algorithm for replacing two leading underscores

 -- Max Kellermann <mk@cm4all.com>  Thu, 29 Mar 2012 15:37:52 -0000

cm4all-beng-proxy (2.0.22) unstable; urgency=low

  * merge release 1.4.20
  * proxy-widget: forbid client to select view with address
  * proxy-widget: allow any view selection when widget is not a container
  * widget-http: allow any view selection for unprocessable response
  * widget-http: inherit the view from the template
  * widget-request: sync with session only if processor is enabled
  * widget-http: postpone saving to session after receiving response headers
  * processor: add entities &c:id; &c:type; &c:class;

 -- Max Kellermann <mk@cm4all.com>  Mon, 26 Mar 2012 14:05:05 -0000

cm4all-beng-proxy (2.0.21) unstable; urgency=low

  * css_processor: use mode "partial" for @import
  * rewrite-uri: use mode "partial" on invalid input

 -- Max Kellermann <mk@cm4all.com>  Tue, 20 Mar 2012 18:11:28 -0000

cm4all-beng-proxy (2.0.20) unstable; urgency=low

  * {css_,}processor: default mode is "partial"
  * processor: handle underscore prefixes in the "for" attribute

 -- Max Kellermann <mk@cm4all.com>  Tue, 20 Mar 2012 16:48:51 -0000

cm4all-beng-proxy (2.0.19) unstable; urgency=low

  * merge release 1.4.19

 -- Max Kellermann <mk@cm4all.com>  Tue, 20 Mar 2012 08:41:03 -0000

cm4all-beng-proxy (2.0.18) unstable; urgency=low

  * merge release 1.4.18

 -- Max Kellermann <mk@cm4all.com>  Thu, 15 Mar 2012 15:53:12 -0000

cm4all-beng-proxy (2.0.17) unstable; urgency=low

  * merge release 1.4.17
  * css_parser: check for url() following another token
  * css_processor: rewrite @import URIs
  * {text_,}processor: new entity &c:local;

 -- Max Kellermann <mk@cm4all.com>  Fri, 09 Mar 2012 16:50:19 -0000

cm4all-beng-proxy (2.0.16) unstable; urgency=low

  * response: generate Vary response header from translation response
  * widget-resolver: fix NULL dereference after failure
  * translation: User-Agent classification

 -- Max Kellermann <mk@cm4all.com>  Tue, 06 Mar 2012 11:54:10 -0000

cm4all-beng-proxy (2.0.15) unstable; urgency=low

  * merge release 1.4.16
  * uri-address: fix NULL dereference on certain malformed URIs

 -- Max Kellermann <mk@cm4all.com>  Fri, 02 Mar 2012 16:28:54 -0000

cm4all-beng-proxy (2.0.14) unstable; urgency=low

  * address-resolver: add missing initialization
  * rewrite-uri: fix NULL pointer dereference with "local URI"
  * rewrite-uri: allow mode=proxy (optional temporary kludge)
  * widget-http: auto-disable processor (optional temporary kludge)

 -- Max Kellermann <mk@cm4all.com>  Thu, 01 Mar 2012 18:36:38 -0000

cm4all-beng-proxy (2.0.13) unstable; urgency=low

  * merge release 1.4.15
  * translation: make CGI auto-base optional
  * handler: fix up translation client errors

 -- Max Kellermann <mk@cm4all.com>  Thu, 23 Feb 2012 17:31:03 -0000

cm4all-beng-proxy (2.0.12) unstable; urgency=low

  * merge release 1.4.13

 -- Max Kellermann <mk@cm4all.com>  Thu, 16 Feb 2012 14:41:45 -0000

cm4all-beng-proxy (2.0.11) unstable; urgency=low

  * merge release 1.4.11
  * processor: skip rewriting absolute URIs

 -- Max Kellermann <mk@cm4all.com>  Thu, 09 Feb 2012 09:43:06 -0000

cm4all-beng-proxy (2.0.10) unstable; urgency=low

  * resource-address: initialise type, fixes assertion failure

 -- Max Kellermann <mk@cm4all.com>  Tue, 07 Feb 2012 16:57:06 -0000

cm4all-beng-proxy (2.0.9) unstable; urgency=low

  * [css]processor: expand underscore only XML id / CSS class
  * widget-http: filter processor response headers
  * processor: forward Wildfire headers in the debug build

 -- Max Kellermann <mk@cm4all.com>  Tue, 07 Feb 2012 12:32:33 -0000

cm4all-beng-proxy (2.0.8) unstable; urgency=low

  * rewrite-uri: prefix "@/" refers to widget's "local URI"

 -- Max Kellermann <mk@cm4all.com>  Fri, 03 Feb 2012 13:50:16 -0000

cm4all-beng-proxy (2.0.7) unstable; urgency=low

  * merge release 1.4.10
  * stock: clear idle objects periodically

 -- Max Kellermann <mk@cm4all.com>  Thu, 02 Feb 2012 14:10:24 -0000

cm4all-beng-proxy (2.0.6) unstable; urgency=low

  * merge release 1.4.9

 -- Max Kellermann <mk@cm4all.com>  Tue, 31 Jan 2012 15:10:18 -0000

cm4all-beng-proxy (2.0.5) unstable; urgency=low

  * merge release 1.4.8
  * translate-client: verify the PROXY and AJP payloads
  * translation: support inserting regex matches into CGI/file path
  * translation: support customizing the cookie's "Domain" attribute
  * request: new option "dynamic_session_cookie" adds suffix to cookie
    name
  * uri-address: verify the path component

 -- Max Kellermann <mk@cm4all.com>  Wed, 25 Jan 2012 17:05:09 -0000

cm4all-beng-proxy (2.0.4) unstable; urgency=low

  * merge release 1.4.6
  * access-log: don't log the remote port
  * translation: support inserting regex matches into CGI's PATH_INFO
  * tcache: generate BASE automatically for CGI

 -- Max Kellermann <mk@cm4all.com>  Tue, 10 Jan 2012 15:18:37 -0000

cm4all-beng-proxy (2.0.3) unstable; urgency=low

  * merge release 1.4.4
  * http-server: log remote host address

 -- Max Kellermann <mk@cm4all.com>  Tue, 27 Dec 2011 07:41:15 -0000

cm4all-beng-proxy (2.0.2) unstable; urgency=low

  * merge release 1.4.2
  * widget-http: improved HTTP error messages
  * processor: forbid widget request after URI compress failure

 -- Max Kellermann <mk@cm4all.com>  Wed, 07 Dec 2011 16:51:58 -0000

cm4all-beng-proxy (2.0.1) unstable; urgency=low

  * merge release 1.4.1

 -- Max Kellermann <mk@cm4all.com>  Fri, 18 Nov 2011 13:57:27 -0000

cm4all-beng-proxy (2.0) unstable; urgency=low

  * rewrite-uri: reapply 'drop the deprecated mode "proxy"'
  * proxy-widget: reapply 'client can choose only views that have an address'

 -- Max Kellermann <mk@cm4all.com>  Thu, 17 Nov 2011 08:22:39 +0100

cm4all-beng-proxy (1.4.33) unstable; urgency=low

  * istream-file: reduce memory usage for small files
  * file-handler: fix xattr usage on ranged file request (possible
    assertion failure)

 -- Max Kellermann <mk@cm4all.com>  Tue, 16 Oct 2012 15:28:57 -0000

cm4all-beng-proxy (1.4.32) unstable; urgency=low

  * cgi: fix spontaneous shutdown due to misrouted SIGTERM signal

 -- Max Kellermann <mk@cm4all.com>  Fri, 28 Sep 2012 14:39:13 -0000

cm4all-beng-proxy (1.4.31) unstable; urgency=low

  * shm: fix check for shared memory allocation failure
  * child: handle lost SIGCHLD events
  * child: ignore stale child processes

 -- Max Kellermann <mk@cm4all.com>  Fri, 21 Sep 2012 15:21:20 -0000

cm4all-beng-proxy (1.4.30) unstable; urgency=low

  * http-server: parse all tokens in the "Connection" request header

 -- Max Kellermann <mk@cm4all.com>  Fri, 24 Aug 2012 10:50:28 -0000

cm4all-beng-proxy (1.4.29) unstable; urgency=low

  * proxy-widget: fix memory leak on aborted POST request

 -- Max Kellermann <mk@cm4all.com>  Tue, 21 Aug 2012 15:05:12 -0000

cm4all-beng-proxy (1.4.28) unstable; urgency=low

  * worker: reinitialize signal handlers after fork failure
  * lb: work around libevent bug that freezes during shutdown

 -- Max Kellermann <mk@cm4all.com>  Thu, 02 Aug 2012 13:53:18 -0000

cm4all-beng-proxy (1.4.27) unstable; urgency=low

  * lb: fix hanging SSL connection on bulk transfer

 -- Max Kellermann <mk@cm4all.com>  Tue, 24 Jul 2012 14:58:17 -0000

cm4all-beng-proxy (1.4.26) unstable; urgency=low

  * processor: fix regression, missing NULL check

 -- Max Kellermann <mk@cm4all.com>  Tue, 17 Jul 2012 16:55:24 -0000

cm4all-beng-proxy (1.4.25) unstable; urgency=low

  * processor: don't rewrite the fragment part of the URI

 -- Max Kellermann <mk@cm4all.com>  Tue, 17 Jul 2012 15:50:06 -0000

cm4all-beng-proxy (1.4.24) unstable; urgency=low

  * lb: fix splicing with SSL

 -- Max Kellermann <mk@cm4all.com>  Mon, 16 Jul 2012 10:32:17 -0000

cm4all-beng-proxy (1.4.23) unstable; urgency=low

  * widget-http: fix double free bug when POST is aborted

 -- Max Kellermann <mk@cm4all.com>  Tue, 03 Jul 2012 16:42:28 -0000

cm4all-beng-proxy (1.4.22) unstable; urgency=low

  * merge release 1.2.27
  * widget: backport memory leak fix from 2.0
  * widget-http: fix memory leak on abort

 -- Max Kellermann <mk@cm4all.com>  Wed, 16 May 2012 10:00:23 -0000

cm4all-beng-proxy (1.4.21) unstable; urgency=low

  * merge release 1.2.26

 -- Max Kellermann <mk@cm4all.com>  Thu, 26 Apr 2012 14:17:56 -0000

cm4all-beng-proxy (1.4.20) unstable; urgency=low

  * merge release 1.2.25

 -- Max Kellermann <mk@cm4all.com>  Mon, 26 Mar 2012 14:03:14 -0000

cm4all-beng-proxy (1.4.19) unstable; urgency=low

  * merge release 1.2.24

 -- Max Kellermann <mk@cm4all.com>  Tue, 20 Mar 2012 08:36:19 -0000

cm4all-beng-proxy (1.4.18) unstable; urgency=low

  * merge release 1.2.23

 -- Max Kellermann <mk@cm4all.com>  Thu, 15 Mar 2012 15:50:20 -0000

cm4all-beng-proxy (1.4.17) unstable; urgency=low

  * merge release 1.2.22

 -- Max Kellermann <mk@cm4all.com>  Thu, 08 Mar 2012 18:36:00 -0000

cm4all-beng-proxy (1.4.16) unstable; urgency=low

  * merge release 1.2.21

 -- Max Kellermann <mk@cm4all.com>  Fri, 02 Mar 2012 16:03:51 -0000

cm4all-beng-proxy (1.4.15) unstable; urgency=low

  * merge release 1.2.20

 -- Max Kellermann <mk@cm4all.com>  Thu, 23 Feb 2012 17:12:30 -0000

cm4all-beng-proxy (1.4.14) unstable; urgency=low

  * merge release 1.2.19

 -- Max Kellermann <mk@cm4all.com>  Thu, 23 Feb 2012 15:35:04 -0000

cm4all-beng-proxy (1.4.13) unstable; urgency=low

  * merge release 1.2.18

 -- Max Kellermann <mk@cm4all.com>  Thu, 16 Feb 2012 13:53:49 -0000

cm4all-beng-proxy (1.4.12) unstable; urgency=low

  * merge release 1.2.17

 -- Max Kellermann <mk@cm4all.com>  Wed, 15 Feb 2012 09:27:50 -0000

cm4all-beng-proxy (1.4.11) unstable; urgency=low

  * merge release 1.2.16

 -- Max Kellermann <mk@cm4all.com>  Thu, 09 Feb 2012 09:33:30 -0000

cm4all-beng-proxy (1.4.10) unstable; urgency=low

  * merge release 1.2.15

 -- Max Kellermann <mk@cm4all.com>  Thu, 02 Feb 2012 13:43:11 -0000

cm4all-beng-proxy (1.4.9) unstable; urgency=low

  * merge release 1.2.14

 -- Max Kellermann <mk@cm4all.com>  Tue, 31 Jan 2012 15:06:57 -0000

cm4all-beng-proxy (1.4.8) unstable; urgency=low

  * merge release 1.2.13

 -- Max Kellermann <mk@cm4all.com>  Wed, 25 Jan 2012 12:16:53 -0000

cm4all-beng-proxy (1.4.7) unstable; urgency=low

  * merge release 1.2.12

 -- Max Kellermann <mk@cm4all.com>  Tue, 17 Jan 2012 08:37:01 -0000

cm4all-beng-proxy (1.4.6) unstable; urgency=low

  * merge release 1.2.11

 -- Max Kellermann <mk@cm4all.com>  Wed, 04 Jan 2012 15:41:43 -0000

cm4all-beng-proxy (1.4.5) unstable; urgency=low

  * merge release 1.2.10

 -- Max Kellermann <mk@cm4all.com>  Wed, 28 Dec 2011 17:07:13 -0000

cm4all-beng-proxy (1.4.4) unstable; urgency=low

  * merge release 1.2.9

 -- Max Kellermann <mk@cm4all.com>  Thu, 22 Dec 2011 11:28:39 -0000

cm4all-beng-proxy (1.4.3) unstable; urgency=low

  * merge release 1.2.8

 -- Max Kellermann <mk@cm4all.com>  Wed, 14 Dec 2011 11:20:04 -0000

cm4all-beng-proxy (1.4.2) unstable; urgency=low

  * text-processor: allow processing "application/javascript",
    "application/json"
  * uri-relative: allow backtracking to the widget base with "../"
  * merge release 1.2.7

 -- Max Kellermann <mk@cm4all.com>  Tue, 06 Dec 2011 12:39:24 -0000

cm4all-beng-proxy (1.4.1) unstable; urgency=low

  * merge release 1.2.6

 -- Max Kellermann <mk@cm4all.com>  Fri, 18 Nov 2011 13:53:56 -0000

cm4all-beng-proxy (1.4) unstable; urgency=low

  * proxy-widget: revert 'client can choose only views that have an address'
  * rewrite-uri: revert 'drop the deprecated mode "proxy"'

 -- Max Kellermann <mk@cm4all.com>  Thu, 17 Nov 2011 08:10:42 +0100

cm4all-beng-proxy (1.3.2) unstable; urgency=low

  * tcache: add regex matching, translation packets REGEX, INVERSE_REGEX
  * widget: don't start the prefix with an underscore
  * translation: add new packet PROCESS_TEXT, to expand entity references
  * translation: add new packet WIDGET_INFO, enables additional request headers
  * doc: document the algorithm for replacing three leading underscores

 -- Max Kellermann <mk@cm4all.com>  Wed, 16 Nov 2011 17:00:16 +0100

cm4all-beng-proxy (1.3.1) unstable; urgency=low

  * merge release 1.2.5

 -- Max Kellermann <mk@cm4all.com>  Tue, 08 Nov 2011 19:51:18 +0100

cm4all-beng-proxy (1.3) unstable; urgency=low

  * rewrite-uri: drop the deprecated mode "proxy"
  * proxy-widget: client can choose only views that have an address

 -- Max Kellermann <mk@cm4all.com>  Mon, 31 Oct 2011 17:41:14 +0100

cm4all-beng-proxy (1.2.27) unstable; urgency=low

  * merge release 1.1.40

 -- Max Kellermann <mk@cm4all.com>  Wed, 16 May 2012 09:51:50 -0000

cm4all-beng-proxy (1.2.26) unstable; urgency=low

  * merge release 1.1.39

 -- Max Kellermann <mk@cm4all.com>  Thu, 26 Apr 2012 14:16:40 -0000

cm4all-beng-proxy (1.2.25) unstable; urgency=low

  * merge release 1.1.38

 -- Max Kellermann <mk@cm4all.com>  Mon, 26 Mar 2012 14:01:44 -0000

cm4all-beng-proxy (1.2.24) unstable; urgency=low

  * merge release 1.1.37

 -- Max Kellermann <mk@cm4all.com>  Tue, 20 Mar 2012 08:33:31 -0000

cm4all-beng-proxy (1.2.23) unstable; urgency=low

  * merge release 1.1.36

 -- Max Kellermann <mk@cm4all.com>  Thu, 15 Mar 2012 15:37:10 -0000

cm4all-beng-proxy (1.2.22) unstable; urgency=low

  * merge release 1.1.35

 -- Max Kellermann <mk@cm4all.com>  Thu, 08 Mar 2012 18:29:39 -0000

cm4all-beng-proxy (1.2.21) unstable; urgency=low

  * merge release 1.1.34

 -- Max Kellermann <mk@cm4all.com>  Fri, 02 Mar 2012 16:02:00 -0000

cm4all-beng-proxy (1.2.20) unstable; urgency=low

  * merge release 1.1.33

 -- Max Kellermann <mk@cm4all.com>  Thu, 23 Feb 2012 17:11:15 -0000

cm4all-beng-proxy (1.2.19) unstable; urgency=low

  * merge release 1.1.32

 -- Max Kellermann <mk@cm4all.com>  Thu, 23 Feb 2012 15:18:36 -0000

cm4all-beng-proxy (1.2.18) unstable; urgency=low

  * merge release 1.1.31

 -- Max Kellermann <mk@cm4all.com>  Thu, 16 Feb 2012 13:52:42 -0000

cm4all-beng-proxy (1.2.17) unstable; urgency=low

  * merge release 1.1.30

 -- Max Kellermann <mk@cm4all.com>  Wed, 15 Feb 2012 09:26:45 -0000

cm4all-beng-proxy (1.2.16) unstable; urgency=low

  * merge release 1.1.29

 -- Max Kellermann <mk@cm4all.com>  Thu, 09 Feb 2012 09:31:50 -0000

cm4all-beng-proxy (1.2.15) unstable; urgency=low

  * merge release 1.1.28

 -- Max Kellermann <mk@cm4all.com>  Thu, 02 Feb 2012 13:41:45 -0000

cm4all-beng-proxy (1.2.14) unstable; urgency=low

  * merge release 1.1.27

 -- Max Kellermann <mk@cm4all.com>  Tue, 31 Jan 2012 15:04:32 -0000

cm4all-beng-proxy (1.2.13) unstable; urgency=low

  * merge release 1.1.26

 -- Max Kellermann <mk@cm4all.com>  Wed, 25 Jan 2012 12:15:19 -0000

cm4all-beng-proxy (1.2.12) unstable; urgency=low

  * merge release 1.1.25

 -- Max Kellermann <mk@cm4all.com>  Tue, 17 Jan 2012 08:31:44 -0000

cm4all-beng-proxy (1.2.11) unstable; urgency=low

  * merge release 1.1.24

 -- Max Kellermann <mk@cm4all.com>  Wed, 04 Jan 2012 15:38:27 -0000

cm4all-beng-proxy (1.2.10) unstable; urgency=low

  * merge release 1.1.23

 -- Max Kellermann <mk@cm4all.com>  Wed, 28 Dec 2011 17:01:43 -0000

cm4all-beng-proxy (1.2.9) unstable; urgency=low

  * merge release 1.1.22

 -- Max Kellermann <mk@cm4all.com>  Thu, 22 Dec 2011 10:28:29 -0000

cm4all-beng-proxy (1.2.8) unstable; urgency=low

  * merge release 1.1.21

 -- Max Kellermann <mk@cm4all.com>  Wed, 14 Dec 2011 11:12:32 -0000

cm4all-beng-proxy (1.2.7) unstable; urgency=low

  * merge release 1.1.20

 -- Max Kellermann <mk@cm4all.com>  Tue, 06 Dec 2011 11:43:10 -0000

cm4all-beng-proxy (1.2.6) unstable; urgency=low

  * merge release 1.1.19

 -- Max Kellermann <mk@cm4all.com>  Fri, 18 Nov 2011 13:47:43 -0000

cm4all-beng-proxy (1.2.5) unstable; urgency=low

  * merge release 1.1.18
  * file-handler: handle If-Modified-Since followed by filter

 -- Max Kellermann <mk@cm4all.com>  Tue, 08 Nov 2011 19:43:58 +0100

cm4all-beng-proxy (1.2.4) unstable; urgency=low

  * merge release 1.1.17

 -- Max Kellermann <mk@cm4all.com>  Wed, 02 Nov 2011 16:58:28 +0100

cm4all-beng-proxy (1.2.3) unstable; urgency=low

  * merge release 1.1.16

 -- Max Kellermann <mk@cm4all.com>  Fri, 21 Oct 2011 15:16:13 +0200

cm4all-beng-proxy (1.2.2) unstable; urgency=low

  * merge release 1.1.15
  * widget-view: an empty name refers to the default view
  * processor: new entity &c:view;

 -- Max Kellermann <mk@cm4all.com>  Wed, 19 Oct 2011 11:43:20 +0200

cm4all-beng-proxy (1.2.1) unstable; urgency=low

  * merge release 1.1.13

 -- Max Kellermann <mk@cm4all.com>  Wed, 05 Oct 2011 17:16:04 +0200

cm4all-beng-proxy (1.2) unstable; urgency=low

  * delegate-client: improved error reporting
  * response-error: resolve errno codes
  * python/control/client: bind the unix domain socket
  * python/control/client: implement timeout
  * lb_control: allow querying node status over control socket

 -- Max Kellermann <mk@cm4all.com>  Tue, 27 Sep 2011 12:00:44 +0200

cm4all-beng-proxy (1.1.40) unstable; urgency=low

  * merge release 1.0.34

 -- Max Kellermann <mk@cm4all.com>  Wed, 16 May 2012 09:50:37 -0000

cm4all-beng-proxy (1.1.39) unstable; urgency=low

  * merge release 1.0.33

 -- Max Kellermann <mk@cm4all.com>  Thu, 26 Apr 2012 14:12:30 -0000

cm4all-beng-proxy (1.1.38) unstable; urgency=low

  * merge release 1.0.32

 -- Max Kellermann <mk@cm4all.com>  Mon, 26 Mar 2012 14:00:38 -0000

cm4all-beng-proxy (1.1.37) unstable; urgency=low

  * merge release 1.0.31

 -- Max Kellermann <mk@cm4all.com>  Tue, 20 Mar 2012 08:31:08 -0000

cm4all-beng-proxy (1.1.36) unstable; urgency=low

  * merge release 1.0.30

 -- Max Kellermann <mk@cm4all.com>  Thu, 15 Mar 2012 15:36:15 -0000

cm4all-beng-proxy (1.1.35) unstable; urgency=low

  * merge release 1.0.29
  * css_processor: delete "-c-mode" and "-c-view" from output

 -- Max Kellermann <mk@cm4all.com>  Thu, 08 Mar 2012 18:16:03 -0000

cm4all-beng-proxy (1.1.34) unstable; urgency=low

  * merge release 1.0.28

 -- Max Kellermann <mk@cm4all.com>  Fri, 02 Mar 2012 15:26:44 -0000

cm4all-beng-proxy (1.1.33) unstable; urgency=low

  * merge release 1.0.27

 -- Max Kellermann <mk@cm4all.com>  Thu, 23 Feb 2012 17:09:57 -0000

cm4all-beng-proxy (1.1.32) unstable; urgency=low

  * merge release 1.0.26

 -- Max Kellermann <mk@cm4all.com>  Thu, 23 Feb 2012 15:14:56 -0000

cm4all-beng-proxy (1.1.31) unstable; urgency=low

  * merge release 1.0.25

 -- Max Kellermann <mk@cm4all.com>  Thu, 16 Feb 2012 13:49:26 -0000

cm4all-beng-proxy (1.1.30) unstable; urgency=low

  * merge release 1.0.24

 -- Max Kellermann <mk@cm4all.com>  Wed, 15 Feb 2012 09:25:38 -0000

cm4all-beng-proxy (1.1.29) unstable; urgency=low

  * merge release 1.0.23

 -- Max Kellermann <mk@cm4all.com>  Thu, 09 Feb 2012 09:30:18 -0000

cm4all-beng-proxy (1.1.28) unstable; urgency=low

  * merge release 1.0.22

 -- Max Kellermann <mk@cm4all.com>  Thu, 02 Feb 2012 13:39:21 -0000

cm4all-beng-proxy (1.1.27) unstable; urgency=low

  * merge release 1.0.21

 -- Max Kellermann <mk@cm4all.com>  Tue, 31 Jan 2012 14:59:06 -0000

cm4all-beng-proxy (1.1.26) unstable; urgency=low

  * merge release 1.0.20

 -- Max Kellermann <mk@cm4all.com>  Wed, 25 Jan 2012 12:13:43 -0000

cm4all-beng-proxy (1.1.25) unstable; urgency=low

  * merge release 1.0.19

 -- Max Kellermann <mk@cm4all.com>  Tue, 17 Jan 2012 08:29:34 -0000

cm4all-beng-proxy (1.1.24) unstable; urgency=low

  * merge release 1.0.18

 -- Max Kellermann <mk@cm4all.com>  Wed, 04 Jan 2012 15:27:35 -0000

cm4all-beng-proxy (1.1.23) unstable; urgency=low

  * header-forward: remove port number from X-Forwarded-For

 -- Max Kellermann <mk@cm4all.com>  Wed, 28 Dec 2011 16:51:41 -0000

cm4all-beng-proxy (1.1.22) unstable; urgency=low

  * merge release 1.0.17
  * istream-socket: fix potential assertion failure

 -- Max Kellermann <mk@cm4all.com>  Wed, 21 Dec 2011 16:44:46 -0000

cm4all-beng-proxy (1.1.21) unstable; urgency=low

  * merge release 1.0.16

 -- Max Kellermann <mk@cm4all.com>  Wed, 14 Dec 2011 11:07:58 -0000

cm4all-beng-proxy (1.1.20) unstable; urgency=low

  * merge release 1.0.15
  * processor: don't rewrite "mailto:" hyperlinks

 -- Max Kellermann <mk@cm4all.com>  Mon, 05 Dec 2011 18:37:10 -0000

cm4all-beng-proxy (1.1.19) unstable; urgency=low

  * {css_,}processor: quote widget classes for prefixing XML IDs, CSS classes

 -- Max Kellermann <mk@cm4all.com>  Fri, 18 Nov 2011 13:17:02 -0000

cm4all-beng-proxy (1.1.18) unstable; urgency=low

  * merge release 1.0.13
  * lb_http: eliminate the duplicate "Date" response header

 -- Max Kellermann <mk@cm4all.com>  Tue, 08 Nov 2011 19:33:07 +0100

cm4all-beng-proxy (1.1.17) unstable; urgency=low

  * merge release 1.0.13

 -- Max Kellermann <mk@cm4all.com>  Wed, 02 Nov 2011 16:52:21 +0100

cm4all-beng-proxy (1.1.16) unstable; urgency=low

  * merge release 1.0.12

 -- Max Kellermann <mk@cm4all.com>  Fri, 21 Oct 2011 15:09:55 +0200

cm4all-beng-proxy (1.1.15) unstable; urgency=low

  * merge release 1.0.11

 -- Max Kellermann <mk@cm4all.com>  Wed, 19 Oct 2011 09:36:38 +0200

cm4all-beng-proxy (1.1.14) unstable; urgency=low

  * merge release 1.0.10

 -- Max Kellermann <mk@cm4all.com>  Fri, 07 Oct 2011 15:15:00 +0200

cm4all-beng-proxy (1.1.13) unstable; urgency=low

  * merge release 1.0.9

 -- Max Kellermann <mk@cm4all.com>  Thu, 29 Sep 2011 16:47:56 +0200

cm4all-beng-proxy (1.1.12) unstable; urgency=low

  * merge release 1.0.8

 -- Max Kellermann <mk@cm4all.com>  Thu, 22 Sep 2011 17:13:41 +0200

cm4all-beng-proxy (1.1.11) unstable; urgency=low

  * merge release 1.0.7
  * widget-http: response header X-CM4all-View selects a view
  * processor, css_processor: support prefixing XML ids
  * processor: property "c:view" selects a view

 -- Max Kellermann <mk@cm4all.com>  Fri, 16 Sep 2011 12:25:24 +0200

cm4all-beng-proxy (1.1.10) unstable; urgency=low

  * merge release 1.0.6
  * http-request: don't clear failure state on successful TCP connection
  * istream-socket: fix assertion failure after receive error
  * ssl_filter: check for end-of-file on plain socket
  * ssl_filter: fix buffer assertion failures

 -- Max Kellermann <mk@cm4all.com>  Tue, 13 Sep 2011 18:50:18 +0200

cm4all-beng-proxy (1.1.9) unstable; urgency=low

  * http-request: improve keep-alive cancellation detection
  * http-request: mark server "failed" after HTTP client error
  * lb: implement the control protocol
    - can disable and re-enable workers
  * lb: don't allow sticky pool with only one member
  * lb: verify that a new sticky host is alive
  * lb: mark server "failed" after HTTP client error

 -- Max Kellermann <mk@cm4all.com>  Fri, 09 Sep 2011 13:03:55 +0200

cm4all-beng-proxy (1.1.8) unstable; urgency=low

  * merge release 1.0.5
  * {css_,}processor: one more underscore for the prefix
  * processor: remove rewrite-uri processing instructions from output
  * translate: unknown packet is a fatal error
  * processor: add option to set widget/focus by default
  * rewrite-uri: a leading tilde refers to the widget base; translation
    packet ANCHOR_ABSOLUTE enables it by default

 -- Max Kellermann <mk@cm4all.com>  Mon, 05 Sep 2011 17:56:31 +0200

cm4all-beng-proxy (1.1.7) unstable; urgency=low

  * css_processor: implement property "-c-mode"
  * css_processor: translate underscore prefix in class names
  * processor: translate underscore prefix in CSS class names

 -- Max Kellermann <mk@cm4all.com>  Mon, 29 Aug 2011 17:47:48 +0200

cm4all-beng-proxy (1.1.6) unstable; urgency=low

  * merge release 1.0.3
  * implement CSS processor

 -- Max Kellermann <mk@cm4all.com>  Mon, 22 Aug 2011 17:13:56 +0200

cm4all-beng-proxy (1.1.5) unstable; urgency=low

  * lb: optionally generate Via and X-Forwarded-For

 -- Max Kellermann <mk@cm4all.com>  Wed, 17 Aug 2011 12:45:14 +0200

cm4all-beng-proxy (1.1.4) unstable; urgency=low

  * pipe-stock: fix assertion failure after optimization bug
  * istream-pipe: reuse drained pipes immediately
  * sink-socket: reinstate write event during bulk transfers

 -- Max Kellermann <mk@cm4all.com>  Thu, 11 Aug 2011 14:41:37 +0200

cm4all-beng-proxy (1.1.3) unstable; urgency=low

  * widget: quote invalid XMLID/JS characters for &c:prefix;
  * lb: add protocol "tcp"

 -- Max Kellermann <mk@cm4all.com>  Wed, 10 Aug 2011 18:53:12 +0200

cm4all-beng-proxy (1.1.2) unstable; urgency=low

  * merge release 1.0.2
  * http-server: report detailed errors
  * widget-http: implement header dumps
  * cgi, fastcgi: enable cookie jar with custom cookie "host"

 -- Max Kellermann <mk@cm4all.com>  Thu, 04 Aug 2011 17:27:51 +0200

cm4all-beng-proxy (1.1.1) unstable; urgency=low

  * merge release 1.0.1
  * lb: don't ignore unimplemented configuration keywords
  * lb: configurable monitor check interval
  * session: configurable idle timeout

 -- Max Kellermann <mk@cm4all.com>  Tue, 26 Jul 2011 11:27:20 +0200

cm4all-beng-proxy (1.1) unstable; urgency=low

  * http-client: send "Expect: 100-continue" only for big request body
  * lb: implement monitors (ping, connect, tcp_expect)

 -- Max Kellermann <mk@cm4all.com>  Wed, 20 Jul 2011 15:04:22 +0200
  
cm4all-beng-proxy (1.0.34) unstable; urgency=low

  * resource-loader: don't strip last segment from IPv6 address

 -- Max Kellermann <mk@cm4all.com>  Wed, 16 May 2012 09:47:43 -0000

cm4all-beng-proxy (1.0.33) unstable; urgency=low

  * widget-resolver: fix assertion failure on recursive abort

 -- Max Kellermann <mk@cm4all.com>  Thu, 26 Apr 2012 14:04:01 -0000

cm4all-beng-proxy (1.0.32) unstable; urgency=low

  * http-cache: add missing initialization on memcached miss

 -- Max Kellermann <mk@cm4all.com>  Mon, 26 Mar 2012 13:35:01 -0000

cm4all-beng-proxy (1.0.31) unstable; urgency=low

  * proxy-widget: close the request body when the view doesn't exist

 -- Max Kellermann <mk@cm4all.com>  Tue, 20 Mar 2012 08:28:00 -0000

cm4all-beng-proxy (1.0.30) unstable; urgency=low

  * widget-view: initialize the header forward settings
  * translate-client: new view inherits header forward settings from
    default view
  * handler: clear transformation after translation error
  * http-cache: release the memcached response on abort
  * fcgi-request: close the request body on stock failure

 -- Max Kellermann <mk@cm4all.com>  Thu, 15 Mar 2012 15:34:18 -0000

cm4all-beng-proxy (1.0.29) unstable; urgency=low

  * processor: unescape custom header values
  * widget-resolver: fix NULL dereference after failure

 -- Max Kellermann <mk@cm4all.com>  Thu, 08 Mar 2012 18:10:14 -0000

cm4all-beng-proxy (1.0.28) unstable; urgency=low

  * widget-resolver: serve responses in the right order
  * widget-request: fix session related assertion failure
  * translate: initialize all GError variables

 -- Max Kellermann <mk@cm4all.com>  Fri, 02 Mar 2012 15:20:54 -0000

cm4all-beng-proxy (1.0.27) unstable; urgency=low

  * resource-address: fix regression when CGI URI is not set

 -- Max Kellermann <mk@cm4all.com>  Thu, 23 Feb 2012 17:08:16 -0000

cm4all-beng-proxy (1.0.26) unstable; urgency=low

  * resource-address: apply BASE to the CGI request URI

 -- Max Kellermann <mk@cm4all.com>  Thu, 23 Feb 2012 15:11:42 -0000

cm4all-beng-proxy (1.0.25) unstable; urgency=low

  * cgi-client: clear the input pointer on close

 -- Max Kellermann <mk@cm4all.com>  Thu, 16 Feb 2012 13:46:13 -0000

cm4all-beng-proxy (1.0.24) unstable; urgency=low

  * debian/rules: optimize parallel build
  * cgi: break loop when headers are finished

 -- Max Kellermann <mk@cm4all.com>  Wed, 15 Feb 2012 09:23:22 -0000

cm4all-beng-proxy (1.0.23) unstable; urgency=low

  * cgi: detect large response headers
  * cgi: continue parsing response headers after buffer boundary
  * cgi: bigger response header buffer
  * fcgi-client: detect large response headers

 -- Max Kellermann <mk@cm4all.com>  Thu, 09 Feb 2012 09:27:50 -0000

cm4all-beng-proxy (1.0.22) unstable; urgency=low

  * debian/rules: don't run libtool
  * lb: thread safety for the SSL filter
  * lb: fix crash during shutdown
  * http-server: fix uninitialised variable

 -- Max Kellermann <mk@cm4all.com>  Thu, 02 Feb 2012 13:03:08 -0000

cm4all-beng-proxy (1.0.21) unstable; urgency=low

  * hstock: fix memory leak
  * notify: fix endless busy loop
  * ssl_filter: fix hang while tearing down connection

 -- Max Kellermann <mk@cm4all.com>  Tue, 31 Jan 2012 15:24:50 -0000

cm4all-beng-proxy (1.0.20) unstable; urgency=low

  * ssl: load the whole certificate chain
  * translate: fix PATH+JAILCGI+SITE check
  * translate: fix HOME check
  * resource-address: include all CGI attributes in cache key

 -- Max Kellermann <mk@cm4all.com>  Wed, 25 Jan 2012 12:10:43 -0000

cm4all-beng-proxy (1.0.19) unstable; urgency=low

  * cookie-client: add a missing out-of-memory check

 -- Max Kellermann <mk@cm4all.com>  Tue, 17 Jan 2012 08:27:38 -0000

cm4all-beng-proxy (1.0.18) unstable; urgency=low

  * resource-address: support zero-length path_info prefix (for BASE)
  * hashmap: optimize insertions
  * http-server: limit the number of request headers
  * proxy-widget: discard the unused request body on error

 -- Max Kellermann <mk@cm4all.com>  Wed, 04 Jan 2012 14:55:59 -0000

cm4all-beng-proxy (1.0.17) unstable; urgency=low

  * istream-chunked: avoid recursive buffer write, fixes crash

 -- Max Kellermann <mk@cm4all.com>  Wed, 21 Dec 2011 16:37:44 -0000

cm4all-beng-proxy (1.0.16) unstable; urgency=low

  * http-server: disable timeout while waiting for CGI
  * cgi: fix segmentation fault
  * processor: discard child's request body on abort
  * proxy-widget: discard the unused request body on error

 -- Max Kellermann <mk@cm4all.com>  Wed, 14 Dec 2011 11:53:31 +0100

cm4all-beng-proxy (1.0.15) unstable; urgency=low

  * http-client: fix assertion failure on bogus "100 Continue"
  * handler: don't close the request body twice
  * session: add a missing out-of-memory check
  * fcgi-client: check for EV_READ event
  * fcgi-serialize: fix serializing parameter without value

 -- Max Kellermann <mk@cm4all.com>  Mon, 05 Dec 2011 17:47:20 -0000

cm4all-beng-proxy (1.0.14) unstable; urgency=low

  * http-server: don't generate chunked HEAD response
  * http-server: don't override Content-Length for HEAD response
  * lb_http, proxy-widget, response: forward Content-Length after HEAD

 -- Max Kellermann <mk@cm4all.com>  Tue, 08 Nov 2011 18:19:42 +0100

cm4all-beng-proxy (1.0.13) unstable; urgency=low

  * processor: initialize URI rewrite options for <?cm4all-rewrite-uri?>

 -- Max Kellermann <mk@cm4all.com>  Wed, 02 Nov 2011 16:47:48 +0100

cm4all-beng-proxy (1.0.12) unstable; urgency=low

  * http-server, proxy-widget: add missing newline to log message
  * fcgi_client: fix assertion failure on response body error
  * http-cache-choice: fix crash due to wrong filter callback

 -- Max Kellermann <mk@cm4all.com>  Fri, 21 Oct 2011 15:02:42 +0200

cm4all-beng-proxy (1.0.11) unstable; urgency=low

  * lb_config: fix binding to wildcard address
  * rewrite-uri: clarify warning message when widget has no id

 -- Max Kellermann <mk@cm4all.com>  Wed, 19 Oct 2011 09:26:48 +0200

cm4all-beng-proxy (1.0.10) unstable; urgency=low

  * debian/control: beng-lb doesn't need "daemon" anymore
  * http-string: allow space in unquoted cookie values (RFC ignorant)

 -- Max Kellermann <mk@cm4all.com>  Fri, 07 Oct 2011 15:06:32 +0200

cm4all-beng-proxy (1.0.9) unstable; urgency=low

  * tcp-balancer: store a copy of the socket address
  * lb: default log directory is /var/log/cm4all/beng-lb
  * lb: use new built-in watchdog instead of /usr/bin/daemon

 -- Max Kellermann <mk@cm4all.com>  Thu, 29 Sep 2011 16:19:34 +0200

cm4all-beng-proxy (1.0.8) unstable; urgency=low

  * resource-address: copy the delegate JailCGI parameters (crash bug fix)
  * response: use the same URI for storing and dropping widget sessions

 -- Max Kellermann <mk@cm4all.com>  Thu, 22 Sep 2011 13:39:08 +0200

cm4all-beng-proxy (1.0.7) unstable; urgency=low

  * inline-widget: discard request body when class lookup fails

 -- Max Kellermann <mk@cm4all.com>  Fri, 16 Sep 2011 12:16:04 +0200

cm4all-beng-proxy (1.0.6) unstable; urgency=low

  * processor: support short "SCRIPT" tag
  * widget-uri: use the template's view specification

 -- Max Kellermann <mk@cm4all.com>  Tue, 13 Sep 2011 18:14:24 +0200

cm4all-beng-proxy (1.0.5) unstable; urgency=low

  * resource-loader: delete comma when extracting from X-Forwarded-For

 -- Max Kellermann <mk@cm4all.com>  Mon, 05 Sep 2011 17:43:22 +0200

cm4all-beng-proxy (1.0.4) unstable; urgency=low

  * istream-replace: update the buffer reader after new data was added

 -- Max Kellermann <mk@cm4all.com>  Mon, 05 Sep 2011 15:43:17 +0200

cm4all-beng-proxy (1.0.3) unstable; urgency=low

  * merge release 0.9.35
  * control-handler: fix uninitialized variable

 -- Max Kellermann <mk@cm4all.com>  Thu, 18 Aug 2011 15:15:52 +0200

cm4all-beng-proxy (1.0.2) unstable; urgency=low

  * merge release 0.9.34
  * handler: always log translate client errors
  * tcp-balancer: fix memory leak in error handler
  * http-string: allow more characters in cookie values (RFC ignorant)

 -- Max Kellermann <mk@cm4all.com>  Mon, 01 Aug 2011 16:30:05 +0200

cm4all-beng-proxy (1.0.1) unstable; urgency=low

  * session: increase idle timeout to 20 minutes

 -- Max Kellermann <mk@cm4all.com>  Tue, 26 Jul 2011 11:23:36 +0200

cm4all-beng-proxy (1.0) unstable; urgency=low

  * merge release 0.9.33
  * header-forward: eliminate the duplicate "Date" response header
  * proxy-handler: don't pass internal URI arguments to CGI

 -- Max Kellermann <mk@cm4all.com>  Mon, 18 Jul 2011 17:07:42 +0200

cm4all-beng-proxy (0.10.14) unstable; urgency=low

  * merge release 0.9.32

 -- Max Kellermann <mk@cm4all.com>  Tue, 12 Jul 2011 19:02:23 +0200

cm4all-beng-proxy (0.10.13) unstable; urgency=low

  * growing-buffer: reset the position when skipping buffers

 -- Max Kellermann <mk@cm4all.com>  Wed, 06 Jul 2011 10:07:50 +0200

cm4all-beng-proxy (0.10.12) unstable; urgency=low

  * merge release 0.9.31
  * rewrite-uri: log widget base mismatch
  * istream-replace: fix assertion failure with splitted buffer

 -- Max Kellermann <mk@cm4all.com>  Tue, 05 Jul 2011 22:05:44 +0200

cm4all-beng-proxy (0.10.11) unstable; urgency=low

  * merge release 0.9.30
  * lb: add SSL/TLS support

 -- Max Kellermann <mk@cm4all.com>  Mon, 04 Jul 2011 17:14:21 +0200

cm4all-beng-proxy (0.10.10) unstable; urgency=low

  * merge release 0.9.29

 -- Max Kellermann <mk@cm4all.com>  Tue, 28 Jun 2011 17:56:43 +0200

cm4all-beng-proxy (0.10.9) unstable; urgency=low

  * merge release 0.9.28

 -- Max Kellermann <mk@cm4all.com>  Mon, 27 Jun 2011 13:38:03 +0200

cm4all-beng-proxy (0.10.8) unstable; urgency=low

  * lb_http: don't access the connection object after it was closed
  * restart the load balancer automatically

 -- Max Kellermann <mk@cm4all.com>  Wed, 22 Jun 2011 12:38:39 +0200

cm4all-beng-proxy (0.10.7) unstable; urgency=low

  * config: make the session cookie name configurable
  * uri-relative: allow relative base URIs (for CGI)
  * widget-uri: combine existing CGI PATH_INFO and given widget location
  * python/translation/widget: support "path_info" specification

 -- Max Kellermann <mk@cm4all.com>  Mon, 20 Jun 2011 14:54:38 +0200

cm4all-beng-proxy (0.10.6) unstable; urgency=low

  * merge release 0.9.26

 -- Max Kellermann <mk@cm4all.com>  Wed, 15 Jun 2011 09:19:28 +0200

cm4all-beng-proxy (0.10.5) unstable; urgency=low

  * merge release 0.9.26

 -- Max Kellermann <mk@cm4all.com>  Fri, 10 Jun 2011 10:09:09 +0200

cm4all-beng-proxy (0.10.4) unstable; urgency=low

  * doc: add beng-lb documentation
  * lb: implement "fallback" option
  * merge release 0.9.25

 -- Max Kellermann <mk@cm4all.com>  Wed, 08 Jun 2011 14:13:43 +0200

cm4all-beng-proxy (0.10.3) unstable; urgency=low

  * python/translation.widget: support keyword "sticky"
  * lb: implement sticky modes "failover", "cookie"

 -- Max Kellermann <mk@cm4all.com>  Mon, 06 Jun 2011 15:51:36 +0200

cm4all-beng-proxy (0.10.2) unstable; urgency=low

  * debian: fix beng-lb pid file name
  * lb_http: implement sticky sessions
  * merge release 0.9.24

 -- Max Kellermann <mk@cm4all.com>  Tue, 31 May 2011 14:32:03 +0200

cm4all-beng-proxy (0.10.1) unstable; urgency=low

  * lb_http: close request body on error
  * lb_listener: print error message when binding fails
  * merge release 0.9.23

 -- Max Kellermann <mk@cm4all.com>  Fri, 27 May 2011 13:13:55 +0200

cm4all-beng-proxy (0.10) unstable; urgency=low

  * failure: fix inverted logic bug in expiry check
  * tcp-balancer: implement session stickiness
  * lb: new stand-alone load balancer

 -- Max Kellermann <mk@cm4all.com>  Thu, 26 May 2011 14:32:02 +0200

cm4all-beng-proxy (0.9.35) unstable; urgency=low

  * resource-loader: pass the last X-Forwarded-For element to AJP

 -- Max Kellermann <mk@cm4all.com>  Thu, 18 Aug 2011 15:05:02 +0200

cm4all-beng-proxy (0.9.34) unstable; urgency=low

  * request: fix double request body close in errdoc handler
  * handler: close request body on early abort

 -- Max Kellermann <mk@cm4all.com>  Mon, 01 Aug 2011 16:21:43 +0200

cm4all-beng-proxy (0.9.33) unstable; urgency=low

  * {http,ajp}-request, errdoc: check before closing the request body on
    error

 -- Max Kellermann <mk@cm4all.com>  Mon, 18 Jul 2011 16:30:29 +0200

cm4all-beng-proxy (0.9.32) unstable; urgency=low

  * processor: dispose request body when focused widget was not found
  * http-string: allow the slash in cookie values (RFC ignorant)

 -- Max Kellermann <mk@cm4all.com>  Tue, 12 Jul 2011 18:16:01 +0200

cm4all-beng-proxy (0.9.31) unstable; urgency=low

  * growing-buffer: fix assertion failure with empty first buffer

 -- Max Kellermann <mk@cm4all.com>  Tue, 05 Jul 2011 21:58:24 +0200

cm4all-beng-proxy (0.9.30) unstable; urgency=low

  * growing-buffer: fix assertion failure in reader when buffer is empty

 -- Max Kellermann <mk@cm4all.com>  Mon, 04 Jul 2011 16:59:28 +0200

cm4all-beng-proxy (0.9.29) unstable; urgency=low

  * http-string: allow the equality sign in cookie values (RFC ignorant)

 -- Max Kellermann <mk@cm4all.com>  Tue, 28 Jun 2011 17:50:23 +0200

cm4all-beng-proxy (0.9.28) unstable; urgency=low

  * http-string: allow round brackets in cookie values (RFC ignorant)

 -- Max Kellermann <mk@cm4all.com>  Mon, 27 Jun 2011 13:23:58 +0200

cm4all-beng-proxy (0.9.27) unstable; urgency=low

  * handler: don't delete existing session in TRANSPARENT mode

 -- Max Kellermann <mk@cm4all.com>  Wed, 15 Jun 2011 09:08:48 +0200

cm4all-beng-proxy (0.9.26) unstable; urgency=low

  * worker: read "crash" value before destroying shared memory
  * session: fix crash while discarding session

 -- Max Kellermann <mk@cm4all.com>  Fri, 10 Jun 2011 09:54:56 +0200

cm4all-beng-proxy (0.9.25) unstable; urgency=low

  * response: discard the request body before passing to errdoc
  * worker: don't restart all workers after "safe" worker crash
  * cgi: check for end-of-file after splice

 -- Max Kellermann <mk@cm4all.com>  Wed, 08 Jun 2011 15:02:35 +0200

cm4all-beng-proxy (0.9.24) unstable; urgency=low

  * fcgi-client: really discard packets on request id mismatch
  * memcached-client: don't schedule read event when buffer is full
  * session: support beng-lb sticky sessions

 -- Max Kellermann <mk@cm4all.com>  Tue, 31 May 2011 14:23:41 +0200

cm4all-beng-proxy (0.9.23) unstable; urgency=low

  * tcp-balancer: retry connecting to cluster if a node fails

 -- Max Kellermann <mk@cm4all.com>  Fri, 27 May 2011 13:01:31 +0200

cm4all-beng-proxy (0.9.22) unstable; urgency=low

  * failure: fix inverted logic bug in expiry check
  * uri-extract: support AJP URLs, fixes AJP cookies
  * ajp-client: don't schedule read event when buffer is full

 -- Max Kellermann <mk@cm4all.com>  Thu, 26 May 2011 08:32:32 +0200

cm4all-beng-proxy (0.9.21) unstable; urgency=low

  * balancer: re-enable load balancing (regression fix)
  * merge release 0.8.38

 -- Max Kellermann <mk@cm4all.com>  Fri, 20 May 2011 11:03:31 +0200

cm4all-beng-proxy (0.9.20) unstable; urgency=low

  * http-cache: fix assertion failure caused by wrong destructor
  * merge release 0.8.37

 -- Max Kellermann <mk@cm4all.com>  Mon, 16 May 2011 14:03:09 +0200

cm4all-beng-proxy (0.9.19) unstable; urgency=low

  * http-request: don't retry requests with a request body

 -- Max Kellermann <mk@cm4all.com>  Thu, 12 May 2011 11:35:55 +0200

cm4all-beng-proxy (0.9.18) unstable; urgency=low

  * http-body: fix assertion failure on EOF chunk after socket was closed
  * widget-http: fix crash in widget lookup error handler
  * merge release 0.8.36

 -- Max Kellermann <mk@cm4all.com>  Tue, 10 May 2011 18:56:33 +0200

cm4all-beng-proxy (0.9.17) unstable; urgency=low

  * growing-buffer: fix assertion failure after large initial write
  * http-request: retry after connection failure
  * test/t-cgi: fix bashisms in test scripts

 -- Max Kellermann <mk@cm4all.com>  Wed, 04 May 2011 18:54:57 +0200

cm4all-beng-proxy (0.9.16) unstable; urgency=low

  * resource-address: append "transparent" args to CGI path_info
  * tcache: fix crash on FastCGI with BASE

 -- Max Kellermann <mk@cm4all.com>  Mon, 02 May 2011 16:07:21 +0200

cm4all-beng-proxy (0.9.15) unstable; urgency=low

  * configure.ac: check if valgrind/memcheck.h is installed
  * configure.ac: check if libattr is available
  * access-log: log Referer and User-Agent
  * access-log: log the request duration
  * proxy-handler: allow forwarding URI arguments
  * merge release 0.8.35

 -- Max Kellermann <mk@cm4all.com>  Wed, 27 Apr 2011 18:54:17 +0200

cm4all-beng-proxy (0.9.14) unstable; urgency=low

  * processor: don't clear widget pointer at opening tag
  * debian: move ulimit call from init script to *.default
  * merge release 0.8.33

 -- Max Kellermann <mk@cm4all.com>  Wed, 13 Apr 2011 17:03:29 +0200

cm4all-beng-proxy (0.9.13) unstable; urgency=low

  * proxy-widget: apply the widget's response header forward settings
  * response: add option to dump the widget tree
  * widget-class: move header forward settings to view
  * merge release 0.8.30

 -- Max Kellermann <mk@cm4all.com>  Mon, 04 Apr 2011 16:31:26 +0200

cm4all-beng-proxy (0.9.12) unstable; urgency=low

  * widget: internal API refactorization
  * was-control: fix argument order in "abort" call
  * was-client: duplicate the GError object when it is used twice
  * {file,delegate}-handler: add Expires/ETag headers to 304 response
  * cgi: allow setting environment variables

 -- Max Kellermann <mk@cm4all.com>  Thu, 24 Mar 2011 15:12:54 +0100

cm4all-beng-proxy (0.9.11) unstable; urgency=low

  * processor: major API refactorization
  * merge release 0.8.29

 -- Max Kellermann <mk@cm4all.com>  Mon, 21 Mar 2011 19:43:28 +0100

cm4all-beng-proxy (0.9.10) unstable; urgency=low

  * merge release 0.8.27

 -- Max Kellermann <mk@cm4all.com>  Fri, 18 Mar 2011 14:11:16 +0100

cm4all-beng-proxy (0.9.9) unstable; urgency=low

  * merge release 0.8.25

 -- Max Kellermann <mk@cm4all.com>  Mon, 14 Mar 2011 16:05:51 +0100

cm4all-beng-proxy (0.9.8) unstable; urgency=low

  * translate: support UNIX domain sockets in ADDRESS_STRING
  * resource-address: support connections to existing FastCGI servers

 -- Max Kellermann <mk@cm4all.com>  Fri, 11 Mar 2011 19:24:33 +0100

cm4all-beng-proxy (0.9.7) unstable; urgency=low

  * merge release 0.8.24

 -- Max Kellermann <mk@cm4all.com>  Fri, 04 Mar 2011 13:07:36 +0100

cm4all-beng-proxy (0.9.6) unstable; urgency=low

  * merge release 0.8.23

 -- Max Kellermann <mk@cm4all.com>  Mon, 28 Feb 2011 11:47:45 +0100

cm4all-beng-proxy (0.9.5) unstable; urgency=low

  * translate: allow SITE without CGI

 -- Max Kellermann <mk@cm4all.com>  Mon, 31 Jan 2011 06:35:24 +0100

cm4all-beng-proxy (0.9.4) unstable; urgency=low

  * widget-class: allow distinct addresses for each view

 -- Max Kellermann <mk@cm4all.com>  Thu, 27 Jan 2011 17:51:21 +0100

cm4all-beng-proxy (0.9.3) unstable; urgency=low

  * istream-catch: log errors
  * proxy-handler: pass the original request URI to (Fast)CGI
  * proxy-handler: pass the original document root to (Fast)CGI
  * fcgi-stock: pass site id to child process
  * translation: new packet "HOME" for JailCGI
  * resource-loader: get remote host from "X-Forwarded-For"
  * cgi, fcgi-client: pass client IP address to application

 -- Max Kellermann <mk@cm4all.com>  Fri, 21 Jan 2011 18:13:38 +0100

cm4all-beng-proxy (0.9.2) unstable; urgency=low

  * merge release 0.8.21
  * http-response: better context for error messages
  * istream: method close() does not invoke handler->abort()
  * istream: better context for error messages
  * ajp-client: destruct properly when request stream fails
  * {delegate,fcgi,was}-stock: use the JailCGI 1.4 wrapper

 -- Max Kellermann <mk@cm4all.com>  Mon, 17 Jan 2011 12:08:04 +0100

cm4all-beng-proxy (0.9.1) unstable; urgency=low

  * http-server: count the number of raw bytes sent and received
  * control-handler: support TCACHE_INVALIDATE with SITE
  * new programs "log-forward", "log-exec" for network logging
  * new program "log-split" for creating per-site log files
  * new program "log-traffic" for creating per-site traffic logs
  * move logging servers to new package cm4all-beng-proxy-logging
  * python/control.client: add parameter "broadcast"

 -- Max Kellermann <mk@cm4all.com>  Thu, 02 Dec 2010 12:07:16 +0100

cm4all-beng-proxy (0.9) unstable; urgency=low

  * merge release 0.8.19
  * was-client: explicitly send 32 bit METHOD payload
  * was-client: explicitly parse STATUS as 32 bit integer
  * was-client: clear control channel object on destruction
  * was-client: reuse child process if state is clean on EOF
  * was-client: abort properly after receiving illegal packet
  * was-client: allow "request STOP" before response completed
  * was-client: postpone the response handler invocation
  * was-control: send packets in bulk
  * python: support WAS widgets
  * http-server: enable "cork" mode only for beginning of response
  * http-cache: don't access freed memory in pool_unref_denotify()
  * http: use libcm4all-http
  * new datagram based binary protocol for access logging
  * main: default WAS stock limit is 16

 -- Max Kellermann <mk@cm4all.com>  Thu, 18 Nov 2010 19:56:17 +0100

cm4all-beng-proxy (0.8.38) unstable; urgency=low

  * failure: update time stamp on existing item
  * errdoc: free the original response body on abort

 -- Max Kellermann <mk@cm4all.com>  Fri, 20 May 2011 10:17:14 +0200

cm4all-beng-proxy (0.8.37) unstable; urgency=low

  * widget-resolver: don't reuse failed resolver
  * http-request: fix NULL pointer dereference on invalid URI
  * config: disable the TCP stock limit by default

 -- Max Kellermann <mk@cm4all.com>  Mon, 16 May 2011 13:41:32 +0200

cm4all-beng-proxy (0.8.36) unstable; urgency=low

  * http-server: check if client closes connection while processing
  * http-client: release the socket before invoking the callback
  * fcgi-client: fix assertion failure on full input buffer
  * memcached-client: re-enable socket event after direct copy
  * istream-file: fix assertion failure on range request
  * test/t-cgi: fix bashisms in test scripts

 -- Max Kellermann <mk@cm4all.com>  Tue, 10 May 2011 18:45:48 +0200

cm4all-beng-proxy (0.8.35) unstable; urgency=low

  * session: fix potential session defragmentation crash
  * ajp-request: use "host:port" as TCP stock key
  * cgi: evaluate the Content-Length response header

 -- Max Kellermann <mk@cm4all.com>  Wed, 27 Apr 2011 13:32:05 +0200

cm4all-beng-proxy (0.8.34) unstable; urgency=low

  * js: replace all '%' with '$'
  * js: check if session_id is null
  * debian: add package cm4all-beng-proxy-tools

 -- Max Kellermann <mk@cm4all.com>  Tue, 19 Apr 2011 18:43:54 +0200

cm4all-beng-proxy (0.8.33) unstable; urgency=low

  * processor: don't quote query string arguments with dollar sign
  * widget-request: safely remove "view" and "path" from argument table
  * debian/control: add "Breaks << 0.8.32" on the JavaScript library

 -- Max Kellermann <mk@cm4all.com>  Tue, 12 Apr 2011 18:21:55 +0200

cm4all-beng-proxy (0.8.32) unstable; urgency=low

  * args: quote arguments with the dollar sign

 -- Max Kellermann <mk@cm4all.com>  Tue, 12 Apr 2011 13:34:42 +0200

cm4all-beng-proxy (0.8.31) unstable; urgency=low

  * proxy-widget: eliminate the duplicate "Server" response header
  * translation: add packet UNTRUSTED_SITE_SUFFIX

 -- Max Kellermann <mk@cm4all.com>  Thu, 07 Apr 2011 16:23:37 +0200

cm4all-beng-proxy (0.8.30) unstable; urgency=low

  * handler: make lower-case realm name from the "Host" header
  * session: copy attribute "realm", fixes segmentation fault

 -- Max Kellermann <mk@cm4all.com>  Tue, 29 Mar 2011 16:47:43 +0200

cm4all-beng-proxy (0.8.29) unstable; urgency=low

  * ajp-client: send query string in an AJP attribute

 -- Max Kellermann <mk@cm4all.com>  Mon, 21 Mar 2011 19:16:16 +0100

cm4all-beng-proxy (0.8.28) unstable; urgency=low

  * resource-loader: use X-Forwarded-For to obtain AJP remote host
  * resource-loader: strip port from AJP remote address
  * resource-loader: don't pass remote host to AJP server
  * resource-loader: parse server port for AJP
  * ajp-client: always send content-length
  * ajp-client: parse the remaining buffer after EAGAIN

 -- Max Kellermann <mk@cm4all.com>  Mon, 21 Mar 2011 11:12:07 +0100

cm4all-beng-proxy (0.8.27) unstable; urgency=low

  * http-request: close the request body on malformed URI
  * ajp-request: AJP translation packet contains ajp://host:port/path

 -- Max Kellermann <mk@cm4all.com>  Fri, 18 Mar 2011 14:04:21 +0100

cm4all-beng-proxy (0.8.26) unstable; urgency=low

  * python/response: fix typo in ajp()
  * session: validate sessions only within one realm

 -- Max Kellermann <mk@cm4all.com>  Fri, 18 Mar 2011 08:59:41 +0100

cm4all-beng-proxy (0.8.25) unstable; urgency=low

  * widget-http: discard request body on unknown view name
  * inline-widget: discard request body on error
  * {http,fcgi,was}-client: allocate response headers from caller pool
  * cmdline: fcgi_stock_limit defaults to 0 (no limit)

 -- Max Kellermann <mk@cm4all.com>  Mon, 14 Mar 2011 15:53:42 +0100

cm4all-beng-proxy (0.8.24) unstable; urgency=low

  * fcgi-client: release the connection even when padding not consumed
    after empty response

 -- Max Kellermann <mk@cm4all.com>  Wed, 02 Mar 2011 17:39:33 +0100

cm4all-beng-proxy (0.8.23) unstable; urgency=low

  * memcached-client: allocate a new memory pool
  * memcached-client: copy caller_pool reference before freeing the client
  * fcgi-client: check headers!=NULL
  * fcgi-client: release the connection even when padding not consumed

 -- Max Kellermann <mk@cm4all.com>  Mon, 28 Feb 2011 10:50:02 +0100

cm4all-beng-proxy (0.8.22) unstable; urgency=low

  * cgi: fill special variables CONTENT_TYPE, CONTENT_LENGTH
  * memcached-client: remove stray pool_unref() call
  * memcached-client: reuse the socket if the remaining value is buffered
  * http-cache-choice: abbreviate memcached keys
  * *-cache: allocate a parent pool for cache items
  * pool: re-enable linear pools
  * frame: free the request body on error
  * http-cache: free cached body which was dismissed

 -- Max Kellermann <mk@cm4all.com>  Mon, 07 Feb 2011 15:34:09 +0100

cm4all-beng-proxy (0.8.21) unstable; urgency=low

  * merge release 0.7.55
  * jail: translate the document root properly
  * header-forward: forward the "Host" header to CGI/FastCGI/AJP
  * http-error: map ENOTDIR to "404 Not Found"
  * http-server: fix assertion failure on write error
  * fcgi-stock: clear all environment variables

 -- Max Kellermann <mk@cm4all.com>  Thu, 06 Jan 2011 16:04:20 +0100

cm4all-beng-proxy (0.8.20) unstable; urgency=low

  * widget-resolver: add pedantic state assertions
  * async: remember a copy of the operation in !NDEBUG
  * python/translation/response: max_age() returns self

 -- Max Kellermann <mk@cm4all.com>  Mon, 06 Dec 2010 23:02:50 +0100

cm4all-beng-proxy (0.8.19) unstable; urgency=low

  * merge release 0.7.54

 -- Max Kellermann <mk@cm4all.com>  Wed, 17 Nov 2010 16:25:10 +0100

cm4all-beng-proxy (0.8.18) unstable; urgency=low

  * was-client: explicitly send 32 bit METHOD payload
  * was-client: explicitly parse STATUS as 32 bit integer
  * istream: check presence of as_fd() in optimized build

 -- Max Kellermann <mk@cm4all.com>  Fri, 05 Nov 2010 11:00:54 +0100

cm4all-beng-proxy (0.8.17) unstable; urgency=low

  * merged release 0.7.53
  * widget: use colon as widget path separator
  * was-client: check for abort during response handler
  * was-client: implement STOP
  * was-client: release memory pools
  * was-launch: enable non-blocking mode on input and output
  * http-server: don't crash on malformed pipelined request
  * main: free the WAS stock and the UDP listener in the SIGTERM handler

 -- Max Kellermann <mk@cm4all.com>  Thu, 28 Oct 2010 19:50:26 +0200

cm4all-beng-proxy (0.8.16) unstable; urgency=low

  * merged release 0.7.52
  * was-client: support for the WAS protocol

 -- Max Kellermann <mk@cm4all.com>  Wed, 13 Oct 2010 16:45:18 +0200

cm4all-beng-proxy (0.8.15) unstable; urgency=low

  * resource-address: don't skip question mark twice

 -- Max Kellermann <mk@cm4all.com>  Tue, 28 Sep 2010 12:20:33 +0200

cm4all-beng-proxy (0.8.14) unstable; urgency=low

  * processor: schedule "xmlns:c" deletion

 -- Max Kellermann <mk@cm4all.com>  Thu, 23 Sep 2010 14:42:31 +0200

cm4all-beng-proxy (0.8.13) unstable; urgency=low

  * processor: delete "xmlns:c" attributes from link elements
  * istream-{head,zero}: implement method available()
  * merged release 0.7.51

 -- Max Kellermann <mk@cm4all.com>  Tue, 17 Aug 2010 09:54:33 +0200

cm4all-beng-proxy (0.8.12) unstable; urgency=low

  * http-cache-memcached: copy resource address
  * debian/control: add missing ${shlibs:Depends}
  * merged release 0.7.50

 -- Max Kellermann <mk@cm4all.com>  Thu, 12 Aug 2010 20:17:52 +0200

cm4all-beng-proxy (0.8.11) unstable; urgency=low

  * delegate-client: fix SCM_RIGHTS check
  * use Linux 2.6 CLOEXEC/NONBLOCK flags
  * tcache: INVALIDATE removes all variants (error documents etc.)
  * control: new UDP based protocol, allows invalidating caches
  * hashmap: fix assertion failure in hashmap_remove_match()
  * merged release 0.7.49

 -- Max Kellermann <mk@cm4all.com>  Tue, 10 Aug 2010 15:48:10 +0200

cm4all-beng-proxy (0.8.10) unstable; urgency=low

  * tcache: copy response.previous

 -- Max Kellermann <mk@cm4all.com>  Mon, 02 Aug 2010 18:03:43 +0200

cm4all-beng-proxy (0.8.9) unstable; urgency=low

  * (f?)cgi-handler: forward query string only if focused
  * ajp-handler: merge into proxy-handler
  * proxy-handler: forward query string if focused
  * cgi, fastcgi-handler: enable the resource cache
  * translation: add packets CHECK and PREVIOUS for authentication
  * python: add Response.max_age()

 -- Max Kellermann <mk@cm4all.com>  Fri, 30 Jul 2010 11:39:22 +0200

cm4all-beng-proxy (0.8.8) unstable; urgency=low

  * prototypes/translate.py: added new ticket-fastcgi programs
  * http-cache: implement FastCGI caching
  * merged release 0.7.47

 -- Max Kellermann <mk@cm4all.com>  Wed, 21 Jul 2010 13:00:43 +0200

cm4all-beng-proxy (0.8.7) unstable; urgency=low

  * istream-delayed: update the "direct" bit mask
  * http-client: send "Expect: 100-continue"
  * response, widget-http: apply istream_pipe to filter input
  * proxy-handler: apply istream_pipe to request body
  * istream-ajp-body: send larger request body packets
  * ajp-client: support splice()
  * merged release 0.7.46

 -- Max Kellermann <mk@cm4all.com>  Fri, 25 Jun 2010 18:52:04 +0200

cm4all-beng-proxy (0.8.6) unstable; urgency=low

  * translation: added support for custom error documents
  * response: convert HEAD to GET if filter follows
  * processor: short-circuit on HEAD request
  * python: depend on python-twisted-core

 -- Max Kellermann <mk@cm4all.com>  Wed, 16 Jun 2010 16:37:42 +0200

cm4all-beng-proxy (0.8.5) unstable; urgency=low

  * istream-tee: allow second output to block
  * widget-http: don't transform error documents
  * response, widget-http: disable filters after widget frame request
  * translation: added packet FILTER_4XX to filter client errors
  * merged release 0.7.45

 -- Max Kellermann <mk@cm4all.com>  Thu, 10 Jun 2010 16:13:14 +0200

cm4all-beng-proxy (0.8.4) unstable; urgency=low

  * python: added missing "Response" import
  * python: resume parsing after deferred call
  * http-client: implement istream method as_fd()
  * merged release 0.7.44

 -- Max Kellermann <mk@cm4all.com>  Mon, 07 Jun 2010 17:01:16 +0200

cm4all-beng-proxy (0.8.3) unstable; urgency=low

  * file-handler: implement If-Range (RFC 2616 14.27)
  * merged release 0.7.42

 -- Max Kellermann <mk@cm4all.com>  Tue, 01 Jun 2010 16:17:13 +0200

cm4all-beng-proxy (0.8.2) unstable; urgency=low

  * cookie-client: verify the cookie path
  * python: use Twisted's logging library
  * python: added a widget registry class
  * merged release 0.7.41

 -- Max Kellermann <mk@cm4all.com>  Wed, 26 May 2010 13:08:16 +0200

cm4all-beng-proxy (0.8.1) unstable; urgency=low

  * http-cache-memcached: delete entity records on POST

 -- Max Kellermann <mk@cm4all.com>  Tue, 18 May 2010 12:21:55 +0200

cm4all-beng-proxy (0.8) unstable; urgency=low

  * istream: added method as_fd() to convert istream to file descriptor
  * fork: support passing stdin istream fd to child process
  * http-cache: discard only matching entries on POST
  * istream-html-escape: escape single and double quote
  * rewrite-uri: escape the result with XML entities

 -- Max Kellermann <mk@cm4all.com>  Thu, 13 May 2010 12:34:46 +0200

cm4all-beng-proxy (0.7.55) unstable; urgency=low

  * pool: reparent pools in optimized build
  * istream-deflate: add missing pool reference while reading
  * istream-deflate: fix several error handlers

 -- Max Kellermann <mk@cm4all.com>  Thu, 06 Jan 2011 12:59:39 +0100

cm4all-beng-proxy (0.7.54) unstable; urgency=low

  * http-server: fix crash on deferred chunked request body
  * parser: fix crash on malformed SCRIPT element

 -- Max Kellermann <mk@cm4all.com>  Wed, 17 Nov 2010 16:13:09 +0100

cm4all-beng-proxy (0.7.53) unstable; urgency=low

  * http-server: don't crash on malformed pipelined request
  * sink-header: fix assertion failure on empty trailer

 -- Max Kellermann <mk@cm4all.com>  Thu, 28 Oct 2010 18:39:01 +0200

cm4all-beng-proxy (0.7.52) unstable; urgency=low

  * fcgi-client: fix send timeout handler
  * fork: finish the buffer after pipe was drained

 -- Max Kellermann <mk@cm4all.com>  Wed, 13 Oct 2010 16:39:26 +0200

cm4all-beng-proxy (0.7.51) unstable; urgency=low

  * http-client: clear response body pointer before forwarding EOF event
  * processor: fix assertion failure for c:mode in c:widget

 -- Max Kellermann <mk@cm4all.com>  Mon, 16 Aug 2010 17:01:48 +0200

cm4all-beng-proxy (0.7.50) unstable; urgency=low

  * header-forward: don't forward the "Host" header to HTTP servers
  * resource-address: use uri_relative() for CGI
  * uri-relative: don't lose host name in uri_absolute()
  * uri-relative: don't fail on absolute URIs
  * http-cache-heap: don't use uninitialized item size

 -- Max Kellermann <mk@cm4all.com>  Thu, 12 Aug 2010 20:03:49 +0200

cm4all-beng-proxy (0.7.49) unstable; urgency=low

  * hashmap: fix assertion failure in hashmap_remove_value()

 -- Max Kellermann <mk@cm4all.com>  Tue, 10 Aug 2010 15:37:12 +0200

cm4all-beng-proxy (0.7.48) unstable; urgency=low

  * pipe-stock: add assertions on file descriptors

 -- Max Kellermann <mk@cm4all.com>  Mon, 09 Aug 2010 14:56:54 +0200

cm4all-beng-proxy (0.7.47) unstable; urgency=low

  * cmdline: add option "--group"

 -- Max Kellermann <mk@cm4all.com>  Fri, 16 Jul 2010 18:39:53 +0200

cm4all-beng-proxy (0.7.46) unstable; urgency=low

  * handler: initialize all translate_response attributes
  * http-client: consume buffer before header length check
  * istream-pipe: clear "direct" flags in constructor
  * istream-pipe: return gracefully when handler blocks
  * ajp-client: hold pool reference to reset TCP_CORK

 -- Max Kellermann <mk@cm4all.com>  Mon, 21 Jun 2010 17:53:21 +0200

cm4all-beng-proxy (0.7.45) unstable; urgency=low

  * istream-tee: separate "weak" values for the two outputs
  * fcache: don't close output when caching has been canceled
  * tcache: copy the attribute "secure_cookie"

 -- Max Kellermann <mk@cm4all.com>  Thu, 10 Jun 2010 15:21:34 +0200

cm4all-beng-proxy (0.7.44) unstable; urgency=low

  * http-client: check response header length
  * http-server: check request header length

 -- Max Kellermann <mk@cm4all.com>  Mon, 07 Jun 2010 16:51:57 +0200

cm4all-beng-proxy (0.7.43) unstable; urgency=low

  * http-cache: fixed NULL pointer dereference when storing empty response
    body on the heap

 -- Max Kellermann <mk@cm4all.com>  Tue, 01 Jun 2010 18:52:45 +0200

cm4all-beng-proxy (0.7.42) unstable; urgency=low

  * fork: check "direct" flag again after buffer flush
  * pool: pool_unref_denotify() remembers the code location
  * sink-{buffer,gstring}: don't invoke callback in abort()
  * async: added another debug flag to verify correctness

 -- Max Kellermann <mk@cm4all.com>  Mon, 31 May 2010 21:15:58 +0200

cm4all-beng-proxy (0.7.41) unstable; urgency=low

  * http-cache: initialize response status and headers on empty body

 -- Max Kellermann <mk@cm4all.com>  Tue, 25 May 2010 16:27:25 +0200

cm4all-beng-proxy (0.7.40) unstable; urgency=low

  * http-cache: fixed NULL pointer dereference when storing empty response
    body in memcached

 -- Max Kellermann <mk@cm4all.com>  Tue, 25 May 2010 15:04:44 +0200

cm4all-beng-proxy (0.7.39) unstable; urgency=low

  * memcached-stock: close value on connect failure
  * http: implement remaining status codes
  * http-cache: allow caching empty response body
  * http-cache: cache status codes 203, 206, 300, 301, 410
  * http-cache: don't cache authorized resources

 -- Max Kellermann <mk@cm4all.com>  Fri, 21 May 2010 17:37:29 +0200

cm4all-beng-proxy (0.7.38) unstable; urgency=low

  * http-server: send HTTP/1.1 declaration with "100 Continue"
  * connection: initialize "site_name", fixes crash bug
  * translation: added packet SECURE_COOKIE

 -- Max Kellermann <mk@cm4all.com>  Thu, 20 May 2010 15:40:34 +0200

cm4all-beng-proxy (0.7.37) unstable; urgency=low

  * *-client: implement a socket leak detector
  * handler: initialize response header without translation server

 -- Max Kellermann <mk@cm4all.com>  Tue, 18 May 2010 12:05:11 +0200

cm4all-beng-proxy (0.7.36) unstable; urgency=low

  * http-client: fixed NULL pointer dereference
  * handler, response: removed duplicate request body destruction calls

 -- Max Kellermann <mk@cm4all.com>  Tue, 11 May 2010 17:16:36 +0200

cm4all-beng-proxy (0.7.35) unstable; urgency=low

  * {http,fcgi,ajp}-request: close the request body on abort
  * handler: set fake translation response on malformed URI

 -- Max Kellermann <mk@cm4all.com>  Mon, 10 May 2010 11:22:23 +0200

cm4all-beng-proxy (0.7.34) unstable; urgency=low

  * translate: check the UNTRUSTED packet
  * translation: added packet UNTRUSTED_PREFIX

 -- Max Kellermann <mk@cm4all.com>  Fri, 30 Apr 2010 19:14:37 +0200

cm4all-beng-proxy (0.7.33) unstable; urgency=low

  * merged release 0.7.27.1
  * fcache: don't continue storing in background
  * fcgi-client: re-add event after some input data has been read

 -- Max Kellermann <mk@cm4all.com>  Fri, 30 Apr 2010 11:31:08 +0200

cm4all-beng-proxy (0.7.32) unstable; urgency=low

  * response: generate the "Server" response header
  * response: support the Authentication-Info response header
  * response: support custom authentication pages
  * translation: support custom response headers

 -- Max Kellermann <mk@cm4all.com>  Tue, 27 Apr 2010 17:09:59 +0200

cm4all-beng-proxy (0.7.31) unstable; urgency=low

  * support HTTP authentication (RFC 2617)

 -- Max Kellermann <mk@cm4all.com>  Mon, 26 Apr 2010 17:26:42 +0200

cm4all-beng-proxy (0.7.30) unstable; urgency=low

  * fcgi-client: support responses without a body
  * {http,fcgi}-client: hold caller pool reference during callback

 -- Max Kellermann <mk@cm4all.com>  Fri, 23 Apr 2010 14:41:05 +0200

cm4all-beng-proxy (0.7.29) unstable; urgency=low

  * http-cache: added missing pool_unref() in memcached_miss()
  * pool: added checked pool references

 -- Max Kellermann <mk@cm4all.com>  Thu, 22 Apr 2010 15:45:48 +0200

cm4all-beng-proxy (0.7.28) unstable; urgency=low

  * fcgi-client: support response status
  * translate: malformed packets are fatal
  * http-cache: don't cache resources with very long URIs
  * memcached-client: increase the maximum key size to 32 kB

 -- Max Kellermann <mk@cm4all.com>  Thu, 15 Apr 2010 15:06:51 +0200

cm4all-beng-proxy (0.7.27.1) unstable; urgency=low

  * http-cache: added missing pool_unref() in memcached_miss()
  * http-cache: don't cache resources with very long URIs
  * memcached-client: increase the maximum key size to 32 kB
  * fork: properly handle partially filled output buffer
  * fork: re-add event after some input data has been read

 -- Max Kellermann <mk@cm4all.com>  Thu, 29 Apr 2010 15:30:21 +0200

cm4all-beng-proxy (0.7.27) unstable; urgency=low

  * session: use GLib's PRNG to generate session ids
  * session: seed the PRNG with /dev/random
  * response: log UNTRUSTED violation attempts
  * response: drop widget sessions when there is no focus

 -- Max Kellermann <mk@cm4all.com>  Fri, 09 Apr 2010 12:04:18 +0200

cm4all-beng-proxy (0.7.26) unstable; urgency=low

  * memcached-client: schedule read event before callback
  * istream-tee: continue with second output if first is closed

 -- Max Kellermann <mk@cm4all.com>  Sun, 28 Mar 2010 18:08:11 +0200

cm4all-beng-proxy (0.7.25) unstable; urgency=low

  * memcached-client: don't poll if socket is closed
  * fork: close file descriptor on input error
  * pool: don't check attachments in pool_trash()

 -- Max Kellermann <mk@cm4all.com>  Thu, 25 Mar 2010 13:28:01 +0100

cm4all-beng-proxy (0.7.24) unstable; urgency=low

  * memcached-client: release socket after splice

 -- Max Kellermann <mk@cm4all.com>  Mon, 22 Mar 2010 11:29:45 +0100

cm4all-beng-proxy (0.7.23) unstable; urgency=low

  * sink-header: support splice
  * memcached-client: support splice (response)
  * fcgi-client: recover correctly after send error
  * fcgi-client: support chunked request body
  * fcgi-client: basic splice support for the request body
  * http-cache: duplicate headers
  * {http,memcached}-client: check "direct" mode after buffer flush
  * cmdline: added option "fcgi_stock_limit"
  * python: auto-export function write_packet()
  * python: Response methods return self

 -- Max Kellermann <mk@cm4all.com>  Fri, 19 Mar 2010 13:28:35 +0100

cm4all-beng-proxy (0.7.22) unstable; urgency=low

  * python: re-add function write_packet()

 -- Max Kellermann <mk@cm4all.com>  Fri, 12 Mar 2010 12:27:21 +0100

cm4all-beng-proxy (0.7.21) unstable; urgency=low

  * ajp-client: handle EAGAIN from send()
  * python: install the missing sources

 -- Max Kellermann <mk@cm4all.com>  Thu, 11 Mar 2010 16:58:25 +0100

cm4all-beng-proxy (0.7.20) unstable; urgency=low

  * http-client: don't reinstate event when socket is closed
  * access-log: log the site name
  * python: removed unused function write_packet()
  * python: split the module beng_proxy.translation
  * python: allow overriding query string and param in absolute_uri()
  * python: moved absolute_uri() to a separate library

 -- Max Kellermann <mk@cm4all.com>  Thu, 11 Mar 2010 09:48:52 +0100

cm4all-beng-proxy (0.7.19) unstable; urgency=low

  * client-socket: translate EV_TIMEOUT to ETIMEDOUT
  * fork: refill the input buffer as soon as possible
  * delegate-client: implement an abortable event
  * pool: added assertions for libevent leaks
  * direct: added option "-s enable_splice=no"

 -- Max Kellermann <mk@cm4all.com>  Thu, 04 Mar 2010 17:34:56 +0100

cm4all-beng-proxy (0.7.18) unstable; urgency=low

  * args: reserve memory for the trailing null byte

 -- Max Kellermann <mk@cm4all.com>  Tue, 23 Feb 2010 17:46:04 +0100

cm4all-beng-proxy (0.7.17) unstable; urgency=low

  * translation: added the BOUNCE packet (variant of REDIRECT)
  * translation: change widget packet HOST to UNTRUSTED
  * translation: pass internal URI arguments to the translation server
  * handler: use the specified status with REDIRECT
  * python: added method Request.absolute_uri()

 -- Max Kellermann <mk@cm4all.com>  Tue, 23 Feb 2010 16:15:22 +0100

cm4all-beng-proxy (0.7.16) unstable; urgency=low

  * processor: separate trusted from untrusted widgets by host name
  * processor: mode=partition is deprecated
  * translate: fix DOCUMENT_ROOT handler for CGI/FASTCGI
  * fcgi-request: added JailCGI support

 -- Max Kellermann <mk@cm4all.com>  Fri, 19 Feb 2010 14:29:29 +0100

cm4all-beng-proxy (0.7.15) unstable; urgency=low

  * processor: unreference the caller pool in abort()
  * tcache: clear BASE on mismatch
  * fcgi-client: generate the Content-Length request header
  * fcgi-client: send the CONTENT_TYPE parameter
  * prototypes/translate.py: use FastCGI to run PHP

 -- Max Kellermann <mk@cm4all.com>  Thu, 11 Feb 2010 14:43:21 +0100

cm4all-beng-proxy (0.7.14) unstable; urgency=low

  * connection: drop connections when the limit is exceeded
  * resource-address: added BASE support
  * fcgi-client: check the request ID in response packets
  * http-client: check response body when request body is closed
  * html-escape: use the last ampersand before the semicolon
  * html-escape: support &apos;
  * processor: unescape widget parameter values

 -- Max Kellermann <mk@cm4all.com>  Fri, 29 Jan 2010 17:49:43 +0100

cm4all-beng-proxy (0.7.13) unstable; urgency=low

  * fcgi-request: duplicate socket path
  * fcgi-request: support ACTION
  * fcgi-client: provide SCRIPT_FILENAME
  * fcgi-client: append empty PARAMS packet
  * fcgi-client: try to read response before request is finished
  * fcgi-client: implement the STDERR packet
  * fcgi-client: support request headers and body
  * fcgi-stock: manage one socket per child process
  * fcgi-stock: unlink socket path after connect
  * fcgi-stock: redirect fd 1,2 to /dev/null
  * fcgi-stock: kill FastCGI processes after 5 minutes idle
  * translation: new packet PAIR for passing parameters to FastCGI

 -- Max Kellermann <mk@cm4all.com>  Thu, 14 Jan 2010 13:36:48 +0100

cm4all-beng-proxy (0.7.12) unstable; urgency=low

  * http-cache: unlock the cache item after successful revalidation
  * http-cache-memcached: pass the expiration time to memcached
  * sink-header: comprise pending data in method available()
  * header-forward: forward the Expires response header

 -- Max Kellermann <mk@cm4all.com>  Tue, 22 Dec 2009 16:18:49 +0100

cm4all-beng-proxy (0.7.11) unstable; urgency=low

  * {ajp,memcached}-client: fix dis\appearing event for duplex socket
  * memcached-client: handle EAGAIN after send()
  * memcached-client: release socket as early as possible
  * header-forward: don't forward Accept-Encoding if transformation is
    enabled
  * widget-http, inline-widget: check Content-Encoding before processing
  * file-handler: send "Vary: Accept-Encoding" for compressed response
  * header-forward: support duplicate headers
  * fcache: implemented a 60 seconds timeout
  * fcache: copy pointer to local variable before callback
  * event2: refresh timeout after event has occurred

 -- Max Kellermann <mk@cm4all.com>  Fri, 18 Dec 2009 16:45:24 +0100

cm4all-beng-proxy (0.7.10) unstable; urgency=low

  * http-{server,client}: fix disappearing event for duplex socket

 -- Max Kellermann <mk@cm4all.com>  Mon, 14 Dec 2009 15:46:25 +0100

cm4all-beng-proxy (0.7.9) unstable; urgency=low

  * http: "Expect" is a hop-by-hop header
  * http-server: send "100 Continue" unless request body closed
  * http-client: poll socket after splice
  * http-server: handle EAGAIN after splice
  * http-server: send a 417 response on unrecognized "Expect" request
  * response, widget-http: append filter id to resource tag
  * resource-tag: check for "Cache-Control: no-store"

 -- Max Kellermann <mk@cm4all.com>  Mon, 14 Dec 2009 13:05:15 +0100

cm4all-beng-proxy (0.7.8) unstable; urgency=low

  * http-body: support partial response in method available()
  * file-handler: support pre-compressed static files
  * fcache: honor the "Cache-Control: no-store" response header

 -- Max Kellermann <mk@cm4all.com>  Wed, 09 Dec 2009 15:49:25 +0100

cm4all-beng-proxy (0.7.7) unstable; urgency=low

  * parser: allow underscore in attribute names
  * processor: check "type" attribute before URI rewriting
  * http-client: start receiving before request is sent
  * http-client: try to read response after write error
  * http-client: deliver response body after headers are finished
  * http-client: release socket as early as possible
  * http-client: serve buffer after socket has been closed
  * istream-chunked: clear input stream in abort handler
  * growing-buffer: fix crash after close in "data" callback

 -- Max Kellermann <mk@cm4all.com>  Thu, 03 Dec 2009 13:09:57 +0100

cm4all-beng-proxy (0.7.6) unstable; urgency=low

  * istream-hold: return -2 if handler is not available yet
  * http, ajp, fcgi: use istream_hold on request body
  * http-client: implemented splicing the request body
  * response: added missing URI substitution

 -- Max Kellermann <mk@cm4all.com>  Tue, 17 Nov 2009 15:25:35 +0100

cm4all-beng-proxy (0.7.5) unstable; urgency=low

  * session: 64 bit session ids
  * session: allow arbitrary session id size (at compile-time)
  * debian: larger default log file (16 * 4MB)
  * debian: added package cm4all-beng-proxy-toi

 -- Max Kellermann <mk@cm4all.com>  Mon, 16 Nov 2009 15:51:24 +0100

cm4all-beng-proxy (0.7.4) unstable; urgency=low

  * measure the latency of external resources
  * widget-http: partially revert "don't query session if !stateful"

 -- Max Kellermann <mk@cm4all.com>  Tue, 10 Nov 2009 15:06:03 +0100

cm4all-beng-proxy (0.7.3) unstable; urgency=low

  * uri-verify: don't reject double slash after first segment
  * hostname: allow the hyphen character
  * processor: allow processing without session
  * widget-http: don't query session if !stateful
  * request: disable session management for known bots
  * python: fixed AttributeError in __getattr__()
  * python: added method Response.process()
  * translation: added the response packets URI, HOST, SCHEME
  * translation: added header forward packets

 -- Max Kellermann <mk@cm4all.com>  Mon, 09 Nov 2009 16:40:27 +0100

cm4all-beng-proxy (0.7.2) unstable; urgency=low

  * fcache: close all caching connections on exit
  * istream-file: retry reading after EAGAIN
  * direct, istream-pipe: re-enable SPLICE_F_NONBLOCK
  * direct, istream-pipe: disable the SPLICE_F_MORE flag
  * http-client: handle EAGAIN after splice
  * http-client, header-writer: remove hop-by-hop response headers
  * response: optimized transformed response headers
  * handler: mangle CGI and FastCGI headers
  * header-forward: generate the X-Forwarded-For header
  * header-forward: add local host name to "Via" request header

 -- Max Kellermann <mk@cm4all.com>  Fri, 30 Oct 2009 13:41:02 +0100

cm4all-beng-proxy (0.7.1) unstable; urgency=low

  * file-handler: close the stream on "304 Not Modified"
  * pool: use assembler code only on gcc
  * cmdline: added option "--set tcp_stock_limit"
  * Makefile.am: enable the "subdir-objects" option

 -- Max Kellermann <mk@cm4all.com>  Thu, 22 Oct 2009 12:17:11 +0200

cm4all-beng-proxy (0.7) unstable; urgency=low

  * ajp-client: check if connection was closed during response callback
  * header-forward: log session id
  * istream: separate TCP splicing checks
  * istream-pipe: fix segmentation fault after incomplete direct transfer
  * istream-pipe: implement the "available" method
  * istream-pipe: allocate pipe only if handler supports it
  * istream-pipe: flush the pipe before reading from input
  * istream-pipe: reuse pipes in a stock
  * direct: support splice() from TCP socket to pipe
  * istream: direct() returns -3 if stream has been closed
  * hstock: don't destroy stocks while items are being created
  * tcp-stock: limit number of connections per host to 256
  * translate, http-client, ajp-client, cgi, http-cache: verify the HTTP
    response status
  * prototypes/translate.py: disallow "/../" and null bytes
  * prototypes/translate.py: added "/jail-delegate/" location
  * uri-parser: strict RFC 2396 URI verification
  * uri-parser: don't unescape the URI path
  * http-client, ajp-client: verify the request URI
  * uri-escape: unescape each character only once
  * http-cache: never use the memcached stock if caching is disabled
  * allow 8192 connections by default
  * allow 65536 file handles by default
  * added package cm4all-jailed-beng-proxy-delegate-helper

 -- Max Kellermann <mk@cm4all.com>  Wed, 21 Oct 2009 15:00:56 +0200

cm4all-beng-proxy (0.6.23) unstable; urgency=low

  * header-forward: log session information
  * prototypes/translate.py: added /cgi-bin/ location
  * http-server: disable keep-alive for HTTP/1.0 clients
  * http-server: don't send "Connection: Keep-Alive"
  * delegate-stock: clear the environment
  * delegate-stock: added jail support
  * delegate-client: reuse helper process after I/O error

 -- Max Kellermann <mk@cm4all.com>  Mon, 12 Oct 2009 17:29:35 +0200

cm4all-beng-proxy (0.6.22) unstable; urgency=low

  * istream-tee: clear both "enabled" flags in the eof/abort handler
  * istream-tee: fall back to first data() return value if second stream
    closed itself
  * http-cache: don't log body_abort after close

 -- Max Kellermann <mk@cm4all.com>  Thu, 01 Oct 2009 19:19:37 +0200

cm4all-beng-proxy (0.6.21) unstable; urgency=low

  * http-client: log more error messages
  * delegate-stock: added the DOCUMENT_ROOT environment variable
  * response, widget: accept "application/xhtml+xml"
  * cookie-server: allow square brackets in unquoted cookie values
    (violating RFC 2109 and RFC 2616)

 -- Max Kellermann <mk@cm4all.com>  Thu, 01 Oct 2009 13:55:40 +0200

cm4all-beng-proxy (0.6.20) unstable; urgency=low

  * stock: clear stock after 60 seconds idle
  * hstock: remove empty stocks
  * http-server, http-client, cgi: fixed off-by-one bug in header parser
  * istream-pipe: fix the direct() return value on error
  * istream-pipe: fix formula in range assertion
  * http-cache-memcached: implemented "remove"
  * handler: added FastCGI handler
  * fcgi-client: unref caller pool after socket release
  * fcgi-client: implemented response headers

 -- Max Kellermann <mk@cm4all.com>  Tue, 29 Sep 2009 14:07:13 +0200

cm4all-beng-proxy (0.6.19) unstable; urgency=low

  * http-client: release caller pool after socket release
  * memcached-client: release socket on marshalling error
  * stock: unref caller pool in abort handler
  * stock: lazy cleanup
  * http-cache: copy caller_pool to local variable

 -- Max Kellermann <mk@cm4all.com>  Thu, 24 Sep 2009 16:02:17 +0200

cm4all-beng-proxy (0.6.18) unstable; urgency=low

  * delegate-handler: support conditional GET and ranges
  * file-handler: fix suffix-byte-range-spec parser
  * delegate-helper: call open() with O_CLOEXEC|O_NOCTTY
  * istream-file: don't set FD_CLOEXEC if O_CLOEXEC is available
  * stock: hold caller pool during "get" operation
  * main: free balancer object during shutdown
  * memcached-client: enable socket timeout
  * delegate-stock: set FD_CLOEXEC on socket

 -- Max Kellermann <mk@cm4all.com>  Thu, 24 Sep 2009 10:50:53 +0200

cm4all-beng-proxy (0.6.17) unstable; urgency=low

  * tcp-stock: implemented a load balancer
  * python: accept address list in the ajp() method
  * http-server: added timeout for the HTTP request headers
  * response: close template when the content type is wrong
  * delegate-get: implemented response headers
  * delegate-get: provide status codes and error messages

 -- Max Kellermann <mk@cm4all.com>  Fri, 18 Sep 2009 15:36:57 +0200

cm4all-beng-proxy (0.6.16) unstable; urgency=low

  * tcp-stock: added support for bulldog-tyke
  * sink-buffer: close input if it's not used in the constructor
  * http-cache-memcached: close response body when deserialization fails
  * serialize: fix regression in serialize_uint64()

 -- Max Kellermann <mk@cm4all.com>  Tue, 15 Sep 2009 19:26:07 +0200

cm4all-beng-proxy (0.6.15) unstable; urgency=low

  * http-cache-choice: find more duplicates during cleanup
  * handler: added AJP handler
  * ajp-request: unref pool only on tcp_stock failure
  * ajp-client: prevent parser recursion
  * ajp-client: free request body when response is closed
  * ajp-client: reuse connection after END_RESPONSE packet
  * ajp-client: enable TCP_CORK while sending
  * istream-ajp-body: added a second "length" header field
  * ajp-client: auto-send empty request body chunk
  * ajp-client: register "write" event after GET_BODY_CHUNK packet
  * ajp-client: implemented request and response headers
  * http-cache-rfc: don't rewind tpool if called recursively

 -- Max Kellermann <mk@cm4all.com>  Fri, 11 Sep 2009 16:04:06 +0200

cm4all-beng-proxy (0.6.14) unstable; urgency=low

  * istream-tee: don't restart reading if already in progress

 -- Max Kellermann <mk@cm4all.com>  Thu, 03 Sep 2009 13:21:06 +0200

cm4all-beng-proxy (0.6.13) unstable; urgency=low

  * cookie-server: fix parsing multiple cookies
  * http-cache-memcached: clean up expired "choice" items
  * sink-gstring: use callback instead of public struct
  * istream-tee: restart reading when one output is closed

 -- Max Kellermann <mk@cm4all.com>  Wed, 02 Sep 2009 17:02:53 +0200

cm4all-beng-proxy (0.6.12) unstable; urgency=low

  * http-cache: don't attempt to remove cache items when the cache is disabled

 -- Max Kellermann <mk@cm4all.com>  Fri, 28 Aug 2009 15:40:48 +0200

cm4all-beng-proxy (0.6.11) unstable; urgency=low

  * http-cache-memcached: store HTTP status and response headers
  * http-cache-memcached: implemented flush (SIGHUP)
  * http-cache-memcached: support "Vary"
  * http-client: work around assertion failure in response_stream_close()

 -- Max Kellermann <mk@cm4all.com>  Thu, 27 Aug 2009 12:33:17 +0200

cm4all-beng-proxy (0.6.10) unstable; urgency=low

  * parser: finish tag before bailing out
  * http-request: allow URLs without path component
  * fork: clear event in read() method
  * istream-file: pass options O_CLOEXEC|O_NOCTTY to open()
  * response: check if the "Host" request header is valid

 -- Max Kellermann <mk@cm4all.com>  Tue, 18 Aug 2009 16:37:19 +0200

cm4all-beng-proxy (0.6.9) unstable; urgency=low

  * direct: disable SPLICE_F_NONBLOCK (temporary NFS EAGAIN workaround)

 -- Max Kellermann <mk@cm4all.com>  Mon, 17 Aug 2009 13:52:49 +0200

cm4all-beng-proxy (0.6.8) unstable; urgency=low

  * widget-http: close response body in error code path
  * http-cache: implemented memcached backend (--memcached-server)
  * processor: &c:base; returns the URI without scheme and host

 -- Max Kellermann <mk@cm4all.com>  Mon, 17 Aug 2009 12:29:19 +0200

cm4all-beng-proxy (0.6.7) unstable; urgency=low

  * file-handler: generate Expires from xattr user.MaxAge
  * cmdline: added option --set to configure:
    - max_connections
    - http_cache_size
    - filter_cache_size
    - translate_cache_size
  * flush caches on SIGHUP

 -- Max Kellermann <mk@cm4all.com>  Fri, 07 Aug 2009 11:41:10 +0200

cm4all-beng-proxy (0.6.6) unstable; urgency=low

  * added missing GLib build dependency
  * cgi-handler: set the "body_consumed" flag

 -- Max Kellermann <mk@cm4all.com>  Tue, 04 Aug 2009 09:53:01 +0200

cm4all-beng-proxy (0.6.5) unstable; urgency=low

  * shm: pass MAP_NORESERVE to mmap()
  * proxy-handler: support cookies
  * translation: added DISCARD_SESSION packet

 -- Max Kellermann <mk@cm4all.com>  Wed, 15 Jul 2009 18:00:33 +0200

cm4all-beng-proxy (0.6.4) unstable; urgency=low

  * http-client: don't read response body in HEAD requests
  * ajp-client: invoke the "abort" handler on error
  * filter-cache: lock cache items while they are served

 -- Max Kellermann <mk@cm4all.com>  Thu, 09 Jul 2009 14:36:14 +0200

cm4all-beng-proxy (0.6.3) unstable; urgency=low

  * http-server: implemented the DELETE method
  * http-server: refuse HTTP/0.9 requests
  * proxy-handler: send request body to template when no widget is focused
  * widget-request: pass original HTTP method to widget
  * session: automatically defragment sessions

 -- Max Kellermann <mk@cm4all.com>  Tue, 07 Jul 2009 16:57:22 +0200

cm4all-beng-proxy (0.6.2) unstable; urgency=low

  * lock: fixed race condition in debug flag updates
  * session: use rwlock for the session manager
  * proxy-handler: pass request headers to the remote HTTP server
  * proxy-handler: forward original Accept-Charset if processor is disabled
  * pipe: don't filter resources without a body
  * fcache: forward original HTTP status over "pipe" filter
  * cgi: support the "Status" line

 -- Max Kellermann <mk@cm4all.com>  Mon, 06 Jul 2009 16:38:26 +0200

cm4all-beng-proxy (0.6.1) unstable; urgency=low

  * session: consistently lock all session objects
  * rewrite-uri: check if widget_external_uri() returns NULL
  * widget-uri: don't generate the "path" argument when it's NULL
  * widget-uri: strip superfluous question mark from widget_base_address()
  * widget-uri: append parameters from the template first
  * widget-uri: re-add configured query string in widget_absolute_uri()
  * widget-uri: eliminate configured query string in widget_external_uri()
  * processor: don't consider session data for base=child and base=parent

 -- Max Kellermann <mk@cm4all.com>  Fri, 03 Jul 2009 15:52:01 +0200

cm4all-beng-proxy (0.6) unstable; urgency=low

  * inline-widget: check the widget HTTP response status
  * response: don't apply transformation on failed response
  * resource-address: include pipe arguments in filter cache key
  * handler: removed session redirect on the first request
  * http-cache: accept ETag response header instead of Last-Modified
  * filter-cache: don't require Last-Modified or Expires
  * file-handler: disable ETag only when processor comes first
  * file-handler: read ETag from xattr
  * pipe: generate new ETag for piped resource
  * session: purge sessions when shared memory is full
  * handler: don't enforce sessions for filtered responses

 -- Max Kellermann <mk@cm4all.com>  Tue, 30 Jun 2009 17:48:20 +0200

cm4all-beng-proxy (0.5.14) unstable; urgency=low

  * ajp-client: implemented request body
  * cookie-client: obey "max-age=0" properly
  * processor: forward the original HTTP status
  * response, widget-http: don't allow processing resource without body
  * widget-http: check the Content-Type before invoking processor
  * response: pass the "Location" response header
  * debian: added a separate -optimized-dbg package
  * added init script support for multiple ports (--port) and multiple listen
    (--listen) command line argumnents
  * translation: added the "APPEND" packet for command line arguments
  * pipe: support command line arguments

 -- Max Kellermann <mk@cm4all.com>  Mon, 29 Jun 2009 16:51:16 +0200

cm4all-beng-proxy (0.5.13) unstable; urgency=low

  * widget-registry: clear local_address in translate request
  * cmdline: added the "--listen" option

 -- Max Kellermann <mk@cm4all.com>  Wed, 24 Jun 2009 12:27:17 +0200

cm4all-beng-proxy (0.5.12) unstable; urgency=low

  * response: pass the "Location" response handler
  * added support for multiple listener ports

 -- Max Kellermann <mk@cm4all.com>  Tue, 23 Jun 2009 23:34:55 +0200

cm4all-beng-proxy (0.5.11) unstable; urgency=low

  * build with autotools
  * use libcm4all-socket, GLib
  * Makefile.am: support out-of-tree builds
  * added optimized Debian package
  * tcache: fixed wrong assignment in VARY=HOST
  * translation: added request packet LOCAL_ADDRESS

 -- Max Kellermann <mk@cm4all.com>  Tue, 23 Jun 2009 15:42:12 +0200

cm4all-beng-proxy (0.5.10) unstable; urgency=low

  * widget-http: assign the "address" variable

 -- Max Kellermann <mk@cm4all.com>  Mon, 15 Jun 2009 18:38:58 +0200

cm4all-beng-proxy (0.5.9) unstable; urgency=low

  * tcache: fixed typo in tcache_string_match()
  * tcache: support VARY=SESSION
  * translate: added the INVALIDATE response packet
  * cache, session: higher size limits
  * widget-uri: separate query_string from path_info
  * widget-uri: ignore widget parameters in widget_external_uri()

 -- Max Kellermann <mk@cm4all.com>  Mon, 15 Jun 2009 17:06:11 +0200

cm4all-beng-proxy (0.5.8) unstable; urgency=low

  * handler: fixed double free bug in translate_callback()

 -- Max Kellermann <mk@cm4all.com>  Sun, 14 Jun 2009 19:05:09 +0200

cm4all-beng-proxy (0.5.7) unstable; urgency=low

  * forward the Content-Disposition header
  * handler: assign new session to local variable, fix segfault
  * handler: don't dereference the NULL session

 -- Max Kellermann <mk@cm4all.com>  Sun, 14 Jun 2009 13:01:52 +0200

cm4all-beng-proxy (0.5.6) unstable; urgency=low

  * widget-http: send the "Via" request header instead of "X-Forwarded-For"
  * proxy-handler: send the "Via" request header
  * widget-request: check the "path" argument before calling uri_compress()

 -- Max Kellermann <mk@cm4all.com>  Tue, 09 Jun 2009 12:21:00 +0200

cm4all-beng-proxy (0.5.5) unstable; urgency=low

  * processor: allow specifying relative URI in c:base=child
  * widget-request: verify the "path" argument
  * widget: allocate address from widget's pool
  * widget-http: support multiple Set-Cookie response headers

 -- Max Kellermann <mk@cm4all.com>  Thu, 04 Jun 2009 15:10:15 +0200

cm4all-beng-proxy (0.5.4) unstable; urgency=low

  * implemented delegation of open() to a helper program
  * added the BASE translation packet, supported by the translation cache
  * deprecated c:mode=proxy
  * rewrite-uri: always enable focus in mode=partial
  * http-cache: don't cache resources with query string (RFC 2616 13.9)
  * http-cache: lock cache items while they are served

 -- Max Kellermann <mk@cm4all.com>  Thu, 28 May 2009 11:44:01 +0200

cm4all-beng-proxy (0.5.3) unstable; urgency=low

  * cgi: close request body on fork() failure
  * fork: added workaround for pipe-to-pipe splice()
  * http-cache: use cache entry when response ETag matches
  * cgi: loop in istream_cgi_read() to prevent blocking
  * cache: check for expired items once a minute
  * cache: optimize search for oldest item

 -- Max Kellermann <mk@cm4all.com>  Wed, 06 May 2009 13:23:46 +0200

cm4all-beng-proxy (0.5.2) unstable; urgency=low

  * added filter cache
  * header-parser: added missing range check in header_parse_line()
  * fork: added event for writing to the child process
  * fork: don't splice() from a pipe
  * response: don't pass request body to unfocused processor
  * added filter type "pipe"

 -- Max Kellermann <mk@cm4all.com>  Wed, 29 Apr 2009 13:24:26 +0200

cm4all-beng-proxy (0.5.1) unstable; urgency=low

  * processor: fixed base=child assertion failure
  * handler: close request body if it was not consumed
  * static-file: generate Last-Modified and ETag response headers
  * static-file: obey the Content-Type provided by the translation server
  * static-file: get Content-Type from extended attribute
  * http-cache: use istream_null when cached resource is empty

 -- Max Kellermann <mk@cm4all.com>  Mon, 27 Apr 2009 10:00:20 +0200

cm4all-beng-proxy (0.5) unstable; urgency=low

  * processor: accept c:mode/c:base attributes in any order
  * processor: removed alternative (anchor) rewrite syntax

 -- Max Kellermann <mk@cm4all.com>  Mon, 20 Apr 2009 22:04:19 +0200

cm4all-beng-proxy (0.4.10) unstable; urgency=low

  * processor: lift length limitation for widget parameters
  * translate: abort if a packet is too large
  * translate: support MAX_AGE for the whole response
  * hashmap: fix corruption of slot chain in hashmap_remove_value()

 -- Max Kellermann <mk@cm4all.com>  Fri, 17 Apr 2009 13:02:50 +0200

cm4all-beng-proxy (0.4.9) unstable; urgency=low

  * http-cache: explicitly start reading into cache
  * cgi: clear "headers" variable before publishing the response
  * translate: use DOCUMENT_ROOT as CGI parameter

 -- Max Kellermann <mk@cm4all.com>  Mon, 06 Apr 2009 16:21:57 +0200

cm4all-beng-proxy (0.4.8) unstable; urgency=low

  * translate: allow ADDRESS packets in AJP addresses
  * translate: initialize all fields of a FastCGI address
  * http-cache: close all caching connections on exit
  * processor: don't rewrite SCRIPT SRC attribute when proxying

 -- Max Kellermann <mk@cm4all.com>  Thu, 02 Apr 2009 15:45:46 +0200

cm4all-beng-proxy (0.4.7) unstable; urgency=low

  * http-server: use istream_null for empty request body
  * parser: check for trailing slash only in TAG_OPEN tags
  * parser: added support for XML Processing Instructions
  * processor: implemented XML Processing Instruction "cm4all-rewrite-uri"
  * uri-escape: escape the slash character
  * cache: remove all matching items in cache_remove()
  * http-cache: lock cache items while holding a reference

 -- Max Kellermann <mk@cm4all.com>  Thu, 02 Apr 2009 12:02:53 +0200

cm4all-beng-proxy (0.4.6) unstable; urgency=low

  * file_handler: fixed logic error in If-Modified-Since check
  * date: return UTC time stamp in http_date_parse()
  * cache: continue search after item was invalidated
  * cache: remove the correct cache item
  * istream-chunked: work around invalid assertion failure
  * istream-subst: fixed corruption after partial match

 -- Max Kellermann <mk@cm4all.com>  Wed, 25 Mar 2009 15:03:10 +0100

cm4all-beng-proxy (0.4.5) unstable; urgency=low

  * http-server: assume keep-alive is enabled on HTTP 1.1
  * http-client: unregister EV_READ when the buffer is full
  * translation: added QUERY_STRING packet
  * processor: optionally parse base/mode from URI

 -- Max Kellermann <mk@cm4all.com>  Tue, 17 Mar 2009 13:04:25 +0100

cm4all-beng-proxy (0.4.4) unstable; urgency=low

  * forward Accept-Language request header to the translation server
  * translate: added the USER_AGENT request packet
  * session: obey the USER/MAX_AGE setting
  * use libcm4all-inline-dev in libcm4all-beng-proxy-dev
  * added pkg-config file for libcm4all-beng-proxy-dev
  * updated python-central dependencies
  * processor: parse c:base/c:mode attributes in PARAM tags

 -- Max Kellermann <mk@cm4all.com>  Wed, 11 Mar 2009 09:43:48 +0100

cm4all-beng-proxy (0.4.3) unstable; urgency=low

  * processor: rewrite URI in LINK tags
  * processor: rewrite URI in PARAM tags
  * use splice() from glibc 2.7
  * translate: added VARY response packet
  * build documentation with texlive

 -- Max Kellermann <mk@cm4all.com>  Wed, 04 Mar 2009 09:53:56 +0100

cm4all-beng-proxy (0.4.2) unstable; urgency=low

  * hashmap: fix corruption in slot chain
  * use monotonic clock to calculate expiry times
  * processor: rewrite URIs in the EMBED, VIDEO, AUDIO tags

 -- Max Kellermann <mk@cm4all.com>  Tue, 17 Feb 2009 17:14:48 +0100

cm4all-beng-proxy (0.4.1) unstable; urgency=low

  * translate: clear client->transformation
  * handler: check for translation errors
  * http-server: fixed assertion failure during shutdown
  * http-server: send "Keep-Alive" response header
  * worker: after fork(), call event_reinit() in the parent process
  * added valgrind build dependency
  * build with Debian's libevent-1.4 package

 -- Max Kellermann <mk@cm4all.com>  Tue, 10 Feb 2009 11:48:53 +0100

cm4all-beng-proxy (0.4) unstable; urgency=low

  * added support for transformation views
    - in the JavaScript API, mode=proxy is now deprecated
  * http-cache: fix segfault when request_headers==NULL
  * http-cache: store multiple (varying) versions of a resource
  * http-cache: use the "max-age" cache-control response

 -- Max Kellermann <mk@cm4all.com>  Fri, 30 Jan 2009 13:29:43 +0100

cm4all-beng-proxy (0.3.9) unstable; urgency=low

  * http-client: assume keep-alive is enabled on HTTP 1.1
  * processor: use configured/session path-info for mode=child URIs

 -- Max Kellermann <mk@cm4all.com>  Tue, 27 Jan 2009 13:07:51 +0100

cm4all-beng-proxy (0.3.8) unstable; urgency=low

  * processor: pass Content-Type and Content-Language headers from
    template
  * http-client: allow chunked response body without keep-alive

 -- Max Kellermann <mk@cm4all.com>  Fri, 23 Jan 2009 13:02:42 +0100

cm4all-beng-proxy (0.3.7) unstable; urgency=low

  * istream_subst: exit the loop if state==INSERT
  * istream_iconv: check if the full buffer could be flushed
  * worker: don't reinitialize session manager during shutdown

 -- Max Kellermann <mk@cm4all.com>  Thu, 15 Jan 2009 10:39:47 +0100

cm4all-beng-proxy (0.3.6) unstable; urgency=low

  * processor: ignore closing </header>
  * widget-http: now really don't check content-type in frame parents
  * parser: skip comments
  * processor: implemented c:base="parent"
  * processor: added "c:" prefix to c:widget child elements
  * processor: renamed the "c:param" element to "c:parameter"

 -- Max Kellermann <mk@cm4all.com>  Thu, 08 Jan 2009 11:17:29 +0100

cm4all-beng-proxy (0.3.5) unstable; urgency=low

  * widget-http: don't check content-type in frame parents
  * istream-subst: allow null bytes in the input stream
  * js: added the "translate" parameter for passing values to the
    translation server
  * rewrite-uri: refuse to rewrite a frame URI without widget id

 -- Max Kellermann <mk@cm4all.com>  Mon, 05 Jan 2009 16:46:32 +0100

cm4all-beng-proxy (0.3.4) unstable; urgency=low

  * processor: added support for custom widget request headers
  * http-cache: obey the "Vary" response header
  * http-cache: pass the new http_cache_info object when testing a cache
    item

 -- Max Kellermann <mk@cm4all.com>  Tue, 30 Dec 2008 15:46:44 +0100

cm4all-beng-proxy (0.3.3) unstable; urgency=low

  * processor: grew widget parameter buffer to 512 bytes
  * widget-resolver: clear widget->resolver on abort
  * cgi: clear the input's handler in cgi_async_abort()
  * widget-stream: use istream_hold (reverts r4171)

 -- Max Kellermann <mk@cm4all.com>  Fri, 05 Dec 2008 14:43:05 +0100

cm4all-beng-proxy (0.3.2) unstable; urgency=low

  * processor: free memory before calling embed_frame_widget()
  * processor: allocate query string from the widget pool
  * processor: removed the obsolete widget attributes "tag" and "style"
  * parser: hold a reference to the pool

 -- Max Kellermann <mk@cm4all.com>  Mon, 01 Dec 2008 14:15:38 +0100

cm4all-beng-proxy (0.3.1) unstable; urgency=low

  * http-client: remove Transfer-Encoding and Content-Length from response
    headers
  * http-client: don't read body after invoke_response()
  * fork: retry splice() after EAGAIN
  * fork: don't close input when splice() fails
  * cgi: abort the response handler when the stdin stream fails
  * istream_file, istream_pipe, fork, client_socket, listener: fixed file
    descriptor leaks
  * processor: hold a reference to the caller's pool
  * debian/rules: enabled test suite

 -- Max Kellermann <mk@cm4all.com>  Thu, 27 Nov 2008 16:01:16 +0100

cm4all-beng-proxy (0.3) unstable; urgency=low

  * implemented widget filters
  * translate: initialize all fields of a CGI address
  * fork: read request body on EAGAIN
  * fork: implemented the direct() method with splice()
  * python: added class Response
  * prototypes/translate.py:
    - support "filter"
    - support "content_type"
  * demo: added widget filter demo

 -- Max Kellermann <mk@cm4all.com>  Wed, 26 Nov 2008 16:27:29 +0100

cm4all-beng-proxy (0.2) unstable; urgency=low

  * don't quote text/xml widgets
  * widget-resolver: pass widget_pool to widget_class_lookup()
  * widget-registry: allocate widget_class from widget_pool
  * widget-stream: eliminated the async operation proxy, because the
    operation cannot be aborted before the constructor returns
  * widget-stream: don't clear the "delayed" stream in the response() callback
  * rewrite-uri: trigger istream_read(delayed) after istream_delayed_set()
  * doc: clarified XSLT integration

 -- Max Kellermann <mk@cm4all.com>  Tue, 25 Nov 2008 15:28:54 +0100

cm4all-beng-proxy (0.1) unstable; urgency=low

  * initial release

 -- Max Kellermann <mk@cm4all.com>  Mon, 17 Nov 2008 11:59:36 +0100<|MERGE_RESOLUTION|>--- conflicted
+++ resolved
@@ -1,7 +1,6 @@
-<<<<<<< HEAD
 cm4all-beng-proxy (9.9) unstable; urgency=low
 
-  * 
+  * merge release 8.9
 
  --   
 
@@ -148,13 +147,12 @@
   * fix spurious BIND_MOUNT_RW failures
 
  -- Max Kellermann <mk@cm4all.com>  Fri, 02 Oct 2015 15:36:42 -0000
-=======
+
 cm4all-beng-proxy (8.9) unstable; urgency=low
 
   * istream/catch: fix another assertion failure
 
  -- Max Kellermann <mk@cm4all.com>  Tue, 23 Feb 2016 15:52:46 -0000
->>>>>>> a8201750
 
 cm4all-beng-proxy (8.8) unstable; urgency=low
 
