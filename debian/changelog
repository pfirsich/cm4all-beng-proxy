--- conflicted
+++ resolved
@@ -1,4 +1,3 @@
-<<<<<<< HEAD
 cm4all-beng-proxy (11.0.1) unstable; urgency=low
 
   * spawn: switch to a new systemd scope
@@ -14,13 +13,12 @@
   * remove obsolete sysv init scripts, depend on systemd instead
 
  --
-=======
+
 cm4all-beng-proxy (10.24) unstable; urgency=low
 
   * http_client: fix "excess data" error after "100 Continue"
 
  -- Max Kellermann <mk@cm4all.com>  Wed, 20 Jul 2016 12:25:34 -0000
->>>>>>> b16b43f2
 
 cm4all-beng-proxy (10.23) unstable; urgency=low
 
