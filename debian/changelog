<<<<<<< HEAD
cm4all-beng-proxy (3.1.7) unstable; urgency=low

  * 

 --   

cm4all-beng-proxy (3.1.6) unstable; urgency=low

  * buffered_socket: fix assertion failure

 -- Max Kellermann <mk@cm4all.com>  Fri, 23 Aug 2013 12:39:47 -0000

cm4all-beng-proxy (3.1.5) unstable; urgency=low

  * merge release 3.0.26
  * lb: disallow deprecated configuration keywords
  * lb: conditional pools
  * lb_config: setting "ssl_cert" specifies both certificate and key
  * ssl_filter: support TLS Server Name Indication

 -- Max Kellermann <mk@cm4all.com>  Fri, 16 Aug 2013 16:29:34 -0000

cm4all-beng-proxy (3.1.4) unstable; urgency=low

  * nfs_cache: new dedicated cache for NFS files
  * nfs_{handler,request}: use Content-Type from translation server

 -- Max Kellermann <mk@cm4all.com>  Mon, 10 Jun 2013 20:50:58 -0000

cm4all-beng-proxy (3.1.3) unstable; urgency=low

  * nfs_client: fix crash due to uninitialized memory
  * nfs_client: disconnect idle connections
  * nfs_client: expire file metadata
  * istream-nfs: fix resuming a blocking sink
  * istream-nfs: detect file truncation

 -- Max Kellermann <mk@cm4all.com>  Mon, 03 Jun 2013 19:30:20 -0000

cm4all-beng-proxy (3.1.2) unstable; urgency=low

  * nfs_client: read larger chunks
  * nfs_handler: implement cache revalidation and byte ranges

 -- Max Kellermann <mk@cm4all.com>  Wed, 29 May 2013 16:23:15 -0000

cm4all-beng-proxy (3.1.1) unstable; urgency=low

  * nfs_client: fix crash on HEAD request
  * nfs_client: generate Last-Modified and ETag
  * http-cache: allow caching NFS files

 -- Max Kellermann <mk@cm4all.com>  Thu, 23 May 2013 11:00:49 -0000

cm4all-beng-proxy (3.1) unstable; urgency=low

  * nfs_client: new resource loader backend

 -- Max Kellermann <mk@cm4all.com>  Tue, 21 May 2013 21:14:06 -0000
=======
cm4all-beng-proxy (3.0.28) unstable; urgency=low

  * processor: fix widget lookup regression

 -- Max Kellermann <mk@cm4all.com>  Mon, 26 Aug 2013 18:21:03 -0000

cm4all-beng-proxy (3.0.27) unstable; urgency=low

  * processor: fix stalled transfer with two nested processors

 -- Max Kellermann <mk@cm4all.com>  Mon, 26 Aug 2013 17:09:47 -0000
>>>>>>> 8b33092e

cm4all-beng-proxy (3.0.26) unstable; urgency=low

  * respones: generate header P3P:CP="CAO PSA OUR" to work around IE10 bug
  * init: auto-create /var/run/cm4all
  * lb: enable GLib multi-threading

 -- Max Kellermann <mk@cm4all.com>  Fri, 26 Jul 2013 07:21:15 -0000

cm4all-beng-proxy (3.0.25) unstable; urgency=low

  * stock: fix access to undefind memory
  * file-handler, http-util: fix If-Match / If-None-Match check

 -- Max Kellermann <mk@cm4all.com>  Wed, 29 May 2013 16:13:54 -0000

cm4all-beng-proxy (3.0.24) unstable; urgency=low

  * memcached-client: fix bogus "peer closed socket prematurely"

 -- Max Kellermann <mk@cm4all.com>  Tue, 23 Apr 2013 11:20:00 -0000

cm4all-beng-proxy (3.0.23) unstable; urgency=low

  * lb: fix memory leak when request with body gets aborted early

 -- Max Kellermann <mk@cm4all.com>  Thu, 04 Apr 2013 15:33:57 -0000

cm4all-beng-proxy (3.0.22) unstable; urgency=low

  * http-server: fix rare crash in request body handler
  * http-client: fix memory leak

 -- Max Kellermann <mk@cm4all.com>  Tue, 26 Mar 2013 07:24:22 -0000

cm4all-beng-proxy (3.0.21) unstable; urgency=low

  * ajp-client: fix malformed request packet with empty request body

 -- Max Kellermann <mk@cm4all.com>  Thu, 21 Mar 2013 17:11:22 -0000

cm4all-beng-proxy (3.0.20) unstable; urgency=low

  * http-client: fix assertion failure with certain chunked responses

 -- Max Kellermann <mk@cm4all.com>  Thu, 21 Mar 2013 10:21:13 -0000

cm4all-beng-proxy (3.0.19) unstable; urgency=low

  * istream_tee: fix crash / memory leak on I/O error before request body
    was delivered to widget

 -- Max Kellermann <mk@cm4all.com>  Mon, 18 Mar 2013 11:23:27 -0000

cm4all-beng-proxy (3.0.18) unstable; urgency=low

  * bot: detect more crawler/bot user-agents
  * lb.init: add ACCESS_LOGGER variable

 -- Max Kellermann <mk@cm4all.com>  Fri, 15 Mar 2013 14:47:08 -0000

cm4all-beng-proxy (3.0.17) unstable; urgency=low

  * lb: add ssl_verify "optional"

 -- Max Kellermann <mk@cm4all.com>  Fri, 08 Mar 2013 14:31:25 -0000

cm4all-beng-proxy (3.0.16) unstable; urgency=low

  * http-request: fix assertion failure
  * log-{cat,split}: use unsigned characters in backslash-escape

 -- Max Kellermann <mk@cm4all.com>  Thu, 07 Mar 2013 15:26:26 -0000

cm4all-beng-proxy (3.0.15) unstable; urgency=low

  * stock: fix another assertion failure during idle cleanup
  * inline-widget: avoid unrecoverable I/O errors during initialisation

 -- Max Kellermann <mk@cm4all.com>  Tue, 05 Mar 2013 07:11:46 -0000

cm4all-beng-proxy (3.0.14) unstable; urgency=low

  * stock: fix assertion failure during idle cleanup
  * http-server: count bytes received, fixes regression
  * http-server: send "100 Continue", fixes regression
  * http-client: fix potential assertion failure after "100 Continue"

 -- Max Kellermann <mk@cm4all.com>  Fri, 01 Mar 2013 16:53:54 -0000

cm4all-beng-proxy (3.0.13) unstable; urgency=low

  * merge release 2.3.7
  * uri-verify: allow double slashes
  * change product token to "CM4all Webserver"

 -- Max Kellermann <mk@cm4all.com>  Mon, 18 Feb 2013 11:35:29 -0000

cm4all-beng-proxy (3.0.12) unstable; urgency=low

  * listener: enable TCP Fast Open (requires Linux 3.7)
  * rubber: optimize huge page allocation
  * rubber: optimize hole search
  * translate-cache: optimize INVALIDATE=HOST
  * filter-cache: reserve some space in the rubber allocator

 -- Max Kellermann <mk@cm4all.com>  Fri, 15 Feb 2013 09:57:51 -0000

cm4all-beng-proxy (3.0.11) unstable; urgency=low

  * stock: slow down destruction of surplus idle items
  * fcgi-client: try harder to reuse existing FastCGI connections
  * cmdline: new options to control the FastCGI/WAS stock

 -- Max Kellermann <mk@cm4all.com>  Tue, 12 Feb 2013 09:38:35 -0000

cm4all-beng-proxy (3.0.10) unstable; urgency=low

  * child: reduce verbosity of SIGTERM log message
  * connection: reduce verbosity of ECONNRESET log message
  * http-server: fix duplicate abort call
  * http-server: add missing pool reference in request body eof
  * handler: catch malformed URIs earlier
  * rubber: allocate from holes, avoid costly compression steps
  * http-cache: reserve some space in the rubber allocator

 -- Max Kellermann <mk@cm4all.com>  Fri, 08 Feb 2013 13:15:31 -0000

cm4all-beng-proxy (3.0.9) unstable; urgency=low

  * merge release 2.3.5
  * parser: fix malformed attribute value bounds
  * translation: packet VALIDATE_MTIME discards cache items after a file
    has been modified
  * http-server: fix spurious "closed prematurely" log messages
  * http-{server,client}: improve error messages
  * istream: clear the "direct" flag set on new streams
  * slice_pool: fix slice size and slices per area calculation

 -- Max Kellermann <mk@cm4all.com>  Wed, 06 Feb 2013 17:48:47 -0000

cm4all-beng-proxy (3.0.8) unstable; urgency=low

  * merge release 2.3.3
  * return unused I/O buffers to operating system
  * parser: optimize the attribute value parser
  * sink_rubber: fix assertion failure

 -- Max Kellermann <mk@cm4all.com>  Thu, 31 Jan 2013 13:27:39 -0000

cm4all-beng-proxy (3.0.7) unstable; urgency=low

  * istream-tee: fix crash due to erroneous read

 -- Max Kellermann <mk@cm4all.com>  Fri, 18 Jan 2013 13:32:49 -0000

cm4all-beng-proxy (3.0.6) unstable; urgency=low

  * control: new command "VERBOSE" manipulates logger verbosity
  * cmdline: remove obsolete option "enable_splice"
  * ajp-client: discard response body after HEAD request
  * fcgi-client: fix assertion failure after malformed HEAD response
  * fcgi-client: don't ignore log messages after HEAD request
  * translate-client: fix assertion failure after connection reset

 -- Max Kellermann <mk@cm4all.com>  Fri, 04 Jan 2013 13:14:09 -0000

cm4all-beng-proxy (3.0.5) unstable; urgency=low

  * translate-client: reduce number of system calls (optimization)
  * http-client: release the socket earlier for reusal
  * ajp-client: fix decoding the "special" response headers
  * ajp-client: wait for "end" packet before delivering empty response
  * ajp-client: use the Content-Length response header
  * ajp-client: send Content-Length request header only if body present
  * ajp-client: support HEAD requests
  * fcgi-client: support HEAD requests
  * fcgi-client: use the Content-Length response header
  * fcgi-client: don't discard buffer after socket has been closed
  * fcgi-client: continue parsing after response has been delivered
  * fcgi-client: don't attempt to write repeatedly if request body blocks
  * fcgi-client: optimized keep-alive after empty response

 -- Max Kellermann <mk@cm4all.com>  Fri, 28 Dec 2012 13:16:02 -0000

cm4all-beng-proxy (3.0.4) unstable; urgency=low

  * {http,filter}-cache: fix garbled data on large cache entries

 -- Max Kellermann <mk@cm4all.com>  Tue, 11 Dec 2012 15:17:17 -0000

cm4all-beng-proxy (3.0.3) unstable; urgency=low

  * memcached-client: fix assertion failure

 -- Max Kellermann <mk@cm4all.com>  Fri, 07 Dec 2012 18:52:33 -0000

cm4all-beng-proxy (3.0.2) unstable; urgency=low

  * merge release 2.3.1
  * lb: verify the client certificate issuer (option "ssl_verify")
  * lb: client certificate is mandatory if "ssl_verify" is enabled
  * lb: support extra CA certificate file (option "ssl_ca_cert")
  * cmdline: can't specify both --memcached-server and http_cache_size
  * init: default to one worker

 -- Max Kellermann <mk@cm4all.com>  Fri, 07 Dec 2012 09:24:52 -0000

cm4all-beng-proxy (3.0.1) unstable; urgency=low

  * http-cache: reduce memory usage while storing
  * {http,filter}-cache: reduce fork overhead
  * pool: fix crash when first allocation is large

 -- Max Kellermann <mk@cm4all.com>  Wed, 05 Dec 2012 14:05:28 -0000

cm4all-beng-proxy (3.0) unstable; urgency=low

  * {http,filter}-cache: reduce overhead when cache is disabled
  * {http,filter}-cache: exclude allocator table from reported size
  * filter-cache: reduce memory usage while storing
  * {http,filter,translate}-cache: return more free memory to operating system
  * pool: further overhead reduction
  * pool: reduce CPU overhead for large areas
  * rubber: fix assertion failure

 -- Max Kellermann <mk@cm4all.com>  Tue, 30 Oct 2012 16:32:45 -0000

cm4all-beng-proxy (2.2.1) unstable; urgency=low

  * merge release 2.1.13
  * control_local: fix assertion failure

 -- Max Kellermann <mk@cm4all.com>  Tue, 16 Oct 2012 15:46:16 -0000

cm4all-beng-proxy (2.2) unstable; urgency=low

  * cache: optimize lookups
  * pool: reduce overhead
  * pool: optimize the linear area recycler
  * resource-address: reduce memory overhead
  * session: reduce memory usage
  * http-cache, filter-cache: return free memory to operating system
  * control_server: support local and abstract sockets
  * python/control: support abstract sockets
  * bp_control: create implicit control channel for each worker process
  * require automake 1.11

 -- Max Kellermann <mk@cm4all.com>  Tue, 09 Oct 2012 15:11:24 -0000

cm4all-beng-proxy (2.3.7) unstable; urgency=low

  * tcache: fix assertion failure in BASE handler

 -- Max Kellermann <mk@cm4all.com>  Mon, 18 Feb 2013 11:58:01 -0000

cm4all-beng-proxy (2.3.6) unstable; urgency=low

  * listener: increase the backlog to 64
  * shm: reserve swap space, avoids theoretical crash

 -- Max Kellermann <mk@cm4all.com>  Sun, 17 Feb 2013 09:29:24 -0000

cm4all-beng-proxy (2.3.5) unstable; urgency=low

  * tcache: reduce CPU pressure when there are many virtual hosts (hot fix)
  * launch the access logger after daemonizing
  * user the configured logger user for the access logger
  * auto-close the access logger
  * debian/rules: compile with -fno-omit-frame-pointer

 -- Max Kellermann <mk@cm4all.com>  Tue, 05 Feb 2013 16:27:46 -0000

cm4all-beng-proxy (2.3.4) unstable; urgency=low

  * log-split: print referer and user agent
  * log-split: cache the last file
  * log-split: allow logging local time stamps
  * log-{split,cat}: escape URI, Referer and User-Agent
  * init: add ACCESS_LOGGER variable

 -- Max Kellermann <mk@cm4all.com>  Tue, 05 Feb 2013 01:31:31 -0000

cm4all-beng-proxy (2.3.3) unstable; urgency=low

  * pool: fix a memory leak in the temporary pool
  * processor: hard limit on length of attributes and parameters

 -- Max Kellermann <mk@cm4all.com>  Thu, 31 Jan 2013 13:16:33 -0000

cm4all-beng-proxy (2.3.2) unstable; urgency=low

  * merge release 2.1.17

 -- Max Kellermann <mk@cm4all.com>  Tue, 29 Jan 2013 00:01:23 -0000

cm4all-beng-proxy (2.3.1) unstable; urgency=low

  * merge release 2.1.16
  * pool: reduce CPU overhead for large areas

 -- Max Kellermann <mk@cm4all.com>  Thu, 06 Dec 2012 16:40:02 -0000

cm4all-beng-proxy (2.3) unstable; urgency=low

  * new stable branch based on v2.1.x, without the work-in-progress
    improvements from v2.2.x
  * cache: optimize lookups
  * pool: reduce overhead
  * pool: optimize the linear area recycler
  * resource-address: reduce memory overhead
  * session: reduce memory usage
  * {http,filter}-cache: reduce overhead when cache is disabled

 -- Max Kellermann <mk@cm4all.com>  Mon, 22 Oct 2012 13:48:20 -0000

cm4all-beng-proxy (2.1.17) unstable; urgency=low

  * merge release 2.0.55

 -- Max Kellermann <mk@cm4all.com>  Mon, 28 Jan 2013 23:59:54 -0000

cm4all-beng-proxy (2.1.16) unstable; urgency=low

  * merge release 2.0.54

 -- Max Kellermann <mk@cm4all.com>  Thu, 06 Dec 2012 16:35:17 -0000

cm4all-beng-proxy (2.1.15) unstable; urgency=low

  * merge release 2.0.53

 -- Max Kellermann <mk@cm4all.com>  Mon, 22 Oct 2012 12:26:57 -0000

cm4all-beng-proxy (2.1.14) unstable; urgency=low

  * merge release 2.0.52

 -- Max Kellermann <mk@cm4all.com>  Fri, 19 Oct 2012 12:10:09 -0000

cm4all-beng-proxy (2.1.13) unstable; urgency=low

  * merge release 2.0.51

 -- Max Kellermann <mk@cm4all.com>  Tue, 16 Oct 2012 15:41:58 -0000

cm4all-beng-proxy (2.1.12) unstable; urgency=low

  * merge release 2.0.50

 -- Max Kellermann <mk@cm4all.com>  Fri, 05 Oct 2012 12:26:24 -0000

cm4all-beng-proxy (2.1.11) unstable; urgency=low

  * merge release 2.0.49

 -- Max Kellermann <mk@cm4all.com>  Fri, 28 Sep 2012 15:04:36 -0000

cm4all-beng-proxy (2.1.10) unstable; urgency=low

  * merge release 2.0.48

 -- Max Kellermann <mk@cm4all.com>  Mon, 24 Sep 2012 15:43:46 -0000

cm4all-beng-proxy (2.1.9) unstable; urgency=low

  * merge release 2.0.47
  * lb: eliminate the duplicate "Date" response header (#1169)

 -- Max Kellermann <mk@cm4all.com>  Fri, 21 Sep 2012 15:56:06 -0000

cm4all-beng-proxy (2.1.8) unstable; urgency=low

  * control: publish statistics over the control protocol

 -- Max Kellermann <mk@cm4all.com>  Fri, 07 Sep 2012 12:47:34 -0000

cm4all-beng-proxy (2.1.7) unstable; urgency=low

  * resource-address: support expanding PIPE addresses
  * translation: support EXPAND_PATH for PROXY
  * reduced connect timeouts for translation server, FastCGI and beng-lb
  * uri-relative: support relative URI with just a query string
  * uri-relative: support relative URIs starting with a double slash
  * lb: improve error messages, include listener/pool name
  * lb: validate the selected sticky modde
  * lb: add sticky mode "source_ip"

 -- Max Kellermann <mk@cm4all.com>  Fri, 31 Aug 2012 14:03:41 -0000

cm4all-beng-proxy (2.1.6) unstable; urgency=low

  * merge release 2.0.46

 -- Max Kellermann <mk@cm4all.com>  Fri, 24 Aug 2012 11:11:20 -0000

cm4all-beng-proxy (2.1.5) unstable; urgency=low

  * lb_expect_monitor: configurable connect timeout

 -- Max Kellermann <mk@cm4all.com>  Mon, 20 Aug 2012 05:40:44 -0000

cm4all-beng-proxy (2.1.4) unstable; urgency=low

  * lb_monitor: configurable timeout

 -- Max Kellermann <mk@cm4all.com>  Fri, 17 Aug 2012 09:16:36 -0000

cm4all-beng-proxy (2.1.3) unstable; urgency=low

  * merge release 2.0.44
  * lb: implement tcp_expect option "expect_graceful"

 -- Max Kellermann <mk@cm4all.com>  Tue, 14 Aug 2012 14:30:57 -0000

cm4all-beng-proxy (2.1.2) unstable; urgency=low

  * support extended HTTP status codes from RFC 6585 and WebDAV

 -- Max Kellermann <mk@cm4all.com>  Thu, 09 Aug 2012 10:10:35 -0000

cm4all-beng-proxy (2.1.1) unstable; urgency=low

  * merge release 2.0.43
  * lb: support TRACE, OPTIONS and WebDAV

 -- Max Kellermann <mk@cm4all.com>  Fri, 03 Aug 2012 11:48:46 -0000

cm4all-beng-proxy (2.1) unstable; urgency=low

  * lb: add sticky mode "jvm_route" (Tomcat)

 -- Max Kellermann <mk@cm4all.com>  Mon, 30 Jul 2012 15:53:43 -0000

cm4all-beng-proxy (2.0.55) unstable; urgency=low

  * istream-tee: fix crash due to erroneous read
  * fix random crashes in the optimized build

 -- Max Kellermann <mk@cm4all.com>  Mon, 28 Jan 2013 23:52:26 -0000

cm4all-beng-proxy (2.0.54) unstable; urgency=low

  * http-cache: fix revalidation of memcached entries

 -- Max Kellermann <mk@cm4all.com>  Thu, 06 Dec 2012 16:31:23 -0000

cm4all-beng-proxy (2.0.53) unstable; urgency=low

  * filter-cache: fix assertion failure on serving empty response
  * http-cache: limit maximum age to 5 minutes if "Vary" includes cookies
  * lb: FADE_NODE lasts for 3 hours

 -- Max Kellermann <mk@cm4all.com>  Mon, 22 Oct 2012 12:21:18 -0000

cm4all-beng-proxy (2.0.52) unstable; urgency=low

  * {http,filter}-cache: include headers in cache size calculation
  * {http,filter}-cache: reduce headers memory usage
  * http-cache: limit maximum age to 1 week
    - 1 hour when "Vary" is used
    - 30 minutes when "Vary" includes "X-WidgetId" or "X-WidgetHref"
    - 5 minutes when "Vary" includes "X-CM4all-BENG-User"
  * cache: reduce number of system calls during lookup

 -- Max Kellermann <mk@cm4all.com>  Fri, 19 Oct 2012 12:07:10 -0000

cm4all-beng-proxy (2.0.51) unstable; urgency=low

  * merge release 1.4.33
  * processor: fix assertion failure with embedded CSS
  * lb: move control channel handler to worker process

 -- Max Kellermann <mk@cm4all.com>  Tue, 16 Oct 2012 15:39:32 -0000

cm4all-beng-proxy (2.0.50) unstable; urgency=low

  * pool: reduce memory overhead of debug data
  * fcgi-client: fix assertion failure due to redundant read event
  * lb: fix crash after pipe-to-socket splice I/O error

 -- Max Kellermann <mk@cm4all.com>  Fri, 05 Oct 2012 12:23:15 -0000

cm4all-beng-proxy (2.0.49) unstable; urgency=low

  * merge release 1.4.32

 -- Max Kellermann <mk@cm4all.com>  Fri, 28 Sep 2012 15:01:26 -0000

cm4all-beng-proxy (2.0.48) unstable; urgency=low

  * lb: fix duplicate monitor requests with --watchdog
  * child: verbose logging of child process events
  * log shutdown signal

 -- Max Kellermann <mk@cm4all.com>  Mon, 24 Sep 2012 15:36:03 -0000

cm4all-beng-proxy (2.0.47) unstable; urgency=low

  * merge release 1.4.31
  * cache: disable excessive debugging checks

 -- Max Kellermann <mk@cm4all.com>  Fri, 21 Sep 2012 15:24:30 -0000

cm4all-beng-proxy (2.0.46) unstable; urgency=low

  * merge release 1.4.30
  * lb: add option --config-file

 -- Max Kellermann <mk@cm4all.com>  Fri, 24 Aug 2012 10:52:29 -0000

cm4all-beng-proxy (2.0.45) unstable; urgency=low

  * merge release 1.4.29

 -- Max Kellermann <mk@cm4all.com>  Tue, 21 Aug 2012 15:49:49 -0000

cm4all-beng-proxy (2.0.44) unstable; urgency=low

  * lb: allow sticky with only one node
  * lb: add option "--check"
  * lb: run all monitors right after startup
  * lb: disable expiry of monitor results
  * lb: improved fallback for "sticky cookie"
  * lb: use Bulldog for "sticky cookie"
  * balancer, lb: persistent "fade" flag
  * balancer, lb: use the Bulldog "graceful" flag
  * control: add packet CONTROL_DUMP_POOLS

 -- Max Kellermann <mk@cm4all.com>  Tue, 14 Aug 2012 13:13:01 -0000

cm4all-beng-proxy (2.0.43) unstable; urgency=low

  * merge release 1.4.28
  * istream-replace: fix assertion failure with embedded CSS

 -- Max Kellermann <mk@cm4all.com>  Thu, 02 Aug 2012 11:14:27 -0000

cm4all-beng-proxy (2.0.42) unstable; urgency=low

  * js: new higher-level API

 -- Max Kellermann <mk@cm4all.com>  Wed, 01 Aug 2012 11:32:28 -0000

cm4all-beng-proxy (2.0.41) unstable; urgency=low

  * session: fix bogus assertion failure when loading expired session

 -- Max Kellermann <mk@cm4all.com>  Fri, 27 Jul 2012 12:47:49 -0000

cm4all-beng-proxy (2.0.40) unstable; urgency=low

  * merge release 1.4.27

 -- Max Kellermann <mk@cm4all.com>  Tue, 24 Jul 2012 16:29:13 -0000

cm4all-beng-proxy (2.0.39) unstable; urgency=low

  * merge release 1.4.26

 -- Max Kellermann <mk@cm4all.com>  Tue, 17 Jul 2012 17:00:20 -0000

cm4all-beng-proxy (2.0.38) unstable; urgency=low

  * merge release 1.4.25
  * strset: fix GROUP_CONTAINER false negatives

 -- Max Kellermann <mk@cm4all.com>  Tue, 17 Jul 2012 16:03:49 -0000

cm4all-beng-proxy (2.0.37) unstable; urgency=low

  * merge release 1.4.24

 -- Max Kellermann <mk@cm4all.com>  Mon, 16 Jul 2012 10:36:57 -0000

cm4all-beng-proxy (2.0.36) unstable; urgency=low

  * proxy-handler: re-add the URI suffix for "transparent" requests

 -- Max Kellermann <mk@cm4all.com>  Wed, 11 Jul 2012 14:12:11 -0000

cm4all-beng-proxy (2.0.35) unstable; urgency=low

  * translate: allow WIDGET_GROUP without PROCESS

 -- Max Kellermann <mk@cm4all.com>  Thu, 05 Jul 2012 13:03:21 -0000

cm4all-beng-proxy (2.0.34) unstable; urgency=low

  * session_save: skip shutdown code if saving is not configured
  * http-server: fix assertion on I/O error during POST
  * header-forward: new group FORWARD to forward the "Host" header

 -- Max Kellermann <mk@cm4all.com>  Tue, 03 Jul 2012 16:46:39 -0000

cm4all-beng-proxy (2.0.33) unstable; urgency=low

  * processor: option SELF_CONTAINER allows widget to only embed itself
  * processor: allow embedding approved widget groups
  * processor: optionally invoke CSS processor for style attributes
  * response, lb_http: put "Discard" cookie attribute to the end (Android bug)

 -- Max Kellermann <mk@cm4all.com>  Mon, 02 Jul 2012 17:52:32 -0000

cm4all-beng-proxy (2.0.32) unstable; urgency=low

  * socket_wrapper: fix two assertion failures
  * pheaders: emit Cache-Control:no-store to work around IE quirk

 -- Max Kellermann <mk@cm4all.com>  Tue, 26 Jun 2012 09:41:51 -0000

cm4all-beng-proxy (2.0.31) unstable; urgency=low

  * lb: publish the SSL peer issuer subject
  * widget-registry: copy the direct_addressing attribute

 -- Max Kellermann <mk@cm4all.com>  Wed, 06 Jun 2012 13:36:04 -0000

cm4all-beng-proxy (2.0.30) unstable; urgency=low

  * init: add --group variable to .default file
  * doc: update view security documentation
  * processor: apply underscore prefix to <A NAME="...">
  * session: restore sessions from a file

 -- Max Kellermann <mk@cm4all.com>  Fri, 01 Jun 2012 11:06:50 -0000

cm4all-beng-proxy (2.0.29) unstable; urgency=low

  * widget: optional direct URI addressing scheme
  * processor: eliminate additional underscore from class prefix
  * ssl_filter: support TLS client certificates

 -- Max Kellermann <mk@cm4all.com>  Tue, 29 May 2012 13:29:06 -0000

cm4all-beng-proxy (2.0.28) unstable; urgency=low

  * merge release 1.4.22

 -- Max Kellermann <mk@cm4all.com>  Wed, 16 May 2012 10:24:31 -0000

cm4all-beng-proxy (2.0.27) unstable; urgency=low

  * uri-address: fix assertion failures with UNIX domain sockets
  * uri-address: fix redirects with matching absolute URI

 -- Max Kellermann <mk@cm4all.com>  Wed, 09 May 2012 16:16:06 -0000

cm4all-beng-proxy (2.0.26) unstable; urgency=low

  * processor: rewrite URIs in META/refresh

 -- Max Kellermann <mk@cm4all.com>  Thu, 03 May 2012 14:43:03 -0000

cm4all-beng-proxy (2.0.25) unstable; urgency=low

  * merge release 1.4.21
  * processor: fix double free bug on failed widget lookup
  * session: don't access the session manager after worker crash
  * proxy-widget: fix assertion failure with empty view name

 -- Max Kellermann <mk@cm4all.com>  Thu, 26 Apr 2012 14:22:10 -0000

cm4all-beng-proxy (2.0.24) unstable; urgency=low

  * processor: optionally invoke CSS processor for <style>

 -- Max Kellermann <mk@cm4all.com>  Fri, 20 Apr 2012 12:10:42 -0000

cm4all-beng-proxy (2.0.23) unstable; urgency=low

  * widget-resolver: check for translation server failure
  * widget-resolver: don't sync with session when view is invalid
  * rewrite-uri: check for invalid view name
  * {css_,}processor: eliminate second underscore from class prefix
  * doc: document the algorithm for replacing two leading underscores

 -- Max Kellermann <mk@cm4all.com>  Thu, 29 Mar 2012 15:37:52 -0000

cm4all-beng-proxy (2.0.22) unstable; urgency=low

  * merge release 1.4.20
  * proxy-widget: forbid client to select view with address
  * proxy-widget: allow any view selection when widget is not a container
  * widget-http: allow any view selection for unprocessable response
  * widget-http: inherit the view from the template
  * widget-request: sync with session only if processor is enabled
  * widget-http: postpone saving to session after receiving response headers
  * processor: add entities &c:id; &c:type; &c:class;

 -- Max Kellermann <mk@cm4all.com>  Mon, 26 Mar 2012 14:05:05 -0000

cm4all-beng-proxy (2.0.21) unstable; urgency=low

  * css_processor: use mode "partial" for @import
  * rewrite-uri: use mode "partial" on invalid input

 -- Max Kellermann <mk@cm4all.com>  Tue, 20 Mar 2012 18:11:28 -0000

cm4all-beng-proxy (2.0.20) unstable; urgency=low

  * {css_,}processor: default mode is "partial"
  * processor: handle underscore prefixes in the "for" attribute

 -- Max Kellermann <mk@cm4all.com>  Tue, 20 Mar 2012 16:48:51 -0000

cm4all-beng-proxy (2.0.19) unstable; urgency=low

  * merge release 1.4.19

 -- Max Kellermann <mk@cm4all.com>  Tue, 20 Mar 2012 08:41:03 -0000

cm4all-beng-proxy (2.0.18) unstable; urgency=low

  * merge release 1.4.18

 -- Max Kellermann <mk@cm4all.com>  Thu, 15 Mar 2012 15:53:12 -0000

cm4all-beng-proxy (2.0.17) unstable; urgency=low

  * merge release 1.4.17
  * css_parser: check for url() following another token
  * css_processor: rewrite @import URIs
  * {text_,}processor: new entity &c:local;

 -- Max Kellermann <mk@cm4all.com>  Fri, 09 Mar 2012 16:50:19 -0000

cm4all-beng-proxy (2.0.16) unstable; urgency=low

  * response: generate Vary response header from translation response
  * widget-resolver: fix NULL dereference after failure
  * translation: User-Agent classification

 -- Max Kellermann <mk@cm4all.com>  Tue, 06 Mar 2012 11:54:10 -0000

cm4all-beng-proxy (2.0.15) unstable; urgency=low

  * merge release 1.4.16
  * uri-address: fix NULL dereference on certain malformed URIs

 -- Max Kellermann <mk@cm4all.com>  Fri, 02 Mar 2012 16:28:54 -0000

cm4all-beng-proxy (2.0.14) unstable; urgency=low

  * address-resolver: add missing initialization
  * rewrite-uri: fix NULL pointer dereference with "local URI"
  * rewrite-uri: allow mode=proxy (optional temporary kludge)
  * widget-http: auto-disable processor (optional temporary kludge)

 -- Max Kellermann <mk@cm4all.com>  Thu, 01 Mar 2012 18:36:38 -0000

cm4all-beng-proxy (2.0.13) unstable; urgency=low

  * merge release 1.4.15
  * translation: make CGI auto-base optional
  * handler: fix up translation client errors

 -- Max Kellermann <mk@cm4all.com>  Thu, 23 Feb 2012 17:31:03 -0000

cm4all-beng-proxy (2.0.12) unstable; urgency=low

  * merge release 1.4.13

 -- Max Kellermann <mk@cm4all.com>  Thu, 16 Feb 2012 14:41:45 -0000

cm4all-beng-proxy (2.0.11) unstable; urgency=low

  * merge release 1.4.11
  * processor: skip rewriting absolute URIs

 -- Max Kellermann <mk@cm4all.com>  Thu, 09 Feb 2012 09:43:06 -0000

cm4all-beng-proxy (2.0.10) unstable; urgency=low

  * resource-address: initialise type, fixes assertion failure

 -- Max Kellermann <mk@cm4all.com>  Tue, 07 Feb 2012 16:57:06 -0000

cm4all-beng-proxy (2.0.9) unstable; urgency=low

  * [css]processor: expand underscore only XML id / CSS class
  * widget-http: filter processor response headers
  * processor: forward Wildfire headers in the debug build

 -- Max Kellermann <mk@cm4all.com>  Tue, 07 Feb 2012 12:32:33 -0000

cm4all-beng-proxy (2.0.8) unstable; urgency=low

  * rewrite-uri: prefix "@/" refers to widget's "local URI"

 -- Max Kellermann <mk@cm4all.com>  Fri, 03 Feb 2012 13:50:16 -0000

cm4all-beng-proxy (2.0.7) unstable; urgency=low

  * merge release 1.4.10
  * stock: clear idle objects periodically

 -- Max Kellermann <mk@cm4all.com>  Thu, 02 Feb 2012 14:10:24 -0000

cm4all-beng-proxy (2.0.6) unstable; urgency=low

  * merge release 1.4.9

 -- Max Kellermann <mk@cm4all.com>  Tue, 31 Jan 2012 15:10:18 -0000

cm4all-beng-proxy (2.0.5) unstable; urgency=low

  * merge release 1.4.8
  * translate-client: verify the PROXY and AJP payloads
  * translation: support inserting regex matches into CGI/file path
  * translation: support customizing the cookie's "Domain" attribute
  * request: new option "dynamic_session_cookie" adds suffix to cookie
    name
  * uri-address: verify the path component

 -- Max Kellermann <mk@cm4all.com>  Wed, 25 Jan 2012 17:05:09 -0000

cm4all-beng-proxy (2.0.4) unstable; urgency=low

  * merge release 1.4.6
  * access-log: don't log the remote port
  * translation: support inserting regex matches into CGI's PATH_INFO
  * tcache: generate BASE automatically for CGI

 -- Max Kellermann <mk@cm4all.com>  Tue, 10 Jan 2012 15:18:37 -0000

cm4all-beng-proxy (2.0.3) unstable; urgency=low

  * merge release 1.4.4
  * http-server: log remote host address

 -- Max Kellermann <mk@cm4all.com>  Tue, 27 Dec 2011 07:41:15 -0000

cm4all-beng-proxy (2.0.2) unstable; urgency=low

  * merge release 1.4.2
  * widget-http: improved HTTP error messages
  * processor: forbid widget request after URI compress failure

 -- Max Kellermann <mk@cm4all.com>  Wed, 07 Dec 2011 16:51:58 -0000

cm4all-beng-proxy (2.0.1) unstable; urgency=low

  * merge release 1.4.1

 -- Max Kellermann <mk@cm4all.com>  Fri, 18 Nov 2011 13:57:27 -0000

cm4all-beng-proxy (2.0) unstable; urgency=low

  * rewrite-uri: reapply 'drop the deprecated mode "proxy"'
  * proxy-widget: reapply 'client can choose only views that have an address'

 -- Max Kellermann <mk@cm4all.com>  Thu, 17 Nov 2011 08:22:39 +0100

cm4all-beng-proxy (1.4.33) unstable; urgency=low

  * istream-file: reduce memory usage for small files
  * file-handler: fix xattr usage on ranged file request (possible
    assertion failure)

 -- Max Kellermann <mk@cm4all.com>  Tue, 16 Oct 2012 15:28:57 -0000

cm4all-beng-proxy (1.4.32) unstable; urgency=low

  * cgi: fix spontaneous shutdown due to misrouted SIGTERM signal

 -- Max Kellermann <mk@cm4all.com>  Fri, 28 Sep 2012 14:39:13 -0000

cm4all-beng-proxy (1.4.31) unstable; urgency=low

  * shm: fix check for shared memory allocation failure
  * child: handle lost SIGCHLD events
  * child: ignore stale child processes

 -- Max Kellermann <mk@cm4all.com>  Fri, 21 Sep 2012 15:21:20 -0000

cm4all-beng-proxy (1.4.30) unstable; urgency=low

  * http-server: parse all tokens in the "Connection" request header

 -- Max Kellermann <mk@cm4all.com>  Fri, 24 Aug 2012 10:50:28 -0000

cm4all-beng-proxy (1.4.29) unstable; urgency=low

  * proxy-widget: fix memory leak on aborted POST request

 -- Max Kellermann <mk@cm4all.com>  Tue, 21 Aug 2012 15:05:12 -0000

cm4all-beng-proxy (1.4.28) unstable; urgency=low

  * worker: reinitialize signal handlers after fork failure
  * lb: work around libevent bug that freezes during shutdown

 -- Max Kellermann <mk@cm4all.com>  Thu, 02 Aug 2012 13:53:18 -0000

cm4all-beng-proxy (1.4.27) unstable; urgency=low

  * lb: fix hanging SSL connection on bulk transfer

 -- Max Kellermann <mk@cm4all.com>  Tue, 24 Jul 2012 14:58:17 -0000

cm4all-beng-proxy (1.4.26) unstable; urgency=low

  * processor: fix regression, missing NULL check

 -- Max Kellermann <mk@cm4all.com>  Tue, 17 Jul 2012 16:55:24 -0000

cm4all-beng-proxy (1.4.25) unstable; urgency=low

  * processor: don't rewrite the fragment part of the URI

 -- Max Kellermann <mk@cm4all.com>  Tue, 17 Jul 2012 15:50:06 -0000

cm4all-beng-proxy (1.4.24) unstable; urgency=low

  * lb: fix splicing with SSL

 -- Max Kellermann <mk@cm4all.com>  Mon, 16 Jul 2012 10:32:17 -0000

cm4all-beng-proxy (1.4.23) unstable; urgency=low

  * widget-http: fix double free bug when POST is aborted

 -- Max Kellermann <mk@cm4all.com>  Tue, 03 Jul 2012 16:42:28 -0000

cm4all-beng-proxy (1.4.22) unstable; urgency=low

  * merge release 1.2.27
  * widget: backport memory leak fix from 2.0
  * widget-http: fix memory leak on abort

 -- Max Kellermann <mk@cm4all.com>  Wed, 16 May 2012 10:00:23 -0000

cm4all-beng-proxy (1.4.21) unstable; urgency=low

  * merge release 1.2.26

 -- Max Kellermann <mk@cm4all.com>  Thu, 26 Apr 2012 14:17:56 -0000

cm4all-beng-proxy (1.4.20) unstable; urgency=low

  * merge release 1.2.25

 -- Max Kellermann <mk@cm4all.com>  Mon, 26 Mar 2012 14:03:14 -0000

cm4all-beng-proxy (1.4.19) unstable; urgency=low

  * merge release 1.2.24

 -- Max Kellermann <mk@cm4all.com>  Tue, 20 Mar 2012 08:36:19 -0000

cm4all-beng-proxy (1.4.18) unstable; urgency=low

  * merge release 1.2.23

 -- Max Kellermann <mk@cm4all.com>  Thu, 15 Mar 2012 15:50:20 -0000

cm4all-beng-proxy (1.4.17) unstable; urgency=low

  * merge release 1.2.22

 -- Max Kellermann <mk@cm4all.com>  Thu, 08 Mar 2012 18:36:00 -0000

cm4all-beng-proxy (1.4.16) unstable; urgency=low

  * merge release 1.2.21

 -- Max Kellermann <mk@cm4all.com>  Fri, 02 Mar 2012 16:03:51 -0000

cm4all-beng-proxy (1.4.15) unstable; urgency=low

  * merge release 1.2.20

 -- Max Kellermann <mk@cm4all.com>  Thu, 23 Feb 2012 17:12:30 -0000

cm4all-beng-proxy (1.4.14) unstable; urgency=low

  * merge release 1.2.19

 -- Max Kellermann <mk@cm4all.com>  Thu, 23 Feb 2012 15:35:04 -0000

cm4all-beng-proxy (1.4.13) unstable; urgency=low

  * merge release 1.2.18

 -- Max Kellermann <mk@cm4all.com>  Thu, 16 Feb 2012 13:53:49 -0000

cm4all-beng-proxy (1.4.12) unstable; urgency=low

  * merge release 1.2.17

 -- Max Kellermann <mk@cm4all.com>  Wed, 15 Feb 2012 09:27:50 -0000

cm4all-beng-proxy (1.4.11) unstable; urgency=low

  * merge release 1.2.16

 -- Max Kellermann <mk@cm4all.com>  Thu, 09 Feb 2012 09:33:30 -0000

cm4all-beng-proxy (1.4.10) unstable; urgency=low

  * merge release 1.2.15

 -- Max Kellermann <mk@cm4all.com>  Thu, 02 Feb 2012 13:43:11 -0000

cm4all-beng-proxy (1.4.9) unstable; urgency=low

  * merge release 1.2.14

 -- Max Kellermann <mk@cm4all.com>  Tue, 31 Jan 2012 15:06:57 -0000

cm4all-beng-proxy (1.4.8) unstable; urgency=low

  * merge release 1.2.13

 -- Max Kellermann <mk@cm4all.com>  Wed, 25 Jan 2012 12:16:53 -0000

cm4all-beng-proxy (1.4.7) unstable; urgency=low

  * merge release 1.2.12

 -- Max Kellermann <mk@cm4all.com>  Tue, 17 Jan 2012 08:37:01 -0000

cm4all-beng-proxy (1.4.6) unstable; urgency=low

  * merge release 1.2.11

 -- Max Kellermann <mk@cm4all.com>  Wed, 04 Jan 2012 15:41:43 -0000

cm4all-beng-proxy (1.4.5) unstable; urgency=low

  * merge release 1.2.10

 -- Max Kellermann <mk@cm4all.com>  Wed, 28 Dec 2011 17:07:13 -0000

cm4all-beng-proxy (1.4.4) unstable; urgency=low

  * merge release 1.2.9

 -- Max Kellermann <mk@cm4all.com>  Thu, 22 Dec 2011 11:28:39 -0000

cm4all-beng-proxy (1.4.3) unstable; urgency=low

  * merge release 1.2.8

 -- Max Kellermann <mk@cm4all.com>  Wed, 14 Dec 2011 11:20:04 -0000

cm4all-beng-proxy (1.4.2) unstable; urgency=low

  * text-processor: allow processing "application/javascript",
    "application/json"
  * uri-relative: allow backtracking to the widget base with "../"
  * merge release 1.2.7

 -- Max Kellermann <mk@cm4all.com>  Tue, 06 Dec 2011 12:39:24 -0000

cm4all-beng-proxy (1.4.1) unstable; urgency=low

  * merge release 1.2.6

 -- Max Kellermann <mk@cm4all.com>  Fri, 18 Nov 2011 13:53:56 -0000

cm4all-beng-proxy (1.4) unstable; urgency=low

  * proxy-widget: revert 'client can choose only views that have an address'
  * rewrite-uri: revert 'drop the deprecated mode "proxy"'

 -- Max Kellermann <mk@cm4all.com>  Thu, 17 Nov 2011 08:10:42 +0100

cm4all-beng-proxy (1.3.2) unstable; urgency=low

  * tcache: add regex matching, translation packets REGEX, INVERSE_REGEX
  * widget: don't start the prefix with an underscore
  * translation: add new packet PROCESS_TEXT, to expand entity references
  * translation: add new packet WIDGET_INFO, enables additional request headers
  * doc: document the algorithm for replacing three leading underscores

 -- Max Kellermann <mk@cm4all.com>  Wed, 16 Nov 2011 17:00:16 +0100

cm4all-beng-proxy (1.3.1) unstable; urgency=low

  * merge release 1.2.5

 -- Max Kellermann <mk@cm4all.com>  Tue, 08 Nov 2011 19:51:18 +0100

cm4all-beng-proxy (1.3) unstable; urgency=low

  * rewrite-uri: drop the deprecated mode "proxy"
  * proxy-widget: client can choose only views that have an address

 -- Max Kellermann <mk@cm4all.com>  Mon, 31 Oct 2011 17:41:14 +0100

cm4all-beng-proxy (1.2.27) unstable; urgency=low

  * merge release 1.1.40

 -- Max Kellermann <mk@cm4all.com>  Wed, 16 May 2012 09:51:50 -0000

cm4all-beng-proxy (1.2.26) unstable; urgency=low

  * merge release 1.1.39

 -- Max Kellermann <mk@cm4all.com>  Thu, 26 Apr 2012 14:16:40 -0000

cm4all-beng-proxy (1.2.25) unstable; urgency=low

  * merge release 1.1.38

 -- Max Kellermann <mk@cm4all.com>  Mon, 26 Mar 2012 14:01:44 -0000

cm4all-beng-proxy (1.2.24) unstable; urgency=low

  * merge release 1.1.37

 -- Max Kellermann <mk@cm4all.com>  Tue, 20 Mar 2012 08:33:31 -0000

cm4all-beng-proxy (1.2.23) unstable; urgency=low

  * merge release 1.1.36

 -- Max Kellermann <mk@cm4all.com>  Thu, 15 Mar 2012 15:37:10 -0000

cm4all-beng-proxy (1.2.22) unstable; urgency=low

  * merge release 1.1.35

 -- Max Kellermann <mk@cm4all.com>  Thu, 08 Mar 2012 18:29:39 -0000

cm4all-beng-proxy (1.2.21) unstable; urgency=low

  * merge release 1.1.34

 -- Max Kellermann <mk@cm4all.com>  Fri, 02 Mar 2012 16:02:00 -0000

cm4all-beng-proxy (1.2.20) unstable; urgency=low

  * merge release 1.1.33

 -- Max Kellermann <mk@cm4all.com>  Thu, 23 Feb 2012 17:11:15 -0000

cm4all-beng-proxy (1.2.19) unstable; urgency=low

  * merge release 1.1.32

 -- Max Kellermann <mk@cm4all.com>  Thu, 23 Feb 2012 15:18:36 -0000

cm4all-beng-proxy (1.2.18) unstable; urgency=low

  * merge release 1.1.31

 -- Max Kellermann <mk@cm4all.com>  Thu, 16 Feb 2012 13:52:42 -0000

cm4all-beng-proxy (1.2.17) unstable; urgency=low

  * merge release 1.1.30

 -- Max Kellermann <mk@cm4all.com>  Wed, 15 Feb 2012 09:26:45 -0000

cm4all-beng-proxy (1.2.16) unstable; urgency=low

  * merge release 1.1.29

 -- Max Kellermann <mk@cm4all.com>  Thu, 09 Feb 2012 09:31:50 -0000

cm4all-beng-proxy (1.2.15) unstable; urgency=low

  * merge release 1.1.28

 -- Max Kellermann <mk@cm4all.com>  Thu, 02 Feb 2012 13:41:45 -0000

cm4all-beng-proxy (1.2.14) unstable; urgency=low

  * merge release 1.1.27

 -- Max Kellermann <mk@cm4all.com>  Tue, 31 Jan 2012 15:04:32 -0000

cm4all-beng-proxy (1.2.13) unstable; urgency=low

  * merge release 1.1.26

 -- Max Kellermann <mk@cm4all.com>  Wed, 25 Jan 2012 12:15:19 -0000

cm4all-beng-proxy (1.2.12) unstable; urgency=low

  * merge release 1.1.25

 -- Max Kellermann <mk@cm4all.com>  Tue, 17 Jan 2012 08:31:44 -0000

cm4all-beng-proxy (1.2.11) unstable; urgency=low

  * merge release 1.1.24

 -- Max Kellermann <mk@cm4all.com>  Wed, 04 Jan 2012 15:38:27 -0000

cm4all-beng-proxy (1.2.10) unstable; urgency=low

  * merge release 1.1.23

 -- Max Kellermann <mk@cm4all.com>  Wed, 28 Dec 2011 17:01:43 -0000

cm4all-beng-proxy (1.2.9) unstable; urgency=low

  * merge release 1.1.22

 -- Max Kellermann <mk@cm4all.com>  Thu, 22 Dec 2011 10:28:29 -0000

cm4all-beng-proxy (1.2.8) unstable; urgency=low

  * merge release 1.1.21

 -- Max Kellermann <mk@cm4all.com>  Wed, 14 Dec 2011 11:12:32 -0000

cm4all-beng-proxy (1.2.7) unstable; urgency=low

  * merge release 1.1.20

 -- Max Kellermann <mk@cm4all.com>  Tue, 06 Dec 2011 11:43:10 -0000

cm4all-beng-proxy (1.2.6) unstable; urgency=low

  * merge release 1.1.19

 -- Max Kellermann <mk@cm4all.com>  Fri, 18 Nov 2011 13:47:43 -0000

cm4all-beng-proxy (1.2.5) unstable; urgency=low

  * merge release 1.1.18
  * file-handler: handle If-Modified-Since followed by filter

 -- Max Kellermann <mk@cm4all.com>  Tue, 08 Nov 2011 19:43:58 +0100

cm4all-beng-proxy (1.2.4) unstable; urgency=low

  * merge release 1.1.17

 -- Max Kellermann <mk@cm4all.com>  Wed, 02 Nov 2011 16:58:28 +0100

cm4all-beng-proxy (1.2.3) unstable; urgency=low

  * merge release 1.1.16

 -- Max Kellermann <mk@cm4all.com>  Fri, 21 Oct 2011 15:16:13 +0200

cm4all-beng-proxy (1.2.2) unstable; urgency=low

  * merge release 1.1.15
  * widget-view: an empty name refers to the default view
  * processor: new entity &c:view;

 -- Max Kellermann <mk@cm4all.com>  Wed, 19 Oct 2011 11:43:20 +0200

cm4all-beng-proxy (1.2.1) unstable; urgency=low

  * merge release 1.1.13

 -- Max Kellermann <mk@cm4all.com>  Wed, 05 Oct 2011 17:16:04 +0200

cm4all-beng-proxy (1.2) unstable; urgency=low

  * delegate-client: improved error reporting
  * response-error: resolve errno codes
  * python/control/client: bind the unix domain socket
  * python/control/client: implement timeout
  * lb_control: allow querying node status over control socket

 -- Max Kellermann <mk@cm4all.com>  Tue, 27 Sep 2011 12:00:44 +0200

cm4all-beng-proxy (1.1.40) unstable; urgency=low

  * merge release 1.0.34

 -- Max Kellermann <mk@cm4all.com>  Wed, 16 May 2012 09:50:37 -0000

cm4all-beng-proxy (1.1.39) unstable; urgency=low

  * merge release 1.0.33

 -- Max Kellermann <mk@cm4all.com>  Thu, 26 Apr 2012 14:12:30 -0000

cm4all-beng-proxy (1.1.38) unstable; urgency=low

  * merge release 1.0.32

 -- Max Kellermann <mk@cm4all.com>  Mon, 26 Mar 2012 14:00:38 -0000

cm4all-beng-proxy (1.1.37) unstable; urgency=low

  * merge release 1.0.31

 -- Max Kellermann <mk@cm4all.com>  Tue, 20 Mar 2012 08:31:08 -0000

cm4all-beng-proxy (1.1.36) unstable; urgency=low

  * merge release 1.0.30

 -- Max Kellermann <mk@cm4all.com>  Thu, 15 Mar 2012 15:36:15 -0000

cm4all-beng-proxy (1.1.35) unstable; urgency=low

  * merge release 1.0.29
  * css_processor: delete "-c-mode" and "-c-view" from output

 -- Max Kellermann <mk@cm4all.com>  Thu, 08 Mar 2012 18:16:03 -0000

cm4all-beng-proxy (1.1.34) unstable; urgency=low

  * merge release 1.0.28

 -- Max Kellermann <mk@cm4all.com>  Fri, 02 Mar 2012 15:26:44 -0000

cm4all-beng-proxy (1.1.33) unstable; urgency=low

  * merge release 1.0.27

 -- Max Kellermann <mk@cm4all.com>  Thu, 23 Feb 2012 17:09:57 -0000

cm4all-beng-proxy (1.1.32) unstable; urgency=low

  * merge release 1.0.26

 -- Max Kellermann <mk@cm4all.com>  Thu, 23 Feb 2012 15:14:56 -0000

cm4all-beng-proxy (1.1.31) unstable; urgency=low

  * merge release 1.0.25

 -- Max Kellermann <mk@cm4all.com>  Thu, 16 Feb 2012 13:49:26 -0000

cm4all-beng-proxy (1.1.30) unstable; urgency=low

  * merge release 1.0.24

 -- Max Kellermann <mk@cm4all.com>  Wed, 15 Feb 2012 09:25:38 -0000

cm4all-beng-proxy (1.1.29) unstable; urgency=low

  * merge release 1.0.23

 -- Max Kellermann <mk@cm4all.com>  Thu, 09 Feb 2012 09:30:18 -0000

cm4all-beng-proxy (1.1.28) unstable; urgency=low

  * merge release 1.0.22

 -- Max Kellermann <mk@cm4all.com>  Thu, 02 Feb 2012 13:39:21 -0000

cm4all-beng-proxy (1.1.27) unstable; urgency=low

  * merge release 1.0.21

 -- Max Kellermann <mk@cm4all.com>  Tue, 31 Jan 2012 14:59:06 -0000

cm4all-beng-proxy (1.1.26) unstable; urgency=low

  * merge release 1.0.20

 -- Max Kellermann <mk@cm4all.com>  Wed, 25 Jan 2012 12:13:43 -0000

cm4all-beng-proxy (1.1.25) unstable; urgency=low

  * merge release 1.0.19

 -- Max Kellermann <mk@cm4all.com>  Tue, 17 Jan 2012 08:29:34 -0000

cm4all-beng-proxy (1.1.24) unstable; urgency=low

  * merge release 1.0.18

 -- Max Kellermann <mk@cm4all.com>  Wed, 04 Jan 2012 15:27:35 -0000

cm4all-beng-proxy (1.1.23) unstable; urgency=low

  * header-forward: remove port number from X-Forwarded-For

 -- Max Kellermann <mk@cm4all.com>  Wed, 28 Dec 2011 16:51:41 -0000

cm4all-beng-proxy (1.1.22) unstable; urgency=low

  * merge release 1.0.17
  * istream-socket: fix potential assertion failure

 -- Max Kellermann <mk@cm4all.com>  Wed, 21 Dec 2011 16:44:46 -0000

cm4all-beng-proxy (1.1.21) unstable; urgency=low

  * merge release 1.0.16

 -- Max Kellermann <mk@cm4all.com>  Wed, 14 Dec 2011 11:07:58 -0000

cm4all-beng-proxy (1.1.20) unstable; urgency=low

  * merge release 1.0.15
  * processor: don't rewrite "mailto:" hyperlinks

 -- Max Kellermann <mk@cm4all.com>  Mon, 05 Dec 2011 18:37:10 -0000

cm4all-beng-proxy (1.1.19) unstable; urgency=low

  * {css_,}processor: quote widget classes for prefixing XML IDs, CSS classes

 -- Max Kellermann <mk@cm4all.com>  Fri, 18 Nov 2011 13:17:02 -0000

cm4all-beng-proxy (1.1.18) unstable; urgency=low

  * merge release 1.0.13
  * lb_http: eliminate the duplicate "Date" response header

 -- Max Kellermann <mk@cm4all.com>  Tue, 08 Nov 2011 19:33:07 +0100

cm4all-beng-proxy (1.1.17) unstable; urgency=low

  * merge release 1.0.13

 -- Max Kellermann <mk@cm4all.com>  Wed, 02 Nov 2011 16:52:21 +0100

cm4all-beng-proxy (1.1.16) unstable; urgency=low

  * merge release 1.0.12

 -- Max Kellermann <mk@cm4all.com>  Fri, 21 Oct 2011 15:09:55 +0200

cm4all-beng-proxy (1.1.15) unstable; urgency=low

  * merge release 1.0.11

 -- Max Kellermann <mk@cm4all.com>  Wed, 19 Oct 2011 09:36:38 +0200

cm4all-beng-proxy (1.1.14) unstable; urgency=low

  * merge release 1.0.10

 -- Max Kellermann <mk@cm4all.com>  Fri, 07 Oct 2011 15:15:00 +0200

cm4all-beng-proxy (1.1.13) unstable; urgency=low

  * merge release 1.0.9

 -- Max Kellermann <mk@cm4all.com>  Thu, 29 Sep 2011 16:47:56 +0200

cm4all-beng-proxy (1.1.12) unstable; urgency=low

  * merge release 1.0.8

 -- Max Kellermann <mk@cm4all.com>  Thu, 22 Sep 2011 17:13:41 +0200

cm4all-beng-proxy (1.1.11) unstable; urgency=low

  * merge release 1.0.7
  * widget-http: response header X-CM4all-View selects a view
  * processor, css_processor: support prefixing XML ids
  * processor: property "c:view" selects a view

 -- Max Kellermann <mk@cm4all.com>  Fri, 16 Sep 2011 12:25:24 +0200

cm4all-beng-proxy (1.1.10) unstable; urgency=low

  * merge release 1.0.6
  * http-request: don't clear failure state on successful TCP connection
  * istream-socket: fix assertion failure after receive error
  * ssl_filter: check for end-of-file on plain socket
  * ssl_filter: fix buffer assertion failures

 -- Max Kellermann <mk@cm4all.com>  Tue, 13 Sep 2011 18:50:18 +0200

cm4all-beng-proxy (1.1.9) unstable; urgency=low

  * http-request: improve keep-alive cancellation detection
  * http-request: mark server "failed" after HTTP client error
  * lb: implement the control protocol
    - can disable and re-enable workers
  * lb: don't allow sticky pool with only one member
  * lb: verify that a new sticky host is alive
  * lb: mark server "failed" after HTTP client error

 -- Max Kellermann <mk@cm4all.com>  Fri, 09 Sep 2011 13:03:55 +0200

cm4all-beng-proxy (1.1.8) unstable; urgency=low

  * merge release 1.0.5
  * {css_,}processor: one more underscore for the prefix
  * processor: remove rewrite-uri processing instructions from output
  * translate: unknown packet is a fatal error
  * processor: add option to set widget/focus by default
  * rewrite-uri: a leading tilde refers to the widget base; translation
    packet ANCHOR_ABSOLUTE enables it by default

 -- Max Kellermann <mk@cm4all.com>  Mon, 05 Sep 2011 17:56:31 +0200

cm4all-beng-proxy (1.1.7) unstable; urgency=low

  * css_processor: implement property "-c-mode"
  * css_processor: translate underscore prefix in class names
  * processor: translate underscore prefix in CSS class names

 -- Max Kellermann <mk@cm4all.com>  Mon, 29 Aug 2011 17:47:48 +0200

cm4all-beng-proxy (1.1.6) unstable; urgency=low

  * merge release 1.0.3
  * implement CSS processor

 -- Max Kellermann <mk@cm4all.com>  Mon, 22 Aug 2011 17:13:56 +0200

cm4all-beng-proxy (1.1.5) unstable; urgency=low

  * lb: optionally generate Via and X-Forwarded-For

 -- Max Kellermann <mk@cm4all.com>  Wed, 17 Aug 2011 12:45:14 +0200

cm4all-beng-proxy (1.1.4) unstable; urgency=low

  * pipe-stock: fix assertion failure after optimization bug
  * istream-pipe: reuse drained pipes immediately
  * sink-socket: reinstate write event during bulk transfers

 -- Max Kellermann <mk@cm4all.com>  Thu, 11 Aug 2011 14:41:37 +0200

cm4all-beng-proxy (1.1.3) unstable; urgency=low

  * widget: quote invalid XMLID/JS characters for &c:prefix;
  * lb: add protocol "tcp"

 -- Max Kellermann <mk@cm4all.com>  Wed, 10 Aug 2011 18:53:12 +0200

cm4all-beng-proxy (1.1.2) unstable; urgency=low

  * merge release 1.0.2
  * http-server: report detailed errors
  * widget-http: implement header dumps
  * cgi, fastcgi: enable cookie jar with custom cookie "host"

 -- Max Kellermann <mk@cm4all.com>  Thu, 04 Aug 2011 17:27:51 +0200

cm4all-beng-proxy (1.1.1) unstable; urgency=low

  * merge release 1.0.1
  * lb: don't ignore unimplemented configuration keywords
  * lb: configurable monitor check interval
  * session: configurable idle timeout

 -- Max Kellermann <mk@cm4all.com>  Tue, 26 Jul 2011 11:27:20 +0200

cm4all-beng-proxy (1.1) unstable; urgency=low

  * http-client: send "Expect: 100-continue" only for big request body
  * lb: implement monitors (ping, connect, tcp_expect)

 -- Max Kellermann <mk@cm4all.com>  Wed, 20 Jul 2011 15:04:22 +0200
  
cm4all-beng-proxy (1.0.34) unstable; urgency=low

  * resource-loader: don't strip last segment from IPv6 address

 -- Max Kellermann <mk@cm4all.com>  Wed, 16 May 2012 09:47:43 -0000

cm4all-beng-proxy (1.0.33) unstable; urgency=low

  * widget-resolver: fix assertion failure on recursive abort

 -- Max Kellermann <mk@cm4all.com>  Thu, 26 Apr 2012 14:04:01 -0000

cm4all-beng-proxy (1.0.32) unstable; urgency=low

  * http-cache: add missing initialization on memcached miss

 -- Max Kellermann <mk@cm4all.com>  Mon, 26 Mar 2012 13:35:01 -0000

cm4all-beng-proxy (1.0.31) unstable; urgency=low

  * proxy-widget: close the request body when the view doesn't exist

 -- Max Kellermann <mk@cm4all.com>  Tue, 20 Mar 2012 08:28:00 -0000

cm4all-beng-proxy (1.0.30) unstable; urgency=low

  * widget-view: initialize the header forward settings
  * translate-client: new view inherits header forward settings from
    default view
  * handler: clear transformation after translation error
  * http-cache: release the memcached response on abort
  * fcgi-request: close the request body on stock failure

 -- Max Kellermann <mk@cm4all.com>  Thu, 15 Mar 2012 15:34:18 -0000

cm4all-beng-proxy (1.0.29) unstable; urgency=low

  * processor: unescape custom header values
  * widget-resolver: fix NULL dereference after failure

 -- Max Kellermann <mk@cm4all.com>  Thu, 08 Mar 2012 18:10:14 -0000

cm4all-beng-proxy (1.0.28) unstable; urgency=low

  * widget-resolver: serve responses in the right order
  * widget-request: fix session related assertion failure
  * translate: initialize all GError variables

 -- Max Kellermann <mk@cm4all.com>  Fri, 02 Mar 2012 15:20:54 -0000

cm4all-beng-proxy (1.0.27) unstable; urgency=low

  * resource-address: fix regression when CGI URI is not set

 -- Max Kellermann <mk@cm4all.com>  Thu, 23 Feb 2012 17:08:16 -0000

cm4all-beng-proxy (1.0.26) unstable; urgency=low

  * resource-address: apply BASE to the CGI request URI

 -- Max Kellermann <mk@cm4all.com>  Thu, 23 Feb 2012 15:11:42 -0000

cm4all-beng-proxy (1.0.25) unstable; urgency=low

  * cgi-client: clear the input pointer on close

 -- Max Kellermann <mk@cm4all.com>  Thu, 16 Feb 2012 13:46:13 -0000

cm4all-beng-proxy (1.0.24) unstable; urgency=low

  * debian/rules: optimize parallel build
  * cgi: break loop when headers are finished

 -- Max Kellermann <mk@cm4all.com>  Wed, 15 Feb 2012 09:23:22 -0000

cm4all-beng-proxy (1.0.23) unstable; urgency=low

  * cgi: detect large response headers
  * cgi: continue parsing response headers after buffer boundary
  * cgi: bigger response header buffer
  * fcgi-client: detect large response headers

 -- Max Kellermann <mk@cm4all.com>  Thu, 09 Feb 2012 09:27:50 -0000

cm4all-beng-proxy (1.0.22) unstable; urgency=low

  * debian/rules: don't run libtool
  * lb: thread safety for the SSL filter
  * lb: fix crash during shutdown
  * http-server: fix uninitialised variable

 -- Max Kellermann <mk@cm4all.com>  Thu, 02 Feb 2012 13:03:08 -0000

cm4all-beng-proxy (1.0.21) unstable; urgency=low

  * hstock: fix memory leak
  * notify: fix endless busy loop
  * ssl_filter: fix hang while tearing down connection

 -- Max Kellermann <mk@cm4all.com>  Tue, 31 Jan 2012 15:24:50 -0000

cm4all-beng-proxy (1.0.20) unstable; urgency=low

  * ssl: load the whole certificate chain
  * translate: fix PATH+JAILCGI+SITE check
  * translate: fix HOME check
  * resource-address: include all CGI attributes in cache key

 -- Max Kellermann <mk@cm4all.com>  Wed, 25 Jan 2012 12:10:43 -0000

cm4all-beng-proxy (1.0.19) unstable; urgency=low

  * cookie-client: add a missing out-of-memory check

 -- Max Kellermann <mk@cm4all.com>  Tue, 17 Jan 2012 08:27:38 -0000

cm4all-beng-proxy (1.0.18) unstable; urgency=low

  * resource-address: support zero-length path_info prefix (for BASE)
  * hashmap: optimize insertions
  * http-server: limit the number of request headers
  * proxy-widget: discard the unused request body on error

 -- Max Kellermann <mk@cm4all.com>  Wed, 04 Jan 2012 14:55:59 -0000

cm4all-beng-proxy (1.0.17) unstable; urgency=low

  * istream-chunked: avoid recursive buffer write, fixes crash

 -- Max Kellermann <mk@cm4all.com>  Wed, 21 Dec 2011 16:37:44 -0000

cm4all-beng-proxy (1.0.16) unstable; urgency=low

  * http-server: disable timeout while waiting for CGI
  * cgi: fix segmentation fault
  * processor: discard child's request body on abort
  * proxy-widget: discard the unused request body on error

 -- Max Kellermann <mk@cm4all.com>  Wed, 14 Dec 2011 11:53:31 +0100

cm4all-beng-proxy (1.0.15) unstable; urgency=low

  * http-client: fix assertion failure on bogus "100 Continue"
  * handler: don't close the request body twice
  * session: add a missing out-of-memory check
  * fcgi-client: check for EV_READ event
  * fcgi-serialize: fix serializing parameter without value

 -- Max Kellermann <mk@cm4all.com>  Mon, 05 Dec 2011 17:47:20 -0000

cm4all-beng-proxy (1.0.14) unstable; urgency=low

  * http-server: don't generate chunked HEAD response
  * http-server: don't override Content-Length for HEAD response
  * lb_http, proxy-widget, response: forward Content-Length after HEAD

 -- Max Kellermann <mk@cm4all.com>  Tue, 08 Nov 2011 18:19:42 +0100

cm4all-beng-proxy (1.0.13) unstable; urgency=low

  * processor: initialize URI rewrite options for <?cm4all-rewrite-uri?>

 -- Max Kellermann <mk@cm4all.com>  Wed, 02 Nov 2011 16:47:48 +0100

cm4all-beng-proxy (1.0.12) unstable; urgency=low

  * http-server, proxy-widget: add missing newline to log message
  * fcgi_client: fix assertion failure on response body error
  * http-cache-choice: fix crash due to wrong filter callback

 -- Max Kellermann <mk@cm4all.com>  Fri, 21 Oct 2011 15:02:42 +0200

cm4all-beng-proxy (1.0.11) unstable; urgency=low

  * lb_config: fix binding to wildcard address
  * rewrite-uri: clarify warning message when widget has no id

 -- Max Kellermann <mk@cm4all.com>  Wed, 19 Oct 2011 09:26:48 +0200

cm4all-beng-proxy (1.0.10) unstable; urgency=low

  * debian/control: beng-lb doesn't need "daemon" anymore
  * http-string: allow space in unquoted cookie values (RFC ignorant)

 -- Max Kellermann <mk@cm4all.com>  Fri, 07 Oct 2011 15:06:32 +0200

cm4all-beng-proxy (1.0.9) unstable; urgency=low

  * tcp-balancer: store a copy of the socket address
  * lb: default log directory is /var/log/cm4all/beng-lb
  * lb: use new built-in watchdog instead of /usr/bin/daemon

 -- Max Kellermann <mk@cm4all.com>  Thu, 29 Sep 2011 16:19:34 +0200

cm4all-beng-proxy (1.0.8) unstable; urgency=low

  * resource-address: copy the delegate JailCGI parameters (crash bug fix)
  * response: use the same URI for storing and dropping widget sessions

 -- Max Kellermann <mk@cm4all.com>  Thu, 22 Sep 2011 13:39:08 +0200

cm4all-beng-proxy (1.0.7) unstable; urgency=low

  * inline-widget: discard request body when class lookup fails

 -- Max Kellermann <mk@cm4all.com>  Fri, 16 Sep 2011 12:16:04 +0200

cm4all-beng-proxy (1.0.6) unstable; urgency=low

  * processor: support short "SCRIPT" tag
  * widget-uri: use the template's view specification

 -- Max Kellermann <mk@cm4all.com>  Tue, 13 Sep 2011 18:14:24 +0200

cm4all-beng-proxy (1.0.5) unstable; urgency=low

  * resource-loader: delete comma when extracting from X-Forwarded-For

 -- Max Kellermann <mk@cm4all.com>  Mon, 05 Sep 2011 17:43:22 +0200

cm4all-beng-proxy (1.0.4) unstable; urgency=low

  * istream-replace: update the buffer reader after new data was added

 -- Max Kellermann <mk@cm4all.com>  Mon, 05 Sep 2011 15:43:17 +0200

cm4all-beng-proxy (1.0.3) unstable; urgency=low

  * merge release 0.9.35
  * control-handler: fix uninitialized variable

 -- Max Kellermann <mk@cm4all.com>  Thu, 18 Aug 2011 15:15:52 +0200

cm4all-beng-proxy (1.0.2) unstable; urgency=low

  * merge release 0.9.34
  * handler: always log translate client errors
  * tcp-balancer: fix memory leak in error handler
  * http-string: allow more characters in cookie values (RFC ignorant)

 -- Max Kellermann <mk@cm4all.com>  Mon, 01 Aug 2011 16:30:05 +0200

cm4all-beng-proxy (1.0.1) unstable; urgency=low

  * session: increase idle timeout to 20 minutes

 -- Max Kellermann <mk@cm4all.com>  Tue, 26 Jul 2011 11:23:36 +0200

cm4all-beng-proxy (1.0) unstable; urgency=low

  * merge release 0.9.33
  * header-forward: eliminate the duplicate "Date" response header
  * proxy-handler: don't pass internal URI arguments to CGI

 -- Max Kellermann <mk@cm4all.com>  Mon, 18 Jul 2011 17:07:42 +0200

cm4all-beng-proxy (0.10.14) unstable; urgency=low

  * merge release 0.9.32

 -- Max Kellermann <mk@cm4all.com>  Tue, 12 Jul 2011 19:02:23 +0200

cm4all-beng-proxy (0.10.13) unstable; urgency=low

  * growing-buffer: reset the position when skipping buffers

 -- Max Kellermann <mk@cm4all.com>  Wed, 06 Jul 2011 10:07:50 +0200

cm4all-beng-proxy (0.10.12) unstable; urgency=low

  * merge release 0.9.31
  * rewrite-uri: log widget base mismatch
  * istream-replace: fix assertion failure with splitted buffer

 -- Max Kellermann <mk@cm4all.com>  Tue, 05 Jul 2011 22:05:44 +0200

cm4all-beng-proxy (0.10.11) unstable; urgency=low

  * merge release 0.9.30
  * lb: add SSL/TLS support

 -- Max Kellermann <mk@cm4all.com>  Mon, 04 Jul 2011 17:14:21 +0200

cm4all-beng-proxy (0.10.10) unstable; urgency=low

  * merge release 0.9.29

 -- Max Kellermann <mk@cm4all.com>  Tue, 28 Jun 2011 17:56:43 +0200

cm4all-beng-proxy (0.10.9) unstable; urgency=low

  * merge release 0.9.28

 -- Max Kellermann <mk@cm4all.com>  Mon, 27 Jun 2011 13:38:03 +0200

cm4all-beng-proxy (0.10.8) unstable; urgency=low

  * lb_http: don't access the connection object after it was closed
  * restart the load balancer automatically

 -- Max Kellermann <mk@cm4all.com>  Wed, 22 Jun 2011 12:38:39 +0200

cm4all-beng-proxy (0.10.7) unstable; urgency=low

  * config: make the session cookie name configurable
  * uri-relative: allow relative base URIs (for CGI)
  * widget-uri: combine existing CGI PATH_INFO and given widget location
  * python/translation/widget: support "path_info" specification

 -- Max Kellermann <mk@cm4all.com>  Mon, 20 Jun 2011 14:54:38 +0200

cm4all-beng-proxy (0.10.6) unstable; urgency=low

  * merge release 0.9.26

 -- Max Kellermann <mk@cm4all.com>  Wed, 15 Jun 2011 09:19:28 +0200

cm4all-beng-proxy (0.10.5) unstable; urgency=low

  * merge release 0.9.26

 -- Max Kellermann <mk@cm4all.com>  Fri, 10 Jun 2011 10:09:09 +0200

cm4all-beng-proxy (0.10.4) unstable; urgency=low

  * doc: add beng-lb documentation
  * lb: implement "fallback" option
  * merge release 0.9.25

 -- Max Kellermann <mk@cm4all.com>  Wed, 08 Jun 2011 14:13:43 +0200

cm4all-beng-proxy (0.10.3) unstable; urgency=low

  * python/translation.widget: support keyword "sticky"
  * lb: implement sticky modes "failover", "cookie"

 -- Max Kellermann <mk@cm4all.com>  Mon, 06 Jun 2011 15:51:36 +0200

cm4all-beng-proxy (0.10.2) unstable; urgency=low

  * debian: fix beng-lb pid file name
  * lb_http: implement sticky sessions
  * merge release 0.9.24

 -- Max Kellermann <mk@cm4all.com>  Tue, 31 May 2011 14:32:03 +0200

cm4all-beng-proxy (0.10.1) unstable; urgency=low

  * lb_http: close request body on error
  * lb_listener: print error message when binding fails
  * merge release 0.9.23

 -- Max Kellermann <mk@cm4all.com>  Fri, 27 May 2011 13:13:55 +0200

cm4all-beng-proxy (0.10) unstable; urgency=low

  * failure: fix inverted logic bug in expiry check
  * tcp-balancer: implement session stickiness
  * lb: new stand-alone load balancer

 -- Max Kellermann <mk@cm4all.com>  Thu, 26 May 2011 14:32:02 +0200

cm4all-beng-proxy (0.9.35) unstable; urgency=low

  * resource-loader: pass the last X-Forwarded-For element to AJP

 -- Max Kellermann <mk@cm4all.com>  Thu, 18 Aug 2011 15:05:02 +0200

cm4all-beng-proxy (0.9.34) unstable; urgency=low

  * request: fix double request body close in errdoc handler
  * handler: close request body on early abort

 -- Max Kellermann <mk@cm4all.com>  Mon, 01 Aug 2011 16:21:43 +0200

cm4all-beng-proxy (0.9.33) unstable; urgency=low

  * {http,ajp}-request, errdoc: check before closing the request body on
    error

 -- Max Kellermann <mk@cm4all.com>  Mon, 18 Jul 2011 16:30:29 +0200

cm4all-beng-proxy (0.9.32) unstable; urgency=low

  * processor: dispose request body when focused widget was not found
  * http-string: allow the slash in cookie values (RFC ignorant)

 -- Max Kellermann <mk@cm4all.com>  Tue, 12 Jul 2011 18:16:01 +0200

cm4all-beng-proxy (0.9.31) unstable; urgency=low

  * growing-buffer: fix assertion failure with empty first buffer

 -- Max Kellermann <mk@cm4all.com>  Tue, 05 Jul 2011 21:58:24 +0200

cm4all-beng-proxy (0.9.30) unstable; urgency=low

  * growing-buffer: fix assertion failure in reader when buffer is empty

 -- Max Kellermann <mk@cm4all.com>  Mon, 04 Jul 2011 16:59:28 +0200

cm4all-beng-proxy (0.9.29) unstable; urgency=low

  * http-string: allow the equality sign in cookie values (RFC ignorant)

 -- Max Kellermann <mk@cm4all.com>  Tue, 28 Jun 2011 17:50:23 +0200

cm4all-beng-proxy (0.9.28) unstable; urgency=low

  * http-string: allow round brackets in cookie values (RFC ignorant)

 -- Max Kellermann <mk@cm4all.com>  Mon, 27 Jun 2011 13:23:58 +0200

cm4all-beng-proxy (0.9.27) unstable; urgency=low

  * handler: don't delete existing session in TRANSPARENT mode

 -- Max Kellermann <mk@cm4all.com>  Wed, 15 Jun 2011 09:08:48 +0200

cm4all-beng-proxy (0.9.26) unstable; urgency=low

  * worker: read "crash" value before destroying shared memory
  * session: fix crash while discarding session

 -- Max Kellermann <mk@cm4all.com>  Fri, 10 Jun 2011 09:54:56 +0200

cm4all-beng-proxy (0.9.25) unstable; urgency=low

  * response: discard the request body before passing to errdoc
  * worker: don't restart all workers after "safe" worker crash
  * cgi: check for end-of-file after splice

 -- Max Kellermann <mk@cm4all.com>  Wed, 08 Jun 2011 15:02:35 +0200

cm4all-beng-proxy (0.9.24) unstable; urgency=low

  * fcgi-client: really discard packets on request id mismatch
  * memcached-client: don't schedule read event when buffer is full
  * session: support beng-lb sticky sessions

 -- Max Kellermann <mk@cm4all.com>  Tue, 31 May 2011 14:23:41 +0200

cm4all-beng-proxy (0.9.23) unstable; urgency=low

  * tcp-balancer: retry connecting to cluster if a node fails

 -- Max Kellermann <mk@cm4all.com>  Fri, 27 May 2011 13:01:31 +0200

cm4all-beng-proxy (0.9.22) unstable; urgency=low

  * failure: fix inverted logic bug in expiry check
  * uri-extract: support AJP URLs, fixes AJP cookies
  * ajp-client: don't schedule read event when buffer is full

 -- Max Kellermann <mk@cm4all.com>  Thu, 26 May 2011 08:32:32 +0200

cm4all-beng-proxy (0.9.21) unstable; urgency=low

  * balancer: re-enable load balancing (regression fix)
  * merge release 0.8.38

 -- Max Kellermann <mk@cm4all.com>  Fri, 20 May 2011 11:03:31 +0200

cm4all-beng-proxy (0.9.20) unstable; urgency=low

  * http-cache: fix assertion failure caused by wrong destructor
  * merge release 0.8.37

 -- Max Kellermann <mk@cm4all.com>  Mon, 16 May 2011 14:03:09 +0200

cm4all-beng-proxy (0.9.19) unstable; urgency=low

  * http-request: don't retry requests with a request body

 -- Max Kellermann <mk@cm4all.com>  Thu, 12 May 2011 11:35:55 +0200

cm4all-beng-proxy (0.9.18) unstable; urgency=low

  * http-body: fix assertion failure on EOF chunk after socket was closed
  * widget-http: fix crash in widget lookup error handler
  * merge release 0.8.36

 -- Max Kellermann <mk@cm4all.com>  Tue, 10 May 2011 18:56:33 +0200

cm4all-beng-proxy (0.9.17) unstable; urgency=low

  * growing-buffer: fix assertion failure after large initial write
  * http-request: retry after connection failure
  * test/t-cgi: fix bashisms in test scripts

 -- Max Kellermann <mk@cm4all.com>  Wed, 04 May 2011 18:54:57 +0200

cm4all-beng-proxy (0.9.16) unstable; urgency=low

  * resource-address: append "transparent" args to CGI path_info
  * tcache: fix crash on FastCGI with BASE

 -- Max Kellermann <mk@cm4all.com>  Mon, 02 May 2011 16:07:21 +0200

cm4all-beng-proxy (0.9.15) unstable; urgency=low

  * configure.ac: check if valgrind/memcheck.h is installed
  * configure.ac: check if libattr is available
  * access-log: log Referer and User-Agent
  * access-log: log the request duration
  * proxy-handler: allow forwarding URI arguments
  * merge release 0.8.35

 -- Max Kellermann <mk@cm4all.com>  Wed, 27 Apr 2011 18:54:17 +0200

cm4all-beng-proxy (0.9.14) unstable; urgency=low

  * processor: don't clear widget pointer at opening tag
  * debian: move ulimit call from init script to *.default
  * merge release 0.8.33

 -- Max Kellermann <mk@cm4all.com>  Wed, 13 Apr 2011 17:03:29 +0200

cm4all-beng-proxy (0.9.13) unstable; urgency=low

  * proxy-widget: apply the widget's response header forward settings
  * response: add option to dump the widget tree
  * widget-class: move header forward settings to view
  * merge release 0.8.30

 -- Max Kellermann <mk@cm4all.com>  Mon, 04 Apr 2011 16:31:26 +0200

cm4all-beng-proxy (0.9.12) unstable; urgency=low

  * widget: internal API refactorization
  * was-control: fix argument order in "abort" call
  * was-client: duplicate the GError object when it is used twice
  * {file,delegate}-handler: add Expires/ETag headers to 304 response
  * cgi: allow setting environment variables

 -- Max Kellermann <mk@cm4all.com>  Thu, 24 Mar 2011 15:12:54 +0100

cm4all-beng-proxy (0.9.11) unstable; urgency=low

  * processor: major API refactorization
  * merge release 0.8.29

 -- Max Kellermann <mk@cm4all.com>  Mon, 21 Mar 2011 19:43:28 +0100

cm4all-beng-proxy (0.9.10) unstable; urgency=low

  * merge release 0.8.27

 -- Max Kellermann <mk@cm4all.com>  Fri, 18 Mar 2011 14:11:16 +0100

cm4all-beng-proxy (0.9.9) unstable; urgency=low

  * merge release 0.8.25

 -- Max Kellermann <mk@cm4all.com>  Mon, 14 Mar 2011 16:05:51 +0100

cm4all-beng-proxy (0.9.8) unstable; urgency=low

  * translate: support UNIX domain sockets in ADDRESS_STRING
  * resource-address: support connections to existing FastCGI servers

 -- Max Kellermann <mk@cm4all.com>  Fri, 11 Mar 2011 19:24:33 +0100

cm4all-beng-proxy (0.9.7) unstable; urgency=low

  * merge release 0.8.24

 -- Max Kellermann <mk@cm4all.com>  Fri, 04 Mar 2011 13:07:36 +0100

cm4all-beng-proxy (0.9.6) unstable; urgency=low

  * merge release 0.8.23

 -- Max Kellermann <mk@cm4all.com>  Mon, 28 Feb 2011 11:47:45 +0100

cm4all-beng-proxy (0.9.5) unstable; urgency=low

  * translate: allow SITE without CGI

 -- Max Kellermann <mk@cm4all.com>  Mon, 31 Jan 2011 06:35:24 +0100

cm4all-beng-proxy (0.9.4) unstable; urgency=low

  * widget-class: allow distinct addresses for each view

 -- Max Kellermann <mk@cm4all.com>  Thu, 27 Jan 2011 17:51:21 +0100

cm4all-beng-proxy (0.9.3) unstable; urgency=low

  * istream-catch: log errors
  * proxy-handler: pass the original request URI to (Fast)CGI
  * proxy-handler: pass the original document root to (Fast)CGI
  * fcgi-stock: pass site id to child process
  * translation: new packet "HOME" for JailCGI
  * resource-loader: get remote host from "X-Forwarded-For"
  * cgi, fcgi-client: pass client IP address to application

 -- Max Kellermann <mk@cm4all.com>  Fri, 21 Jan 2011 18:13:38 +0100

cm4all-beng-proxy (0.9.2) unstable; urgency=low

  * merge release 0.8.21
  * http-response: better context for error messages
  * istream: method close() does not invoke handler->abort()
  * istream: better context for error messages
  * ajp-client: destruct properly when request stream fails
  * {delegate,fcgi,was}-stock: use the JailCGI 1.4 wrapper

 -- Max Kellermann <mk@cm4all.com>  Mon, 17 Jan 2011 12:08:04 +0100

cm4all-beng-proxy (0.9.1) unstable; urgency=low

  * http-server: count the number of raw bytes sent and received
  * control-handler: support TCACHE_INVALIDATE with SITE
  * new programs "log-forward", "log-exec" for network logging
  * new program "log-split" for creating per-site log files
  * new program "log-traffic" for creating per-site traffic logs
  * move logging servers to new package cm4all-beng-proxy-logging
  * python/control.client: add parameter "broadcast"

 -- Max Kellermann <mk@cm4all.com>  Thu, 02 Dec 2010 12:07:16 +0100

cm4all-beng-proxy (0.9) unstable; urgency=low

  * merge release 0.8.19
  * was-client: explicitly send 32 bit METHOD payload
  * was-client: explicitly parse STATUS as 32 bit integer
  * was-client: clear control channel object on destruction
  * was-client: reuse child process if state is clean on EOF
  * was-client: abort properly after receiving illegal packet
  * was-client: allow "request STOP" before response completed
  * was-client: postpone the response handler invocation
  * was-control: send packets in bulk
  * python: support WAS widgets
  * http-server: enable "cork" mode only for beginning of response
  * http-cache: don't access freed memory in pool_unref_denotify()
  * http: use libcm4all-http
  * new datagram based binary protocol for access logging
  * main: default WAS stock limit is 16

 -- Max Kellermann <mk@cm4all.com>  Thu, 18 Nov 2010 19:56:17 +0100

cm4all-beng-proxy (0.8.38) unstable; urgency=low

  * failure: update time stamp on existing item
  * errdoc: free the original response body on abort

 -- Max Kellermann <mk@cm4all.com>  Fri, 20 May 2011 10:17:14 +0200

cm4all-beng-proxy (0.8.37) unstable; urgency=low

  * widget-resolver: don't reuse failed resolver
  * http-request: fix NULL pointer dereference on invalid URI
  * config: disable the TCP stock limit by default

 -- Max Kellermann <mk@cm4all.com>  Mon, 16 May 2011 13:41:32 +0200

cm4all-beng-proxy (0.8.36) unstable; urgency=low

  * http-server: check if client closes connection while processing
  * http-client: release the socket before invoking the callback
  * fcgi-client: fix assertion failure on full input buffer
  * memcached-client: re-enable socket event after direct copy
  * istream-file: fix assertion failure on range request
  * test/t-cgi: fix bashisms in test scripts

 -- Max Kellermann <mk@cm4all.com>  Tue, 10 May 2011 18:45:48 +0200

cm4all-beng-proxy (0.8.35) unstable; urgency=low

  * session: fix potential session defragmentation crash
  * ajp-request: use "host:port" as TCP stock key
  * cgi: evaluate the Content-Length response header

 -- Max Kellermann <mk@cm4all.com>  Wed, 27 Apr 2011 13:32:05 +0200

cm4all-beng-proxy (0.8.34) unstable; urgency=low

  * js: replace all '%' with '$'
  * js: check if session_id is null
  * debian: add package cm4all-beng-proxy-tools

 -- Max Kellermann <mk@cm4all.com>  Tue, 19 Apr 2011 18:43:54 +0200

cm4all-beng-proxy (0.8.33) unstable; urgency=low

  * processor: don't quote query string arguments with dollar sign
  * widget-request: safely remove "view" and "path" from argument table
  * debian/control: add "Breaks << 0.8.32" on the JavaScript library

 -- Max Kellermann <mk@cm4all.com>  Tue, 12 Apr 2011 18:21:55 +0200

cm4all-beng-proxy (0.8.32) unstable; urgency=low

  * args: quote arguments with the dollar sign

 -- Max Kellermann <mk@cm4all.com>  Tue, 12 Apr 2011 13:34:42 +0200

cm4all-beng-proxy (0.8.31) unstable; urgency=low

  * proxy-widget: eliminate the duplicate "Server" response header
  * translation: add packet UNTRUSTED_SITE_SUFFIX

 -- Max Kellermann <mk@cm4all.com>  Thu, 07 Apr 2011 16:23:37 +0200

cm4all-beng-proxy (0.8.30) unstable; urgency=low

  * handler: make lower-case realm name from the "Host" header
  * session: copy attribute "realm", fixes segmentation fault

 -- Max Kellermann <mk@cm4all.com>  Tue, 29 Mar 2011 16:47:43 +0200

cm4all-beng-proxy (0.8.29) unstable; urgency=low

  * ajp-client: send query string in an AJP attribute

 -- Max Kellermann <mk@cm4all.com>  Mon, 21 Mar 2011 19:16:16 +0100

cm4all-beng-proxy (0.8.28) unstable; urgency=low

  * resource-loader: use X-Forwarded-For to obtain AJP remote host
  * resource-loader: strip port from AJP remote address
  * resource-loader: don't pass remote host to AJP server
  * resource-loader: parse server port for AJP
  * ajp-client: always send content-length
  * ajp-client: parse the remaining buffer after EAGAIN

 -- Max Kellermann <mk@cm4all.com>  Mon, 21 Mar 2011 11:12:07 +0100

cm4all-beng-proxy (0.8.27) unstable; urgency=low

  * http-request: close the request body on malformed URI
  * ajp-request: AJP translation packet contains ajp://host:port/path

 -- Max Kellermann <mk@cm4all.com>  Fri, 18 Mar 2011 14:04:21 +0100

cm4all-beng-proxy (0.8.26) unstable; urgency=low

  * python/response: fix typo in ajp()
  * session: validate sessions only within one realm

 -- Max Kellermann <mk@cm4all.com>  Fri, 18 Mar 2011 08:59:41 +0100

cm4all-beng-proxy (0.8.25) unstable; urgency=low

  * widget-http: discard request body on unknown view name
  * inline-widget: discard request body on error
  * {http,fcgi,was}-client: allocate response headers from caller pool
  * cmdline: fcgi_stock_limit defaults to 0 (no limit)

 -- Max Kellermann <mk@cm4all.com>  Mon, 14 Mar 2011 15:53:42 +0100

cm4all-beng-proxy (0.8.24) unstable; urgency=low

  * fcgi-client: release the connection even when padding not consumed
    after empty response

 -- Max Kellermann <mk@cm4all.com>  Wed, 02 Mar 2011 17:39:33 +0100

cm4all-beng-proxy (0.8.23) unstable; urgency=low

  * memcached-client: allocate a new memory pool
  * memcached-client: copy caller_pool reference before freeing the client
  * fcgi-client: check headers!=NULL
  * fcgi-client: release the connection even when padding not consumed

 -- Max Kellermann <mk@cm4all.com>  Mon, 28 Feb 2011 10:50:02 +0100

cm4all-beng-proxy (0.8.22) unstable; urgency=low

  * cgi: fill special variables CONTENT_TYPE, CONTENT_LENGTH
  * memcached-client: remove stray pool_unref() call
  * memcached-client: reuse the socket if the remaining value is buffered
  * http-cache-choice: abbreviate memcached keys
  * *-cache: allocate a parent pool for cache items
  * pool: re-enable linear pools
  * frame: free the request body on error
  * http-cache: free cached body which was dismissed

 -- Max Kellermann <mk@cm4all.com>  Mon, 07 Feb 2011 15:34:09 +0100

cm4all-beng-proxy (0.8.21) unstable; urgency=low

  * merge release 0.7.55
  * jail: translate the document root properly
  * header-forward: forward the "Host" header to CGI/FastCGI/AJP
  * http-error: map ENOTDIR to "404 Not Found"
  * http-server: fix assertion failure on write error
  * fcgi-stock: clear all environment variables

 -- Max Kellermann <mk@cm4all.com>  Thu, 06 Jan 2011 16:04:20 +0100

cm4all-beng-proxy (0.8.20) unstable; urgency=low

  * widget-resolver: add pedantic state assertions
  * async: remember a copy of the operation in !NDEBUG
  * python/translation/response: max_age() returns self

 -- Max Kellermann <mk@cm4all.com>  Mon, 06 Dec 2010 23:02:50 +0100

cm4all-beng-proxy (0.8.19) unstable; urgency=low

  * merge release 0.7.54

 -- Max Kellermann <mk@cm4all.com>  Wed, 17 Nov 2010 16:25:10 +0100

cm4all-beng-proxy (0.8.18) unstable; urgency=low

  * was-client: explicitly send 32 bit METHOD payload
  * was-client: explicitly parse STATUS as 32 bit integer
  * istream: check presence of as_fd() in optimized build

 -- Max Kellermann <mk@cm4all.com>  Fri, 05 Nov 2010 11:00:54 +0100

cm4all-beng-proxy (0.8.17) unstable; urgency=low

  * merged release 0.7.53
  * widget: use colon as widget path separator
  * was-client: check for abort during response handler
  * was-client: implement STOP
  * was-client: release memory pools
  * was-launch: enable non-blocking mode on input and output
  * http-server: don't crash on malformed pipelined request
  * main: free the WAS stock and the UDP listener in the SIGTERM handler

 -- Max Kellermann <mk@cm4all.com>  Thu, 28 Oct 2010 19:50:26 +0200

cm4all-beng-proxy (0.8.16) unstable; urgency=low

  * merged release 0.7.52
  * was-client: support for the WAS protocol

 -- Max Kellermann <mk@cm4all.com>  Wed, 13 Oct 2010 16:45:18 +0200

cm4all-beng-proxy (0.8.15) unstable; urgency=low

  * resource-address: don't skip question mark twice

 -- Max Kellermann <mk@cm4all.com>  Tue, 28 Sep 2010 12:20:33 +0200

cm4all-beng-proxy (0.8.14) unstable; urgency=low

  * processor: schedule "xmlns:c" deletion

 -- Max Kellermann <mk@cm4all.com>  Thu, 23 Sep 2010 14:42:31 +0200

cm4all-beng-proxy (0.8.13) unstable; urgency=low

  * processor: delete "xmlns:c" attributes from link elements
  * istream-{head,zero}: implement method available()
  * merged release 0.7.51

 -- Max Kellermann <mk@cm4all.com>  Tue, 17 Aug 2010 09:54:33 +0200

cm4all-beng-proxy (0.8.12) unstable; urgency=low

  * http-cache-memcached: copy resource address
  * debian/control: add missing ${shlibs:Depends}
  * merged release 0.7.50

 -- Max Kellermann <mk@cm4all.com>  Thu, 12 Aug 2010 20:17:52 +0200

cm4all-beng-proxy (0.8.11) unstable; urgency=low

  * delegate-client: fix SCM_RIGHTS check
  * use Linux 2.6 CLOEXEC/NONBLOCK flags
  * tcache: INVALIDATE removes all variants (error documents etc.)
  * control: new UDP based protocol, allows invalidating caches
  * hashmap: fix assertion failure in hashmap_remove_match()
  * merged release 0.7.49

 -- Max Kellermann <mk@cm4all.com>  Tue, 10 Aug 2010 15:48:10 +0200

cm4all-beng-proxy (0.8.10) unstable; urgency=low

  * tcache: copy response.previous

 -- Max Kellermann <mk@cm4all.com>  Mon, 02 Aug 2010 18:03:43 +0200

cm4all-beng-proxy (0.8.9) unstable; urgency=low

  * (f?)cgi-handler: forward query string only if focused
  * ajp-handler: merge into proxy-handler
  * proxy-handler: forward query string if focused
  * cgi, fastcgi-handler: enable the resource cache
  * translation: add packets CHECK and PREVIOUS for authentication
  * python: add Response.max_age()

 -- Max Kellermann <mk@cm4all.com>  Fri, 30 Jul 2010 11:39:22 +0200

cm4all-beng-proxy (0.8.8) unstable; urgency=low

  * prototypes/translate.py: added new ticket-fastcgi programs
  * http-cache: implement FastCGI caching
  * merged release 0.7.47

 -- Max Kellermann <mk@cm4all.com>  Wed, 21 Jul 2010 13:00:43 +0200

cm4all-beng-proxy (0.8.7) unstable; urgency=low

  * istream-delayed: update the "direct" bit mask
  * http-client: send "Expect: 100-continue"
  * response, widget-http: apply istream_pipe to filter input
  * proxy-handler: apply istream_pipe to request body
  * istream-ajp-body: send larger request body packets
  * ajp-client: support splice()
  * merged release 0.7.46

 -- Max Kellermann <mk@cm4all.com>  Fri, 25 Jun 2010 18:52:04 +0200

cm4all-beng-proxy (0.8.6) unstable; urgency=low

  * translation: added support for custom error documents
  * response: convert HEAD to GET if filter follows
  * processor: short-circuit on HEAD request
  * python: depend on python-twisted-core

 -- Max Kellermann <mk@cm4all.com>  Wed, 16 Jun 2010 16:37:42 +0200

cm4all-beng-proxy (0.8.5) unstable; urgency=low

  * istream-tee: allow second output to block
  * widget-http: don't transform error documents
  * response, widget-http: disable filters after widget frame request
  * translation: added packet FILTER_4XX to filter client errors
  * merged release 0.7.45

 -- Max Kellermann <mk@cm4all.com>  Thu, 10 Jun 2010 16:13:14 +0200

cm4all-beng-proxy (0.8.4) unstable; urgency=low

  * python: added missing "Response" import
  * python: resume parsing after deferred call
  * http-client: implement istream method as_fd()
  * merged release 0.7.44

 -- Max Kellermann <mk@cm4all.com>  Mon, 07 Jun 2010 17:01:16 +0200

cm4all-beng-proxy (0.8.3) unstable; urgency=low

  * file-handler: implement If-Range (RFC 2616 14.27)
  * merged release 0.7.42

 -- Max Kellermann <mk@cm4all.com>  Tue, 01 Jun 2010 16:17:13 +0200

cm4all-beng-proxy (0.8.2) unstable; urgency=low

  * cookie-client: verify the cookie path
  * python: use Twisted's logging library
  * python: added a widget registry class
  * merged release 0.7.41

 -- Max Kellermann <mk@cm4all.com>  Wed, 26 May 2010 13:08:16 +0200

cm4all-beng-proxy (0.8.1) unstable; urgency=low

  * http-cache-memcached: delete entity records on POST

 -- Max Kellermann <mk@cm4all.com>  Tue, 18 May 2010 12:21:55 +0200

cm4all-beng-proxy (0.8) unstable; urgency=low

  * istream: added method as_fd() to convert istream to file descriptor
  * fork: support passing stdin istream fd to child process
  * http-cache: discard only matching entries on POST
  * istream-html-escape: escape single and double quote
  * rewrite-uri: escape the result with XML entities

 -- Max Kellermann <mk@cm4all.com>  Thu, 13 May 2010 12:34:46 +0200

cm4all-beng-proxy (0.7.55) unstable; urgency=low

  * pool: reparent pools in optimized build
  * istream-deflate: add missing pool reference while reading
  * istream-deflate: fix several error handlers

 -- Max Kellermann <mk@cm4all.com>  Thu, 06 Jan 2011 12:59:39 +0100

cm4all-beng-proxy (0.7.54) unstable; urgency=low

  * http-server: fix crash on deferred chunked request body
  * parser: fix crash on malformed SCRIPT element

 -- Max Kellermann <mk@cm4all.com>  Wed, 17 Nov 2010 16:13:09 +0100

cm4all-beng-proxy (0.7.53) unstable; urgency=low

  * http-server: don't crash on malformed pipelined request
  * sink-header: fix assertion failure on empty trailer

 -- Max Kellermann <mk@cm4all.com>  Thu, 28 Oct 2010 18:39:01 +0200

cm4all-beng-proxy (0.7.52) unstable; urgency=low

  * fcgi-client: fix send timeout handler
  * fork: finish the buffer after pipe was drained

 -- Max Kellermann <mk@cm4all.com>  Wed, 13 Oct 2010 16:39:26 +0200

cm4all-beng-proxy (0.7.51) unstable; urgency=low

  * http-client: clear response body pointer before forwarding EOF event
  * processor: fix assertion failure for c:mode in c:widget

 -- Max Kellermann <mk@cm4all.com>  Mon, 16 Aug 2010 17:01:48 +0200

cm4all-beng-proxy (0.7.50) unstable; urgency=low

  * header-forward: don't forward the "Host" header to HTTP servers
  * resource-address: use uri_relative() for CGI
  * uri-relative: don't lose host name in uri_absolute()
  * uri-relative: don't fail on absolute URIs
  * http-cache-heap: don't use uninitialized item size

 -- Max Kellermann <mk@cm4all.com>  Thu, 12 Aug 2010 20:03:49 +0200

cm4all-beng-proxy (0.7.49) unstable; urgency=low

  * hashmap: fix assertion failure in hashmap_remove_value()

 -- Max Kellermann <mk@cm4all.com>  Tue, 10 Aug 2010 15:37:12 +0200

cm4all-beng-proxy (0.7.48) unstable; urgency=low

  * pipe-stock: add assertions on file descriptors

 -- Max Kellermann <mk@cm4all.com>  Mon, 09 Aug 2010 14:56:54 +0200

cm4all-beng-proxy (0.7.47) unstable; urgency=low

  * cmdline: add option "--group"

 -- Max Kellermann <mk@cm4all.com>  Fri, 16 Jul 2010 18:39:53 +0200

cm4all-beng-proxy (0.7.46) unstable; urgency=low

  * handler: initialize all translate_response attributes
  * http-client: consume buffer before header length check
  * istream-pipe: clear "direct" flags in constructor
  * istream-pipe: return gracefully when handler blocks
  * ajp-client: hold pool reference to reset TCP_CORK

 -- Max Kellermann <mk@cm4all.com>  Mon, 21 Jun 2010 17:53:21 +0200

cm4all-beng-proxy (0.7.45) unstable; urgency=low

  * istream-tee: separate "weak" values for the two outputs
  * fcache: don't close output when caching has been canceled
  * tcache: copy the attribute "secure_cookie"

 -- Max Kellermann <mk@cm4all.com>  Thu, 10 Jun 2010 15:21:34 +0200

cm4all-beng-proxy (0.7.44) unstable; urgency=low

  * http-client: check response header length
  * http-server: check request header length

 -- Max Kellermann <mk@cm4all.com>  Mon, 07 Jun 2010 16:51:57 +0200

cm4all-beng-proxy (0.7.43) unstable; urgency=low

  * http-cache: fixed NULL pointer dereference when storing empty response
    body on the heap

 -- Max Kellermann <mk@cm4all.com>  Tue, 01 Jun 2010 18:52:45 +0200

cm4all-beng-proxy (0.7.42) unstable; urgency=low

  * fork: check "direct" flag again after buffer flush
  * pool: pool_unref_denotify() remembers the code location
  * sink-{buffer,gstring}: don't invoke callback in abort()
  * async: added another debug flag to verify correctness

 -- Max Kellermann <mk@cm4all.com>  Mon, 31 May 2010 21:15:58 +0200

cm4all-beng-proxy (0.7.41) unstable; urgency=low

  * http-cache: initialize response status and headers on empty body

 -- Max Kellermann <mk@cm4all.com>  Tue, 25 May 2010 16:27:25 +0200

cm4all-beng-proxy (0.7.40) unstable; urgency=low

  * http-cache: fixed NULL pointer dereference when storing empty response
    body in memcached

 -- Max Kellermann <mk@cm4all.com>  Tue, 25 May 2010 15:04:44 +0200

cm4all-beng-proxy (0.7.39) unstable; urgency=low

  * memcached-stock: close value on connect failure
  * http: implement remaining status codes
  * http-cache: allow caching empty response body
  * http-cache: cache status codes 203, 206, 300, 301, 410
  * http-cache: don't cache authorized resources

 -- Max Kellermann <mk@cm4all.com>  Fri, 21 May 2010 17:37:29 +0200

cm4all-beng-proxy (0.7.38) unstable; urgency=low

  * http-server: send HTTP/1.1 declaration with "100 Continue"
  * connection: initialize "site_name", fixes crash bug
  * translation: added packet SECURE_COOKIE

 -- Max Kellermann <mk@cm4all.com>  Thu, 20 May 2010 15:40:34 +0200

cm4all-beng-proxy (0.7.37) unstable; urgency=low

  * *-client: implement a socket leak detector
  * handler: initialize response header without translation server

 -- Max Kellermann <mk@cm4all.com>  Tue, 18 May 2010 12:05:11 +0200

cm4all-beng-proxy (0.7.36) unstable; urgency=low

  * http-client: fixed NULL pointer dereference
  * handler, response: removed duplicate request body destruction calls

 -- Max Kellermann <mk@cm4all.com>  Tue, 11 May 2010 17:16:36 +0200

cm4all-beng-proxy (0.7.35) unstable; urgency=low

  * {http,fcgi,ajp}-request: close the request body on abort
  * handler: set fake translation response on malformed URI

 -- Max Kellermann <mk@cm4all.com>  Mon, 10 May 2010 11:22:23 +0200

cm4all-beng-proxy (0.7.34) unstable; urgency=low

  * translate: check the UNTRUSTED packet
  * translation: added packet UNTRUSTED_PREFIX

 -- Max Kellermann <mk@cm4all.com>  Fri, 30 Apr 2010 19:14:37 +0200

cm4all-beng-proxy (0.7.33) unstable; urgency=low

  * merged release 0.7.27.1
  * fcache: don't continue storing in background
  * fcgi-client: re-add event after some input data has been read

 -- Max Kellermann <mk@cm4all.com>  Fri, 30 Apr 2010 11:31:08 +0200

cm4all-beng-proxy (0.7.32) unstable; urgency=low

  * response: generate the "Server" response header
  * response: support the Authentication-Info response header
  * response: support custom authentication pages
  * translation: support custom response headers

 -- Max Kellermann <mk@cm4all.com>  Tue, 27 Apr 2010 17:09:59 +0200

cm4all-beng-proxy (0.7.31) unstable; urgency=low

  * support HTTP authentication (RFC 2617)

 -- Max Kellermann <mk@cm4all.com>  Mon, 26 Apr 2010 17:26:42 +0200

cm4all-beng-proxy (0.7.30) unstable; urgency=low

  * fcgi-client: support responses without a body
  * {http,fcgi}-client: hold caller pool reference during callback

 -- Max Kellermann <mk@cm4all.com>  Fri, 23 Apr 2010 14:41:05 +0200

cm4all-beng-proxy (0.7.29) unstable; urgency=low

  * http-cache: added missing pool_unref() in memcached_miss()
  * pool: added checked pool references

 -- Max Kellermann <mk@cm4all.com>  Thu, 22 Apr 2010 15:45:48 +0200

cm4all-beng-proxy (0.7.28) unstable; urgency=low

  * fcgi-client: support response status
  * translate: malformed packets are fatal
  * http-cache: don't cache resources with very long URIs
  * memcached-client: increase the maximum key size to 32 kB

 -- Max Kellermann <mk@cm4all.com>  Thu, 15 Apr 2010 15:06:51 +0200

cm4all-beng-proxy (0.7.27.1) unstable; urgency=low

  * http-cache: added missing pool_unref() in memcached_miss()
  * http-cache: don't cache resources with very long URIs
  * memcached-client: increase the maximum key size to 32 kB
  * fork: properly handle partially filled output buffer
  * fork: re-add event after some input data has been read

 -- Max Kellermann <mk@cm4all.com>  Thu, 29 Apr 2010 15:30:21 +0200

cm4all-beng-proxy (0.7.27) unstable; urgency=low

  * session: use GLib's PRNG to generate session ids
  * session: seed the PRNG with /dev/random
  * response: log UNTRUSTED violation attempts
  * response: drop widget sessions when there is no focus

 -- Max Kellermann <mk@cm4all.com>  Fri, 09 Apr 2010 12:04:18 +0200

cm4all-beng-proxy (0.7.26) unstable; urgency=low

  * memcached-client: schedule read event before callback
  * istream-tee: continue with second output if first is closed

 -- Max Kellermann <mk@cm4all.com>  Sun, 28 Mar 2010 18:08:11 +0200

cm4all-beng-proxy (0.7.25) unstable; urgency=low

  * memcached-client: don't poll if socket is closed
  * fork: close file descriptor on input error
  * pool: don't check attachments in pool_trash()

 -- Max Kellermann <mk@cm4all.com>  Thu, 25 Mar 2010 13:28:01 +0100

cm4all-beng-proxy (0.7.24) unstable; urgency=low

  * memcached-client: release socket after splice

 -- Max Kellermann <mk@cm4all.com>  Mon, 22 Mar 2010 11:29:45 +0100

cm4all-beng-proxy (0.7.23) unstable; urgency=low

  * sink-header: support splice
  * memcached-client: support splice (response)
  * fcgi-client: recover correctly after send error
  * fcgi-client: support chunked request body
  * fcgi-client: basic splice support for the request body
  * http-cache: duplicate headers
  * {http,memcached}-client: check "direct" mode after buffer flush
  * cmdline: added option "fcgi_stock_limit"
  * python: auto-export function write_packet()
  * python: Response methods return self

 -- Max Kellermann <mk@cm4all.com>  Fri, 19 Mar 2010 13:28:35 +0100

cm4all-beng-proxy (0.7.22) unstable; urgency=low

  * python: re-add function write_packet()

 -- Max Kellermann <mk@cm4all.com>  Fri, 12 Mar 2010 12:27:21 +0100

cm4all-beng-proxy (0.7.21) unstable; urgency=low

  * ajp-client: handle EAGAIN from send()
  * python: install the missing sources

 -- Max Kellermann <mk@cm4all.com>  Thu, 11 Mar 2010 16:58:25 +0100

cm4all-beng-proxy (0.7.20) unstable; urgency=low

  * http-client: don't reinstate event when socket is closed
  * access-log: log the site name
  * python: removed unused function write_packet()
  * python: split the module beng_proxy.translation
  * python: allow overriding query string and param in absolute_uri()
  * python: moved absolute_uri() to a separate library

 -- Max Kellermann <mk@cm4all.com>  Thu, 11 Mar 2010 09:48:52 +0100

cm4all-beng-proxy (0.7.19) unstable; urgency=low

  * client-socket: translate EV_TIMEOUT to ETIMEDOUT
  * fork: refill the input buffer as soon as possible
  * delegate-client: implement an abortable event
  * pool: added assertions for libevent leaks
  * direct: added option "-s enable_splice=no"

 -- Max Kellermann <mk@cm4all.com>  Thu, 04 Mar 2010 17:34:56 +0100

cm4all-beng-proxy (0.7.18) unstable; urgency=low

  * args: reserve memory for the trailing null byte

 -- Max Kellermann <mk@cm4all.com>  Tue, 23 Feb 2010 17:46:04 +0100

cm4all-beng-proxy (0.7.17) unstable; urgency=low

  * translation: added the BOUNCE packet (variant of REDIRECT)
  * translation: change widget packet HOST to UNTRUSTED
  * translation: pass internal URI arguments to the translation server
  * handler: use the specified status with REDIRECT
  * python: added method Request.absolute_uri()

 -- Max Kellermann <mk@cm4all.com>  Tue, 23 Feb 2010 16:15:22 +0100

cm4all-beng-proxy (0.7.16) unstable; urgency=low

  * processor: separate trusted from untrusted widgets by host name
  * processor: mode=partition is deprecated
  * translate: fix DOCUMENT_ROOT handler for CGI/FASTCGI
  * fcgi-request: added JailCGI support

 -- Max Kellermann <mk@cm4all.com>  Fri, 19 Feb 2010 14:29:29 +0100

cm4all-beng-proxy (0.7.15) unstable; urgency=low

  * processor: unreference the caller pool in abort()
  * tcache: clear BASE on mismatch
  * fcgi-client: generate the Content-Length request header
  * fcgi-client: send the CONTENT_TYPE parameter
  * prototypes/translate.py: use FastCGI to run PHP

 -- Max Kellermann <mk@cm4all.com>  Thu, 11 Feb 2010 14:43:21 +0100

cm4all-beng-proxy (0.7.14) unstable; urgency=low

  * connection: drop connections when the limit is exceeded
  * resource-address: added BASE support
  * fcgi-client: check the request ID in response packets
  * http-client: check response body when request body is closed
  * html-escape: use the last ampersand before the semicolon
  * html-escape: support &apos;
  * processor: unescape widget parameter values

 -- Max Kellermann <mk@cm4all.com>  Fri, 29 Jan 2010 17:49:43 +0100

cm4all-beng-proxy (0.7.13) unstable; urgency=low

  * fcgi-request: duplicate socket path
  * fcgi-request: support ACTION
  * fcgi-client: provide SCRIPT_FILENAME
  * fcgi-client: append empty PARAMS packet
  * fcgi-client: try to read response before request is finished
  * fcgi-client: implement the STDERR packet
  * fcgi-client: support request headers and body
  * fcgi-stock: manage one socket per child process
  * fcgi-stock: unlink socket path after connect
  * fcgi-stock: redirect fd 1,2 to /dev/null
  * fcgi-stock: kill FastCGI processes after 5 minutes idle
  * translation: new packet PAIR for passing parameters to FastCGI

 -- Max Kellermann <mk@cm4all.com>  Thu, 14 Jan 2010 13:36:48 +0100

cm4all-beng-proxy (0.7.12) unstable; urgency=low

  * http-cache: unlock the cache item after successful revalidation
  * http-cache-memcached: pass the expiration time to memcached
  * sink-header: comprise pending data in method available()
  * header-forward: forward the Expires response header

 -- Max Kellermann <mk@cm4all.com>  Tue, 22 Dec 2009 16:18:49 +0100

cm4all-beng-proxy (0.7.11) unstable; urgency=low

  * {ajp,memcached}-client: fix dis\appearing event for duplex socket
  * memcached-client: handle EAGAIN after send()
  * memcached-client: release socket as early as possible
  * header-forward: don't forward Accept-Encoding if transformation is
    enabled
  * widget-http, inline-widget: check Content-Encoding before processing
  * file-handler: send "Vary: Accept-Encoding" for compressed response
  * header-forward: support duplicate headers
  * fcache: implemented a 60 seconds timeout
  * fcache: copy pointer to local variable before callback
  * event2: refresh timeout after event has occurred

 -- Max Kellermann <mk@cm4all.com>  Fri, 18 Dec 2009 16:45:24 +0100

cm4all-beng-proxy (0.7.10) unstable; urgency=low

  * http-{server,client}: fix disappearing event for duplex socket

 -- Max Kellermann <mk@cm4all.com>  Mon, 14 Dec 2009 15:46:25 +0100

cm4all-beng-proxy (0.7.9) unstable; urgency=low

  * http: "Expect" is a hop-by-hop header
  * http-server: send "100 Continue" unless request body closed
  * http-client: poll socket after splice
  * http-server: handle EAGAIN after splice
  * http-server: send a 417 response on unrecognized "Expect" request
  * response, widget-http: append filter id to resource tag
  * resource-tag: check for "Cache-Control: no-store"

 -- Max Kellermann <mk@cm4all.com>  Mon, 14 Dec 2009 13:05:15 +0100

cm4all-beng-proxy (0.7.8) unstable; urgency=low

  * http-body: support partial response in method available()
  * file-handler: support pre-compressed static files
  * fcache: honor the "Cache-Control: no-store" response header

 -- Max Kellermann <mk@cm4all.com>  Wed, 09 Dec 2009 15:49:25 +0100

cm4all-beng-proxy (0.7.7) unstable; urgency=low

  * parser: allow underscore in attribute names
  * processor: check "type" attribute before URI rewriting
  * http-client: start receiving before request is sent
  * http-client: try to read response after write error
  * http-client: deliver response body after headers are finished
  * http-client: release socket as early as possible
  * http-client: serve buffer after socket has been closed
  * istream-chunked: clear input stream in abort handler
  * growing-buffer: fix crash after close in "data" callback

 -- Max Kellermann <mk@cm4all.com>  Thu, 03 Dec 2009 13:09:57 +0100

cm4all-beng-proxy (0.7.6) unstable; urgency=low

  * istream-hold: return -2 if handler is not available yet
  * http, ajp, fcgi: use istream_hold on request body
  * http-client: implemented splicing the request body
  * response: added missing URI substitution

 -- Max Kellermann <mk@cm4all.com>  Tue, 17 Nov 2009 15:25:35 +0100

cm4all-beng-proxy (0.7.5) unstable; urgency=low

  * session: 64 bit session ids
  * session: allow arbitrary session id size (at compile-time)
  * debian: larger default log file (16 * 4MB)
  * debian: added package cm4all-beng-proxy-toi

 -- Max Kellermann <mk@cm4all.com>  Mon, 16 Nov 2009 15:51:24 +0100

cm4all-beng-proxy (0.7.4) unstable; urgency=low

  * measure the latency of external resources
  * widget-http: partially revert "don't query session if !stateful"

 -- Max Kellermann <mk@cm4all.com>  Tue, 10 Nov 2009 15:06:03 +0100

cm4all-beng-proxy (0.7.3) unstable; urgency=low

  * uri-verify: don't reject double slash after first segment
  * hostname: allow the hyphen character
  * processor: allow processing without session
  * widget-http: don't query session if !stateful
  * request: disable session management for known bots
  * python: fixed AttributeError in __getattr__()
  * python: added method Response.process()
  * translation: added the response packets URI, HOST, SCHEME
  * translation: added header forward packets

 -- Max Kellermann <mk@cm4all.com>  Mon, 09 Nov 2009 16:40:27 +0100

cm4all-beng-proxy (0.7.2) unstable; urgency=low

  * fcache: close all caching connections on exit
  * istream-file: retry reading after EAGAIN
  * direct, istream-pipe: re-enable SPLICE_F_NONBLOCK
  * direct, istream-pipe: disable the SPLICE_F_MORE flag
  * http-client: handle EAGAIN after splice
  * http-client, header-writer: remove hop-by-hop response headers
  * response: optimized transformed response headers
  * handler: mangle CGI and FastCGI headers
  * header-forward: generate the X-Forwarded-For header
  * header-forward: add local host name to "Via" request header

 -- Max Kellermann <mk@cm4all.com>  Fri, 30 Oct 2009 13:41:02 +0100

cm4all-beng-proxy (0.7.1) unstable; urgency=low

  * file-handler: close the stream on "304 Not Modified"
  * pool: use assembler code only on gcc
  * cmdline: added option "--set tcp_stock_limit"
  * Makefile.am: enable the "subdir-objects" option

 -- Max Kellermann <mk@cm4all.com>  Thu, 22 Oct 2009 12:17:11 +0200

cm4all-beng-proxy (0.7) unstable; urgency=low

  * ajp-client: check if connection was closed during response callback
  * header-forward: log session id
  * istream: separate TCP splicing checks
  * istream-pipe: fix segmentation fault after incomplete direct transfer
  * istream-pipe: implement the "available" method
  * istream-pipe: allocate pipe only if handler supports it
  * istream-pipe: flush the pipe before reading from input
  * istream-pipe: reuse pipes in a stock
  * direct: support splice() from TCP socket to pipe
  * istream: direct() returns -3 if stream has been closed
  * hstock: don't destroy stocks while items are being created
  * tcp-stock: limit number of connections per host to 256
  * translate, http-client, ajp-client, cgi, http-cache: verify the HTTP
    response status
  * prototypes/translate.py: disallow "/../" and null bytes
  * prototypes/translate.py: added "/jail-delegate/" location
  * uri-parser: strict RFC 2396 URI verification
  * uri-parser: don't unescape the URI path
  * http-client, ajp-client: verify the request URI
  * uri-escape: unescape each character only once
  * http-cache: never use the memcached stock if caching is disabled
  * allow 8192 connections by default
  * allow 65536 file handles by default
  * added package cm4all-jailed-beng-proxy-delegate-helper

 -- Max Kellermann <mk@cm4all.com>  Wed, 21 Oct 2009 15:00:56 +0200

cm4all-beng-proxy (0.6.23) unstable; urgency=low

  * header-forward: log session information
  * prototypes/translate.py: added /cgi-bin/ location
  * http-server: disable keep-alive for HTTP/1.0 clients
  * http-server: don't send "Connection: Keep-Alive"
  * delegate-stock: clear the environment
  * delegate-stock: added jail support
  * delegate-client: reuse helper process after I/O error

 -- Max Kellermann <mk@cm4all.com>  Mon, 12 Oct 2009 17:29:35 +0200

cm4all-beng-proxy (0.6.22) unstable; urgency=low

  * istream-tee: clear both "enabled" flags in the eof/abort handler
  * istream-tee: fall back to first data() return value if second stream
    closed itself
  * http-cache: don't log body_abort after close

 -- Max Kellermann <mk@cm4all.com>  Thu, 01 Oct 2009 19:19:37 +0200

cm4all-beng-proxy (0.6.21) unstable; urgency=low

  * http-client: log more error messages
  * delegate-stock: added the DOCUMENT_ROOT environment variable
  * response, widget: accept "application/xhtml+xml"
  * cookie-server: allow square brackets in unquoted cookie values
    (violating RFC 2109 and RFC 2616)

 -- Max Kellermann <mk@cm4all.com>  Thu, 01 Oct 2009 13:55:40 +0200

cm4all-beng-proxy (0.6.20) unstable; urgency=low

  * stock: clear stock after 60 seconds idle
  * hstock: remove empty stocks
  * http-server, http-client, cgi: fixed off-by-one bug in header parser
  * istream-pipe: fix the direct() return value on error
  * istream-pipe: fix formula in range assertion
  * http-cache-memcached: implemented "remove"
  * handler: added FastCGI handler
  * fcgi-client: unref caller pool after socket release
  * fcgi-client: implemented response headers

 -- Max Kellermann <mk@cm4all.com>  Tue, 29 Sep 2009 14:07:13 +0200

cm4all-beng-proxy (0.6.19) unstable; urgency=low

  * http-client: release caller pool after socket release
  * memcached-client: release socket on marshalling error
  * stock: unref caller pool in abort handler
  * stock: lazy cleanup
  * http-cache: copy caller_pool to local variable

 -- Max Kellermann <mk@cm4all.com>  Thu, 24 Sep 2009 16:02:17 +0200

cm4all-beng-proxy (0.6.18) unstable; urgency=low

  * delegate-handler: support conditional GET and ranges
  * file-handler: fix suffix-byte-range-spec parser
  * delegate-helper: call open() with O_CLOEXEC|O_NOCTTY
  * istream-file: don't set FD_CLOEXEC if O_CLOEXEC is available
  * stock: hold caller pool during "get" operation
  * main: free balancer object during shutdown
  * memcached-client: enable socket timeout
  * delegate-stock: set FD_CLOEXEC on socket

 -- Max Kellermann <mk@cm4all.com>  Thu, 24 Sep 2009 10:50:53 +0200

cm4all-beng-proxy (0.6.17) unstable; urgency=low

  * tcp-stock: implemented a load balancer
  * python: accept address list in the ajp() method
  * http-server: added timeout for the HTTP request headers
  * response: close template when the content type is wrong
  * delegate-get: implemented response headers
  * delegate-get: provide status codes and error messages

 -- Max Kellermann <mk@cm4all.com>  Fri, 18 Sep 2009 15:36:57 +0200

cm4all-beng-proxy (0.6.16) unstable; urgency=low

  * tcp-stock: added support for bulldog-tyke
  * sink-buffer: close input if it's not used in the constructor
  * http-cache-memcached: close response body when deserialization fails
  * serialize: fix regression in serialize_uint64()

 -- Max Kellermann <mk@cm4all.com>  Tue, 15 Sep 2009 19:26:07 +0200

cm4all-beng-proxy (0.6.15) unstable; urgency=low

  * http-cache-choice: find more duplicates during cleanup
  * handler: added AJP handler
  * ajp-request: unref pool only on tcp_stock failure
  * ajp-client: prevent parser recursion
  * ajp-client: free request body when response is closed
  * ajp-client: reuse connection after END_RESPONSE packet
  * ajp-client: enable TCP_CORK while sending
  * istream-ajp-body: added a second "length" header field
  * ajp-client: auto-send empty request body chunk
  * ajp-client: register "write" event after GET_BODY_CHUNK packet
  * ajp-client: implemented request and response headers
  * http-cache-rfc: don't rewind tpool if called recursively

 -- Max Kellermann <mk@cm4all.com>  Fri, 11 Sep 2009 16:04:06 +0200

cm4all-beng-proxy (0.6.14) unstable; urgency=low

  * istream-tee: don't restart reading if already in progress

 -- Max Kellermann <mk@cm4all.com>  Thu, 03 Sep 2009 13:21:06 +0200

cm4all-beng-proxy (0.6.13) unstable; urgency=low

  * cookie-server: fix parsing multiple cookies
  * http-cache-memcached: clean up expired "choice" items
  * sink-gstring: use callback instead of public struct
  * istream-tee: restart reading when one output is closed

 -- Max Kellermann <mk@cm4all.com>  Wed, 02 Sep 2009 17:02:53 +0200

cm4all-beng-proxy (0.6.12) unstable; urgency=low

  * http-cache: don't attempt to remove cache items when the cache is disabled

 -- Max Kellermann <mk@cm4all.com>  Fri, 28 Aug 2009 15:40:48 +0200

cm4all-beng-proxy (0.6.11) unstable; urgency=low

  * http-cache-memcached: store HTTP status and response headers
  * http-cache-memcached: implemented flush (SIGHUP)
  * http-cache-memcached: support "Vary"
  * http-client: work around assertion failure in response_stream_close()

 -- Max Kellermann <mk@cm4all.com>  Thu, 27 Aug 2009 12:33:17 +0200

cm4all-beng-proxy (0.6.10) unstable; urgency=low

  * parser: finish tag before bailing out
  * http-request: allow URLs without path component
  * fork: clear event in read() method
  * istream-file: pass options O_CLOEXEC|O_NOCTTY to open()
  * response: check if the "Host" request header is valid

 -- Max Kellermann <mk@cm4all.com>  Tue, 18 Aug 2009 16:37:19 +0200

cm4all-beng-proxy (0.6.9) unstable; urgency=low

  * direct: disable SPLICE_F_NONBLOCK (temporary NFS EAGAIN workaround)

 -- Max Kellermann <mk@cm4all.com>  Mon, 17 Aug 2009 13:52:49 +0200

cm4all-beng-proxy (0.6.8) unstable; urgency=low

  * widget-http: close response body in error code path
  * http-cache: implemented memcached backend (--memcached-server)
  * processor: &c:base; returns the URI without scheme and host

 -- Max Kellermann <mk@cm4all.com>  Mon, 17 Aug 2009 12:29:19 +0200

cm4all-beng-proxy (0.6.7) unstable; urgency=low

  * file-handler: generate Expires from xattr user.MaxAge
  * cmdline: added option --set to configure:
    - max_connections
    - http_cache_size
    - filter_cache_size
    - translate_cache_size
  * flush caches on SIGHUP

 -- Max Kellermann <mk@cm4all.com>  Fri, 07 Aug 2009 11:41:10 +0200

cm4all-beng-proxy (0.6.6) unstable; urgency=low

  * added missing GLib build dependency
  * cgi-handler: set the "body_consumed" flag

 -- Max Kellermann <mk@cm4all.com>  Tue, 04 Aug 2009 09:53:01 +0200

cm4all-beng-proxy (0.6.5) unstable; urgency=low

  * shm: pass MAP_NORESERVE to mmap()
  * proxy-handler: support cookies
  * translation: added DISCARD_SESSION packet

 -- Max Kellermann <mk@cm4all.com>  Wed, 15 Jul 2009 18:00:33 +0200

cm4all-beng-proxy (0.6.4) unstable; urgency=low

  * http-client: don't read response body in HEAD requests
  * ajp-client: invoke the "abort" handler on error
  * filter-cache: lock cache items while they are served

 -- Max Kellermann <mk@cm4all.com>  Thu, 09 Jul 2009 14:36:14 +0200

cm4all-beng-proxy (0.6.3) unstable; urgency=low

  * http-server: implemented the DELETE method
  * http-server: refuse HTTP/0.9 requests
  * proxy-handler: send request body to template when no widget is focused
  * widget-request: pass original HTTP method to widget
  * session: automatically defragment sessions

 -- Max Kellermann <mk@cm4all.com>  Tue, 07 Jul 2009 16:57:22 +0200

cm4all-beng-proxy (0.6.2) unstable; urgency=low

  * lock: fixed race condition in debug flag updates
  * session: use rwlock for the session manager
  * proxy-handler: pass request headers to the remote HTTP server
  * proxy-handler: forward original Accept-Charset if processor is disabled
  * pipe: don't filter resources without a body
  * fcache: forward original HTTP status over "pipe" filter
  * cgi: support the "Status" line

 -- Max Kellermann <mk@cm4all.com>  Mon, 06 Jul 2009 16:38:26 +0200

cm4all-beng-proxy (0.6.1) unstable; urgency=low

  * session: consistently lock all session objects
  * rewrite-uri: check if widget_external_uri() returns NULL
  * widget-uri: don't generate the "path" argument when it's NULL
  * widget-uri: strip superfluous question mark from widget_base_address()
  * widget-uri: append parameters from the template first
  * widget-uri: re-add configured query string in widget_absolute_uri()
  * widget-uri: eliminate configured query string in widget_external_uri()
  * processor: don't consider session data for base=child and base=parent

 -- Max Kellermann <mk@cm4all.com>  Fri, 03 Jul 2009 15:52:01 +0200

cm4all-beng-proxy (0.6) unstable; urgency=low

  * inline-widget: check the widget HTTP response status
  * response: don't apply transformation on failed response
  * resource-address: include pipe arguments in filter cache key
  * handler: removed session redirect on the first request
  * http-cache: accept ETag response header instead of Last-Modified
  * filter-cache: don't require Last-Modified or Expires
  * file-handler: disable ETag only when processor comes first
  * file-handler: read ETag from xattr
  * pipe: generate new ETag for piped resource
  * session: purge sessions when shared memory is full
  * handler: don't enforce sessions for filtered responses

 -- Max Kellermann <mk@cm4all.com>  Tue, 30 Jun 2009 17:48:20 +0200

cm4all-beng-proxy (0.5.14) unstable; urgency=low

  * ajp-client: implemented request body
  * cookie-client: obey "max-age=0" properly
  * processor: forward the original HTTP status
  * response, widget-http: don't allow processing resource without body
  * widget-http: check the Content-Type before invoking processor
  * response: pass the "Location" response header
  * debian: added a separate -optimized-dbg package
  * added init script support for multiple ports (--port) and multiple listen
    (--listen) command line argumnents
  * translation: added the "APPEND" packet for command line arguments
  * pipe: support command line arguments

 -- Max Kellermann <mk@cm4all.com>  Mon, 29 Jun 2009 16:51:16 +0200

cm4all-beng-proxy (0.5.13) unstable; urgency=low

  * widget-registry: clear local_address in translate request
  * cmdline: added the "--listen" option

 -- Max Kellermann <mk@cm4all.com>  Wed, 24 Jun 2009 12:27:17 +0200

cm4all-beng-proxy (0.5.12) unstable; urgency=low

  * response: pass the "Location" response handler
  * added support for multiple listener ports

 -- Max Kellermann <mk@cm4all.com>  Tue, 23 Jun 2009 23:34:55 +0200

cm4all-beng-proxy (0.5.11) unstable; urgency=low

  * build with autotools
  * use libcm4all-socket, GLib
  * Makefile.am: support out-of-tree builds
  * added optimized Debian package
  * tcache: fixed wrong assignment in VARY=HOST
  * translation: added request packet LOCAL_ADDRESS

 -- Max Kellermann <mk@cm4all.com>  Tue, 23 Jun 2009 15:42:12 +0200

cm4all-beng-proxy (0.5.10) unstable; urgency=low

  * widget-http: assign the "address" variable

 -- Max Kellermann <mk@cm4all.com>  Mon, 15 Jun 2009 18:38:58 +0200

cm4all-beng-proxy (0.5.9) unstable; urgency=low

  * tcache: fixed typo in tcache_string_match()
  * tcache: support VARY=SESSION
  * translate: added the INVALIDATE response packet
  * cache, session: higher size limits
  * widget-uri: separate query_string from path_info
  * widget-uri: ignore widget parameters in widget_external_uri()

 -- Max Kellermann <mk@cm4all.com>  Mon, 15 Jun 2009 17:06:11 +0200

cm4all-beng-proxy (0.5.8) unstable; urgency=low

  * handler: fixed double free bug in translate_callback()

 -- Max Kellermann <mk@cm4all.com>  Sun, 14 Jun 2009 19:05:09 +0200

cm4all-beng-proxy (0.5.7) unstable; urgency=low

  * forward the Content-Disposition header
  * handler: assign new session to local variable, fix segfault
  * handler: don't dereference the NULL session

 -- Max Kellermann <mk@cm4all.com>  Sun, 14 Jun 2009 13:01:52 +0200

cm4all-beng-proxy (0.5.6) unstable; urgency=low

  * widget-http: send the "Via" request header instead of "X-Forwarded-For"
  * proxy-handler: send the "Via" request header
  * widget-request: check the "path" argument before calling uri_compress()

 -- Max Kellermann <mk@cm4all.com>  Tue, 09 Jun 2009 12:21:00 +0200

cm4all-beng-proxy (0.5.5) unstable; urgency=low

  * processor: allow specifying relative URI in c:base=child
  * widget-request: verify the "path" argument
  * widget: allocate address from widget's pool
  * widget-http: support multiple Set-Cookie response headers

 -- Max Kellermann <mk@cm4all.com>  Thu, 04 Jun 2009 15:10:15 +0200

cm4all-beng-proxy (0.5.4) unstable; urgency=low

  * implemented delegation of open() to a helper program
  * added the BASE translation packet, supported by the translation cache
  * deprecated c:mode=proxy
  * rewrite-uri: always enable focus in mode=partial
  * http-cache: don't cache resources with query string (RFC 2616 13.9)
  * http-cache: lock cache items while they are served

 -- Max Kellermann <mk@cm4all.com>  Thu, 28 May 2009 11:44:01 +0200

cm4all-beng-proxy (0.5.3) unstable; urgency=low

  * cgi: close request body on fork() failure
  * fork: added workaround for pipe-to-pipe splice()
  * http-cache: use cache entry when response ETag matches
  * cgi: loop in istream_cgi_read() to prevent blocking
  * cache: check for expired items once a minute
  * cache: optimize search for oldest item

 -- Max Kellermann <mk@cm4all.com>  Wed, 06 May 2009 13:23:46 +0200

cm4all-beng-proxy (0.5.2) unstable; urgency=low

  * added filter cache
  * header-parser: added missing range check in header_parse_line()
  * fork: added event for writing to the child process
  * fork: don't splice() from a pipe
  * response: don't pass request body to unfocused processor
  * added filter type "pipe"

 -- Max Kellermann <mk@cm4all.com>  Wed, 29 Apr 2009 13:24:26 +0200

cm4all-beng-proxy (0.5.1) unstable; urgency=low

  * processor: fixed base=child assertion failure
  * handler: close request body if it was not consumed
  * static-file: generate Last-Modified and ETag response headers
  * static-file: obey the Content-Type provided by the translation server
  * static-file: get Content-Type from extended attribute
  * http-cache: use istream_null when cached resource is empty

 -- Max Kellermann <mk@cm4all.com>  Mon, 27 Apr 2009 10:00:20 +0200

cm4all-beng-proxy (0.5) unstable; urgency=low

  * processor: accept c:mode/c:base attributes in any order
  * processor: removed alternative (anchor) rewrite syntax

 -- Max Kellermann <mk@cm4all.com>  Mon, 20 Apr 2009 22:04:19 +0200

cm4all-beng-proxy (0.4.10) unstable; urgency=low

  * processor: lift length limitation for widget parameters
  * translate: abort if a packet is too large
  * translate: support MAX_AGE for the whole response
  * hashmap: fix corruption of slot chain in hashmap_remove_value()

 -- Max Kellermann <mk@cm4all.com>  Fri, 17 Apr 2009 13:02:50 +0200

cm4all-beng-proxy (0.4.9) unstable; urgency=low

  * http-cache: explicitly start reading into cache
  * cgi: clear "headers" variable before publishing the response
  * translate: use DOCUMENT_ROOT as CGI parameter

 -- Max Kellermann <mk@cm4all.com>  Mon, 06 Apr 2009 16:21:57 +0200

cm4all-beng-proxy (0.4.8) unstable; urgency=low

  * translate: allow ADDRESS packets in AJP addresses
  * translate: initialize all fields of a FastCGI address
  * http-cache: close all caching connections on exit
  * processor: don't rewrite SCRIPT SRC attribute when proxying

 -- Max Kellermann <mk@cm4all.com>  Thu, 02 Apr 2009 15:45:46 +0200

cm4all-beng-proxy (0.4.7) unstable; urgency=low

  * http-server: use istream_null for empty request body
  * parser: check for trailing slash only in TAG_OPEN tags
  * parser: added support for XML Processing Instructions
  * processor: implemented XML Processing Instruction "cm4all-rewrite-uri"
  * uri-escape: escape the slash character
  * cache: remove all matching items in cache_remove()
  * http-cache: lock cache items while holding a reference

 -- Max Kellermann <mk@cm4all.com>  Thu, 02 Apr 2009 12:02:53 +0200

cm4all-beng-proxy (0.4.6) unstable; urgency=low

  * file_handler: fixed logic error in If-Modified-Since check
  * date: return UTC time stamp in http_date_parse()
  * cache: continue search after item was invalidated
  * cache: remove the correct cache item
  * istream-chunked: work around invalid assertion failure
  * istream-subst: fixed corruption after partial match

 -- Max Kellermann <mk@cm4all.com>  Wed, 25 Mar 2009 15:03:10 +0100

cm4all-beng-proxy (0.4.5) unstable; urgency=low

  * http-server: assume keep-alive is enabled on HTTP 1.1
  * http-client: unregister EV_READ when the buffer is full
  * translation: added QUERY_STRING packet
  * processor: optionally parse base/mode from URI

 -- Max Kellermann <mk@cm4all.com>  Tue, 17 Mar 2009 13:04:25 +0100

cm4all-beng-proxy (0.4.4) unstable; urgency=low

  * forward Accept-Language request header to the translation server
  * translate: added the USER_AGENT request packet
  * session: obey the USER/MAX_AGE setting
  * use libcm4all-inline-dev in libcm4all-beng-proxy-dev
  * added pkg-config file for libcm4all-beng-proxy-dev
  * updated python-central dependencies
  * processor: parse c:base/c:mode attributes in PARAM tags

 -- Max Kellermann <mk@cm4all.com>  Wed, 11 Mar 2009 09:43:48 +0100

cm4all-beng-proxy (0.4.3) unstable; urgency=low

  * processor: rewrite URI in LINK tags
  * processor: rewrite URI in PARAM tags
  * use splice() from glibc 2.7
  * translate: added VARY response packet
  * build documentation with texlive

 -- Max Kellermann <mk@cm4all.com>  Wed, 04 Mar 2009 09:53:56 +0100

cm4all-beng-proxy (0.4.2) unstable; urgency=low

  * hashmap: fix corruption in slot chain
  * use monotonic clock to calculate expiry times
  * processor: rewrite URIs in the EMBED, VIDEO, AUDIO tags

 -- Max Kellermann <mk@cm4all.com>  Tue, 17 Feb 2009 17:14:48 +0100

cm4all-beng-proxy (0.4.1) unstable; urgency=low

  * translate: clear client->transformation
  * handler: check for translation errors
  * http-server: fixed assertion failure during shutdown
  * http-server: send "Keep-Alive" response header
  * worker: after fork(), call event_reinit() in the parent process
  * added valgrind build dependency
  * build with Debian's libevent-1.4 package

 -- Max Kellermann <mk@cm4all.com>  Tue, 10 Feb 2009 11:48:53 +0100

cm4all-beng-proxy (0.4) unstable; urgency=low

  * added support for transformation views
    - in the JavaScript API, mode=proxy is now deprecated
  * http-cache: fix segfault when request_headers==NULL
  * http-cache: store multiple (varying) versions of a resource
  * http-cache: use the "max-age" cache-control response

 -- Max Kellermann <mk@cm4all.com>  Fri, 30 Jan 2009 13:29:43 +0100

cm4all-beng-proxy (0.3.9) unstable; urgency=low

  * http-client: assume keep-alive is enabled on HTTP 1.1
  * processor: use configured/session path-info for mode=child URIs

 -- Max Kellermann <mk@cm4all.com>  Tue, 27 Jan 2009 13:07:51 +0100

cm4all-beng-proxy (0.3.8) unstable; urgency=low

  * processor: pass Content-Type and Content-Language headers from
    template
  * http-client: allow chunked response body without keep-alive

 -- Max Kellermann <mk@cm4all.com>  Fri, 23 Jan 2009 13:02:42 +0100

cm4all-beng-proxy (0.3.7) unstable; urgency=low

  * istream_subst: exit the loop if state==INSERT
  * istream_iconv: check if the full buffer could be flushed
  * worker: don't reinitialize session manager during shutdown

 -- Max Kellermann <mk@cm4all.com>  Thu, 15 Jan 2009 10:39:47 +0100

cm4all-beng-proxy (0.3.6) unstable; urgency=low

  * processor: ignore closing </header>
  * widget-http: now really don't check content-type in frame parents
  * parser: skip comments
  * processor: implemented c:base="parent"
  * processor: added "c:" prefix to c:widget child elements
  * processor: renamed the "c:param" element to "c:parameter"

 -- Max Kellermann <mk@cm4all.com>  Thu, 08 Jan 2009 11:17:29 +0100

cm4all-beng-proxy (0.3.5) unstable; urgency=low

  * widget-http: don't check content-type in frame parents
  * istream-subst: allow null bytes in the input stream
  * js: added the "translate" parameter for passing values to the
    translation server
  * rewrite-uri: refuse to rewrite a frame URI without widget id

 -- Max Kellermann <mk@cm4all.com>  Mon, 05 Jan 2009 16:46:32 +0100

cm4all-beng-proxy (0.3.4) unstable; urgency=low

  * processor: added support for custom widget request headers
  * http-cache: obey the "Vary" response header
  * http-cache: pass the new http_cache_info object when testing a cache
    item

 -- Max Kellermann <mk@cm4all.com>  Tue, 30 Dec 2008 15:46:44 +0100

cm4all-beng-proxy (0.3.3) unstable; urgency=low

  * processor: grew widget parameter buffer to 512 bytes
  * widget-resolver: clear widget->resolver on abort
  * cgi: clear the input's handler in cgi_async_abort()
  * widget-stream: use istream_hold (reverts r4171)

 -- Max Kellermann <mk@cm4all.com>  Fri, 05 Dec 2008 14:43:05 +0100

cm4all-beng-proxy (0.3.2) unstable; urgency=low

  * processor: free memory before calling embed_frame_widget()
  * processor: allocate query string from the widget pool
  * processor: removed the obsolete widget attributes "tag" and "style"
  * parser: hold a reference to the pool

 -- Max Kellermann <mk@cm4all.com>  Mon, 01 Dec 2008 14:15:38 +0100

cm4all-beng-proxy (0.3.1) unstable; urgency=low

  * http-client: remove Transfer-Encoding and Content-Length from response
    headers
  * http-client: don't read body after invoke_response()
  * fork: retry splice() after EAGAIN
  * fork: don't close input when splice() fails
  * cgi: abort the response handler when the stdin stream fails
  * istream_file, istream_pipe, fork, client_socket, listener: fixed file
    descriptor leaks
  * processor: hold a reference to the caller's pool
  * debian/rules: enabled test suite

 -- Max Kellermann <mk@cm4all.com>  Thu, 27 Nov 2008 16:01:16 +0100

cm4all-beng-proxy (0.3) unstable; urgency=low

  * implemented widget filters
  * translate: initialize all fields of a CGI address
  * fork: read request body on EAGAIN
  * fork: implemented the direct() method with splice()
  * python: added class Response
  * prototypes/translate.py:
    - support "filter"
    - support "content_type"
  * demo: added widget filter demo

 -- Max Kellermann <mk@cm4all.com>  Wed, 26 Nov 2008 16:27:29 +0100

cm4all-beng-proxy (0.2) unstable; urgency=low

  * don't quote text/xml widgets
  * widget-resolver: pass widget_pool to widget_class_lookup()
  * widget-registry: allocate widget_class from widget_pool
  * widget-stream: eliminated the async operation proxy, because the
    operation cannot be aborted before the constructor returns
  * widget-stream: don't clear the "delayed" stream in the response() callback
  * rewrite-uri: trigger istream_read(delayed) after istream_delayed_set()
  * doc: clarified XSLT integration

 -- Max Kellermann <mk@cm4all.com>  Tue, 25 Nov 2008 15:28:54 +0100

cm4all-beng-proxy (0.1) unstable; urgency=low

  * initial release

 -- Max Kellermann <mk@cm4all.com>  Mon, 17 Nov 2008 11:59:36 +0100<|MERGE_RESOLUTION|>--- conflicted
+++ resolved
@@ -1,7 +1,6 @@
-<<<<<<< HEAD
 cm4all-beng-proxy (3.1.7) unstable; urgency=low
 
-  * 
+  * merge release 3.0.28
 
  --   
 
@@ -58,7 +57,7 @@
   * nfs_client: new resource loader backend
 
  -- Max Kellermann <mk@cm4all.com>  Tue, 21 May 2013 21:14:06 -0000
-=======
+
 cm4all-beng-proxy (3.0.28) unstable; urgency=low
 
   * processor: fix widget lookup regression
@@ -70,7 +69,6 @@
   * processor: fix stalled transfer with two nested processors
 
  -- Max Kellermann <mk@cm4all.com>  Mon, 26 Aug 2013 17:09:47 -0000
->>>>>>> 8b33092e
 
 cm4all-beng-proxy (3.0.26) unstable; urgency=low
 
