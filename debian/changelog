--- conflicted
+++ resolved
@@ -1,6 +1,6 @@
-<<<<<<< HEAD
 cm4all-beng-proxy (1.2.5) unstable; urgency=low
 
+  * merge release 1.1.18
   * file-handler: handle If-Modified-Since followed by filter
 
  --
@@ -40,14 +40,13 @@
   * lb_control: allow querying node status over control socket
 
  -- Max Kellermann <mk@cm4all.com>  Tue, 27 Sep 2011 12:00:44 +0200
-=======
+
 cm4all-beng-proxy (1.1.18) unstable; urgency=low
 
   * merge release 1.0.13
   * lb_http: eliminate the duplicate "Date" response header
 
  -- Max Kellermann <mk@cm4all.com>  Tue, 08 Nov 2011 19:33:07 +0100
->>>>>>> 6b140f56
 
 cm4all-beng-proxy (1.1.17) unstable; urgency=low
 
