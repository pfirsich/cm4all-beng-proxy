<<<<<<< HEAD
cm4all-beng-proxy (1.2.24) unstable; urgency=low

  * 

 --   

cm4all-beng-proxy (1.2.23) unstable; urgency=low

  * merge release 1.1.36

 -- Max Kellermann <mk@cm4all.com>  Thu, 15 Mar 2012 15:37:10 -0000

cm4all-beng-proxy (1.2.22) unstable; urgency=low

  * merge release 1.1.35

 -- Max Kellermann <mk@cm4all.com>  Thu, 08 Mar 2012 18:29:39 -0000

cm4all-beng-proxy (1.2.21) unstable; urgency=low

  * merge release 1.1.34

 -- Max Kellermann <mk@cm4all.com>  Fri, 02 Mar 2012 16:02:00 -0000

cm4all-beng-proxy (1.2.20) unstable; urgency=low

  * merge release 1.1.33

 -- Max Kellermann <mk@cm4all.com>  Thu, 23 Feb 2012 17:11:15 -0000

cm4all-beng-proxy (1.2.19) unstable; urgency=low

  * merge release 1.1.32

 -- Max Kellermann <mk@cm4all.com>  Thu, 23 Feb 2012 15:18:36 -0000

cm4all-beng-proxy (1.2.18) unstable; urgency=low

  * merge release 1.1.31

 -- Max Kellermann <mk@cm4all.com>  Thu, 16 Feb 2012 13:52:42 -0000

cm4all-beng-proxy (1.2.17) unstable; urgency=low

  * merge release 1.1.30

 -- Max Kellermann <mk@cm4all.com>  Wed, 15 Feb 2012 09:26:45 -0000

cm4all-beng-proxy (1.2.16) unstable; urgency=low

  * merge release 1.1.29

 -- Max Kellermann <mk@cm4all.com>  Thu, 09 Feb 2012 09:31:50 -0000

cm4all-beng-proxy (1.2.15) unstable; urgency=low

  * merge release 1.1.28

 -- Max Kellermann <mk@cm4all.com>  Thu, 02 Feb 2012 13:41:45 -0000

cm4all-beng-proxy (1.2.14) unstable; urgency=low

  * merge release 1.1.27

 -- Max Kellermann <mk@cm4all.com>  Tue, 31 Jan 2012 15:04:32 -0000

cm4all-beng-proxy (1.2.13) unstable; urgency=low

  * merge release 1.1.26

 -- Max Kellermann <mk@cm4all.com>  Wed, 25 Jan 2012 12:15:19 -0000

cm4all-beng-proxy (1.2.12) unstable; urgency=low

  * merge release 1.1.25

 -- Max Kellermann <mk@cm4all.com>  Tue, 17 Jan 2012 08:31:44 -0000

cm4all-beng-proxy (1.2.11) unstable; urgency=low

  * merge release 1.1.24

 -- Max Kellermann <mk@cm4all.com>  Wed, 04 Jan 2012 15:38:27 -0000

cm4all-beng-proxy (1.2.10) unstable; urgency=low

  * merge release 1.1.23

 -- Max Kellermann <mk@cm4all.com>  Wed, 28 Dec 2011 17:01:43 -0000

cm4all-beng-proxy (1.2.9) unstable; urgency=low

  * merge release 1.1.22

 -- Max Kellermann <mk@cm4all.com>  Thu, 22 Dec 2011 10:28:29 -0000

cm4all-beng-proxy (1.2.8) unstable; urgency=low

  * merge release 1.1.21

 -- Max Kellermann <mk@cm4all.com>  Wed, 14 Dec 2011 11:12:32 -0000

cm4all-beng-proxy (1.2.7) unstable; urgency=low

  * merge release 1.1.20

 -- Max Kellermann <mk@cm4all.com>  Tue, 06 Dec 2011 11:43:10 -0000

cm4all-beng-proxy (1.2.6) unstable; urgency=low

  * merge release 1.1.19

 -- Max Kellermann <mk@cm4all.com>  Fri, 18 Nov 2011 13:47:43 -0000

cm4all-beng-proxy (1.2.5) unstable; urgency=low

  * merge release 1.1.18
  * file-handler: handle If-Modified-Since followed by filter

 -- Max Kellermann <mk@cm4all.com>  Tue, 08 Nov 2011 19:43:58 +0100

cm4all-beng-proxy (1.2.4) unstable; urgency=low

  * merge release 1.1.17

 -- Max Kellermann <mk@cm4all.com>  Wed, 02 Nov 2011 16:58:28 +0100

cm4all-beng-proxy (1.2.3) unstable; urgency=low

  * merge release 1.1.16

 -- Max Kellermann <mk@cm4all.com>  Fri, 21 Oct 2011 15:16:13 +0200

cm4all-beng-proxy (1.2.2) unstable; urgency=low

  * merge release 1.1.15
  * widget-view: an empty name refers to the default view
  * processor: new entity &c:view;

 -- Max Kellermann <mk@cm4all.com>  Wed, 19 Oct 2011 11:43:20 +0200

cm4all-beng-proxy (1.2.1) unstable; urgency=low

  * merge release 1.1.13

 -- Max Kellermann <mk@cm4all.com>  Wed, 05 Oct 2011 17:16:04 +0200

cm4all-beng-proxy (1.2) unstable; urgency=low

  * delegate-client: improved error reporting
  * response-error: resolve errno codes
  * python/control/client: bind the unix domain socket
  * python/control/client: implement timeout
  * lb_control: allow querying node status over control socket

 -- Max Kellermann <mk@cm4all.com>  Tue, 27 Sep 2011 12:00:44 +0200
=======
cm4all-beng-proxy (1.1.37) unstable; urgency=low

  * merge release 1.0.31

 -- Max Kellermann <mk@cm4all.com>  Tue, 20 Mar 2012 08:31:08 -0000
>>>>>>> 08d41c5e

cm4all-beng-proxy (1.1.36) unstable; urgency=low

  * merge release 1.0.30

 -- Max Kellermann <mk@cm4all.com>  Thu, 15 Mar 2012 15:36:15 -0000

cm4all-beng-proxy (1.1.35) unstable; urgency=low

  * merge release 1.0.29
  * css_processor: delete "-c-mode" and "-c-view" from output

 -- Max Kellermann <mk@cm4all.com>  Thu, 08 Mar 2012 18:16:03 -0000

cm4all-beng-proxy (1.1.34) unstable; urgency=low

  * merge release 1.0.28

 -- Max Kellermann <mk@cm4all.com>  Fri, 02 Mar 2012 15:26:44 -0000

cm4all-beng-proxy (1.1.33) unstable; urgency=low

  * merge release 1.0.27

 -- Max Kellermann <mk@cm4all.com>  Thu, 23 Feb 2012 17:09:57 -0000

cm4all-beng-proxy (1.1.32) unstable; urgency=low

  * merge release 1.0.26

 -- Max Kellermann <mk@cm4all.com>  Thu, 23 Feb 2012 15:14:56 -0000

cm4all-beng-proxy (1.1.31) unstable; urgency=low

  * merge release 1.0.25

 -- Max Kellermann <mk@cm4all.com>  Thu, 16 Feb 2012 13:49:26 -0000

cm4all-beng-proxy (1.1.30) unstable; urgency=low

  * merge release 1.0.24

 -- Max Kellermann <mk@cm4all.com>  Wed, 15 Feb 2012 09:25:38 -0000

cm4all-beng-proxy (1.1.29) unstable; urgency=low

  * merge release 1.0.23

 -- Max Kellermann <mk@cm4all.com>  Thu, 09 Feb 2012 09:30:18 -0000

cm4all-beng-proxy (1.1.28) unstable; urgency=low

  * merge release 1.0.22

 -- Max Kellermann <mk@cm4all.com>  Thu, 02 Feb 2012 13:39:21 -0000

cm4all-beng-proxy (1.1.27) unstable; urgency=low

  * merge release 1.0.21

 -- Max Kellermann <mk@cm4all.com>  Tue, 31 Jan 2012 14:59:06 -0000

cm4all-beng-proxy (1.1.26) unstable; urgency=low

  * merge release 1.0.20

 -- Max Kellermann <mk@cm4all.com>  Wed, 25 Jan 2012 12:13:43 -0000

cm4all-beng-proxy (1.1.25) unstable; urgency=low

  * merge release 1.0.19

 -- Max Kellermann <mk@cm4all.com>  Tue, 17 Jan 2012 08:29:34 -0000

cm4all-beng-proxy (1.1.24) unstable; urgency=low

  * merge release 1.0.18

 -- Max Kellermann <mk@cm4all.com>  Wed, 04 Jan 2012 15:27:35 -0000

cm4all-beng-proxy (1.1.23) unstable; urgency=low

  * header-forward: remove port number from X-Forwarded-For

 -- Max Kellermann <mk@cm4all.com>  Wed, 28 Dec 2011 16:51:41 -0000

cm4all-beng-proxy (1.1.22) unstable; urgency=low

  * merge release 1.0.17
  * istream-socket: fix potential assertion failure

 -- Max Kellermann <mk@cm4all.com>  Wed, 21 Dec 2011 16:44:46 -0000

cm4all-beng-proxy (1.1.21) unstable; urgency=low

  * merge release 1.0.16

 -- Max Kellermann <mk@cm4all.com>  Wed, 14 Dec 2011 11:07:58 -0000

cm4all-beng-proxy (1.1.20) unstable; urgency=low

  * merge release 1.0.15
  * processor: don't rewrite "mailto:" hyperlinks

 -- Max Kellermann <mk@cm4all.com>  Mon, 05 Dec 2011 18:37:10 -0000

cm4all-beng-proxy (1.1.19) unstable; urgency=low

  * {css_,}processor: quote widget classes for prefixing XML IDs, CSS classes

 -- Max Kellermann <mk@cm4all.com>  Fri, 18 Nov 2011 13:17:02 -0000

cm4all-beng-proxy (1.1.18) unstable; urgency=low

  * merge release 1.0.13
  * lb_http: eliminate the duplicate "Date" response header

 -- Max Kellermann <mk@cm4all.com>  Tue, 08 Nov 2011 19:33:07 +0100

cm4all-beng-proxy (1.1.17) unstable; urgency=low

  * merge release 1.0.13

 -- Max Kellermann <mk@cm4all.com>  Wed, 02 Nov 2011 16:52:21 +0100

cm4all-beng-proxy (1.1.16) unstable; urgency=low

  * merge release 1.0.12

 -- Max Kellermann <mk@cm4all.com>  Fri, 21 Oct 2011 15:09:55 +0200

cm4all-beng-proxy (1.1.15) unstable; urgency=low

  * merge release 1.0.11

 -- Max Kellermann <mk@cm4all.com>  Wed, 19 Oct 2011 09:36:38 +0200

cm4all-beng-proxy (1.1.14) unstable; urgency=low

  * merge release 1.0.10

 -- Max Kellermann <mk@cm4all.com>  Fri, 07 Oct 2011 15:15:00 +0200

cm4all-beng-proxy (1.1.13) unstable; urgency=low

  * merge release 1.0.9

 -- Max Kellermann <mk@cm4all.com>  Thu, 29 Sep 2011 16:47:56 +0200

cm4all-beng-proxy (1.1.12) unstable; urgency=low

  * merge release 1.0.8

 -- Max Kellermann <mk@cm4all.com>  Thu, 22 Sep 2011 17:13:41 +0200

cm4all-beng-proxy (1.1.11) unstable; urgency=low

  * merge release 1.0.7
  * widget-http: response header X-CM4all-View selects a view
  * processor, css_processor: support prefixing XML ids
  * processor: property "c:view" selects a view

 -- Max Kellermann <mk@cm4all.com>  Fri, 16 Sep 2011 12:25:24 +0200

cm4all-beng-proxy (1.1.10) unstable; urgency=low

  * merge release 1.0.6
  * http-request: don't clear failure state on successful TCP connection
  * istream-socket: fix assertion failure after receive error
  * ssl_filter: check for end-of-file on plain socket
  * ssl_filter: fix buffer assertion failures

 -- Max Kellermann <mk@cm4all.com>  Tue, 13 Sep 2011 18:50:18 +0200

cm4all-beng-proxy (1.1.9) unstable; urgency=low

  * http-request: improve keep-alive cancellation detection
  * http-request: mark server "failed" after HTTP client error
  * lb: implement the control protocol
    - can disable and re-enable workers
  * lb: don't allow sticky pool with only one member
  * lb: verify that a new sticky host is alive
  * lb: mark server "failed" after HTTP client error

 -- Max Kellermann <mk@cm4all.com>  Fri, 09 Sep 2011 13:03:55 +0200

cm4all-beng-proxy (1.1.8) unstable; urgency=low

  * merge release 1.0.5
  * {css_,}processor: one more underscore for the prefix
  * processor: remove rewrite-uri processing instructions from output
  * translate: unknown packet is a fatal error
  * processor: add option to set widget/focus by default
  * rewrite-uri: a leading tilde refers to the widget base; translation
    packet ANCHOR_ABSOLUTE enables it by default

 -- Max Kellermann <mk@cm4all.com>  Mon, 05 Sep 2011 17:56:31 +0200

cm4all-beng-proxy (1.1.7) unstable; urgency=low

  * css_processor: implement property "-c-mode"
  * css_processor: translate underscore prefix in class names
  * processor: translate underscore prefix in CSS class names

 -- Max Kellermann <mk@cm4all.com>  Mon, 29 Aug 2011 17:47:48 +0200

cm4all-beng-proxy (1.1.6) unstable; urgency=low

  * merge release 1.0.3
  * implement CSS processor

 -- Max Kellermann <mk@cm4all.com>  Mon, 22 Aug 2011 17:13:56 +0200

cm4all-beng-proxy (1.1.5) unstable; urgency=low

  * lb: optionally generate Via and X-Forwarded-For

 -- Max Kellermann <mk@cm4all.com>  Wed, 17 Aug 2011 12:45:14 +0200

cm4all-beng-proxy (1.1.4) unstable; urgency=low

  * pipe-stock: fix assertion failure after optimization bug
  * istream-pipe: reuse drained pipes immediately
  * sink-socket: reinstate write event during bulk transfers

 -- Max Kellermann <mk@cm4all.com>  Thu, 11 Aug 2011 14:41:37 +0200

cm4all-beng-proxy (1.1.3) unstable; urgency=low

  * widget: quote invalid XMLID/JS characters for &c:prefix;
  * lb: add protocol "tcp"

 -- Max Kellermann <mk@cm4all.com>  Wed, 10 Aug 2011 18:53:12 +0200

cm4all-beng-proxy (1.1.2) unstable; urgency=low

  * merge release 1.0.2
  * http-server: report detailed errors
  * widget-http: implement header dumps
  * cgi, fastcgi: enable cookie jar with custom cookie "host"

 -- Max Kellermann <mk@cm4all.com>  Thu, 04 Aug 2011 17:27:51 +0200

cm4all-beng-proxy (1.1.1) unstable; urgency=low

  * merge release 1.0.1
  * lb: don't ignore unimplemented configuration keywords
  * lb: configurable monitor check interval
  * session: configurable idle timeout

 -- Max Kellermann <mk@cm4all.com>  Tue, 26 Jul 2011 11:27:20 +0200

cm4all-beng-proxy (1.1) unstable; urgency=low

  * http-client: send "Expect: 100-continue" only for big request body
  * lb: implement monitors (ping, connect, tcp_expect)

 -- Max Kellermann <mk@cm4all.com>  Wed, 20 Jul 2011 15:04:22 +0200
  
cm4all-beng-proxy (1.0.31) unstable; urgency=low

  * proxy-widget: close the request body when the view doesn't exist

 -- Max Kellermann <mk@cm4all.com>  Tue, 20 Mar 2012 08:28:00 -0000

cm4all-beng-proxy (1.0.30) unstable; urgency=low

  * widget-view: initialize the header forward settings
  * translate-client: new view inherits header forward settings from
    default view
  * handler: clear transformation after translation error
  * http-cache: release the memcached response on abort
  * fcgi-request: close the request body on stock failure

 -- Max Kellermann <mk@cm4all.com>  Thu, 15 Mar 2012 15:34:18 -0000

cm4all-beng-proxy (1.0.29) unstable; urgency=low

  * processor: unescape custom header values
  * widget-resolver: fix NULL dereference after failure

 -- Max Kellermann <mk@cm4all.com>  Thu, 08 Mar 2012 18:10:14 -0000

cm4all-beng-proxy (1.0.28) unstable; urgency=low

  * widget-resolver: serve responses in the right order
  * widget-request: fix session related assertion failure
  * translate: initialize all GError variables

 -- Max Kellermann <mk@cm4all.com>  Fri, 02 Mar 2012 15:20:54 -0000

cm4all-beng-proxy (1.0.27) unstable; urgency=low

  * resource-address: fix regression when CGI URI is not set

 -- Max Kellermann <mk@cm4all.com>  Thu, 23 Feb 2012 17:08:16 -0000

cm4all-beng-proxy (1.0.26) unstable; urgency=low

  * resource-address: apply BASE to the CGI request URI

 -- Max Kellermann <mk@cm4all.com>  Thu, 23 Feb 2012 15:11:42 -0000

cm4all-beng-proxy (1.0.25) unstable; urgency=low

  * cgi-client: clear the input pointer on close

 -- Max Kellermann <mk@cm4all.com>  Thu, 16 Feb 2012 13:46:13 -0000

cm4all-beng-proxy (1.0.24) unstable; urgency=low

  * debian/rules: optimize parallel build
  * cgi: break loop when headers are finished

 -- Max Kellermann <mk@cm4all.com>  Wed, 15 Feb 2012 09:23:22 -0000

cm4all-beng-proxy (1.0.23) unstable; urgency=low

  * cgi: detect large response headers
  * cgi: continue parsing response headers after buffer boundary
  * cgi: bigger response header buffer
  * fcgi-client: detect large response headers

 -- Max Kellermann <mk@cm4all.com>  Thu, 09 Feb 2012 09:27:50 -0000

cm4all-beng-proxy (1.0.22) unstable; urgency=low

  * debian/rules: don't run libtool
  * lb: thread safety for the SSL filter
  * lb: fix crash during shutdown
  * http-server: fix uninitialised variable

 -- Max Kellermann <mk@cm4all.com>  Thu, 02 Feb 2012 13:03:08 -0000

cm4all-beng-proxy (1.0.21) unstable; urgency=low

  * hstock: fix memory leak
  * notify: fix endless busy loop
  * ssl_filter: fix hang while tearing down connection

 -- Max Kellermann <mk@cm4all.com>  Tue, 31 Jan 2012 15:24:50 -0000

cm4all-beng-proxy (1.0.20) unstable; urgency=low

  * ssl: load the whole certificate chain
  * translate: fix PATH+JAILCGI+SITE check
  * translate: fix HOME check
  * resource-address: include all CGI attributes in cache key

 -- Max Kellermann <mk@cm4all.com>  Wed, 25 Jan 2012 12:10:43 -0000

cm4all-beng-proxy (1.0.19) unstable; urgency=low

  * cookie-client: add a missing out-of-memory check

 -- Max Kellermann <mk@cm4all.com>  Tue, 17 Jan 2012 08:27:38 -0000

cm4all-beng-proxy (1.0.18) unstable; urgency=low

  * resource-address: support zero-length path_info prefix (for BASE)
  * hashmap: optimize insertions
  * http-server: limit the number of request headers
  * proxy-widget: discard the unused request body on error

 -- Max Kellermann <mk@cm4all.com>  Wed, 04 Jan 2012 14:55:59 -0000

cm4all-beng-proxy (1.0.17) unstable; urgency=low

  * istream-chunked: avoid recursive buffer write, fixes crash

 -- Max Kellermann <mk@cm4all.com>  Wed, 21 Dec 2011 16:37:44 -0000

cm4all-beng-proxy (1.0.16) unstable; urgency=low

  * http-server: disable timeout while waiting for CGI
  * cgi: fix segmentation fault
  * processor: discard child's request body on abort
  * proxy-widget: discard the unused request body on error

 -- Max Kellermann <mk@cm4all.com>  Wed, 14 Dec 2011 11:53:31 +0100

cm4all-beng-proxy (1.0.15) unstable; urgency=low

  * http-client: fix assertion failure on bogus "100 Continue"
  * handler: don't close the request body twice
  * session: add a missing out-of-memory check
  * fcgi-client: check for EV_READ event
  * fcgi-serialize: fix serializing parameter without value

 -- Max Kellermann <mk@cm4all.com>  Mon, 05 Dec 2011 17:47:20 -0000

cm4all-beng-proxy (1.0.14) unstable; urgency=low

  * http-server: don't generate chunked HEAD response
  * http-server: don't override Content-Length for HEAD response
  * lb_http, proxy-widget, response: forward Content-Length after HEAD

 -- Max Kellermann <mk@cm4all.com>  Tue, 08 Nov 2011 18:19:42 +0100

cm4all-beng-proxy (1.0.13) unstable; urgency=low

  * processor: initialize URI rewrite options for <?cm4all-rewrite-uri?>

 -- Max Kellermann <mk@cm4all.com>  Wed, 02 Nov 2011 16:47:48 +0100

cm4all-beng-proxy (1.0.12) unstable; urgency=low

  * http-server, proxy-widget: add missing newline to log message
  * fcgi_client: fix assertion failure on response body error
  * http-cache-choice: fix crash due to wrong filter callback

 -- Max Kellermann <mk@cm4all.com>  Fri, 21 Oct 2011 15:02:42 +0200

cm4all-beng-proxy (1.0.11) unstable; urgency=low

  * lb_config: fix binding to wildcard address
  * rewrite-uri: clarify warning message when widget has no id

 -- Max Kellermann <mk@cm4all.com>  Wed, 19 Oct 2011 09:26:48 +0200

cm4all-beng-proxy (1.0.10) unstable; urgency=low

  * debian/control: beng-lb doesn't need "daemon" anymore
  * http-string: allow space in unquoted cookie values (RFC ignorant)

 -- Max Kellermann <mk@cm4all.com>  Fri, 07 Oct 2011 15:06:32 +0200

cm4all-beng-proxy (1.0.9) unstable; urgency=low

  * tcp-balancer: store a copy of the socket address
  * lb: default log directory is /var/log/cm4all/beng-lb
  * lb: use new built-in watchdog instead of /usr/bin/daemon

 -- Max Kellermann <mk@cm4all.com>  Thu, 29 Sep 2011 16:19:34 +0200

cm4all-beng-proxy (1.0.8) unstable; urgency=low

  * resource-address: copy the delegate JailCGI parameters (crash bug fix)
  * response: use the same URI for storing and dropping widget sessions

 -- Max Kellermann <mk@cm4all.com>  Thu, 22 Sep 2011 13:39:08 +0200

cm4all-beng-proxy (1.0.7) unstable; urgency=low

  * inline-widget: discard request body when class lookup fails

 -- Max Kellermann <mk@cm4all.com>  Fri, 16 Sep 2011 12:16:04 +0200

cm4all-beng-proxy (1.0.6) unstable; urgency=low

  * processor: support short "SCRIPT" tag
  * widget-uri: use the template's view specification

 -- Max Kellermann <mk@cm4all.com>  Tue, 13 Sep 2011 18:14:24 +0200

cm4all-beng-proxy (1.0.5) unstable; urgency=low

  * resource-loader: delete comma when extracting from X-Forwarded-For

 -- Max Kellermann <mk@cm4all.com>  Mon, 05 Sep 2011 17:43:22 +0200

cm4all-beng-proxy (1.0.4) unstable; urgency=low

  * istream-replace: update the buffer reader after new data was added

 -- Max Kellermann <mk@cm4all.com>  Mon, 05 Sep 2011 15:43:17 +0200

cm4all-beng-proxy (1.0.3) unstable; urgency=low

  * merge release 0.9.35
  * control-handler: fix uninitialized variable

 -- Max Kellermann <mk@cm4all.com>  Thu, 18 Aug 2011 15:15:52 +0200

cm4all-beng-proxy (1.0.2) unstable; urgency=low

  * merge release 0.9.34
  * handler: always log translate client errors
  * tcp-balancer: fix memory leak in error handler
  * http-string: allow more characters in cookie values (RFC ignorant)

 -- Max Kellermann <mk@cm4all.com>  Mon, 01 Aug 2011 16:30:05 +0200

cm4all-beng-proxy (1.0.1) unstable; urgency=low

  * session: increase idle timeout to 20 minutes

 -- Max Kellermann <mk@cm4all.com>  Tue, 26 Jul 2011 11:23:36 +0200

cm4all-beng-proxy (1.0) unstable; urgency=low

  * merge release 0.9.33
  * header-forward: eliminate the duplicate "Date" response header
  * proxy-handler: don't pass internal URI arguments to CGI

 -- Max Kellermann <mk@cm4all.com>  Mon, 18 Jul 2011 17:07:42 +0200

cm4all-beng-proxy (0.10.14) unstable; urgency=low

  * merge release 0.9.32

 -- Max Kellermann <mk@cm4all.com>  Tue, 12 Jul 2011 19:02:23 +0200

cm4all-beng-proxy (0.10.13) unstable; urgency=low

  * growing-buffer: reset the position when skipping buffers

 -- Max Kellermann <mk@cm4all.com>  Wed, 06 Jul 2011 10:07:50 +0200

cm4all-beng-proxy (0.10.12) unstable; urgency=low

  * merge release 0.9.31
  * rewrite-uri: log widget base mismatch
  * istream-replace: fix assertion failure with splitted buffer

 -- Max Kellermann <mk@cm4all.com>  Tue, 05 Jul 2011 22:05:44 +0200

cm4all-beng-proxy (0.10.11) unstable; urgency=low

  * merge release 0.9.30
  * lb: add SSL/TLS support

 -- Max Kellermann <mk@cm4all.com>  Mon, 04 Jul 2011 17:14:21 +0200

cm4all-beng-proxy (0.10.10) unstable; urgency=low

  * merge release 0.9.29

 -- Max Kellermann <mk@cm4all.com>  Tue, 28 Jun 2011 17:56:43 +0200

cm4all-beng-proxy (0.10.9) unstable; urgency=low

  * merge release 0.9.28

 -- Max Kellermann <mk@cm4all.com>  Mon, 27 Jun 2011 13:38:03 +0200

cm4all-beng-proxy (0.10.8) unstable; urgency=low

  * lb_http: don't access the connection object after it was closed
  * restart the load balancer automatically

 -- Max Kellermann <mk@cm4all.com>  Wed, 22 Jun 2011 12:38:39 +0200

cm4all-beng-proxy (0.10.7) unstable; urgency=low

  * config: make the session cookie name configurable
  * uri-relative: allow relative base URIs (for CGI)
  * widget-uri: combine existing CGI PATH_INFO and given widget location
  * python/translation/widget: support "path_info" specification

 -- Max Kellermann <mk@cm4all.com>  Mon, 20 Jun 2011 14:54:38 +0200

cm4all-beng-proxy (0.10.6) unstable; urgency=low

  * merge release 0.9.26

 -- Max Kellermann <mk@cm4all.com>  Wed, 15 Jun 2011 09:19:28 +0200

cm4all-beng-proxy (0.10.5) unstable; urgency=low

  * merge release 0.9.26

 -- Max Kellermann <mk@cm4all.com>  Fri, 10 Jun 2011 10:09:09 +0200

cm4all-beng-proxy (0.10.4) unstable; urgency=low

  * doc: add beng-lb documentation
  * lb: implement "fallback" option
  * merge release 0.9.25

 -- Max Kellermann <mk@cm4all.com>  Wed, 08 Jun 2011 14:13:43 +0200

cm4all-beng-proxy (0.10.3) unstable; urgency=low

  * python/translation.widget: support keyword "sticky"
  * lb: implement sticky modes "failover", "cookie"

 -- Max Kellermann <mk@cm4all.com>  Mon, 06 Jun 2011 15:51:36 +0200

cm4all-beng-proxy (0.10.2) unstable; urgency=low

  * debian: fix beng-lb pid file name
  * lb_http: implement sticky sessions
  * merge release 0.9.24

 -- Max Kellermann <mk@cm4all.com>  Tue, 31 May 2011 14:32:03 +0200

cm4all-beng-proxy (0.10.1) unstable; urgency=low

  * lb_http: close request body on error
  * lb_listener: print error message when binding fails
  * merge release 0.9.23

 -- Max Kellermann <mk@cm4all.com>  Fri, 27 May 2011 13:13:55 +0200

cm4all-beng-proxy (0.10) unstable; urgency=low

  * failure: fix inverted logic bug in expiry check
  * tcp-balancer: implement session stickiness
  * lb: new stand-alone load balancer

 -- Max Kellermann <mk@cm4all.com>  Thu, 26 May 2011 14:32:02 +0200

cm4all-beng-proxy (0.9.35) unstable; urgency=low

  * resource-loader: pass the last X-Forwarded-For element to AJP

 -- Max Kellermann <mk@cm4all.com>  Thu, 18 Aug 2011 15:05:02 +0200

cm4all-beng-proxy (0.9.34) unstable; urgency=low

  * request: fix double request body close in errdoc handler
  * handler: close request body on early abort

 -- Max Kellermann <mk@cm4all.com>  Mon, 01 Aug 2011 16:21:43 +0200

cm4all-beng-proxy (0.9.33) unstable; urgency=low

  * {http,ajp}-request, errdoc: check before closing the request body on
    error

 -- Max Kellermann <mk@cm4all.com>  Mon, 18 Jul 2011 16:30:29 +0200

cm4all-beng-proxy (0.9.32) unstable; urgency=low

  * processor: dispose request body when focused widget was not found
  * http-string: allow the slash in cookie values (RFC ignorant)

 -- Max Kellermann <mk@cm4all.com>  Tue, 12 Jul 2011 18:16:01 +0200

cm4all-beng-proxy (0.9.31) unstable; urgency=low

  * growing-buffer: fix assertion failure with empty first buffer

 -- Max Kellermann <mk@cm4all.com>  Tue, 05 Jul 2011 21:58:24 +0200

cm4all-beng-proxy (0.9.30) unstable; urgency=low

  * growing-buffer: fix assertion failure in reader when buffer is empty

 -- Max Kellermann <mk@cm4all.com>  Mon, 04 Jul 2011 16:59:28 +0200

cm4all-beng-proxy (0.9.29) unstable; urgency=low

  * http-string: allow the equality sign in cookie values (RFC ignorant)

 -- Max Kellermann <mk@cm4all.com>  Tue, 28 Jun 2011 17:50:23 +0200

cm4all-beng-proxy (0.9.28) unstable; urgency=low

  * http-string: allow round brackets in cookie values (RFC ignorant)

 -- Max Kellermann <mk@cm4all.com>  Mon, 27 Jun 2011 13:23:58 +0200

cm4all-beng-proxy (0.9.27) unstable; urgency=low

  * handler: don't delete existing session in TRANSPARENT mode

 -- Max Kellermann <mk@cm4all.com>  Wed, 15 Jun 2011 09:08:48 +0200

cm4all-beng-proxy (0.9.26) unstable; urgency=low

  * worker: read "crash" value before destroying shared memory
  * session: fix crash while discarding session

 -- Max Kellermann <mk@cm4all.com>  Fri, 10 Jun 2011 09:54:56 +0200

cm4all-beng-proxy (0.9.25) unstable; urgency=low

  * response: discard the request body before passing to errdoc
  * worker: don't restart all workers after "safe" worker crash
  * cgi: check for end-of-file after splice

 -- Max Kellermann <mk@cm4all.com>  Wed, 08 Jun 2011 15:02:35 +0200

cm4all-beng-proxy (0.9.24) unstable; urgency=low

  * fcgi-client: really discard packets on request id mismatch
  * memcached-client: don't schedule read event when buffer is full
  * session: support beng-lb sticky sessions

 -- Max Kellermann <mk@cm4all.com>  Tue, 31 May 2011 14:23:41 +0200

cm4all-beng-proxy (0.9.23) unstable; urgency=low

  * tcp-balancer: retry connecting to cluster if a node fails

 -- Max Kellermann <mk@cm4all.com>  Fri, 27 May 2011 13:01:31 +0200

cm4all-beng-proxy (0.9.22) unstable; urgency=low

  * failure: fix inverted logic bug in expiry check
  * uri-extract: support AJP URLs, fixes AJP cookies
  * ajp-client: don't schedule read event when buffer is full

 -- Max Kellermann <mk@cm4all.com>  Thu, 26 May 2011 08:32:32 +0200

cm4all-beng-proxy (0.9.21) unstable; urgency=low

  * balancer: re-enable load balancing (regression fix)
  * merge release 0.8.38

 -- Max Kellermann <mk@cm4all.com>  Fri, 20 May 2011 11:03:31 +0200

cm4all-beng-proxy (0.9.20) unstable; urgency=low

  * http-cache: fix assertion failure caused by wrong destructor
  * merge release 0.8.37

 -- Max Kellermann <mk@cm4all.com>  Mon, 16 May 2011 14:03:09 +0200

cm4all-beng-proxy (0.9.19) unstable; urgency=low

  * http-request: don't retry requests with a request body

 -- Max Kellermann <mk@cm4all.com>  Thu, 12 May 2011 11:35:55 +0200

cm4all-beng-proxy (0.9.18) unstable; urgency=low

  * http-body: fix assertion failure on EOF chunk after socket was closed
  * widget-http: fix crash in widget lookup error handler
  * merge release 0.8.36

 -- Max Kellermann <mk@cm4all.com>  Tue, 10 May 2011 18:56:33 +0200

cm4all-beng-proxy (0.9.17) unstable; urgency=low

  * growing-buffer: fix assertion failure after large initial write
  * http-request: retry after connection failure
  * test/t-cgi: fix bashisms in test scripts

 -- Max Kellermann <mk@cm4all.com>  Wed, 04 May 2011 18:54:57 +0200

cm4all-beng-proxy (0.9.16) unstable; urgency=low

  * resource-address: append "transparent" args to CGI path_info
  * tcache: fix crash on FastCGI with BASE

 -- Max Kellermann <mk@cm4all.com>  Mon, 02 May 2011 16:07:21 +0200

cm4all-beng-proxy (0.9.15) unstable; urgency=low

  * configure.ac: check if valgrind/memcheck.h is installed
  * configure.ac: check if libattr is available
  * access-log: log Referer and User-Agent
  * access-log: log the request duration
  * proxy-handler: allow forwarding URI arguments
  * merge release 0.8.35

 -- Max Kellermann <mk@cm4all.com>  Wed, 27 Apr 2011 18:54:17 +0200

cm4all-beng-proxy (0.9.14) unstable; urgency=low

  * processor: don't clear widget pointer at opening tag
  * debian: move ulimit call from init script to *.default
  * merge release 0.8.33

 -- Max Kellermann <mk@cm4all.com>  Wed, 13 Apr 2011 17:03:29 +0200

cm4all-beng-proxy (0.9.13) unstable; urgency=low

  * proxy-widget: apply the widget's response header forward settings
  * response: add option to dump the widget tree
  * widget-class: move header forward settings to view
  * merge release 0.8.30

 -- Max Kellermann <mk@cm4all.com>  Mon, 04 Apr 2011 16:31:26 +0200

cm4all-beng-proxy (0.9.12) unstable; urgency=low

  * widget: internal API refactorization
  * was-control: fix argument order in "abort" call
  * was-client: duplicate the GError object when it is used twice
  * {file,delegate}-handler: add Expires/ETag headers to 304 response
  * cgi: allow setting environment variables

 -- Max Kellermann <mk@cm4all.com>  Thu, 24 Mar 2011 15:12:54 +0100

cm4all-beng-proxy (0.9.11) unstable; urgency=low

  * processor: major API refactorization
  * merge release 0.8.29

 -- Max Kellermann <mk@cm4all.com>  Mon, 21 Mar 2011 19:43:28 +0100

cm4all-beng-proxy (0.9.10) unstable; urgency=low

  * merge release 0.8.27

 -- Max Kellermann <mk@cm4all.com>  Fri, 18 Mar 2011 14:11:16 +0100

cm4all-beng-proxy (0.9.9) unstable; urgency=low

  * merge release 0.8.25

 -- Max Kellermann <mk@cm4all.com>  Mon, 14 Mar 2011 16:05:51 +0100

cm4all-beng-proxy (0.9.8) unstable; urgency=low

  * translate: support UNIX domain sockets in ADDRESS_STRING
  * resource-address: support connections to existing FastCGI servers

 -- Max Kellermann <mk@cm4all.com>  Fri, 11 Mar 2011 19:24:33 +0100

cm4all-beng-proxy (0.9.7) unstable; urgency=low

  * merge release 0.8.24

 -- Max Kellermann <mk@cm4all.com>  Fri, 04 Mar 2011 13:07:36 +0100

cm4all-beng-proxy (0.9.6) unstable; urgency=low

  * merge release 0.8.23

 -- Max Kellermann <mk@cm4all.com>  Mon, 28 Feb 2011 11:47:45 +0100

cm4all-beng-proxy (0.9.5) unstable; urgency=low

  * translate: allow SITE without CGI

 -- Max Kellermann <mk@cm4all.com>  Mon, 31 Jan 2011 06:35:24 +0100

cm4all-beng-proxy (0.9.4) unstable; urgency=low

  * widget-class: allow distinct addresses for each view

 -- Max Kellermann <mk@cm4all.com>  Thu, 27 Jan 2011 17:51:21 +0100

cm4all-beng-proxy (0.9.3) unstable; urgency=low

  * istream-catch: log errors
  * proxy-handler: pass the original request URI to (Fast)CGI
  * proxy-handler: pass the original document root to (Fast)CGI
  * fcgi-stock: pass site id to child process
  * translation: new packet "HOME" for JailCGI
  * resource-loader: get remote host from "X-Forwarded-For"
  * cgi, fcgi-client: pass client IP address to application

 -- Max Kellermann <mk@cm4all.com>  Fri, 21 Jan 2011 18:13:38 +0100

cm4all-beng-proxy (0.9.2) unstable; urgency=low

  * merge release 0.8.21
  * http-response: better context for error messages
  * istream: method close() does not invoke handler->abort()
  * istream: better context for error messages
  * ajp-client: destruct properly when request stream fails
  * {delegate,fcgi,was}-stock: use the JailCGI 1.4 wrapper

 -- Max Kellermann <mk@cm4all.com>  Mon, 17 Jan 2011 12:08:04 +0100

cm4all-beng-proxy (0.9.1) unstable; urgency=low

  * http-server: count the number of raw bytes sent and received
  * control-handler: support TCACHE_INVALIDATE with SITE
  * new programs "log-forward", "log-exec" for network logging
  * new program "log-split" for creating per-site log files
  * new program "log-traffic" for creating per-site traffic logs
  * move logging servers to new package cm4all-beng-proxy-logging
  * python/control.client: add parameter "broadcast"

 -- Max Kellermann <mk@cm4all.com>  Thu, 02 Dec 2010 12:07:16 +0100

cm4all-beng-proxy (0.9) unstable; urgency=low

  * merge release 0.8.19
  * was-client: explicitly send 32 bit METHOD payload
  * was-client: explicitly parse STATUS as 32 bit integer
  * was-client: clear control channel object on destruction
  * was-client: reuse child process if state is clean on EOF
  * was-client: abort properly after receiving illegal packet
  * was-client: allow "request STOP" before response completed
  * was-client: postpone the response handler invocation
  * was-control: send packets in bulk
  * python: support WAS widgets
  * http-server: enable "cork" mode only for beginning of response
  * http-cache: don't access freed memory in pool_unref_denotify()
  * http: use libcm4all-http
  * new datagram based binary protocol for access logging
  * main: default WAS stock limit is 16

 -- Max Kellermann <mk@cm4all.com>  Thu, 18 Nov 2010 19:56:17 +0100

cm4all-beng-proxy (0.8.38) unstable; urgency=low

  * failure: update time stamp on existing item
  * errdoc: free the original response body on abort

 -- Max Kellermann <mk@cm4all.com>  Fri, 20 May 2011 10:17:14 +0200

cm4all-beng-proxy (0.8.37) unstable; urgency=low

  * widget-resolver: don't reuse failed resolver
  * http-request: fix NULL pointer dereference on invalid URI
  * config: disable the TCP stock limit by default

 -- Max Kellermann <mk@cm4all.com>  Mon, 16 May 2011 13:41:32 +0200

cm4all-beng-proxy (0.8.36) unstable; urgency=low

  * http-server: check if client closes connection while processing
  * http-client: release the socket before invoking the callback
  * fcgi-client: fix assertion failure on full input buffer
  * memcached-client: re-enable socket event after direct copy
  * istream-file: fix assertion failure on range request
  * test/t-cgi: fix bashisms in test scripts

 -- Max Kellermann <mk@cm4all.com>  Tue, 10 May 2011 18:45:48 +0200

cm4all-beng-proxy (0.8.35) unstable; urgency=low

  * session: fix potential session defragmentation crash
  * ajp-request: use "host:port" as TCP stock key
  * cgi: evaluate the Content-Length response header

 -- Max Kellermann <mk@cm4all.com>  Wed, 27 Apr 2011 13:32:05 +0200

cm4all-beng-proxy (0.8.34) unstable; urgency=low

  * js: replace all '%' with '$'
  * js: check if session_id is null
  * debian: add package cm4all-beng-proxy-tools

 -- Max Kellermann <mk@cm4all.com>  Tue, 19 Apr 2011 18:43:54 +0200

cm4all-beng-proxy (0.8.33) unstable; urgency=low

  * processor: don't quote query string arguments with dollar sign
  * widget-request: safely remove "view" and "path" from argument table
  * debian/control: add "Breaks << 0.8.32" on the JavaScript library

 -- Max Kellermann <mk@cm4all.com>  Tue, 12 Apr 2011 18:21:55 +0200

cm4all-beng-proxy (0.8.32) unstable; urgency=low

  * args: quote arguments with the dollar sign

 -- Max Kellermann <mk@cm4all.com>  Tue, 12 Apr 2011 13:34:42 +0200

cm4all-beng-proxy (0.8.31) unstable; urgency=low

  * proxy-widget: eliminate the duplicate "Server" response header
  * translation: add packet UNTRUSTED_SITE_SUFFIX

 -- Max Kellermann <mk@cm4all.com>  Thu, 07 Apr 2011 16:23:37 +0200

cm4all-beng-proxy (0.8.30) unstable; urgency=low

  * handler: make lower-case realm name from the "Host" header
  * session: copy attribute "realm", fixes segmentation fault

 -- Max Kellermann <mk@cm4all.com>  Tue, 29 Mar 2011 16:47:43 +0200

cm4all-beng-proxy (0.8.29) unstable; urgency=low

  * ajp-client: send query string in an AJP attribute

 -- Max Kellermann <mk@cm4all.com>  Mon, 21 Mar 2011 19:16:16 +0100

cm4all-beng-proxy (0.8.28) unstable; urgency=low

  * resource-loader: use X-Forwarded-For to obtain AJP remote host
  * resource-loader: strip port from AJP remote address
  * resource-loader: don't pass remote host to AJP server
  * resource-loader: parse server port for AJP
  * ajp-client: always send content-length
  * ajp-client: parse the remaining buffer after EAGAIN

 -- Max Kellermann <mk@cm4all.com>  Mon, 21 Mar 2011 11:12:07 +0100

cm4all-beng-proxy (0.8.27) unstable; urgency=low

  * http-request: close the request body on malformed URI
  * ajp-request: AJP translation packet contains ajp://host:port/path

 -- Max Kellermann <mk@cm4all.com>  Fri, 18 Mar 2011 14:04:21 +0100

cm4all-beng-proxy (0.8.26) unstable; urgency=low

  * python/response: fix typo in ajp()
  * session: validate sessions only within one realm

 -- Max Kellermann <mk@cm4all.com>  Fri, 18 Mar 2011 08:59:41 +0100

cm4all-beng-proxy (0.8.25) unstable; urgency=low

  * widget-http: discard request body on unknown view name
  * inline-widget: discard request body on error
  * {http,fcgi,was}-client: allocate response headers from caller pool
  * cmdline: fcgi_stock_limit defaults to 0 (no limit)

 -- Max Kellermann <mk@cm4all.com>  Mon, 14 Mar 2011 15:53:42 +0100

cm4all-beng-proxy (0.8.24) unstable; urgency=low

  * fcgi-client: release the connection even when padding not consumed
    after empty response

 -- Max Kellermann <mk@cm4all.com>  Wed, 02 Mar 2011 17:39:33 +0100

cm4all-beng-proxy (0.8.23) unstable; urgency=low

  * memcached-client: allocate a new memory pool
  * memcached-client: copy caller_pool reference before freeing the client
  * fcgi-client: check headers!=NULL
  * fcgi-client: release the connection even when padding not consumed

 -- Max Kellermann <mk@cm4all.com>  Mon, 28 Feb 2011 10:50:02 +0100

cm4all-beng-proxy (0.8.22) unstable; urgency=low

  * cgi: fill special variables CONTENT_TYPE, CONTENT_LENGTH
  * memcached-client: remove stray pool_unref() call
  * memcached-client: reuse the socket if the remaining value is buffered
  * http-cache-choice: abbreviate memcached keys
  * *-cache: allocate a parent pool for cache items
  * pool: re-enable linear pools
  * frame: free the request body on error
  * http-cache: free cached body which was dismissed

 -- Max Kellermann <mk@cm4all.com>  Mon, 07 Feb 2011 15:34:09 +0100

cm4all-beng-proxy (0.8.21) unstable; urgency=low

  * merge release 0.7.55
  * jail: translate the document root properly
  * header-forward: forward the "Host" header to CGI/FastCGI/AJP
  * http-error: map ENOTDIR to "404 Not Found"
  * http-server: fix assertion failure on write error
  * fcgi-stock: clear all environment variables

 -- Max Kellermann <mk@cm4all.com>  Thu, 06 Jan 2011 16:04:20 +0100

cm4all-beng-proxy (0.8.20) unstable; urgency=low

  * widget-resolver: add pedantic state assertions
  * async: remember a copy of the operation in !NDEBUG
  * python/translation/response: max_age() returns self

 -- Max Kellermann <mk@cm4all.com>  Mon, 06 Dec 2010 23:02:50 +0100

cm4all-beng-proxy (0.8.19) unstable; urgency=low

  * merge release 0.7.54

 -- Max Kellermann <mk@cm4all.com>  Wed, 17 Nov 2010 16:25:10 +0100

cm4all-beng-proxy (0.8.18) unstable; urgency=low

  * was-client: explicitly send 32 bit METHOD payload
  * was-client: explicitly parse STATUS as 32 bit integer
  * istream: check presence of as_fd() in optimized build

 -- Max Kellermann <mk@cm4all.com>  Fri, 05 Nov 2010 11:00:54 +0100

cm4all-beng-proxy (0.8.17) unstable; urgency=low

  * merged release 0.7.53
  * widget: use colon as widget path separator
  * was-client: check for abort during response handler
  * was-client: implement STOP
  * was-client: release memory pools
  * was-launch: enable non-blocking mode on input and output
  * http-server: don't crash on malformed pipelined request
  * main: free the WAS stock and the UDP listener in the SIGTERM handler

 -- Max Kellermann <mk@cm4all.com>  Thu, 28 Oct 2010 19:50:26 +0200

cm4all-beng-proxy (0.8.16) unstable; urgency=low

  * merged release 0.7.52
  * was-client: support for the WAS protocol

 -- Max Kellermann <mk@cm4all.com>  Wed, 13 Oct 2010 16:45:18 +0200

cm4all-beng-proxy (0.8.15) unstable; urgency=low

  * resource-address: don't skip question mark twice

 -- Max Kellermann <mk@cm4all.com>  Tue, 28 Sep 2010 12:20:33 +0200

cm4all-beng-proxy (0.8.14) unstable; urgency=low

  * processor: schedule "xmlns:c" deletion

 -- Max Kellermann <mk@cm4all.com>  Thu, 23 Sep 2010 14:42:31 +0200

cm4all-beng-proxy (0.8.13) unstable; urgency=low

  * processor: delete "xmlns:c" attributes from link elements
  * istream-{head,zero}: implement method available()
  * merged release 0.7.51

 -- Max Kellermann <mk@cm4all.com>  Tue, 17 Aug 2010 09:54:33 +0200

cm4all-beng-proxy (0.8.12) unstable; urgency=low

  * http-cache-memcached: copy resource address
  * debian/control: add missing ${shlibs:Depends}
  * merged release 0.7.50

 -- Max Kellermann <mk@cm4all.com>  Thu, 12 Aug 2010 20:17:52 +0200

cm4all-beng-proxy (0.8.11) unstable; urgency=low

  * delegate-client: fix SCM_RIGHTS check
  * use Linux 2.6 CLOEXEC/NONBLOCK flags
  * tcache: INVALIDATE removes all variants (error documents etc.)
  * control: new UDP based protocol, allows invalidating caches
  * hashmap: fix assertion failure in hashmap_remove_match()
  * merged release 0.7.49

 -- Max Kellermann <mk@cm4all.com>  Tue, 10 Aug 2010 15:48:10 +0200

cm4all-beng-proxy (0.8.10) unstable; urgency=low

  * tcache: copy response.previous

 -- Max Kellermann <mk@cm4all.com>  Mon, 02 Aug 2010 18:03:43 +0200

cm4all-beng-proxy (0.8.9) unstable; urgency=low

  * (f?)cgi-handler: forward query string only if focused
  * ajp-handler: merge into proxy-handler
  * proxy-handler: forward query string if focused
  * cgi, fastcgi-handler: enable the resource cache
  * translation: add packets CHECK and PREVIOUS for authentication
  * python: add Response.max_age()

 -- Max Kellermann <mk@cm4all.com>  Fri, 30 Jul 2010 11:39:22 +0200

cm4all-beng-proxy (0.8.8) unstable; urgency=low

  * prototypes/translate.py: added new ticket-fastcgi programs
  * http-cache: implement FastCGI caching
  * merged release 0.7.47

 -- Max Kellermann <mk@cm4all.com>  Wed, 21 Jul 2010 13:00:43 +0200

cm4all-beng-proxy (0.8.7) unstable; urgency=low

  * istream-delayed: update the "direct" bit mask
  * http-client: send "Expect: 100-continue"
  * response, widget-http: apply istream_pipe to filter input
  * proxy-handler: apply istream_pipe to request body
  * istream-ajp-body: send larger request body packets
  * ajp-client: support splice()
  * merged release 0.7.46

 -- Max Kellermann <mk@cm4all.com>  Fri, 25 Jun 2010 18:52:04 +0200

cm4all-beng-proxy (0.8.6) unstable; urgency=low

  * translation: added support for custom error documents
  * response: convert HEAD to GET if filter follows
  * processor: short-circuit on HEAD request
  * python: depend on python-twisted-core

 -- Max Kellermann <mk@cm4all.com>  Wed, 16 Jun 2010 16:37:42 +0200

cm4all-beng-proxy (0.8.5) unstable; urgency=low

  * istream-tee: allow second output to block
  * widget-http: don't transform error documents
  * response, widget-http: disable filters after widget frame request
  * translation: added packet FILTER_4XX to filter client errors
  * merged release 0.7.45

 -- Max Kellermann <mk@cm4all.com>  Thu, 10 Jun 2010 16:13:14 +0200

cm4all-beng-proxy (0.8.4) unstable; urgency=low

  * python: added missing "Response" import
  * python: resume parsing after deferred call
  * http-client: implement istream method as_fd()
  * merged release 0.7.44

 -- Max Kellermann <mk@cm4all.com>  Mon, 07 Jun 2010 17:01:16 +0200

cm4all-beng-proxy (0.8.3) unstable; urgency=low

  * file-handler: implement If-Range (RFC 2616 14.27)
  * merged release 0.7.42

 -- Max Kellermann <mk@cm4all.com>  Tue, 01 Jun 2010 16:17:13 +0200

cm4all-beng-proxy (0.8.2) unstable; urgency=low

  * cookie-client: verify the cookie path
  * python: use Twisted's logging library
  * python: added a widget registry class
  * merged release 0.7.41

 -- Max Kellermann <mk@cm4all.com>  Wed, 26 May 2010 13:08:16 +0200

cm4all-beng-proxy (0.8.1) unstable; urgency=low

  * http-cache-memcached: delete entity records on POST

 -- Max Kellermann <mk@cm4all.com>  Tue, 18 May 2010 12:21:55 +0200

cm4all-beng-proxy (0.8) unstable; urgency=low

  * istream: added method as_fd() to convert istream to file descriptor
  * fork: support passing stdin istream fd to child process
  * http-cache: discard only matching entries on POST
  * istream-html-escape: escape single and double quote
  * rewrite-uri: escape the result with XML entities

 -- Max Kellermann <mk@cm4all.com>  Thu, 13 May 2010 12:34:46 +0200

cm4all-beng-proxy (0.7.55) unstable; urgency=low

  * pool: reparent pools in optimized build
  * istream-deflate: add missing pool reference while reading
  * istream-deflate: fix several error handlers

 -- Max Kellermann <mk@cm4all.com>  Thu, 06 Jan 2011 12:59:39 +0100

cm4all-beng-proxy (0.7.54) unstable; urgency=low

  * http-server: fix crash on deferred chunked request body
  * parser: fix crash on malformed SCRIPT element

 -- Max Kellermann <mk@cm4all.com>  Wed, 17 Nov 2010 16:13:09 +0100

cm4all-beng-proxy (0.7.53) unstable; urgency=low

  * http-server: don't crash on malformed pipelined request
  * sink-header: fix assertion failure on empty trailer

 -- Max Kellermann <mk@cm4all.com>  Thu, 28 Oct 2010 18:39:01 +0200

cm4all-beng-proxy (0.7.52) unstable; urgency=low

  * fcgi-client: fix send timeout handler
  * fork: finish the buffer after pipe was drained

 -- Max Kellermann <mk@cm4all.com>  Wed, 13 Oct 2010 16:39:26 +0200

cm4all-beng-proxy (0.7.51) unstable; urgency=low

  * http-client: clear response body pointer before forwarding EOF event
  * processor: fix assertion failure for c:mode in c:widget

 -- Max Kellermann <mk@cm4all.com>  Mon, 16 Aug 2010 17:01:48 +0200

cm4all-beng-proxy (0.7.50) unstable; urgency=low

  * header-forward: don't forward the "Host" header to HTTP servers
  * resource-address: use uri_relative() for CGI
  * uri-relative: don't lose host name in uri_absolute()
  * uri-relative: don't fail on absolute URIs
  * http-cache-heap: don't use uninitialized item size

 -- Max Kellermann <mk@cm4all.com>  Thu, 12 Aug 2010 20:03:49 +0200

cm4all-beng-proxy (0.7.49) unstable; urgency=low

  * hashmap: fix assertion failure in hashmap_remove_value()

 -- Max Kellermann <mk@cm4all.com>  Tue, 10 Aug 2010 15:37:12 +0200

cm4all-beng-proxy (0.7.48) unstable; urgency=low

  * pipe-stock: add assertions on file descriptors

 -- Max Kellermann <mk@cm4all.com>  Mon, 09 Aug 2010 14:56:54 +0200

cm4all-beng-proxy (0.7.47) unstable; urgency=low

  * cmdline: add option "--group"

 -- Max Kellermann <mk@cm4all.com>  Fri, 16 Jul 2010 18:39:53 +0200

cm4all-beng-proxy (0.7.46) unstable; urgency=low

  * handler: initialize all translate_response attributes
  * http-client: consume buffer before header length check
  * istream-pipe: clear "direct" flags in constructor
  * istream-pipe: return gracefully when handler blocks
  * ajp-client: hold pool reference to reset TCP_CORK

 -- Max Kellermann <mk@cm4all.com>  Mon, 21 Jun 2010 17:53:21 +0200

cm4all-beng-proxy (0.7.45) unstable; urgency=low

  * istream-tee: separate "weak" values for the two outputs
  * fcache: don't close output when caching has been canceled
  * tcache: copy the attribute "secure_cookie"

 -- Max Kellermann <mk@cm4all.com>  Thu, 10 Jun 2010 15:21:34 +0200

cm4all-beng-proxy (0.7.44) unstable; urgency=low

  * http-client: check response header length
  * http-server: check request header length

 -- Max Kellermann <mk@cm4all.com>  Mon, 07 Jun 2010 16:51:57 +0200

cm4all-beng-proxy (0.7.43) unstable; urgency=low

  * http-cache: fixed NULL pointer dereference when storing empty response
    body on the heap

 -- Max Kellermann <mk@cm4all.com>  Tue, 01 Jun 2010 18:52:45 +0200

cm4all-beng-proxy (0.7.42) unstable; urgency=low

  * fork: check "direct" flag again after buffer flush
  * pool: pool_unref_denotify() remembers the code location
  * sink-{buffer,gstring}: don't invoke callback in abort()
  * async: added another debug flag to verify correctness

 -- Max Kellermann <mk@cm4all.com>  Mon, 31 May 2010 21:15:58 +0200

cm4all-beng-proxy (0.7.41) unstable; urgency=low

  * http-cache: initialize response status and headers on empty body

 -- Max Kellermann <mk@cm4all.com>  Tue, 25 May 2010 16:27:25 +0200

cm4all-beng-proxy (0.7.40) unstable; urgency=low

  * http-cache: fixed NULL pointer dereference when storing empty response
    body in memcached

 -- Max Kellermann <mk@cm4all.com>  Tue, 25 May 2010 15:04:44 +0200

cm4all-beng-proxy (0.7.39) unstable; urgency=low

  * memcached-stock: close value on connect failure
  * http: implement remaining status codes
  * http-cache: allow caching empty response body
  * http-cache: cache status codes 203, 206, 300, 301, 410
  * http-cache: don't cache authorized resources

 -- Max Kellermann <mk@cm4all.com>  Fri, 21 May 2010 17:37:29 +0200

cm4all-beng-proxy (0.7.38) unstable; urgency=low

  * http-server: send HTTP/1.1 declaration with "100 Continue"
  * connection: initialize "site_name", fixes crash bug
  * translation: added packet SECURE_COOKIE

 -- Max Kellermann <mk@cm4all.com>  Thu, 20 May 2010 15:40:34 +0200

cm4all-beng-proxy (0.7.37) unstable; urgency=low

  * *-client: implement a socket leak detector
  * handler: initialize response header without translation server

 -- Max Kellermann <mk@cm4all.com>  Tue, 18 May 2010 12:05:11 +0200

cm4all-beng-proxy (0.7.36) unstable; urgency=low

  * http-client: fixed NULL pointer dereference
  * handler, response: removed duplicate request body destruction calls

 -- Max Kellermann <mk@cm4all.com>  Tue, 11 May 2010 17:16:36 +0200

cm4all-beng-proxy (0.7.35) unstable; urgency=low

  * {http,fcgi,ajp}-request: close the request body on abort
  * handler: set fake translation response on malformed URI

 -- Max Kellermann <mk@cm4all.com>  Mon, 10 May 2010 11:22:23 +0200

cm4all-beng-proxy (0.7.34) unstable; urgency=low

  * translate: check the UNTRUSTED packet
  * translation: added packet UNTRUSTED_PREFIX

 -- Max Kellermann <mk@cm4all.com>  Fri, 30 Apr 2010 19:14:37 +0200

cm4all-beng-proxy (0.7.33) unstable; urgency=low

  * merged release 0.7.27.1
  * fcache: don't continue storing in background
  * fcgi-client: re-add event after some input data has been read

 -- Max Kellermann <mk@cm4all.com>  Fri, 30 Apr 2010 11:31:08 +0200

cm4all-beng-proxy (0.7.32) unstable; urgency=low

  * response: generate the "Server" response header
  * response: support the Authentication-Info response header
  * response: support custom authentication pages
  * translation: support custom response headers

 -- Max Kellermann <mk@cm4all.com>  Tue, 27 Apr 2010 17:09:59 +0200

cm4all-beng-proxy (0.7.31) unstable; urgency=low

  * support HTTP authentication (RFC 2617)

 -- Max Kellermann <mk@cm4all.com>  Mon, 26 Apr 2010 17:26:42 +0200

cm4all-beng-proxy (0.7.30) unstable; urgency=low

  * fcgi-client: support responses without a body
  * {http,fcgi}-client: hold caller pool reference during callback

 -- Max Kellermann <mk@cm4all.com>  Fri, 23 Apr 2010 14:41:05 +0200

cm4all-beng-proxy (0.7.29) unstable; urgency=low

  * http-cache: added missing pool_unref() in memcached_miss()
  * pool: added checked pool references

 -- Max Kellermann <mk@cm4all.com>  Thu, 22 Apr 2010 15:45:48 +0200

cm4all-beng-proxy (0.7.28) unstable; urgency=low

  * fcgi-client: support response status
  * translate: malformed packets are fatal
  * http-cache: don't cache resources with very long URIs
  * memcached-client: increase the maximum key size to 32 kB

 -- Max Kellermann <mk@cm4all.com>  Thu, 15 Apr 2010 15:06:51 +0200

cm4all-beng-proxy (0.7.27.1) unstable; urgency=low

  * http-cache: added missing pool_unref() in memcached_miss()
  * http-cache: don't cache resources with very long URIs
  * memcached-client: increase the maximum key size to 32 kB
  * fork: properly handle partially filled output buffer
  * fork: re-add event after some input data has been read

 -- Max Kellermann <mk@cm4all.com>  Thu, 29 Apr 2010 15:30:21 +0200

cm4all-beng-proxy (0.7.27) unstable; urgency=low

  * session: use GLib's PRNG to generate session ids
  * session: seed the PRNG with /dev/random
  * response: log UNTRUSTED violation attempts
  * response: drop widget sessions when there is no focus

 -- Max Kellermann <mk@cm4all.com>  Fri, 09 Apr 2010 12:04:18 +0200

cm4all-beng-proxy (0.7.26) unstable; urgency=low

  * memcached-client: schedule read event before callback
  * istream-tee: continue with second output if first is closed

 -- Max Kellermann <mk@cm4all.com>  Sun, 28 Mar 2010 18:08:11 +0200

cm4all-beng-proxy (0.7.25) unstable; urgency=low

  * memcached-client: don't poll if socket is closed
  * fork: close file descriptor on input error
  * pool: don't check attachments in pool_trash()

 -- Max Kellermann <mk@cm4all.com>  Thu, 25 Mar 2010 13:28:01 +0100

cm4all-beng-proxy (0.7.24) unstable; urgency=low

  * memcached-client: release socket after splice

 -- Max Kellermann <mk@cm4all.com>  Mon, 22 Mar 2010 11:29:45 +0100

cm4all-beng-proxy (0.7.23) unstable; urgency=low

  * sink-header: support splice
  * memcached-client: support splice (response)
  * fcgi-client: recover correctly after send error
  * fcgi-client: support chunked request body
  * fcgi-client: basic splice support for the request body
  * http-cache: duplicate headers
  * {http,memcached}-client: check "direct" mode after buffer flush
  * cmdline: added option "fcgi_stock_limit"
  * python: auto-export function write_packet()
  * python: Response methods return self

 -- Max Kellermann <mk@cm4all.com>  Fri, 19 Mar 2010 13:28:35 +0100

cm4all-beng-proxy (0.7.22) unstable; urgency=low

  * python: re-add function write_packet()

 -- Max Kellermann <mk@cm4all.com>  Fri, 12 Mar 2010 12:27:21 +0100

cm4all-beng-proxy (0.7.21) unstable; urgency=low

  * ajp-client: handle EAGAIN from send()
  * python: install the missing sources

 -- Max Kellermann <mk@cm4all.com>  Thu, 11 Mar 2010 16:58:25 +0100

cm4all-beng-proxy (0.7.20) unstable; urgency=low

  * http-client: don't reinstate event when socket is closed
  * access-log: log the site name
  * python: removed unused function write_packet()
  * python: split the module beng_proxy.translation
  * python: allow overriding query string and param in absolute_uri()
  * python: moved absolute_uri() to a separate library

 -- Max Kellermann <mk@cm4all.com>  Thu, 11 Mar 2010 09:48:52 +0100

cm4all-beng-proxy (0.7.19) unstable; urgency=low

  * client-socket: translate EV_TIMEOUT to ETIMEDOUT
  * fork: refill the input buffer as soon as possible
  * delegate-client: implement an abortable event
  * pool: added assertions for libevent leaks
  * direct: added option "-s enable_splice=no"

 -- Max Kellermann <mk@cm4all.com>  Thu, 04 Mar 2010 17:34:56 +0100

cm4all-beng-proxy (0.7.18) unstable; urgency=low

  * args: reserve memory for the trailing null byte

 -- Max Kellermann <mk@cm4all.com>  Tue, 23 Feb 2010 17:46:04 +0100

cm4all-beng-proxy (0.7.17) unstable; urgency=low

  * translation: added the BOUNCE packet (variant of REDIRECT)
  * translation: change widget packet HOST to UNTRUSTED
  * translation: pass internal URI arguments to the translation server
  * handler: use the specified status with REDIRECT
  * python: added method Request.absolute_uri()

 -- Max Kellermann <mk@cm4all.com>  Tue, 23 Feb 2010 16:15:22 +0100

cm4all-beng-proxy (0.7.16) unstable; urgency=low

  * processor: separate trusted from untrusted widgets by host name
  * processor: mode=partition is deprecated
  * translate: fix DOCUMENT_ROOT handler for CGI/FASTCGI
  * fcgi-request: added JailCGI support

 -- Max Kellermann <mk@cm4all.com>  Fri, 19 Feb 2010 14:29:29 +0100

cm4all-beng-proxy (0.7.15) unstable; urgency=low

  * processor: unreference the caller pool in abort()
  * tcache: clear BASE on mismatch
  * fcgi-client: generate the Content-Length request header
  * fcgi-client: send the CONTENT_TYPE parameter
  * prototypes/translate.py: use FastCGI to run PHP

 -- Max Kellermann <mk@cm4all.com>  Thu, 11 Feb 2010 14:43:21 +0100

cm4all-beng-proxy (0.7.14) unstable; urgency=low

  * connection: drop connections when the limit is exceeded
  * resource-address: added BASE support
  * fcgi-client: check the request ID in response packets
  * http-client: check response body when request body is closed
  * html-escape: use the last ampersand before the semicolon
  * html-escape: support &apos;
  * processor: unescape widget parameter values

 -- Max Kellermann <mk@cm4all.com>  Fri, 29 Jan 2010 17:49:43 +0100

cm4all-beng-proxy (0.7.13) unstable; urgency=low

  * fcgi-request: duplicate socket path
  * fcgi-request: support ACTION
  * fcgi-client: provide SCRIPT_FILENAME
  * fcgi-client: append empty PARAMS packet
  * fcgi-client: try to read response before request is finished
  * fcgi-client: implement the STDERR packet
  * fcgi-client: support request headers and body
  * fcgi-stock: manage one socket per child process
  * fcgi-stock: unlink socket path after connect
  * fcgi-stock: redirect fd 1,2 to /dev/null
  * fcgi-stock: kill FastCGI processes after 5 minutes idle
  * translation: new packet PAIR for passing parameters to FastCGI

 -- Max Kellermann <mk@cm4all.com>  Thu, 14 Jan 2010 13:36:48 +0100

cm4all-beng-proxy (0.7.12) unstable; urgency=low

  * http-cache: unlock the cache item after successful revalidation
  * http-cache-memcached: pass the expiration time to memcached
  * sink-header: comprise pending data in method available()
  * header-forward: forward the Expires response header

 -- Max Kellermann <mk@cm4all.com>  Tue, 22 Dec 2009 16:18:49 +0100

cm4all-beng-proxy (0.7.11) unstable; urgency=low

  * {ajp,memcached}-client: fix dis\appearing event for duplex socket
  * memcached-client: handle EAGAIN after send()
  * memcached-client: release socket as early as possible
  * header-forward: don't forward Accept-Encoding if transformation is
    enabled
  * widget-http, inline-widget: check Content-Encoding before processing
  * file-handler: send "Vary: Accept-Encoding" for compressed response
  * header-forward: support duplicate headers
  * fcache: implemented a 60 seconds timeout
  * fcache: copy pointer to local variable before callback
  * event2: refresh timeout after event has occurred

 -- Max Kellermann <mk@cm4all.com>  Fri, 18 Dec 2009 16:45:24 +0100

cm4all-beng-proxy (0.7.10) unstable; urgency=low

  * http-{server,client}: fix disappearing event for duplex socket

 -- Max Kellermann <mk@cm4all.com>  Mon, 14 Dec 2009 15:46:25 +0100

cm4all-beng-proxy (0.7.9) unstable; urgency=low

  * http: "Expect" is a hop-by-hop header
  * http-server: send "100 Continue" unless request body closed
  * http-client: poll socket after splice
  * http-server: handle EAGAIN after splice
  * http-server: send a 417 response on unrecognized "Expect" request
  * response, widget-http: append filter id to resource tag
  * resource-tag: check for "Cache-Control: no-store"

 -- Max Kellermann <mk@cm4all.com>  Mon, 14 Dec 2009 13:05:15 +0100

cm4all-beng-proxy (0.7.8) unstable; urgency=low

  * http-body: support partial response in method available()
  * file-handler: support pre-compressed static files
  * fcache: honor the "Cache-Control: no-store" response header

 -- Max Kellermann <mk@cm4all.com>  Wed, 09 Dec 2009 15:49:25 +0100

cm4all-beng-proxy (0.7.7) unstable; urgency=low

  * parser: allow underscore in attribute names
  * processor: check "type" attribute before URI rewriting
  * http-client: start receiving before request is sent
  * http-client: try to read response after write error
  * http-client: deliver response body after headers are finished
  * http-client: release socket as early as possible
  * http-client: serve buffer after socket has been closed
  * istream-chunked: clear input stream in abort handler
  * growing-buffer: fix crash after close in "data" callback

 -- Max Kellermann <mk@cm4all.com>  Thu, 03 Dec 2009 13:09:57 +0100

cm4all-beng-proxy (0.7.6) unstable; urgency=low

  * istream-hold: return -2 if handler is not available yet
  * http, ajp, fcgi: use istream_hold on request body
  * http-client: implemented splicing the request body
  * response: added missing URI substitution

 -- Max Kellermann <mk@cm4all.com>  Tue, 17 Nov 2009 15:25:35 +0100

cm4all-beng-proxy (0.7.5) unstable; urgency=low

  * session: 64 bit session ids
  * session: allow arbitrary session id size (at compile-time)
  * debian: larger default log file (16 * 4MB)
  * debian: added package cm4all-beng-proxy-toi

 -- Max Kellermann <mk@cm4all.com>  Mon, 16 Nov 2009 15:51:24 +0100

cm4all-beng-proxy (0.7.4) unstable; urgency=low

  * measure the latency of external resources
  * widget-http: partially revert "don't query session if !stateful"

 -- Max Kellermann <mk@cm4all.com>  Tue, 10 Nov 2009 15:06:03 +0100

cm4all-beng-proxy (0.7.3) unstable; urgency=low

  * uri-verify: don't reject double slash after first segment
  * hostname: allow the hyphen character
  * processor: allow processing without session
  * widget-http: don't query session if !stateful
  * request: disable session management for known bots
  * python: fixed AttributeError in __getattr__()
  * python: added method Response.process()
  * translation: added the response packets URI, HOST, SCHEME
  * translation: added header forward packets

 -- Max Kellermann <mk@cm4all.com>  Mon, 09 Nov 2009 16:40:27 +0100

cm4all-beng-proxy (0.7.2) unstable; urgency=low

  * fcache: close all caching connections on exit
  * istream-file: retry reading after EAGAIN
  * direct, istream-pipe: re-enable SPLICE_F_NONBLOCK
  * direct, istream-pipe: disable the SPLICE_F_MORE flag
  * http-client: handle EAGAIN after splice
  * http-client, header-writer: remove hop-by-hop response headers
  * response: optimized transformed response headers
  * handler: mangle CGI and FastCGI headers
  * header-forward: generate the X-Forwarded-For header
  * header-forward: add local host name to "Via" request header

 -- Max Kellermann <mk@cm4all.com>  Fri, 30 Oct 2009 13:41:02 +0100

cm4all-beng-proxy (0.7.1) unstable; urgency=low

  * file-handler: close the stream on "304 Not Modified"
  * pool: use assembler code only on gcc
  * cmdline: added option "--set tcp_stock_limit"
  * Makefile.am: enable the "subdir-objects" option

 -- Max Kellermann <mk@cm4all.com>  Thu, 22 Oct 2009 12:17:11 +0200

cm4all-beng-proxy (0.7) unstable; urgency=low

  * ajp-client: check if connection was closed during response callback
  * header-forward: log session id
  * istream: separate TCP splicing checks
  * istream-pipe: fix segmentation fault after incomplete direct transfer
  * istream-pipe: implement the "available" method
  * istream-pipe: allocate pipe only if handler supports it
  * istream-pipe: flush the pipe before reading from input
  * istream-pipe: reuse pipes in a stock
  * direct: support splice() from TCP socket to pipe
  * istream: direct() returns -3 if stream has been closed
  * hstock: don't destroy stocks while items are being created
  * tcp-stock: limit number of connections per host to 256
  * translate, http-client, ajp-client, cgi, http-cache: verify the HTTP
    response status
  * prototypes/translate.py: disallow "/../" and null bytes
  * prototypes/translate.py: added "/jail-delegate/" location
  * uri-parser: strict RFC 2396 URI verification
  * uri-parser: don't unescape the URI path
  * http-client, ajp-client: verify the request URI
  * uri-escape: unescape each character only once
  * http-cache: never use the memcached stock if caching is disabled
  * allow 8192 connections by default
  * allow 65536 file handles by default
  * added package cm4all-jailed-beng-proxy-delegate-helper

 -- Max Kellermann <mk@cm4all.com>  Wed, 21 Oct 2009 15:00:56 +0200

cm4all-beng-proxy (0.6.23) unstable; urgency=low

  * header-forward: log session information
  * prototypes/translate.py: added /cgi-bin/ location
  * http-server: disable keep-alive for HTTP/1.0 clients
  * http-server: don't send "Connection: Keep-Alive"
  * delegate-stock: clear the environment
  * delegate-stock: added jail support
  * delegate-client: reuse helper process after I/O error

 -- Max Kellermann <mk@cm4all.com>  Mon, 12 Oct 2009 17:29:35 +0200

cm4all-beng-proxy (0.6.22) unstable; urgency=low

  * istream-tee: clear both "enabled" flags in the eof/abort handler
  * istream-tee: fall back to first data() return value if second stream
    closed itself
  * http-cache: don't log body_abort after close

 -- Max Kellermann <mk@cm4all.com>  Thu, 01 Oct 2009 19:19:37 +0200

cm4all-beng-proxy (0.6.21) unstable; urgency=low

  * http-client: log more error messages
  * delegate-stock: added the DOCUMENT_ROOT environment variable
  * response, widget: accept "application/xhtml+xml"
  * cookie-server: allow square brackets in unquoted cookie values
    (violating RFC 2109 and RFC 2616)

 -- Max Kellermann <mk@cm4all.com>  Thu, 01 Oct 2009 13:55:40 +0200

cm4all-beng-proxy (0.6.20) unstable; urgency=low

  * stock: clear stock after 60 seconds idle
  * hstock: remove empty stocks
  * http-server, http-client, cgi: fixed off-by-one bug in header parser
  * istream-pipe: fix the direct() return value on error
  * istream-pipe: fix formula in range assertion
  * http-cache-memcached: implemented "remove"
  * handler: added FastCGI handler
  * fcgi-client: unref caller pool after socket release
  * fcgi-client: implemented response headers

 -- Max Kellermann <mk@cm4all.com>  Tue, 29 Sep 2009 14:07:13 +0200

cm4all-beng-proxy (0.6.19) unstable; urgency=low

  * http-client: release caller pool after socket release
  * memcached-client: release socket on marshalling error
  * stock: unref caller pool in abort handler
  * stock: lazy cleanup
  * http-cache: copy caller_pool to local variable

 -- Max Kellermann <mk@cm4all.com>  Thu, 24 Sep 2009 16:02:17 +0200

cm4all-beng-proxy (0.6.18) unstable; urgency=low

  * delegate-handler: support conditional GET and ranges
  * file-handler: fix suffix-byte-range-spec parser
  * delegate-helper: call open() with O_CLOEXEC|O_NOCTTY
  * istream-file: don't set FD_CLOEXEC if O_CLOEXEC is available
  * stock: hold caller pool during "get" operation
  * main: free balancer object during shutdown
  * memcached-client: enable socket timeout
  * delegate-stock: set FD_CLOEXEC on socket

 -- Max Kellermann <mk@cm4all.com>  Thu, 24 Sep 2009 10:50:53 +0200

cm4all-beng-proxy (0.6.17) unstable; urgency=low

  * tcp-stock: implemented a load balancer
  * python: accept address list in the ajp() method
  * http-server: added timeout for the HTTP request headers
  * response: close template when the content type is wrong
  * delegate-get: implemented response headers
  * delegate-get: provide status codes and error messages

 -- Max Kellermann <mk@cm4all.com>  Fri, 18 Sep 2009 15:36:57 +0200

cm4all-beng-proxy (0.6.16) unstable; urgency=low

  * tcp-stock: added support for bulldog-tyke
  * sink-buffer: close input if it's not used in the constructor
  * http-cache-memcached: close response body when deserialization fails
  * serialize: fix regression in serialize_uint64()

 -- Max Kellermann <mk@cm4all.com>  Tue, 15 Sep 2009 19:26:07 +0200

cm4all-beng-proxy (0.6.15) unstable; urgency=low

  * http-cache-choice: find more duplicates during cleanup
  * handler: added AJP handler
  * ajp-request: unref pool only on tcp_stock failure
  * ajp-client: prevent parser recursion
  * ajp-client: free request body when response is closed
  * ajp-client: reuse connection after END_RESPONSE packet
  * ajp-client: enable TCP_CORK while sending
  * istream-ajp-body: added a second "length" header field
  * ajp-client: auto-send empty request body chunk
  * ajp-client: register "write" event after GET_BODY_CHUNK packet
  * ajp-client: implemented request and response headers
  * http-cache-rfc: don't rewind tpool if called recursively

 -- Max Kellermann <mk@cm4all.com>  Fri, 11 Sep 2009 16:04:06 +0200

cm4all-beng-proxy (0.6.14) unstable; urgency=low

  * istream-tee: don't restart reading if already in progress

 -- Max Kellermann <mk@cm4all.com>  Thu, 03 Sep 2009 13:21:06 +0200

cm4all-beng-proxy (0.6.13) unstable; urgency=low

  * cookie-server: fix parsing multiple cookies
  * http-cache-memcached: clean up expired "choice" items
  * sink-gstring: use callback instead of public struct
  * istream-tee: restart reading when one output is closed

 -- Max Kellermann <mk@cm4all.com>  Wed, 02 Sep 2009 17:02:53 +0200

cm4all-beng-proxy (0.6.12) unstable; urgency=low

  * http-cache: don't attempt to remove cache items when the cache is disabled

 -- Max Kellermann <mk@cm4all.com>  Fri, 28 Aug 2009 15:40:48 +0200

cm4all-beng-proxy (0.6.11) unstable; urgency=low

  * http-cache-memcached: store HTTP status and response headers
  * http-cache-memcached: implemented flush (SIGHUP)
  * http-cache-memcached: support "Vary"
  * http-client: work around assertion failure in response_stream_close()

 -- Max Kellermann <mk@cm4all.com>  Thu, 27 Aug 2009 12:33:17 +0200

cm4all-beng-proxy (0.6.10) unstable; urgency=low

  * parser: finish tag before bailing out
  * http-request: allow URLs without path component
  * fork: clear event in read() method
  * istream-file: pass options O_CLOEXEC|O_NOCTTY to open()
  * response: check if the "Host" request header is valid

 -- Max Kellermann <mk@cm4all.com>  Tue, 18 Aug 2009 16:37:19 +0200

cm4all-beng-proxy (0.6.9) unstable; urgency=low

  * direct: disable SPLICE_F_NONBLOCK (temporary NFS EAGAIN workaround)

 -- Max Kellermann <mk@cm4all.com>  Mon, 17 Aug 2009 13:52:49 +0200

cm4all-beng-proxy (0.6.8) unstable; urgency=low

  * widget-http: close response body in error code path
  * http-cache: implemented memcached backend (--memcached-server)
  * processor: &c:base; returns the URI without scheme and host

 -- Max Kellermann <mk@cm4all.com>  Mon, 17 Aug 2009 12:29:19 +0200

cm4all-beng-proxy (0.6.7) unstable; urgency=low

  * file-handler: generate Expires from xattr user.MaxAge
  * cmdline: added option --set to configure:
    - max_connections
    - http_cache_size
    - filter_cache_size
    - translate_cache_size
  * flush caches on SIGHUP

 -- Max Kellermann <mk@cm4all.com>  Fri, 07 Aug 2009 11:41:10 +0200

cm4all-beng-proxy (0.6.6) unstable; urgency=low

  * added missing GLib build dependency
  * cgi-handler: set the "body_consumed" flag

 -- Max Kellermann <mk@cm4all.com>  Tue, 04 Aug 2009 09:53:01 +0200

cm4all-beng-proxy (0.6.5) unstable; urgency=low

  * shm: pass MAP_NORESERVE to mmap()
  * proxy-handler: support cookies
  * translation: added DISCARD_SESSION packet

 -- Max Kellermann <mk@cm4all.com>  Wed, 15 Jul 2009 18:00:33 +0200

cm4all-beng-proxy (0.6.4) unstable; urgency=low

  * http-client: don't read response body in HEAD requests
  * ajp-client: invoke the "abort" handler on error
  * filter-cache: lock cache items while they are served

 -- Max Kellermann <mk@cm4all.com>  Thu, 09 Jul 2009 14:36:14 +0200

cm4all-beng-proxy (0.6.3) unstable; urgency=low

  * http-server: implemented the DELETE method
  * http-server: refuse HTTP/0.9 requests
  * proxy-handler: send request body to template when no widget is focused
  * widget-request: pass original HTTP method to widget
  * session: automatically defragment sessions

 -- Max Kellermann <mk@cm4all.com>  Tue, 07 Jul 2009 16:57:22 +0200

cm4all-beng-proxy (0.6.2) unstable; urgency=low

  * lock: fixed race condition in debug flag updates
  * session: use rwlock for the session manager
  * proxy-handler: pass request headers to the remote HTTP server
  * proxy-handler: forward original Accept-Charset if processor is disabled
  * pipe: don't filter resources without a body
  * fcache: forward original HTTP status over "pipe" filter
  * cgi: support the "Status" line

 -- Max Kellermann <mk@cm4all.com>  Mon, 06 Jul 2009 16:38:26 +0200

cm4all-beng-proxy (0.6.1) unstable; urgency=low

  * session: consistently lock all session objects
  * rewrite-uri: check if widget_external_uri() returns NULL
  * widget-uri: don't generate the "path" argument when it's NULL
  * widget-uri: strip superfluous question mark from widget_base_address()
  * widget-uri: append parameters from the template first
  * widget-uri: re-add configured query string in widget_absolute_uri()
  * widget-uri: eliminate configured query string in widget_external_uri()
  * processor: don't consider session data for base=child and base=parent

 -- Max Kellermann <mk@cm4all.com>  Fri, 03 Jul 2009 15:52:01 +0200

cm4all-beng-proxy (0.6) unstable; urgency=low

  * inline-widget: check the widget HTTP response status
  * response: don't apply transformation on failed response
  * resource-address: include pipe arguments in filter cache key
  * handler: removed session redirect on the first request
  * http-cache: accept ETag response header instead of Last-Modified
  * filter-cache: don't require Last-Modified or Expires
  * file-handler: disable ETag only when processor comes first
  * file-handler: read ETag from xattr
  * pipe: generate new ETag for piped resource
  * session: purge sessions when shared memory is full
  * handler: don't enforce sessions for filtered responses

 -- Max Kellermann <mk@cm4all.com>  Tue, 30 Jun 2009 17:48:20 +0200

cm4all-beng-proxy (0.5.14) unstable; urgency=low

  * ajp-client: implemented request body
  * cookie-client: obey "max-age=0" properly
  * processor: forward the original HTTP status
  * response, widget-http: don't allow processing resource without body
  * widget-http: check the Content-Type before invoking processor
  * response: pass the "Location" response header
  * debian: added a separate -optimized-dbg package
  * added init script support for multiple ports (--port) and multiple listen
    (--listen) command line argumnents
  * translation: added the "APPEND" packet for command line arguments
  * pipe: support command line arguments

 -- Max Kellermann <mk@cm4all.com>  Mon, 29 Jun 2009 16:51:16 +0200

cm4all-beng-proxy (0.5.13) unstable; urgency=low

  * widget-registry: clear local_address in translate request
  * cmdline: added the "--listen" option

 -- Max Kellermann <mk@cm4all.com>  Wed, 24 Jun 2009 12:27:17 +0200

cm4all-beng-proxy (0.5.12) unstable; urgency=low

  * response: pass the "Location" response handler
  * added support for multiple listener ports

 -- Max Kellermann <mk@cm4all.com>  Tue, 23 Jun 2009 23:34:55 +0200

cm4all-beng-proxy (0.5.11) unstable; urgency=low

  * build with autotools
  * use libcm4all-socket, GLib
  * Makefile.am: support out-of-tree builds
  * added optimized Debian package
  * tcache: fixed wrong assignment in VARY=HOST
  * translation: added request packet LOCAL_ADDRESS

 -- Max Kellermann <mk@cm4all.com>  Tue, 23 Jun 2009 15:42:12 +0200

cm4all-beng-proxy (0.5.10) unstable; urgency=low

  * widget-http: assign the "address" variable

 -- Max Kellermann <mk@cm4all.com>  Mon, 15 Jun 2009 18:38:58 +0200

cm4all-beng-proxy (0.5.9) unstable; urgency=low

  * tcache: fixed typo in tcache_string_match()
  * tcache: support VARY=SESSION
  * translate: added the INVALIDATE response packet
  * cache, session: higher size limits
  * widget-uri: separate query_string from path_info
  * widget-uri: ignore widget parameters in widget_external_uri()

 -- Max Kellermann <mk@cm4all.com>  Mon, 15 Jun 2009 17:06:11 +0200

cm4all-beng-proxy (0.5.8) unstable; urgency=low

  * handler: fixed double free bug in translate_callback()

 -- Max Kellermann <mk@cm4all.com>  Sun, 14 Jun 2009 19:05:09 +0200

cm4all-beng-proxy (0.5.7) unstable; urgency=low

  * forward the Content-Disposition header
  * handler: assign new session to local variable, fix segfault
  * handler: don't dereference the NULL session

 -- Max Kellermann <mk@cm4all.com>  Sun, 14 Jun 2009 13:01:52 +0200

cm4all-beng-proxy (0.5.6) unstable; urgency=low

  * widget-http: send the "Via" request header instead of "X-Forwarded-For"
  * proxy-handler: send the "Via" request header
  * widget-request: check the "path" argument before calling uri_compress()

 -- Max Kellermann <mk@cm4all.com>  Tue, 09 Jun 2009 12:21:00 +0200

cm4all-beng-proxy (0.5.5) unstable; urgency=low

  * processor: allow specifying relative URI in c:base=child
  * widget-request: verify the "path" argument
  * widget: allocate address from widget's pool
  * widget-http: support multiple Set-Cookie response headers

 -- Max Kellermann <mk@cm4all.com>  Thu, 04 Jun 2009 15:10:15 +0200

cm4all-beng-proxy (0.5.4) unstable; urgency=low

  * implemented delegation of open() to a helper program
  * added the BASE translation packet, supported by the translation cache
  * deprecated c:mode=proxy
  * rewrite-uri: always enable focus in mode=partial
  * http-cache: don't cache resources with query string (RFC 2616 13.9)
  * http-cache: lock cache items while they are served

 -- Max Kellermann <mk@cm4all.com>  Thu, 28 May 2009 11:44:01 +0200

cm4all-beng-proxy (0.5.3) unstable; urgency=low

  * cgi: close request body on fork() failure
  * fork: added workaround for pipe-to-pipe splice()
  * http-cache: use cache entry when response ETag matches
  * cgi: loop in istream_cgi_read() to prevent blocking
  * cache: check for expired items once a minute
  * cache: optimize search for oldest item

 -- Max Kellermann <mk@cm4all.com>  Wed, 06 May 2009 13:23:46 +0200

cm4all-beng-proxy (0.5.2) unstable; urgency=low

  * added filter cache
  * header-parser: added missing range check in header_parse_line()
  * fork: added event for writing to the child process
  * fork: don't splice() from a pipe
  * response: don't pass request body to unfocused processor
  * added filter type "pipe"

 -- Max Kellermann <mk@cm4all.com>  Wed, 29 Apr 2009 13:24:26 +0200

cm4all-beng-proxy (0.5.1) unstable; urgency=low

  * processor: fixed base=child assertion failure
  * handler: close request body if it was not consumed
  * static-file: generate Last-Modified and ETag response headers
  * static-file: obey the Content-Type provided by the translation server
  * static-file: get Content-Type from extended attribute
  * http-cache: use istream_null when cached resource is empty

 -- Max Kellermann <mk@cm4all.com>  Mon, 27 Apr 2009 10:00:20 +0200

cm4all-beng-proxy (0.5) unstable; urgency=low

  * processor: accept c:mode/c:base attributes in any order
  * processor: removed alternative (anchor) rewrite syntax

 -- Max Kellermann <mk@cm4all.com>  Mon, 20 Apr 2009 22:04:19 +0200

cm4all-beng-proxy (0.4.10) unstable; urgency=low

  * processor: lift length limitation for widget parameters
  * translate: abort if a packet is too large
  * translate: support MAX_AGE for the whole response
  * hashmap: fix corruption of slot chain in hashmap_remove_value()

 -- Max Kellermann <mk@cm4all.com>  Fri, 17 Apr 2009 13:02:50 +0200

cm4all-beng-proxy (0.4.9) unstable; urgency=low

  * http-cache: explicitly start reading into cache
  * cgi: clear "headers" variable before publishing the response
  * translate: use DOCUMENT_ROOT as CGI parameter

 -- Max Kellermann <mk@cm4all.com>  Mon, 06 Apr 2009 16:21:57 +0200

cm4all-beng-proxy (0.4.8) unstable; urgency=low

  * translate: allow ADDRESS packets in AJP addresses
  * translate: initialize all fields of a FastCGI address
  * http-cache: close all caching connections on exit
  * processor: don't rewrite SCRIPT SRC attribute when proxying

 -- Max Kellermann <mk@cm4all.com>  Thu, 02 Apr 2009 15:45:46 +0200

cm4all-beng-proxy (0.4.7) unstable; urgency=low

  * http-server: use istream_null for empty request body
  * parser: check for trailing slash only in TAG_OPEN tags
  * parser: added support for XML Processing Instructions
  * processor: implemented XML Processing Instruction "cm4all-rewrite-uri"
  * uri-escape: escape the slash character
  * cache: remove all matching items in cache_remove()
  * http-cache: lock cache items while holding a reference

 -- Max Kellermann <mk@cm4all.com>  Thu, 02 Apr 2009 12:02:53 +0200

cm4all-beng-proxy (0.4.6) unstable; urgency=low

  * file_handler: fixed logic error in If-Modified-Since check
  * date: return UTC time stamp in http_date_parse()
  * cache: continue search after item was invalidated
  * cache: remove the correct cache item
  * istream-chunked: work around invalid assertion failure
  * istream-subst: fixed corruption after partial match

 -- Max Kellermann <mk@cm4all.com>  Wed, 25 Mar 2009 15:03:10 +0100

cm4all-beng-proxy (0.4.5) unstable; urgency=low

  * http-server: assume keep-alive is enabled on HTTP 1.1
  * http-client: unregister EV_READ when the buffer is full
  * translation: added QUERY_STRING packet
  * processor: optionally parse base/mode from URI

 -- Max Kellermann <mk@cm4all.com>  Tue, 17 Mar 2009 13:04:25 +0100

cm4all-beng-proxy (0.4.4) unstable; urgency=low

  * forward Accept-Language request header to the translation server
  * translate: added the USER_AGENT request packet
  * session: obey the USER/MAX_AGE setting
  * use libcm4all-inline-dev in libcm4all-beng-proxy-dev
  * added pkg-config file for libcm4all-beng-proxy-dev
  * updated python-central dependencies
  * processor: parse c:base/c:mode attributes in PARAM tags

 -- Max Kellermann <mk@cm4all.com>  Wed, 11 Mar 2009 09:43:48 +0100

cm4all-beng-proxy (0.4.3) unstable; urgency=low

  * processor: rewrite URI in LINK tags
  * processor: rewrite URI in PARAM tags
  * use splice() from glibc 2.7
  * translate: added VARY response packet
  * build documentation with texlive

 -- Max Kellermann <mk@cm4all.com>  Wed, 04 Mar 2009 09:53:56 +0100

cm4all-beng-proxy (0.4.2) unstable; urgency=low

  * hashmap: fix corruption in slot chain
  * use monotonic clock to calculate expiry times
  * processor: rewrite URIs in the EMBED, VIDEO, AUDIO tags

 -- Max Kellermann <mk@cm4all.com>  Tue, 17 Feb 2009 17:14:48 +0100

cm4all-beng-proxy (0.4.1) unstable; urgency=low

  * translate: clear client->transformation
  * handler: check for translation errors
  * http-server: fixed assertion failure during shutdown
  * http-server: send "Keep-Alive" response header
  * worker: after fork(), call event_reinit() in the parent process
  * added valgrind build dependency
  * build with Debian's libevent-1.4 package

 -- Max Kellermann <mk@cm4all.com>  Tue, 10 Feb 2009 11:48:53 +0100

cm4all-beng-proxy (0.4) unstable; urgency=low

  * added support for transformation views
    - in the JavaScript API, mode=proxy is now deprecated
  * http-cache: fix segfault when request_headers==NULL
  * http-cache: store multiple (varying) versions of a resource
  * http-cache: use the "max-age" cache-control response

 -- Max Kellermann <mk@cm4all.com>  Fri, 30 Jan 2009 13:29:43 +0100

cm4all-beng-proxy (0.3.9) unstable; urgency=low

  * http-client: assume keep-alive is enabled on HTTP 1.1
  * processor: use configured/session path-info for mode=child URIs

 -- Max Kellermann <mk@cm4all.com>  Tue, 27 Jan 2009 13:07:51 +0100

cm4all-beng-proxy (0.3.8) unstable; urgency=low

  * processor: pass Content-Type and Content-Language headers from
    template
  * http-client: allow chunked response body without keep-alive

 -- Max Kellermann <mk@cm4all.com>  Fri, 23 Jan 2009 13:02:42 +0100

cm4all-beng-proxy (0.3.7) unstable; urgency=low

  * istream_subst: exit the loop if state==INSERT
  * istream_iconv: check if the full buffer could be flushed
  * worker: don't reinitialize session manager during shutdown

 -- Max Kellermann <mk@cm4all.com>  Thu, 15 Jan 2009 10:39:47 +0100

cm4all-beng-proxy (0.3.6) unstable; urgency=low

  * processor: ignore closing </header>
  * widget-http: now really don't check content-type in frame parents
  * parser: skip comments
  * processor: implemented c:base="parent"
  * processor: added "c:" prefix to c:widget child elements
  * processor: renamed the "c:param" element to "c:parameter"

 -- Max Kellermann <mk@cm4all.com>  Thu, 08 Jan 2009 11:17:29 +0100

cm4all-beng-proxy (0.3.5) unstable; urgency=low

  * widget-http: don't check content-type in frame parents
  * istream-subst: allow null bytes in the input stream
  * js: added the "translate" parameter for passing values to the
    translation server
  * rewrite-uri: refuse to rewrite a frame URI without widget id

 -- Max Kellermann <mk@cm4all.com>  Mon, 05 Jan 2009 16:46:32 +0100

cm4all-beng-proxy (0.3.4) unstable; urgency=low

  * processor: added support for custom widget request headers
  * http-cache: obey the "Vary" response header
  * http-cache: pass the new http_cache_info object when testing a cache
    item

 -- Max Kellermann <mk@cm4all.com>  Tue, 30 Dec 2008 15:46:44 +0100

cm4all-beng-proxy (0.3.3) unstable; urgency=low

  * processor: grew widget parameter buffer to 512 bytes
  * widget-resolver: clear widget->resolver on abort
  * cgi: clear the input's handler in cgi_async_abort()
  * widget-stream: use istream_hold (reverts r4171)

 -- Max Kellermann <mk@cm4all.com>  Fri, 05 Dec 2008 14:43:05 +0100

cm4all-beng-proxy (0.3.2) unstable; urgency=low

  * processor: free memory before calling embed_frame_widget()
  * processor: allocate query string from the widget pool
  * processor: removed the obsolete widget attributes "tag" and "style"
  * parser: hold a reference to the pool

 -- Max Kellermann <mk@cm4all.com>  Mon, 01 Dec 2008 14:15:38 +0100

cm4all-beng-proxy (0.3.1) unstable; urgency=low

  * http-client: remove Transfer-Encoding and Content-Length from response
    headers
  * http-client: don't read body after invoke_response()
  * fork: retry splice() after EAGAIN
  * fork: don't close input when splice() fails
  * cgi: abort the response handler when the stdin stream fails
  * istream_file, istream_pipe, fork, client_socket, listener: fixed file
    descriptor leaks
  * processor: hold a reference to the caller's pool
  * debian/rules: enabled test suite

 -- Max Kellermann <mk@cm4all.com>  Thu, 27 Nov 2008 16:01:16 +0100

cm4all-beng-proxy (0.3) unstable; urgency=low

  * implemented widget filters
  * translate: initialize all fields of a CGI address
  * fork: read request body on EAGAIN
  * fork: implemented the direct() method with splice()
  * python: added class Response
  * prototypes/translate.py:
    - support "filter"
    - support "content_type"
  * demo: added widget filter demo

 -- Max Kellermann <mk@cm4all.com>  Wed, 26 Nov 2008 16:27:29 +0100

cm4all-beng-proxy (0.2) unstable; urgency=low

  * don't quote text/xml widgets
  * widget-resolver: pass widget_pool to widget_class_lookup()
  * widget-registry: allocate widget_class from widget_pool
  * widget-stream: eliminated the async operation proxy, because the
    operation cannot be aborted before the constructor returns
  * widget-stream: don't clear the "delayed" stream in the response() callback
  * rewrite-uri: trigger istream_read(delayed) after istream_delayed_set()
  * doc: clarified XSLT integration

 -- Max Kellermann <mk@cm4all.com>  Tue, 25 Nov 2008 15:28:54 +0100

cm4all-beng-proxy (0.1) unstable; urgency=low

  * initial release

 -- Max Kellermann <mk@cm4all.com>  Mon, 17 Nov 2008 11:59:36 +0100<|MERGE_RESOLUTION|>--- conflicted
+++ resolved
@@ -1,7 +1,6 @@
-<<<<<<< HEAD
 cm4all-beng-proxy (1.2.24) unstable; urgency=low
 
-  * 
+  * merge release 1.1.37
 
  --   
 
@@ -155,13 +154,12 @@
   * lb_control: allow querying node status over control socket
 
  -- Max Kellermann <mk@cm4all.com>  Tue, 27 Sep 2011 12:00:44 +0200
-=======
+
 cm4all-beng-proxy (1.1.37) unstable; urgency=low
 
   * merge release 1.0.31
 
  -- Max Kellermann <mk@cm4all.com>  Tue, 20 Mar 2012 08:31:08 -0000
->>>>>>> 08d41c5e
 
 cm4all-beng-proxy (1.1.36) unstable; urgency=low
 
