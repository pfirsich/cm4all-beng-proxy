<<<<<<< HEAD
cm4all-beng-proxy (1.1.28) unstable; urgency=low

  * 

 --   

cm4all-beng-proxy (1.1.27) unstable; urgency=low

  * merge release 1.0.21

 -- Max Kellermann <mk@cm4all.com>  Tue, 31 Jan 2012 14:59:06 -0000

cm4all-beng-proxy (1.1.26) unstable; urgency=low

  * merge release 1.0.20

 -- Max Kellermann <mk@cm4all.com>  Wed, 25 Jan 2012 12:13:43 -0000

cm4all-beng-proxy (1.1.25) unstable; urgency=low

  * merge release 1.0.19

 -- Max Kellermann <mk@cm4all.com>  Tue, 17 Jan 2012 08:29:34 -0000

cm4all-beng-proxy (1.1.24) unstable; urgency=low

  * merge release 1.0.18

 -- Max Kellermann <mk@cm4all.com>  Wed, 04 Jan 2012 15:27:35 -0000

cm4all-beng-proxy (1.1.23) unstable; urgency=low

  * header-forward: remove port number from X-Forwarded-For

 -- Max Kellermann <mk@cm4all.com>  Wed, 28 Dec 2011 16:51:41 -0000

cm4all-beng-proxy (1.1.22) unstable; urgency=low

  * merge release 1.0.17
  * istream-socket: fix potential assertion failure

 -- Max Kellermann <mk@cm4all.com>  Wed, 21 Dec 2011 16:44:46 -0000

cm4all-beng-proxy (1.1.21) unstable; urgency=low

  * merge release 1.0.16

 -- Max Kellermann <mk@cm4all.com>  Wed, 14 Dec 2011 11:07:58 -0000

cm4all-beng-proxy (1.1.20) unstable; urgency=low

  * merge release 1.0.15
  * processor: don't rewrite "mailto:" hyperlinks

 -- Max Kellermann <mk@cm4all.com>  Mon, 05 Dec 2011 18:37:10 -0000

cm4all-beng-proxy (1.1.19) unstable; urgency=low

  * {css_,}processor: quote widget classes for prefixing XML IDs, CSS classes

 -- Max Kellermann <mk@cm4all.com>  Fri, 18 Nov 2011 13:17:02 -0000

cm4all-beng-proxy (1.1.18) unstable; urgency=low

  * merge release 1.0.13
  * lb_http: eliminate the duplicate "Date" response header

 -- Max Kellermann <mk@cm4all.com>  Tue, 08 Nov 2011 19:33:07 +0100

cm4all-beng-proxy (1.1.17) unstable; urgency=low

  * merge release 1.0.13

 -- Max Kellermann <mk@cm4all.com>  Wed, 02 Nov 2011 16:52:21 +0100

cm4all-beng-proxy (1.1.16) unstable; urgency=low

  * merge release 1.0.12

 -- Max Kellermann <mk@cm4all.com>  Fri, 21 Oct 2011 15:09:55 +0200

cm4all-beng-proxy (1.1.15) unstable; urgency=low

  * merge release 1.0.11

 -- Max Kellermann <mk@cm4all.com>  Wed, 19 Oct 2011 09:36:38 +0200

cm4all-beng-proxy (1.1.14) unstable; urgency=low

  * merge release 1.0.10

 -- Max Kellermann <mk@cm4all.com>  Fri, 07 Oct 2011 15:15:00 +0200

cm4all-beng-proxy (1.1.13) unstable; urgency=low

  * merge release 1.0.9

 -- Max Kellermann <mk@cm4all.com>  Thu, 29 Sep 2011 16:47:56 +0200

cm4all-beng-proxy (1.1.12) unstable; urgency=low

  * merge release 1.0.8

 -- Max Kellermann <mk@cm4all.com>  Thu, 22 Sep 2011 17:13:41 +0200

cm4all-beng-proxy (1.1.11) unstable; urgency=low

  * merge release 1.0.7
  * widget-http: response header X-CM4all-View selects a view
  * processor, css_processor: support prefixing XML ids
  * processor: property "c:view" selects a view

 -- Max Kellermann <mk@cm4all.com>  Fri, 16 Sep 2011 12:25:24 +0200

cm4all-beng-proxy (1.1.10) unstable; urgency=low

  * merge release 1.0.6
  * http-request: don't clear failure state on successful TCP connection
  * istream-socket: fix assertion failure after receive error
  * ssl_filter: check for end-of-file on plain socket
  * ssl_filter: fix buffer assertion failures

 -- Max Kellermann <mk@cm4all.com>  Tue, 13 Sep 2011 18:50:18 +0200

cm4all-beng-proxy (1.1.9) unstable; urgency=low

  * http-request: improve keep-alive cancellation detection
  * http-request: mark server "failed" after HTTP client error
  * lb: implement the control protocol
    - can disable and re-enable workers
  * lb: don't allow sticky pool with only one member
  * lb: verify that a new sticky host is alive
  * lb: mark server "failed" after HTTP client error

 -- Max Kellermann <mk@cm4all.com>  Fri, 09 Sep 2011 13:03:55 +0200

cm4all-beng-proxy (1.1.8) unstable; urgency=low

  * merge release 1.0.5
  * {css_,}processor: one more underscore for the prefix
  * processor: remove rewrite-uri processing instructions from output
  * translate: unknown packet is a fatal error
  * processor: add option to set widget/focus by default
  * rewrite-uri: a leading tilde refers to the widget base; translation
    packet ANCHOR_ABSOLUTE enables it by default

 -- Max Kellermann <mk@cm4all.com>  Mon, 05 Sep 2011 17:56:31 +0200

cm4all-beng-proxy (1.1.7) unstable; urgency=low

  * css_processor: implement property "-c-mode"
  * css_processor: translate underscore prefix in class names
  * processor: translate underscore prefix in CSS class names

 -- Max Kellermann <mk@cm4all.com>  Mon, 29 Aug 2011 17:47:48 +0200

cm4all-beng-proxy (1.1.6) unstable; urgency=low

  * merge release 1.0.3
  * implement CSS processor

 -- Max Kellermann <mk@cm4all.com>  Mon, 22 Aug 2011 17:13:56 +0200

cm4all-beng-proxy (1.1.5) unstable; urgency=low

  * lb: optionally generate Via and X-Forwarded-For

 -- Max Kellermann <mk@cm4all.com>  Wed, 17 Aug 2011 12:45:14 +0200

cm4all-beng-proxy (1.1.4) unstable; urgency=low

  * pipe-stock: fix assertion failure after optimization bug
  * istream-pipe: reuse drained pipes immediately
  * sink-socket: reinstate write event during bulk transfers

 -- Max Kellermann <mk@cm4all.com>  Thu, 11 Aug 2011 14:41:37 +0200

cm4all-beng-proxy (1.1.3) unstable; urgency=low

  * widget: quote invalid XMLID/JS characters for &c:prefix;
  * lb: add protocol "tcp"

 -- Max Kellermann <mk@cm4all.com>  Wed, 10 Aug 2011 18:53:12 +0200

cm4all-beng-proxy (1.1.2) unstable; urgency=low

  * merge release 1.0.2
  * http-server: report detailed errors
  * widget-http: implement header dumps
  * cgi, fastcgi: enable cookie jar with custom cookie "host"

 -- Max Kellermann <mk@cm4all.com>  Thu, 04 Aug 2011 17:27:51 +0200

cm4all-beng-proxy (1.1.1) unstable; urgency=low

  * merge release 1.0.1
  * lb: don't ignore unimplemented configuration keywords
  * lb: configurable monitor check interval
  * session: configurable idle timeout

 -- Max Kellermann <mk@cm4all.com>  Tue, 26 Jul 2011 11:27:20 +0200

cm4all-beng-proxy (1.1) unstable; urgency=low

  * http-client: send "Expect: 100-continue" only for big request body
  * lb: implement monitors (ping, connect, tcp_expect)

 -- Max Kellermann <mk@cm4all.com>  Wed, 20 Jul 2011 15:04:22 +0200
  
=======
cm4all-beng-proxy (1.0.22) unstable; urgency=low

  * debian/rules: don't run libtool
  * lb: thread safety for the SSL filter
  * lb: fix crash during shutdown
  * http-server: fix uninitialised variable

 -- Max Kellermann <mk@cm4all.com>  Thu, 02 Feb 2012 13:03:08 -0000

>>>>>>> a696d673
cm4all-beng-proxy (1.0.21) unstable; urgency=low

  * hstock: fix memory leak
  * notify: fix endless busy loop
  * ssl_filter: fix hang while tearing down connection

 -- Max Kellermann <mk@cm4all.com>  Tue, 31 Jan 2012 15:24:50 -0000

cm4all-beng-proxy (1.0.20) unstable; urgency=low

  * ssl: load the whole certificate chain
  * translate: fix PATH+JAILCGI+SITE check
  * translate: fix HOME check
  * resource-address: include all CGI attributes in cache key

 -- Max Kellermann <mk@cm4all.com>  Wed, 25 Jan 2012 12:10:43 -0000

cm4all-beng-proxy (1.0.19) unstable; urgency=low

  * cookie-client: add a missing out-of-memory check

 -- Max Kellermann <mk@cm4all.com>  Tue, 17 Jan 2012 08:27:38 -0000

cm4all-beng-proxy (1.0.18) unstable; urgency=low

  * resource-address: support zero-length path_info prefix (for BASE)
  * hashmap: optimize insertions
  * http-server: limit the number of request headers
  * proxy-widget: discard the unused request body on error

 -- Max Kellermann <mk@cm4all.com>  Wed, 04 Jan 2012 14:55:59 -0000

cm4all-beng-proxy (1.0.17) unstable; urgency=low

  * istream-chunked: avoid recursive buffer write, fixes crash

 -- Max Kellermann <mk@cm4all.com>  Wed, 21 Dec 2011 16:37:44 -0000

cm4all-beng-proxy (1.0.16) unstable; urgency=low

  * http-server: disable timeout while waiting for CGI
  * cgi: fix segmentation fault
  * processor: discard child's request body on abort
  * proxy-widget: discard the unused request body on error

 -- Max Kellermann <mk@cm4all.com>  Wed, 14 Dec 2011 11:53:31 +0100

cm4all-beng-proxy (1.0.15) unstable; urgency=low

  * http-client: fix assertion failure on bogus "100 Continue"
  * handler: don't close the request body twice
  * session: add a missing out-of-memory check
  * fcgi-client: check for EV_READ event
  * fcgi-serialize: fix serializing parameter without value

 -- Max Kellermann <mk@cm4all.com>  Mon, 05 Dec 2011 17:47:20 -0000

cm4all-beng-proxy (1.0.14) unstable; urgency=low

  * http-server: don't generate chunked HEAD response
  * http-server: don't override Content-Length for HEAD response
  * lb_http, proxy-widget, response: forward Content-Length after HEAD

 -- Max Kellermann <mk@cm4all.com>  Tue, 08 Nov 2011 18:19:42 +0100

cm4all-beng-proxy (1.0.13) unstable; urgency=low

  * processor: initialize URI rewrite options for <?cm4all-rewrite-uri?>

 -- Max Kellermann <mk@cm4all.com>  Wed, 02 Nov 2011 16:47:48 +0100

cm4all-beng-proxy (1.0.12) unstable; urgency=low

  * http-server, proxy-widget: add missing newline to log message
  * fcgi_client: fix assertion failure on response body error
  * http-cache-choice: fix crash due to wrong filter callback

 -- Max Kellermann <mk@cm4all.com>  Fri, 21 Oct 2011 15:02:42 +0200

cm4all-beng-proxy (1.0.11) unstable; urgency=low

  * lb_config: fix binding to wildcard address
  * rewrite-uri: clarify warning message when widget has no id

 -- Max Kellermann <mk@cm4all.com>  Wed, 19 Oct 2011 09:26:48 +0200

cm4all-beng-proxy (1.0.10) unstable; urgency=low

  * debian/control: beng-lb doesn't need "daemon" anymore
  * http-string: allow space in unquoted cookie values (RFC ignorant)

 -- Max Kellermann <mk@cm4all.com>  Fri, 07 Oct 2011 15:06:32 +0200

cm4all-beng-proxy (1.0.9) unstable; urgency=low

  * tcp-balancer: store a copy of the socket address
  * lb: default log directory is /var/log/cm4all/beng-lb
  * lb: use new built-in watchdog instead of /usr/bin/daemon

 -- Max Kellermann <mk@cm4all.com>  Thu, 29 Sep 2011 16:19:34 +0200

cm4all-beng-proxy (1.0.8) unstable; urgency=low

  * resource-address: copy the delegate JailCGI parameters (crash bug fix)
  * response: use the same URI for storing and dropping widget sessions

 -- Max Kellermann <mk@cm4all.com>  Thu, 22 Sep 2011 13:39:08 +0200

cm4all-beng-proxy (1.0.7) unstable; urgency=low

  * inline-widget: discard request body when class lookup fails

 -- Max Kellermann <mk@cm4all.com>  Fri, 16 Sep 2011 12:16:04 +0200

cm4all-beng-proxy (1.0.6) unstable; urgency=low

  * processor: support short "SCRIPT" tag
  * widget-uri: use the template's view specification

 -- Max Kellermann <mk@cm4all.com>  Tue, 13 Sep 2011 18:14:24 +0200

cm4all-beng-proxy (1.0.5) unstable; urgency=low

  * resource-loader: delete comma when extracting from X-Forwarded-For

 -- Max Kellermann <mk@cm4all.com>  Mon, 05 Sep 2011 17:43:22 +0200

cm4all-beng-proxy (1.0.4) unstable; urgency=low

  * istream-replace: update the buffer reader after new data was added

 -- Max Kellermann <mk@cm4all.com>  Mon, 05 Sep 2011 15:43:17 +0200

cm4all-beng-proxy (1.0.3) unstable; urgency=low

  * merge release 0.9.35
  * control-handler: fix uninitialized variable

 -- Max Kellermann <mk@cm4all.com>  Thu, 18 Aug 2011 15:15:52 +0200

cm4all-beng-proxy (1.0.2) unstable; urgency=low

  * merge release 0.9.34
  * handler: always log translate client errors
  * tcp-balancer: fix memory leak in error handler
  * http-string: allow more characters in cookie values (RFC ignorant)

 -- Max Kellermann <mk@cm4all.com>  Mon, 01 Aug 2011 16:30:05 +0200

cm4all-beng-proxy (1.0.1) unstable; urgency=low

  * session: increase idle timeout to 20 minutes

 -- Max Kellermann <mk@cm4all.com>  Tue, 26 Jul 2011 11:23:36 +0200

cm4all-beng-proxy (1.0) unstable; urgency=low

  * merge release 0.9.33
  * header-forward: eliminate the duplicate "Date" response header
  * proxy-handler: don't pass internal URI arguments to CGI

 -- Max Kellermann <mk@cm4all.com>  Mon, 18 Jul 2011 17:07:42 +0200

cm4all-beng-proxy (0.10.14) unstable; urgency=low

  * merge release 0.9.32

 -- Max Kellermann <mk@cm4all.com>  Tue, 12 Jul 2011 19:02:23 +0200

cm4all-beng-proxy (0.10.13) unstable; urgency=low

  * growing-buffer: reset the position when skipping buffers

 -- Max Kellermann <mk@cm4all.com>  Wed, 06 Jul 2011 10:07:50 +0200

cm4all-beng-proxy (0.10.12) unstable; urgency=low

  * merge release 0.9.31
  * rewrite-uri: log widget base mismatch
  * istream-replace: fix assertion failure with splitted buffer

 -- Max Kellermann <mk@cm4all.com>  Tue, 05 Jul 2011 22:05:44 +0200

cm4all-beng-proxy (0.10.11) unstable; urgency=low

  * merge release 0.9.30
  * lb: add SSL/TLS support

 -- Max Kellermann <mk@cm4all.com>  Mon, 04 Jul 2011 17:14:21 +0200

cm4all-beng-proxy (0.10.10) unstable; urgency=low

  * merge release 0.9.29

 -- Max Kellermann <mk@cm4all.com>  Tue, 28 Jun 2011 17:56:43 +0200

cm4all-beng-proxy (0.10.9) unstable; urgency=low

  * merge release 0.9.28

 -- Max Kellermann <mk@cm4all.com>  Mon, 27 Jun 2011 13:38:03 +0200

cm4all-beng-proxy (0.10.8) unstable; urgency=low

  * lb_http: don't access the connection object after it was closed
  * restart the load balancer automatically

 -- Max Kellermann <mk@cm4all.com>  Wed, 22 Jun 2011 12:38:39 +0200

cm4all-beng-proxy (0.10.7) unstable; urgency=low

  * config: make the session cookie name configurable
  * uri-relative: allow relative base URIs (for CGI)
  * widget-uri: combine existing CGI PATH_INFO and given widget location
  * python/translation/widget: support "path_info" specification

 -- Max Kellermann <mk@cm4all.com>  Mon, 20 Jun 2011 14:54:38 +0200

cm4all-beng-proxy (0.10.6) unstable; urgency=low

  * merge release 0.9.26

 -- Max Kellermann <mk@cm4all.com>  Wed, 15 Jun 2011 09:19:28 +0200

cm4all-beng-proxy (0.10.5) unstable; urgency=low

  * merge release 0.9.26

 -- Max Kellermann <mk@cm4all.com>  Fri, 10 Jun 2011 10:09:09 +0200

cm4all-beng-proxy (0.10.4) unstable; urgency=low

  * doc: add beng-lb documentation
  * lb: implement "fallback" option
  * merge release 0.9.25

 -- Max Kellermann <mk@cm4all.com>  Wed, 08 Jun 2011 14:13:43 +0200

cm4all-beng-proxy (0.10.3) unstable; urgency=low

  * python/translation.widget: support keyword "sticky"
  * lb: implement sticky modes "failover", "cookie"

 -- Max Kellermann <mk@cm4all.com>  Mon, 06 Jun 2011 15:51:36 +0200

cm4all-beng-proxy (0.10.2) unstable; urgency=low

  * debian: fix beng-lb pid file name
  * lb_http: implement sticky sessions
  * merge release 0.9.24

 -- Max Kellermann <mk@cm4all.com>  Tue, 31 May 2011 14:32:03 +0200

cm4all-beng-proxy (0.10.1) unstable; urgency=low

  * lb_http: close request body on error
  * lb_listener: print error message when binding fails
  * merge release 0.9.23

 -- Max Kellermann <mk@cm4all.com>  Fri, 27 May 2011 13:13:55 +0200

cm4all-beng-proxy (0.10) unstable; urgency=low

  * failure: fix inverted logic bug in expiry check
  * tcp-balancer: implement session stickiness
  * lb: new stand-alone load balancer

 -- Max Kellermann <mk@cm4all.com>  Thu, 26 May 2011 14:32:02 +0200

cm4all-beng-proxy (0.9.35) unstable; urgency=low

  * resource-loader: pass the last X-Forwarded-For element to AJP

 -- Max Kellermann <mk@cm4all.com>  Thu, 18 Aug 2011 15:05:02 +0200

cm4all-beng-proxy (0.9.34) unstable; urgency=low

  * request: fix double request body close in errdoc handler
  * handler: close request body on early abort

 -- Max Kellermann <mk@cm4all.com>  Mon, 01 Aug 2011 16:21:43 +0200

cm4all-beng-proxy (0.9.33) unstable; urgency=low

  * {http,ajp}-request, errdoc: check before closing the request body on
    error

 -- Max Kellermann <mk@cm4all.com>  Mon, 18 Jul 2011 16:30:29 +0200

cm4all-beng-proxy (0.9.32) unstable; urgency=low

  * processor: dispose request body when focused widget was not found
  * http-string: allow the slash in cookie values (RFC ignorant)

 -- Max Kellermann <mk@cm4all.com>  Tue, 12 Jul 2011 18:16:01 +0200

cm4all-beng-proxy (0.9.31) unstable; urgency=low

  * growing-buffer: fix assertion failure with empty first buffer

 -- Max Kellermann <mk@cm4all.com>  Tue, 05 Jul 2011 21:58:24 +0200

cm4all-beng-proxy (0.9.30) unstable; urgency=low

  * growing-buffer: fix assertion failure in reader when buffer is empty

 -- Max Kellermann <mk@cm4all.com>  Mon, 04 Jul 2011 16:59:28 +0200

cm4all-beng-proxy (0.9.29) unstable; urgency=low

  * http-string: allow the equality sign in cookie values (RFC ignorant)

 -- Max Kellermann <mk@cm4all.com>  Tue, 28 Jun 2011 17:50:23 +0200

cm4all-beng-proxy (0.9.28) unstable; urgency=low

  * http-string: allow round brackets in cookie values (RFC ignorant)

 -- Max Kellermann <mk@cm4all.com>  Mon, 27 Jun 2011 13:23:58 +0200

cm4all-beng-proxy (0.9.27) unstable; urgency=low

  * handler: don't delete existing session in TRANSPARENT mode

 -- Max Kellermann <mk@cm4all.com>  Wed, 15 Jun 2011 09:08:48 +0200

cm4all-beng-proxy (0.9.26) unstable; urgency=low

  * worker: read "crash" value before destroying shared memory
  * session: fix crash while discarding session

 -- Max Kellermann <mk@cm4all.com>  Fri, 10 Jun 2011 09:54:56 +0200

cm4all-beng-proxy (0.9.25) unstable; urgency=low

  * response: discard the request body before passing to errdoc
  * worker: don't restart all workers after "safe" worker crash
  * cgi: check for end-of-file after splice

 -- Max Kellermann <mk@cm4all.com>  Wed, 08 Jun 2011 15:02:35 +0200

cm4all-beng-proxy (0.9.24) unstable; urgency=low

  * fcgi-client: really discard packets on request id mismatch
  * memcached-client: don't schedule read event when buffer is full
  * session: support beng-lb sticky sessions

 -- Max Kellermann <mk@cm4all.com>  Tue, 31 May 2011 14:23:41 +0200

cm4all-beng-proxy (0.9.23) unstable; urgency=low

  * tcp-balancer: retry connecting to cluster if a node fails

 -- Max Kellermann <mk@cm4all.com>  Fri, 27 May 2011 13:01:31 +0200

cm4all-beng-proxy (0.9.22) unstable; urgency=low

  * failure: fix inverted logic bug in expiry check
  * uri-extract: support AJP URLs, fixes AJP cookies
  * ajp-client: don't schedule read event when buffer is full

 -- Max Kellermann <mk@cm4all.com>  Thu, 26 May 2011 08:32:32 +0200

cm4all-beng-proxy (0.9.21) unstable; urgency=low

  * balancer: re-enable load balancing (regression fix)
  * merge release 0.8.38

 -- Max Kellermann <mk@cm4all.com>  Fri, 20 May 2011 11:03:31 +0200

cm4all-beng-proxy (0.9.20) unstable; urgency=low

  * http-cache: fix assertion failure caused by wrong destructor
  * merge release 0.8.37

 -- Max Kellermann <mk@cm4all.com>  Mon, 16 May 2011 14:03:09 +0200

cm4all-beng-proxy (0.9.19) unstable; urgency=low

  * http-request: don't retry requests with a request body

 -- Max Kellermann <mk@cm4all.com>  Thu, 12 May 2011 11:35:55 +0200

cm4all-beng-proxy (0.9.18) unstable; urgency=low

  * http-body: fix assertion failure on EOF chunk after socket was closed
  * widget-http: fix crash in widget lookup error handler
  * merge release 0.8.36

 -- Max Kellermann <mk@cm4all.com>  Tue, 10 May 2011 18:56:33 +0200

cm4all-beng-proxy (0.9.17) unstable; urgency=low

  * growing-buffer: fix assertion failure after large initial write
  * http-request: retry after connection failure
  * test/t-cgi: fix bashisms in test scripts

 -- Max Kellermann <mk@cm4all.com>  Wed, 04 May 2011 18:54:57 +0200

cm4all-beng-proxy (0.9.16) unstable; urgency=low

  * resource-address: append "transparent" args to CGI path_info
  * tcache: fix crash on FastCGI with BASE

 -- Max Kellermann <mk@cm4all.com>  Mon, 02 May 2011 16:07:21 +0200

cm4all-beng-proxy (0.9.15) unstable; urgency=low

  * configure.ac: check if valgrind/memcheck.h is installed
  * configure.ac: check if libattr is available
  * access-log: log Referer and User-Agent
  * access-log: log the request duration
  * proxy-handler: allow forwarding URI arguments
  * merge release 0.8.35

 -- Max Kellermann <mk@cm4all.com>  Wed, 27 Apr 2011 18:54:17 +0200

cm4all-beng-proxy (0.9.14) unstable; urgency=low

  * processor: don't clear widget pointer at opening tag
  * debian: move ulimit call from init script to *.default
  * merge release 0.8.33

 -- Max Kellermann <mk@cm4all.com>  Wed, 13 Apr 2011 17:03:29 +0200

cm4all-beng-proxy (0.9.13) unstable; urgency=low

  * proxy-widget: apply the widget's response header forward settings
  * response: add option to dump the widget tree
  * widget-class: move header forward settings to view
  * merge release 0.8.30

 -- Max Kellermann <mk@cm4all.com>  Mon, 04 Apr 2011 16:31:26 +0200

cm4all-beng-proxy (0.9.12) unstable; urgency=low

  * widget: internal API refactorization
  * was-control: fix argument order in "abort" call
  * was-client: duplicate the GError object when it is used twice
  * {file,delegate}-handler: add Expires/ETag headers to 304 response
  * cgi: allow setting environment variables

 -- Max Kellermann <mk@cm4all.com>  Thu, 24 Mar 2011 15:12:54 +0100

cm4all-beng-proxy (0.9.11) unstable; urgency=low

  * processor: major API refactorization
  * merge release 0.8.29

 -- Max Kellermann <mk@cm4all.com>  Mon, 21 Mar 2011 19:43:28 +0100

cm4all-beng-proxy (0.9.10) unstable; urgency=low

  * merge release 0.8.27

 -- Max Kellermann <mk@cm4all.com>  Fri, 18 Mar 2011 14:11:16 +0100

cm4all-beng-proxy (0.9.9) unstable; urgency=low

  * merge release 0.8.25

 -- Max Kellermann <mk@cm4all.com>  Mon, 14 Mar 2011 16:05:51 +0100

cm4all-beng-proxy (0.9.8) unstable; urgency=low

  * translate: support UNIX domain sockets in ADDRESS_STRING
  * resource-address: support connections to existing FastCGI servers

 -- Max Kellermann <mk@cm4all.com>  Fri, 11 Mar 2011 19:24:33 +0100

cm4all-beng-proxy (0.9.7) unstable; urgency=low

  * merge release 0.8.24

 -- Max Kellermann <mk@cm4all.com>  Fri, 04 Mar 2011 13:07:36 +0100

cm4all-beng-proxy (0.9.6) unstable; urgency=low

  * merge release 0.8.23

 -- Max Kellermann <mk@cm4all.com>  Mon, 28 Feb 2011 11:47:45 +0100

cm4all-beng-proxy (0.9.5) unstable; urgency=low

  * translate: allow SITE without CGI

 -- Max Kellermann <mk@cm4all.com>  Mon, 31 Jan 2011 06:35:24 +0100

cm4all-beng-proxy (0.9.4) unstable; urgency=low

  * widget-class: allow distinct addresses for each view

 -- Max Kellermann <mk@cm4all.com>  Thu, 27 Jan 2011 17:51:21 +0100

cm4all-beng-proxy (0.9.3) unstable; urgency=low

  * istream-catch: log errors
  * proxy-handler: pass the original request URI to (Fast)CGI
  * proxy-handler: pass the original document root to (Fast)CGI
  * fcgi-stock: pass site id to child process
  * translation: new packet "HOME" for JailCGI
  * resource-loader: get remote host from "X-Forwarded-For"
  * cgi, fcgi-client: pass client IP address to application

 -- Max Kellermann <mk@cm4all.com>  Fri, 21 Jan 2011 18:13:38 +0100

cm4all-beng-proxy (0.9.2) unstable; urgency=low

  * merge release 0.8.21
  * http-response: better context for error messages
  * istream: method close() does not invoke handler->abort()
  * istream: better context for error messages
  * ajp-client: destruct properly when request stream fails
  * {delegate,fcgi,was}-stock: use the JailCGI 1.4 wrapper

 -- Max Kellermann <mk@cm4all.com>  Mon, 17 Jan 2011 12:08:04 +0100

cm4all-beng-proxy (0.9.1) unstable; urgency=low

  * http-server: count the number of raw bytes sent and received
  * control-handler: support TCACHE_INVALIDATE with SITE
  * new programs "log-forward", "log-exec" for network logging
  * new program "log-split" for creating per-site log files
  * new program "log-traffic" for creating per-site traffic logs
  * move logging servers to new package cm4all-beng-proxy-logging
  * python/control.client: add parameter "broadcast"

 -- Max Kellermann <mk@cm4all.com>  Thu, 02 Dec 2010 12:07:16 +0100

cm4all-beng-proxy (0.9) unstable; urgency=low

  * merge release 0.8.19
  * was-client: explicitly send 32 bit METHOD payload
  * was-client: explicitly parse STATUS as 32 bit integer
  * was-client: clear control channel object on destruction
  * was-client: reuse child process if state is clean on EOF
  * was-client: abort properly after receiving illegal packet
  * was-client: allow "request STOP" before response completed
  * was-client: postpone the response handler invocation
  * was-control: send packets in bulk
  * python: support WAS widgets
  * http-server: enable "cork" mode only for beginning of response
  * http-cache: don't access freed memory in pool_unref_denotify()
  * http: use libcm4all-http
  * new datagram based binary protocol for access logging
  * main: default WAS stock limit is 16

 -- Max Kellermann <mk@cm4all.com>  Thu, 18 Nov 2010 19:56:17 +0100

cm4all-beng-proxy (0.8.38) unstable; urgency=low

  * failure: update time stamp on existing item
  * errdoc: free the original response body on abort

 -- Max Kellermann <mk@cm4all.com>  Fri, 20 May 2011 10:17:14 +0200

cm4all-beng-proxy (0.8.37) unstable; urgency=low

  * widget-resolver: don't reuse failed resolver
  * http-request: fix NULL pointer dereference on invalid URI
  * config: disable the TCP stock limit by default

 -- Max Kellermann <mk@cm4all.com>  Mon, 16 May 2011 13:41:32 +0200

cm4all-beng-proxy (0.8.36) unstable; urgency=low

  * http-server: check if client closes connection while processing
  * http-client: release the socket before invoking the callback
  * fcgi-client: fix assertion failure on full input buffer
  * memcached-client: re-enable socket event after direct copy
  * istream-file: fix assertion failure on range request
  * test/t-cgi: fix bashisms in test scripts

 -- Max Kellermann <mk@cm4all.com>  Tue, 10 May 2011 18:45:48 +0200

cm4all-beng-proxy (0.8.35) unstable; urgency=low

  * session: fix potential session defragmentation crash
  * ajp-request: use "host:port" as TCP stock key
  * cgi: evaluate the Content-Length response header

 -- Max Kellermann <mk@cm4all.com>  Wed, 27 Apr 2011 13:32:05 +0200

cm4all-beng-proxy (0.8.34) unstable; urgency=low

  * js: replace all '%' with '$'
  * js: check if session_id is null
  * debian: add package cm4all-beng-proxy-tools

 -- Max Kellermann <mk@cm4all.com>  Tue, 19 Apr 2011 18:43:54 +0200

cm4all-beng-proxy (0.8.33) unstable; urgency=low

  * processor: don't quote query string arguments with dollar sign
  * widget-request: safely remove "view" and "path" from argument table
  * debian/control: add "Breaks << 0.8.32" on the JavaScript library

 -- Max Kellermann <mk@cm4all.com>  Tue, 12 Apr 2011 18:21:55 +0200

cm4all-beng-proxy (0.8.32) unstable; urgency=low

  * args: quote arguments with the dollar sign

 -- Max Kellermann <mk@cm4all.com>  Tue, 12 Apr 2011 13:34:42 +0200

cm4all-beng-proxy (0.8.31) unstable; urgency=low

  * proxy-widget: eliminate the duplicate "Server" response header
  * translation: add packet UNTRUSTED_SITE_SUFFIX

 -- Max Kellermann <mk@cm4all.com>  Thu, 07 Apr 2011 16:23:37 +0200

cm4all-beng-proxy (0.8.30) unstable; urgency=low

  * handler: make lower-case realm name from the "Host" header
  * session: copy attribute "realm", fixes segmentation fault

 -- Max Kellermann <mk@cm4all.com>  Tue, 29 Mar 2011 16:47:43 +0200

cm4all-beng-proxy (0.8.29) unstable; urgency=low

  * ajp-client: send query string in an AJP attribute

 -- Max Kellermann <mk@cm4all.com>  Mon, 21 Mar 2011 19:16:16 +0100

cm4all-beng-proxy (0.8.28) unstable; urgency=low

  * resource-loader: use X-Forwarded-For to obtain AJP remote host
  * resource-loader: strip port from AJP remote address
  * resource-loader: don't pass remote host to AJP server
  * resource-loader: parse server port for AJP
  * ajp-client: always send content-length
  * ajp-client: parse the remaining buffer after EAGAIN

 -- Max Kellermann <mk@cm4all.com>  Mon, 21 Mar 2011 11:12:07 +0100

cm4all-beng-proxy (0.8.27) unstable; urgency=low

  * http-request: close the request body on malformed URI
  * ajp-request: AJP translation packet contains ajp://host:port/path

 -- Max Kellermann <mk@cm4all.com>  Fri, 18 Mar 2011 14:04:21 +0100

cm4all-beng-proxy (0.8.26) unstable; urgency=low

  * python/response: fix typo in ajp()
  * session: validate sessions only within one realm

 -- Max Kellermann <mk@cm4all.com>  Fri, 18 Mar 2011 08:59:41 +0100

cm4all-beng-proxy (0.8.25) unstable; urgency=low

  * widget-http: discard request body on unknown view name
  * inline-widget: discard request body on error
  * {http,fcgi,was}-client: allocate response headers from caller pool
  * cmdline: fcgi_stock_limit defaults to 0 (no limit)

 -- Max Kellermann <mk@cm4all.com>  Mon, 14 Mar 2011 15:53:42 +0100

cm4all-beng-proxy (0.8.24) unstable; urgency=low

  * fcgi-client: release the connection even when padding not consumed
    after empty response

 -- Max Kellermann <mk@cm4all.com>  Wed, 02 Mar 2011 17:39:33 +0100

cm4all-beng-proxy (0.8.23) unstable; urgency=low

  * memcached-client: allocate a new memory pool
  * memcached-client: copy caller_pool reference before freeing the client
  * fcgi-client: check headers!=NULL
  * fcgi-client: release the connection even when padding not consumed

 -- Max Kellermann <mk@cm4all.com>  Mon, 28 Feb 2011 10:50:02 +0100

cm4all-beng-proxy (0.8.22) unstable; urgency=low

  * cgi: fill special variables CONTENT_TYPE, CONTENT_LENGTH
  * memcached-client: remove stray pool_unref() call
  * memcached-client: reuse the socket if the remaining value is buffered
  * http-cache-choice: abbreviate memcached keys
  * *-cache: allocate a parent pool for cache items
  * pool: re-enable linear pools
  * frame: free the request body on error
  * http-cache: free cached body which was dismissed

 -- Max Kellermann <mk@cm4all.com>  Mon, 07 Feb 2011 15:34:09 +0100

cm4all-beng-proxy (0.8.21) unstable; urgency=low

  * merge release 0.7.55
  * jail: translate the document root properly
  * header-forward: forward the "Host" header to CGI/FastCGI/AJP
  * http-error: map ENOTDIR to "404 Not Found"
  * http-server: fix assertion failure on write error
  * fcgi-stock: clear all environment variables

 -- Max Kellermann <mk@cm4all.com>  Thu, 06 Jan 2011 16:04:20 +0100

cm4all-beng-proxy (0.8.20) unstable; urgency=low

  * widget-resolver: add pedantic state assertions
  * async: remember a copy of the operation in !NDEBUG
  * python/translation/response: max_age() returns self

 -- Max Kellermann <mk@cm4all.com>  Mon, 06 Dec 2010 23:02:50 +0100

cm4all-beng-proxy (0.8.19) unstable; urgency=low

  * merge release 0.7.54

 -- Max Kellermann <mk@cm4all.com>  Wed, 17 Nov 2010 16:25:10 +0100

cm4all-beng-proxy (0.8.18) unstable; urgency=low

  * was-client: explicitly send 32 bit METHOD payload
  * was-client: explicitly parse STATUS as 32 bit integer
  * istream: check presence of as_fd() in optimized build

 -- Max Kellermann <mk@cm4all.com>  Fri, 05 Nov 2010 11:00:54 +0100

cm4all-beng-proxy (0.8.17) unstable; urgency=low

  * merged release 0.7.53
  * widget: use colon as widget path separator
  * was-client: check for abort during response handler
  * was-client: implement STOP
  * was-client: release memory pools
  * was-launch: enable non-blocking mode on input and output
  * http-server: don't crash on malformed pipelined request
  * main: free the WAS stock and the UDP listener in the SIGTERM handler

 -- Max Kellermann <mk@cm4all.com>  Thu, 28 Oct 2010 19:50:26 +0200

cm4all-beng-proxy (0.8.16) unstable; urgency=low

  * merged release 0.7.52
  * was-client: support for the WAS protocol

 -- Max Kellermann <mk@cm4all.com>  Wed, 13 Oct 2010 16:45:18 +0200

cm4all-beng-proxy (0.8.15) unstable; urgency=low

  * resource-address: don't skip question mark twice

 -- Max Kellermann <mk@cm4all.com>  Tue, 28 Sep 2010 12:20:33 +0200

cm4all-beng-proxy (0.8.14) unstable; urgency=low

  * processor: schedule "xmlns:c" deletion

 -- Max Kellermann <mk@cm4all.com>  Thu, 23 Sep 2010 14:42:31 +0200

cm4all-beng-proxy (0.8.13) unstable; urgency=low

  * processor: delete "xmlns:c" attributes from link elements
  * istream-{head,zero}: implement method available()
  * merged release 0.7.51

 -- Max Kellermann <mk@cm4all.com>  Tue, 17 Aug 2010 09:54:33 +0200

cm4all-beng-proxy (0.8.12) unstable; urgency=low

  * http-cache-memcached: copy resource address
  * debian/control: add missing ${shlibs:Depends}
  * merged release 0.7.50

 -- Max Kellermann <mk@cm4all.com>  Thu, 12 Aug 2010 20:17:52 +0200

cm4all-beng-proxy (0.8.11) unstable; urgency=low

  * delegate-client: fix SCM_RIGHTS check
  * use Linux 2.6 CLOEXEC/NONBLOCK flags
  * tcache: INVALIDATE removes all variants (error documents etc.)
  * control: new UDP based protocol, allows invalidating caches
  * hashmap: fix assertion failure in hashmap_remove_match()
  * merged release 0.7.49

 -- Max Kellermann <mk@cm4all.com>  Tue, 10 Aug 2010 15:48:10 +0200

cm4all-beng-proxy (0.8.10) unstable; urgency=low

  * tcache: copy response.previous

 -- Max Kellermann <mk@cm4all.com>  Mon, 02 Aug 2010 18:03:43 +0200

cm4all-beng-proxy (0.8.9) unstable; urgency=low

  * (f?)cgi-handler: forward query string only if focused
  * ajp-handler: merge into proxy-handler
  * proxy-handler: forward query string if focused
  * cgi, fastcgi-handler: enable the resource cache
  * translation: add packets CHECK and PREVIOUS for authentication
  * python: add Response.max_age()

 -- Max Kellermann <mk@cm4all.com>  Fri, 30 Jul 2010 11:39:22 +0200

cm4all-beng-proxy (0.8.8) unstable; urgency=low

  * prototypes/translate.py: added new ticket-fastcgi programs
  * http-cache: implement FastCGI caching
  * merged release 0.7.47

 -- Max Kellermann <mk@cm4all.com>  Wed, 21 Jul 2010 13:00:43 +0200

cm4all-beng-proxy (0.8.7) unstable; urgency=low

  * istream-delayed: update the "direct" bit mask
  * http-client: send "Expect: 100-continue"
  * response, widget-http: apply istream_pipe to filter input
  * proxy-handler: apply istream_pipe to request body
  * istream-ajp-body: send larger request body packets
  * ajp-client: support splice()
  * merged release 0.7.46

 -- Max Kellermann <mk@cm4all.com>  Fri, 25 Jun 2010 18:52:04 +0200

cm4all-beng-proxy (0.8.6) unstable; urgency=low

  * translation: added support for custom error documents
  * response: convert HEAD to GET if filter follows
  * processor: short-circuit on HEAD request
  * python: depend on python-twisted-core

 -- Max Kellermann <mk@cm4all.com>  Wed, 16 Jun 2010 16:37:42 +0200

cm4all-beng-proxy (0.8.5) unstable; urgency=low

  * istream-tee: allow second output to block
  * widget-http: don't transform error documents
  * response, widget-http: disable filters after widget frame request
  * translation: added packet FILTER_4XX to filter client errors
  * merged release 0.7.45

 -- Max Kellermann <mk@cm4all.com>  Thu, 10 Jun 2010 16:13:14 +0200

cm4all-beng-proxy (0.8.4) unstable; urgency=low

  * python: added missing "Response" import
  * python: resume parsing after deferred call
  * http-client: implement istream method as_fd()
  * merged release 0.7.44

 -- Max Kellermann <mk@cm4all.com>  Mon, 07 Jun 2010 17:01:16 +0200

cm4all-beng-proxy (0.8.3) unstable; urgency=low

  * file-handler: implement If-Range (RFC 2616 14.27)
  * merged release 0.7.42

 -- Max Kellermann <mk@cm4all.com>  Tue, 01 Jun 2010 16:17:13 +0200

cm4all-beng-proxy (0.8.2) unstable; urgency=low

  * cookie-client: verify the cookie path
  * python: use Twisted's logging library
  * python: added a widget registry class
  * merged release 0.7.41

 -- Max Kellermann <mk@cm4all.com>  Wed, 26 May 2010 13:08:16 +0200

cm4all-beng-proxy (0.8.1) unstable; urgency=low

  * http-cache-memcached: delete entity records on POST

 -- Max Kellermann <mk@cm4all.com>  Tue, 18 May 2010 12:21:55 +0200

cm4all-beng-proxy (0.8) unstable; urgency=low

  * istream: added method as_fd() to convert istream to file descriptor
  * fork: support passing stdin istream fd to child process
  * http-cache: discard only matching entries on POST
  * istream-html-escape: escape single and double quote
  * rewrite-uri: escape the result with XML entities

 -- Max Kellermann <mk@cm4all.com>  Thu, 13 May 2010 12:34:46 +0200

cm4all-beng-proxy (0.7.55) unstable; urgency=low

  * pool: reparent pools in optimized build
  * istream-deflate: add missing pool reference while reading
  * istream-deflate: fix several error handlers

 -- Max Kellermann <mk@cm4all.com>  Thu, 06 Jan 2011 12:59:39 +0100

cm4all-beng-proxy (0.7.54) unstable; urgency=low

  * http-server: fix crash on deferred chunked request body
  * parser: fix crash on malformed SCRIPT element

 -- Max Kellermann <mk@cm4all.com>  Wed, 17 Nov 2010 16:13:09 +0100

cm4all-beng-proxy (0.7.53) unstable; urgency=low

  * http-server: don't crash on malformed pipelined request
  * sink-header: fix assertion failure on empty trailer

 -- Max Kellermann <mk@cm4all.com>  Thu, 28 Oct 2010 18:39:01 +0200

cm4all-beng-proxy (0.7.52) unstable; urgency=low

  * fcgi-client: fix send timeout handler
  * fork: finish the buffer after pipe was drained

 -- Max Kellermann <mk@cm4all.com>  Wed, 13 Oct 2010 16:39:26 +0200

cm4all-beng-proxy (0.7.51) unstable; urgency=low

  * http-client: clear response body pointer before forwarding EOF event
  * processor: fix assertion failure for c:mode in c:widget

 -- Max Kellermann <mk@cm4all.com>  Mon, 16 Aug 2010 17:01:48 +0200

cm4all-beng-proxy (0.7.50) unstable; urgency=low

  * header-forward: don't forward the "Host" header to HTTP servers
  * resource-address: use uri_relative() for CGI
  * uri-relative: don't lose host name in uri_absolute()
  * uri-relative: don't fail on absolute URIs
  * http-cache-heap: don't use uninitialized item size

 -- Max Kellermann <mk@cm4all.com>  Thu, 12 Aug 2010 20:03:49 +0200

cm4all-beng-proxy (0.7.49) unstable; urgency=low

  * hashmap: fix assertion failure in hashmap_remove_value()

 -- Max Kellermann <mk@cm4all.com>  Tue, 10 Aug 2010 15:37:12 +0200

cm4all-beng-proxy (0.7.48) unstable; urgency=low

  * pipe-stock: add assertions on file descriptors

 -- Max Kellermann <mk@cm4all.com>  Mon, 09 Aug 2010 14:56:54 +0200

cm4all-beng-proxy (0.7.47) unstable; urgency=low

  * cmdline: add option "--group"

 -- Max Kellermann <mk@cm4all.com>  Fri, 16 Jul 2010 18:39:53 +0200

cm4all-beng-proxy (0.7.46) unstable; urgency=low

  * handler: initialize all translate_response attributes
  * http-client: consume buffer before header length check
  * istream-pipe: clear "direct" flags in constructor
  * istream-pipe: return gracefully when handler blocks
  * ajp-client: hold pool reference to reset TCP_CORK

 -- Max Kellermann <mk@cm4all.com>  Mon, 21 Jun 2010 17:53:21 +0200

cm4all-beng-proxy (0.7.45) unstable; urgency=low

  * istream-tee: separate "weak" values for the two outputs
  * fcache: don't close output when caching has been canceled
  * tcache: copy the attribute "secure_cookie"

 -- Max Kellermann <mk@cm4all.com>  Thu, 10 Jun 2010 15:21:34 +0200

cm4all-beng-proxy (0.7.44) unstable; urgency=low

  * http-client: check response header length
  * http-server: check request header length

 -- Max Kellermann <mk@cm4all.com>  Mon, 07 Jun 2010 16:51:57 +0200

cm4all-beng-proxy (0.7.43) unstable; urgency=low

  * http-cache: fixed NULL pointer dereference when storing empty response
    body on the heap

 -- Max Kellermann <mk@cm4all.com>  Tue, 01 Jun 2010 18:52:45 +0200

cm4all-beng-proxy (0.7.42) unstable; urgency=low

  * fork: check "direct" flag again after buffer flush
  * pool: pool_unref_denotify() remembers the code location
  * sink-{buffer,gstring}: don't invoke callback in abort()
  * async: added another debug flag to verify correctness

 -- Max Kellermann <mk@cm4all.com>  Mon, 31 May 2010 21:15:58 +0200

cm4all-beng-proxy (0.7.41) unstable; urgency=low

  * http-cache: initialize response status and headers on empty body

 -- Max Kellermann <mk@cm4all.com>  Tue, 25 May 2010 16:27:25 +0200

cm4all-beng-proxy (0.7.40) unstable; urgency=low

  * http-cache: fixed NULL pointer dereference when storing empty response
    body in memcached

 -- Max Kellermann <mk@cm4all.com>  Tue, 25 May 2010 15:04:44 +0200

cm4all-beng-proxy (0.7.39) unstable; urgency=low

  * memcached-stock: close value on connect failure
  * http: implement remaining status codes
  * http-cache: allow caching empty response body
  * http-cache: cache status codes 203, 206, 300, 301, 410
  * http-cache: don't cache authorized resources

 -- Max Kellermann <mk@cm4all.com>  Fri, 21 May 2010 17:37:29 +0200

cm4all-beng-proxy (0.7.38) unstable; urgency=low

  * http-server: send HTTP/1.1 declaration with "100 Continue"
  * connection: initialize "site_name", fixes crash bug
  * translation: added packet SECURE_COOKIE

 -- Max Kellermann <mk@cm4all.com>  Thu, 20 May 2010 15:40:34 +0200

cm4all-beng-proxy (0.7.37) unstable; urgency=low

  * *-client: implement a socket leak detector
  * handler: initialize response header without translation server

 -- Max Kellermann <mk@cm4all.com>  Tue, 18 May 2010 12:05:11 +0200

cm4all-beng-proxy (0.7.36) unstable; urgency=low

  * http-client: fixed NULL pointer dereference
  * handler, response: removed duplicate request body destruction calls

 -- Max Kellermann <mk@cm4all.com>  Tue, 11 May 2010 17:16:36 +0200

cm4all-beng-proxy (0.7.35) unstable; urgency=low

  * {http,fcgi,ajp}-request: close the request body on abort
  * handler: set fake translation response on malformed URI

 -- Max Kellermann <mk@cm4all.com>  Mon, 10 May 2010 11:22:23 +0200

cm4all-beng-proxy (0.7.34) unstable; urgency=low

  * translate: check the UNTRUSTED packet
  * translation: added packet UNTRUSTED_PREFIX

 -- Max Kellermann <mk@cm4all.com>  Fri, 30 Apr 2010 19:14:37 +0200

cm4all-beng-proxy (0.7.33) unstable; urgency=low

  * merged release 0.7.27.1
  * fcache: don't continue storing in background
  * fcgi-client: re-add event after some input data has been read

 -- Max Kellermann <mk@cm4all.com>  Fri, 30 Apr 2010 11:31:08 +0200

cm4all-beng-proxy (0.7.32) unstable; urgency=low

  * response: generate the "Server" response header
  * response: support the Authentication-Info response header
  * response: support custom authentication pages
  * translation: support custom response headers

 -- Max Kellermann <mk@cm4all.com>  Tue, 27 Apr 2010 17:09:59 +0200

cm4all-beng-proxy (0.7.31) unstable; urgency=low

  * support HTTP authentication (RFC 2617)

 -- Max Kellermann <mk@cm4all.com>  Mon, 26 Apr 2010 17:26:42 +0200

cm4all-beng-proxy (0.7.30) unstable; urgency=low

  * fcgi-client: support responses without a body
  * {http,fcgi}-client: hold caller pool reference during callback

 -- Max Kellermann <mk@cm4all.com>  Fri, 23 Apr 2010 14:41:05 +0200

cm4all-beng-proxy (0.7.29) unstable; urgency=low

  * http-cache: added missing pool_unref() in memcached_miss()
  * pool: added checked pool references

 -- Max Kellermann <mk@cm4all.com>  Thu, 22 Apr 2010 15:45:48 +0200

cm4all-beng-proxy (0.7.28) unstable; urgency=low

  * fcgi-client: support response status
  * translate: malformed packets are fatal
  * http-cache: don't cache resources with very long URIs
  * memcached-client: increase the maximum key size to 32 kB

 -- Max Kellermann <mk@cm4all.com>  Thu, 15 Apr 2010 15:06:51 +0200

cm4all-beng-proxy (0.7.27.1) unstable; urgency=low

  * http-cache: added missing pool_unref() in memcached_miss()
  * http-cache: don't cache resources with very long URIs
  * memcached-client: increase the maximum key size to 32 kB
  * fork: properly handle partially filled output buffer
  * fork: re-add event after some input data has been read

 -- Max Kellermann <mk@cm4all.com>  Thu, 29 Apr 2010 15:30:21 +0200

cm4all-beng-proxy (0.7.27) unstable; urgency=low

  * session: use GLib's PRNG to generate session ids
  * session: seed the PRNG with /dev/random
  * response: log UNTRUSTED violation attempts
  * response: drop widget sessions when there is no focus

 -- Max Kellermann <mk@cm4all.com>  Fri, 09 Apr 2010 12:04:18 +0200

cm4all-beng-proxy (0.7.26) unstable; urgency=low

  * memcached-client: schedule read event before callback
  * istream-tee: continue with second output if first is closed

 -- Max Kellermann <mk@cm4all.com>  Sun, 28 Mar 2010 18:08:11 +0200

cm4all-beng-proxy (0.7.25) unstable; urgency=low

  * memcached-client: don't poll if socket is closed
  * fork: close file descriptor on input error
  * pool: don't check attachments in pool_trash()

 -- Max Kellermann <mk@cm4all.com>  Thu, 25 Mar 2010 13:28:01 +0100

cm4all-beng-proxy (0.7.24) unstable; urgency=low

  * memcached-client: release socket after splice

 -- Max Kellermann <mk@cm4all.com>  Mon, 22 Mar 2010 11:29:45 +0100

cm4all-beng-proxy (0.7.23) unstable; urgency=low

  * sink-header: support splice
  * memcached-client: support splice (response)
  * fcgi-client: recover correctly after send error
  * fcgi-client: support chunked request body
  * fcgi-client: basic splice support for the request body
  * http-cache: duplicate headers
  * {http,memcached}-client: check "direct" mode after buffer flush
  * cmdline: added option "fcgi_stock_limit"
  * python: auto-export function write_packet()
  * python: Response methods return self

 -- Max Kellermann <mk@cm4all.com>  Fri, 19 Mar 2010 13:28:35 +0100

cm4all-beng-proxy (0.7.22) unstable; urgency=low

  * python: re-add function write_packet()

 -- Max Kellermann <mk@cm4all.com>  Fri, 12 Mar 2010 12:27:21 +0100

cm4all-beng-proxy (0.7.21) unstable; urgency=low

  * ajp-client: handle EAGAIN from send()
  * python: install the missing sources

 -- Max Kellermann <mk@cm4all.com>  Thu, 11 Mar 2010 16:58:25 +0100

cm4all-beng-proxy (0.7.20) unstable; urgency=low

  * http-client: don't reinstate event when socket is closed
  * access-log: log the site name
  * python: removed unused function write_packet()
  * python: split the module beng_proxy.translation
  * python: allow overriding query string and param in absolute_uri()
  * python: moved absolute_uri() to a separate library

 -- Max Kellermann <mk@cm4all.com>  Thu, 11 Mar 2010 09:48:52 +0100

cm4all-beng-proxy (0.7.19) unstable; urgency=low

  * client-socket: translate EV_TIMEOUT to ETIMEDOUT
  * fork: refill the input buffer as soon as possible
  * delegate-client: implement an abortable event
  * pool: added assertions for libevent leaks
  * direct: added option "-s enable_splice=no"

 -- Max Kellermann <mk@cm4all.com>  Thu, 04 Mar 2010 17:34:56 +0100

cm4all-beng-proxy (0.7.18) unstable; urgency=low

  * args: reserve memory for the trailing null byte

 -- Max Kellermann <mk@cm4all.com>  Tue, 23 Feb 2010 17:46:04 +0100

cm4all-beng-proxy (0.7.17) unstable; urgency=low

  * translation: added the BOUNCE packet (variant of REDIRECT)
  * translation: change widget packet HOST to UNTRUSTED
  * translation: pass internal URI arguments to the translation server
  * handler: use the specified status with REDIRECT
  * python: added method Request.absolute_uri()

 -- Max Kellermann <mk@cm4all.com>  Tue, 23 Feb 2010 16:15:22 +0100

cm4all-beng-proxy (0.7.16) unstable; urgency=low

  * processor: separate trusted from untrusted widgets by host name
  * processor: mode=partition is deprecated
  * translate: fix DOCUMENT_ROOT handler for CGI/FASTCGI
  * fcgi-request: added JailCGI support

 -- Max Kellermann <mk@cm4all.com>  Fri, 19 Feb 2010 14:29:29 +0100

cm4all-beng-proxy (0.7.15) unstable; urgency=low

  * processor: unreference the caller pool in abort()
  * tcache: clear BASE on mismatch
  * fcgi-client: generate the Content-Length request header
  * fcgi-client: send the CONTENT_TYPE parameter
  * prototypes/translate.py: use FastCGI to run PHP

 -- Max Kellermann <mk@cm4all.com>  Thu, 11 Feb 2010 14:43:21 +0100

cm4all-beng-proxy (0.7.14) unstable; urgency=low

  * connection: drop connections when the limit is exceeded
  * resource-address: added BASE support
  * fcgi-client: check the request ID in response packets
  * http-client: check response body when request body is closed
  * html-escape: use the last ampersand before the semicolon
  * html-escape: support &apos;
  * processor: unescape widget parameter values

 -- Max Kellermann <mk@cm4all.com>  Fri, 29 Jan 2010 17:49:43 +0100

cm4all-beng-proxy (0.7.13) unstable; urgency=low

  * fcgi-request: duplicate socket path
  * fcgi-request: support ACTION
  * fcgi-client: provide SCRIPT_FILENAME
  * fcgi-client: append empty PARAMS packet
  * fcgi-client: try to read response before request is finished
  * fcgi-client: implement the STDERR packet
  * fcgi-client: support request headers and body
  * fcgi-stock: manage one socket per child process
  * fcgi-stock: unlink socket path after connect
  * fcgi-stock: redirect fd 1,2 to /dev/null
  * fcgi-stock: kill FastCGI processes after 5 minutes idle
  * translation: new packet PAIR for passing parameters to FastCGI

 -- Max Kellermann <mk@cm4all.com>  Thu, 14 Jan 2010 13:36:48 +0100

cm4all-beng-proxy (0.7.12) unstable; urgency=low

  * http-cache: unlock the cache item after successful revalidation
  * http-cache-memcached: pass the expiration time to memcached
  * sink-header: comprise pending data in method available()
  * header-forward: forward the Expires response header

 -- Max Kellermann <mk@cm4all.com>  Tue, 22 Dec 2009 16:18:49 +0100

cm4all-beng-proxy (0.7.11) unstable; urgency=low

  * {ajp,memcached}-client: fix dis\appearing event for duplex socket
  * memcached-client: handle EAGAIN after send()
  * memcached-client: release socket as early as possible
  * header-forward: don't forward Accept-Encoding if transformation is
    enabled
  * widget-http, inline-widget: check Content-Encoding before processing
  * file-handler: send "Vary: Accept-Encoding" for compressed response
  * header-forward: support duplicate headers
  * fcache: implemented a 60 seconds timeout
  * fcache: copy pointer to local variable before callback
  * event2: refresh timeout after event has occurred

 -- Max Kellermann <mk@cm4all.com>  Fri, 18 Dec 2009 16:45:24 +0100

cm4all-beng-proxy (0.7.10) unstable; urgency=low

  * http-{server,client}: fix disappearing event for duplex socket

 -- Max Kellermann <mk@cm4all.com>  Mon, 14 Dec 2009 15:46:25 +0100

cm4all-beng-proxy (0.7.9) unstable; urgency=low

  * http: "Expect" is a hop-by-hop header
  * http-server: send "100 Continue" unless request body closed
  * http-client: poll socket after splice
  * http-server: handle EAGAIN after splice
  * http-server: send a 417 response on unrecognized "Expect" request
  * response, widget-http: append filter id to resource tag
  * resource-tag: check for "Cache-Control: no-store"

 -- Max Kellermann <mk@cm4all.com>  Mon, 14 Dec 2009 13:05:15 +0100

cm4all-beng-proxy (0.7.8) unstable; urgency=low

  * http-body: support partial response in method available()
  * file-handler: support pre-compressed static files
  * fcache: honor the "Cache-Control: no-store" response header

 -- Max Kellermann <mk@cm4all.com>  Wed, 09 Dec 2009 15:49:25 +0100

cm4all-beng-proxy (0.7.7) unstable; urgency=low

  * parser: allow underscore in attribute names
  * processor: check "type" attribute before URI rewriting
  * http-client: start receiving before request is sent
  * http-client: try to read response after write error
  * http-client: deliver response body after headers are finished
  * http-client: release socket as early as possible
  * http-client: serve buffer after socket has been closed
  * istream-chunked: clear input stream in abort handler
  * growing-buffer: fix crash after close in "data" callback

 -- Max Kellermann <mk@cm4all.com>  Thu, 03 Dec 2009 13:09:57 +0100

cm4all-beng-proxy (0.7.6) unstable; urgency=low

  * istream-hold: return -2 if handler is not available yet
  * http, ajp, fcgi: use istream_hold on request body
  * http-client: implemented splicing the request body
  * response: added missing URI substitution

 -- Max Kellermann <mk@cm4all.com>  Tue, 17 Nov 2009 15:25:35 +0100

cm4all-beng-proxy (0.7.5) unstable; urgency=low

  * session: 64 bit session ids
  * session: allow arbitrary session id size (at compile-time)
  * debian: larger default log file (16 * 4MB)
  * debian: added package cm4all-beng-proxy-toi

 -- Max Kellermann <mk@cm4all.com>  Mon, 16 Nov 2009 15:51:24 +0100

cm4all-beng-proxy (0.7.4) unstable; urgency=low

  * measure the latency of external resources
  * widget-http: partially revert "don't query session if !stateful"

 -- Max Kellermann <mk@cm4all.com>  Tue, 10 Nov 2009 15:06:03 +0100

cm4all-beng-proxy (0.7.3) unstable; urgency=low

  * uri-verify: don't reject double slash after first segment
  * hostname: allow the hyphen character
  * processor: allow processing without session
  * widget-http: don't query session if !stateful
  * request: disable session management for known bots
  * python: fixed AttributeError in __getattr__()
  * python: added method Response.process()
  * translation: added the response packets URI, HOST, SCHEME
  * translation: added header forward packets

 -- Max Kellermann <mk@cm4all.com>  Mon, 09 Nov 2009 16:40:27 +0100

cm4all-beng-proxy (0.7.2) unstable; urgency=low

  * fcache: close all caching connections on exit
  * istream-file: retry reading after EAGAIN
  * direct, istream-pipe: re-enable SPLICE_F_NONBLOCK
  * direct, istream-pipe: disable the SPLICE_F_MORE flag
  * http-client: handle EAGAIN after splice
  * http-client, header-writer: remove hop-by-hop response headers
  * response: optimized transformed response headers
  * handler: mangle CGI and FastCGI headers
  * header-forward: generate the X-Forwarded-For header
  * header-forward: add local host name to "Via" request header

 -- Max Kellermann <mk@cm4all.com>  Fri, 30 Oct 2009 13:41:02 +0100

cm4all-beng-proxy (0.7.1) unstable; urgency=low

  * file-handler: close the stream on "304 Not Modified"
  * pool: use assembler code only on gcc
  * cmdline: added option "--set tcp_stock_limit"
  * Makefile.am: enable the "subdir-objects" option

 -- Max Kellermann <mk@cm4all.com>  Thu, 22 Oct 2009 12:17:11 +0200

cm4all-beng-proxy (0.7) unstable; urgency=low

  * ajp-client: check if connection was closed during response callback
  * header-forward: log session id
  * istream: separate TCP splicing checks
  * istream-pipe: fix segmentation fault after incomplete direct transfer
  * istream-pipe: implement the "available" method
  * istream-pipe: allocate pipe only if handler supports it
  * istream-pipe: flush the pipe before reading from input
  * istream-pipe: reuse pipes in a stock
  * direct: support splice() from TCP socket to pipe
  * istream: direct() returns -3 if stream has been closed
  * hstock: don't destroy stocks while items are being created
  * tcp-stock: limit number of connections per host to 256
  * translate, http-client, ajp-client, cgi, http-cache: verify the HTTP
    response status
  * prototypes/translate.py: disallow "/../" and null bytes
  * prototypes/translate.py: added "/jail-delegate/" location
  * uri-parser: strict RFC 2396 URI verification
  * uri-parser: don't unescape the URI path
  * http-client, ajp-client: verify the request URI
  * uri-escape: unescape each character only once
  * http-cache: never use the memcached stock if caching is disabled
  * allow 8192 connections by default
  * allow 65536 file handles by default
  * added package cm4all-jailed-beng-proxy-delegate-helper

 -- Max Kellermann <mk@cm4all.com>  Wed, 21 Oct 2009 15:00:56 +0200

cm4all-beng-proxy (0.6.23) unstable; urgency=low

  * header-forward: log session information
  * prototypes/translate.py: added /cgi-bin/ location
  * http-server: disable keep-alive for HTTP/1.0 clients
  * http-server: don't send "Connection: Keep-Alive"
  * delegate-stock: clear the environment
  * delegate-stock: added jail support
  * delegate-client: reuse helper process after I/O error

 -- Max Kellermann <mk@cm4all.com>  Mon, 12 Oct 2009 17:29:35 +0200

cm4all-beng-proxy (0.6.22) unstable; urgency=low

  * istream-tee: clear both "enabled" flags in the eof/abort handler
  * istream-tee: fall back to first data() return value if second stream
    closed itself
  * http-cache: don't log body_abort after close

 -- Max Kellermann <mk@cm4all.com>  Thu, 01 Oct 2009 19:19:37 +0200

cm4all-beng-proxy (0.6.21) unstable; urgency=low

  * http-client: log more error messages
  * delegate-stock: added the DOCUMENT_ROOT environment variable
  * response, widget: accept "application/xhtml+xml"
  * cookie-server: allow square brackets in unquoted cookie values
    (violating RFC 2109 and RFC 2616)

 -- Max Kellermann <mk@cm4all.com>  Thu, 01 Oct 2009 13:55:40 +0200

cm4all-beng-proxy (0.6.20) unstable; urgency=low

  * stock: clear stock after 60 seconds idle
  * hstock: remove empty stocks
  * http-server, http-client, cgi: fixed off-by-one bug in header parser
  * istream-pipe: fix the direct() return value on error
  * istream-pipe: fix formula in range assertion
  * http-cache-memcached: implemented "remove"
  * handler: added FastCGI handler
  * fcgi-client: unref caller pool after socket release
  * fcgi-client: implemented response headers

 -- Max Kellermann <mk@cm4all.com>  Tue, 29 Sep 2009 14:07:13 +0200

cm4all-beng-proxy (0.6.19) unstable; urgency=low

  * http-client: release caller pool after socket release
  * memcached-client: release socket on marshalling error
  * stock: unref caller pool in abort handler
  * stock: lazy cleanup
  * http-cache: copy caller_pool to local variable

 -- Max Kellermann <mk@cm4all.com>  Thu, 24 Sep 2009 16:02:17 +0200

cm4all-beng-proxy (0.6.18) unstable; urgency=low

  * delegate-handler: support conditional GET and ranges
  * file-handler: fix suffix-byte-range-spec parser
  * delegate-helper: call open() with O_CLOEXEC|O_NOCTTY
  * istream-file: don't set FD_CLOEXEC if O_CLOEXEC is available
  * stock: hold caller pool during "get" operation
  * main: free balancer object during shutdown
  * memcached-client: enable socket timeout
  * delegate-stock: set FD_CLOEXEC on socket

 -- Max Kellermann <mk@cm4all.com>  Thu, 24 Sep 2009 10:50:53 +0200

cm4all-beng-proxy (0.6.17) unstable; urgency=low

  * tcp-stock: implemented a load balancer
  * python: accept address list in the ajp() method
  * http-server: added timeout for the HTTP request headers
  * response: close template when the content type is wrong
  * delegate-get: implemented response headers
  * delegate-get: provide status codes and error messages

 -- Max Kellermann <mk@cm4all.com>  Fri, 18 Sep 2009 15:36:57 +0200

cm4all-beng-proxy (0.6.16) unstable; urgency=low

  * tcp-stock: added support for bulldog-tyke
  * sink-buffer: close input if it's not used in the constructor
  * http-cache-memcached: close response body when deserialization fails
  * serialize: fix regression in serialize_uint64()

 -- Max Kellermann <mk@cm4all.com>  Tue, 15 Sep 2009 19:26:07 +0200

cm4all-beng-proxy (0.6.15) unstable; urgency=low

  * http-cache-choice: find more duplicates during cleanup
  * handler: added AJP handler
  * ajp-request: unref pool only on tcp_stock failure
  * ajp-client: prevent parser recursion
  * ajp-client: free request body when response is closed
  * ajp-client: reuse connection after END_RESPONSE packet
  * ajp-client: enable TCP_CORK while sending
  * istream-ajp-body: added a second "length" header field
  * ajp-client: auto-send empty request body chunk
  * ajp-client: register "write" event after GET_BODY_CHUNK packet
  * ajp-client: implemented request and response headers
  * http-cache-rfc: don't rewind tpool if called recursively

 -- Max Kellermann <mk@cm4all.com>  Fri, 11 Sep 2009 16:04:06 +0200

cm4all-beng-proxy (0.6.14) unstable; urgency=low

  * istream-tee: don't restart reading if already in progress

 -- Max Kellermann <mk@cm4all.com>  Thu, 03 Sep 2009 13:21:06 +0200

cm4all-beng-proxy (0.6.13) unstable; urgency=low

  * cookie-server: fix parsing multiple cookies
  * http-cache-memcached: clean up expired "choice" items
  * sink-gstring: use callback instead of public struct
  * istream-tee: restart reading when one output is closed

 -- Max Kellermann <mk@cm4all.com>  Wed, 02 Sep 2009 17:02:53 +0200

cm4all-beng-proxy (0.6.12) unstable; urgency=low

  * http-cache: don't attempt to remove cache items when the cache is disabled

 -- Max Kellermann <mk@cm4all.com>  Fri, 28 Aug 2009 15:40:48 +0200

cm4all-beng-proxy (0.6.11) unstable; urgency=low

  * http-cache-memcached: store HTTP status and response headers
  * http-cache-memcached: implemented flush (SIGHUP)
  * http-cache-memcached: support "Vary"
  * http-client: work around assertion failure in response_stream_close()

 -- Max Kellermann <mk@cm4all.com>  Thu, 27 Aug 2009 12:33:17 +0200

cm4all-beng-proxy (0.6.10) unstable; urgency=low

  * parser: finish tag before bailing out
  * http-request: allow URLs without path component
  * fork: clear event in read() method
  * istream-file: pass options O_CLOEXEC|O_NOCTTY to open()
  * response: check if the "Host" request header is valid

 -- Max Kellermann <mk@cm4all.com>  Tue, 18 Aug 2009 16:37:19 +0200

cm4all-beng-proxy (0.6.9) unstable; urgency=low

  * direct: disable SPLICE_F_NONBLOCK (temporary NFS EAGAIN workaround)

 -- Max Kellermann <mk@cm4all.com>  Mon, 17 Aug 2009 13:52:49 +0200

cm4all-beng-proxy (0.6.8) unstable; urgency=low

  * widget-http: close response body in error code path
  * http-cache: implemented memcached backend (--memcached-server)
  * processor: &c:base; returns the URI without scheme and host

 -- Max Kellermann <mk@cm4all.com>  Mon, 17 Aug 2009 12:29:19 +0200

cm4all-beng-proxy (0.6.7) unstable; urgency=low

  * file-handler: generate Expires from xattr user.MaxAge
  * cmdline: added option --set to configure:
    - max_connections
    - http_cache_size
    - filter_cache_size
    - translate_cache_size
  * flush caches on SIGHUP

 -- Max Kellermann <mk@cm4all.com>  Fri, 07 Aug 2009 11:41:10 +0200

cm4all-beng-proxy (0.6.6) unstable; urgency=low

  * added missing GLib build dependency
  * cgi-handler: set the "body_consumed" flag

 -- Max Kellermann <mk@cm4all.com>  Tue, 04 Aug 2009 09:53:01 +0200

cm4all-beng-proxy (0.6.5) unstable; urgency=low

  * shm: pass MAP_NORESERVE to mmap()
  * proxy-handler: support cookies
  * translation: added DISCARD_SESSION packet

 -- Max Kellermann <mk@cm4all.com>  Wed, 15 Jul 2009 18:00:33 +0200

cm4all-beng-proxy (0.6.4) unstable; urgency=low

  * http-client: don't read response body in HEAD requests
  * ajp-client: invoke the "abort" handler on error
  * filter-cache: lock cache items while they are served

 -- Max Kellermann <mk@cm4all.com>  Thu, 09 Jul 2009 14:36:14 +0200

cm4all-beng-proxy (0.6.3) unstable; urgency=low

  * http-server: implemented the DELETE method
  * http-server: refuse HTTP/0.9 requests
  * proxy-handler: send request body to template when no widget is focused
  * widget-request: pass original HTTP method to widget
  * session: automatically defragment sessions

 -- Max Kellermann <mk@cm4all.com>  Tue, 07 Jul 2009 16:57:22 +0200

cm4all-beng-proxy (0.6.2) unstable; urgency=low

  * lock: fixed race condition in debug flag updates
  * session: use rwlock for the session manager
  * proxy-handler: pass request headers to the remote HTTP server
  * proxy-handler: forward original Accept-Charset if processor is disabled
  * pipe: don't filter resources without a body
  * fcache: forward original HTTP status over "pipe" filter
  * cgi: support the "Status" line

 -- Max Kellermann <mk@cm4all.com>  Mon, 06 Jul 2009 16:38:26 +0200

cm4all-beng-proxy (0.6.1) unstable; urgency=low

  * session: consistently lock all session objects
  * rewrite-uri: check if widget_external_uri() returns NULL
  * widget-uri: don't generate the "path" argument when it's NULL
  * widget-uri: strip superfluous question mark from widget_base_address()
  * widget-uri: append parameters from the template first
  * widget-uri: re-add configured query string in widget_absolute_uri()
  * widget-uri: eliminate configured query string in widget_external_uri()
  * processor: don't consider session data for base=child and base=parent

 -- Max Kellermann <mk@cm4all.com>  Fri, 03 Jul 2009 15:52:01 +0200

cm4all-beng-proxy (0.6) unstable; urgency=low

  * inline-widget: check the widget HTTP response status
  * response: don't apply transformation on failed response
  * resource-address: include pipe arguments in filter cache key
  * handler: removed session redirect on the first request
  * http-cache: accept ETag response header instead of Last-Modified
  * filter-cache: don't require Last-Modified or Expires
  * file-handler: disable ETag only when processor comes first
  * file-handler: read ETag from xattr
  * pipe: generate new ETag for piped resource
  * session: purge sessions when shared memory is full
  * handler: don't enforce sessions for filtered responses

 -- Max Kellermann <mk@cm4all.com>  Tue, 30 Jun 2009 17:48:20 +0200

cm4all-beng-proxy (0.5.14) unstable; urgency=low

  * ajp-client: implemented request body
  * cookie-client: obey "max-age=0" properly
  * processor: forward the original HTTP status
  * response, widget-http: don't allow processing resource without body
  * widget-http: check the Content-Type before invoking processor
  * response: pass the "Location" response header
  * debian: added a separate -optimized-dbg package
  * added init script support for multiple ports (--port) and multiple listen
    (--listen) command line argumnents
  * translation: added the "APPEND" packet for command line arguments
  * pipe: support command line arguments

 -- Max Kellermann <mk@cm4all.com>  Mon, 29 Jun 2009 16:51:16 +0200

cm4all-beng-proxy (0.5.13) unstable; urgency=low

  * widget-registry: clear local_address in translate request
  * cmdline: added the "--listen" option

 -- Max Kellermann <mk@cm4all.com>  Wed, 24 Jun 2009 12:27:17 +0200

cm4all-beng-proxy (0.5.12) unstable; urgency=low

  * response: pass the "Location" response handler
  * added support for multiple listener ports

 -- Max Kellermann <mk@cm4all.com>  Tue, 23 Jun 2009 23:34:55 +0200

cm4all-beng-proxy (0.5.11) unstable; urgency=low

  * build with autotools
  * use libcm4all-socket, GLib
  * Makefile.am: support out-of-tree builds
  * added optimized Debian package
  * tcache: fixed wrong assignment in VARY=HOST
  * translation: added request packet LOCAL_ADDRESS

 -- Max Kellermann <mk@cm4all.com>  Tue, 23 Jun 2009 15:42:12 +0200

cm4all-beng-proxy (0.5.10) unstable; urgency=low

  * widget-http: assign the "address" variable

 -- Max Kellermann <mk@cm4all.com>  Mon, 15 Jun 2009 18:38:58 +0200

cm4all-beng-proxy (0.5.9) unstable; urgency=low

  * tcache: fixed typo in tcache_string_match()
  * tcache: support VARY=SESSION
  * translate: added the INVALIDATE response packet
  * cache, session: higher size limits
  * widget-uri: separate query_string from path_info
  * widget-uri: ignore widget parameters in widget_external_uri()

 -- Max Kellermann <mk@cm4all.com>  Mon, 15 Jun 2009 17:06:11 +0200

cm4all-beng-proxy (0.5.8) unstable; urgency=low

  * handler: fixed double free bug in translate_callback()

 -- Max Kellermann <mk@cm4all.com>  Sun, 14 Jun 2009 19:05:09 +0200

cm4all-beng-proxy (0.5.7) unstable; urgency=low

  * forward the Content-Disposition header
  * handler: assign new session to local variable, fix segfault
  * handler: don't dereference the NULL session

 -- Max Kellermann <mk@cm4all.com>  Sun, 14 Jun 2009 13:01:52 +0200

cm4all-beng-proxy (0.5.6) unstable; urgency=low

  * widget-http: send the "Via" request header instead of "X-Forwarded-For"
  * proxy-handler: send the "Via" request header
  * widget-request: check the "path" argument before calling uri_compress()

 -- Max Kellermann <mk@cm4all.com>  Tue, 09 Jun 2009 12:21:00 +0200

cm4all-beng-proxy (0.5.5) unstable; urgency=low

  * processor: allow specifying relative URI in c:base=child
  * widget-request: verify the "path" argument
  * widget: allocate address from widget's pool
  * widget-http: support multiple Set-Cookie response headers

 -- Max Kellermann <mk@cm4all.com>  Thu, 04 Jun 2009 15:10:15 +0200

cm4all-beng-proxy (0.5.4) unstable; urgency=low

  * implemented delegation of open() to a helper program
  * added the BASE translation packet, supported by the translation cache
  * deprecated c:mode=proxy
  * rewrite-uri: always enable focus in mode=partial
  * http-cache: don't cache resources with query string (RFC 2616 13.9)
  * http-cache: lock cache items while they are served

 -- Max Kellermann <mk@cm4all.com>  Thu, 28 May 2009 11:44:01 +0200

cm4all-beng-proxy (0.5.3) unstable; urgency=low

  * cgi: close request body on fork() failure
  * fork: added workaround for pipe-to-pipe splice()
  * http-cache: use cache entry when response ETag matches
  * cgi: loop in istream_cgi_read() to prevent blocking
  * cache: check for expired items once a minute
  * cache: optimize search for oldest item

 -- Max Kellermann <mk@cm4all.com>  Wed, 06 May 2009 13:23:46 +0200

cm4all-beng-proxy (0.5.2) unstable; urgency=low

  * added filter cache
  * header-parser: added missing range check in header_parse_line()
  * fork: added event for writing to the child process
  * fork: don't splice() from a pipe
  * response: don't pass request body to unfocused processor
  * added filter type "pipe"

 -- Max Kellermann <mk@cm4all.com>  Wed, 29 Apr 2009 13:24:26 +0200

cm4all-beng-proxy (0.5.1) unstable; urgency=low

  * processor: fixed base=child assertion failure
  * handler: close request body if it was not consumed
  * static-file: generate Last-Modified and ETag response headers
  * static-file: obey the Content-Type provided by the translation server
  * static-file: get Content-Type from extended attribute
  * http-cache: use istream_null when cached resource is empty

 -- Max Kellermann <mk@cm4all.com>  Mon, 27 Apr 2009 10:00:20 +0200

cm4all-beng-proxy (0.5) unstable; urgency=low

  * processor: accept c:mode/c:base attributes in any order
  * processor: removed alternative (anchor) rewrite syntax

 -- Max Kellermann <mk@cm4all.com>  Mon, 20 Apr 2009 22:04:19 +0200

cm4all-beng-proxy (0.4.10) unstable; urgency=low

  * processor: lift length limitation for widget parameters
  * translate: abort if a packet is too large
  * translate: support MAX_AGE for the whole response
  * hashmap: fix corruption of slot chain in hashmap_remove_value()

 -- Max Kellermann <mk@cm4all.com>  Fri, 17 Apr 2009 13:02:50 +0200

cm4all-beng-proxy (0.4.9) unstable; urgency=low

  * http-cache: explicitly start reading into cache
  * cgi: clear "headers" variable before publishing the response
  * translate: use DOCUMENT_ROOT as CGI parameter

 -- Max Kellermann <mk@cm4all.com>  Mon, 06 Apr 2009 16:21:57 +0200

cm4all-beng-proxy (0.4.8) unstable; urgency=low

  * translate: allow ADDRESS packets in AJP addresses
  * translate: initialize all fields of a FastCGI address
  * http-cache: close all caching connections on exit
  * processor: don't rewrite SCRIPT SRC attribute when proxying

 -- Max Kellermann <mk@cm4all.com>  Thu, 02 Apr 2009 15:45:46 +0200

cm4all-beng-proxy (0.4.7) unstable; urgency=low

  * http-server: use istream_null for empty request body
  * parser: check for trailing slash only in TAG_OPEN tags
  * parser: added support for XML Processing Instructions
  * processor: implemented XML Processing Instruction "cm4all-rewrite-uri"
  * uri-escape: escape the slash character
  * cache: remove all matching items in cache_remove()
  * http-cache: lock cache items while holding a reference

 -- Max Kellermann <mk@cm4all.com>  Thu, 02 Apr 2009 12:02:53 +0200

cm4all-beng-proxy (0.4.6) unstable; urgency=low

  * file_handler: fixed logic error in If-Modified-Since check
  * date: return UTC time stamp in http_date_parse()
  * cache: continue search after item was invalidated
  * cache: remove the correct cache item
  * istream-chunked: work around invalid assertion failure
  * istream-subst: fixed corruption after partial match

 -- Max Kellermann <mk@cm4all.com>  Wed, 25 Mar 2009 15:03:10 +0100

cm4all-beng-proxy (0.4.5) unstable; urgency=low

  * http-server: assume keep-alive is enabled on HTTP 1.1
  * http-client: unregister EV_READ when the buffer is full
  * translation: added QUERY_STRING packet
  * processor: optionally parse base/mode from URI

 -- Max Kellermann <mk@cm4all.com>  Tue, 17 Mar 2009 13:04:25 +0100

cm4all-beng-proxy (0.4.4) unstable; urgency=low

  * forward Accept-Language request header to the translation server
  * translate: added the USER_AGENT request packet
  * session: obey the USER/MAX_AGE setting
  * use libcm4all-inline-dev in libcm4all-beng-proxy-dev
  * added pkg-config file for libcm4all-beng-proxy-dev
  * updated python-central dependencies
  * processor: parse c:base/c:mode attributes in PARAM tags

 -- Max Kellermann <mk@cm4all.com>  Wed, 11 Mar 2009 09:43:48 +0100

cm4all-beng-proxy (0.4.3) unstable; urgency=low

  * processor: rewrite URI in LINK tags
  * processor: rewrite URI in PARAM tags
  * use splice() from glibc 2.7
  * translate: added VARY response packet
  * build documentation with texlive

 -- Max Kellermann <mk@cm4all.com>  Wed, 04 Mar 2009 09:53:56 +0100

cm4all-beng-proxy (0.4.2) unstable; urgency=low

  * hashmap: fix corruption in slot chain
  * use monotonic clock to calculate expiry times
  * processor: rewrite URIs in the EMBED, VIDEO, AUDIO tags

 -- Max Kellermann <mk@cm4all.com>  Tue, 17 Feb 2009 17:14:48 +0100

cm4all-beng-proxy (0.4.1) unstable; urgency=low

  * translate: clear client->transformation
  * handler: check for translation errors
  * http-server: fixed assertion failure during shutdown
  * http-server: send "Keep-Alive" response header
  * worker: after fork(), call event_reinit() in the parent process
  * added valgrind build dependency
  * build with Debian's libevent-1.4 package

 -- Max Kellermann <mk@cm4all.com>  Tue, 10 Feb 2009 11:48:53 +0100

cm4all-beng-proxy (0.4) unstable; urgency=low

  * added support for transformation views
    - in the JavaScript API, mode=proxy is now deprecated
  * http-cache: fix segfault when request_headers==NULL
  * http-cache: store multiple (varying) versions of a resource
  * http-cache: use the "max-age" cache-control response

 -- Max Kellermann <mk@cm4all.com>  Fri, 30 Jan 2009 13:29:43 +0100

cm4all-beng-proxy (0.3.9) unstable; urgency=low

  * http-client: assume keep-alive is enabled on HTTP 1.1
  * processor: use configured/session path-info for mode=child URIs

 -- Max Kellermann <mk@cm4all.com>  Tue, 27 Jan 2009 13:07:51 +0100

cm4all-beng-proxy (0.3.8) unstable; urgency=low

  * processor: pass Content-Type and Content-Language headers from
    template
  * http-client: allow chunked response body without keep-alive

 -- Max Kellermann <mk@cm4all.com>  Fri, 23 Jan 2009 13:02:42 +0100

cm4all-beng-proxy (0.3.7) unstable; urgency=low

  * istream_subst: exit the loop if state==INSERT
  * istream_iconv: check if the full buffer could be flushed
  * worker: don't reinitialize session manager during shutdown

 -- Max Kellermann <mk@cm4all.com>  Thu, 15 Jan 2009 10:39:47 +0100

cm4all-beng-proxy (0.3.6) unstable; urgency=low

  * processor: ignore closing </header>
  * widget-http: now really don't check content-type in frame parents
  * parser: skip comments
  * processor: implemented c:base="parent"
  * processor: added "c:" prefix to c:widget child elements
  * processor: renamed the "c:param" element to "c:parameter"

 -- Max Kellermann <mk@cm4all.com>  Thu, 08 Jan 2009 11:17:29 +0100

cm4all-beng-proxy (0.3.5) unstable; urgency=low

  * widget-http: don't check content-type in frame parents
  * istream-subst: allow null bytes in the input stream
  * js: added the "translate" parameter for passing values to the
    translation server
  * rewrite-uri: refuse to rewrite a frame URI without widget id

 -- Max Kellermann <mk@cm4all.com>  Mon, 05 Jan 2009 16:46:32 +0100

cm4all-beng-proxy (0.3.4) unstable; urgency=low

  * processor: added support for custom widget request headers
  * http-cache: obey the "Vary" response header
  * http-cache: pass the new http_cache_info object when testing a cache
    item

 -- Max Kellermann <mk@cm4all.com>  Tue, 30 Dec 2008 15:46:44 +0100

cm4all-beng-proxy (0.3.3) unstable; urgency=low

  * processor: grew widget parameter buffer to 512 bytes
  * widget-resolver: clear widget->resolver on abort
  * cgi: clear the input's handler in cgi_async_abort()
  * widget-stream: use istream_hold (reverts r4171)

 -- Max Kellermann <mk@cm4all.com>  Fri, 05 Dec 2008 14:43:05 +0100

cm4all-beng-proxy (0.3.2) unstable; urgency=low

  * processor: free memory before calling embed_frame_widget()
  * processor: allocate query string from the widget pool
  * processor: removed the obsolete widget attributes "tag" and "style"
  * parser: hold a reference to the pool

 -- Max Kellermann <mk@cm4all.com>  Mon, 01 Dec 2008 14:15:38 +0100

cm4all-beng-proxy (0.3.1) unstable; urgency=low

  * http-client: remove Transfer-Encoding and Content-Length from response
    headers
  * http-client: don't read body after invoke_response()
  * fork: retry splice() after EAGAIN
  * fork: don't close input when splice() fails
  * cgi: abort the response handler when the stdin stream fails
  * istream_file, istream_pipe, fork, client_socket, listener: fixed file
    descriptor leaks
  * processor: hold a reference to the caller's pool
  * debian/rules: enabled test suite

 -- Max Kellermann <mk@cm4all.com>  Thu, 27 Nov 2008 16:01:16 +0100

cm4all-beng-proxy (0.3) unstable; urgency=low

  * implemented widget filters
  * translate: initialize all fields of a CGI address
  * fork: read request body on EAGAIN
  * fork: implemented the direct() method with splice()
  * python: added class Response
  * prototypes/translate.py:
    - support "filter"
    - support "content_type"
  * demo: added widget filter demo

 -- Max Kellermann <mk@cm4all.com>  Wed, 26 Nov 2008 16:27:29 +0100

cm4all-beng-proxy (0.2) unstable; urgency=low

  * don't quote text/xml widgets
  * widget-resolver: pass widget_pool to widget_class_lookup()
  * widget-registry: allocate widget_class from widget_pool
  * widget-stream: eliminated the async operation proxy, because the
    operation cannot be aborted before the constructor returns
  * widget-stream: don't clear the "delayed" stream in the response() callback
  * rewrite-uri: trigger istream_read(delayed) after istream_delayed_set()
  * doc: clarified XSLT integration

 -- Max Kellermann <mk@cm4all.com>  Tue, 25 Nov 2008 15:28:54 +0100

cm4all-beng-proxy (0.1) unstable; urgency=low

  * initial release

 -- Max Kellermann <mk@cm4all.com>  Mon, 17 Nov 2008 11:59:36 +0100<|MERGE_RESOLUTION|>--- conflicted
+++ resolved
@@ -1,7 +1,6 @@
-<<<<<<< HEAD
 cm4all-beng-proxy (1.1.28) unstable; urgency=low
 
-  * 
+  * merge release 1.0.22
 
  --   
 
@@ -208,7 +207,6 @@
 
  -- Max Kellermann <mk@cm4all.com>  Wed, 20 Jul 2011 15:04:22 +0200
   
-=======
 cm4all-beng-proxy (1.0.22) unstable; urgency=low
 
   * debian/rules: don't run libtool
@@ -218,7 +216,6 @@
 
  -- Max Kellermann <mk@cm4all.com>  Thu, 02 Feb 2012 13:03:08 -0000
 
->>>>>>> a696d673
 cm4all-beng-proxy (1.0.21) unstable; urgency=low
 
   * hstock: fix memory leak
