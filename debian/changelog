--- conflicted
+++ resolved
@@ -1,6 +1,6 @@
-<<<<<<< HEAD
 cm4all-beng-proxy (18.0.20) unstable; urgency=low
 
+  * merge release 17.13
   * brotli: automatically enable text mode
   * bp: fix AUTO_GZIP (18.0.19 regression)
   * bp: allow caching compressed EAGER_CACHE responses
@@ -161,7 +161,7 @@
   * translation: add packet WRITE_FILE
 
  -- Max Kellermann <mk@cm4all.com>  Fri, 16 Sep 2022 17:25:24 +0200
-=======
+
 cm4all-beng-proxy (17.13) unstable; urgency=low
 
   * bp: discard the "Digest" header on PIPE transformation
@@ -172,7 +172,6 @@
   * translation: fix crash after connection was closed prematurely
 
  -- Max Kellermann <mk@cm4all.com>  Sun, 26 Mar 2023 00:29:16 +0100
->>>>>>> 8c6da6f5
 
 cm4all-beng-proxy (17.12) unstable; urgency=low
 
