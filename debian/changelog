<<<<<<< HEAD
cm4all-beng-proxy (17.0.1) unstable; urgency=low

  * bp: advertise Zeroconf IPv6 wildcard listeners as IPv4 as well
  * lb: allow limiting Zeroconf search to an interface
  * certdb: remove obsolete challenge method "sni-01"
  * certdb: implement ACMEv2

 --   
=======
cm4all-beng-proxy (16.9) unstable; urgency=low

  * merge release 15.35

 -- Max Kellermann <mk@cm4all.com>  Mon, 16 Mar 2020 17:08:00 +0100
>>>>>>> 777da686

cm4all-beng-proxy (16.8) unstable; urgency=low

  * control: fix "stats" reply
  * ssl: fix busy loop during stalled read

 -- Max Kellermann <mk@cm4all.com>  Wed, 04 Mar 2020 14:08:06 +0100

cm4all-beng-proxy (16.7) unstable; urgency=low

  * stopwatch: show time since root initialization
  * translation: record connect event (stopwatch)
  * http_server: record cancel event (stopwatch)
  * bp: fix three crash bugs
  * http_client: fix two crash bugs

 -- Max Kellermann <mk@cm4all.com>  Tue, 03 Mar 2020 11:57:18 +0100

cm4all-beng-proxy (16.6) unstable; urgency=low

  * bp: advertise Zeroconf IPv6 wildcard listeners as IPv4 as well
  * lb: fix crash bug

 -- Max Kellermann <mk@cm4all.com>  Wed, 26 Feb 2020 14:25:16 +0100

cm4all-beng-proxy (16.5) unstable; urgency=low

  * bp: fix seven use-after-free crash bugs

 -- Max Kellermann <mk@cm4all.com>  Wed, 19 Feb 2020 17:05:44 +0100

cm4all-beng-proxy (16.4) unstable; urgency=low

  * bp/CssProcessor: fix use-after-free crash bug

 -- Max Kellermann <mk@cm4all.com>  Fri, 14 Feb 2020 19:48:38 +0100

cm4all-beng-proxy (16.3) unstable; urgency=low

  * merge release 15.33
  * fix resolver bug causing "Address already in use"
  * fix two crash bugs
  * fix "spawner gone, emergency"
  * bp: reduce FastCGI and LHTTP idle process limits
  * was, fcgi, lhttp: increase idle timeouts for non-jailed processes

 -- Max Kellermann <mk@cm4all.com>  Thu, 30 Jan 2020 23:18:17 +0100

cm4all-beng-proxy (16.2) unstable; urgency=low

  * bp: fix use-after-free bug

 -- Max Kellermann <mk@cm4all.com>  Wed, 29 Jan 2020 12:38:55 +0100

cm4all-beng-proxy (16.1) unstable; urgency=low

  * bp: limit widget request concurrency to 32
  * bp/processor: fix use-after-free buf

 -- Max Kellermann <mk@cm4all.com>  Fri, 24 Jan 2020 20:12:43 +0100

cm4all-beng-proxy (16.0.8) unstable; urgency=low

  * merge release 15.31
  * bp: convert SSL/TLS errors to "502 Bad Gateway"
  * bp/filter: fix use-after-free bug
  * control: rename STOPWATCH to STOPWATCH_PIPE
  * make Zeroconf, HTTP2, NFS, systemd and WAS build-time optional

 -- Max Kellermann <mk@cm4all.com>  Thu, 16 Jan 2020 18:34:58 +0100

cm4all-beng-proxy (16.0.7) unstable; urgency=low

  * merge release 15.29
  * use getrandom() instead of /dev/urandom if available
  * HTTP/2 client
  * ssl: support logging session keys for Wireshark
  * bp/processor: fix use-after-free bug

 -- Max Kellermann <mk@cm4all.com>  Tue, 10 Dec 2019 14:25:40 +0100

cm4all-beng-proxy (16.0.6) unstable; urgency=low

  * python/control/client: fix typo
  * python: add Python 3 package
  * debian/control: add missing dependency on python-future

 -- Max Kellermann <mk@cm4all.com>  Tue, 12 Nov 2019 20:20:36 +0100

cm4all-beng-proxy (16.0.5) unstable; urgency=low

  * merge release 15.26
  * spawn: support Memory{Min,Low,High,SwapMax}

 -- Max Kellermann <mk@cm4all.com>  Wed, 06 Nov 2019 14:12:53 +0100

cm4all-beng-proxy (16.0.4) unstable; urgency=low

  * bp: support the "SameSite" attribute in the session cookie

 -- Max Kellermann <mk@cm4all.com>  Thu, 17 Oct 2019 22:23:55 +0200

cm4all-beng-proxy (16.0.3) unstable; urgency=low

  * bp: optimized widget class cache
  * http_client: fix use-after-free bug
  * was_client: fix use-after-free bug
  * translation: fix use-after-free crash bug

 -- Max Kellermann <mk@cm4all.com>  Thu, 17 Oct 2019 13:16:31 +0200

cm4all-beng-proxy (16.0.2) unstable; urgency=low

  * fix several crash bugs

 -- Max Kellermann <mk@cm4all.com>  Mon, 07 Oct 2019 12:03:31 +0200

cm4all-beng-proxy (16.0.1) unstable; urgency=low

  * remove the obsolete Bulldog support
  * bp: move the spawner into cm4all.slice
  * bp: support time units in session_idle_timeout
  * bp: add setting "http_cache_obey_no_cache"
  * bp: write the session file atomically
  * bp: add Cross-Site Request Forgery blocker
  * bp: structured stopwatch output
  * bp: read stopwatch output using control client,
    deprecating the "stopwatch" setting
  * control: add packet FLUSH_FILTER_CACHE
  * control: new control client
  * translation: add packet CACHE_TAG
  * log: rate limit option for the child error logger
  * systemd: don't create /var/run/cm4all
  * debian: remove packages cm4all-beng-proxy-optimized, cm4all-beng-proxy-toi
  * debian: use debhelper 12

 -- Max Kellermann <mk@cm4all.com>  Fri, 27 Sep 2019 14:09:41 +0200

cm4all-beng-proxy (15.35) unstable; urgency=low

  * ssl: require TLS 1.2 or newer
  * ssl: disable insecure CBC ciphers

 -- Max Kellermann <mk@cm4all.com>  Mon, 16 Mar 2020 16:39:51 +0100

cm4all-beng-proxy (15.34) unstable; urgency=low

  * bot: add AspiegelBot (Huawei)
  * ssl: fix busy loop during stalled read
  * http_client: fix two crash bugs

 -- Max Kellermann <mk@cm4all.com>  Fri, 13 Mar 2020 13:37:48 +0100

cm4all-beng-proxy (15.33) unstable; urgency=low

  * bp/processor: escape substituted entity values using the URI syntax

 -- Max Kellermann <mk@cm4all.com>  Thu, 30 Jan 2020 16:29:36 +0100

cm4all-beng-proxy (15.32) unstable; urgency=low

  * bp/processor: escape "&c:XXX;" entity values

 -- Max Kellermann <mk@cm4all.com>  Thu, 30 Jan 2020 09:40:09 +0100

cm4all-beng-proxy (15.31) unstable; urgency=low

  * lhttp: use the configured concurrency for the listener backlog
  * fcache: cache "204 No Content" responses
  * fcache: fix memory leak

 -- Max Kellermann <mk@cm4all.com>  Tue, 14 Jan 2020 14:03:35 +0100

cm4all-beng-proxy (15.30) unstable; urgency=low

  * certdb: fix use-after-free bug after database disconnect
  * certdb: schedule database reconnect after reconnect failure

 -- Max Kellermann <mk@cm4all.com>  Tue, 17 Dec 2019 19:58:06 +0100

cm4all-beng-proxy (15.29) unstable; urgency=low

  * js: use `let` instead of `var` for local variables
  * spawn: show cgroup in init process name
  * remove "session" URI parameter, require cookies

 -- Max Kellermann <mk@cm4all.com>  Fri, 06 Dec 2019 12:00:01 +0100

cm4all-beng-proxy (15.28) unstable; urgency=low

  * bot: add adscanner, DotBot, serpstatbot
  * {http,was,fcgi,cgi}_client: validate response headers
  * "Base mismatch" throws status 502, not 400
  * fix assertion failure after base mismatch with INTERNAL_REDIRECT

 -- Max Kellermann <mk@cm4all.com>  Tue, 03 Dec 2019 20:13:36 +0100

cm4all-beng-proxy (15.27) unstable; urgency=low

  * ssl: fix crash due to race condition after "close notify" alert
  * debian: remove package cm4all-beng-proxy-optimized
  * debian: use debhelper 12

 -- Max Kellermann <mk@cm4all.com>  Wed, 20 Nov 2019 14:02:28 +0100

cm4all-beng-proxy (15.26) unstable; urgency=low

  * bp: allow Content-Length response header in HEAD requests
  * was: fix busy loop
  * ssl: fix race condition

 -- Max Kellermann <mk@cm4all.com>  Wed, 06 Nov 2019 13:54:22 +0100

cm4all-beng-proxy (15.25) unstable; urgency=low

  * spawn: fix orphaned LHTTP processes after EAGAIN on spawner socket
  * lb/certdb: don't reconnect to database after non-fatal error

 -- Max Kellermann <mk@cm4all.com>  Mon, 28 Oct 2019 14:19:52 +0100

cm4all-beng-proxy (15.24) unstable; urgency=low

  * lb: show listener name in SSL setup errors
  * lb: check if configured SSL certificate matches the key
  * control: recognize unbound local clients

 -- Max Kellermann <mk@cm4all.com>  Mon, 21 Oct 2019 17:26:32 +0200

cm4all-beng-proxy (15.23) unstable; urgency=low

  * certdb: fix path vulnerability in ACME "http-01" implementation

 -- Max Kellermann <mk@cm4all.com>  Fri, 27 Sep 2019 13:27:01 +0200

cm4all-beng-proxy (15.22) unstable; urgency=low

  * lb: fix TLS session resumption with client certificate

 -- Max Kellermann <mk@cm4all.com>  Fri, 06 Sep 2019 13:40:53 +0200

cm4all-beng-proxy (15.21) unstable; urgency=low

  * was: fix memory leak

 -- Max Kellermann <mk@cm4all.com>  Wed, 26 Jun 2019 13:04:13 +0200

cm4all-beng-proxy (15.20) unstable; urgency=low

  * was: fix memory leak

 -- Max Kellermann <mk@cm4all.com>  Fri, 07 Jun 2019 12:40:24 +0200

cm4all-beng-proxy (15.19) unstable; urgency=low

  * systemd: raise TasksMax to 50%

 -- Max Kellermann <mk@cm4all.com>  Tue, 04 Jun 2019 13:36:31 +0200

cm4all-beng-proxy (15.18) unstable; urgency=low

  * http_client: fix assertion failure

 -- Max Kellermann <mk@cm4all.com>  Wed, 08 May 2019 11:45:05 +0200

cm4all-beng-proxy (15.17) unstable; urgency=low

  * bp/mod_auth_easy: support the "apr1" password hash

 -- Max Kellermann <mk@cm4all.com>  Wed, 08 May 2019 09:31:09 +0200

cm4all-beng-proxy (15.16) unstable; urgency=low

  * debian/postinst: reload on trigger "cm4all-apps-changed" only if active

 -- Max Kellermann <mk@cm4all.com>  Wed, 13 Mar 2019 08:07:45 +0100

cm4all-beng-proxy (15.15) unstable; urgency=low

  * certdb: fix broken "tail" command
  * lb/certdb: reuse the database connection more often
  * lb/certdb: set schema after database reconnect
  * http_client: fix rare assertion failure on cancellation
  * bp: SIGHUP fades out child processes
  * debian: trigger "cm4all-apps-changed" fades out child processes

 -- Max Kellermann <mk@cm4all.com>  Mon, 11 Mar 2019 18:28:19 +0100

cm4all-beng-proxy (15.14) unstable; urgency=low

  * http_server: fix crash bug (15.12 regression)

 -- Max Kellermann <mk@cm4all.com>  Wed, 06 Mar 2019 10:35:38 +0100

cm4all-beng-proxy (15.13) unstable; urgency=low

  * balancer: fix crash bug (15.12 regression)

 -- Max Kellermann <mk@cm4all.com>  Wed, 06 Mar 2019 09:50:45 +0100

cm4all-beng-proxy (15.12) unstable; urgency=low

  * balancer: wait for consecutive failures before disabling node
  * http_client: continue receiving pending data after server closed the
    connection
  * http_server: preserve connection after discarding short request body
  * spawn/client: retry sending after EAGAIN

 -- Max Kellermann <mk@cm4all.com>  Wed, 06 Mar 2019 00:08:34 +0100

cm4all-beng-proxy (15.11) unstable; urgency=low

  * was, fcgi: truncate long stderr lines before sending to Pond
  * lb/control: log TCACHE_INVALIDATE packets
  * lb/certdb: fix shutdown hang

 -- Max Kellermann <mk@cm4all.com>  Tue, 26 Feb 2019 23:54:43 +0100

cm4all-beng-proxy (15.10) unstable; urgency=low

  * merge release 14.23

 -- Max Kellermann <mk@cm4all.com>  Wed, 13 Feb 2019 09:04:33 +0100

cm4all-beng-proxy (15.9) unstable; urgency=low

  * merge release 14.22
  * bot: add Applebot

 -- Max Kellermann <mk@cm4all.com>  Mon, 11 Feb 2019 08:57:30 +0100

cm4all-beng-proxy (15.8) unstable; urgency=low

  * lhttp: increase listener backlog
  * bp/mod_auth_easy: protect all files with .access

 -- Max Kellermann <mk@cm4all.com>  Wed, 06 Feb 2019 11:48:31 +0100

cm4all-beng-proxy (15.7) unstable; urgency=low

  * bp/mod_auth_easy: fix inverted check in .access file check
  * bp/processor: don't allow empty widget class name
  * debian: migrate from "-dbg" to "-dbgsym" packages
  * fix the pkg-config include directory

 -- Max Kellermann <mk@cm4all.com>  Mon, 28 Jan 2019 12:58:31 +0100

cm4all-beng-proxy (15.6) unstable; urgency=low

  * bp/mod_auth_easy: user name check is case insensitive
  * bp/mod_auth_easy: implement .access files

 -- Max Kellermann <mk@cm4all.com>  Tue, 22 Jan 2019 22:43:33 +0100

cm4all-beng-proxy (15.5) unstable; urgency=low

  * bp: add option to emulate mod_auth_easy

 -- Max Kellermann <mk@cm4all.com>  Mon, 21 Jan 2019 14:56:51 +0100

cm4all-beng-proxy (15.4) unstable; urgency=low

  * processor: rewrite empty form action URIs

 -- Max Kellermann <mk@cm4all.com>  Thu, 10 Jan 2019 11:11:45 +0100

cm4all-beng-proxy (15.3) unstable; urgency=low

  * merge release 14.21

 -- Max Kellermann <mk@cm4all.com>  Thu, 03 Jan 2019 11:28:35 +0100

cm4all-beng-proxy (15.2) unstable; urgency=low

  * merge release 14.20

 -- Max Kellermann <mk@cm4all.com>  Sun, 30 Dec 2018 13:52:14 +0100

cm4all-beng-proxy (15.1) unstable; urgency=low

  * feature freeze

 -- Max Kellermann <mk@cm4all.com>  Mon, 17 Dec 2018 15:10:07 +0100

cm4all-beng-proxy (15.0.14) unstable; urgency=low

  * merge release 14.19

 -- Max Kellermann <mk@cm4all.com>  Thu, 13 Dec 2018 10:46:26 +0100

cm4all-beng-proxy (15.0.13) unstable; urgency=low

  * spawn: configurable resource limits CPUWeight, TasksMax, MemoryMax
  * lhttp, fcgi: kill idle processes after 15 minutes
  * filter: use the previous status if filter returns "200 OK"
  * require OpenSSL 1.1

 -- Max Kellermann <mk@cm4all.com>  Mon, 10 Dec 2018 15:13:14 +0100

cm4all-beng-proxy (15.0.12) unstable; urgency=low

  * istream: fix two assertion failures

 -- Max Kellermann <mk@cm4all.com>  Mon, 03 Dec 2018 09:37:21 +0100

cm4all-beng-proxy (15.0.11) unstable; urgency=low

  * widget: widget tag headers replace existing headers

 -- Max Kellermann <mk@cm4all.com>  Thu, 29 Nov 2018 20:31:17 +0100

cm4all-beng-proxy (15.0.10) unstable; urgency=low

  * subst/yaml: use "{%name%}" and allow switching to "{[name]}" with
    SUBST_ALT_SYNTAX

 -- Max Kellermann <mk@cm4all.com>  Thu, 29 Nov 2018 13:14:59 +0100

cm4all-beng-proxy (15.0.9) unstable; urgency=low

  * fix EBADFD
  * subst/yaml: use "{[name]}" instead of "{{name}}"
  * subst/yaml: use the dot as a YAML path separator
  * subst/yaml: allow traversing child maps
  * bp/headers: optimize
  * bp/headers: add group "AUTH"

 -- Max Kellermann <mk@cm4all.com>  Tue, 27 Nov 2018 16:57:41 +0100

cm4all-beng-proxy (15.0.8) unstable; urgency=low

  * processor: don't rewrite "data:" links
  * processor: fix use-after-free crash bug in URI rewriter

 -- Max Kellermann <mk@cm4all.com>  Thu, 22 Nov 2018 09:24:35 +0100

cm4all-beng-proxy (15.0.7) unstable; urgency=low

  * translation: fix assertion failure
  * translation: fix use-after-free bug in PROBE_SUFFIX handler
  * certdb: add option --account-key

 -- Max Kellermann <mk@cm4all.com>  Wed, 21 Nov 2018 20:19:10 +0100

cm4all-beng-proxy (15.0.6) unstable; urgency=low

  * translation: fix bogus error "malformed MOUNT_UTS_NAMESPACE packet"
  * translation: add packet ALT_HOST

 -- Max Kellermann <mk@cm4all.com>  Fri, 16 Nov 2018 13:35:20 +0100

cm4all-beng-proxy (15.0.5) unstable; urgency=low

  * translation: add packet SUBST_YAML_FILE

 -- Max Kellermann <mk@cm4all.com>  Wed, 31 Oct 2018 12:38:58 +0100

cm4all-beng-proxy (15.0.4) unstable; urgency=low

  * merge release 14.18
  * bp: optimize the number of concurrent filter processes
  * translation: size optimizations
  * dev: convert headers to C++
  * ajp: remove unused AJPv13 protocol implementation
  * spawn: fix warning "... died from signal 31"

 -- Max Kellermann <mk@cm4all.com>  Mon, 22 Oct 2018 17:58:19 +0200

cm4all-beng-proxy (15.0.3) unstable; urgency=low

  * merge release 14.13

 -- Max Kellermann <mk@cm4all.com>  Mon, 01 Oct 2018 12:24:46 +0200

cm4all-beng-proxy (15.0.2) unstable; urgency=low

  * merge release 14.12
  * spawn: add fallback PATH

 -- Max Kellermann <mk@cm4all.com>  Thu, 27 Sep 2018 12:55:56 +0200

cm4all-beng-proxy (15.0.1) unstable; urgency=low

  * spawn: support reassociating with PID namespaces
  * http_{client,server}: remove HTTP/1.0 support
  * eliminate dependency on libevent

 -- Max Kellermann <mk@cm4all.com>  Mon, 03 Sep 2018 12:14:18 +0200

cm4all-beng-proxy (14.23) unstable; urgency=low

  * merge release 13.16

 -- Max Kellermann <mk@cm4all.com>  Wed, 13 Feb 2019 08:32:30 +0100

cm4all-beng-proxy (14.22) unstable; urgency=low

  * merge release 13.15

 -- Max Kellermann <mk@cm4all.com>  Mon, 11 Feb 2019 08:46:49 +0100

cm4all-beng-proxy (14.21) unstable; urgency=low

  * lhttp: fix crash bug (14.20 regression)

 -- Max Kellermann <mk@cm4all.com>  Thu, 03 Jan 2019 11:12:48 +0100

cm4all-beng-proxy (14.20) unstable; urgency=low

  * pipe: remove excess fcntl() system calls in the debug build
  * http_client: fix two crash bugs
  * http_client: fix stall bug with SSL
  * http_client: fix "Peer closed the socket prematurely" error with SSL

 -- Max Kellermann <mk@cm4all.com>  Sun, 30 Dec 2018 13:40:44 +0100

cm4all-beng-proxy (14.19) unstable; urgency=low

  * certdb: fix "std::bad_alloc" error after database connection loss
  * widget: fix missing request body for focused inline widget

 -- Max Kellermann <mk@cm4all.com>  Wed, 12 Dec 2018 22:23:06 +0100

cm4all-beng-proxy (14.18) unstable; urgency=low

  * was: fix use-after-free bug
  * enlarge I/O buffers to 32 for faster bulk transfers

 -- Max Kellermann <mk@cm4all.com>  Tue, 16 Oct 2018 19:05:34 +0200

cm4all-beng-proxy (14.17) unstable; urgency=low

  * translation, http_cache: fix use-after-free bugs

 -- Max Kellermann <mk@cm4all.com>  Mon, 15 Oct 2018 22:27:39 +0200

cm4all-beng-proxy (14.16) unstable; urgency=low

  * http_client: fix assertion failure due to unexpected recursion

 -- Max Kellermann <mk@cm4all.com>  Mon, 15 Oct 2018 17:03:13 +0200

cm4all-beng-proxy (14.15) unstable; urgency=low

  * spawn: fix error "Failed to create systemd scope: Unit
    cm4all-beng-spawn.scope not loaded"

 -- Max Kellermann <mk@cm4all.com>  Wed, 10 Oct 2018 11:49:25 +0200

cm4all-beng-proxy (14.14) unstable; urgency=low

  * merge release 13.13

 -- Max Kellermann <mk@cm4all.com>  Fri, 05 Oct 2018 14:10:08 +0200

cm4all-beng-proxy (14.13) unstable; urgency=low

  * spawn: fix "signalfd() failed: Bad file descriptor"
  * translation: fix crash bug
  * session: fix data loss after defragmentation

 -- Max Kellermann <mk@cm4all.com>  Fri, 28 Sep 2018 15:24:19 +0200

cm4all-beng-proxy (14.12) unstable; urgency=low

  * improved memory leak detector
  * add listener options "ack_timeout", "keepalive"
  * support HTTP method "REPORT"

 -- Max Kellermann <mk@cm4all.com>  Thu, 27 Sep 2018 10:55:50 +0200

cm4all-beng-proxy (14.11) unstable; urgency=low

  * merge release 13.12

 -- Max Kellermann <mk@cm4all.com>  Sat, 01 Sep 2018 19:46:50 +0200

cm4all-beng-proxy (14.10) unstable; urgency=low

  * http: don't require "Connection" header for WebSocket upgrade
  * bp/http: fix WebSocket header duplication

 -- Max Kellermann <mk@cm4all.com>  Wed, 22 Aug 2018 11:11:50 -0000

cm4all-beng-proxy (14.9) unstable; urgency=low

  * bp/http: abolish the forced "Connection:keep-alive" request header
  * spawn: work around LXC/systemd bug causing spawner failures

 -- Max Kellermann <mk@cm4all.com>  Thu, 16 Aug 2018 15:21:58 -0000

cm4all-beng-proxy (14.8) unstable; urgency=low

  * http_cache, fcache: fix use-after-free crash bug
  * spawn: support the systemd hybrid cgroup hierarchy

 -- Max Kellermann <mk@cm4all.com>  Tue, 19 Jun 2018 14:46:39 -0000

cm4all-beng-proxy (14.7) unstable; urgency=low

  * certdb: DELETE old name before INSERT to avoid constraint violation

 -- Max Kellermann <mk@cm4all.com>  Tue, 05 Jun 2018 20:12:17 -0000

cm4all-beng-proxy (14.6) unstable; urgency=low

  * http_client: fix use-after-free data corruption bug
  * fcache: fix use-after-free crash bug upon cancellation
  * access_log: fix crash after sendmsg() failure
  * istream/replace: fix stall bug
  * istream/subst: optimize mismatch check

 -- Max Kellermann <mk@cm4all.com>  Mon, 04 Jun 2018 10:22:47 -0000

cm4all-beng-proxy (14.5) unstable; urgency=low

  * access_log: fix CRC errors due to stack corruption

 -- Max Kellermann <mk@cm4all.com>  Mon, 14 May 2018 14:34:18 -0000

cm4all-beng-proxy (14.4) unstable; urgency=low

  * lb: fix "pivot_root" problem during start on kernel 4.9-
  * enable core dumps (PR_SET_DUMPABLE)
  * debian: don't start daemon during initial installation

 -- Max Kellermann <mk@cm4all.com>  Mon, 14 May 2018 10:42:12 -0000

cm4all-beng-proxy (14.3) unstable; urgency=low

  * bp: allow configuring child error logger without access logger
  * log: fix datagram corruption due to wrong attribute code
  * log-json: escape control characters

 -- Max Kellermann <mk@cm4all.com>  Thu, 26 Apr 2018 11:00:05 -0000

cm4all-beng-proxy (14.2) unstable; urgency=low

  * lb: fix use-after-free crash after using translation response
  * http_cache: fix use-after-free crash on request cancellation
  * http_client: fix assertion failure upon discarding large request body

 -- Max Kellermann <mk@cm4all.com>  Tue, 24 Apr 2018 11:11:36 -0000

cm4all-beng-proxy (14.1) unstable; urgency=low

  * feature freeze
  * lhttp: fix memory leak
  * lhttp: pass URI and site name to error logger
  * fcgi: implement "forward_child_errors" for STDERR payloads
  * pipe: fix assertion failure
  * cgi: fix crash bug
  * bp: SIGHUP flushes the NFS cache
  * control: add packet FLUSH_NFS_CACHE

 -- Max Kellermann <mk@cm4all.com>  Thu, 19 Apr 2018 08:43:23 -0000

cm4all-beng-proxy (14.0.9) unstable; urgency=low

  * translation: allow disabling the HTTP cache with "UNCACHED"
  * http_cache: remove the memcached backend
  * access_log: use protocol version 2
  * fcgi, was, lhttp: option "forward_child_errors" forwards stderr to logger

 -- Max Kellermann <mk@cm4all.com>  Mon, 26 Mar 2018 09:42:46 -0000

cm4all-beng-proxy (14.0.8) unstable; urgency=low

  * merge release 13.11
  * bp: add SSL/TLS support to the HTTP server
  * fix bogus assertion failure

 -- Max Kellermann <mk@cm4all.com>  Mon, 12 Mar 2018 10:38:35 -0000

cm4all-beng-proxy (14.0.7) unstable; urgency=low

  * merge release 13.10
  * header-forward: include "Content-Location" in header group "LINK"
  * http_client: enable keep-alive on HTTPS connections
  * ssl/client: send client certificates on server request
  * ssl/client: translation packet CERTIFICATE chooses client certificate
  * ssl/client: enable SNI

 -- Max Kellermann <mk@cm4all.com>  Thu, 01 Mar 2018 11:59:04 -0000

cm4all-beng-proxy (14.0.6) unstable; urgency=low

  * http_server: generate Content-Length for empty response (14.0.1
    regression)

 -- Max Kellermann <mk@cm4all.com>  Fri, 02 Feb 2018 10:54:19 -0000

cm4all-beng-proxy (14.0.5) unstable; urgency=low

  * bp: fix forwarding headers for request body

 -- Max Kellermann <mk@cm4all.com>  Thu, 25 Jan 2018 11:48:09 -0000

cm4all-beng-proxy (14.0.4) unstable; urgency=low

  * merge release 13.8
  * certdb: create ACME CSRs without subject, only subjectAltName

 -- Max Kellermann <mk@cm4all.com>  Tue, 23 Jan 2018 15:04:11 -0000

cm4all-beng-proxy (14.0.3) unstable; urgency=low

  * merge release 13.5
  * bp: fix nullptr dereference bug

 -- Max Kellermann <mk@cm4all.com>  Thu, 18 Jan 2018 18:24:29 -0000

cm4all-beng-proxy (14.0.2) unstable; urgency=low

  * access_log: support protocol version 2 (with CRC)
  * processor: rewrite URIs in META/property="og:{image,url}"
  * certdb: eliminate duplicate authz request
  * certdb: add ACME option "--debug"
  * certdb: implement ACME "http-01", option "--challenge-directory"

 -- Max Kellermann <mk@cm4all.com>  Fri, 12 Jan 2018 11:07:14 -0000

cm4all-beng-proxy (14.0.1) unstable; urgency=low

  * lb: forward HTTP from Lua to dynamic server (development feature)
  * certdb: retry ACME requests after status 5xx (server error)
  * certdb: support the Workshop control channel
  * log-json: generate JSONL (JSON Lines)

 -- Max Kellermann <mk@cm4all.com>  Fri, 05 Jan 2018 11:47:08 -0000

cm4all-beng-proxy (13.16) unstable; urgency=low

  * processor: fix crash due to malformed XML attribute
  * http_client: fix crash bug
  * ssl/cache: fix two crash bugs

 -- Max Kellermann <mk@cm4all.com>  Tue, 12 Feb 2019 21:39:41 +0100

cm4all-beng-proxy (13.15) unstable; urgency=low

  * was: send PREMATURE after client canceled the request

 -- Max Kellermann <mk@cm4all.com>  Mon, 11 Feb 2019 08:37:20 +0100

cm4all-beng-proxy (13.14) unstable; urgency=low

  * http_client: fix assertion failure due to unexpected recursion
  * lhttp: increase listener backlog
  * pipe: remove excess fcntl() system calls in the debug build
  * bp/processor: don't allow empty widget class name

 -- Max Kellermann <mk@cm4all.com>  Mon, 11 Feb 2019 07:40:00 +0100

cm4all-beng-proxy (13.13) unstable; urgency=low

  * was: fix memory leak
  * was: force pipe buffers to 256 kB
  * session: fix data loss after defragmentation

 -- Max Kellermann <mk@cm4all.com>  Fri, 05 Oct 2018 12:23:09 +0200

cm4all-beng-proxy (13.12) unstable; urgency=low

  * bp/http: abolish the forced "Connection:keep-alive" request header
  * session: fix two assertion failures
  * fcgi, lhttp: fix race condition with socket permissions
  * cgi: fix crash bug
  * pipe: fix assertion failure
  * fcache: fix crash due to mistakenly detected memory leak
  * lb: fix "pivot_root" problem during start on kernel 4.9-
  * enable core dumps (PR_SET_DUMPABLE)
  * debian: don't start daemon during initial installation

 -- Max Kellermann <mk@cm4all.com>  Sat, 01 Sep 2018 17:23:30 -0000

cm4all-beng-proxy (13.11) unstable; urgency=low

  * lb: ssl_cert_db and ssl_verify are mutually exclusive
  * log-json: fix crash bug with unknown type value
  * log: support type "SSH"

 -- Max Kellermann <mk@cm4all.com>  Fri, 09 Mar 2018 09:15:14 -0000

cm4all-beng-proxy (13.10) unstable; urgency=low

  * access_log: support record attribute "type"

 -- Max Kellermann <mk@cm4all.com>  Wed, 07 Feb 2018 08:27:48 -0000

cm4all-beng-proxy (13.9) unstable; urgency=low

  * spawn: fix kernel warning "oom_adj is deprecated, please use
    oom_score_adj instead"
  * lb/config: check whether sticky_mode is compatible with Zeroconf
  * access_log: fix crash on connect failure

 -- Max Kellermann <mk@cm4all.com>  Tue, 06 Feb 2018 09:23:23 -0000

cm4all-beng-proxy (13.8) unstable; urgency=low

  * lb/http: fix use-after-free bug

 -- Max Kellermann <mk@cm4all.com>  Tue, 23 Jan 2018 14:46:15 -0000

cm4all-beng-proxy (13.7) unstable; urgency=low

  * lb/tcp: fix use-after-free bug when outbound connect fails early
  * spawn: fix resource limits problem with user namespaces
  * spawn: increase the OOM score of child processes

 -- Max Kellermann <mk@cm4all.com>  Tue, 23 Jan 2018 11:54:03 -0000

cm4all-beng-proxy (13.6) unstable; urgency=low

  * http_server: fix two crash bugs with "417 Expectation failed"
  * lb: fix crash bug when POSTing to global_http_check
  * lb/tcp: fix double free bug when outbound is not yet connected

 -- Max Kellermann <mk@cm4all.com>  Mon, 22 Jan 2018 10:18:58 -0000

cm4all-beng-proxy (13.5) unstable; urgency=low

  * lb/tcp: fix crash with empty Zeroconf pool
  * nfs: fix memory leak
  * certdb: eliminate duplicate authz request
  * certdb: retry ACME nonce request after status 500
  * certdb: update the Let's Encrypt agreement URL to v1.2
  * certdb: add ACME option "--debug"
  * ssl: fix three transfer stall bugs
  * shrink I/O buffers back to 8 kB
  * access_log: support protocol version 2 (with CRC)

 -- Max Kellermann <mk@cm4all.com>  Thu, 18 Jan 2018 17:59:13 -0000

cm4all-beng-proxy (13.4) unstable; urgency=low

  * fcache: fix use-after-free crash bug

 -- Max Kellermann <mk@cm4all.com>  Wed, 03 Jan 2018 09:31:05 -0000

cm4all-beng-proxy (13.3) unstable; urgency=low

  * merge release 12.9

 -- Max Kellermann <mk@cm4all.com>  Mon, 18 Dec 2017 10:16:28 -0000

cm4all-beng-proxy (13.2) unstable; urgency=low

  * widget: case insensitive check for UNTRUSTED_SITE_SUFFIX and
    UNTRUSTED_RAW_SITE_SUFFIX

 -- Max Kellermann <mk@cm4all.com>  Fri, 01 Dec 2017 14:54:24 -0000

cm4all-beng-proxy (13.1) unstable; urgency=low

  * feature freeze

 -- Max Kellermann <mk@cm4all.com>  Thu, 30 Nov 2017 12:05:07 -0000

cm4all-beng-proxy (13.0.12) unstable; urgency=low

  * merge release 12.8
  * http_cache: handle If-None-Match, If-Modified-Since etc.
  * spawn: raise the command-line argument limit
  * log internal server errors even without --verbose

 -- Max Kellermann <mk@cm4all.com>  Tue, 21 Nov 2017 11:58:58 -0000

cm4all-beng-proxy (13.0.11) unstable; urgency=low

  * bp: map EACCES/EPERM to "403 Forbidden"
  * log-cat: use the local time zone

 -- Max Kellermann <mk@cm4all.com>  Mon, 06 Nov 2017 09:29:22 -0000

cm4all-beng-proxy (13.0.10) unstable; urgency=low

  * avahi: make services visible initially (13.0.9 regression)
  * lb: add client address filter for global_http_check
  * python/control/client: add methods send_{en,dis}able_zeroconf()

 -- Max Kellermann <mk@cm4all.com>  Tue, 10 Oct 2017 21:51:40 -0000

cm4all-beng-proxy (13.0.9) unstable; urgency=low

  * lb: support monitors in Zeroconf clusters
  * lb/config: require certificate even if ssl_cert_db is used
  * lb/monitor/expect: fix memory leak
  * certdb: retry ACME "new-authz" after "unauthorized"
  * certdb: generate a new private key for each "new-cert"
  * certdb: fix collisions with ACME challenge certificates
  * certdb: allow altNames longer than 64 characters with ACME
  * log: add attribute "FORWARDED_TO"
  * control: add packets "DISABLE_ZEROCONF", "ENABLE_ZEROCONF"

 -- Max Kellermann <mk@cm4all.com>  Fri, 06 Oct 2017 11:20:15 -0000

cm4all-beng-proxy (13.0.8.1) unstable; urgency=low

  * fix assertion failure when sending large HTTP headers
  * http_server: disallow request headers larger than 8 kB

 -- Max Kellermann <mk@cm4all.com>  Tue, 17 Oct 2017 09:49:47 -0000

cm4all-beng-proxy (13.0.8) unstable; urgency=low

  * certdb: check for database commit errors
  * certdb: repeat after PostgreSQL serialization failure

 -- Max Kellermann <mk@cm4all.com>  Tue, 26 Sep 2017 19:59:53 -0000

cm4all-beng-proxy (13.0.7) unstable; urgency=low

  * fcache: fix bogus memory leak test
  * handler: change "Translation server failed" to "Configuration server ..."
  * spawn: wait & try again after "Unit cm4all-beng-spawn.scope already exists"

 -- Max Kellermann <mk@cm4all.com>  Mon, 25 Sep 2017 13:16:21 -0000

cm4all-beng-proxy (13.0.6) unstable; urgency=low

  * merge release 12.5
  * widget/inline: fix memory leak on canceled POST
  * widget/inline: implement a response header timeout of 5s
  * certdb: fix notifications in non-default PostgreSQL schema

 -- Max Kellermann <mk@cm4all.com>  Wed, 20 Sep 2017 20:56:04 -0000

cm4all-beng-proxy (13.0.5) unstable; urgency=low

  * merge release 12.4
  * lb/http: fix several memory leaks with POST requests
  * lb: fix shutdown crash bug
  * lb: CONTROL_STATS returns translation cache size
  * log/lua: add a "filter" mode

 -- Max Kellermann <mk@cm4all.com>  Thu, 14 Sep 2017 18:39:12 -0000

cm4all-beng-proxy (13.0.4) unstable; urgency=low

  * lb: fix request headers in access logger (affects
    "ignore_localhost_200" and "User-Agent", "Referer", "Host",
    "X-Forwarded-For")

 -- Max Kellermann <mk@cm4all.com>  Mon, 11 Sep 2017 20:04:23 -0000

cm4all-beng-proxy (13.0.3) unstable; urgency=low

  * fix crash bug in CSS processor
  * lb: print the site name in access logs
  * log: add attribute MESSAGE

 -- Max Kellermann <mk@cm4all.com>  Mon, 11 Sep 2017 17:43:57 -0000

cm4all-beng-proxy (13.0.2) unstable; urgency=low

  * log translation server failures even without --verbose
  * translation: allow arbitrary non-zero characters in CHILD_TAG
  * control: add listener option "interface"
  * control: disable the "V6ONLY" flag on all IPv6 wildcard listeners
  * control: switch to IPv4 if joining IPv6 wildcard to IPv4 multicast group

 -- Max Kellermann <mk@cm4all.com>  Fri, 08 Sep 2017 12:24:04 -0000

cm4all-beng-proxy (13.0.1) unstable; urgency=low

  * remove libdaemon dependency
  * lhttp: FADE_CHILDEN prevents reusing existing busy processes
  * bp: allow CONTROL_FADE_CHILDREN with tag as payload

 -- Max Kellermann <mk@cm4all.com>  Tue, 29 Aug 2017 10:40:13 -0000

cm4all-beng-proxy (12.9) unstable; urgency=low

  * was: fix crash after malformed HEAD response
  * http_client: fix retry after error
  * lb/lua: allow building with LuaJIT 2.1

 -- Max Kellermann <mk@cm4all.com>  Mon, 18 Dec 2017 10:03:34 -0000

cm4all-beng-proxy (12.8) unstable; urgency=low

  * file: emit "Last-Modified" header in "304" responses
  * file: improved support for the user.ETag xattr
  * http_cache: update "Expires" from "304" responses

 -- Max Kellermann <mk@cm4all.com>  Fri, 17 Nov 2017 11:41:02 -0000

cm4all-beng-proxy (12.7) unstable; urgency=low

  * file: ignore If-Modified-Since after successful If-None-Match
  * file: emit cache headers in "304" responses (v11 regression)
  * file: failed If-None-Match emits "304" response, not "412"

 -- Max Kellermann <mk@cm4all.com>  Thu, 16 Nov 2017 12:19:44 -0000

cm4all-beng-proxy (12.6) unstable; urgency=low

  * fix assertion failure when sending large HTTP headers
  * http_server: disallow request headers larger than 8 kB
  * spawn: wait & try again after "Unit cm4all-beng-spawn.scope already exists"
  * widget/inline: fix memory leak on canceled POST
  * control: add listener option "interface"
  * control: disable the "V6ONLY" flag on all IPv6 wildcard listeners
  * control: switch to IPv4 if joining IPv6 wildcard to IPv4 multicast group
  * lb: print the site name in access logs
  * lb: fix request headers in access logger (affects
    "ignore_localhost_200" and "User-Agent", "Referer", "Host",
    "X-Forwarded-For")
  * lb/monitor/expect: fix memory leak
  * certdb: fix notifications in non-default PostgreSQL schema

 -- Max Kellermann <mk@cm4all.com>  Tue, 17 Oct 2017 10:58:40 -0000

cm4all-beng-proxy (12.5) unstable; urgency=low

  * lb/http: fix another memory leak with POST requests
  * lb: fix shutdown crash bug
  * certdb: fix crash after PostgreSQL host lookup failure

 -- Max Kellermann <mk@cm4all.com>  Wed, 20 Sep 2017 10:30:52 -0000

cm4all-beng-proxy (12.4) unstable; urgency=low

  * lb/http: fix several memory leaks with POST requests
  * fix crash bug in CSS processor

 -- Max Kellermann <mk@cm4all.com>  Wed, 13 Sep 2017 13:58:06 -0000

cm4all-beng-proxy (12.3) unstable; urgency=low

  * remove libhttp dependency
  * logger: fix off-by-one bug in log level check
  * http_server: fix crash bug

 -- Max Kellermann <mk@cm4all.com>  Tue, 29 Aug 2017 09:44:27 -0000

cm4all-beng-proxy (12.2) unstable; urgency=low

  * spawn: use the "systemd" controller
  * debian/control: move from "non-free" to "main"

 -- Max Kellermann <mk@cm4all.com>  Wed, 23 Aug 2017 09:35:27 -0000

cm4all-beng-proxy (12.1) unstable; urgency=low

  * all code is now covered by the Simplified BSD License (BSD-2-Clause)

 -- Max Kellermann <mk@cm4all.com>  Fri, 18 Aug 2017 08:53:52 -0000

cm4all-beng-proxy (12.0.44) unstable; urgency=low

  * lb: retry after connect error to Zeroconf member
  * spawn: make /proc writable if user namespaces are allowed

 -- Max Kellermann <mk@cm4all.com>  Thu, 17 Aug 2017 11:26:34 -0000

cm4all-beng-proxy (12.0.43) unstable; urgency=low

  * spawn: fix MOUNT_ROOT_TMPFS failure with USER_NAMESPACE
  * lb/control: allow TCACHE_INVALIDATE on SITE
  * systemd: no "-v" by default

 -- Max Kellermann <mk@cm4all.com>  Tue, 15 Aug 2017 21:41:04 -0000

cm4all-beng-proxy (12.0.42) unstable; urgency=low

  * spawn: fix bogus pivot_root() error message
  * translation: add packet MOUNT_ROOT_TMPFS

 -- Max Kellermann <mk@cm4all.com>  Tue, 15 Aug 2017 09:39:08 -0000

cm4all-beng-proxy (12.0.41) unstable; urgency=low

  * spawn: fix NETWORK_NAMESPACE_NAME corruption
  * spawn: work around USER_NAMESPACE + NETWORK_NAMESPACE_NAME conflict

 -- Max Kellermann <mk@cm4all.com>  Fri, 04 Aug 2017 16:15:09 -0000

cm4all-beng-proxy (12.0.40) unstable; urgency=low

  * spawn: attach to existing network namespace with NETWORK_NAMESPACE_NAME
  * spawn: allow unshare(), mount(), umount(), pivot_root()

 -- Max Kellermann <mk@cm4all.com>  Fri, 04 Aug 2017 09:42:44 -0000

cm4all-beng-proxy (12.0.39) unstable; urgency=low

  * net: resolving "*" prefers the IPv6 wildcard "::"
  * spawn: run the PID namespace init process as root
  * spawn: tight system call whitelist for init process
  * spawn: forbid fanotify_*, nfsservctl, syslog
  * lb/translation: fix false cache misses
  * lb/control: TCACHE_INVALIDATE flushes all translation caches
  * lb/cluster: improve consistent hashing distribution
  * control: support more commands in TCACHE_INVALIDATE payload
  * translation: fix the FORBID_MULTICAST setting
  * translation: add packet FORBID_BIND

 -- Max Kellermann <mk@cm4all.com>  Tue, 01 Aug 2017 14:03:03 -0000

cm4all-beng-proxy (12.0.38) unstable; urgency=low

  * fcgi: fix crash bug

 -- Max Kellermann <mk@cm4all.com>  Wed, 26 Jul 2017 17:43:05 -0000

cm4all-beng-proxy (12.0.37) unstable; urgency=low

  * bp: check HTTPS_ONLY before anything else

 -- Max Kellermann <mk@cm4all.com>  Thu, 20 Jul 2017 15:00:37 -0000

cm4all-beng-proxy (12.0.36) unstable; urgency=low

  * translation: add packet HTTPS_ONLY

 -- Max Kellermann <mk@cm4all.com>  Thu, 20 Jul 2017 13:26:49 -0000

cm4all-beng-proxy (12.0.35) unstable; urgency=low

  * bp: translation REQUEST_HEADER overrides existing request headers
  * bp: never forward the "X-CM4all-DocRoot" header
  * lb: set the "X-CM4all-HTTPS" header
  * cgi, fcgi: set HTTPS=on if the "X-CM4all-HTTPS" header is set

 -- Max Kellermann <mk@cm4all.com>  Wed, 19 Jul 2017 12:36:36 -0000

cm4all-beng-proxy (12.0.34) unstable; urgency=low

  * http_client: disable the read timeout

 -- Max Kellermann <mk@cm4all.com>  Wed, 19 Jul 2017 08:16:09 -0000

cm4all-beng-proxy (12.0.33) unstable; urgency=low

  * log-exec: allow multiple multicast processes on same host
  * headers: rename "X-CM4all-BENG-SSL" to "X-CM4all-HTTPS"
  * access_log: add option "send_to" which replaces log-forward

 -- Max Kellermann <mk@cm4all.com>  Tue, 18 Jul 2017 09:51:01 -0000

cm4all-beng-proxy (12.0.32) unstable; urgency=low

  * lb/translation: fix bogus wildcard cache entries
  * lb/translation: obey MAX_AGE=0
  * logger: fix log level
  * access_log: use microsecond precision in "timestamp" attribute
  * log-json: enclose output in "[]" and put commas between records
  * log-json: add "logger_client" attribute
  * log-lua: new access logger which calls a Lua script
  * config: make "access_logger" a block
  * config: add "access_logger" options "trust_xff", "ignore_localhost_200"
  * headers: add "X-CM4all-BENG-SSL" to group "SSL"

 -- Max Kellermann <mk@cm4all.com>  Mon, 17 Jul 2017 20:33:46 -0000

cm4all-beng-proxy (12.0.31) unstable; urgency=low

  * translation: add packet FORBID_MULTICAST
  * spawn: system call filter errors are fatal if explicitly enabled
  * spawn: apply cgroup namespace again after moving to new cgroup
  * net: support interface name as scope id in IPv6 addresses
  * config: support per-"control" setting "multicast_group"
  * log-exec: fix binding to wildcard address via "*"

 -- Max Kellermann <mk@cm4all.com>  Fri, 14 Jul 2017 08:19:05 -0000

cm4all-beng-proxy (12.0.30) unstable; urgency=low

  * bp: rename zeroconf_type to zeroconf_service
  * bp: control server supports IPv6 multicast
  * config: check Zeroconf service names
  * config: allow zeroconf_service with raw service name
  * log-exec: multicast support
  * translation: add packet REDIRECT_FULL_URI

 -- Max Kellermann <mk@cm4all.com>  Thu, 13 Jul 2017 12:13:19 -0000

cm4all-beng-proxy (12.0.29) unstable; urgency=low

  * lb: use consistent hashing to pick Zeroconf members
  * lhttp: fix bogus assertion failure during shutdown

 -- Max Kellermann <mk@cm4all.com>  Mon, 10 Jul 2017 21:49:23 -0000

cm4all-beng-proxy (12.0.28) unstable; urgency=low

  * config: add listener option "free_bind"
  * don't confuse child processes with different BIND_MOUNT settings
  * lb: add sticky_mode "xhost"'

 -- Max Kellermann <mk@cm4all.com>  Mon, 10 Jul 2017 10:20:26 -0000

cm4all-beng-proxy (12.0.27) unstable; urgency=low

  * access_log: reduce system calls in all access loggers
  * translation: add packet CGROUP_NAMESPACE
  * translation: allow underscore in cgroup controller name

 -- Max Kellermann <mk@cm4all.com>  Fri, 07 Jul 2017 15:19:28 -0000

cm4all-beng-proxy (12.0.26) unstable; urgency=low

  * spawn: abort the process immediately after uid/gid_map failure
  * spawn: create STDERR_PATH with mode 0600
  * spawn: fix socket family filter
  * translation: add packets UMASK, STDERR_PATH_JAILED

 -- Max Kellermann <mk@cm4all.com>  Tue, 04 Jul 2017 16:16:07 -0000

cm4all-beng-proxy (12.0.25) unstable; urgency=low

  * eliminate dependency on GLib
  * spawn: mount a new /proc for the PID namespace
  * spawn: implement user namespaces properly
  * spawn: fix seccomp filters on old kernels
  * spawn: fix journal for jailed processes
  * spawn: allow only local, IPv4 and IPv6 sockets
  * spawn: rename the PID namespace init process to "init"

 -- Max Kellermann <mk@cm4all.com>  Thu, 29 Jun 2017 20:10:24 -0000

cm4all-beng-proxy (12.0.24) unstable; urgency=low

  * spawn: unblock signals
  * http_server: fix memory leak
  * log: send the "Host" request header to the access logger
  * log-json: new access logger which dumps JSON
  * spawn: implement an init process for PID namespaces

 -- Max Kellermann <mk@cm4all.com>  Tue, 27 Jun 2017 11:21:19 -0000

cm4all-beng-proxy (12.0.23) unstable; urgency=low

  * lb: show the IP address of Zeroconf members in log messages
  * lb: disable failing Zeroconf members temporarily
  * config: add "spawn" section, replacing --allow-user and --allow-group

 -- Max Kellermann <mk@cm4all.com>  Wed, 21 Jun 2017 20:41:34 -0000

cm4all-beng-proxy (12.0.22) unstable; urgency=low

  * lb: suppress log message "malformed request URI"
  * was: fix assertion failure
  * translation: add packets SHELL, TOKEN

 -- Max Kellermann <mk@cm4all.com>  Tue, 20 Jun 2017 21:59:58 -0000

cm4all-beng-proxy (12.0.21) unstable; urgency=low

  * lower log level for "Peer closed the socket prematurely"
  * widget: set Request/LINK=no by default
  * translation: fix "std::exception" error messages

 -- Max Kellermann <mk@cm4all.com>  Tue, 20 Jun 2017 11:17:56 -0000

cm4all-beng-proxy (12.0.20) unstable; urgency=low

  * merge release 11.26
  * move the delegate-helper to a non-jailed package
  * translation: ignore whitespace in RLIMITS packet
  * headers: add "Referer" to group "LINK", off by default

 -- Max Kellermann <mk@cm4all.com>  Sat, 17 Jun 2017 09:49:46 -0000

cm4all-beng-proxy (12.0.19) unstable; urgency=low

  * lb: fix assertion failure with translated POST requests
  * lb: add "tag" setting to "listener" (translation packet LISTENER_TAG)

 -- Max Kellermann <mk@cm4all.com>  Mon, 12 Jun 2017 21:46:25 -0000

cm4all-beng-proxy (12.0.18) unstable; urgency=low

  * lb: SIGHUP flushes all translate_handler caches
  * certdb: command "names" obeys the "deleted" flag
  * certdb: command "find" prints column headers only with "--headers"
  * certdb: remove obsolete option "--all"

 -- Max Kellermann <mk@cm4all.com>  Tue, 06 Jun 2017 20:46:15 -0000

cm4all-beng-proxy (12.0.17) unstable; urgency=low

  * translation: add packet CANONICAL_HOST
  * lb: implement a translation_handler cache

 -- Max Kellermann <mk@cm4all.com>  Fri, 02 Jun 2017 11:25:35 -0000

cm4all-beng-proxy (12.0.16) unstable; urgency=low

  * lb: create monitors referenced only by {lua,translation}_handler
  * lb: allow the translation server to refer to branches and other types
  * lb/monitor: fix shutdown hang due to event leak
  * lb: add sticky mode "host"
  * lb: fix assertion failure with Zeroconf and sticky
  * lb: fix crash bug when Zeroconf cluster is empty
  * bp: fix crash bug

 -- Max Kellermann <mk@cm4all.com>  Wed, 31 May 2017 22:21:38 -0000

cm4all-beng-proxy (12.0.15) unstable; urgency=low

  * merge release 11.25
  * certdb: fix column "issuer_common_name" management
  * certdb: add column "handle"
    - new commands "names", "set-handle"
    - commands "load" requires handle parameter
    - command "delete" uses handle
    - commands "monitor" and "tail" print handles
    - acme commands "new-cert" and "new-authz-cert" require handle parameter
    - new acme command "renew-cert", replacing "new-authz-cert --all"
  * certdb: add command "get"
  * certdb: command "find" prints a list of matching certificates
  * certdb: add option "--progress" for Workshop
  * translation: add packet MESSAGE

 -- Max Kellermann <mk@cm4all.com>  Tue, 30 May 2017 21:42:23 -0000

cm4all-beng-proxy (12.0.14) unstable; urgency=low

  * merge release 11.24
  * certdb: add column "issuer_common_name"

 -- Max Kellermann <mk@cm4all.com>  Wed, 24 May 2017 10:27:17 -0000

cm4all-beng-proxy (12.0.13) unstable; urgency=low

  * merge release 11.23
  * lb/lua: catch "panics" and report error
  * lb/lua: fix Lua stack leaks
  * lb: allow a translation server to pick a cluster
  * fix use-after-free bug in HTTP request handler
  * spawn: forbid more dangerous system calls
  * spawn: activate system call filter for all architectures
  * translation: add packet FORBID_USER_NS

 -- Max Kellermann <mk@cm4all.com>  Sat, 20 May 2017 11:40:50 -0000

cm4all-beng-proxy (12.0.12) unstable; urgency=low

  * bp: pass the listener "interface" setting to Avahi
  * lb: fix crash with --check
  * lb: allow Lua scripts to handle HTTP requests

 -- Max Kellermann <mk@cm4all.com>  Thu, 27 Apr 2017 21:50:32 -0000

cm4all-beng-proxy (12.0.11) unstable; urgency=low

  * certdb: fix crash after PostgreSQL host lookup failure
  * transformation: fix crash due to compiler optimization
  * lb: fix crash while waiting for the Avahi resolver

 -- Max Kellermann <mk@cm4all.com>  Wed, 26 Apr 2017 11:49:48 -0000

cm4all-beng-proxy (12.0.10) unstable; urgency=low

  * merge release 11.22
  * lb: implement "sticky" in ZeroConf TCP pools
  * improved uid/gid verify error messages
  * certdb: update the Let's Encrypt agreement URL
  * certdb: add option "--agreement"

 -- Max Kellermann <mk@cm4all.com>  Tue, 18 Apr 2017 11:00:29 -0000

cm4all-beng-proxy (12.0.9) unstable; urgency=low

  * fix error "Failed to accept connection: Invalid argument"
  * lb: implement "sticky" in ZeroConf pools

 -- Max Kellermann <mk@cm4all.com>  Tue, 21 Mar 2017 09:38:04 -0000

cm4all-beng-proxy (12.0.8) unstable; urgency=low

  * merge release 11.21
  * build with Meson and Ninja
  * lb/certdb: fix assertion failure during shutdown

 -- Max Kellermann <mk@cm4all.com>  Wed, 15 Mar 2017 16:20:50 -0000

cm4all-beng-proxy (12.0.7) unstable; urgency=low

  * merge release 11.17
  * lb/http: add "redirect" as a possible destination for "branch"
  * ssl: fix memory leak
  * certdb: use $http_proxy
  * certdb: exclude *.acme.invalid from --all

 -- Max Kellermann <mk@cm4all.com>  Mon, 06 Feb 2017 22:22:08 -0000

cm4all-beng-proxy (12.0.6) unstable; urgency=low

  * lb/http: add "status" as a possible destination for "branch"
  * translation: add packet EXECUTE

 -- Max Kellermann <mk@cm4all.com>  Wed, 25 Jan 2017 21:11:58 -0000

cm4all-beng-proxy (12.0.5) unstable; urgency=low

  * merge release 11.15
  * lb/tcp: fix crash bug after connect failure
  * lb/tcp: connect outbound after SSL handshake is finished

 -- Max Kellermann <mk@cm4all.com>  Fri, 20 Jan 2017 14:12:25 -0000

cm4all-beng-proxy (12.0.4) unstable; urgency=low

  * merge release 11.13
  * spawn: forbid ptrace() and other dangerous system calls
  * certdb: add "--all" option to "new-cert" and "new-authz-cert"

 -- Max Kellermann <mk@cm4all.com>  Mon, 16 Jan 2017 19:47:31 -0000

cm4all-beng-proxy (12.0.3) unstable; urgency=low

  * config: add "access_logger", replacing the *.default setting
  * translation: add packets BIND_MOUNT_EXEC, STDERR_NULL

 -- Max Kellermann <mk@cm4all.com>  Thu, 08 Dec 2016 10:35:47 -0000

cm4all-beng-proxy (12.0.2) unstable; urgency=low

  * merge release 11.12
  * http_client: fix use-after-free bug on request cancellation
  * processor: fix buffer corruption bug
  * spawn/Systemd: fix hang while creating systemd scope
  * config: fix session_save_path corruption

 -- Max Kellermann <mk@cm4all.com>  Tue, 06 Dec 2016 11:01:26 -0000

cm4all-beng-proxy (12.0.1) unstable; urgency=low

  * move various buffers from the pool allocator to the slice allocator
  * translation: add packet CRON

 -- Max Kellermann <mk@cm4all.com>  Wed, 23 Nov 2016 14:57:02 -0000

cm4all-beng-proxy (11.26) unstable; urgency=low

  * was: added kludge to avoid killing process after STOP
  * lb/monitor: fix shutdown hang due to event leak

 -- Max Kellermann <mk@cm4all.com>  Fri, 16 Jun 2017 20:53:29 -0000

cm4all-beng-proxy (11.25) unstable; urgency=low

  * lb: fix error "Too many members"

 -- Max Kellermann <mk@cm4all.com>  Tue, 30 May 2017 18:17:53 -0000

cm4all-beng-proxy (11.24) unstable; urgency=low

  * {http,ajp}_client: fix crash after malformed URI without Keep-Alive

 -- Max Kellermann <mk@cm4all.com>  Wed, 24 May 2017 10:15:04 -0000

cm4all-beng-proxy (11.23) unstable; urgency=low

  * lb/tcp: fix stall bug
  * ssl: fix two stall bugs

 -- Max Kellermann <mk@cm4all.com>  Tue, 09 May 2017 16:25:08 -0000

cm4all-beng-proxy (11.22) unstable; urgency=low

  * bp: allow '=' in listener tag after --listen
  * was: fix crash bug
  * was: fix assertion failure

 -- Max Kellermann <mk@cm4all.com>  Thu, 13 Apr 2017 08:39:38 -0000

cm4all-beng-proxy (11.21) unstable; urgency=low

  * strmap: fix off-by-one bug
  * ssl: fix assertion failure
  * filter_cache: fix assertion failure
  * widget: detailed error message after untrusted host name mismatch
  * session: always apply SESSION_SITE

 -- Max Kellermann <mk@cm4all.com>  Wed, 15 Mar 2017 15:53:29 -0000

cm4all-beng-proxy (11.20) unstable; urgency=low

  * was: fix crash due to recursive error while sending STOP
  * was: fix crash if BODY is immediately followed by STATUS
  * widget: remove warning "... didn't send a response body"
  * filter_cache: fix assertion failure during shutdown
  * fcgi: fix assertion failure during shutdown

 -- Max Kellermann <mk@cm4all.com>  Mon, 13 Mar 2017 21:32:02 -0000

cm4all-beng-proxy (11.19) unstable; urgency=low

  * fix crash bug (assertion failure)
  * debian: remove unnecessary dependency on cm4all-certdb-sql

 -- Max Kellermann <mk@cm4all.com>  Mon, 13 Mar 2017 17:12:25 -0000

cm4all-beng-proxy (11.18) unstable; urgency=low

  * merge release 10.37

 -- Max Kellermann <mk@cm4all.com>  Tue, 28 Feb 2017 13:22:25 -0000

cm4all-beng-proxy (11.17) unstable; urgency=low

  * ssl: check for early PostgreSQL errors (e.g. DNS lookup failures)
  * certdb: set line-buffering mode
  * certdb: show HTTP status code in error message

 -- Max Kellermann <mk@cm4all.com>  Mon, 06 Feb 2017 17:08:23 -0000

cm4all-beng-proxy (11.16) unstable; urgency=low

  * http_{server,client}: reduce memory pool sizes
  * lb: SIGHUP flushes the certdb SSL session cache as well
  * lb: flush expired OpenSSL sessions every 10 minutes
  * lb: expire unused OpenSSL certificates after 24 hours
  * widget: enable Location header forwarding by default
  * translation: split header group "SSL" from "SECURE"
  * debian: move SQL scripts to package cm4all-certdb-sql

 -- Max Kellermann <mk@cm4all.com>  Mon, 30 Jan 2017 07:45:50 -0000

cm4all-beng-proxy (11.15) unstable; urgency=low

  * ssl: fix stall bug

 -- Max Kellermann <mk@cm4all.com>  Thu, 19 Jan 2017 20:56:55 -0000

cm4all-beng-proxy (11.14) unstable; urgency=low

  * http_client: fix assertion failure on chunked response cancellation
  * lb/tcp: fix assertion failure
  * ssl/filter: detect full input buffer, fail instead of stalling
  * enlarge I/O buffers to 16 kB to make large TLS fragments work

 -- Max Kellermann <mk@cm4all.com>  Tue, 17 Jan 2017 20:21:00 -0000

cm4all-beng-proxy (11.13) unstable; urgency=low

  * merge release 10.36
  * certdb: prefer certificates which expire later

 -- Max Kellermann <mk@cm4all.com>  Thu, 12 Jan 2017 20:18:08 -0000

cm4all-beng-proxy (11.12) unstable; urgency=low

  * merge release 10.35

 -- Max Kellermann <mk@cm4all.com>  Tue, 06 Dec 2016 08:03:09 -0000

cm4all-beng-proxy (11.11) unstable; urgency=low

  * fix theoretical data corruption bug in the header buffer
  * was: wait longer for PREMATURE after sending STOP
  * was: ignore in-flight packets during STOP recovery
  * was: implement early STOP recovery (before response headers)

 -- Max Kellermann <mk@cm4all.com>  Wed, 16 Nov 2016 19:47:11 -0000

cm4all-beng-proxy (11.10) unstable; urgency=low

  * merge release 10.34
  * systemd: override the locale, fixes "_S_create_c_locale" error

 -- Max Kellermann <mk@cm4all.com>  Tue, 25 Oct 2016 11:51:18 -0000

cm4all-beng-proxy (11.9) unstable; urgency=low

  * merge release 10.33

 -- Max Kellermann <mk@cm4all.com>  Wed, 19 Oct 2016 20:04:13 -0000

cm4all-beng-proxy (11.8) unstable; urgency=low

  * tcp_stock: fix crash during cancellation
  * config: fix memory leak

 -- Max Kellermann <mk@cm4all.com>  Sun, 09 Oct 2016 15:53:22 -0000

cm4all-beng-proxy (11.7) unstable; urgency=low

  * merge release 10.32
  * enforce Zeroconf/avahi-daemon browser notify after restarting beng-proxy

 -- Max Kellermann <mk@cm4all.com>  Tue, 04 Oct 2016 21:59:34 -0000

cm4all-beng-proxy (11.6) unstable; urgency=low

  * was: fix use-after-free bug

 -- Max Kellermann <mk@cm4all.com>  Thu, 29 Sep 2016 14:26:50 -0000

cm4all-beng-proxy (11.5) unstable; urgency=low

  * avahi: fix interface and protocol published via Zeroconf
  * lb: fix collision in Zeroconf node lookups
  * lb: support IPv6 link-local addresses from Zeroconf
  * lb: work around avahi-daemon IPv4/IPv6 mixup bug
  * config: allow space after '=' in @set
  * doc: remove bogus semicolons from configuration examples

 -- Max Kellermann <mk@cm4all.com>  Wed, 28 Sep 2016 21:42:43 -0000

cm4all-beng-proxy (11.4) unstable; urgency=low

  * merge release 10.31
  * bp: fix Zeroconf with automatic port

 -- Max Kellermann <mk@cm4all.com>  Tue, 27 Sep 2016 19:29:24 -0000

cm4all-beng-proxy (11.3) unstable; urgency=low

  * delegate: fix memory leak after clone() failure
  * avahi/client: fix shutdown hang due to event leak
  * config: add listener options "interface", "reuse_port"
  * lb: fix dbus connect failure due to process isolation
  * config: rename "include" to "@include"
  * config: introduce variables

 -- Max Kellermann <mk@cm4all.com>  Mon, 26 Sep 2016 20:28:47 -0000

cm4all-beng-proxy (11.2) unstable; urgency=low

  * disable the "V6ONLY" flag on all IPv6 wildcard listeners
  * fix crash bug due to uninitialized memory
  * etc: include conf.d/*.conf
  * debian: re-add dh_installinit to install the *.default files

 -- Max Kellermann <mk@cm4all.com>  Mon, 12 Sep 2016 11:32:14 -0000

cm4all-beng-proxy (11.1) unstable; urgency=low

  * merge release 10.30

 -- Max Kellermann <mk@cm4all.com>  Fri, 09 Sep 2016 09:28:23 -0000

cm4all-beng-proxy (11.0.3) unstable; urgency=low

  * config: allow shell wildcard after "include"
  * fcgi: fix "Connection refused" error
  * widget: improve error message when there is no address

 -- Max Kellermann <mk@cm4all.com>  Fri, 02 Sep 2016 12:55:19 -0000

cm4all-beng-proxy (11.0.2) unstable; urgency=low

  * spawn: fix clone=ENOMEM due to broken PID namespace
  * control: allow only TCACHE_INVALIDATE, STATS and NODE_STATUS via IP
  * config: add command "include_optional"

 -- Max Kellermann <mk@cm4all.com>  Wed, 31 Aug 2016 13:32:35 -0000

cm4all-beng-proxy (11.0.1) unstable; urgency=low

  * spawn: switch to a new systemd scope
  * spawn: create new PID namespace
  * spawn: create systemd journal identifier
  * translation: add packets CGROUP, CGROUP_SET, EXTERNAL_SESSION_MANAGER,
    EXTERNAL_SESSION_KEEPALIVE
  * session: allow multiple realms per session
  * ssl: free more drained I/O buffers
  * ssl: reduce memory usage
  * SlicePool: reduce fragmentation
  * enable TCP_DEFER_ACCEPT for HTTP listeners
  * remove the "args_escape_char" kludge after 5 years of transition
  * support kB, MB, GB suffixes in cache size specifications
  * bp: add configuration file
  * bp: allow multiple control listeners
  * lb: allow including configuration files
  * debian/lb.postinst: move user "cm4all-beng-lb" to group "nogroup"
  * remove obsolete sysv init scripts, depend on systemd instead
  * ZeroConf publish support

 -- Max Kellermann <mk@cm4all.com>  Tue, 30 Aug 2016 22:24:03 -0000

cm4all-beng-proxy (10.37) unstable; urgency=low

  * translation: expand REDIRECT with BASE

 -- Max Kellermann <mk@cm4all.com>  Tue, 28 Feb 2017 13:16:57 -0000

cm4all-beng-proxy (10.36) unstable; urgency=low

  * certdb: fix crash bug
  * lb: allow core dumps from within the isolated process

 -- Max Kellermann <mk@cm4all.com>  Thu, 12 Jan 2017 20:08:07 -0000

cm4all-beng-proxy (10.35) unstable; urgency=low

  * ssl: OpenSSL 1.1 compatibility
  * bot: add another Majestic bot user agent string
  * systemd: depend on network-online.target

 -- Max Kellermann <mk@cm4all.com>  Tue, 06 Dec 2016 07:42:56 -0000

cm4all-beng-proxy (10.34) unstable; urgency=low

  * lb: adapt to Linux 4.8 user namespace API change

 -- Max Kellermann <mk@cm4all.com>  Tue, 25 Oct 2016 11:35:30 -0000

cm4all-beng-proxy (10.33) unstable; urgency=low

  * spawn: create systemd journal identifier
  * spawn: no signal interruption while waiting for client to become ready
  * spawn: allow numeric uids/gids after --allow-user / --allow-group
  * was: add stopwatch support

 -- Max Kellermann <mk@cm4all.com>  Wed, 19 Oct 2016 19:38:21 -0000

cm4all-beng-proxy (10.32) unstable; urgency=low

  * merge release 9.16

 -- Max Kellermann <mk@cm4all.com>  Tue, 04 Oct 2016 11:05:53 -0000

cm4all-beng-proxy (10.31) unstable; urgency=low

  * fix memory leak after resource loader failure
  * delegate: fix memory leak after clone() failure
  * was: fix crash on spawn error

 -- Max Kellermann <mk@cm4all.com>  Tue, 27 Sep 2016 18:54:54 -0000

cm4all-beng-proxy (10.30) unstable; urgency=low

  * merge release 9.15

 -- Max Kellermann <mk@cm4all.com>  Thu, 08 Sep 2016 14:50:50 -0000

cm4all-beng-proxy (10.29) unstable; urgency=low

  * istream/pipe: fix crash after running out of file descriptors
  * bp: raise default connection limit to 32k
  * delegate: fix potential crash
  * translation: detect BASE/URI mismatch with INTERNAL_REDIRECT
  * lb/monitor/expect: fix assertion failure on shutdown
  * systemd: set default NOFILE limits to 256k
  * systemd: enable crash dumps

 -- Max Kellermann <mk@cm4all.com>  Wed, 07 Sep 2016 07:57:48 -0000

cm4all-beng-proxy (10.28) unstable; urgency=low

  * widget: improve error message when there is no address
  * lb: fix default control port
  * debian: adjust Ruby dependencies for Debian Jessie

 -- Max Kellermann <mk@cm4all.com>  Mon, 05 Sep 2016 10:58:34 -0000

cm4all-beng-proxy (10.27) unstable; urgency=low

  * ssl: disable RC4
  * ssl: ignore the client's cipher preferences
  * ssl: send TLS alert to peer after handshake refusal
  * fix crash when compiled with GCC6

 -- Max Kellermann <mk@cm4all.com>  Mon, 22 Aug 2016 18:34:30 -0000

cm4all-beng-proxy (10.26) unstable; urgency=low

  * bot: recognize WordPress pingbacks as "bot"
  * lb/monitor/expect: delay the receive call by 10ms
  * certdb, bp_cmdline, log-forward: use IPv6 only if available

 -- Max Kellermann <mk@cm4all.com>  Thu, 11 Aug 2016 13:04:23 -0000

cm4all-beng-proxy (10.25) unstable; urgency=low

  * shm: fix double allocation bug which caused session corruption

 -- Max Kellermann <mk@cm4all.com>  Thu, 21 Jul 2016 18:54:12 -0000

cm4all-beng-proxy (10.24) unstable; urgency=low

  * http_client: fix "excess data" error after "100 Continue"

 -- Max Kellermann <mk@cm4all.com>  Wed, 20 Jul 2016 12:25:34 -0000

cm4all-beng-proxy (10.23) unstable; urgency=low

  * cgi: ignore the "Proxy" request header to work around security
    vulnerabilities in several CGI programs
  * http_client: differentiate between "empty response body" and "no body"
  * http_server: log "-" if there is no response body

 -- Max Kellermann <mk@cm4all.com>  Tue, 19 Jul 2016 13:43:34 -0000

cm4all-beng-proxy (10.22) unstable; urgency=low

  * debian/control: add missing dependency on libcm4all-inline-dev
  * http_address: ensure that at least one socket address is specified
  * systemd: implement "reload"

 -- Max Kellermann <mk@cm4all.com>  Mon, 04 Jul 2016 11:12:29 -0000

cm4all-beng-proxy (10.21) unstable; urgency=low

  * session: fix user expiry after defragmentation
  * session: save site name in session file

 -- Max Kellermann <mk@cm4all.com>  Wed, 08 Jun 2016 20:07:13 -0000

cm4all-beng-proxy (10.20) unstable; urgency=low

  * fix nullptr dereference while removing stale "session" parameter

 -- Max Kellermann <mk@cm4all.com>  Wed, 25 May 2016 11:06:38 -0000

cm4all-beng-proxy (10.19) unstable; urgency=low

  * merge release 9.14
  * log the request URI on session realm mismatch
  * omit stale "session" parameter in processed URIs

 -- Max Kellermann <mk@cm4all.com>  Tue, 24 May 2016 17:36:07 -0000

cm4all-beng-proxy (10.18) unstable; urgency=low

  * http_client: fix TLS memory leak / crash bug

 -- Max Kellermann <mk@cm4all.com>  Thu, 19 May 2016 10:49:58 -0000

cm4all-beng-proxy (10.17) unstable; urgency=low

  * spawn/client: handle empty payloads from recvmmsg()

 -- Max Kellermann <mk@cm4all.com>  Mon, 09 May 2016 10:05:55 -0000

cm4all-beng-proxy (10.16) unstable; urgency=low

  * control: enable SO_REUSEADDR on the UDP socket

 -- Max Kellermann <mk@cm4all.com>  Fri, 29 Apr 2016 13:13:31 -0000

cm4all-beng-proxy (10.15) unstable; urgency=low

  * was: fix crash after spawn failure
  * spawn/client: abort worker process when the spawner is gone
  * spawn/client: optimize message receiver
  * spawn/server: retry sending after EAGAIN

 -- Max Kellermann <mk@cm4all.com>  Fri, 29 Apr 2016 09:31:54 -0000

cm4all-beng-proxy (10.14) unstable; urgency=low

  * enable TCP_DEFER_ACCEPT for HTTP and SSL listeners
  * ssl: increase the handshake timeout to 60 seconds
  * lb: log the client IP address

 -- Max Kellermann <mk@cm4all.com>  Thu, 28 Apr 2016 09:24:19 -0000

cm4all-beng-proxy (10.13) unstable; urgency=low

  * was: fix crash after early-crashing WAS process
  * was: fix crash after WAS process has been released
  * ssl: limit the handshake duration
  * beng-proxy: support listening on UNIX domain sockets

 -- Max Kellermann <mk@cm4all.com>  Wed, 27 Apr 2016 18:34:26 -0000

cm4all-beng-proxy (10.12) unstable; urgency=low

  * ssl: reduce allocator fragmentation, cycle another buffer

 -- Max Kellermann <mk@cm4all.com>  Thu, 21 Apr 2016 07:29:51 -0000

cm4all-beng-proxy (10.11) unstable; urgency=low

  * thread_queue: fix race condition
  * ssl: reduce allocator fragmentation

 -- Max Kellermann <mk@cm4all.com>  Mon, 18 Apr 2016 14:51:41 -0000

cm4all-beng-proxy (10.10) unstable; urgency=low

  * merge release 9.13
  * SlicePool: reduce fragmentation

 -- Max Kellermann <mk@cm4all.com>  Tue, 12 Apr 2016 15:12:03 -0000

cm4all-beng-proxy (10.9) unstable; urgency=low

  * merge release 9.12

 -- Max Kellermann <mk@cm4all.com>  Wed, 06 Apr 2016 12:11:38 -0000

cm4all-beng-proxy (10.8) unstable; urgency=low

  * SlicePool: optimize allocation
  * lb: cycle buffers before compressing slice allocator
  * was: fix spurious "Resource temporarily unavailable" warnings

 -- Max Kellermann <mk@cm4all.com>  Wed, 06 Apr 2016 06:35:37 -0000

cm4all-beng-proxy (10.7) unstable; urgency=low

  * lb: fix systemd service start timeout
  * spawn: fix assertion failure when STDERR_PATH fails
  * was: fix use-after-free bug

 -- Max Kellermann <mk@cm4all.com>  Tue, 29 Mar 2016 10:31:34 -0000

cm4all-beng-proxy (10.6) unstable; urgency=low

  * lb: fix false memory leak during shutdown
  * ssl: cycle buffers to reduce allocator fragmentation

 -- Max Kellermann <mk@cm4all.com>  Wed, 23 Mar 2016 14:16:55 -0000

cm4all-beng-proxy (10.5) unstable; urgency=low

  * lb: fix crash due to duplicate OpenSSL initialization by libpq
  * lb: check cert_db.ca_cert settings with --check
  * lb: fix shutdown with --watchdog
  * http_client: fix assertion failure with keep-alive disabled
  * http_server: fix missing "100 Continue"
  * certdb: unwrap key in "new-cert
  * certdb: allow overriding database with /etc/cm4all/beng/certdb.connect
  * spawn: fix assertion failure

 -- Max Kellermann <mk@cm4all.com>  Tue, 08 Mar 2016 16:01:22 -0000

cm4all-beng-proxy (10.4) unstable; urgency=low

  * merge release 9.11
  * spawn: fix uninitialized MOUNT_TMP_TMPFS setting

 -- Max Kellermann <mk@cm4all.com>  Thu, 03 Mar 2016 13:11:49 -0000

cm4all-beng-proxy (10.3) unstable; urgency=low

  * lhttp: fix double free bug
  * lhttp, fcgi: abandon child process after connect failure
  * spawn: wait for spawn process during shutdown
  * {http,filter,nfs}_cache: raise cacheable size limit to 512 kB
  * http_client: reschedule read event after blocking write recovery

 -- Max Kellermann <mk@cm4all.com>  Wed, 02 Mar 2016 14:06:44 -0000

cm4all-beng-proxy (10.2) unstable; urgency=low

  * rubber: remove excessive debugging code to speed up cache flush
  * spawn: fix SETENV breakage
  * spawn: initialize supplementary groups
  * spawn: change to user www-data by default
  * http_client: fix double free bug
  * fcache: raise default expiration to one week
  * systemd: set "Type=notify"

 -- Max Kellermann <mk@cm4all.com>  Tue, 01 Mar 2016 18:43:23 -0000

cm4all-beng-proxy (10.1) unstable; urgency=low

  * merge release 9.10
  * python: add missing constant TRANSLATE_REALM_FROM_AUTH_BASE
  * spawn: dedicated process for spawning child processes
  * fcgi: terminate FastCGI processes with SIGTERM instead of SIGUSR1
  * was: implement response body interruption
  * translation: add packet NO_NEW_PRIVS
  * session: 128 bit session ids
  * emit systemd "READY" notification
  * debian: eliminate the TOI build

 -- Max Kellermann <mk@cm4all.com>  Thu, 25 Feb 2016 23:55:33 -0000

cm4all-beng-proxy (10.0.5) unstable; urgency=low

  * http_client: fix memory leak
  * spawn/prepared: fix environment variable breakage
  * request: fix crash (due to realm regression in 10.0.4)

 -- Max Kellermann <mk@cm4all.com>  Tue, 09 Feb 2016 18:09:43 -0000

cm4all-beng-proxy (10.0.4) unstable; urgency=low

  * istream/dechunk: merge chunk sizes
  * istream/dechunk: fix bogus "closed prematurely" error
  * spawn/JailConfig: fix jail.conf parser regression
  * translate_parser: fix JailCGI home path regression
  * translation: add packet REALM_FROM_AUTH_BASE
  * translation: allow mount options in MOUNT_TMP_TMPFS
  * pipe_filter: add JailCGI support
  * fcgi/stock: fix double free bug
  * http_request: fix connection leak after OpenSSL error
  * ssl/cache: fix two crash bugs
  * ssl/cache: reduce delay from 1s to 200ms
  * ssl/cache: maintain cache only in worker process
  * ssl/cache: support CA chains
  * ssl/factory: support the subjectAltName extension
  * ssl/filter: handle "close notify" alerts
  * certdb: rename PostgreSQL table to singular
  * certdb: load PostgreSQL connect string from lb.conf
  * certdb: support the subjectAltName extension
  * certdb: implement the ACME protocol
  * systemd/lb: disable --watchdog, set Restart=on-failure instead
  * systemd/bp: default to --workers=0, set Restart=on-failure instead

 -- Max Kellermann <mk@cm4all.com>  Thu, 04 Feb 2016 21:12:22 -0000

cm4all-beng-proxy (10.0.3) unstable; urgency=low

  * ssl/cache: populate name cache asynchronously
  * certdb: add command "populate"

 -- Max Kellermann <mk@cm4all.com>  Tue, 12 Jan 2016 10:35:32 -0000

cm4all-beng-proxy (10.0.2) unstable; urgency=low

  * ssl/cache: open multiple PostgreSQL connections on demand
  * ssl/cache: mirror a list of all certificate host names
  * certdb: add command "delete"

 -- Max Kellermann <mk@cm4all.com>  Wed, 06 Jan 2016 11:11:51 -0000

cm4all-beng-proxy (10.0.1) unstable; urgency=low

  * drop support for Debian Squeeze
  * inline_widget: time out after 10 seconds
  * lb: support SSL certificates stored in PostgreSQL database
  * disable the access log by default

 -- Max Kellermann <mk@cm4all.com>  Fri, 18 Dec 2015 18:48:31 -0000

cm4all-beng-proxy (9.16) unstable; urgency=low

  * fix memory leak after resource loader failure
  * was: fix crash on spawn error
  * fcache: check X-CM4all-BENG-User (via REVEAL_USER) in cache lookup

 -- Max Kellermann <mk@cm4all.com>  Tue, 04 Oct 2016 10:44:09 -0000

cm4all-beng-proxy (9.15) unstable; urgency=low

  * cgi: ignore the "Proxy" request header to work around security
    vulnerabilities in several CGI programs
  * http_address: ensure that at least one socket address is specified
  * http_server: update the "raw bytes sent" attribute properly
  * http_client: differentiate between "empty response body" and "no body"
  * http_client: fix "excess data" error after "100 Continue"
  * fcgi: fix assertion failure
  * shm: fix double allocation bug which caused session corruption
  * session: fix user expiry after defragmentation
  * omit stale "session" parameter in processed URIs
  * bot: recognize WordPress pingbacks as "bot"
  * fix crash when compiled with GCC6
  * bp: raise default connection limit to 32k
  * systemd: set default NOFILE limits to 256k
  * systemd: enable crash dumps

 -- Max Kellermann <mk@cm4all.com>  Thu, 08 Sep 2016 14:25:37 -0000

cm4all-beng-proxy (9.14) unstable; urgency=low

  * merge release 8.13
  * was: fix crash on malformed STATUS packet

 -- Max Kellermann <mk@cm4all.com>  Fri, 20 May 2016 15:43:48 -0000

cm4all-beng-proxy (9.13) unstable; urgency=low

  * merge release 8.12
  * lb: fix false memory leak during shutdown

 -- Max Kellermann <mk@cm4all.com>  Tue, 12 Apr 2016 13:03:18 -0000

cm4all-beng-proxy (9.12) unstable; urgency=low

  * header-forward: fix duplicate "Location" header

 -- Max Kellermann <mk@cm4all.com>  Wed, 06 Apr 2016 12:09:46 -0000

cm4all-beng-proxy (9.11) unstable; urgency=low

  * merge release 8.11

 -- Max Kellermann <mk@cm4all.com>  Thu, 03 Mar 2016 13:03:41 -0000

cm4all-beng-proxy (9.10) unstable; urgency=low

  * merge release 8.10

 -- Max Kellermann <mk@cm4all.com>  Wed, 24 Feb 2016 11:46:38 -0000

cm4all-beng-proxy (9.9) unstable; urgency=low

  * merge release 8.9

 -- Max Kellermann <mk@cm4all.com>  Tue, 23 Feb 2016 15:56:21 -0000

cm4all-beng-proxy (9.8) unstable; urgency=low

  * merge release 8.8

 -- Max Kellermann <mk@cm4all.com>  Tue, 16 Feb 2016 11:30:47 -0000

cm4all-beng-proxy (9.7) unstable; urgency=low

  * merge release 8.7
  * http_request: fix connection leak after OpenSSL error

 -- Max Kellermann <mk@cm4all.com>  Tue, 26 Jan 2016 15:56:31 -0000

cm4all-beng-proxy (9.6) unstable; urgency=low

  * systemd: log to systemd-journald by default
  * header_forward: fix duplicate "Location" header
  * "--access-logger=null" disables the access log
  * widget: log Set-Cookie without host

 -- Max Kellermann <mk@cm4all.com>  Thu, 17 Dec 2015 22:15:04 -0000

cm4all-beng-proxy (9.5) unstable; urgency=low

  * merge release 4.23
  * auth: send the LISTENER_TAG packet with AUTH requests

 -- Max Kellermann <mk@cm4all.com>  Tue, 15 Dec 2015 13:46:36 -0000

cm4all-beng-proxy (9.4) unstable; urgency=low

  * processor: fix crash bug
  * ajp: fix bogus error "Peer closed the socket prematurely"
  * fcgi: fail after receiving excess data at end of response body
  * fcgi: fix assertion failure on i386
  * was: fold header name case
  * was: announce request body length as early as possible
  * was: fix crash bug with empty response

 -- Max Kellermann <mk@cm4all.com>  Thu, 19 Nov 2015 11:28:59 -0000

cm4all-beng-proxy (9.3) unstable; urgency=low

  * fcgi: fix buffer overflow with large response body
  * header_forward: always forward "Allow"

 -- Max Kellermann <mk@cm4all.com>  Tue, 17 Nov 2015 00:33:20 -0000

cm4all-beng-proxy (9.2) unstable; urgency=low

  * translate_client: fix crash bug

 -- Max Kellermann <mk@cm4all.com>  Mon, 16 Nov 2015 08:38:02 -0000

cm4all-beng-proxy (9.1) unstable; urgency=low

  * feature freeze
  * http_client: response body allows optimized socket writes
  * http_cache: response body allows optimized socket writes
  * fcgi: fix stall bug
  * fcgi: optimized response body chunking
  * fcgi: don't send empty PARAMS packet when request headers are empty
  * handler: use lstat() for FILE_NOT_FOUND
  * client_balancer: fix memory leak
  * istream: fix assertion failure
  * istream_tee: fix size miscalculation
  * nfs_stock: fix assertion failure
  * translate_cache: optimize memory usage
  * reduce fork() overhead

 -- Max Kellermann <mk@cm4all.com>  Fri, 13 Nov 2015 00:50:52 -0000

cm4all-beng-proxy (9.0.9) unstable; urgency=low

  * tstock: fix libevent crash on connection failure
  * tstock: fix hanging process during shutdown
  * request_session: don't send cleared session id of ignored session
  * pipe_stock: fix EBADF error due to malformed pointer cast
  * http_{client,server}: optimize chunked socket writes

 -- Max Kellermann <mk@cm4all.com>  Fri, 06 Nov 2015 23:39:50 -0000

cm4all-beng-proxy (9.0.8) unstable; urgency=low

  * child_stock: fix crash bug
  * translate_stock: fix use-after-free crash bug

 -- Max Kellermann <mk@cm4all.com>  Thu, 05 Nov 2015 15:14:43 -0000

cm4all-beng-proxy (9.0.7) unstable; urgency=low

  * merge release 8.6
  * ajp: fix regression after code refactoring
  * http_{client,server}: optimize socket writes
  * translate_stock: configurable stock limit, defaulting to 64
  * translate_cache: fix crash bug when cache is disabled
  * errdoc: fix crash bug when aborting error document generator

 -- Max Kellermann <mk@cm4all.com>  Wed, 04 Nov 2015 21:50:44 -0000

cm4all-beng-proxy (9.0.6) unstable; urgency=low

  * debian/rules: cross-compiler support
  * debian: build with gcc 5 on Debian Stretch
  * processor: fix broken URI rewrite after <script> due to inverted check
  * widget: log class name

 -- Max Kellermann <mk@cm4all.com>  Fri, 16 Oct 2015 10:21:42 -0000

cm4all-beng-proxy (9.0.5) unstable; urgency=low

  * merge release 8.5

 -- Max Kellermann <mk@cm4all.com>  Mon, 12 Oct 2015 10:44:20 -0000

cm4all-beng-proxy (9.0.4) unstable; urgency=low

  * xml_parser: fix assertion failure on abort
  * css_parser: fix buffer overflow due to off-by-one check

 -- Max Kellermann <mk@cm4all.com>  Thu, 08 Oct 2015 19:32:07 -0000

cm4all-beng-proxy (9.0.3) unstable; urgency=low

  * fcgi: fix uninitialized variable
  * processor: fix heap corruption due to wrong string length

 -- Max Kellermann <mk@cm4all.com>  Wed, 07 Oct 2015 19:56:05 -0000

cm4all-beng-proxy (9.0.2) unstable; urgency=low

  * translation: packet REVEAL_USER sends X-CM4all-BENG-User to filter

 -- Max Kellermann <mk@cm4all.com>  Mon, 05 Oct 2015 19:08:22 -0000

cm4all-beng-proxy (9.0.1) unstable; urgency=low

  * merge release 8.4
  * translation: add header group "LINK"
  * translation: add packet MOUNT_TMPFS
  * fix spurious BIND_MOUNT_RW failures

 -- Max Kellermann <mk@cm4all.com>  Fri, 02 Oct 2015 15:36:42 -0000

cm4all-beng-proxy (8.13) unstable; urgency=low

  * http_client: fix TLS memory leak
  * http_client: fix assertion failure with keep-alive disabled
  * was: fix crash after early-crashing WAS process
  * lb: fix false memory leak during shutdown
  * http_server: fix missing "100 Continue"
  * {http,filter,nfs}_cache: raise cacheable size limit to 512 kB
  * fcache: raise default expiration to one week
  * rubber: remove excessive debugging code to speed up cache flush

 -- Max Kellermann <mk@cm4all.com>  Fri, 20 May 2016 15:34:32 -0000

cm4all-beng-proxy (8.12) unstable; urgency=low

  * was: fix crash on malformed STATUS packet
  * was: allow 16 bit STATUS packet

 -- Max Kellermann <mk@cm4all.com>  Tue, 12 Apr 2016 12:28:21 -0000

cm4all-beng-proxy (8.11) unstable; urgency=low

  * http_client: fix assertion failure with TLS
  * lhttp, fcgi: abandon child process after connect failure
  * http_client: reschedule read event after blocking write recovery

 -- Max Kellermann <mk@cm4all.com>  Thu, 03 Mar 2016 12:59:50 -0000

cm4all-beng-proxy (8.10) unstable; urgency=low

  * was/input: verify the announced LENGTH
  * was/input: fix the "available" formula

 -- Max Kellermann <mk@cm4all.com>  Wed, 24 Feb 2016 11:31:50 -0000

cm4all-beng-proxy (8.9) unstable; urgency=low

  * istream/catch: fix another assertion failure

 -- Max Kellermann <mk@cm4all.com>  Tue, 23 Feb 2016 15:52:46 -0000

cm4all-beng-proxy (8.8) unstable; urgency=low

  * istream/catch: fix assertion failure

 -- Max Kellermann <mk@cm4all.com>  Tue, 16 Feb 2016 11:21:25 -0000

cm4all-beng-proxy (8.7) unstable; urgency=low

  * cgi, pipe: fix off-by-one bug in stderr filter

 -- Max Kellermann <mk@cm4all.com>  Tue, 26 Jan 2016 15:55:03 -0000

cm4all-beng-proxy (8.6) unstable; urgency=low

  * merge release 7.9

 -- Max Kellermann <mk@cm4all.com>  Mon, 26 Oct 2015 09:48:00 -0000

cm4all-beng-proxy (8.5) unstable; urgency=low

  * css_parser: fix buffer overflow due to off-by-one check
  * fcgi: fix uninitialized variable
  * fix spurious BIND_MOUNT_RW failures
  * fix two crashes due to malformed URI escapes

 -- Max Kellermann <mk@cm4all.com>  Mon, 12 Oct 2015 10:20:32 -0000

cm4all-beng-proxy (8.4) unstable; urgency=low

  * was: fix another memory leak

 -- Max Kellermann <mk@cm4all.com>  Fri, 02 Oct 2015 11:05:21 -0000

cm4all-beng-proxy (8.3) unstable; urgency=low

  * was: fix several memory leaks

 -- Max Kellermann <mk@cm4all.com>  Fri, 02 Oct 2015 09:54:09 -0000

cm4all-beng-proxy (8.2) unstable; urgency=low

  * debian/control: add "Breaks" on old translation servers to avoid
    runtime breakages due to broken widget descriptors; the translation
    server 1.9.1 contains a workaround
  * translate_parser: fix crash after malformed/misplaced
    UNTRUSTED_*_SITE_SUFFIX packet

 -- Max Kellermann <mk@cm4all.com>  Fri, 25 Sep 2015 12:55:18 -0000

cm4all-beng-proxy (8.1) unstable; urgency=low

  * feature freeze
  * fb_pool: compress I/O buffers periodically
  * http_cache, fcache, nfs_cache: compress the cache periodically

 -- Max Kellermann <mk@cm4all.com>  Tue, 22 Sep 2015 17:26:06 -0000

cm4all-beng-proxy (8.0.13) unstable; urgency=low

  * merge release 7.8
  * translation: support writable bind mounts (BIND_MOUNT_RW)
  * translation: add packet UNTRUSTED_RAW_SITE_SUFFIX
  * ssl: initialize OpenSSL engines
  * rewrite_uri: support "https://" and "//" URIs
  * regex: fix double free bug

 -- Max Kellermann <mk@cm4all.com>  Tue, 22 Sep 2015 08:00:20 -0000

cm4all-beng-proxy (8.0.12) unstable; urgency=low

  * merge release 7.7
  * rubber: optimized hole search
  * rubber: simplified defragmentation on tail allocation

 -- Max Kellermann <mk@cm4all.com>  Thu, 17 Sep 2015 20:41:59 -0000

cm4all-beng-proxy (8.0.11) unstable; urgency=low

  * regex: fix move operator, fixes spurious "Invalid regex capture"

 -- Max Kellermann <mk@cm4all.com>  Thu, 03 Sep 2015 13:08:16 -0000

cm4all-beng-proxy (8.0.10) unstable; urgency=low

  * regex: mismatching optional capture expands to empty string
  * regex: work around problem with mismatching optional last capture
  * request: avoid compressing the response body twice

 -- Max Kellermann <mk@cm4all.com>  Wed, 02 Sep 2015 15:56:38 -0000

cm4all-beng-proxy (8.0.9) unstable; urgency=low

  * merge release 7.6
  * regex: fix off-by-one error in capture range check

 -- Max Kellermann <mk@cm4all.com>  Tue, 01 Sep 2015 13:57:06 -0000

cm4all-beng-proxy (8.0.8) unstable; urgency=low

  * tcache: fix crash on regex mismatch

 -- Max Kellermann <mk@cm4all.com>  Mon, 31 Aug 2015 05:35:14 -0000

cm4all-beng-proxy (8.0.7) unstable; urgency=low

  * merge release 7.5
  * regex: fix spurious compile failures
  * fcache: include actual body data in stats
  * nfs_cache: add stats
  * fix several crash bugs with malformed URI escapes
  * control/stats: add cache brutto sizes
  * control/stats: add I/O buffers size

 -- Max Kellermann <mk@cm4all.com>  Thu, 27 Aug 2015 22:11:02 -0000

cm4all-beng-proxy (8.0.6) unstable; urgency=low

  * translation: decouple REGEX_UNESCAPE from INVERSE_REGEX

 -- Max Kellermann <mk@cm4all.com>  Tue, 25 Aug 2015 09:57:23 -0000

cm4all-beng-proxy (8.0.5) unstable; urgency=low

  * translation: add packet INVERSE_REGEX_UNESCAPE

 -- Max Kellermann <mk@cm4all.com>  Mon, 24 Aug 2015 16:58:16 -0000

cm4all-beng-proxy (8.0.4) unstable; urgency=low

  * translate_client: fix crash due to uninitialized variable

 -- Max Kellermann <mk@cm4all.com>  Fri, 21 Aug 2015 11:26:40 -0000

cm4all-beng-proxy (8.0.3) unstable; urgency=low

  * translation: add login packet SERVICE
  * translation: login allows packet LISTENER_TAG
  * translation: protocol v3 uses anchored regex
  * regex: disable the "multi-line" option
  * regex: switch to the PCRE library

 -- Max Kellermann <mk@cm4all.com>  Mon, 17 Aug 2015 14:31:32 -0000

cm4all-beng-proxy (8.0.2) unstable; urgency=low

  * translation: add packets LOGIN, PASSWORD, UID_GID
  * translation: native Refence support

 -- Max Kellermann <mk@cm4all.com>  Thu, 06 Aug 2015 11:15:58 -0000

cm4all-beng-proxy (8.0.1) unstable; urgency=low

  * cgi, pipe: log PID in stderr output
  * translation: add packets AUTO_GZIP, INTERNAL_REDIRECT

 -- Max Kellermann <mk@cm4all.com>  Fri, 24 Jul 2015 10:27:51 -0000

cm4all-beng-proxy (7.9) unstable; urgency=low

  * merge release 6.12

 -- Max Kellermann <mk@cm4all.com>  Mon, 26 Oct 2015 09:37:41 -0000

cm4all-beng-proxy (7.8) unstable; urgency=low

  * support SESSION_SITE in processor

 -- Max Kellermann <mk@cm4all.com>  Mon, 21 Sep 2015 12:26:13 -0000

cm4all-beng-proxy (7.7) unstable; urgency=low

  * merge release 6.11

 -- Max Kellermann <mk@cm4all.com>  Thu, 17 Sep 2015 19:08:50 -0000

cm4all-beng-proxy (7.6) unstable; urgency=low

  * merge release 6.10
  * fcache: include actual body data in stats
  * nfs_cache: add stats
  * control/stats: add cache brutto sizes
  * control/stats: add I/O buffers size

 -- Max Kellermann <mk@cm4all.com>  Tue, 01 Sep 2015 12:48:48 -0000

cm4all-beng-proxy (7.5) unstable; urgency=low

  * merge release 6.9

 -- Max Kellermann <mk@cm4all.com>  Thu, 27 Aug 2015 14:30:18 -0000

cm4all-beng-proxy (7.4) unstable; urgency=low

  * merge release 6.8
  * tcache: fix minor memory leak

 -- Max Kellermann <mk@cm4all.com>  Wed, 26 Aug 2015 13:29:42 -0000

cm4all-beng-proxy (7.3) unstable; urgency=low

  * merge release 6.7

 -- Max Kellermann <mk@cm4all.com>  Wed, 22 Jul 2015 21:18:30 -0000

cm4all-beng-proxy (7.2) unstable; urgency=low

  * translation: allow REGEX_ON_{HOST,USER}_URI with INVERSE_REGEX

 -- Max Kellermann <mk@cm4all.com>  Fri, 17 Jul 2015 06:53:50 -0000

cm4all-beng-proxy (7.1) unstable; urgency=low

  * feature freeze
  * translation: WANT supports USER
  * translation: add packet REGEX_ON_USER_URI

 -- Max Kellermann <mk@cm4all.com>  Tue, 14 Jul 2015 20:46:43 -0000

cm4all-beng-proxy (7.0.10) unstable; urgency=low

  * fix crash on "Cache-Control: only-if-cached"
  * fix worker respawn

 -- Max Kellermann <mk@cm4all.com>  Sat, 11 Jul 2015 10:19:11 -0000

cm4all-beng-proxy (7.0.9) unstable; urgency=low

  * istream_escape: fix crash bug when last byte is escaped
  * stats: don't crash master process on CONTROL_STATS
  * debian/rules: add kludge to support dh_python2 on Squeeze

 -- Max Kellermann <mk@cm4all.com>  Thu, 09 Jul 2015 11:40:12 -0000

cm4all-beng-proxy (7.0.8) unstable; urgency=low

  * translation: add packets EXPAND_HOME, EXPAND_STDERR_PATH
  * translation: apply EXPAND_URI to CGI addresses
  * session: fix crash while invalidating widget session

 -- Max Kellermann <mk@cm4all.com>  Thu, 25 Jun 2015 13:29:01 -0000

cm4all-beng-proxy (7.0.7) unstable; urgency=low

  * translation: add packet AUTO_DEFLATE
  * istream_deflate: fix stalled stream
  * tcache: expand uncacheable responses

 -- Max Kellermann <mk@cm4all.com>  Wed, 24 Jun 2015 11:43:47 -0000

cm4all-beng-proxy (7.0.6) unstable; urgency=low

  * tcache: expand responses of uncacheable requests

 -- Max Kellermann <mk@cm4all.com>  Fri, 19 Jun 2015 13:02:32 -0000

cm4all-beng-proxy (7.0.5) unstable; urgency=low

  * merge release 6.6
  * control: flush the whole translation cache if the TCACHE_INVALIDATE
    payload is empty
  * namespace: support IPC namespaces

 -- Max Kellermann <mk@cm4all.com>  Thu, 11 Jun 2015 16:31:34 -0000

cm4all-beng-proxy (7.0.4) unstable; urgency=low

  * handler: send LISTENER_TAG if translation protocol version is not yet
    negotiated
  * handler: bypass translation cache during protocol version negotiation

 -- Max Kellermann <mk@cm4all.com>  Thu, 28 May 2015 13:10:12 -0000

cm4all-beng-proxy (7.0.3) unstable; urgency=low

  * handler: more "verbose_response" messages
  * handler: return "502 Bad Gateway" on translation server error
  * translation: protocol v2 always transmits LISTENER_TAG
  * translation: add packets REGEX_ON_HOST_URI, SESSION_SITE
  * session_manager: fix bogus assertion failure in cleanup
  * build with libwas 1.0

 -- Max Kellermann <mk@cm4all.com>  Wed, 20 May 2015 16:41:44 -0000

cm4all-beng-proxy (7.0.2) unstable; urgency=low

  * merge release 6.5
  * require Boost 1.49

 -- Max Kellermann <mk@cm4all.com>  Wed, 29 Apr 2015 11:43:57 -0000

cm4all-beng-proxy (7.0.1) unstable; urgency=low

  * forward the "Accept-Ranges" response header
  * forward the "Range" request header
  * forward the request headers "Accept-Charset" and "Accept-Encoding" to
    frame widgets

 -- Max Kellermann <mk@cm4all.com>  Fri, 13 Mar 2015 16:53:29 -0000

cm4all-beng-proxy (6.12) unstable; urgency=low

  * css_parser: fix buffer overflow due to off-by-one check
  * fcgi: fix uninitialized variable
  * was: fix error after blocking send on control channel
  * fb_pool: compress I/O buffers periodically
  * ssl: initialize OpenSSL engines
  * support SESSION_SITE in processor
  * lb: never forward headers X-CM4all-BENG-Peer-Subject and
    X-CM4all-BENG-Peer-Issuer-Subject

 -- Max Kellermann <mk@cm4all.com>  Mon, 26 Oct 2015 09:34:09 -0000

cm4all-beng-proxy (6.11) unstable; urgency=low

  * fcgi_client: fix hang after error logger failure

 -- Max Kellermann <mk@cm4all.com>  Thu, 17 Sep 2015 19:06:14 -0000

cm4all-beng-proxy (6.10) unstable; urgency=low

  * translate_parser: allow absolute LOCAL_URI
  * uri-verify: don't check the query string
  * bp_control: let worker handle control packets in single-worker mode
  * stock: fix "outgoing_connections" being always zero in control stats
  * lb_stats: include TCP connections in "outgoing_connections"

 -- Max Kellermann <mk@cm4all.com>  Tue, 01 Sep 2015 11:51:11 -0000

cm4all-beng-proxy (6.9) unstable; urgency=low

  * fcgi_client: ignore STDERR packets in size calculation

 -- Max Kellermann <mk@cm4all.com>  Thu, 27 Aug 2015 14:04:04 -0000

cm4all-beng-proxy (6.8) unstable; urgency=low

  * tcache: verify URI after cache miss

 -- Max Kellermann <mk@cm4all.com>  Wed, 26 Aug 2015 12:32:19 -0000

cm4all-beng-proxy (6.7) unstable; urgency=low

  * ssl: fix certificate chain with Server Name Indication
  * lb: fix hang during shutdown

 -- Max Kellermann <mk@cm4all.com>  Wed, 22 Jul 2015 20:47:55 -0000

cm4all-beng-proxy (6.6) unstable; urgency=low

  * debian/rules: remove remaining python-central invocation
  * init: enable session_save_path by default if
    /var/run/cm4all/beng-proxy exists
  * init: read /etc/default/cm4all-beng-proxy.local
  * namespace: set "setgroups=deny" for Linux 3.18+
  * namespace: retry with mount flag "noexec" if mounting fails
  * build with libwas 1.0

 -- Max Kellermann <mk@cm4all.com>  Thu, 11 Jun 2015 15:22:14 -0000

cm4all-beng-proxy (6.5) unstable; urgency=low

  * debian: improve clang build-dependency
  * debian: migrate from python-central to dh_python2
  * debian: add missing dependency on python-twisted-names

 -- Max Kellermann <mk@cm4all.com>  Mon, 27 Apr 2015 15:27:10 -0000

cm4all-beng-proxy (6.4) unstable; urgency=low

  * widget: fix "Range" request headers with non-default view

 -- Max Kellermann <mk@cm4all.com>  Fri, 10 Apr 2015 12:28:47 -0000

cm4all-beng-proxy (6.3) unstable; urgency=low

  * forward the request headers "If-Modified-Since", "If-Unmodified-Since",
    "If-Match", "If-None-Match" and "If-Range" to frame widgets
  * session: improve session cleanup reliability
  * lb: verify SSL certificates in --check
  * ssl: reduce CPU overhead during TLS handshake

 -- Max Kellermann <mk@cm4all.com>  Tue, 24 Mar 2015 16:56:00 -0000

cm4all-beng-proxy (6.2) unstable; urgency=low

  * merge release 5.16

 -- Max Kellermann <mk@cm4all.com>  Wed, 18 Mar 2015 10:11:04 -0000

cm4all-beng-proxy (6.1) unstable; urgency=low

  * feature freeze

 -- Max Kellermann <mk@cm4all.com>  Thu, 05 Mar 2015 10:57:18 -0000

cm4all-beng-proxy (6.0.16) unstable; urgency=low

  * don't drop WANT request packet in repeated translation

 -- Max Kellermann <mk@cm4all.com>  Mon, 02 Mar 2015 08:38:49 -0000

cm4all-beng-proxy (6.0.15) unstable; urgency=low

  * widget: support the CONTENT_TYPE_LOOKUP protocol
  * CGI: disable request URI forwarding if there's a SCRIPT_NAME

 -- Max Kellermann <mk@cm4all.com>  Tue, 24 Feb 2015 16:44:37 -0000

cm4all-beng-proxy (6.0.14) unstable; urgency=low

  * merge release 5.15

 -- Max Kellermann <mk@cm4all.com>  Mon, 23 Feb 2015 12:48:39 -0000

cm4all-beng-proxy (6.0.13) unstable; urgency=low

  * don't steal the X-CM4all-View header from the HTTP cache

 -- Max Kellermann <mk@cm4all.com>  Fri, 20 Feb 2015 11:35:10 -0000

cm4all-beng-proxy (6.0.12) unstable; urgency=low

  * fcgi: don't redirect stderro to /dev/null
  * handler: reserve request body for focused widget even if processor
    disabled
  * remove the X-CM4all-View header after using it
  * headers: add group "TRANSFORMATION"
  * translation: add packet EXPAND_HEADER

 -- Max Kellermann <mk@cm4all.com>  Thu, 19 Feb 2015 15:36:19 -0000

cm4all-beng-proxy (6.0.11) unstable; urgency=low

  * translation: add packet EXPAND_READ_FILE
  * control: add command CONTROL_FADE_CHILDREN

 -- Max Kellermann <mk@cm4all.com>  Tue, 17 Feb 2015 12:02:40 -0000

cm4all-beng-proxy (6.0.10) unstable; urgency=low

  * merge release 5.14
  * translation: add packets NON_BLOCKING, READ_FILE

 -- Max Kellermann <mk@cm4all.com>  Fri, 13 Feb 2015 17:24:35 -0000

cm4all-beng-proxy (6.0.9) unstable; urgency=low

  * namespace_options: improved PIVOT_ROOT error message
  * translation: add packet EXPAND_BIND_MOUNT

 -- Max Kellermann <mk@cm4all.com>  Wed, 11 Feb 2015 11:36:51 -0000

cm4all-beng-proxy (6.0.8) unstable; urgency=low

  * debian: remove translation server demo packages
  * init: change default translation server address to @translation
  * translation: add packet EXPAND_COOKIE_HOST

 -- Max Kellermann <mk@cm4all.com>  Tue, 10 Feb 2015 12:24:22 -0000

cm4all-beng-proxy (6.0.7) unstable; urgency=low

  * translation: add packet LISTENER_TAG

 -- Max Kellermann <mk@cm4all.com>  Mon, 09 Feb 2015 11:02:06 -0000

cm4all-beng-proxy (6.0.6) unstable; urgency=low

  * http_server, http_client: reduce overhead of proxying chunked body

 -- Max Kellermann <mk@cm4all.com>  Fri, 06 Feb 2015 07:44:17 -0000

cm4all-beng-proxy (6.0.5) unstable; urgency=low

  * merge release 5.13
  * translate_client: check for PROBE_PATH_SUFFIXES without PROBE_SUFFIX
  * fix stack overflow on PROBE_SUFFIXES loop

 -- Max Kellermann <mk@cm4all.com>  Thu, 05 Feb 2015 13:30:21 -0000

cm4all-beng-proxy (6.0.4) unstable; urgency=low

  * hstock: fix memory leak
  * response: fix crash on invalid X-CM4all-View header
  * translation: add packets AUTH_FILE, EXPAND_AUTH_FILE,
    APPEND_AUTH, EXPAND_APPEND_AUTH
  * log unknown view names in X-CM4all-View

 -- Max Kellermann <mk@cm4all.com>  Wed, 04 Feb 2015 22:16:07 -0000

cm4all-beng-proxy (6.0.3) unstable; urgency=low

  * support response header X-CM4all-View for all responses
  * reduce fork overhead by dropping NFS cache
  * reduce I/O multi-threading overhead

 -- Max Kellermann <mk@cm4all.com>  Tue, 03 Feb 2015 14:50:27 -0000

cm4all-beng-proxy (6.0.2) unstable; urgency=low

  * translate_client: allow BASE="/" (regression fix)

 -- Max Kellermann <mk@cm4all.com>  Mon, 02 Feb 2015 11:32:01 -0000

cm4all-beng-proxy (6.0.1) unstable; urgency=low

  * translation: add packets EXPAND_DOCUMENT_ROOT, PROBE_PATH_SUFFIXES

 -- Max Kellermann <mk@cm4all.com>  Thu, 29 Jan 2015 22:32:02 -0000

cm4all-beng-proxy (5.16) unstable; urgency=low

  * net: fix crash due to parsing '@' twice
  * net: fix another off-by-one bug in local socket addresses
  * random: fix partial entropy collection
  * http_server: support method PATCH (RFC 5789)

 -- Max Kellermann <mk@cm4all.com>  Wed, 18 Mar 2015 09:56:43 -0000

cm4all-beng-proxy (5.15) unstable; urgency=low

  * ssl_client: fix crash on request with Keep-Alive disabled

 -- Max Kellermann <mk@cm4all.com>  Mon, 23 Feb 2015 12:44:50 -0000

cm4all-beng-proxy (5.14) unstable; urgency=low

  * merge release 4.22

 -- Max Kellermann <mk@cm4all.com>  Wed, 11 Feb 2015 20:50:41 -0000

cm4all-beng-proxy (5.13) unstable; urgency=low

  * ssl: throttle when OpenSSL buffer grows too large

 -- Max Kellermann <mk@cm4all.com>  Thu, 05 Feb 2015 10:14:15 -0000

cm4all-beng-proxy (5.12) unstable; urgency=low

  * merge release 4.21

 -- Max Kellermann <mk@cm4all.com>  Thu, 22 Jan 2015 16:42:55 -0000

cm4all-beng-proxy (5.11) unstable; urgency=low

  * merge release 4.20
  * ssl: disable weak ciphers

 -- Max Kellermann <mk@cm4all.com>  Fri, 16 Jan 2015 12:20:58 -0000

cm4all-beng-proxy (5.10) unstable; urgency=low

  * fix cookie mangling in CGI handlers

 -- Max Kellermann <mk@cm4all.com>  Wed, 14 Jan 2015 21:45:01 -0000

cm4all-beng-proxy (5.9) unstable; urgency=low

  * merge release 4.19
  * log-tee: new access logger

 -- Max Kellermann <mk@cm4all.com>  Wed, 24 Sep 2014 14:41:51 -0000

cm4all-beng-proxy (5.8) unstable; urgency=low

  * fcache: work around assertion failure

 -- Max Kellermann <mk@cm4all.com>  Thu, 18 Sep 2014 17:47:40 -0000

cm4all-beng-proxy (5.7) unstable; urgency=low

  * was_client: fix crash bug

 -- Max Kellermann <mk@cm4all.com>  Wed, 17 Sep 2014 18:39:12 -0000

cm4all-beng-proxy (5.6) unstable; urgency=low

  * ssl_filter: fix stalled connection

 -- Max Kellermann <mk@cm4all.com>  Wed, 17 Sep 2014 06:43:12 -0000

cm4all-beng-proxy (5.5) unstable; urgency=low

  * merge release 4.18

 -- Max Kellermann <mk@cm4all.com>  Fri, 12 Sep 2014 10:30:14 -0000

cm4all-beng-proxy (5.4) unstable; urgency=low

  * merge release 4.16

 -- Max Kellermann <mk@cm4all.com>  Wed, 10 Sep 2014 06:19:42 -0000

cm4all-beng-proxy (5.3) unstable; urgency=low

  * child_manager: fix tree insertion bug
  * http_server: fix logger assertion failure

 -- Max Kellermann <mk@cm4all.com>  Fri, 29 Aug 2014 18:50:09 -0000

cm4all-beng-proxy (5.2) unstable; urgency=low

  * was_input: fix assertion failure

 -- Max Kellermann <mk@cm4all.com>  Fri, 29 Aug 2014 11:30:37 -0000

cm4all-beng-proxy (5.1) unstable; urgency=low

  * merge release 4.15
  * net: fix off-by-one bug in local socket addresses

 -- Max Kellermann <mk@cm4all.com>  Fri, 29 Aug 2014 08:55:55 -0000

cm4all-beng-proxy (5.0.14) unstable; urgency=low

  * buffered_socket: reduce memory usage
  * ssl_filter: reduce memory usage further

 -- Max Kellermann <mk@cm4all.com>  Wed, 13 Aug 2014 11:01:56 -0000

cm4all-beng-proxy (5.0.13) unstable; urgency=low

  * merge release 4.14
  * ssl_filter: reduce memory usage

 -- Max Kellermann <mk@cm4all.com>  Fri, 08 Aug 2014 17:45:33 -0000

cm4all-beng-proxy (5.0.12) unstable; urgency=low

  * merge release 4.13
  * http_cache: fix memcached crash bug
  * lb: SIGHUP flushes the SSL session cache
  * ssl_factory: reduce memory usage

 -- Max Kellermann <mk@cm4all.com>  Tue, 05 Aug 2014 12:53:05 -0000

cm4all-beng-proxy (5.0.11) unstable; urgency=low

  * merge release 4.11
  * http_{client,server}: support WebSocket (RFC 6455)

 -- Max Kellermann <mk@cm4all.com>  Tue, 29 Jul 2014 20:31:30 -0000

cm4all-beng-proxy (5.0.10) unstable; urgency=low

  * merge release 4.10
  * http_server: don't disable keep-alive when discarding optional request
    body ("Expect: 100-continue")

 -- Max Kellermann <mk@cm4all.com>  Wed, 23 Jul 2014 17:51:02 -0000

cm4all-beng-proxy (5.0.9) unstable; urgency=low

  * merge release 4.9
  * translation: CONTENT_TYPE_LOOKUP response may contain transformations

 -- Max Kellermann <mk@cm4all.com>  Mon, 21 Jul 2014 16:37:34 -0000

cm4all-beng-proxy (5.0.8) unstable; urgency=low

  * merge release 4.8
  * translation: new packet AUTO_GZIPPED

 -- Max Kellermann <mk@cm4all.com>  Fri, 18 Jul 2014 19:04:45 -0000

cm4all-beng-proxy (5.0.7) unstable; urgency=low

  * lb: add per-listener option "verbose_response"
  * header_forward: another COOKIE=BOTH forwarding bug fix
  * translation: new packets REQUEST_HEADER, EXPAND_REQUEST_HEADER

 -- Max Kellermann <mk@cm4all.com>  Fri, 11 Jul 2014 13:46:08 -0000

cm4all-beng-proxy (5.0.6) unstable; urgency=low

  * merge release 4.7
  * translation: add packet EXPAND_SITE

 -- Max Kellermann <mk@cm4all.com>  Wed, 02 Jul 2014 12:58:55 +0200

cm4all-beng-proxy (5.0.5) unstable; urgency=low

  * translation: add packet EXPAND_URI
  * tcache: VALIDATE_MTIME=0 matches when the file does not exist

 -- Max Kellermann <mk@cm4all.com>  Mon, 30 Jun 2014 14:15:02 -0000

cm4all-beng-proxy (5.0.4) unstable; urgency=low

  * merge release 4.6

 -- Max Kellermann <mk@cm4all.com>  Wed, 25 Jun 2014 13:05:26 -0000

cm4all-beng-proxy (5.0.3) unstable; urgency=low

  * tcache: optimize invalidation with host filter
  * tcache: optimize invalidation with site filter

 -- Max Kellermann <mk@cm4all.com>  Tue, 24 Jun 2014 20:24:25 -0000

cm4all-beng-proxy (5.0.2) unstable; urgency=low

  * merge release 4.5
  * session: fix potential crash on shared memory exhaustion
  * session: really purge new sessions first
  * translate_client: strict HEADER_FORWARD checks
  * translate_client: fix the COOKIE=BOTH parser
  * header_forward: fix COOKIE=BOTH forwarding

 -- Max Kellermann <mk@cm4all.com>  Mon, 16 Jun 2014 14:26:06 -0000

cm4all-beng-proxy (5.0.1) unstable; urgency=low

  * processor: allow Content-Type application/xml
  * was, pipe_filter: don't inherit environment variables
  * pipe_filter: fix command-line argument corruption bug
  * pipe_filter: support custom environment variables
  * translation: SETENV sets environment vars for FastCGI and WAS
  * header_forward: add mode COOKIE=BOTH

 -- Max Kellermann <mk@cm4all.com>  Fri, 06 Jun 2014 13:41:44 -0000

cm4all-beng-proxy (4.23) unstable; urgency=low

  * http_server: support method PATCH (RFC 5789)
  * session: fix expiration timer
  * session: allocate 64k sessions (was 32k)
  * session: work around high CPU usage due to session purging
  * request_session: don't send cleared session id of ignored session
  * ajp: fix bogus error "Peer closed the socket prematurely"
  * fcgi: fix uninitialized variable
  * fcgi: fix hang after error logger failure
  * fcgi: ignore STDERR packets in size calculation
  * header_forward: always forward "Allow"
  * translate_cache: optimize memory usage
  * css_parser: fix buffer overflow due to off-by-one check
  * support SESSION_SITE in processor
  * lb: fix hang during shutdown
  * namespace: retry with mount flag "noexec" if mounting fails
  * random: fix partial entropy collection

 -- Max Kellermann <mk@cm4all.com>  Fri, 04 Dec 2015 16:52:26 -0000

cm4all-beng-proxy (4.22) unstable; urgency=low

  * fcgi: fix wrong child process reuse with different JailCGI homes

 -- Max Kellermann <mk@cm4all.com>  Wed, 11 Feb 2015 19:30:05 -0000

cm4all-beng-proxy (4.21) unstable; urgency=low

  * cgi, pipe: fix crash after fork failure when input is a regular file

 -- Max Kellermann <mk@cm4all.com>  Thu, 22 Jan 2015 16:38:00 -0000

cm4all-beng-proxy (4.20) unstable; urgency=low

  * ssl_server: disable SSLv2 and SSLv3 because they are insecure
  * ssl_client: enable TLS versions newer than 1.1

 -- Max Kellermann <mk@cm4all.com>  Fri, 16 Jan 2015 12:12:02 -0000

cm4all-beng-proxy (4.19) unstable; urgency=low

  * lb/tcp: fix assertion failure

 -- Max Kellermann <mk@cm4all.com>  Wed, 24 Sep 2014 14:31:24 -0000

cm4all-beng-proxy (4.18) unstable; urgency=low

  * http_server: fix missing response (Keep-Alive disabled)

 -- Max Kellermann <mk@cm4all.com>  Fri, 12 Sep 2014 10:22:51 -0000

cm4all-beng-proxy (4.17) unstable; urgency=low

  * http_server: fix logger assertion failure

 -- Max Kellermann <mk@cm4all.com>  Thu, 11 Sep 2014 08:52:31 -0000

cm4all-beng-proxy (4.16) unstable; urgency=low

  * was_client: fix assertion failure

 -- Max Kellermann <mk@cm4all.com>  Wed, 10 Sep 2014 06:17:58 -0000

cm4all-beng-proxy (4.15) unstable; urgency=low

  * merge release 3.1.38

 -- Max Kellermann <mk@cm4all.com>  Fri, 29 Aug 2014 08:52:10 -0000

cm4all-beng-proxy (4.14) unstable; urgency=low

  * ssl_filter: fix error check
  * http_server: log failed requests
  * lb_http: reduce verbosity of ECONNRESET log message

 -- Max Kellermann <mk@cm4all.com>  Fri, 08 Aug 2014 17:41:52 -0000

cm4all-beng-proxy (4.13) unstable; urgency=low

  * thread_worker: smaller thread stack (64 kB)
  * ssl_factory: enable ECDH for perfect forward secrecy
  * thread_socket_filter: reinvoke writing after recovering from full
    output buffer
  * buffered_socket: reschedule reading after input buffer drained

 -- Max Kellermann <mk@cm4all.com>  Tue, 05 Aug 2014 12:37:11 -0000

cm4all-beng-proxy (4.12) unstable; urgency=low

  * pool: fix bogus assertion failure after SSL disconnect
  * lb/tcp: fix send error message
  * lb/tcp: fix crash after write error
  * thread_socket_filter: fix assertion failure with full output buffer
  * thread_socket_filter: fix crash after write error

 -- Max Kellermann <mk@cm4all.com>  Thu, 31 Jul 2014 16:19:57 -0000

cm4all-beng-proxy (4.11) unstable; urgency=low

  * merge release 3.1.37

 -- Max Kellermann <mk@cm4all.com>  Mon, 28 Jul 2014 15:34:53 -0000

cm4all-beng-proxy (4.10) unstable; urgency=low

  * merge release 3.1.36
  * lhttp_stock: fix crash after fork failure

 -- Max Kellermann <mk@cm4all.com>  Wed, 23 Jul 2014 17:47:36 -0000

cm4all-beng-proxy (4.9) unstable; urgency=low

  * merge release 3.1.35

 -- Max Kellermann <mk@cm4all.com>  Mon, 21 Jul 2014 16:34:15 -0000

cm4all-beng-proxy (4.8) unstable; urgency=low

  * ssl: fix choking decryption on large SSL packets
  * http_server: discard incoming data while waiting for drained response

 -- Max Kellermann <mk@cm4all.com>  Thu, 17 Jul 2014 23:16:21 -0000

cm4all-beng-proxy (4.7) unstable; urgency=low

  * lb: flush all output buffers before closing HTTPS connection

 -- Max Kellermann <mk@cm4all.com>  Wed, 02 Jul 2014 10:46:07 -0000

cm4all-beng-proxy (4.6) unstable; urgency=low

  * merge release 3.1.34

 -- Max Kellermann <mk@cm4all.com>  Wed, 25 Jun 2014 13:02:07 -0000

cm4all-beng-proxy (4.5) unstable; urgency=low

  * tcache: enable VARY on LOCAL_ADDRESS_STRING

 -- Max Kellermann <mk@cm4all.com>  Sun, 15 Jun 2014 21:14:17 -0000

cm4all-beng-proxy (4.4) unstable; urgency=low

  * debian/control: refuse to build with libnfs 1.9.3-1 due to broken
    package name

 -- Max Kellermann <mk@cm4all.com>  Tue, 10 Jun 2014 09:59:57 -0000

cm4all-beng-proxy (4.3) unstable; urgency=low

  * merge release 3.1.33
  * widget_uri, cgi_address: fix potential crash

 -- Max Kellermann <mk@cm4all.com>  Tue, 10 Jun 2014 08:47:34 -0000

cm4all-beng-proxy (4.2) unstable; urgency=low

  * widget: avoid double slash when concatenating (Local) HTTP URI and
    path_info

 -- Max Kellermann <mk@cm4all.com>  Tue, 03 Jun 2014 18:08:54 -0000

cm4all-beng-proxy (4.1) unstable; urgency=medium

  * feature freeze

 -- Max Kellermann <mk@cm4all.com>  Fri, 30 May 2014 13:42:38 +0200

cm4all-beng-proxy (4.0.49) unstable; urgency=low

  * lb_config: allow escaping backslash in lb.conf
  * translation: add packet AUTH (yet another authentication protocol)

 -- Max Kellermann <mk@cm4all.com>  Wed, 28 May 2014 15:14:54 -0000

cm4all-beng-proxy (4.0.48) unstable; urgency=low

  * cgi_address: avoid double slash when concatenating script_name and
    path_info
  * cgi_address: default to script_name="/"

 -- Max Kellermann <mk@cm4all.com>  Tue, 27 May 2014 11:47:19 -0000

cm4all-beng-proxy (4.0.47) unstable; urgency=low

  * args: unescape values with dollar sign (4.0.46 regression)
  * translate_client: fix "Could not locate resource" (4.0.38 regression)

 -- Max Kellermann <mk@cm4all.com>  Mon, 26 May 2014 17:02:48 -0000

cm4all-beng-proxy (4.0.46) unstable; urgency=low

  * translate_client: check for valid base address after EASY_BASE
  * fcgi_client: detect bogus Content-Length response header

 -- Max Kellermann <mk@cm4all.com>  Mon, 26 May 2014 12:11:55 -0000

cm4all-beng-proxy (4.0.45) unstable; urgency=low

  * translate_client: fix crash after misplaced AUTO_BASE
  * fcgi_client: support STDERR_PATH for FastCGI's STDERR stream

 -- Max Kellermann <mk@cm4all.com>  Thu, 22 May 2014 15:42:08 -0000

cm4all-beng-proxy (4.0.44) unstable; urgency=low

  * cgi_address: unescape PATH_INFO in ENOTDIR handler
  * python/translation/response: add method bind_mount()

 -- Max Kellermann <mk@cm4all.com>  Wed, 21 May 2014 13:58:15 -0000

cm4all-beng-proxy (4.0.43) unstable; urgency=low

  * merge release 3.1.32
  * lhttp_stock: handle fork() failures
  * handler: fix assertion failure on malformed request URI

 -- Max Kellermann <mk@cm4all.com>  Wed, 21 May 2014 07:27:05 -0000

cm4all-beng-proxy (4.0.42) unstable; urgency=low

  * tstock: log abstract socket paths properly
  * translation: add packet COOKIE_PATH
  * cookie_{server,client}: upgrade to RFC 6265
  * http_string: allow comma in cookie values (RFC ignorant)

 -- Max Kellermann <mk@cm4all.com>  Wed, 14 May 2014 10:41:34 -0000

cm4all-beng-proxy (4.0.41) unstable; urgency=low

  * handler: forget CHECK after the check has completed
  * handler: apply SESSION before repeating translation
  * fcgi, lhttp, delegate: apply STDERR_PATH to stdout

 -- Max Kellermann <mk@cm4all.com>  Tue, 13 May 2014 15:14:58 -0000

cm4all-beng-proxy (4.0.40) unstable; urgency=low

  * file_hander: fix memory leak
  * rerror: add option "verbose_response"
  * translation: rename LHTTP_EXPAND_URI to EXPAND_LHTTP_URI
  * tcache: raise MAX_AGE limit to one day
  * ajp_client: fix header corruption
  * ajp_client: fix buffer overflow
  * python/translation/response: add method expand_pair()

 -- Max Kellermann <mk@cm4all.com>  Mon, 12 May 2014 15:58:07 -0000

cm4all-beng-proxy (4.0.39) unstable; urgency=low

  * file_enotdir: fix PATH_INFO forwarding for LHTTP

 -- Max Kellermann <mk@cm4all.com>  Fri, 09 May 2014 13:38:57 -0000

cm4all-beng-proxy (4.0.38) unstable; urgency=low

  * translation: add packet STDERR_PATH
  * translate_client: detect missing LHTTP_URI, NFS_EXPORT
  * handler: fix the USER translation packet (broken since 4.0.17)

 -- Max Kellermann <mk@cm4all.com>  Thu, 08 May 2014 21:49:55 -0000

cm4all-beng-proxy (4.0.37) unstable; urgency=low

  * enotdir: forward PATH_INFO to LHTTP server
  * lhttp: support environment variables via PAIR

 -- Max Kellermann <mk@cm4all.com>  Thu, 08 May 2014 12:59:50 -0000

cm4all-beng-proxy (4.0.36) unstable; urgency=low

  * tcache: log the final cache key
  * translation: add packet ENOTDIR

 -- Max Kellermann <mk@cm4all.com>  Thu, 08 May 2014 08:56:13 -0000

cm4all-beng-proxy (4.0.35) unstable; urgency=low

  * namespace_options, client-socket: Debian Squeeze compatibility tweaks
  * tcache: paranoid checks for REGEX (optional via UNSAFE_BASE)
  * translation: add packet REDIRECT_QUERY_STRING

 -- Max Kellermann <mk@cm4all.com>  Tue, 06 May 2014 16:20:22 -0000

cm4all-beng-proxy (4.0.34) unstable; urgency=low

  * tcache: fix URI with BASE
  * tcache: allow URI with AUTO_BASE/EASY_BASE
  * tcache: allow TEST_PATH with BASE
  * translation: add packet EXPAND_TEST_PATH

 -- Max Kellermann <mk@cm4all.com>  Tue, 06 May 2014 12:58:50 -0000

cm4all-beng-proxy (4.0.33) unstable; urgency=low

  * allow FILE_NOT_FOUND depth 20
  * translation: add packets EXPAND_SCRIPT_NAME, TEST_PATH

 -- Max Kellermann <mk@cm4all.com>  Mon, 05 May 2014 16:05:09 -0000

cm4all-beng-proxy (4.0.32) unstable; urgency=low

  * cgi_address: allow BASE without PATH_INFO
  * implement FILE_NOT_FOUND support for CGI, FastCGI, WAS, LHTTP

 -- Max Kellermann <mk@cm4all.com>  Fri, 02 May 2014 14:32:47 -0000

cm4all-beng-proxy (4.0.31) unstable; urgency=low

  * translation: add packet EXPAND_REDIRECT
  * tcache: regex compiler errors and base mismatches are fatal

 -- Max Kellermann <mk@cm4all.com>  Thu, 01 May 2014 18:23:24 -0000

cm4all-beng-proxy (4.0.30) unstable; urgency=low

  * merge release 3.1.31
  * uri_base: fix BASE store bug after request to the BASE

 -- Max Kellermann <mk@cm4all.com>  Tue, 29 Apr 2014 21:53:37 -0000

cm4all-beng-proxy (4.0.29) unstable; urgency=low

  * processor: add URI rewrite mode "response"

 -- Max Kellermann <mk@cm4all.com>  Wed, 23 Apr 2014 23:59:00 -0000

cm4all-beng-proxy (4.0.28) unstable; urgency=low

  * handler: fix SESSION and PARAM breakage
  * tcache: fix VARY/PARAM check
  * translation: allow null bytes in SESSION

 -- Max Kellermann <mk@cm4all.com>  Thu, 17 Apr 2014 12:21:29 -0000

cm4all-beng-proxy (4.0.27) unstable; urgency=low

  * tstock: support abstract sockets

 -- Max Kellermann <mk@cm4all.com>  Fri, 04 Apr 2014 12:58:09 -0000

cm4all-beng-proxy (4.0.26) unstable; urgency=low

  * merge release 3.1.28
  * translation: add packet EXPIRES_RELATIVE

 -- Max Kellermann <mk@cm4all.com>  Tue, 01 Apr 2014 17:18:55 -0000

cm4all-beng-proxy (4.0.25) unstable; urgency=low

  * merge release 3.1.27
  * lb/tcp: fix busy loop

 -- Max Kellermann <mk@cm4all.com>  Thu, 27 Mar 2014 11:22:05 -0000

cm4all-beng-proxy (4.0.24) unstable; urgency=low

  * failure: fix bogus assertion failure with abstract sockets
  * lb/tcp: fix memory leaks
  * lb/tcp: drain output buffers before closing the connection

 -- Max Kellermann <mk@cm4all.com>  Mon, 24 Mar 2014 17:42:04 -0000

cm4all-beng-proxy (4.0.23) unstable; urgency=low

  * translation: new packet DIRECTORY_INDEX

 -- Max Kellermann <mk@cm4all.com>  Fri, 21 Mar 2014 13:00:39 -0000

cm4all-beng-proxy (4.0.22) unstable; urgency=low

  * translation: allow ERROR_DOCUMENT payload, echo
  * translation: new packets FILE_NOT_FOUND, CONTENT_TYPE_LOOKUP
  * translate_client: check for multiple REGEX / INVERSE_REGEX
  * translate_client: support abstract sockets in ADDRESS_STRING

 -- Max Kellermann <mk@cm4all.com>  Thu, 20 Mar 2014 12:28:04 -0000

cm4all-beng-proxy (4.0.21) unstable; urgency=low

  * merge release 3.1.26
  * handler: forward HTTP errors from translation cache to browser
  * tcache: reduce memory usage
  * translate_client: don't send REMOTE_HOST unless requested via WANT
  * translate_client: check if BASE matches request URI
  * translation: make "UNSAFE_BASE" a modifier for "BASE"
  * translation: new packet "EASY_BASE" simplifies "BASE" usage
  * translation: new packets "REGEX_TAIL", "REGEX_UNESCAPE"

 -- Max Kellermann <mk@cm4all.com>  Mon, 17 Mar 2014 22:00:23 -0000

cm4all-beng-proxy (4.0.20) unstable; urgency=low

  * merge release 3.1.25
  * translate_client: refuse to parse incoming request packets
  * translate_client: check for illegal null bytes
  * translation: add packet "UNSAFE_BASE"
  * lb: drop root privileges irreversibly using PR_SET_NO_NEW_PRIVS

 -- Max Kellermann <mk@cm4all.com>  Thu, 13 Mar 2014 13:34:47 -0000

cm4all-beng-proxy (4.0.19) unstable; urgency=low

  * translation: add packet WANT, make several packets optional
  * translate_client: allow combining CHECK and WANT_FULL_URI
  * tcache: make PARAM cacheable, supported by VARY
  * python/translation/request: accept BEGIN in packetReceived()
  * python/translation/request: add attribute "protocol_version"
  * lb: detach from file system (security)

 -- Max Kellermann <mk@cm4all.com>  Wed, 05 Mar 2014 14:16:42 -0000

cm4all-beng-proxy (4.0.18) unstable; urgency=low

  * doc/lb: document sticky mode "source_ip"
  * lb/tcp: fix endless loop due to misrouted write event

 -- Max Kellermann <mk@cm4all.com>  Tue, 18 Feb 2014 14:48:47 -0000

cm4all-beng-proxy (4.0.17) unstable; urgency=low

  * handler: apply session directives from current translation response
    before resuming the "previous" response

 -- Max Kellermann <mk@cm4all.com>  Mon, 17 Feb 2014 17:46:44 -0000

cm4all-beng-proxy (4.0.16) unstable; urgency=low

  * namespace: set up uid/gid mapping without MOUNT_PROC
  * namespace: allow BIND_MOUNT, MOUNT_PROC, MOUNT_HOME, MOUNT_TMP_TMPFS without
    PIVOT_ROOT
  * configurable resource limits for child processes

 -- Max Kellermann <mk@cm4all.com>  Fri, 07 Feb 2014 12:48:44 -0000

cm4all-beng-proxy (4.0.15) unstable; urgency=low

  * daemon: set up supplementary groups
  * child_manager: log resource usage
  * fcgi_stock: kill child process after connect failure
  * fcgi_stock: kill child process after repeated timeout

 -- Max Kellermann <mk@cm4all.com>  Tue, 04 Feb 2014 15:17:36 -0000

cm4all-beng-proxy (4.0.14) unstable; urgency=low

  * add systemd unit
  * cgi, delegate, lhttp, pipe: enable missing namespace features
  * cgi, pipe: fix /proc mount failure
  * namespace: secure /proc flags
  * namespace: work around uid/gid mapper failure using PR_SET_DUMPABLE

 -- Max Kellermann <mk@cm4all.com>  Mon, 03 Feb 2014 20:40:49 -0000

cm4all-beng-proxy (4.0.13) unstable; urgency=low

  * namespace: make new root directory read-only
  * namespace: add option to mount tmpfs on /tmp
  * namespace: arbitrary bind-mounts
  * namespace: support UTS namespaces
  * namespace: set up uid/gid mapping in user namespace

 -- Max Kellermann <mk@cm4all.com>  Tue, 28 Jan 2014 22:37:47 -0000

cm4all-beng-proxy (4.0.12) unstable; urgency=low

  * cache: use monotonic clock
  * namespace: support PID namespaces
  * namespace: support mount namespace and pivot_root()
  * namespace: can mount new /proc, $HOME

 -- Max Kellermann <mk@cm4all.com>  Fri, 24 Jan 2014 14:02:34 -0000

cm4all-beng-proxy (4.0.11) unstable; urgency=low

  * was: fix misdirected pipes (4.0.10 regression)
  * translation: add packets EXPAND_APPEND, EXPAND_PAIR
  * file_handler: allow character devices

 -- Max Kellermann <mk@cm4all.com>  Tue, 21 Jan 2014 18:24:14 -0000

cm4all-beng-proxy (4.0.10) unstable; urgency=low

  * merge release 3.1.24
  * response: don't report version in "Server" response header
  * lhttp, delegate: support namespaces
  * delegate: fix spontaneous shutdown due to misrouted SIGTERM signal

 -- Max Kellermann <mk@cm4all.com>  Fri, 03 Jan 2014 21:18:45 -0000

cm4all-beng-proxy (4.0.9) unstable; urgency=low

  * pipe: fix signal handler race condition
  * pipe, CGI, FastCGI, WAS: support user/network namespaces

 -- Max Kellermann <mk@cm4all.com>  Mon, 23 Dec 2013 18:55:03 -0000

cm4all-beng-proxy (4.0.8) unstable; urgency=low

  * CGI, FastCGI, WAS: support command-line arguments
  * header-forward: add groups "CORS", "SECURE"

 -- Max Kellermann <mk@cm4all.com>  Mon, 16 Dec 2013 18:26:12 -0000

cm4all-beng-proxy (4.0.7) unstable; urgency=low

  * merge release 3.1.23
  * ssl_filter: fix stalled SSL read
  * thread_socket_filter: fix stalled SSL write

 -- Max Kellermann <mk@cm4all.com>  Sat, 07 Dec 2013 07:39:16 -0000

cm4all-beng-proxy (4.0.6) unstable; urgency=low

  * thread_queue: fix spurious thread exit

 -- Max Kellermann <mk@cm4all.com>  Tue, 26 Nov 2013 20:45:30 -0000

cm4all-beng-proxy (4.0.5) unstable; urgency=low

  * merge release 3.1.22

 -- Max Kellermann <mk@cm4all.com>  Mon, 25 Nov 2013 13:03:15 -0000

cm4all-beng-proxy (4.0.4) unstable; urgency=low

  * merge release 3.1.21
  * nfs: bind to privileged port

 -- Max Kellermann <mk@cm4all.com>  Sun, 24 Nov 2013 08:30:58 -0000

cm4all-beng-proxy (4.0.3) unstable; urgency=low

  * lb: allow the kernel to chooes a TCP bind port
  * lb: support forwarding HTTP requests with the original source IP

 -- Max Kellermann <mk@cm4all.com>  Sun, 10 Nov 2013 17:46:44 -0000

cm4all-beng-proxy (4.0.2) unstable; urgency=low

  * merge release 3.1.20
  * lb: support forwarding TCP connections with the original source IP

 -- Max Kellermann <mk@cm4all.com>  Tue, 05 Nov 2013 16:07:34 -0000

cm4all-beng-proxy (4.0.1) unstable; urgency=low

  * merge release 3.1.19

 -- Max Kellermann <mk@cm4all.com>  Wed, 30 Oct 2013 15:26:16 -0000

cm4all-beng-proxy (4.0) unstable; urgency=low

  * translation: rename TRANSLATE_PROXY to TRANSLATE_HTTP
  * thread_pool: start SSL worker threads on the first use
  * translate-client, resource-loader: support https://

 -- Max Kellermann <mk@cm4all.com>  Wed, 23 Oct 2013 19:29:38 -0000

cm4all-beng-proxy (3.1.38) unstable; urgency=low

  * istream: fix assertion failure due to inverted check
  * was_control: fix assertion failure due to missing check

 -- Max Kellermann <mk@cm4all.com>  Fri, 29 Aug 2014 08:52:53 -0000

cm4all-beng-proxy (3.1.37) unstable; urgency=low

  * http_cache: fix caching (Fast-)CGI responses
  * http_client: fix bug with HTTP 1.0 Keep-Alive
  * stock: destroy only surplus idle items

 -- Max Kellermann <mk@cm4all.com>  Mon, 28 Jul 2014 15:30:50 -0000

cm4all-beng-proxy (3.1.36) unstable; urgency=low

  * http_server: ignore case in "Connection" request header
  * http_client: allow comma-separated list in "Connection" response
    header

 -- Max Kellermann <mk@cm4all.com>  Wed, 23 Jul 2014 17:43:09 -0000

cm4all-beng-proxy (3.1.35) unstable; urgency=low

  * lb_tcp: fix memory leak after send failure
  * ssl_filter: fix race condition
  * ssl_filter: fix memory leak with client certificates

 -- Max Kellermann <mk@cm4all.com>  Mon, 21 Jul 2014 16:20:14 -0000

cm4all-beng-proxy (3.1.34) unstable; urgency=low

  * session: fix potential crash on shared memory exhaustion
  * session: really purge new sessions first
  * istream-iconv: fix endless loop with unknown charset

 -- Max Kellermann <mk@cm4all.com>  Wed, 25 Jun 2014 12:58:03 -0000

cm4all-beng-proxy (3.1.33) unstable; urgency=low

  * widget: avoid double slash when concatenating (Local) HTTP URI and
    path_info
  * pipe: fix command-line argument corruption bug
  * fcgi_client: detect bogus Content-Length response header

 -- Max Kellermann <mk@cm4all.com>  Tue, 10 Jun 2014 08:30:39 -0000

cm4all-beng-proxy (3.1.32) unstable; urgency=low

  * http_string: allow comma in cookie values (RFC ignorant)

 -- Max Kellermann <mk@cm4all.com>  Mon, 19 May 2014 07:52:24 -0000

cm4all-beng-proxy (3.1.31) unstable; urgency=low

  * rewrite-uri: fix view name corruption

 -- Max Kellermann <mk@cm4all.com>  Mon, 28 Apr 2014 16:30:17 -0000

cm4all-beng-proxy (3.1.30) unstable; urgency=low

  * translate-client: fix EXPAND_PATH on HTTP address

 -- Max Kellermann <mk@cm4all.com>  Mon, 28 Apr 2014 14:44:22 -0000

cm4all-beng-proxy (3.1.29) unstable; urgency=low

  * http-server: fix potential crash with too many request headers

 -- Max Kellermann <mk@cm4all.com>  Fri, 25 Apr 2014 15:52:16 -0000

cm4all-beng-proxy (3.1.28) unstable; urgency=low

  * buffered_socket: fix bogus assertion failure

 -- Max Kellermann <mk@cm4all.com>  Tue, 01 Apr 2014 16:53:22 -0000

cm4all-beng-proxy (3.1.27) unstable; urgency=low

  * fcgi-stock: show process name in log messages
  * fcgi-stock: check connection state before issuing new request

 -- Max Kellermann <mk@cm4all.com>  Tue, 25 Mar 2014 20:02:23 -0000

cm4all-beng-proxy (3.1.26) unstable; urgency=low

  * http-client: fix bogus assertion failure

 -- Max Kellermann <mk@cm4all.com>  Fri, 14 Mar 2014 14:36:12 -0000

cm4all-beng-proxy (3.1.25) unstable; urgency=low

  * escape: fix data corruption with glibc 2.18

 -- Max Kellermann <mk@cm4all.com>  Thu, 06 Mar 2014 11:47:14 -0000

cm4all-beng-proxy (3.1.24) unstable; urgency=low

  * fcgi-stock: fix crash on fork() failure
  * fcache: fix crash on responses without body

 -- Max Kellermann <mk@cm4all.com>  Thu, 02 Jan 2014 22:57:50 -0000

cm4all-beng-proxy (3.1.23) unstable; urgency=low

  * was-output: fix event leak
  * was-output: fix crash in error handler
  * was-client: free the request body on empty response
  * was-client: reuse connection after empty response
  * was-client: fix stalled response on LENGTH=0

 -- Max Kellermann <mk@cm4all.com>  Fri, 06 Dec 2013 13:23:40 -0000

cm4all-beng-proxy (3.1.22) unstable; urgency=low

  * http_server: fix stalled response

 -- Max Kellermann <mk@cm4all.com>  Mon, 25 Nov 2013 13:00:33 -0000

cm4all-beng-proxy (3.1.21) unstable; urgency=low

  * merge release 3.0.34
  * was-client: fix crash on abort
  * was-client: fix off-by-one error in header parser

 -- Max Kellermann <mk@cm4all.com>  Sun, 24 Nov 2013 08:04:41 -0000

cm4all-beng-proxy (3.1.20) unstable; urgency=low

  * jail: add "--" after last option, allows passing options to jail
  * keep CAP_KILL to be able to kill jailed child processes

 -- Max Kellermann <mk@cm4all.com>  Mon, 04 Nov 2013 14:41:34 -0000

cm4all-beng-proxy (3.1.19) unstable; urgency=low

  * handler: work around crash due to translation cache invalidation
  * child: send SIGKILL after 60 seconds

 -- Max Kellermann <mk@cm4all.com>  Wed, 30 Oct 2013 12:12:31 -0000

cm4all-beng-proxy (3.1.18) unstable; urgency=low

  * nfs: translate NFS3ERR_NOENT to "404 Not Found"
  * nfs_client: don't leak file descriptor to child processes

 -- Max Kellermann <mk@cm4all.com>  Wed, 30 Oct 2013 09:28:11 -0000

cm4all-beng-proxy (3.1.17) unstable; urgency=low

  * tcache: cache translation responses that contain STATUS

 -- Max Kellermann <mk@cm4all.com>  Fri, 25 Oct 2013 17:10:26 -0000

cm4all-beng-proxy (3.1.16) unstable; urgency=low

  * fcgi-stock: kill child processes with SIGUSR1 instead of SIGTERM

 -- Max Kellermann <mk@cm4all.com>  Wed, 23 Oct 2013 08:54:03 -0000

cm4all-beng-proxy (3.1.15) unstable; urgency=low

  * lhttp_address: don't unescape the BASE suffix
  * {file,nfs}_address: unescape EXPAND_PATH(_INFO) substitutions
  * child_stock: fix another assertion failure

 -- Max Kellermann <mk@cm4all.com>  Tue, 22 Oct 2013 15:15:42 -0000

cm4all-beng-proxy (3.1.14) unstable; urgency=low

  * istream_nfs: fix assertion failure on empty file
  * nfs_client: fix crash on malformed path
  * nfs_client: improved error messages
  * child_stock: fix assertion failure when busy child process gets killed

 -- Max Kellermann <mk@cm4all.com>  Mon, 21 Oct 2013 15:38:28 -0000

cm4all-beng-proxy (3.1.13) unstable; urgency=low

  * merge release 3.0.33
  * translation: new packet WANT_FULL_URI for obtaining the full URI

 -- Max Kellermann <mk@cm4all.com>  Wed, 09 Oct 2013 10:40:35 -0000

cm4all-beng-proxy (3.1.12) unstable; urgency=low

  * merge release 3.0.31
  * translation: new packet CONCURRENCY controls number of LHTTP
    connections per process

 -- Max Kellermann <mk@cm4all.com>  Sat, 05 Oct 2013 11:34:04 -0000

cm4all-beng-proxy (3.1.11) unstable; urgency=low

  * lhttp_stock: allow 4 concurrent connections per LHTTP process

 -- Max Kellermann <mk@cm4all.com>  Mon, 30 Sep 2013 16:10:05 -0000

cm4all-beng-proxy (3.1.10) unstable; urgency=low

  * resource-address: fix assertion failure in LHTTP operation
  * lhttp_request: use the LHTTP_HOST attribute
  * kill the logger process on shutdown

 -- Max Kellermann <mk@cm4all.com>  Wed, 25 Sep 2013 17:29:56 -0000

cm4all-beng-proxy (3.1.9) unstable; urgency=low

  * {fcgi,lhttp}_stock: reuse child processes after connection closed
  * translate-client: ignore DEFLATED,GZIPPED on NFS address
  * translate-client: ignore EXPAND_PATH_INFO on local file
  * ssl_factory: wildcard matches single letter
  * ssl_factory: wildcard matches only one segment

 -- Max Kellermann <mk@cm4all.com>  Tue, 24 Sep 2013 10:31:30 -0000

cm4all-beng-proxy (3.1.8) unstable; urgency=low

  * ssl_factory: fix broken certificat/key matching
  * doc: various manual updates (RFC 2617, ...)

 -- Max Kellermann <mk@cm4all.com>  Fri, 20 Sep 2013 12:55:55 -0000

cm4all-beng-proxy (3.1.7) unstable; urgency=low

  * merge release 3.0.30
  * resource-loader: new protocol "Local HTTP"

 -- Max Kellermann <mk@cm4all.com>  Tue, 17 Sep 2013 13:36:20 -0000

cm4all-beng-proxy (3.1.6) unstable; urgency=low

  * buffered_socket: fix assertion failure

 -- Max Kellermann <mk@cm4all.com>  Fri, 23 Aug 2013 12:39:47 -0000

cm4all-beng-proxy (3.1.5) unstable; urgency=low

  * merge release 3.0.26
  * lb: disallow deprecated configuration keywords
  * lb: conditional pools
  * lb_config: setting "ssl_cert" specifies both certificate and key
  * ssl_filter: support TLS Server Name Indication

 -- Max Kellermann <mk@cm4all.com>  Fri, 16 Aug 2013 16:29:34 -0000

cm4all-beng-proxy (3.1.4) unstable; urgency=low

  * nfs_cache: new dedicated cache for NFS files
  * nfs_{handler,request}: use Content-Type from translation server

 -- Max Kellermann <mk@cm4all.com>  Mon, 10 Jun 2013 20:50:58 -0000

cm4all-beng-proxy (3.1.3) unstable; urgency=low

  * nfs_client: fix crash due to uninitialized memory
  * nfs_client: disconnect idle connections
  * nfs_client: expire file metadata
  * istream-nfs: fix resuming a blocking sink
  * istream-nfs: detect file truncation

 -- Max Kellermann <mk@cm4all.com>  Mon, 03 Jun 2013 19:30:20 -0000

cm4all-beng-proxy (3.1.2) unstable; urgency=low

  * nfs_client: read larger chunks
  * nfs_handler: implement cache revalidation and byte ranges

 -- Max Kellermann <mk@cm4all.com>  Wed, 29 May 2013 16:23:15 -0000

cm4all-beng-proxy (3.1.1) unstable; urgency=low

  * nfs_client: fix crash on HEAD request
  * nfs_client: generate Last-Modified and ETag
  * http-cache: allow caching NFS files

 -- Max Kellermann <mk@cm4all.com>  Thu, 23 May 2013 11:00:49 -0000

cm4all-beng-proxy (3.1) unstable; urgency=low

  * nfs_client: new resource loader backend

 -- Max Kellermann <mk@cm4all.com>  Tue, 21 May 2013 21:14:06 -0000

cm4all-beng-proxy (3.0.34) unstable; urgency=low

  * processor: fix use-after-free crash bug

 -- Max Kellermann <mk@cm4all.com>  Sun, 24 Nov 2013 07:46:29 -0000

cm4all-beng-proxy (3.0.33) unstable; urgency=low

  * tcache: limit the cacheable CHECK length
  * tcache: allow binary data in the CHECK payload
  * tcache: fix matching the URI on INVALIDATE with CHECK

 -- Max Kellermann <mk@cm4all.com>  Wed, 09 Oct 2013 09:52:47 -0000

cm4all-beng-proxy (3.0.32) unstable; urgency=low

  * tcache: apply BASE to responses without an address
  * tcache: fix BASE on responses with CHECK
  * handler: fix crash after malformed CHECK/PREVIOUS translation

 -- Max Kellermann <mk@cm4all.com>  Tue, 08 Oct 2013 15:48:07 -0000

cm4all-beng-proxy (3.0.31) unstable; urgency=low

  * socket_wrapper: work around libevent timeout reset bug

 -- Max Kellermann <mk@cm4all.com>  Wed, 02 Oct 2013 15:30:11 -0000

cm4all-beng-proxy (3.0.30) unstable; urgency=low

  * istream-file: fix crash bug
  * fcgi, was: fix memory leak on malformed translation response

 -- Max Kellermann <mk@cm4all.com>  Tue, 17 Sep 2013 13:23:28 -0000

cm4all-beng-proxy (3.0.29) unstable; urgency=low

  * fcgi-client: fix crash on certain malformed responses
  * parser: fix crash on certain CDATA sections

 -- Max Kellermann <mk@cm4all.com>  Mon, 02 Sep 2013 10:51:58 -0000

cm4all-beng-proxy (3.0.28) unstable; urgency=low

  * processor: fix widget lookup regression

 -- Max Kellermann <mk@cm4all.com>  Mon, 26 Aug 2013 18:21:03 -0000

cm4all-beng-proxy (3.0.27) unstable; urgency=low

  * processor: fix stalled transfer with two nested processors

 -- Max Kellermann <mk@cm4all.com>  Mon, 26 Aug 2013 17:09:47 -0000

cm4all-beng-proxy (3.0.26) unstable; urgency=low

  * respones: generate header P3P:CP="CAO PSA OUR" to work around IE10 bug
  * init: auto-create /var/run/cm4all
  * lb: enable GLib multi-threading

 -- Max Kellermann <mk@cm4all.com>  Fri, 26 Jul 2013 07:21:15 -0000

cm4all-beng-proxy (3.0.25) unstable; urgency=low

  * stock: fix access to undefind memory
  * file-handler, http-util: fix If-Match / If-None-Match check

 -- Max Kellermann <mk@cm4all.com>  Wed, 29 May 2013 16:13:54 -0000

cm4all-beng-proxy (3.0.24) unstable; urgency=low

  * memcached-client: fix bogus "peer closed socket prematurely"

 -- Max Kellermann <mk@cm4all.com>  Tue, 23 Apr 2013 11:20:00 -0000

cm4all-beng-proxy (3.0.23) unstable; urgency=low

  * lb: fix memory leak when request with body gets aborted early

 -- Max Kellermann <mk@cm4all.com>  Thu, 04 Apr 2013 15:33:57 -0000

cm4all-beng-proxy (3.0.22) unstable; urgency=low

  * http-server: fix rare crash in request body handler
  * http-client: fix memory leak

 -- Max Kellermann <mk@cm4all.com>  Tue, 26 Mar 2013 07:24:22 -0000

cm4all-beng-proxy (3.0.21) unstable; urgency=low

  * ajp-client: fix malformed request packet with empty request body

 -- Max Kellermann <mk@cm4all.com>  Thu, 21 Mar 2013 17:11:22 -0000

cm4all-beng-proxy (3.0.20) unstable; urgency=low

  * http-client: fix assertion failure with certain chunked responses

 -- Max Kellermann <mk@cm4all.com>  Thu, 21 Mar 2013 10:21:13 -0000

cm4all-beng-proxy (3.0.19) unstable; urgency=low

  * istream_tee: fix crash / memory leak on I/O error before request body
    was delivered to widget

 -- Max Kellermann <mk@cm4all.com>  Mon, 18 Mar 2013 11:23:27 -0000

cm4all-beng-proxy (3.0.18) unstable; urgency=low

  * bot: detect more crawler/bot user-agents
  * lb.init: add ACCESS_LOGGER variable

 -- Max Kellermann <mk@cm4all.com>  Fri, 15 Mar 2013 14:47:08 -0000

cm4all-beng-proxy (3.0.17) unstable; urgency=low

  * lb: add ssl_verify "optional"

 -- Max Kellermann <mk@cm4all.com>  Fri, 08 Mar 2013 14:31:25 -0000

cm4all-beng-proxy (3.0.16) unstable; urgency=low

  * http-request: fix assertion failure
  * log-{cat,split}: use unsigned characters in backslash-escape

 -- Max Kellermann <mk@cm4all.com>  Thu, 07 Mar 2013 15:26:26 -0000

cm4all-beng-proxy (3.0.15) unstable; urgency=low

  * stock: fix another assertion failure during idle cleanup
  * inline-widget: avoid unrecoverable I/O errors during initialisation

 -- Max Kellermann <mk@cm4all.com>  Tue, 05 Mar 2013 07:11:46 -0000

cm4all-beng-proxy (3.0.14) unstable; urgency=low

  * stock: fix assertion failure during idle cleanup
  * http-server: count bytes received, fixes regression
  * http-server: send "100 Continue", fixes regression
  * http-client: fix potential assertion failure after "100 Continue"

 -- Max Kellermann <mk@cm4all.com>  Fri, 01 Mar 2013 16:53:54 -0000

cm4all-beng-proxy (3.0.13) unstable; urgency=low

  * merge release 2.3.7
  * uri-verify: allow double slashes
  * change product token to "CM4all Webserver"

 -- Max Kellermann <mk@cm4all.com>  Mon, 18 Feb 2013 11:35:29 -0000

cm4all-beng-proxy (3.0.12) unstable; urgency=low

  * listener: enable TCP Fast Open (requires Linux 3.7)
  * rubber: optimize huge page allocation
  * rubber: optimize hole search
  * translate-cache: optimize INVALIDATE=HOST
  * filter-cache: reserve some space in the rubber allocator

 -- Max Kellermann <mk@cm4all.com>  Fri, 15 Feb 2013 09:57:51 -0000

cm4all-beng-proxy (3.0.11) unstable; urgency=low

  * stock: slow down destruction of surplus idle items
  * fcgi-client: try harder to reuse existing FastCGI connections
  * cmdline: new options to control the FastCGI/WAS stock

 -- Max Kellermann <mk@cm4all.com>  Tue, 12 Feb 2013 09:38:35 -0000

cm4all-beng-proxy (3.0.10) unstable; urgency=low

  * child: reduce verbosity of SIGTERM log message
  * connection: reduce verbosity of ECONNRESET log message
  * http-server: fix duplicate abort call
  * http-server: add missing pool reference in request body eof
  * handler: catch malformed URIs earlier
  * rubber: allocate from holes, avoid costly compression steps
  * http-cache: reserve some space in the rubber allocator

 -- Max Kellermann <mk@cm4all.com>  Fri, 08 Feb 2013 13:15:31 -0000

cm4all-beng-proxy (3.0.9) unstable; urgency=low

  * merge release 2.3.5
  * parser: fix malformed attribute value bounds
  * translation: packet VALIDATE_MTIME discards cache items after a file
    has been modified
  * http-server: fix spurious "closed prematurely" log messages
  * http-{server,client}: improve error messages
  * istream: clear the "direct" flag set on new streams
  * slice_pool: fix slice size and slices per area calculation

 -- Max Kellermann <mk@cm4all.com>  Wed, 06 Feb 2013 17:48:47 -0000

cm4all-beng-proxy (3.0.8) unstable; urgency=low

  * merge release 2.3.3
  * return unused I/O buffers to operating system
  * parser: optimize the attribute value parser
  * sink_rubber: fix assertion failure

 -- Max Kellermann <mk@cm4all.com>  Thu, 31 Jan 2013 13:27:39 -0000

cm4all-beng-proxy (3.0.7) unstable; urgency=low

  * istream-tee: fix crash due to erroneous read

 -- Max Kellermann <mk@cm4all.com>  Fri, 18 Jan 2013 13:32:49 -0000

cm4all-beng-proxy (3.0.6) unstable; urgency=low

  * control: new command "VERBOSE" manipulates logger verbosity
  * cmdline: remove obsolete option "enable_splice"
  * ajp-client: discard response body after HEAD request
  * fcgi-client: fix assertion failure after malformed HEAD response
  * fcgi-client: don't ignore log messages after HEAD request
  * translate-client: fix assertion failure after connection reset

 -- Max Kellermann <mk@cm4all.com>  Fri, 04 Jan 2013 13:14:09 -0000

cm4all-beng-proxy (3.0.5) unstable; urgency=low

  * translate-client: reduce number of system calls (optimization)
  * http-client: release the socket earlier for reusal
  * ajp-client: fix decoding the "special" response headers
  * ajp-client: wait for "end" packet before delivering empty response
  * ajp-client: use the Content-Length response header
  * ajp-client: send Content-Length request header only if body present
  * ajp-client: support HEAD requests
  * fcgi-client: support HEAD requests
  * fcgi-client: use the Content-Length response header
  * fcgi-client: don't discard buffer after socket has been closed
  * fcgi-client: continue parsing after response has been delivered
  * fcgi-client: don't attempt to write repeatedly if request body blocks
  * fcgi-client: optimized keep-alive after empty response

 -- Max Kellermann <mk@cm4all.com>  Fri, 28 Dec 2012 13:16:02 -0000

cm4all-beng-proxy (3.0.4) unstable; urgency=low

  * {http,filter}-cache: fix garbled data on large cache entries

 -- Max Kellermann <mk@cm4all.com>  Tue, 11 Dec 2012 15:17:17 -0000

cm4all-beng-proxy (3.0.3) unstable; urgency=low

  * memcached-client: fix assertion failure

 -- Max Kellermann <mk@cm4all.com>  Fri, 07 Dec 2012 18:52:33 -0000

cm4all-beng-proxy (3.0.2) unstable; urgency=low

  * merge release 2.3.1
  * lb: verify the client certificate issuer (option "ssl_verify")
  * lb: client certificate is mandatory if "ssl_verify" is enabled
  * lb: support extra CA certificate file (option "ssl_ca_cert")
  * cmdline: can't specify both --memcached-server and http_cache_size
  * init: default to one worker

 -- Max Kellermann <mk@cm4all.com>  Fri, 07 Dec 2012 09:24:52 -0000

cm4all-beng-proxy (3.0.1) unstable; urgency=low

  * http-cache: reduce memory usage while storing
  * {http,filter}-cache: reduce fork overhead
  * pool: fix crash when first allocation is large

 -- Max Kellermann <mk@cm4all.com>  Wed, 05 Dec 2012 14:05:28 -0000

cm4all-beng-proxy (3.0) unstable; urgency=low

  * {http,filter}-cache: reduce overhead when cache is disabled
  * {http,filter}-cache: exclude allocator table from reported size
  * filter-cache: reduce memory usage while storing
  * {http,filter,translate}-cache: return more free memory to operating system
  * pool: further overhead reduction
  * pool: reduce CPU overhead for large areas
  * rubber: fix assertion failure

 -- Max Kellermann <mk@cm4all.com>  Tue, 30 Oct 2012 16:32:45 -0000

cm4all-beng-proxy (2.2.1) unstable; urgency=low

  * merge release 2.1.13
  * control_local: fix assertion failure

 -- Max Kellermann <mk@cm4all.com>  Tue, 16 Oct 2012 15:46:16 -0000

cm4all-beng-proxy (2.2) unstable; urgency=low

  * cache: optimize lookups
  * pool: reduce overhead
  * pool: optimize the linear area recycler
  * resource-address: reduce memory overhead
  * session: reduce memory usage
  * http-cache, filter-cache: return free memory to operating system
  * control_server: support local and abstract sockets
  * python/control: support abstract sockets
  * bp_control: create implicit control channel for each worker process
  * require automake 1.11

 -- Max Kellermann <mk@cm4all.com>  Tue, 09 Oct 2012 15:11:24 -0000

cm4all-beng-proxy (2.3.7) unstable; urgency=low

  * tcache: fix assertion failure in BASE handler

 -- Max Kellermann <mk@cm4all.com>  Mon, 18 Feb 2013 11:58:01 -0000

cm4all-beng-proxy (2.3.6) unstable; urgency=low

  * listener: increase the backlog to 64
  * shm: reserve swap space, avoids theoretical crash

 -- Max Kellermann <mk@cm4all.com>  Sun, 17 Feb 2013 09:29:24 -0000

cm4all-beng-proxy (2.3.5) unstable; urgency=low

  * tcache: reduce CPU pressure when there are many virtual hosts (hot fix)
  * launch the access logger after daemonizing
  * user the configured logger user for the access logger
  * auto-close the access logger
  * debian/rules: compile with -fno-omit-frame-pointer

 -- Max Kellermann <mk@cm4all.com>  Tue, 05 Feb 2013 16:27:46 -0000

cm4all-beng-proxy (2.3.4) unstable; urgency=low

  * log-split: print referer and user agent
  * log-split: cache the last file
  * log-split: allow logging local time stamps
  * log-{split,cat}: escape URI, Referer and User-Agent
  * init: add ACCESS_LOGGER variable

 -- Max Kellermann <mk@cm4all.com>  Tue, 05 Feb 2013 01:31:31 -0000

cm4all-beng-proxy (2.3.3) unstable; urgency=low

  * pool: fix a memory leak in the temporary pool
  * processor: hard limit on length of attributes and parameters

 -- Max Kellermann <mk@cm4all.com>  Thu, 31 Jan 2013 13:16:33 -0000

cm4all-beng-proxy (2.3.2) unstable; urgency=low

  * merge release 2.1.17

 -- Max Kellermann <mk@cm4all.com>  Tue, 29 Jan 2013 00:01:23 -0000

cm4all-beng-proxy (2.3.1) unstable; urgency=low

  * merge release 2.1.16
  * pool: reduce CPU overhead for large areas

 -- Max Kellermann <mk@cm4all.com>  Thu, 06 Dec 2012 16:40:02 -0000

cm4all-beng-proxy (2.3) unstable; urgency=low

  * new stable branch based on v2.1.x, without the work-in-progress
    improvements from v2.2.x
  * cache: optimize lookups
  * pool: reduce overhead
  * pool: optimize the linear area recycler
  * resource-address: reduce memory overhead
  * session: reduce memory usage
  * {http,filter}-cache: reduce overhead when cache is disabled

 -- Max Kellermann <mk@cm4all.com>  Mon, 22 Oct 2012 13:48:20 -0000

cm4all-beng-proxy (2.1.17) unstable; urgency=low

  * merge release 2.0.55

 -- Max Kellermann <mk@cm4all.com>  Mon, 28 Jan 2013 23:59:54 -0000

cm4all-beng-proxy (2.1.16) unstable; urgency=low

  * merge release 2.0.54

 -- Max Kellermann <mk@cm4all.com>  Thu, 06 Dec 2012 16:35:17 -0000

cm4all-beng-proxy (2.1.15) unstable; urgency=low

  * merge release 2.0.53

 -- Max Kellermann <mk@cm4all.com>  Mon, 22 Oct 2012 12:26:57 -0000

cm4all-beng-proxy (2.1.14) unstable; urgency=low

  * merge release 2.0.52

 -- Max Kellermann <mk@cm4all.com>  Fri, 19 Oct 2012 12:10:09 -0000

cm4all-beng-proxy (2.1.13) unstable; urgency=low

  * merge release 2.0.51

 -- Max Kellermann <mk@cm4all.com>  Tue, 16 Oct 2012 15:41:58 -0000

cm4all-beng-proxy (2.1.12) unstable; urgency=low

  * merge release 2.0.50

 -- Max Kellermann <mk@cm4all.com>  Fri, 05 Oct 2012 12:26:24 -0000

cm4all-beng-proxy (2.1.11) unstable; urgency=low

  * merge release 2.0.49

 -- Max Kellermann <mk@cm4all.com>  Fri, 28 Sep 2012 15:04:36 -0000

cm4all-beng-proxy (2.1.10) unstable; urgency=low

  * merge release 2.0.48

 -- Max Kellermann <mk@cm4all.com>  Mon, 24 Sep 2012 15:43:46 -0000

cm4all-beng-proxy (2.1.9) unstable; urgency=low

  * merge release 2.0.47
  * lb: eliminate the duplicate "Date" response header (#1169)

 -- Max Kellermann <mk@cm4all.com>  Fri, 21 Sep 2012 15:56:06 -0000

cm4all-beng-proxy (2.1.8) unstable; urgency=low

  * control: publish statistics over the control protocol

 -- Max Kellermann <mk@cm4all.com>  Fri, 07 Sep 2012 12:47:34 -0000

cm4all-beng-proxy (2.1.7) unstable; urgency=low

  * resource-address: support expanding PIPE addresses
  * translation: support EXPAND_PATH for PROXY
  * reduced connect timeouts for translation server, FastCGI and beng-lb
  * uri-relative: support relative URI with just a query string
  * uri-relative: support relative URIs starting with a double slash
  * lb: improve error messages, include listener/pool name
  * lb: validate the selected sticky modde
  * lb: add sticky mode "source_ip"

 -- Max Kellermann <mk@cm4all.com>  Fri, 31 Aug 2012 14:03:41 -0000

cm4all-beng-proxy (2.1.6) unstable; urgency=low

  * merge release 2.0.46

 -- Max Kellermann <mk@cm4all.com>  Fri, 24 Aug 2012 11:11:20 -0000

cm4all-beng-proxy (2.1.5) unstable; urgency=low

  * lb_expect_monitor: configurable connect timeout

 -- Max Kellermann <mk@cm4all.com>  Mon, 20 Aug 2012 05:40:44 -0000

cm4all-beng-proxy (2.1.4) unstable; urgency=low

  * lb_monitor: configurable timeout

 -- Max Kellermann <mk@cm4all.com>  Fri, 17 Aug 2012 09:16:36 -0000

cm4all-beng-proxy (2.1.3) unstable; urgency=low

  * merge release 2.0.44
  * lb: implement tcp_expect option "expect_graceful"

 -- Max Kellermann <mk@cm4all.com>  Tue, 14 Aug 2012 14:30:57 -0000

cm4all-beng-proxy (2.1.2) unstable; urgency=low

  * support extended HTTP status codes from RFC 6585 and WebDAV

 -- Max Kellermann <mk@cm4all.com>  Thu, 09 Aug 2012 10:10:35 -0000

cm4all-beng-proxy (2.1.1) unstable; urgency=low

  * merge release 2.0.43
  * lb: support TRACE, OPTIONS and WebDAV

 -- Max Kellermann <mk@cm4all.com>  Fri, 03 Aug 2012 11:48:46 -0000

cm4all-beng-proxy (2.1) unstable; urgency=low

  * lb: add sticky mode "jvm_route" (Tomcat)

 -- Max Kellermann <mk@cm4all.com>  Mon, 30 Jul 2012 15:53:43 -0000

cm4all-beng-proxy (2.0.55) unstable; urgency=low

  * istream-tee: fix crash due to erroneous read
  * fix random crashes in the optimized build

 -- Max Kellermann <mk@cm4all.com>  Mon, 28 Jan 2013 23:52:26 -0000

cm4all-beng-proxy (2.0.54) unstable; urgency=low

  * http-cache: fix revalidation of memcached entries

 -- Max Kellermann <mk@cm4all.com>  Thu, 06 Dec 2012 16:31:23 -0000

cm4all-beng-proxy (2.0.53) unstable; urgency=low

  * filter-cache: fix assertion failure on serving empty response
  * http-cache: limit maximum age to 5 minutes if "Vary" includes cookies
  * lb: FADE_NODE lasts for 3 hours

 -- Max Kellermann <mk@cm4all.com>  Mon, 22 Oct 2012 12:21:18 -0000

cm4all-beng-proxy (2.0.52) unstable; urgency=low

  * {http,filter}-cache: include headers in cache size calculation
  * {http,filter}-cache: reduce headers memory usage
  * http-cache: limit maximum age to 1 week
    - 1 hour when "Vary" is used
    - 30 minutes when "Vary" includes "X-WidgetId" or "X-WidgetHref"
    - 5 minutes when "Vary" includes "X-CM4all-BENG-User"
  * cache: reduce number of system calls during lookup

 -- Max Kellermann <mk@cm4all.com>  Fri, 19 Oct 2012 12:07:10 -0000

cm4all-beng-proxy (2.0.51) unstable; urgency=low

  * merge release 1.4.33
  * processor: fix assertion failure with embedded CSS
  * lb: move control channel handler to worker process

 -- Max Kellermann <mk@cm4all.com>  Tue, 16 Oct 2012 15:39:32 -0000

cm4all-beng-proxy (2.0.50) unstable; urgency=low

  * pool: reduce memory overhead of debug data
  * fcgi-client: fix assertion failure due to redundant read event
  * lb: fix crash after pipe-to-socket splice I/O error

 -- Max Kellermann <mk@cm4all.com>  Fri, 05 Oct 2012 12:23:15 -0000

cm4all-beng-proxy (2.0.49) unstable; urgency=low

  * merge release 1.4.32

 -- Max Kellermann <mk@cm4all.com>  Fri, 28 Sep 2012 15:01:26 -0000

cm4all-beng-proxy (2.0.48) unstable; urgency=low

  * lb: fix duplicate monitor requests with --watchdog
  * child: verbose logging of child process events
  * log shutdown signal

 -- Max Kellermann <mk@cm4all.com>  Mon, 24 Sep 2012 15:36:03 -0000

cm4all-beng-proxy (2.0.47) unstable; urgency=low

  * merge release 1.4.31
  * cache: disable excessive debugging checks

 -- Max Kellermann <mk@cm4all.com>  Fri, 21 Sep 2012 15:24:30 -0000

cm4all-beng-proxy (2.0.46) unstable; urgency=low

  * merge release 1.4.30
  * lb: add option --config-file

 -- Max Kellermann <mk@cm4all.com>  Fri, 24 Aug 2012 10:52:29 -0000

cm4all-beng-proxy (2.0.45) unstable; urgency=low

  * merge release 1.4.29

 -- Max Kellermann <mk@cm4all.com>  Tue, 21 Aug 2012 15:49:49 -0000

cm4all-beng-proxy (2.0.44) unstable; urgency=low

  * lb: allow sticky with only one node
  * lb: add option "--check"
  * lb: run all monitors right after startup
  * lb: disable expiry of monitor results
  * lb: improved fallback for "sticky cookie"
  * lb: use Bulldog for "sticky cookie"
  * balancer, lb: persistent "fade" flag
  * balancer, lb: use the Bulldog "graceful" flag
  * control: add packet CONTROL_DUMP_POOLS

 -- Max Kellermann <mk@cm4all.com>  Tue, 14 Aug 2012 13:13:01 -0000

cm4all-beng-proxy (2.0.43) unstable; urgency=low

  * merge release 1.4.28
  * istream-replace: fix assertion failure with embedded CSS

 -- Max Kellermann <mk@cm4all.com>  Thu, 02 Aug 2012 11:14:27 -0000

cm4all-beng-proxy (2.0.42) unstable; urgency=low

  * js: new higher-level API

 -- Max Kellermann <mk@cm4all.com>  Wed, 01 Aug 2012 11:32:28 -0000

cm4all-beng-proxy (2.0.41) unstable; urgency=low

  * session: fix bogus assertion failure when loading expired session

 -- Max Kellermann <mk@cm4all.com>  Fri, 27 Jul 2012 12:47:49 -0000

cm4all-beng-proxy (2.0.40) unstable; urgency=low

  * merge release 1.4.27

 -- Max Kellermann <mk@cm4all.com>  Tue, 24 Jul 2012 16:29:13 -0000

cm4all-beng-proxy (2.0.39) unstable; urgency=low

  * merge release 1.4.26

 -- Max Kellermann <mk@cm4all.com>  Tue, 17 Jul 2012 17:00:20 -0000

cm4all-beng-proxy (2.0.38) unstable; urgency=low

  * merge release 1.4.25
  * strset: fix GROUP_CONTAINER false negatives

 -- Max Kellermann <mk@cm4all.com>  Tue, 17 Jul 2012 16:03:49 -0000

cm4all-beng-proxy (2.0.37) unstable; urgency=low

  * merge release 1.4.24

 -- Max Kellermann <mk@cm4all.com>  Mon, 16 Jul 2012 10:36:57 -0000

cm4all-beng-proxy (2.0.36) unstable; urgency=low

  * proxy-handler: re-add the URI suffix for "transparent" requests

 -- Max Kellermann <mk@cm4all.com>  Wed, 11 Jul 2012 14:12:11 -0000

cm4all-beng-proxy (2.0.35) unstable; urgency=low

  * translate: allow WIDGET_GROUP without PROCESS

 -- Max Kellermann <mk@cm4all.com>  Thu, 05 Jul 2012 13:03:21 -0000

cm4all-beng-proxy (2.0.34) unstable; urgency=low

  * session_save: skip shutdown code if saving is not configured
  * http-server: fix assertion on I/O error during POST
  * header-forward: new group FORWARD to forward the "Host" header

 -- Max Kellermann <mk@cm4all.com>  Tue, 03 Jul 2012 16:46:39 -0000

cm4all-beng-proxy (2.0.33) unstable; urgency=low

  * processor: option SELF_CONTAINER allows widget to only embed itself
  * processor: allow embedding approved widget groups
  * processor: optionally invoke CSS processor for style attributes
  * response, lb_http: put "Discard" cookie attribute to the end (Android bug)

 -- Max Kellermann <mk@cm4all.com>  Mon, 02 Jul 2012 17:52:32 -0000

cm4all-beng-proxy (2.0.32) unstable; urgency=low

  * socket_wrapper: fix two assertion failures
  * pheaders: emit Cache-Control:no-store to work around IE quirk

 -- Max Kellermann <mk@cm4all.com>  Tue, 26 Jun 2012 09:41:51 -0000

cm4all-beng-proxy (2.0.31) unstable; urgency=low

  * lb: publish the SSL peer issuer subject
  * widget-registry: copy the direct_addressing attribute

 -- Max Kellermann <mk@cm4all.com>  Wed, 06 Jun 2012 13:36:04 -0000

cm4all-beng-proxy (2.0.30) unstable; urgency=low

  * init: add --group variable to .default file
  * doc: update view security documentation
  * processor: apply underscore prefix to <A NAME="...">
  * session: restore sessions from a file

 -- Max Kellermann <mk@cm4all.com>  Fri, 01 Jun 2012 11:06:50 -0000

cm4all-beng-proxy (2.0.29) unstable; urgency=low

  * widget: optional direct URI addressing scheme
  * processor: eliminate additional underscore from class prefix
  * ssl_filter: support TLS client certificates

 -- Max Kellermann <mk@cm4all.com>  Tue, 29 May 2012 13:29:06 -0000

cm4all-beng-proxy (2.0.28) unstable; urgency=low

  * merge release 1.4.22

 -- Max Kellermann <mk@cm4all.com>  Wed, 16 May 2012 10:24:31 -0000

cm4all-beng-proxy (2.0.27) unstable; urgency=low

  * uri-address: fix assertion failures with UNIX domain sockets
  * uri-address: fix redirects with matching absolute URI

 -- Max Kellermann <mk@cm4all.com>  Wed, 09 May 2012 16:16:06 -0000

cm4all-beng-proxy (2.0.26) unstable; urgency=low

  * processor: rewrite URIs in META/refresh

 -- Max Kellermann <mk@cm4all.com>  Thu, 03 May 2012 14:43:03 -0000

cm4all-beng-proxy (2.0.25) unstable; urgency=low

  * merge release 1.4.21
  * processor: fix double free bug on failed widget lookup
  * session: don't access the session manager after worker crash
  * proxy-widget: fix assertion failure with empty view name

 -- Max Kellermann <mk@cm4all.com>  Thu, 26 Apr 2012 14:22:10 -0000

cm4all-beng-proxy (2.0.24) unstable; urgency=low

  * processor: optionally invoke CSS processor for <style>

 -- Max Kellermann <mk@cm4all.com>  Fri, 20 Apr 2012 12:10:42 -0000

cm4all-beng-proxy (2.0.23) unstable; urgency=low

  * widget-resolver: check for translation server failure
  * widget-resolver: don't sync with session when view is invalid
  * rewrite-uri: check for invalid view name
  * {css_,}processor: eliminate second underscore from class prefix
  * doc: document the algorithm for replacing two leading underscores

 -- Max Kellermann <mk@cm4all.com>  Thu, 29 Mar 2012 15:37:52 -0000

cm4all-beng-proxy (2.0.22) unstable; urgency=low

  * merge release 1.4.20
  * proxy-widget: forbid client to select view with address
  * proxy-widget: allow any view selection when widget is not a container
  * widget-http: allow any view selection for unprocessable response
  * widget-http: inherit the view from the template
  * widget-request: sync with session only if processor is enabled
  * widget-http: postpone saving to session after receiving response headers
  * processor: add entities &c:id; &c:type; &c:class;

 -- Max Kellermann <mk@cm4all.com>  Mon, 26 Mar 2012 14:05:05 -0000

cm4all-beng-proxy (2.0.21) unstable; urgency=low

  * css_processor: use mode "partial" for @import
  * rewrite-uri: use mode "partial" on invalid input

 -- Max Kellermann <mk@cm4all.com>  Tue, 20 Mar 2012 18:11:28 -0000

cm4all-beng-proxy (2.0.20) unstable; urgency=low

  * {css_,}processor: default mode is "partial"
  * processor: handle underscore prefixes in the "for" attribute

 -- Max Kellermann <mk@cm4all.com>  Tue, 20 Mar 2012 16:48:51 -0000

cm4all-beng-proxy (2.0.19) unstable; urgency=low

  * merge release 1.4.19

 -- Max Kellermann <mk@cm4all.com>  Tue, 20 Mar 2012 08:41:03 -0000

cm4all-beng-proxy (2.0.18) unstable; urgency=low

  * merge release 1.4.18

 -- Max Kellermann <mk@cm4all.com>  Thu, 15 Mar 2012 15:53:12 -0000

cm4all-beng-proxy (2.0.17) unstable; urgency=low

  * merge release 1.4.17
  * css_parser: check for url() following another token
  * css_processor: rewrite @import URIs
  * {text_,}processor: new entity &c:local;

 -- Max Kellermann <mk@cm4all.com>  Fri, 09 Mar 2012 16:50:19 -0000

cm4all-beng-proxy (2.0.16) unstable; urgency=low

  * response: generate Vary response header from translation response
  * widget-resolver: fix NULL dereference after failure
  * translation: User-Agent classification

 -- Max Kellermann <mk@cm4all.com>  Tue, 06 Mar 2012 11:54:10 -0000

cm4all-beng-proxy (2.0.15) unstable; urgency=low

  * merge release 1.4.16
  * uri-address: fix NULL dereference on certain malformed URIs

 -- Max Kellermann <mk@cm4all.com>  Fri, 02 Mar 2012 16:28:54 -0000

cm4all-beng-proxy (2.0.14) unstable; urgency=low

  * address-resolver: add missing initialization
  * rewrite-uri: fix NULL pointer dereference with "local URI"
  * rewrite-uri: allow mode=proxy (optional temporary kludge)
  * widget-http: auto-disable processor (optional temporary kludge)

 -- Max Kellermann <mk@cm4all.com>  Thu, 01 Mar 2012 18:36:38 -0000

cm4all-beng-proxy (2.0.13) unstable; urgency=low

  * merge release 1.4.15
  * translation: make CGI auto-base optional
  * handler: fix up translation client errors

 -- Max Kellermann <mk@cm4all.com>  Thu, 23 Feb 2012 17:31:03 -0000

cm4all-beng-proxy (2.0.12) unstable; urgency=low

  * merge release 1.4.13

 -- Max Kellermann <mk@cm4all.com>  Thu, 16 Feb 2012 14:41:45 -0000

cm4all-beng-proxy (2.0.11) unstable; urgency=low

  * merge release 1.4.11
  * processor: skip rewriting absolute URIs

 -- Max Kellermann <mk@cm4all.com>  Thu, 09 Feb 2012 09:43:06 -0000

cm4all-beng-proxy (2.0.10) unstable; urgency=low

  * resource-address: initialise type, fixes assertion failure

 -- Max Kellermann <mk@cm4all.com>  Tue, 07 Feb 2012 16:57:06 -0000

cm4all-beng-proxy (2.0.9) unstable; urgency=low

  * [css]processor: expand underscore only XML id / CSS class
  * widget-http: filter processor response headers
  * processor: forward Wildfire headers in the debug build

 -- Max Kellermann <mk@cm4all.com>  Tue, 07 Feb 2012 12:32:33 -0000

cm4all-beng-proxy (2.0.8) unstable; urgency=low

  * rewrite-uri: prefix "@/" refers to widget's "local URI"

 -- Max Kellermann <mk@cm4all.com>  Fri, 03 Feb 2012 13:50:16 -0000

cm4all-beng-proxy (2.0.7) unstable; urgency=low

  * merge release 1.4.10
  * stock: clear idle objects periodically

 -- Max Kellermann <mk@cm4all.com>  Thu, 02 Feb 2012 14:10:24 -0000

cm4all-beng-proxy (2.0.6) unstable; urgency=low

  * merge release 1.4.9

 -- Max Kellermann <mk@cm4all.com>  Tue, 31 Jan 2012 15:10:18 -0000

cm4all-beng-proxy (2.0.5) unstable; urgency=low

  * merge release 1.4.8
  * translate-client: verify the PROXY and AJP payloads
  * translation: support inserting regex matches into CGI/file path
  * translation: support customizing the cookie's "Domain" attribute
  * request: new option "dynamic_session_cookie" adds suffix to cookie
    name
  * uri-address: verify the path component

 -- Max Kellermann <mk@cm4all.com>  Wed, 25 Jan 2012 17:05:09 -0000

cm4all-beng-proxy (2.0.4) unstable; urgency=low

  * merge release 1.4.6
  * access-log: don't log the remote port
  * translation: support inserting regex matches into CGI's PATH_INFO
  * tcache: generate BASE automatically for CGI

 -- Max Kellermann <mk@cm4all.com>  Tue, 10 Jan 2012 15:18:37 -0000

cm4all-beng-proxy (2.0.3) unstable; urgency=low

  * merge release 1.4.4
  * http-server: log remote host address

 -- Max Kellermann <mk@cm4all.com>  Tue, 27 Dec 2011 07:41:15 -0000

cm4all-beng-proxy (2.0.2) unstable; urgency=low

  * merge release 1.4.2
  * widget-http: improved HTTP error messages
  * processor: forbid widget request after URI compress failure

 -- Max Kellermann <mk@cm4all.com>  Wed, 07 Dec 2011 16:51:58 -0000

cm4all-beng-proxy (2.0.1) unstable; urgency=low

  * merge release 1.4.1

 -- Max Kellermann <mk@cm4all.com>  Fri, 18 Nov 2011 13:57:27 -0000

cm4all-beng-proxy (2.0) unstable; urgency=low

  * rewrite-uri: reapply 'drop the deprecated mode "proxy"'
  * proxy-widget: reapply 'client can choose only views that have an address'

 -- Max Kellermann <mk@cm4all.com>  Thu, 17 Nov 2011 08:22:39 +0100

cm4all-beng-proxy (1.4.33) unstable; urgency=low

  * istream-file: reduce memory usage for small files
  * file-handler: fix xattr usage on ranged file request (possible
    assertion failure)

 -- Max Kellermann <mk@cm4all.com>  Tue, 16 Oct 2012 15:28:57 -0000

cm4all-beng-proxy (1.4.32) unstable; urgency=low

  * cgi: fix spontaneous shutdown due to misrouted SIGTERM signal

 -- Max Kellermann <mk@cm4all.com>  Fri, 28 Sep 2012 14:39:13 -0000

cm4all-beng-proxy (1.4.31) unstable; urgency=low

  * shm: fix check for shared memory allocation failure
  * child: handle lost SIGCHLD events
  * child: ignore stale child processes

 -- Max Kellermann <mk@cm4all.com>  Fri, 21 Sep 2012 15:21:20 -0000

cm4all-beng-proxy (1.4.30) unstable; urgency=low

  * http-server: parse all tokens in the "Connection" request header

 -- Max Kellermann <mk@cm4all.com>  Fri, 24 Aug 2012 10:50:28 -0000

cm4all-beng-proxy (1.4.29) unstable; urgency=low

  * proxy-widget: fix memory leak on aborted POST request

 -- Max Kellermann <mk@cm4all.com>  Tue, 21 Aug 2012 15:05:12 -0000

cm4all-beng-proxy (1.4.28) unstable; urgency=low

  * worker: reinitialize signal handlers after fork failure
  * lb: work around libevent bug that freezes during shutdown

 -- Max Kellermann <mk@cm4all.com>  Thu, 02 Aug 2012 13:53:18 -0000

cm4all-beng-proxy (1.4.27) unstable; urgency=low

  * lb: fix hanging SSL connection on bulk transfer

 -- Max Kellermann <mk@cm4all.com>  Tue, 24 Jul 2012 14:58:17 -0000

cm4all-beng-proxy (1.4.26) unstable; urgency=low

  * processor: fix regression, missing NULL check

 -- Max Kellermann <mk@cm4all.com>  Tue, 17 Jul 2012 16:55:24 -0000

cm4all-beng-proxy (1.4.25) unstable; urgency=low

  * processor: don't rewrite the fragment part of the URI

 -- Max Kellermann <mk@cm4all.com>  Tue, 17 Jul 2012 15:50:06 -0000

cm4all-beng-proxy (1.4.24) unstable; urgency=low

  * lb: fix splicing with SSL

 -- Max Kellermann <mk@cm4all.com>  Mon, 16 Jul 2012 10:32:17 -0000

cm4all-beng-proxy (1.4.23) unstable; urgency=low

  * widget-http: fix double free bug when POST is aborted

 -- Max Kellermann <mk@cm4all.com>  Tue, 03 Jul 2012 16:42:28 -0000

cm4all-beng-proxy (1.4.22) unstable; urgency=low

  * merge release 1.2.27
  * widget: backport memory leak fix from 2.0
  * widget-http: fix memory leak on abort

 -- Max Kellermann <mk@cm4all.com>  Wed, 16 May 2012 10:00:23 -0000

cm4all-beng-proxy (1.4.21) unstable; urgency=low

  * merge release 1.2.26

 -- Max Kellermann <mk@cm4all.com>  Thu, 26 Apr 2012 14:17:56 -0000

cm4all-beng-proxy (1.4.20) unstable; urgency=low

  * merge release 1.2.25

 -- Max Kellermann <mk@cm4all.com>  Mon, 26 Mar 2012 14:03:14 -0000

cm4all-beng-proxy (1.4.19) unstable; urgency=low

  * merge release 1.2.24

 -- Max Kellermann <mk@cm4all.com>  Tue, 20 Mar 2012 08:36:19 -0000

cm4all-beng-proxy (1.4.18) unstable; urgency=low

  * merge release 1.2.23

 -- Max Kellermann <mk@cm4all.com>  Thu, 15 Mar 2012 15:50:20 -0000

cm4all-beng-proxy (1.4.17) unstable; urgency=low

  * merge release 1.2.22

 -- Max Kellermann <mk@cm4all.com>  Thu, 08 Mar 2012 18:36:00 -0000

cm4all-beng-proxy (1.4.16) unstable; urgency=low

  * merge release 1.2.21

 -- Max Kellermann <mk@cm4all.com>  Fri, 02 Mar 2012 16:03:51 -0000

cm4all-beng-proxy (1.4.15) unstable; urgency=low

  * merge release 1.2.20

 -- Max Kellermann <mk@cm4all.com>  Thu, 23 Feb 2012 17:12:30 -0000

cm4all-beng-proxy (1.4.14) unstable; urgency=low

  * merge release 1.2.19

 -- Max Kellermann <mk@cm4all.com>  Thu, 23 Feb 2012 15:35:04 -0000

cm4all-beng-proxy (1.4.13) unstable; urgency=low

  * merge release 1.2.18

 -- Max Kellermann <mk@cm4all.com>  Thu, 16 Feb 2012 13:53:49 -0000

cm4all-beng-proxy (1.4.12) unstable; urgency=low

  * merge release 1.2.17

 -- Max Kellermann <mk@cm4all.com>  Wed, 15 Feb 2012 09:27:50 -0000

cm4all-beng-proxy (1.4.11) unstable; urgency=low

  * merge release 1.2.16

 -- Max Kellermann <mk@cm4all.com>  Thu, 09 Feb 2012 09:33:30 -0000

cm4all-beng-proxy (1.4.10) unstable; urgency=low

  * merge release 1.2.15

 -- Max Kellermann <mk@cm4all.com>  Thu, 02 Feb 2012 13:43:11 -0000

cm4all-beng-proxy (1.4.9) unstable; urgency=low

  * merge release 1.2.14

 -- Max Kellermann <mk@cm4all.com>  Tue, 31 Jan 2012 15:06:57 -0000

cm4all-beng-proxy (1.4.8) unstable; urgency=low

  * merge release 1.2.13

 -- Max Kellermann <mk@cm4all.com>  Wed, 25 Jan 2012 12:16:53 -0000

cm4all-beng-proxy (1.4.7) unstable; urgency=low

  * merge release 1.2.12

 -- Max Kellermann <mk@cm4all.com>  Tue, 17 Jan 2012 08:37:01 -0000

cm4all-beng-proxy (1.4.6) unstable; urgency=low

  * merge release 1.2.11

 -- Max Kellermann <mk@cm4all.com>  Wed, 04 Jan 2012 15:41:43 -0000

cm4all-beng-proxy (1.4.5) unstable; urgency=low

  * merge release 1.2.10

 -- Max Kellermann <mk@cm4all.com>  Wed, 28 Dec 2011 17:07:13 -0000

cm4all-beng-proxy (1.4.4) unstable; urgency=low

  * merge release 1.2.9

 -- Max Kellermann <mk@cm4all.com>  Thu, 22 Dec 2011 11:28:39 -0000

cm4all-beng-proxy (1.4.3) unstable; urgency=low

  * merge release 1.2.8

 -- Max Kellermann <mk@cm4all.com>  Wed, 14 Dec 2011 11:20:04 -0000

cm4all-beng-proxy (1.4.2) unstable; urgency=low

  * text-processor: allow processing "application/javascript",
    "application/json"
  * uri-relative: allow backtracking to the widget base with "../"
  * merge release 1.2.7

 -- Max Kellermann <mk@cm4all.com>  Tue, 06 Dec 2011 12:39:24 -0000

cm4all-beng-proxy (1.4.1) unstable; urgency=low

  * merge release 1.2.6

 -- Max Kellermann <mk@cm4all.com>  Fri, 18 Nov 2011 13:53:56 -0000

cm4all-beng-proxy (1.4) unstable; urgency=low

  * proxy-widget: revert 'client can choose only views that have an address'
  * rewrite-uri: revert 'drop the deprecated mode "proxy"'

 -- Max Kellermann <mk@cm4all.com>  Thu, 17 Nov 2011 08:10:42 +0100

cm4all-beng-proxy (1.3.2) unstable; urgency=low

  * tcache: add regex matching, translation packets REGEX, INVERSE_REGEX
  * widget: don't start the prefix with an underscore
  * translation: add new packet PROCESS_TEXT, to expand entity references
  * translation: add new packet WIDGET_INFO, enables additional request headers
  * doc: document the algorithm for replacing three leading underscores

 -- Max Kellermann <mk@cm4all.com>  Wed, 16 Nov 2011 17:00:16 +0100

cm4all-beng-proxy (1.3.1) unstable; urgency=low

  * merge release 1.2.5

 -- Max Kellermann <mk@cm4all.com>  Tue, 08 Nov 2011 19:51:18 +0100

cm4all-beng-proxy (1.3) unstable; urgency=low

  * rewrite-uri: drop the deprecated mode "proxy"
  * proxy-widget: client can choose only views that have an address

 -- Max Kellermann <mk@cm4all.com>  Mon, 31 Oct 2011 17:41:14 +0100

cm4all-beng-proxy (1.2.27) unstable; urgency=low

  * merge release 1.1.40

 -- Max Kellermann <mk@cm4all.com>  Wed, 16 May 2012 09:51:50 -0000

cm4all-beng-proxy (1.2.26) unstable; urgency=low

  * merge release 1.1.39

 -- Max Kellermann <mk@cm4all.com>  Thu, 26 Apr 2012 14:16:40 -0000

cm4all-beng-proxy (1.2.25) unstable; urgency=low

  * merge release 1.1.38

 -- Max Kellermann <mk@cm4all.com>  Mon, 26 Mar 2012 14:01:44 -0000

cm4all-beng-proxy (1.2.24) unstable; urgency=low

  * merge release 1.1.37

 -- Max Kellermann <mk@cm4all.com>  Tue, 20 Mar 2012 08:33:31 -0000

cm4all-beng-proxy (1.2.23) unstable; urgency=low

  * merge release 1.1.36

 -- Max Kellermann <mk@cm4all.com>  Thu, 15 Mar 2012 15:37:10 -0000

cm4all-beng-proxy (1.2.22) unstable; urgency=low

  * merge release 1.1.35

 -- Max Kellermann <mk@cm4all.com>  Thu, 08 Mar 2012 18:29:39 -0000

cm4all-beng-proxy (1.2.21) unstable; urgency=low

  * merge release 1.1.34

 -- Max Kellermann <mk@cm4all.com>  Fri, 02 Mar 2012 16:02:00 -0000

cm4all-beng-proxy (1.2.20) unstable; urgency=low

  * merge release 1.1.33

 -- Max Kellermann <mk@cm4all.com>  Thu, 23 Feb 2012 17:11:15 -0000

cm4all-beng-proxy (1.2.19) unstable; urgency=low

  * merge release 1.1.32

 -- Max Kellermann <mk@cm4all.com>  Thu, 23 Feb 2012 15:18:36 -0000

cm4all-beng-proxy (1.2.18) unstable; urgency=low

  * merge release 1.1.31

 -- Max Kellermann <mk@cm4all.com>  Thu, 16 Feb 2012 13:52:42 -0000

cm4all-beng-proxy (1.2.17) unstable; urgency=low

  * merge release 1.1.30

 -- Max Kellermann <mk@cm4all.com>  Wed, 15 Feb 2012 09:26:45 -0000

cm4all-beng-proxy (1.2.16) unstable; urgency=low

  * merge release 1.1.29

 -- Max Kellermann <mk@cm4all.com>  Thu, 09 Feb 2012 09:31:50 -0000

cm4all-beng-proxy (1.2.15) unstable; urgency=low

  * merge release 1.1.28

 -- Max Kellermann <mk@cm4all.com>  Thu, 02 Feb 2012 13:41:45 -0000

cm4all-beng-proxy (1.2.14) unstable; urgency=low

  * merge release 1.1.27

 -- Max Kellermann <mk@cm4all.com>  Tue, 31 Jan 2012 15:04:32 -0000

cm4all-beng-proxy (1.2.13) unstable; urgency=low

  * merge release 1.1.26

 -- Max Kellermann <mk@cm4all.com>  Wed, 25 Jan 2012 12:15:19 -0000

cm4all-beng-proxy (1.2.12) unstable; urgency=low

  * merge release 1.1.25

 -- Max Kellermann <mk@cm4all.com>  Tue, 17 Jan 2012 08:31:44 -0000

cm4all-beng-proxy (1.2.11) unstable; urgency=low

  * merge release 1.1.24

 -- Max Kellermann <mk@cm4all.com>  Wed, 04 Jan 2012 15:38:27 -0000

cm4all-beng-proxy (1.2.10) unstable; urgency=low

  * merge release 1.1.23

 -- Max Kellermann <mk@cm4all.com>  Wed, 28 Dec 2011 17:01:43 -0000

cm4all-beng-proxy (1.2.9) unstable; urgency=low

  * merge release 1.1.22

 -- Max Kellermann <mk@cm4all.com>  Thu, 22 Dec 2011 10:28:29 -0000

cm4all-beng-proxy (1.2.8) unstable; urgency=low

  * merge release 1.1.21

 -- Max Kellermann <mk@cm4all.com>  Wed, 14 Dec 2011 11:12:32 -0000

cm4all-beng-proxy (1.2.7) unstable; urgency=low

  * merge release 1.1.20

 -- Max Kellermann <mk@cm4all.com>  Tue, 06 Dec 2011 11:43:10 -0000

cm4all-beng-proxy (1.2.6) unstable; urgency=low

  * merge release 1.1.19

 -- Max Kellermann <mk@cm4all.com>  Fri, 18 Nov 2011 13:47:43 -0000

cm4all-beng-proxy (1.2.5) unstable; urgency=low

  * merge release 1.1.18
  * file-handler: handle If-Modified-Since followed by filter

 -- Max Kellermann <mk@cm4all.com>  Tue, 08 Nov 2011 19:43:58 +0100

cm4all-beng-proxy (1.2.4) unstable; urgency=low

  * merge release 1.1.17

 -- Max Kellermann <mk@cm4all.com>  Wed, 02 Nov 2011 16:58:28 +0100

cm4all-beng-proxy (1.2.3) unstable; urgency=low

  * merge release 1.1.16

 -- Max Kellermann <mk@cm4all.com>  Fri, 21 Oct 2011 15:16:13 +0200

cm4all-beng-proxy (1.2.2) unstable; urgency=low

  * merge release 1.1.15
  * widget-view: an empty name refers to the default view
  * processor: new entity &c:view;

 -- Max Kellermann <mk@cm4all.com>  Wed, 19 Oct 2011 11:43:20 +0200

cm4all-beng-proxy (1.2.1) unstable; urgency=low

  * merge release 1.1.13

 -- Max Kellermann <mk@cm4all.com>  Wed, 05 Oct 2011 17:16:04 +0200

cm4all-beng-proxy (1.2) unstable; urgency=low

  * delegate-client: improved error reporting
  * response-error: resolve errno codes
  * python/control/client: bind the unix domain socket
  * python/control/client: implement timeout
  * lb_control: allow querying node status over control socket

 -- Max Kellermann <mk@cm4all.com>  Tue, 27 Sep 2011 12:00:44 +0200

cm4all-beng-proxy (1.1.40) unstable; urgency=low

  * merge release 1.0.34

 -- Max Kellermann <mk@cm4all.com>  Wed, 16 May 2012 09:50:37 -0000

cm4all-beng-proxy (1.1.39) unstable; urgency=low

  * merge release 1.0.33

 -- Max Kellermann <mk@cm4all.com>  Thu, 26 Apr 2012 14:12:30 -0000

cm4all-beng-proxy (1.1.38) unstable; urgency=low

  * merge release 1.0.32

 -- Max Kellermann <mk@cm4all.com>  Mon, 26 Mar 2012 14:00:38 -0000

cm4all-beng-proxy (1.1.37) unstable; urgency=low

  * merge release 1.0.31

 -- Max Kellermann <mk@cm4all.com>  Tue, 20 Mar 2012 08:31:08 -0000

cm4all-beng-proxy (1.1.36) unstable; urgency=low

  * merge release 1.0.30

 -- Max Kellermann <mk@cm4all.com>  Thu, 15 Mar 2012 15:36:15 -0000

cm4all-beng-proxy (1.1.35) unstable; urgency=low

  * merge release 1.0.29
  * css_processor: delete "-c-mode" and "-c-view" from output

 -- Max Kellermann <mk@cm4all.com>  Thu, 08 Mar 2012 18:16:03 -0000

cm4all-beng-proxy (1.1.34) unstable; urgency=low

  * merge release 1.0.28

 -- Max Kellermann <mk@cm4all.com>  Fri, 02 Mar 2012 15:26:44 -0000

cm4all-beng-proxy (1.1.33) unstable; urgency=low

  * merge release 1.0.27

 -- Max Kellermann <mk@cm4all.com>  Thu, 23 Feb 2012 17:09:57 -0000

cm4all-beng-proxy (1.1.32) unstable; urgency=low

  * merge release 1.0.26

 -- Max Kellermann <mk@cm4all.com>  Thu, 23 Feb 2012 15:14:56 -0000

cm4all-beng-proxy (1.1.31) unstable; urgency=low

  * merge release 1.0.25

 -- Max Kellermann <mk@cm4all.com>  Thu, 16 Feb 2012 13:49:26 -0000

cm4all-beng-proxy (1.1.30) unstable; urgency=low

  * merge release 1.0.24

 -- Max Kellermann <mk@cm4all.com>  Wed, 15 Feb 2012 09:25:38 -0000

cm4all-beng-proxy (1.1.29) unstable; urgency=low

  * merge release 1.0.23

 -- Max Kellermann <mk@cm4all.com>  Thu, 09 Feb 2012 09:30:18 -0000

cm4all-beng-proxy (1.1.28) unstable; urgency=low

  * merge release 1.0.22

 -- Max Kellermann <mk@cm4all.com>  Thu, 02 Feb 2012 13:39:21 -0000

cm4all-beng-proxy (1.1.27) unstable; urgency=low

  * merge release 1.0.21

 -- Max Kellermann <mk@cm4all.com>  Tue, 31 Jan 2012 14:59:06 -0000

cm4all-beng-proxy (1.1.26) unstable; urgency=low

  * merge release 1.0.20

 -- Max Kellermann <mk@cm4all.com>  Wed, 25 Jan 2012 12:13:43 -0000

cm4all-beng-proxy (1.1.25) unstable; urgency=low

  * merge release 1.0.19

 -- Max Kellermann <mk@cm4all.com>  Tue, 17 Jan 2012 08:29:34 -0000

cm4all-beng-proxy (1.1.24) unstable; urgency=low

  * merge release 1.0.18

 -- Max Kellermann <mk@cm4all.com>  Wed, 04 Jan 2012 15:27:35 -0000

cm4all-beng-proxy (1.1.23) unstable; urgency=low

  * header-forward: remove port number from X-Forwarded-For

 -- Max Kellermann <mk@cm4all.com>  Wed, 28 Dec 2011 16:51:41 -0000

cm4all-beng-proxy (1.1.22) unstable; urgency=low

  * merge release 1.0.17
  * istream-socket: fix potential assertion failure

 -- Max Kellermann <mk@cm4all.com>  Wed, 21 Dec 2011 16:44:46 -0000

cm4all-beng-proxy (1.1.21) unstable; urgency=low

  * merge release 1.0.16

 -- Max Kellermann <mk@cm4all.com>  Wed, 14 Dec 2011 11:07:58 -0000

cm4all-beng-proxy (1.1.20) unstable; urgency=low

  * merge release 1.0.15
  * processor: don't rewrite "mailto:" hyperlinks

 -- Max Kellermann <mk@cm4all.com>  Mon, 05 Dec 2011 18:37:10 -0000

cm4all-beng-proxy (1.1.19) unstable; urgency=low

  * {css_,}processor: quote widget classes for prefixing XML IDs, CSS classes

 -- Max Kellermann <mk@cm4all.com>  Fri, 18 Nov 2011 13:17:02 -0000

cm4all-beng-proxy (1.1.18) unstable; urgency=low

  * merge release 1.0.13
  * lb_http: eliminate the duplicate "Date" response header

 -- Max Kellermann <mk@cm4all.com>  Tue, 08 Nov 2011 19:33:07 +0100

cm4all-beng-proxy (1.1.17) unstable; urgency=low

  * merge release 1.0.13

 -- Max Kellermann <mk@cm4all.com>  Wed, 02 Nov 2011 16:52:21 +0100

cm4all-beng-proxy (1.1.16) unstable; urgency=low

  * merge release 1.0.12

 -- Max Kellermann <mk@cm4all.com>  Fri, 21 Oct 2011 15:09:55 +0200

cm4all-beng-proxy (1.1.15) unstable; urgency=low

  * merge release 1.0.11

 -- Max Kellermann <mk@cm4all.com>  Wed, 19 Oct 2011 09:36:38 +0200

cm4all-beng-proxy (1.1.14) unstable; urgency=low

  * merge release 1.0.10

 -- Max Kellermann <mk@cm4all.com>  Fri, 07 Oct 2011 15:15:00 +0200

cm4all-beng-proxy (1.1.13) unstable; urgency=low

  * merge release 1.0.9

 -- Max Kellermann <mk@cm4all.com>  Thu, 29 Sep 2011 16:47:56 +0200

cm4all-beng-proxy (1.1.12) unstable; urgency=low

  * merge release 1.0.8

 -- Max Kellermann <mk@cm4all.com>  Thu, 22 Sep 2011 17:13:41 +0200

cm4all-beng-proxy (1.1.11) unstable; urgency=low

  * merge release 1.0.7
  * widget-http: response header X-CM4all-View selects a view
  * processor, css_processor: support prefixing XML ids
  * processor: property "c:view" selects a view

 -- Max Kellermann <mk@cm4all.com>  Fri, 16 Sep 2011 12:25:24 +0200

cm4all-beng-proxy (1.1.10) unstable; urgency=low

  * merge release 1.0.6
  * http-request: don't clear failure state on successful TCP connection
  * istream-socket: fix assertion failure after receive error
  * ssl_filter: check for end-of-file on plain socket
  * ssl_filter: fix buffer assertion failures

 -- Max Kellermann <mk@cm4all.com>  Tue, 13 Sep 2011 18:50:18 +0200

cm4all-beng-proxy (1.1.9) unstable; urgency=low

  * http-request: improve keep-alive cancellation detection
  * http-request: mark server "failed" after HTTP client error
  * lb: implement the control protocol
    - can disable and re-enable workers
  * lb: don't allow sticky pool with only one member
  * lb: verify that a new sticky host is alive
  * lb: mark server "failed" after HTTP client error

 -- Max Kellermann <mk@cm4all.com>  Fri, 09 Sep 2011 13:03:55 +0200

cm4all-beng-proxy (1.1.8) unstable; urgency=low

  * merge release 1.0.5
  * {css_,}processor: one more underscore for the prefix
  * processor: remove rewrite-uri processing instructions from output
  * translate: unknown packet is a fatal error
  * processor: add option to set widget/focus by default
  * rewrite-uri: a leading tilde refers to the widget base; translation
    packet ANCHOR_ABSOLUTE enables it by default

 -- Max Kellermann <mk@cm4all.com>  Mon, 05 Sep 2011 17:56:31 +0200

cm4all-beng-proxy (1.1.7) unstable; urgency=low

  * css_processor: implement property "-c-mode"
  * css_processor: translate underscore prefix in class names
  * processor: translate underscore prefix in CSS class names

 -- Max Kellermann <mk@cm4all.com>  Mon, 29 Aug 2011 17:47:48 +0200

cm4all-beng-proxy (1.1.6) unstable; urgency=low

  * merge release 1.0.3
  * implement CSS processor

 -- Max Kellermann <mk@cm4all.com>  Mon, 22 Aug 2011 17:13:56 +0200

cm4all-beng-proxy (1.1.5) unstable; urgency=low

  * lb: optionally generate Via and X-Forwarded-For

 -- Max Kellermann <mk@cm4all.com>  Wed, 17 Aug 2011 12:45:14 +0200

cm4all-beng-proxy (1.1.4) unstable; urgency=low

  * pipe-stock: fix assertion failure after optimization bug
  * istream-pipe: reuse drained pipes immediately
  * sink-socket: reinstate write event during bulk transfers

 -- Max Kellermann <mk@cm4all.com>  Thu, 11 Aug 2011 14:41:37 +0200

cm4all-beng-proxy (1.1.3) unstable; urgency=low

  * widget: quote invalid XMLID/JS characters for &c:prefix;
  * lb: add protocol "tcp"

 -- Max Kellermann <mk@cm4all.com>  Wed, 10 Aug 2011 18:53:12 +0200

cm4all-beng-proxy (1.1.2) unstable; urgency=low

  * merge release 1.0.2
  * http-server: report detailed errors
  * widget-http: implement header dumps
  * cgi, fastcgi: enable cookie jar with custom cookie "host"

 -- Max Kellermann <mk@cm4all.com>  Thu, 04 Aug 2011 17:27:51 +0200

cm4all-beng-proxy (1.1.1) unstable; urgency=low

  * merge release 1.0.1
  * lb: don't ignore unimplemented configuration keywords
  * lb: configurable monitor check interval
  * session: configurable idle timeout

 -- Max Kellermann <mk@cm4all.com>  Tue, 26 Jul 2011 11:27:20 +0200

cm4all-beng-proxy (1.1) unstable; urgency=low

  * http-client: send "Expect: 100-continue" only for big request body
  * lb: implement monitors (ping, connect, tcp_expect)

 -- Max Kellermann <mk@cm4all.com>  Wed, 20 Jul 2011 15:04:22 +0200
  
cm4all-beng-proxy (1.0.34) unstable; urgency=low

  * resource-loader: don't strip last segment from IPv6 address

 -- Max Kellermann <mk@cm4all.com>  Wed, 16 May 2012 09:47:43 -0000

cm4all-beng-proxy (1.0.33) unstable; urgency=low

  * widget-resolver: fix assertion failure on recursive abort

 -- Max Kellermann <mk@cm4all.com>  Thu, 26 Apr 2012 14:04:01 -0000

cm4all-beng-proxy (1.0.32) unstable; urgency=low

  * http-cache: add missing initialization on memcached miss

 -- Max Kellermann <mk@cm4all.com>  Mon, 26 Mar 2012 13:35:01 -0000

cm4all-beng-proxy (1.0.31) unstable; urgency=low

  * proxy-widget: close the request body when the view doesn't exist

 -- Max Kellermann <mk@cm4all.com>  Tue, 20 Mar 2012 08:28:00 -0000

cm4all-beng-proxy (1.0.30) unstable; urgency=low

  * widget-view: initialize the header forward settings
  * translate-client: new view inherits header forward settings from
    default view
  * handler: clear transformation after translation error
  * http-cache: release the memcached response on abort
  * fcgi-request: close the request body on stock failure

 -- Max Kellermann <mk@cm4all.com>  Thu, 15 Mar 2012 15:34:18 -0000

cm4all-beng-proxy (1.0.29) unstable; urgency=low

  * processor: unescape custom header values
  * widget-resolver: fix NULL dereference after failure

 -- Max Kellermann <mk@cm4all.com>  Thu, 08 Mar 2012 18:10:14 -0000

cm4all-beng-proxy (1.0.28) unstable; urgency=low

  * widget-resolver: serve responses in the right order
  * widget-request: fix session related assertion failure
  * translate: initialize all GError variables

 -- Max Kellermann <mk@cm4all.com>  Fri, 02 Mar 2012 15:20:54 -0000

cm4all-beng-proxy (1.0.27) unstable; urgency=low

  * resource-address: fix regression when CGI URI is not set

 -- Max Kellermann <mk@cm4all.com>  Thu, 23 Feb 2012 17:08:16 -0000

cm4all-beng-proxy (1.0.26) unstable; urgency=low

  * resource-address: apply BASE to the CGI request URI

 -- Max Kellermann <mk@cm4all.com>  Thu, 23 Feb 2012 15:11:42 -0000

cm4all-beng-proxy (1.0.25) unstable; urgency=low

  * cgi-client: clear the input pointer on close

 -- Max Kellermann <mk@cm4all.com>  Thu, 16 Feb 2012 13:46:13 -0000

cm4all-beng-proxy (1.0.24) unstable; urgency=low

  * debian/rules: optimize parallel build
  * cgi: break loop when headers are finished

 -- Max Kellermann <mk@cm4all.com>  Wed, 15 Feb 2012 09:23:22 -0000

cm4all-beng-proxy (1.0.23) unstable; urgency=low

  * cgi: detect large response headers
  * cgi: continue parsing response headers after buffer boundary
  * cgi: bigger response header buffer
  * fcgi-client: detect large response headers

 -- Max Kellermann <mk@cm4all.com>  Thu, 09 Feb 2012 09:27:50 -0000

cm4all-beng-proxy (1.0.22) unstable; urgency=low

  * debian/rules: don't run libtool
  * lb: thread safety for the SSL filter
  * lb: fix crash during shutdown
  * http-server: fix uninitialised variable

 -- Max Kellermann <mk@cm4all.com>  Thu, 02 Feb 2012 13:03:08 -0000

cm4all-beng-proxy (1.0.21) unstable; urgency=low

  * hstock: fix memory leak
  * notify: fix endless busy loop
  * ssl_filter: fix hang while tearing down connection

 -- Max Kellermann <mk@cm4all.com>  Tue, 31 Jan 2012 15:24:50 -0000

cm4all-beng-proxy (1.0.20) unstable; urgency=low

  * ssl: load the whole certificate chain
  * translate: fix PATH+JAILCGI+SITE check
  * translate: fix HOME check
  * resource-address: include all CGI attributes in cache key

 -- Max Kellermann <mk@cm4all.com>  Wed, 25 Jan 2012 12:10:43 -0000

cm4all-beng-proxy (1.0.19) unstable; urgency=low

  * cookie-client: add a missing out-of-memory check

 -- Max Kellermann <mk@cm4all.com>  Tue, 17 Jan 2012 08:27:38 -0000

cm4all-beng-proxy (1.0.18) unstable; urgency=low

  * resource-address: support zero-length path_info prefix (for BASE)
  * hashmap: optimize insertions
  * http-server: limit the number of request headers
  * proxy-widget: discard the unused request body on error

 -- Max Kellermann <mk@cm4all.com>  Wed, 04 Jan 2012 14:55:59 -0000

cm4all-beng-proxy (1.0.17) unstable; urgency=low

  * istream-chunked: avoid recursive buffer write, fixes crash

 -- Max Kellermann <mk@cm4all.com>  Wed, 21 Dec 2011 16:37:44 -0000

cm4all-beng-proxy (1.0.16) unstable; urgency=low

  * http-server: disable timeout while waiting for CGI
  * cgi: fix segmentation fault
  * processor: discard child's request body on abort
  * proxy-widget: discard the unused request body on error

 -- Max Kellermann <mk@cm4all.com>  Wed, 14 Dec 2011 11:53:31 +0100

cm4all-beng-proxy (1.0.15) unstable; urgency=low

  * http-client: fix assertion failure on bogus "100 Continue"
  * handler: don't close the request body twice
  * session: add a missing out-of-memory check
  * fcgi-client: check for EV_READ event
  * fcgi-serialize: fix serializing parameter without value

 -- Max Kellermann <mk@cm4all.com>  Mon, 05 Dec 2011 17:47:20 -0000

cm4all-beng-proxy (1.0.14) unstable; urgency=low

  * http-server: don't generate chunked HEAD response
  * http-server: don't override Content-Length for HEAD response
  * lb_http, proxy-widget, response: forward Content-Length after HEAD

 -- Max Kellermann <mk@cm4all.com>  Tue, 08 Nov 2011 18:19:42 +0100

cm4all-beng-proxy (1.0.13) unstable; urgency=low

  * processor: initialize URI rewrite options for <?cm4all-rewrite-uri?>

 -- Max Kellermann <mk@cm4all.com>  Wed, 02 Nov 2011 16:47:48 +0100

cm4all-beng-proxy (1.0.12) unstable; urgency=low

  * http-server, proxy-widget: add missing newline to log message
  * fcgi_client: fix assertion failure on response body error
  * http-cache-choice: fix crash due to wrong filter callback

 -- Max Kellermann <mk@cm4all.com>  Fri, 21 Oct 2011 15:02:42 +0200

cm4all-beng-proxy (1.0.11) unstable; urgency=low

  * lb_config: fix binding to wildcard address
  * rewrite-uri: clarify warning message when widget has no id

 -- Max Kellermann <mk@cm4all.com>  Wed, 19 Oct 2011 09:26:48 +0200

cm4all-beng-proxy (1.0.10) unstable; urgency=low

  * debian/control: beng-lb doesn't need "daemon" anymore
  * http-string: allow space in unquoted cookie values (RFC ignorant)

 -- Max Kellermann <mk@cm4all.com>  Fri, 07 Oct 2011 15:06:32 +0200

cm4all-beng-proxy (1.0.9) unstable; urgency=low

  * tcp-balancer: store a copy of the socket address
  * lb: default log directory is /var/log/cm4all/beng-lb
  * lb: use new built-in watchdog instead of /usr/bin/daemon

 -- Max Kellermann <mk@cm4all.com>  Thu, 29 Sep 2011 16:19:34 +0200

cm4all-beng-proxy (1.0.8) unstable; urgency=low

  * resource-address: copy the delegate JailCGI parameters (crash bug fix)
  * response: use the same URI for storing and dropping widget sessions

 -- Max Kellermann <mk@cm4all.com>  Thu, 22 Sep 2011 13:39:08 +0200

cm4all-beng-proxy (1.0.7) unstable; urgency=low

  * inline-widget: discard request body when class lookup fails

 -- Max Kellermann <mk@cm4all.com>  Fri, 16 Sep 2011 12:16:04 +0200

cm4all-beng-proxy (1.0.6) unstable; urgency=low

  * processor: support short "SCRIPT" tag
  * widget-uri: use the template's view specification

 -- Max Kellermann <mk@cm4all.com>  Tue, 13 Sep 2011 18:14:24 +0200

cm4all-beng-proxy (1.0.5) unstable; urgency=low

  * resource-loader: delete comma when extracting from X-Forwarded-For

 -- Max Kellermann <mk@cm4all.com>  Mon, 05 Sep 2011 17:43:22 +0200

cm4all-beng-proxy (1.0.4) unstable; urgency=low

  * istream-replace: update the buffer reader after new data was added

 -- Max Kellermann <mk@cm4all.com>  Mon, 05 Sep 2011 15:43:17 +0200

cm4all-beng-proxy (1.0.3) unstable; urgency=low

  * merge release 0.9.35
  * control-handler: fix uninitialized variable

 -- Max Kellermann <mk@cm4all.com>  Thu, 18 Aug 2011 15:15:52 +0200

cm4all-beng-proxy (1.0.2) unstable; urgency=low

  * merge release 0.9.34
  * handler: always log translate client errors
  * tcp-balancer: fix memory leak in error handler
  * http-string: allow more characters in cookie values (RFC ignorant)

 -- Max Kellermann <mk@cm4all.com>  Mon, 01 Aug 2011 16:30:05 +0200

cm4all-beng-proxy (1.0.1) unstable; urgency=low

  * session: increase idle timeout to 20 minutes

 -- Max Kellermann <mk@cm4all.com>  Tue, 26 Jul 2011 11:23:36 +0200

cm4all-beng-proxy (1.0) unstable; urgency=low

  * merge release 0.9.33
  * header-forward: eliminate the duplicate "Date" response header
  * proxy-handler: don't pass internal URI arguments to CGI

 -- Max Kellermann <mk@cm4all.com>  Mon, 18 Jul 2011 17:07:42 +0200

cm4all-beng-proxy (0.10.14) unstable; urgency=low

  * merge release 0.9.32

 -- Max Kellermann <mk@cm4all.com>  Tue, 12 Jul 2011 19:02:23 +0200

cm4all-beng-proxy (0.10.13) unstable; urgency=low

  * growing-buffer: reset the position when skipping buffers

 -- Max Kellermann <mk@cm4all.com>  Wed, 06 Jul 2011 10:07:50 +0200

cm4all-beng-proxy (0.10.12) unstable; urgency=low

  * merge release 0.9.31
  * rewrite-uri: log widget base mismatch
  * istream-replace: fix assertion failure with splitted buffer

 -- Max Kellermann <mk@cm4all.com>  Tue, 05 Jul 2011 22:05:44 +0200

cm4all-beng-proxy (0.10.11) unstable; urgency=low

  * merge release 0.9.30
  * lb: add SSL/TLS support

 -- Max Kellermann <mk@cm4all.com>  Mon, 04 Jul 2011 17:14:21 +0200

cm4all-beng-proxy (0.10.10) unstable; urgency=low

  * merge release 0.9.29

 -- Max Kellermann <mk@cm4all.com>  Tue, 28 Jun 2011 17:56:43 +0200

cm4all-beng-proxy (0.10.9) unstable; urgency=low

  * merge release 0.9.28

 -- Max Kellermann <mk@cm4all.com>  Mon, 27 Jun 2011 13:38:03 +0200

cm4all-beng-proxy (0.10.8) unstable; urgency=low

  * lb_http: don't access the connection object after it was closed
  * restart the load balancer automatically

 -- Max Kellermann <mk@cm4all.com>  Wed, 22 Jun 2011 12:38:39 +0200

cm4all-beng-proxy (0.10.7) unstable; urgency=low

  * config: make the session cookie name configurable
  * uri-relative: allow relative base URIs (for CGI)
  * widget-uri: combine existing CGI PATH_INFO and given widget location
  * python/translation/widget: support "path_info" specification

 -- Max Kellermann <mk@cm4all.com>  Mon, 20 Jun 2011 14:54:38 +0200

cm4all-beng-proxy (0.10.6) unstable; urgency=low

  * merge release 0.9.26

 -- Max Kellermann <mk@cm4all.com>  Wed, 15 Jun 2011 09:19:28 +0200

cm4all-beng-proxy (0.10.5) unstable; urgency=low

  * merge release 0.9.26

 -- Max Kellermann <mk@cm4all.com>  Fri, 10 Jun 2011 10:09:09 +0200

cm4all-beng-proxy (0.10.4) unstable; urgency=low

  * doc: add beng-lb documentation
  * lb: implement "fallback" option
  * merge release 0.9.25

 -- Max Kellermann <mk@cm4all.com>  Wed, 08 Jun 2011 14:13:43 +0200

cm4all-beng-proxy (0.10.3) unstable; urgency=low

  * python/translation.widget: support keyword "sticky"
  * lb: implement sticky modes "failover", "cookie"

 -- Max Kellermann <mk@cm4all.com>  Mon, 06 Jun 2011 15:51:36 +0200

cm4all-beng-proxy (0.10.2) unstable; urgency=low

  * debian: fix beng-lb pid file name
  * lb_http: implement sticky sessions
  * merge release 0.9.24

 -- Max Kellermann <mk@cm4all.com>  Tue, 31 May 2011 14:32:03 +0200

cm4all-beng-proxy (0.10.1) unstable; urgency=low

  * lb_http: close request body on error
  * lb_listener: print error message when binding fails
  * merge release 0.9.23

 -- Max Kellermann <mk@cm4all.com>  Fri, 27 May 2011 13:13:55 +0200

cm4all-beng-proxy (0.10) unstable; urgency=low

  * failure: fix inverted logic bug in expiry check
  * tcp-balancer: implement session stickiness
  * lb: new stand-alone load balancer

 -- Max Kellermann <mk@cm4all.com>  Thu, 26 May 2011 14:32:02 +0200

cm4all-beng-proxy (0.9.35) unstable; urgency=low

  * resource-loader: pass the last X-Forwarded-For element to AJP

 -- Max Kellermann <mk@cm4all.com>  Thu, 18 Aug 2011 15:05:02 +0200

cm4all-beng-proxy (0.9.34) unstable; urgency=low

  * request: fix double request body close in errdoc handler
  * handler: close request body on early abort

 -- Max Kellermann <mk@cm4all.com>  Mon, 01 Aug 2011 16:21:43 +0200

cm4all-beng-proxy (0.9.33) unstable; urgency=low

  * {http,ajp}-request, errdoc: check before closing the request body on
    error

 -- Max Kellermann <mk@cm4all.com>  Mon, 18 Jul 2011 16:30:29 +0200

cm4all-beng-proxy (0.9.32) unstable; urgency=low

  * processor: dispose request body when focused widget was not found
  * http-string: allow the slash in cookie values (RFC ignorant)

 -- Max Kellermann <mk@cm4all.com>  Tue, 12 Jul 2011 18:16:01 +0200

cm4all-beng-proxy (0.9.31) unstable; urgency=low

  * growing-buffer: fix assertion failure with empty first buffer

 -- Max Kellermann <mk@cm4all.com>  Tue, 05 Jul 2011 21:58:24 +0200

cm4all-beng-proxy (0.9.30) unstable; urgency=low

  * growing-buffer: fix assertion failure in reader when buffer is empty

 -- Max Kellermann <mk@cm4all.com>  Mon, 04 Jul 2011 16:59:28 +0200

cm4all-beng-proxy (0.9.29) unstable; urgency=low

  * http-string: allow the equality sign in cookie values (RFC ignorant)

 -- Max Kellermann <mk@cm4all.com>  Tue, 28 Jun 2011 17:50:23 +0200

cm4all-beng-proxy (0.9.28) unstable; urgency=low

  * http-string: allow round brackets in cookie values (RFC ignorant)

 -- Max Kellermann <mk@cm4all.com>  Mon, 27 Jun 2011 13:23:58 +0200

cm4all-beng-proxy (0.9.27) unstable; urgency=low

  * handler: don't delete existing session in TRANSPARENT mode

 -- Max Kellermann <mk@cm4all.com>  Wed, 15 Jun 2011 09:08:48 +0200

cm4all-beng-proxy (0.9.26) unstable; urgency=low

  * worker: read "crash" value before destroying shared memory
  * session: fix crash while discarding session

 -- Max Kellermann <mk@cm4all.com>  Fri, 10 Jun 2011 09:54:56 +0200

cm4all-beng-proxy (0.9.25) unstable; urgency=low

  * response: discard the request body before passing to errdoc
  * worker: don't restart all workers after "safe" worker crash
  * cgi: check for end-of-file after splice

 -- Max Kellermann <mk@cm4all.com>  Wed, 08 Jun 2011 15:02:35 +0200

cm4all-beng-proxy (0.9.24) unstable; urgency=low

  * fcgi-client: really discard packets on request id mismatch
  * memcached-client: don't schedule read event when buffer is full
  * session: support beng-lb sticky sessions

 -- Max Kellermann <mk@cm4all.com>  Tue, 31 May 2011 14:23:41 +0200

cm4all-beng-proxy (0.9.23) unstable; urgency=low

  * tcp-balancer: retry connecting to cluster if a node fails

 -- Max Kellermann <mk@cm4all.com>  Fri, 27 May 2011 13:01:31 +0200

cm4all-beng-proxy (0.9.22) unstable; urgency=low

  * failure: fix inverted logic bug in expiry check
  * uri-extract: support AJP URLs, fixes AJP cookies
  * ajp-client: don't schedule read event when buffer is full

 -- Max Kellermann <mk@cm4all.com>  Thu, 26 May 2011 08:32:32 +0200

cm4all-beng-proxy (0.9.21) unstable; urgency=low

  * balancer: re-enable load balancing (regression fix)
  * merge release 0.8.38

 -- Max Kellermann <mk@cm4all.com>  Fri, 20 May 2011 11:03:31 +0200

cm4all-beng-proxy (0.9.20) unstable; urgency=low

  * http-cache: fix assertion failure caused by wrong destructor
  * merge release 0.8.37

 -- Max Kellermann <mk@cm4all.com>  Mon, 16 May 2011 14:03:09 +0200

cm4all-beng-proxy (0.9.19) unstable; urgency=low

  * http-request: don't retry requests with a request body

 -- Max Kellermann <mk@cm4all.com>  Thu, 12 May 2011 11:35:55 +0200

cm4all-beng-proxy (0.9.18) unstable; urgency=low

  * http-body: fix assertion failure on EOF chunk after socket was closed
  * widget-http: fix crash in widget lookup error handler
  * merge release 0.8.36

 -- Max Kellermann <mk@cm4all.com>  Tue, 10 May 2011 18:56:33 +0200

cm4all-beng-proxy (0.9.17) unstable; urgency=low

  * growing-buffer: fix assertion failure after large initial write
  * http-request: retry after connection failure
  * test/t-cgi: fix bashisms in test scripts

 -- Max Kellermann <mk@cm4all.com>  Wed, 04 May 2011 18:54:57 +0200

cm4all-beng-proxy (0.9.16) unstable; urgency=low

  * resource-address: append "transparent" args to CGI path_info
  * tcache: fix crash on FastCGI with BASE

 -- Max Kellermann <mk@cm4all.com>  Mon, 02 May 2011 16:07:21 +0200

cm4all-beng-proxy (0.9.15) unstable; urgency=low

  * configure.ac: check if valgrind/memcheck.h is installed
  * configure.ac: check if libattr is available
  * access-log: log Referer and User-Agent
  * access-log: log the request duration
  * proxy-handler: allow forwarding URI arguments
  * merge release 0.8.35

 -- Max Kellermann <mk@cm4all.com>  Wed, 27 Apr 2011 18:54:17 +0200

cm4all-beng-proxy (0.9.14) unstable; urgency=low

  * processor: don't clear widget pointer at opening tag
  * debian: move ulimit call from init script to *.default
  * merge release 0.8.33

 -- Max Kellermann <mk@cm4all.com>  Wed, 13 Apr 2011 17:03:29 +0200

cm4all-beng-proxy (0.9.13) unstable; urgency=low

  * proxy-widget: apply the widget's response header forward settings
  * response: add option to dump the widget tree
  * widget-class: move header forward settings to view
  * merge release 0.8.30

 -- Max Kellermann <mk@cm4all.com>  Mon, 04 Apr 2011 16:31:26 +0200

cm4all-beng-proxy (0.9.12) unstable; urgency=low

  * widget: internal API refactorization
  * was-control: fix argument order in "abort" call
  * was-client: duplicate the GError object when it is used twice
  * {file,delegate}-handler: add Expires/ETag headers to 304 response
  * cgi: allow setting environment variables

 -- Max Kellermann <mk@cm4all.com>  Thu, 24 Mar 2011 15:12:54 +0100

cm4all-beng-proxy (0.9.11) unstable; urgency=low

  * processor: major API refactorization
  * merge release 0.8.29

 -- Max Kellermann <mk@cm4all.com>  Mon, 21 Mar 2011 19:43:28 +0100

cm4all-beng-proxy (0.9.10) unstable; urgency=low

  * merge release 0.8.27

 -- Max Kellermann <mk@cm4all.com>  Fri, 18 Mar 2011 14:11:16 +0100

cm4all-beng-proxy (0.9.9) unstable; urgency=low

  * merge release 0.8.25

 -- Max Kellermann <mk@cm4all.com>  Mon, 14 Mar 2011 16:05:51 +0100

cm4all-beng-proxy (0.9.8) unstable; urgency=low

  * translate: support UNIX domain sockets in ADDRESS_STRING
  * resource-address: support connections to existing FastCGI servers

 -- Max Kellermann <mk@cm4all.com>  Fri, 11 Mar 2011 19:24:33 +0100

cm4all-beng-proxy (0.9.7) unstable; urgency=low

  * merge release 0.8.24

 -- Max Kellermann <mk@cm4all.com>  Fri, 04 Mar 2011 13:07:36 +0100

cm4all-beng-proxy (0.9.6) unstable; urgency=low

  * merge release 0.8.23

 -- Max Kellermann <mk@cm4all.com>  Mon, 28 Feb 2011 11:47:45 +0100

cm4all-beng-proxy (0.9.5) unstable; urgency=low

  * translate: allow SITE without CGI

 -- Max Kellermann <mk@cm4all.com>  Mon, 31 Jan 2011 06:35:24 +0100

cm4all-beng-proxy (0.9.4) unstable; urgency=low

  * widget-class: allow distinct addresses for each view

 -- Max Kellermann <mk@cm4all.com>  Thu, 27 Jan 2011 17:51:21 +0100

cm4all-beng-proxy (0.9.3) unstable; urgency=low

  * istream-catch: log errors
  * proxy-handler: pass the original request URI to (Fast)CGI
  * proxy-handler: pass the original document root to (Fast)CGI
  * fcgi-stock: pass site id to child process
  * translation: new packet "HOME" for JailCGI
  * resource-loader: get remote host from "X-Forwarded-For"
  * cgi, fcgi-client: pass client IP address to application

 -- Max Kellermann <mk@cm4all.com>  Fri, 21 Jan 2011 18:13:38 +0100

cm4all-beng-proxy (0.9.2) unstable; urgency=low

  * merge release 0.8.21
  * http-response: better context for error messages
  * istream: method close() does not invoke handler->abort()
  * istream: better context for error messages
  * ajp-client: destruct properly when request stream fails
  * {delegate,fcgi,was}-stock: use the JailCGI 1.4 wrapper

 -- Max Kellermann <mk@cm4all.com>  Mon, 17 Jan 2011 12:08:04 +0100

cm4all-beng-proxy (0.9.1) unstable; urgency=low

  * http-server: count the number of raw bytes sent and received
  * control-handler: support TCACHE_INVALIDATE with SITE
  * new programs "log-forward", "log-exec" for network logging
  * new program "log-split" for creating per-site log files
  * new program "log-traffic" for creating per-site traffic logs
  * move logging servers to new package cm4all-beng-proxy-logging
  * python/control.client: add parameter "broadcast"

 -- Max Kellermann <mk@cm4all.com>  Thu, 02 Dec 2010 12:07:16 +0100

cm4all-beng-proxy (0.9) unstable; urgency=low

  * merge release 0.8.19
  * was-client: explicitly send 32 bit METHOD payload
  * was-client: explicitly parse STATUS as 32 bit integer
  * was-client: clear control channel object on destruction
  * was-client: reuse child process if state is clean on EOF
  * was-client: abort properly after receiving illegal packet
  * was-client: allow "request STOP" before response completed
  * was-client: postpone the response handler invocation
  * was-control: send packets in bulk
  * python: support WAS widgets
  * http-server: enable "cork" mode only for beginning of response
  * http-cache: don't access freed memory in pool_unref_denotify()
  * http: use libcm4all-http
  * new datagram based binary protocol for access logging
  * main: default WAS stock limit is 16

 -- Max Kellermann <mk@cm4all.com>  Thu, 18 Nov 2010 19:56:17 +0100

cm4all-beng-proxy (0.8.38) unstable; urgency=low

  * failure: update time stamp on existing item
  * errdoc: free the original response body on abort

 -- Max Kellermann <mk@cm4all.com>  Fri, 20 May 2011 10:17:14 +0200

cm4all-beng-proxy (0.8.37) unstable; urgency=low

  * widget-resolver: don't reuse failed resolver
  * http-request: fix NULL pointer dereference on invalid URI
  * config: disable the TCP stock limit by default

 -- Max Kellermann <mk@cm4all.com>  Mon, 16 May 2011 13:41:32 +0200

cm4all-beng-proxy (0.8.36) unstable; urgency=low

  * http-server: check if client closes connection while processing
  * http-client: release the socket before invoking the callback
  * fcgi-client: fix assertion failure on full input buffer
  * memcached-client: re-enable socket event after direct copy
  * istream-file: fix assertion failure on range request
  * test/t-cgi: fix bashisms in test scripts

 -- Max Kellermann <mk@cm4all.com>  Tue, 10 May 2011 18:45:48 +0200

cm4all-beng-proxy (0.8.35) unstable; urgency=low

  * session: fix potential session defragmentation crash
  * ajp-request: use "host:port" as TCP stock key
  * cgi: evaluate the Content-Length response header

 -- Max Kellermann <mk@cm4all.com>  Wed, 27 Apr 2011 13:32:05 +0200

cm4all-beng-proxy (0.8.34) unstable; urgency=low

  * js: replace all '%' with '$'
  * js: check if session_id is null
  * debian: add package cm4all-beng-proxy-tools

 -- Max Kellermann <mk@cm4all.com>  Tue, 19 Apr 2011 18:43:54 +0200

cm4all-beng-proxy (0.8.33) unstable; urgency=low

  * processor: don't quote query string arguments with dollar sign
  * widget-request: safely remove "view" and "path" from argument table
  * debian/control: add "Breaks << 0.8.32" on the JavaScript library

 -- Max Kellermann <mk@cm4all.com>  Tue, 12 Apr 2011 18:21:55 +0200

cm4all-beng-proxy (0.8.32) unstable; urgency=low

  * args: quote arguments with the dollar sign

 -- Max Kellermann <mk@cm4all.com>  Tue, 12 Apr 2011 13:34:42 +0200

cm4all-beng-proxy (0.8.31) unstable; urgency=low

  * proxy-widget: eliminate the duplicate "Server" response header
  * translation: add packet UNTRUSTED_SITE_SUFFIX

 -- Max Kellermann <mk@cm4all.com>  Thu, 07 Apr 2011 16:23:37 +0200

cm4all-beng-proxy (0.8.30) unstable; urgency=low

  * handler: make lower-case realm name from the "Host" header
  * session: copy attribute "realm", fixes segmentation fault

 -- Max Kellermann <mk@cm4all.com>  Tue, 29 Mar 2011 16:47:43 +0200

cm4all-beng-proxy (0.8.29) unstable; urgency=low

  * ajp-client: send query string in an AJP attribute

 -- Max Kellermann <mk@cm4all.com>  Mon, 21 Mar 2011 19:16:16 +0100

cm4all-beng-proxy (0.8.28) unstable; urgency=low

  * resource-loader: use X-Forwarded-For to obtain AJP remote host
  * resource-loader: strip port from AJP remote address
  * resource-loader: don't pass remote host to AJP server
  * resource-loader: parse server port for AJP
  * ajp-client: always send content-length
  * ajp-client: parse the remaining buffer after EAGAIN

 -- Max Kellermann <mk@cm4all.com>  Mon, 21 Mar 2011 11:12:07 +0100

cm4all-beng-proxy (0.8.27) unstable; urgency=low

  * http-request: close the request body on malformed URI
  * ajp-request: AJP translation packet contains ajp://host:port/path

 -- Max Kellermann <mk@cm4all.com>  Fri, 18 Mar 2011 14:04:21 +0100

cm4all-beng-proxy (0.8.26) unstable; urgency=low

  * python/response: fix typo in ajp()
  * session: validate sessions only within one realm

 -- Max Kellermann <mk@cm4all.com>  Fri, 18 Mar 2011 08:59:41 +0100

cm4all-beng-proxy (0.8.25) unstable; urgency=low

  * widget-http: discard request body on unknown view name
  * inline-widget: discard request body on error
  * {http,fcgi,was}-client: allocate response headers from caller pool
  * cmdline: fcgi_stock_limit defaults to 0 (no limit)

 -- Max Kellermann <mk@cm4all.com>  Mon, 14 Mar 2011 15:53:42 +0100

cm4all-beng-proxy (0.8.24) unstable; urgency=low

  * fcgi-client: release the connection even when padding not consumed
    after empty response

 -- Max Kellermann <mk@cm4all.com>  Wed, 02 Mar 2011 17:39:33 +0100

cm4all-beng-proxy (0.8.23) unstable; urgency=low

  * memcached-client: allocate a new memory pool
  * memcached-client: copy caller_pool reference before freeing the client
  * fcgi-client: check headers!=NULL
  * fcgi-client: release the connection even when padding not consumed

 -- Max Kellermann <mk@cm4all.com>  Mon, 28 Feb 2011 10:50:02 +0100

cm4all-beng-proxy (0.8.22) unstable; urgency=low

  * cgi: fill special variables CONTENT_TYPE, CONTENT_LENGTH
  * memcached-client: remove stray pool_unref() call
  * memcached-client: reuse the socket if the remaining value is buffered
  * http-cache-choice: abbreviate memcached keys
  * *-cache: allocate a parent pool for cache items
  * pool: re-enable linear pools
  * frame: free the request body on error
  * http-cache: free cached body which was dismissed

 -- Max Kellermann <mk@cm4all.com>  Mon, 07 Feb 2011 15:34:09 +0100

cm4all-beng-proxy (0.8.21) unstable; urgency=low

  * merge release 0.7.55
  * jail: translate the document root properly
  * header-forward: forward the "Host" header to CGI/FastCGI/AJP
  * http-error: map ENOTDIR to "404 Not Found"
  * http-server: fix assertion failure on write error
  * fcgi-stock: clear all environment variables

 -- Max Kellermann <mk@cm4all.com>  Thu, 06 Jan 2011 16:04:20 +0100

cm4all-beng-proxy (0.8.20) unstable; urgency=low

  * widget-resolver: add pedantic state assertions
  * async: remember a copy of the operation in !NDEBUG
  * python/translation/response: max_age() returns self

 -- Max Kellermann <mk@cm4all.com>  Mon, 06 Dec 2010 23:02:50 +0100

cm4all-beng-proxy (0.8.19) unstable; urgency=low

  * merge release 0.7.54

 -- Max Kellermann <mk@cm4all.com>  Wed, 17 Nov 2010 16:25:10 +0100

cm4all-beng-proxy (0.8.18) unstable; urgency=low

  * was-client: explicitly send 32 bit METHOD payload
  * was-client: explicitly parse STATUS as 32 bit integer
  * istream: check presence of as_fd() in optimized build

 -- Max Kellermann <mk@cm4all.com>  Fri, 05 Nov 2010 11:00:54 +0100

cm4all-beng-proxy (0.8.17) unstable; urgency=low

  * merged release 0.7.53
  * widget: use colon as widget path separator
  * was-client: check for abort during response handler
  * was-client: implement STOP
  * was-client: release memory pools
  * was-launch: enable non-blocking mode on input and output
  * http-server: don't crash on malformed pipelined request
  * main: free the WAS stock and the UDP listener in the SIGTERM handler

 -- Max Kellermann <mk@cm4all.com>  Thu, 28 Oct 2010 19:50:26 +0200

cm4all-beng-proxy (0.8.16) unstable; urgency=low

  * merged release 0.7.52
  * was-client: support for the WAS protocol

 -- Max Kellermann <mk@cm4all.com>  Wed, 13 Oct 2010 16:45:18 +0200

cm4all-beng-proxy (0.8.15) unstable; urgency=low

  * resource-address: don't skip question mark twice

 -- Max Kellermann <mk@cm4all.com>  Tue, 28 Sep 2010 12:20:33 +0200

cm4all-beng-proxy (0.8.14) unstable; urgency=low

  * processor: schedule "xmlns:c" deletion

 -- Max Kellermann <mk@cm4all.com>  Thu, 23 Sep 2010 14:42:31 +0200

cm4all-beng-proxy (0.8.13) unstable; urgency=low

  * processor: delete "xmlns:c" attributes from link elements
  * istream-{head,zero}: implement method available()
  * merged release 0.7.51

 -- Max Kellermann <mk@cm4all.com>  Tue, 17 Aug 2010 09:54:33 +0200

cm4all-beng-proxy (0.8.12) unstable; urgency=low

  * http-cache-memcached: copy resource address
  * debian/control: add missing ${shlibs:Depends}
  * merged release 0.7.50

 -- Max Kellermann <mk@cm4all.com>  Thu, 12 Aug 2010 20:17:52 +0200

cm4all-beng-proxy (0.8.11) unstable; urgency=low

  * delegate-client: fix SCM_RIGHTS check
  * use Linux 2.6 CLOEXEC/NONBLOCK flags
  * tcache: INVALIDATE removes all variants (error documents etc.)
  * control: new UDP based protocol, allows invalidating caches
  * hashmap: fix assertion failure in hashmap_remove_match()
  * merged release 0.7.49

 -- Max Kellermann <mk@cm4all.com>  Tue, 10 Aug 2010 15:48:10 +0200

cm4all-beng-proxy (0.8.10) unstable; urgency=low

  * tcache: copy response.previous

 -- Max Kellermann <mk@cm4all.com>  Mon, 02 Aug 2010 18:03:43 +0200

cm4all-beng-proxy (0.8.9) unstable; urgency=low

  * (f?)cgi-handler: forward query string only if focused
  * ajp-handler: merge into proxy-handler
  * proxy-handler: forward query string if focused
  * cgi, fastcgi-handler: enable the resource cache
  * translation: add packets CHECK and PREVIOUS for authentication
  * python: add Response.max_age()

 -- Max Kellermann <mk@cm4all.com>  Fri, 30 Jul 2010 11:39:22 +0200

cm4all-beng-proxy (0.8.8) unstable; urgency=low

  * prototypes/translate.py: added new ticket-fastcgi programs
  * http-cache: implement FastCGI caching
  * merged release 0.7.47

 -- Max Kellermann <mk@cm4all.com>  Wed, 21 Jul 2010 13:00:43 +0200

cm4all-beng-proxy (0.8.7) unstable; urgency=low

  * istream-delayed: update the "direct" bit mask
  * http-client: send "Expect: 100-continue"
  * response, widget-http: apply istream_pipe to filter input
  * proxy-handler: apply istream_pipe to request body
  * istream-ajp-body: send larger request body packets
  * ajp-client: support splice()
  * merged release 0.7.46

 -- Max Kellermann <mk@cm4all.com>  Fri, 25 Jun 2010 18:52:04 +0200

cm4all-beng-proxy (0.8.6) unstable; urgency=low

  * translation: added support for custom error documents
  * response: convert HEAD to GET if filter follows
  * processor: short-circuit on HEAD request
  * python: depend on python-twisted-core

 -- Max Kellermann <mk@cm4all.com>  Wed, 16 Jun 2010 16:37:42 +0200

cm4all-beng-proxy (0.8.5) unstable; urgency=low

  * istream-tee: allow second output to block
  * widget-http: don't transform error documents
  * response, widget-http: disable filters after widget frame request
  * translation: added packet FILTER_4XX to filter client errors
  * merged release 0.7.45

 -- Max Kellermann <mk@cm4all.com>  Thu, 10 Jun 2010 16:13:14 +0200

cm4all-beng-proxy (0.8.4) unstable; urgency=low

  * python: added missing "Response" import
  * python: resume parsing after deferred call
  * http-client: implement istream method as_fd()
  * merged release 0.7.44

 -- Max Kellermann <mk@cm4all.com>  Mon, 07 Jun 2010 17:01:16 +0200

cm4all-beng-proxy (0.8.3) unstable; urgency=low

  * file-handler: implement If-Range (RFC 2616 14.27)
  * merged release 0.7.42

 -- Max Kellermann <mk@cm4all.com>  Tue, 01 Jun 2010 16:17:13 +0200

cm4all-beng-proxy (0.8.2) unstable; urgency=low

  * cookie-client: verify the cookie path
  * python: use Twisted's logging library
  * python: added a widget registry class
  * merged release 0.7.41

 -- Max Kellermann <mk@cm4all.com>  Wed, 26 May 2010 13:08:16 +0200

cm4all-beng-proxy (0.8.1) unstable; urgency=low

  * http-cache-memcached: delete entity records on POST

 -- Max Kellermann <mk@cm4all.com>  Tue, 18 May 2010 12:21:55 +0200

cm4all-beng-proxy (0.8) unstable; urgency=low

  * istream: added method as_fd() to convert istream to file descriptor
  * fork: support passing stdin istream fd to child process
  * http-cache: discard only matching entries on POST
  * istream-html-escape: escape single and double quote
  * rewrite-uri: escape the result with XML entities

 -- Max Kellermann <mk@cm4all.com>  Thu, 13 May 2010 12:34:46 +0200

cm4all-beng-proxy (0.7.55) unstable; urgency=low

  * pool: reparent pools in optimized build
  * istream-deflate: add missing pool reference while reading
  * istream-deflate: fix several error handlers

 -- Max Kellermann <mk@cm4all.com>  Thu, 06 Jan 2011 12:59:39 +0100

cm4all-beng-proxy (0.7.54) unstable; urgency=low

  * http-server: fix crash on deferred chunked request body
  * parser: fix crash on malformed SCRIPT element

 -- Max Kellermann <mk@cm4all.com>  Wed, 17 Nov 2010 16:13:09 +0100

cm4all-beng-proxy (0.7.53) unstable; urgency=low

  * http-server: don't crash on malformed pipelined request
  * sink-header: fix assertion failure on empty trailer

 -- Max Kellermann <mk@cm4all.com>  Thu, 28 Oct 2010 18:39:01 +0200

cm4all-beng-proxy (0.7.52) unstable; urgency=low

  * fcgi-client: fix send timeout handler
  * fork: finish the buffer after pipe was drained

 -- Max Kellermann <mk@cm4all.com>  Wed, 13 Oct 2010 16:39:26 +0200

cm4all-beng-proxy (0.7.51) unstable; urgency=low

  * http-client: clear response body pointer before forwarding EOF event
  * processor: fix assertion failure for c:mode in c:widget

 -- Max Kellermann <mk@cm4all.com>  Mon, 16 Aug 2010 17:01:48 +0200

cm4all-beng-proxy (0.7.50) unstable; urgency=low

  * header-forward: don't forward the "Host" header to HTTP servers
  * resource-address: use uri_relative() for CGI
  * uri-relative: don't lose host name in uri_absolute()
  * uri-relative: don't fail on absolute URIs
  * http-cache-heap: don't use uninitialized item size

 -- Max Kellermann <mk@cm4all.com>  Thu, 12 Aug 2010 20:03:49 +0200

cm4all-beng-proxy (0.7.49) unstable; urgency=low

  * hashmap: fix assertion failure in hashmap_remove_value()

 -- Max Kellermann <mk@cm4all.com>  Tue, 10 Aug 2010 15:37:12 +0200

cm4all-beng-proxy (0.7.48) unstable; urgency=low

  * pipe-stock: add assertions on file descriptors

 -- Max Kellermann <mk@cm4all.com>  Mon, 09 Aug 2010 14:56:54 +0200

cm4all-beng-proxy (0.7.47) unstable; urgency=low

  * cmdline: add option "--group"

 -- Max Kellermann <mk@cm4all.com>  Fri, 16 Jul 2010 18:39:53 +0200

cm4all-beng-proxy (0.7.46) unstable; urgency=low

  * handler: initialize all translate_response attributes
  * http-client: consume buffer before header length check
  * istream-pipe: clear "direct" flags in constructor
  * istream-pipe: return gracefully when handler blocks
  * ajp-client: hold pool reference to reset TCP_CORK

 -- Max Kellermann <mk@cm4all.com>  Mon, 21 Jun 2010 17:53:21 +0200

cm4all-beng-proxy (0.7.45) unstable; urgency=low

  * istream-tee: separate "weak" values for the two outputs
  * fcache: don't close output when caching has been canceled
  * tcache: copy the attribute "secure_cookie"

 -- Max Kellermann <mk@cm4all.com>  Thu, 10 Jun 2010 15:21:34 +0200

cm4all-beng-proxy (0.7.44) unstable; urgency=low

  * http-client: check response header length
  * http-server: check request header length

 -- Max Kellermann <mk@cm4all.com>  Mon, 07 Jun 2010 16:51:57 +0200

cm4all-beng-proxy (0.7.43) unstable; urgency=low

  * http-cache: fixed NULL pointer dereference when storing empty response
    body on the heap

 -- Max Kellermann <mk@cm4all.com>  Tue, 01 Jun 2010 18:52:45 +0200

cm4all-beng-proxy (0.7.42) unstable; urgency=low

  * fork: check "direct" flag again after buffer flush
  * pool: pool_unref_denotify() remembers the code location
  * sink-{buffer,gstring}: don't invoke callback in abort()
  * async: added another debug flag to verify correctness

 -- Max Kellermann <mk@cm4all.com>  Mon, 31 May 2010 21:15:58 +0200

cm4all-beng-proxy (0.7.41) unstable; urgency=low

  * http-cache: initialize response status and headers on empty body

 -- Max Kellermann <mk@cm4all.com>  Tue, 25 May 2010 16:27:25 +0200

cm4all-beng-proxy (0.7.40) unstable; urgency=low

  * http-cache: fixed NULL pointer dereference when storing empty response
    body in memcached

 -- Max Kellermann <mk@cm4all.com>  Tue, 25 May 2010 15:04:44 +0200

cm4all-beng-proxy (0.7.39) unstable; urgency=low

  * memcached-stock: close value on connect failure
  * http: implement remaining status codes
  * http-cache: allow caching empty response body
  * http-cache: cache status codes 203, 206, 300, 301, 410
  * http-cache: don't cache authorized resources

 -- Max Kellermann <mk@cm4all.com>  Fri, 21 May 2010 17:37:29 +0200

cm4all-beng-proxy (0.7.38) unstable; urgency=low

  * http-server: send HTTP/1.1 declaration with "100 Continue"
  * connection: initialize "site_name", fixes crash bug
  * translation: added packet SECURE_COOKIE

 -- Max Kellermann <mk@cm4all.com>  Thu, 20 May 2010 15:40:34 +0200

cm4all-beng-proxy (0.7.37) unstable; urgency=low

  * *-client: implement a socket leak detector
  * handler: initialize response header without translation server

 -- Max Kellermann <mk@cm4all.com>  Tue, 18 May 2010 12:05:11 +0200

cm4all-beng-proxy (0.7.36) unstable; urgency=low

  * http-client: fixed NULL pointer dereference
  * handler, response: removed duplicate request body destruction calls

 -- Max Kellermann <mk@cm4all.com>  Tue, 11 May 2010 17:16:36 +0200

cm4all-beng-proxy (0.7.35) unstable; urgency=low

  * {http,fcgi,ajp}-request: close the request body on abort
  * handler: set fake translation response on malformed URI

 -- Max Kellermann <mk@cm4all.com>  Mon, 10 May 2010 11:22:23 +0200

cm4all-beng-proxy (0.7.34) unstable; urgency=low

  * translate: check the UNTRUSTED packet
  * translation: added packet UNTRUSTED_PREFIX

 -- Max Kellermann <mk@cm4all.com>  Fri, 30 Apr 2010 19:14:37 +0200

cm4all-beng-proxy (0.7.33) unstable; urgency=low

  * merged release 0.7.27.1
  * fcache: don't continue storing in background
  * fcgi-client: re-add event after some input data has been read

 -- Max Kellermann <mk@cm4all.com>  Fri, 30 Apr 2010 11:31:08 +0200

cm4all-beng-proxy (0.7.32) unstable; urgency=low

  * response: generate the "Server" response header
  * response: support the Authentication-Info response header
  * response: support custom authentication pages
  * translation: support custom response headers

 -- Max Kellermann <mk@cm4all.com>  Tue, 27 Apr 2010 17:09:59 +0200

cm4all-beng-proxy (0.7.31) unstable; urgency=low

  * support HTTP authentication (RFC 2617)

 -- Max Kellermann <mk@cm4all.com>  Mon, 26 Apr 2010 17:26:42 +0200

cm4all-beng-proxy (0.7.30) unstable; urgency=low

  * fcgi-client: support responses without a body
  * {http,fcgi}-client: hold caller pool reference during callback

 -- Max Kellermann <mk@cm4all.com>  Fri, 23 Apr 2010 14:41:05 +0200

cm4all-beng-proxy (0.7.29) unstable; urgency=low

  * http-cache: added missing pool_unref() in memcached_miss()
  * pool: added checked pool references

 -- Max Kellermann <mk@cm4all.com>  Thu, 22 Apr 2010 15:45:48 +0200

cm4all-beng-proxy (0.7.28) unstable; urgency=low

  * fcgi-client: support response status
  * translate: malformed packets are fatal
  * http-cache: don't cache resources with very long URIs
  * memcached-client: increase the maximum key size to 32 kB

 -- Max Kellermann <mk@cm4all.com>  Thu, 15 Apr 2010 15:06:51 +0200

cm4all-beng-proxy (0.7.27.1) unstable; urgency=low

  * http-cache: added missing pool_unref() in memcached_miss()
  * http-cache: don't cache resources with very long URIs
  * memcached-client: increase the maximum key size to 32 kB
  * fork: properly handle partially filled output buffer
  * fork: re-add event after some input data has been read

 -- Max Kellermann <mk@cm4all.com>  Thu, 29 Apr 2010 15:30:21 +0200

cm4all-beng-proxy (0.7.27) unstable; urgency=low

  * session: use GLib's PRNG to generate session ids
  * session: seed the PRNG with /dev/random
  * response: log UNTRUSTED violation attempts
  * response: drop widget sessions when there is no focus

 -- Max Kellermann <mk@cm4all.com>  Fri, 09 Apr 2010 12:04:18 +0200

cm4all-beng-proxy (0.7.26) unstable; urgency=low

  * memcached-client: schedule read event before callback
  * istream-tee: continue with second output if first is closed

 -- Max Kellermann <mk@cm4all.com>  Sun, 28 Mar 2010 18:08:11 +0200

cm4all-beng-proxy (0.7.25) unstable; urgency=low

  * memcached-client: don't poll if socket is closed
  * fork: close file descriptor on input error
  * pool: don't check attachments in pool_trash()

 -- Max Kellermann <mk@cm4all.com>  Thu, 25 Mar 2010 13:28:01 +0100

cm4all-beng-proxy (0.7.24) unstable; urgency=low

  * memcached-client: release socket after splice

 -- Max Kellermann <mk@cm4all.com>  Mon, 22 Mar 2010 11:29:45 +0100

cm4all-beng-proxy (0.7.23) unstable; urgency=low

  * sink-header: support splice
  * memcached-client: support splice (response)
  * fcgi-client: recover correctly after send error
  * fcgi-client: support chunked request body
  * fcgi-client: basic splice support for the request body
  * http-cache: duplicate headers
  * {http,memcached}-client: check "direct" mode after buffer flush
  * cmdline: added option "fcgi_stock_limit"
  * python: auto-export function write_packet()
  * python: Response methods return self

 -- Max Kellermann <mk@cm4all.com>  Fri, 19 Mar 2010 13:28:35 +0100

cm4all-beng-proxy (0.7.22) unstable; urgency=low

  * python: re-add function write_packet()

 -- Max Kellermann <mk@cm4all.com>  Fri, 12 Mar 2010 12:27:21 +0100

cm4all-beng-proxy (0.7.21) unstable; urgency=low

  * ajp-client: handle EAGAIN from send()
  * python: install the missing sources

 -- Max Kellermann <mk@cm4all.com>  Thu, 11 Mar 2010 16:58:25 +0100

cm4all-beng-proxy (0.7.20) unstable; urgency=low

  * http-client: don't reinstate event when socket is closed
  * access-log: log the site name
  * python: removed unused function write_packet()
  * python: split the module beng_proxy.translation
  * python: allow overriding query string and param in absolute_uri()
  * python: moved absolute_uri() to a separate library

 -- Max Kellermann <mk@cm4all.com>  Thu, 11 Mar 2010 09:48:52 +0100

cm4all-beng-proxy (0.7.19) unstable; urgency=low

  * client-socket: translate EV_TIMEOUT to ETIMEDOUT
  * fork: refill the input buffer as soon as possible
  * delegate-client: implement an abortable event
  * pool: added assertions for libevent leaks
  * direct: added option "-s enable_splice=no"

 -- Max Kellermann <mk@cm4all.com>  Thu, 04 Mar 2010 17:34:56 +0100

cm4all-beng-proxy (0.7.18) unstable; urgency=low

  * args: reserve memory for the trailing null byte

 -- Max Kellermann <mk@cm4all.com>  Tue, 23 Feb 2010 17:46:04 +0100

cm4all-beng-proxy (0.7.17) unstable; urgency=low

  * translation: added the BOUNCE packet (variant of REDIRECT)
  * translation: change widget packet HOST to UNTRUSTED
  * translation: pass internal URI arguments to the translation server
  * handler: use the specified status with REDIRECT
  * python: added method Request.absolute_uri()

 -- Max Kellermann <mk@cm4all.com>  Tue, 23 Feb 2010 16:15:22 +0100

cm4all-beng-proxy (0.7.16) unstable; urgency=low

  * processor: separate trusted from untrusted widgets by host name
  * processor: mode=partition is deprecated
  * translate: fix DOCUMENT_ROOT handler for CGI/FASTCGI
  * fcgi-request: added JailCGI support

 -- Max Kellermann <mk@cm4all.com>  Fri, 19 Feb 2010 14:29:29 +0100

cm4all-beng-proxy (0.7.15) unstable; urgency=low

  * processor: unreference the caller pool in abort()
  * tcache: clear BASE on mismatch
  * fcgi-client: generate the Content-Length request header
  * fcgi-client: send the CONTENT_TYPE parameter
  * prototypes/translate.py: use FastCGI to run PHP

 -- Max Kellermann <mk@cm4all.com>  Thu, 11 Feb 2010 14:43:21 +0100

cm4all-beng-proxy (0.7.14) unstable; urgency=low

  * connection: drop connections when the limit is exceeded
  * resource-address: added BASE support
  * fcgi-client: check the request ID in response packets
  * http-client: check response body when request body is closed
  * html-escape: use the last ampersand before the semicolon
  * html-escape: support &apos;
  * processor: unescape widget parameter values

 -- Max Kellermann <mk@cm4all.com>  Fri, 29 Jan 2010 17:49:43 +0100

cm4all-beng-proxy (0.7.13) unstable; urgency=low

  * fcgi-request: duplicate socket path
  * fcgi-request: support ACTION
  * fcgi-client: provide SCRIPT_FILENAME
  * fcgi-client: append empty PARAMS packet
  * fcgi-client: try to read response before request is finished
  * fcgi-client: implement the STDERR packet
  * fcgi-client: support request headers and body
  * fcgi-stock: manage one socket per child process
  * fcgi-stock: unlink socket path after connect
  * fcgi-stock: redirect fd 1,2 to /dev/null
  * fcgi-stock: kill FastCGI processes after 5 minutes idle
  * translation: new packet PAIR for passing parameters to FastCGI

 -- Max Kellermann <mk@cm4all.com>  Thu, 14 Jan 2010 13:36:48 +0100

cm4all-beng-proxy (0.7.12) unstable; urgency=low

  * http-cache: unlock the cache item after successful revalidation
  * http-cache-memcached: pass the expiration time to memcached
  * sink-header: comprise pending data in method available()
  * header-forward: forward the Expires response header

 -- Max Kellermann <mk@cm4all.com>  Tue, 22 Dec 2009 16:18:49 +0100

cm4all-beng-proxy (0.7.11) unstable; urgency=low

  * {ajp,memcached}-client: fix dis\appearing event for duplex socket
  * memcached-client: handle EAGAIN after send()
  * memcached-client: release socket as early as possible
  * header-forward: don't forward Accept-Encoding if transformation is
    enabled
  * widget-http, inline-widget: check Content-Encoding before processing
  * file-handler: send "Vary: Accept-Encoding" for compressed response
  * header-forward: support duplicate headers
  * fcache: implemented a 60 seconds timeout
  * fcache: copy pointer to local variable before callback
  * event2: refresh timeout after event has occurred

 -- Max Kellermann <mk@cm4all.com>  Fri, 18 Dec 2009 16:45:24 +0100

cm4all-beng-proxy (0.7.10) unstable; urgency=low

  * http-{server,client}: fix disappearing event for duplex socket

 -- Max Kellermann <mk@cm4all.com>  Mon, 14 Dec 2009 15:46:25 +0100

cm4all-beng-proxy (0.7.9) unstable; urgency=low

  * http: "Expect" is a hop-by-hop header
  * http-server: send "100 Continue" unless request body closed
  * http-client: poll socket after splice
  * http-server: handle EAGAIN after splice
  * http-server: send a 417 response on unrecognized "Expect" request
  * response, widget-http: append filter id to resource tag
  * resource-tag: check for "Cache-Control: no-store"

 -- Max Kellermann <mk@cm4all.com>  Mon, 14 Dec 2009 13:05:15 +0100

cm4all-beng-proxy (0.7.8) unstable; urgency=low

  * http-body: support partial response in method available()
  * file-handler: support pre-compressed static files
  * fcache: honor the "Cache-Control: no-store" response header

 -- Max Kellermann <mk@cm4all.com>  Wed, 09 Dec 2009 15:49:25 +0100

cm4all-beng-proxy (0.7.7) unstable; urgency=low

  * parser: allow underscore in attribute names
  * processor: check "type" attribute before URI rewriting
  * http-client: start receiving before request is sent
  * http-client: try to read response after write error
  * http-client: deliver response body after headers are finished
  * http-client: release socket as early as possible
  * http-client: serve buffer after socket has been closed
  * istream-chunked: clear input stream in abort handler
  * growing-buffer: fix crash after close in "data" callback

 -- Max Kellermann <mk@cm4all.com>  Thu, 03 Dec 2009 13:09:57 +0100

cm4all-beng-proxy (0.7.6) unstable; urgency=low

  * istream-hold: return -2 if handler is not available yet
  * http, ajp, fcgi: use istream_hold on request body
  * http-client: implemented splicing the request body
  * response: added missing URI substitution

 -- Max Kellermann <mk@cm4all.com>  Tue, 17 Nov 2009 15:25:35 +0100

cm4all-beng-proxy (0.7.5) unstable; urgency=low

  * session: 64 bit session ids
  * session: allow arbitrary session id size (at compile-time)
  * debian: larger default log file (16 * 4MB)
  * debian: added package cm4all-beng-proxy-toi

 -- Max Kellermann <mk@cm4all.com>  Mon, 16 Nov 2009 15:51:24 +0100

cm4all-beng-proxy (0.7.4) unstable; urgency=low

  * measure the latency of external resources
  * widget-http: partially revert "don't query session if !stateful"

 -- Max Kellermann <mk@cm4all.com>  Tue, 10 Nov 2009 15:06:03 +0100

cm4all-beng-proxy (0.7.3) unstable; urgency=low

  * uri-verify: don't reject double slash after first segment
  * hostname: allow the hyphen character
  * processor: allow processing without session
  * widget-http: don't query session if !stateful
  * request: disable session management for known bots
  * python: fixed AttributeError in __getattr__()
  * python: added method Response.process()
  * translation: added the response packets URI, HOST, SCHEME
  * translation: added header forward packets

 -- Max Kellermann <mk@cm4all.com>  Mon, 09 Nov 2009 16:40:27 +0100

cm4all-beng-proxy (0.7.2) unstable; urgency=low

  * fcache: close all caching connections on exit
  * istream-file: retry reading after EAGAIN
  * direct, istream-pipe: re-enable SPLICE_F_NONBLOCK
  * direct, istream-pipe: disable the SPLICE_F_MORE flag
  * http-client: handle EAGAIN after splice
  * http-client, header-writer: remove hop-by-hop response headers
  * response: optimized transformed response headers
  * handler: mangle CGI and FastCGI headers
  * header-forward: generate the X-Forwarded-For header
  * header-forward: add local host name to "Via" request header

 -- Max Kellermann <mk@cm4all.com>  Fri, 30 Oct 2009 13:41:02 +0100

cm4all-beng-proxy (0.7.1) unstable; urgency=low

  * file-handler: close the stream on "304 Not Modified"
  * pool: use assembler code only on gcc
  * cmdline: added option "--set tcp_stock_limit"
  * Makefile.am: enable the "subdir-objects" option

 -- Max Kellermann <mk@cm4all.com>  Thu, 22 Oct 2009 12:17:11 +0200

cm4all-beng-proxy (0.7) unstable; urgency=low

  * ajp-client: check if connection was closed during response callback
  * header-forward: log session id
  * istream: separate TCP splicing checks
  * istream-pipe: fix segmentation fault after incomplete direct transfer
  * istream-pipe: implement the "available" method
  * istream-pipe: allocate pipe only if handler supports it
  * istream-pipe: flush the pipe before reading from input
  * istream-pipe: reuse pipes in a stock
  * direct: support splice() from TCP socket to pipe
  * istream: direct() returns -3 if stream has been closed
  * hstock: don't destroy stocks while items are being created
  * tcp-stock: limit number of connections per host to 256
  * translate, http-client, ajp-client, cgi, http-cache: verify the HTTP
    response status
  * prototypes/translate.py: disallow "/../" and null bytes
  * prototypes/translate.py: added "/jail-delegate/" location
  * uri-parser: strict RFC 2396 URI verification
  * uri-parser: don't unescape the URI path
  * http-client, ajp-client: verify the request URI
  * uri-escape: unescape each character only once
  * http-cache: never use the memcached stock if caching is disabled
  * allow 8192 connections by default
  * allow 65536 file handles by default
  * added package cm4all-jailed-beng-proxy-delegate-helper

 -- Max Kellermann <mk@cm4all.com>  Wed, 21 Oct 2009 15:00:56 +0200

cm4all-beng-proxy (0.6.23) unstable; urgency=low

  * header-forward: log session information
  * prototypes/translate.py: added /cgi-bin/ location
  * http-server: disable keep-alive for HTTP/1.0 clients
  * http-server: don't send "Connection: Keep-Alive"
  * delegate-stock: clear the environment
  * delegate-stock: added jail support
  * delegate-client: reuse helper process after I/O error

 -- Max Kellermann <mk@cm4all.com>  Mon, 12 Oct 2009 17:29:35 +0200

cm4all-beng-proxy (0.6.22) unstable; urgency=low

  * istream-tee: clear both "enabled" flags in the eof/abort handler
  * istream-tee: fall back to first data() return value if second stream
    closed itself
  * http-cache: don't log body_abort after close

 -- Max Kellermann <mk@cm4all.com>  Thu, 01 Oct 2009 19:19:37 +0200

cm4all-beng-proxy (0.6.21) unstable; urgency=low

  * http-client: log more error messages
  * delegate-stock: added the DOCUMENT_ROOT environment variable
  * response, widget: accept "application/xhtml+xml"
  * cookie-server: allow square brackets in unquoted cookie values
    (violating RFC 2109 and RFC 2616)

 -- Max Kellermann <mk@cm4all.com>  Thu, 01 Oct 2009 13:55:40 +0200

cm4all-beng-proxy (0.6.20) unstable; urgency=low

  * stock: clear stock after 60 seconds idle
  * hstock: remove empty stocks
  * http-server, http-client, cgi: fixed off-by-one bug in header parser
  * istream-pipe: fix the direct() return value on error
  * istream-pipe: fix formula in range assertion
  * http-cache-memcached: implemented "remove"
  * handler: added FastCGI handler
  * fcgi-client: unref caller pool after socket release
  * fcgi-client: implemented response headers

 -- Max Kellermann <mk@cm4all.com>  Tue, 29 Sep 2009 14:07:13 +0200

cm4all-beng-proxy (0.6.19) unstable; urgency=low

  * http-client: release caller pool after socket release
  * memcached-client: release socket on marshalling error
  * stock: unref caller pool in abort handler
  * stock: lazy cleanup
  * http-cache: copy caller_pool to local variable

 -- Max Kellermann <mk@cm4all.com>  Thu, 24 Sep 2009 16:02:17 +0200

cm4all-beng-proxy (0.6.18) unstable; urgency=low

  * delegate-handler: support conditional GET and ranges
  * file-handler: fix suffix-byte-range-spec parser
  * delegate-helper: call open() with O_CLOEXEC|O_NOCTTY
  * istream-file: don't set FD_CLOEXEC if O_CLOEXEC is available
  * stock: hold caller pool during "get" operation
  * main: free balancer object during shutdown
  * memcached-client: enable socket timeout
  * delegate-stock: set FD_CLOEXEC on socket

 -- Max Kellermann <mk@cm4all.com>  Thu, 24 Sep 2009 10:50:53 +0200

cm4all-beng-proxy (0.6.17) unstable; urgency=low

  * tcp-stock: implemented a load balancer
  * python: accept address list in the ajp() method
  * http-server: added timeout for the HTTP request headers
  * response: close template when the content type is wrong
  * delegate-get: implemented response headers
  * delegate-get: provide status codes and error messages

 -- Max Kellermann <mk@cm4all.com>  Fri, 18 Sep 2009 15:36:57 +0200

cm4all-beng-proxy (0.6.16) unstable; urgency=low

  * tcp-stock: added support for bulldog-tyke
  * sink-buffer: close input if it's not used in the constructor
  * http-cache-memcached: close response body when deserialization fails
  * serialize: fix regression in serialize_uint64()

 -- Max Kellermann <mk@cm4all.com>  Tue, 15 Sep 2009 19:26:07 +0200

cm4all-beng-proxy (0.6.15) unstable; urgency=low

  * http-cache-choice: find more duplicates during cleanup
  * handler: added AJP handler
  * ajp-request: unref pool only on tcp_stock failure
  * ajp-client: prevent parser recursion
  * ajp-client: free request body when response is closed
  * ajp-client: reuse connection after END_RESPONSE packet
  * ajp-client: enable TCP_CORK while sending
  * istream-ajp-body: added a second "length" header field
  * ajp-client: auto-send empty request body chunk
  * ajp-client: register "write" event after GET_BODY_CHUNK packet
  * ajp-client: implemented request and response headers
  * http-cache-rfc: don't rewind tpool if called recursively

 -- Max Kellermann <mk@cm4all.com>  Fri, 11 Sep 2009 16:04:06 +0200

cm4all-beng-proxy (0.6.14) unstable; urgency=low

  * istream-tee: don't restart reading if already in progress

 -- Max Kellermann <mk@cm4all.com>  Thu, 03 Sep 2009 13:21:06 +0200

cm4all-beng-proxy (0.6.13) unstable; urgency=low

  * cookie-server: fix parsing multiple cookies
  * http-cache-memcached: clean up expired "choice" items
  * sink-gstring: use callback instead of public struct
  * istream-tee: restart reading when one output is closed

 -- Max Kellermann <mk@cm4all.com>  Wed, 02 Sep 2009 17:02:53 +0200

cm4all-beng-proxy (0.6.12) unstable; urgency=low

  * http-cache: don't attempt to remove cache items when the cache is disabled

 -- Max Kellermann <mk@cm4all.com>  Fri, 28 Aug 2009 15:40:48 +0200

cm4all-beng-proxy (0.6.11) unstable; urgency=low

  * http-cache-memcached: store HTTP status and response headers
  * http-cache-memcached: implemented flush (SIGHUP)
  * http-cache-memcached: support "Vary"
  * http-client: work around assertion failure in response_stream_close()

 -- Max Kellermann <mk@cm4all.com>  Thu, 27 Aug 2009 12:33:17 +0200

cm4all-beng-proxy (0.6.10) unstable; urgency=low

  * parser: finish tag before bailing out
  * http-request: allow URLs without path component
  * fork: clear event in read() method
  * istream-file: pass options O_CLOEXEC|O_NOCTTY to open()
  * response: check if the "Host" request header is valid

 -- Max Kellermann <mk@cm4all.com>  Tue, 18 Aug 2009 16:37:19 +0200

cm4all-beng-proxy (0.6.9) unstable; urgency=low

  * direct: disable SPLICE_F_NONBLOCK (temporary NFS EAGAIN workaround)

 -- Max Kellermann <mk@cm4all.com>  Mon, 17 Aug 2009 13:52:49 +0200

cm4all-beng-proxy (0.6.8) unstable; urgency=low

  * widget-http: close response body in error code path
  * http-cache: implemented memcached backend (--memcached-server)
  * processor: &c:base; returns the URI without scheme and host

 -- Max Kellermann <mk@cm4all.com>  Mon, 17 Aug 2009 12:29:19 +0200

cm4all-beng-proxy (0.6.7) unstable; urgency=low

  * file-handler: generate Expires from xattr user.MaxAge
  * cmdline: added option --set to configure:
    - max_connections
    - http_cache_size
    - filter_cache_size
    - translate_cache_size
  * flush caches on SIGHUP

 -- Max Kellermann <mk@cm4all.com>  Fri, 07 Aug 2009 11:41:10 +0200

cm4all-beng-proxy (0.6.6) unstable; urgency=low

  * added missing GLib build dependency
  * cgi-handler: set the "body_consumed" flag

 -- Max Kellermann <mk@cm4all.com>  Tue, 04 Aug 2009 09:53:01 +0200

cm4all-beng-proxy (0.6.5) unstable; urgency=low

  * shm: pass MAP_NORESERVE to mmap()
  * proxy-handler: support cookies
  * translation: added DISCARD_SESSION packet

 -- Max Kellermann <mk@cm4all.com>  Wed, 15 Jul 2009 18:00:33 +0200

cm4all-beng-proxy (0.6.4) unstable; urgency=low

  * http-client: don't read response body in HEAD requests
  * ajp-client: invoke the "abort" handler on error
  * filter-cache: lock cache items while they are served

 -- Max Kellermann <mk@cm4all.com>  Thu, 09 Jul 2009 14:36:14 +0200

cm4all-beng-proxy (0.6.3) unstable; urgency=low

  * http-server: implemented the DELETE method
  * http-server: refuse HTTP/0.9 requests
  * proxy-handler: send request body to template when no widget is focused
  * widget-request: pass original HTTP method to widget
  * session: automatically defragment sessions

 -- Max Kellermann <mk@cm4all.com>  Tue, 07 Jul 2009 16:57:22 +0200

cm4all-beng-proxy (0.6.2) unstable; urgency=low

  * lock: fixed race condition in debug flag updates
  * session: use rwlock for the session manager
  * proxy-handler: pass request headers to the remote HTTP server
  * proxy-handler: forward original Accept-Charset if processor is disabled
  * pipe: don't filter resources without a body
  * fcache: forward original HTTP status over "pipe" filter
  * cgi: support the "Status" line

 -- Max Kellermann <mk@cm4all.com>  Mon, 06 Jul 2009 16:38:26 +0200

cm4all-beng-proxy (0.6.1) unstable; urgency=low

  * session: consistently lock all session objects
  * rewrite-uri: check if widget_external_uri() returns NULL
  * widget-uri: don't generate the "path" argument when it's NULL
  * widget-uri: strip superfluous question mark from widget_base_address()
  * widget-uri: append parameters from the template first
  * widget-uri: re-add configured query string in widget_absolute_uri()
  * widget-uri: eliminate configured query string in widget_external_uri()
  * processor: don't consider session data for base=child and base=parent

 -- Max Kellermann <mk@cm4all.com>  Fri, 03 Jul 2009 15:52:01 +0200

cm4all-beng-proxy (0.6) unstable; urgency=low

  * inline-widget: check the widget HTTP response status
  * response: don't apply transformation on failed response
  * resource-address: include pipe arguments in filter cache key
  * handler: removed session redirect on the first request
  * http-cache: accept ETag response header instead of Last-Modified
  * filter-cache: don't require Last-Modified or Expires
  * file-handler: disable ETag only when processor comes first
  * file-handler: read ETag from xattr
  * pipe: generate new ETag for piped resource
  * session: purge sessions when shared memory is full
  * handler: don't enforce sessions for filtered responses

 -- Max Kellermann <mk@cm4all.com>  Tue, 30 Jun 2009 17:48:20 +0200

cm4all-beng-proxy (0.5.14) unstable; urgency=low

  * ajp-client: implemented request body
  * cookie-client: obey "max-age=0" properly
  * processor: forward the original HTTP status
  * response, widget-http: don't allow processing resource without body
  * widget-http: check the Content-Type before invoking processor
  * response: pass the "Location" response header
  * debian: added a separate -optimized-dbg package
  * added init script support for multiple ports (--port) and multiple listen
    (--listen) command line argumnents
  * translation: added the "APPEND" packet for command line arguments
  * pipe: support command line arguments

 -- Max Kellermann <mk@cm4all.com>  Mon, 29 Jun 2009 16:51:16 +0200

cm4all-beng-proxy (0.5.13) unstable; urgency=low

  * widget-registry: clear local_address in translate request
  * cmdline: added the "--listen" option

 -- Max Kellermann <mk@cm4all.com>  Wed, 24 Jun 2009 12:27:17 +0200

cm4all-beng-proxy (0.5.12) unstable; urgency=low

  * response: pass the "Location" response handler
  * added support for multiple listener ports

 -- Max Kellermann <mk@cm4all.com>  Tue, 23 Jun 2009 23:34:55 +0200

cm4all-beng-proxy (0.5.11) unstable; urgency=low

  * build with autotools
  * use libcm4all-socket, GLib
  * Makefile.am: support out-of-tree builds
  * added optimized Debian package
  * tcache: fixed wrong assignment in VARY=HOST
  * translation: added request packet LOCAL_ADDRESS

 -- Max Kellermann <mk@cm4all.com>  Tue, 23 Jun 2009 15:42:12 +0200

cm4all-beng-proxy (0.5.10) unstable; urgency=low

  * widget-http: assign the "address" variable

 -- Max Kellermann <mk@cm4all.com>  Mon, 15 Jun 2009 18:38:58 +0200

cm4all-beng-proxy (0.5.9) unstable; urgency=low

  * tcache: fixed typo in tcache_string_match()
  * tcache: support VARY=SESSION
  * translate: added the INVALIDATE response packet
  * cache, session: higher size limits
  * widget-uri: separate query_string from path_info
  * widget-uri: ignore widget parameters in widget_external_uri()

 -- Max Kellermann <mk@cm4all.com>  Mon, 15 Jun 2009 17:06:11 +0200

cm4all-beng-proxy (0.5.8) unstable; urgency=low

  * handler: fixed double free bug in translate_callback()

 -- Max Kellermann <mk@cm4all.com>  Sun, 14 Jun 2009 19:05:09 +0200

cm4all-beng-proxy (0.5.7) unstable; urgency=low

  * forward the Content-Disposition header
  * handler: assign new session to local variable, fix segfault
  * handler: don't dereference the NULL session

 -- Max Kellermann <mk@cm4all.com>  Sun, 14 Jun 2009 13:01:52 +0200

cm4all-beng-proxy (0.5.6) unstable; urgency=low

  * widget-http: send the "Via" request header instead of "X-Forwarded-For"
  * proxy-handler: send the "Via" request header
  * widget-request: check the "path" argument before calling uri_compress()

 -- Max Kellermann <mk@cm4all.com>  Tue, 09 Jun 2009 12:21:00 +0200

cm4all-beng-proxy (0.5.5) unstable; urgency=low

  * processor: allow specifying relative URI in c:base=child
  * widget-request: verify the "path" argument
  * widget: allocate address from widget's pool
  * widget-http: support multiple Set-Cookie response headers

 -- Max Kellermann <mk@cm4all.com>  Thu, 04 Jun 2009 15:10:15 +0200

cm4all-beng-proxy (0.5.4) unstable; urgency=low

  * implemented delegation of open() to a helper program
  * added the BASE translation packet, supported by the translation cache
  * deprecated c:mode=proxy
  * rewrite-uri: always enable focus in mode=partial
  * http-cache: don't cache resources with query string (RFC 2616 13.9)
  * http-cache: lock cache items while they are served

 -- Max Kellermann <mk@cm4all.com>  Thu, 28 May 2009 11:44:01 +0200

cm4all-beng-proxy (0.5.3) unstable; urgency=low

  * cgi: close request body on fork() failure
  * fork: added workaround for pipe-to-pipe splice()
  * http-cache: use cache entry when response ETag matches
  * cgi: loop in istream_cgi_read() to prevent blocking
  * cache: check for expired items once a minute
  * cache: optimize search for oldest item

 -- Max Kellermann <mk@cm4all.com>  Wed, 06 May 2009 13:23:46 +0200

cm4all-beng-proxy (0.5.2) unstable; urgency=low

  * added filter cache
  * header-parser: added missing range check in header_parse_line()
  * fork: added event for writing to the child process
  * fork: don't splice() from a pipe
  * response: don't pass request body to unfocused processor
  * added filter type "pipe"

 -- Max Kellermann <mk@cm4all.com>  Wed, 29 Apr 2009 13:24:26 +0200

cm4all-beng-proxy (0.5.1) unstable; urgency=low

  * processor: fixed base=child assertion failure
  * handler: close request body if it was not consumed
  * static-file: generate Last-Modified and ETag response headers
  * static-file: obey the Content-Type provided by the translation server
  * static-file: get Content-Type from extended attribute
  * http-cache: use istream_null when cached resource is empty

 -- Max Kellermann <mk@cm4all.com>  Mon, 27 Apr 2009 10:00:20 +0200

cm4all-beng-proxy (0.5) unstable; urgency=low

  * processor: accept c:mode/c:base attributes in any order
  * processor: removed alternative (anchor) rewrite syntax

 -- Max Kellermann <mk@cm4all.com>  Mon, 20 Apr 2009 22:04:19 +0200

cm4all-beng-proxy (0.4.10) unstable; urgency=low

  * processor: lift length limitation for widget parameters
  * translate: abort if a packet is too large
  * translate: support MAX_AGE for the whole response
  * hashmap: fix corruption of slot chain in hashmap_remove_value()

 -- Max Kellermann <mk@cm4all.com>  Fri, 17 Apr 2009 13:02:50 +0200

cm4all-beng-proxy (0.4.9) unstable; urgency=low

  * http-cache: explicitly start reading into cache
  * cgi: clear "headers" variable before publishing the response
  * translate: use DOCUMENT_ROOT as CGI parameter

 -- Max Kellermann <mk@cm4all.com>  Mon, 06 Apr 2009 16:21:57 +0200

cm4all-beng-proxy (0.4.8) unstable; urgency=low

  * translate: allow ADDRESS packets in AJP addresses
  * translate: initialize all fields of a FastCGI address
  * http-cache: close all caching connections on exit
  * processor: don't rewrite SCRIPT SRC attribute when proxying

 -- Max Kellermann <mk@cm4all.com>  Thu, 02 Apr 2009 15:45:46 +0200

cm4all-beng-proxy (0.4.7) unstable; urgency=low

  * http-server: use istream_null for empty request body
  * parser: check for trailing slash only in TAG_OPEN tags
  * parser: added support for XML Processing Instructions
  * processor: implemented XML Processing Instruction "cm4all-rewrite-uri"
  * uri-escape: escape the slash character
  * cache: remove all matching items in cache_remove()
  * http-cache: lock cache items while holding a reference

 -- Max Kellermann <mk@cm4all.com>  Thu, 02 Apr 2009 12:02:53 +0200

cm4all-beng-proxy (0.4.6) unstable; urgency=low

  * file_handler: fixed logic error in If-Modified-Since check
  * date: return UTC time stamp in http_date_parse()
  * cache: continue search after item was invalidated
  * cache: remove the correct cache item
  * istream-chunked: work around invalid assertion failure
  * istream-subst: fixed corruption after partial match

 -- Max Kellermann <mk@cm4all.com>  Wed, 25 Mar 2009 15:03:10 +0100

cm4all-beng-proxy (0.4.5) unstable; urgency=low

  * http-server: assume keep-alive is enabled on HTTP 1.1
  * http-client: unregister EV_READ when the buffer is full
  * translation: added QUERY_STRING packet
  * processor: optionally parse base/mode from URI

 -- Max Kellermann <mk@cm4all.com>  Tue, 17 Mar 2009 13:04:25 +0100

cm4all-beng-proxy (0.4.4) unstable; urgency=low

  * forward Accept-Language request header to the translation server
  * translate: added the USER_AGENT request packet
  * session: obey the USER/MAX_AGE setting
  * use libcm4all-inline-dev in libcm4all-beng-proxy-dev
  * added pkg-config file for libcm4all-beng-proxy-dev
  * updated python-central dependencies
  * processor: parse c:base/c:mode attributes in PARAM tags

 -- Max Kellermann <mk@cm4all.com>  Wed, 11 Mar 2009 09:43:48 +0100

cm4all-beng-proxy (0.4.3) unstable; urgency=low

  * processor: rewrite URI in LINK tags
  * processor: rewrite URI in PARAM tags
  * use splice() from glibc 2.7
  * translate: added VARY response packet
  * build documentation with texlive

 -- Max Kellermann <mk@cm4all.com>  Wed, 04 Mar 2009 09:53:56 +0100

cm4all-beng-proxy (0.4.2) unstable; urgency=low

  * hashmap: fix corruption in slot chain
  * use monotonic clock to calculate expiry times
  * processor: rewrite URIs in the EMBED, VIDEO, AUDIO tags

 -- Max Kellermann <mk@cm4all.com>  Tue, 17 Feb 2009 17:14:48 +0100

cm4all-beng-proxy (0.4.1) unstable; urgency=low

  * translate: clear client->transformation
  * handler: check for translation errors
  * http-server: fixed assertion failure during shutdown
  * http-server: send "Keep-Alive" response header
  * worker: after fork(), call event_reinit() in the parent process
  * added valgrind build dependency
  * build with Debian's libevent-1.4 package

 -- Max Kellermann <mk@cm4all.com>  Tue, 10 Feb 2009 11:48:53 +0100

cm4all-beng-proxy (0.4) unstable; urgency=low

  * added support for transformation views
    - in the JavaScript API, mode=proxy is now deprecated
  * http-cache: fix segfault when request_headers==NULL
  * http-cache: store multiple (varying) versions of a resource
  * http-cache: use the "max-age" cache-control response

 -- Max Kellermann <mk@cm4all.com>  Fri, 30 Jan 2009 13:29:43 +0100

cm4all-beng-proxy (0.3.9) unstable; urgency=low

  * http-client: assume keep-alive is enabled on HTTP 1.1
  * processor: use configured/session path-info for mode=child URIs

 -- Max Kellermann <mk@cm4all.com>  Tue, 27 Jan 2009 13:07:51 +0100

cm4all-beng-proxy (0.3.8) unstable; urgency=low

  * processor: pass Content-Type and Content-Language headers from
    template
  * http-client: allow chunked response body without keep-alive

 -- Max Kellermann <mk@cm4all.com>  Fri, 23 Jan 2009 13:02:42 +0100

cm4all-beng-proxy (0.3.7) unstable; urgency=low

  * istream_subst: exit the loop if state==INSERT
  * istream_iconv: check if the full buffer could be flushed
  * worker: don't reinitialize session manager during shutdown

 -- Max Kellermann <mk@cm4all.com>  Thu, 15 Jan 2009 10:39:47 +0100

cm4all-beng-proxy (0.3.6) unstable; urgency=low

  * processor: ignore closing </header>
  * widget-http: now really don't check content-type in frame parents
  * parser: skip comments
  * processor: implemented c:base="parent"
  * processor: added "c:" prefix to c:widget child elements
  * processor: renamed the "c:param" element to "c:parameter"

 -- Max Kellermann <mk@cm4all.com>  Thu, 08 Jan 2009 11:17:29 +0100

cm4all-beng-proxy (0.3.5) unstable; urgency=low

  * widget-http: don't check content-type in frame parents
  * istream-subst: allow null bytes in the input stream
  * js: added the "translate" parameter for passing values to the
    translation server
  * rewrite-uri: refuse to rewrite a frame URI without widget id

 -- Max Kellermann <mk@cm4all.com>  Mon, 05 Jan 2009 16:46:32 +0100

cm4all-beng-proxy (0.3.4) unstable; urgency=low

  * processor: added support for custom widget request headers
  * http-cache: obey the "Vary" response header
  * http-cache: pass the new http_cache_info object when testing a cache
    item

 -- Max Kellermann <mk@cm4all.com>  Tue, 30 Dec 2008 15:46:44 +0100

cm4all-beng-proxy (0.3.3) unstable; urgency=low

  * processor: grew widget parameter buffer to 512 bytes
  * widget-resolver: clear widget->resolver on abort
  * cgi: clear the input's handler in cgi_async_abort()
  * widget-stream: use istream_hold (reverts r4171)

 -- Max Kellermann <mk@cm4all.com>  Fri, 05 Dec 2008 14:43:05 +0100

cm4all-beng-proxy (0.3.2) unstable; urgency=low

  * processor: free memory before calling embed_frame_widget()
  * processor: allocate query string from the widget pool
  * processor: removed the obsolete widget attributes "tag" and "style"
  * parser: hold a reference to the pool

 -- Max Kellermann <mk@cm4all.com>  Mon, 01 Dec 2008 14:15:38 +0100

cm4all-beng-proxy (0.3.1) unstable; urgency=low

  * http-client: remove Transfer-Encoding and Content-Length from response
    headers
  * http-client: don't read body after invoke_response()
  * fork: retry splice() after EAGAIN
  * fork: don't close input when splice() fails
  * cgi: abort the response handler when the stdin stream fails
  * istream_file, istream_pipe, fork, client_socket, listener: fixed file
    descriptor leaks
  * processor: hold a reference to the caller's pool
  * debian/rules: enabled test suite

 -- Max Kellermann <mk@cm4all.com>  Thu, 27 Nov 2008 16:01:16 +0100

cm4all-beng-proxy (0.3) unstable; urgency=low

  * implemented widget filters
  * translate: initialize all fields of a CGI address
  * fork: read request body on EAGAIN
  * fork: implemented the direct() method with splice()
  * python: added class Response
  * prototypes/translate.py:
    - support "filter"
    - support "content_type"
  * demo: added widget filter demo

 -- Max Kellermann <mk@cm4all.com>  Wed, 26 Nov 2008 16:27:29 +0100

cm4all-beng-proxy (0.2) unstable; urgency=low

  * don't quote text/xml widgets
  * widget-resolver: pass widget_pool to widget_class_lookup()
  * widget-registry: allocate widget_class from widget_pool
  * widget-stream: eliminated the async operation proxy, because the
    operation cannot be aborted before the constructor returns
  * widget-stream: don't clear the "delayed" stream in the response() callback
  * rewrite-uri: trigger istream_read(delayed) after istream_delayed_set()
  * doc: clarified XSLT integration

 -- Max Kellermann <mk@cm4all.com>  Tue, 25 Nov 2008 15:28:54 +0100

cm4all-beng-proxy (0.1) unstable; urgency=low

  * initial release

 -- Max Kellermann <mk@cm4all.com>  Mon, 17 Nov 2008 11:59:36 +0100<|MERGE_RESOLUTION|>--- conflicted
+++ resolved
@@ -1,4 +1,3 @@
-<<<<<<< HEAD
 cm4all-beng-proxy (17.0.1) unstable; urgency=low
 
   * bp: advertise Zeroconf IPv6 wildcard listeners as IPv4 as well
@@ -7,13 +6,12 @@
   * certdb: implement ACMEv2
 
  --   
-=======
+
 cm4all-beng-proxy (16.9) unstable; urgency=low
 
   * merge release 15.35
 
  -- Max Kellermann <mk@cm4all.com>  Mon, 16 Mar 2020 17:08:00 +0100
->>>>>>> 777da686
 
 cm4all-beng-proxy (16.8) unstable; urgency=low
 
