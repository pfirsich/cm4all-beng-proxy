--- conflicted
+++ resolved
@@ -1,7 +1,6 @@
-<<<<<<< HEAD
 cm4all-beng-proxy (14.23) unstable; urgency=low
 
-  * 
+  * merge release 13.16
 
  --   
 
@@ -240,7 +239,7 @@
   * log-json: generate JSONL (JSON Lines)
 
  -- Max Kellermann <mk@cm4all.com>  Fri, 05 Jan 2018 11:47:08 -0000
-=======
+
 cm4all-beng-proxy (13.16) unstable; urgency=low
 
   * processor: fix crash due to malformed XML attribute
@@ -248,7 +247,6 @@
   * ssl/cache: fix two crash bugs
 
  -- Max Kellermann <mk@cm4all.com>  Tue, 12 Feb 2019 21:39:41 +0100
->>>>>>> 5ca6227b
 
 cm4all-beng-proxy (13.15) unstable; urgency=low
 
