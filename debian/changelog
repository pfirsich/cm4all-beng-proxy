--- conflicted
+++ resolved
@@ -1,7 +1,6 @@
-<<<<<<< HEAD
 cm4all-beng-proxy (18.0.13) unstable; urgency=low
 
-  * 
+  * merge release 17.9
 
  --   
 
@@ -96,13 +95,12 @@
   * translation: add packet WRITE_FILE
 
  -- Max Kellermann <mk@cm4all.com>  Fri, 16 Sep 2022 17:25:24 +0200
-=======
+
 cm4all-beng-proxy (17.9) unstable; urgency=low
 
   * ssl: fix erroneous "socket closed prematurely" error
 
  -- Max Kellermann <mk@cm4all.com>  Thu, 02 Feb 2023 19:49:38 +0100
->>>>>>> b1c52723
 
 cm4all-beng-proxy (17.8) unstable; urgency=low
 
