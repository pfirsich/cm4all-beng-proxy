<<<<<<< HEAD
cm4all-beng-proxy (16.0.1) unstable; urgency=low

  * 

 --   
=======
cm4all-beng-proxy (15.11) unstable; urgency=low

  * was, fcgi: truncate long stderr lines before sending to Pond
  * lb/control: log TCACHE_INVALIDATE packets
  * lb/certdb: fix shutdown hang

 -- Max Kellermann <mk@cm4all.com>  Tue, 26 Feb 2019 23:54:43 +0100
>>>>>>> 2a7f7f04

cm4all-beng-proxy (15.10) unstable; urgency=low

  * merge release 14.23

 -- Max Kellermann <mk@cm4all.com>  Wed, 13 Feb 2019 09:04:33 +0100

cm4all-beng-proxy (15.9) unstable; urgency=low

  * merge release 14.22
  * bot: add Applebot

 -- Max Kellermann <mk@cm4all.com>  Mon, 11 Feb 2019 08:57:30 +0100

cm4all-beng-proxy (15.8) unstable; urgency=low

  * lhttp: increase listener backlog
  * bp/mod_auth_easy: protect all files with .access

 -- Max Kellermann <mk@cm4all.com>  Wed, 06 Feb 2019 11:48:31 +0100

cm4all-beng-proxy (15.7) unstable; urgency=low

  * bp/mod_auth_easy: fix inverted check in .access file check
  * bp/processor: don't allow empty widget class name
  * debian: migrate from "-dbg" to "-dbgsym" packages
  * fix the pkg-config include directory

 -- Max Kellermann <mk@cm4all.com>  Mon, 28 Jan 2019 12:58:31 +0100

cm4all-beng-proxy (15.6) unstable; urgency=low

  * bp/mod_auth_easy: user name check is case insensitive
  * bp/mod_auth_easy: implement .access files

 -- Max Kellermann <mk@cm4all.com>  Tue, 22 Jan 2019 22:43:33 +0100

cm4all-beng-proxy (15.5) unstable; urgency=low

  * bp: add option to emulate mod_auth_easy

 -- Max Kellermann <mk@cm4all.com>  Mon, 21 Jan 2019 14:56:51 +0100

cm4all-beng-proxy (15.4) unstable; urgency=low

  * processor: rewrite empty form action URIs

 -- Max Kellermann <mk@cm4all.com>  Thu, 10 Jan 2019 11:11:45 +0100

cm4all-beng-proxy (15.3) unstable; urgency=low

  * merge release 14.21

 -- Max Kellermann <mk@cm4all.com>  Thu, 03 Jan 2019 11:28:35 +0100

cm4all-beng-proxy (15.2) unstable; urgency=low

  * merge release 14.20

 -- Max Kellermann <mk@cm4all.com>  Sun, 30 Dec 2018 13:52:14 +0100

cm4all-beng-proxy (15.1) unstable; urgency=low

  * feature freeze

 -- Max Kellermann <mk@cm4all.com>  Mon, 17 Dec 2018 15:10:07 +0100

cm4all-beng-proxy (15.0.14) unstable; urgency=low

  * merge release 14.19

 -- Max Kellermann <mk@cm4all.com>  Thu, 13 Dec 2018 10:46:26 +0100

cm4all-beng-proxy (15.0.13) unstable; urgency=low

  * spawn: configurable resource limits CPUWeight, TasksMax, MemoryMax
  * lhttp, fcgi: kill idle processes after 15 minutes
  * filter: use the previous status if filter returns "200 OK"
  * require OpenSSL 1.1

 -- Max Kellermann <mk@cm4all.com>  Mon, 10 Dec 2018 15:13:14 +0100

cm4all-beng-proxy (15.0.12) unstable; urgency=low

  * istream: fix two assertion failures

 -- Max Kellermann <mk@cm4all.com>  Mon, 03 Dec 2018 09:37:21 +0100

cm4all-beng-proxy (15.0.11) unstable; urgency=low

  * widget: widget tag headers replace existing headers

 -- Max Kellermann <mk@cm4all.com>  Thu, 29 Nov 2018 20:31:17 +0100

cm4all-beng-proxy (15.0.10) unstable; urgency=low

  * subst/yaml: use "{%name%}" and allow switching to "{[name]}" with
    SUBST_ALT_SYNTAX

 -- Max Kellermann <mk@cm4all.com>  Thu, 29 Nov 2018 13:14:59 +0100

cm4all-beng-proxy (15.0.9) unstable; urgency=low

  * fix EBADFD
  * subst/yaml: use "{[name]}" instead of "{{name}}"
  * subst/yaml: use the dot as a YAML path separator
  * subst/yaml: allow traversing child maps
  * bp/headers: optimize
  * bp/headers: add group "AUTH"

 -- Max Kellermann <mk@cm4all.com>  Tue, 27 Nov 2018 16:57:41 +0100

cm4all-beng-proxy (15.0.8) unstable; urgency=low

  * processor: don't rewrite "data:" links
  * processor: fix use-after-free crash bug in URI rewriter

 -- Max Kellermann <mk@cm4all.com>  Thu, 22 Nov 2018 09:24:35 +0100

cm4all-beng-proxy (15.0.7) unstable; urgency=low

  * translation: fix assertion failure
  * translation: fix use-after-free bug in PROBE_SUFFIX handler
  * certdb: add option --account-key

 -- Max Kellermann <mk@cm4all.com>  Wed, 21 Nov 2018 20:19:10 +0100

cm4all-beng-proxy (15.0.6) unstable; urgency=low

  * translation: fix bogus error "malformed MOUNT_UTS_NAMESPACE packet"
  * translation: add packet ALT_HOST

 -- Max Kellermann <mk@cm4all.com>  Fri, 16 Nov 2018 13:35:20 +0100

cm4all-beng-proxy (15.0.5) unstable; urgency=low

  * translation: add packet SUBST_YAML_FILE

 -- Max Kellermann <mk@cm4all.com>  Wed, 31 Oct 2018 12:38:58 +0100

cm4all-beng-proxy (15.0.4) unstable; urgency=low

  * merge release 14.18
  * bp: optimize the number of concurrent filter processes
  * translation: size optimizations
  * dev: convert headers to C++
  * ajp: remove unused AJPv13 protocol implementation
  * spawn: fix warning "... died from signal 31"

 -- Max Kellermann <mk@cm4all.com>  Mon, 22 Oct 2018 17:58:19 +0200

cm4all-beng-proxy (15.0.3) unstable; urgency=low

  * merge release 14.13

 -- Max Kellermann <mk@cm4all.com>  Mon, 01 Oct 2018 12:24:46 +0200

cm4all-beng-proxy (15.0.2) unstable; urgency=low

  * merge release 14.12
  * spawn: add fallback PATH

 -- Max Kellermann <mk@cm4all.com>  Thu, 27 Sep 2018 12:55:56 +0200

cm4all-beng-proxy (15.0.1) unstable; urgency=low

  * spawn: support reassociating with PID namespaces
  * http_{client,server}: remove HTTP/1.0 support
  * eliminate dependency on libevent

 -- Max Kellermann <mk@cm4all.com>  Mon, 03 Sep 2018 12:14:18 +0200

cm4all-beng-proxy (14.23) unstable; urgency=low

  * merge release 13.16

 -- Max Kellermann <mk@cm4all.com>  Wed, 13 Feb 2019 08:32:30 +0100

cm4all-beng-proxy (14.22) unstable; urgency=low

  * merge release 13.15

 -- Max Kellermann <mk@cm4all.com>  Mon, 11 Feb 2019 08:46:49 +0100

cm4all-beng-proxy (14.21) unstable; urgency=low

  * lhttp: fix crash bug (14.20 regression)

 -- Max Kellermann <mk@cm4all.com>  Thu, 03 Jan 2019 11:12:48 +0100

cm4all-beng-proxy (14.20) unstable; urgency=low

  * pipe: remove excess fcntl() system calls in the debug build
  * http_client: fix two crash bugs
  * http_client: fix stall bug with SSL
  * http_client: fix "Peer closed the socket prematurely" error with SSL

 -- Max Kellermann <mk@cm4all.com>  Sun, 30 Dec 2018 13:40:44 +0100

cm4all-beng-proxy (14.19) unstable; urgency=low

  * certdb: fix "std::bad_alloc" error after database connection loss
  * widget: fix missing request body for focused inline widget

 -- Max Kellermann <mk@cm4all.com>  Wed, 12 Dec 2018 22:23:06 +0100

cm4all-beng-proxy (14.18) unstable; urgency=low

  * was: fix use-after-free bug
  * enlarge I/O buffers to 32 for faster bulk transfers

 -- Max Kellermann <mk@cm4all.com>  Tue, 16 Oct 2018 19:05:34 +0200

cm4all-beng-proxy (14.17) unstable; urgency=low

  * translation, http_cache: fix use-after-free bugs

 -- Max Kellermann <mk@cm4all.com>  Mon, 15 Oct 2018 22:27:39 +0200

cm4all-beng-proxy (14.16) unstable; urgency=low

  * http_client: fix assertion failure due to unexpected recursion

 -- Max Kellermann <mk@cm4all.com>  Mon, 15 Oct 2018 17:03:13 +0200

cm4all-beng-proxy (14.15) unstable; urgency=low

  * spawn: fix error "Failed to create systemd scope: Unit
    cm4all-beng-spawn.scope not loaded"

 -- Max Kellermann <mk@cm4all.com>  Wed, 10 Oct 2018 11:49:25 +0200

cm4all-beng-proxy (14.14) unstable; urgency=low

  * merge release 13.13

 -- Max Kellermann <mk@cm4all.com>  Fri, 05 Oct 2018 14:10:08 +0200

cm4all-beng-proxy (14.13) unstable; urgency=low

  * spawn: fix "signalfd() failed: Bad file descriptor"
  * translation: fix crash bug
  * session: fix data loss after defragmentation

 -- Max Kellermann <mk@cm4all.com>  Fri, 28 Sep 2018 15:24:19 +0200

cm4all-beng-proxy (14.12) unstable; urgency=low

  * improved memory leak detector
  * add listener options "ack_timeout", "keepalive"
  * support HTTP method "REPORT"

 -- Max Kellermann <mk@cm4all.com>  Thu, 27 Sep 2018 10:55:50 +0200

cm4all-beng-proxy (14.11) unstable; urgency=low

  * merge release 13.12

 -- Max Kellermann <mk@cm4all.com>  Sat, 01 Sep 2018 19:46:50 +0200

cm4all-beng-proxy (14.10) unstable; urgency=low

  * http: don't require "Connection" header for WebSocket upgrade
  * bp/http: fix WebSocket header duplication

 -- Max Kellermann <mk@cm4all.com>  Wed, 22 Aug 2018 11:11:50 -0000

cm4all-beng-proxy (14.9) unstable; urgency=low

  * bp/http: abolish the forced "Connection:keep-alive" request header
  * spawn: work around LXC/systemd bug causing spawner failures

 -- Max Kellermann <mk@cm4all.com>  Thu, 16 Aug 2018 15:21:58 -0000

cm4all-beng-proxy (14.8) unstable; urgency=low

  * http_cache, fcache: fix use-after-free crash bug
  * spawn: support the systemd hybrid cgroup hierarchy

 -- Max Kellermann <mk@cm4all.com>  Tue, 19 Jun 2018 14:46:39 -0000

cm4all-beng-proxy (14.7) unstable; urgency=low

  * certdb: DELETE old name before INSERT to avoid constraint violation

 -- Max Kellermann <mk@cm4all.com>  Tue, 05 Jun 2018 20:12:17 -0000

cm4all-beng-proxy (14.6) unstable; urgency=low

  * http_client: fix use-after-free data corruption bug
  * fcache: fix use-after-free crash bug upon cancellation
  * access_log: fix crash after sendmsg() failure
  * istream/replace: fix stall bug
  * istream/subst: optimize mismatch check

 -- Max Kellermann <mk@cm4all.com>  Mon, 04 Jun 2018 10:22:47 -0000

cm4all-beng-proxy (14.5) unstable; urgency=low

  * access_log: fix CRC errors due to stack corruption

 -- Max Kellermann <mk@cm4all.com>  Mon, 14 May 2018 14:34:18 -0000

cm4all-beng-proxy (14.4) unstable; urgency=low

  * lb: fix "pivot_root" problem during start on kernel 4.9-
  * enable core dumps (PR_SET_DUMPABLE)
  * debian: don't start daemon during initial installation

 -- Max Kellermann <mk@cm4all.com>  Mon, 14 May 2018 10:42:12 -0000

cm4all-beng-proxy (14.3) unstable; urgency=low

  * bp: allow configuring child error logger without access logger
  * log: fix datagram corruption due to wrong attribute code
  * log-json: escape control characters

 -- Max Kellermann <mk@cm4all.com>  Thu, 26 Apr 2018 11:00:05 -0000

cm4all-beng-proxy (14.2) unstable; urgency=low

  * lb: fix use-after-free crash after using translation response
  * http_cache: fix use-after-free crash on request cancellation
  * http_client: fix assertion failure upon discarding large request body

 -- Max Kellermann <mk@cm4all.com>  Tue, 24 Apr 2018 11:11:36 -0000

cm4all-beng-proxy (14.1) unstable; urgency=low

  * feature freeze
  * lhttp: fix memory leak
  * lhttp: pass URI and site name to error logger
  * fcgi: implement "forward_child_errors" for STDERR payloads
  * pipe: fix assertion failure
  * cgi: fix crash bug
  * bp: SIGHUP flushes the NFS cache
  * control: add packet FLUSH_NFS_CACHE

 -- Max Kellermann <mk@cm4all.com>  Thu, 19 Apr 2018 08:43:23 -0000

cm4all-beng-proxy (14.0.9) unstable; urgency=low

  * translation: allow disabling the HTTP cache with "UNCACHED"
  * http_cache: remove the memcached backend
  * access_log: use protocol version 2
  * fcgi, was, lhttp: option "forward_child_errors" forwards stderr to logger

 -- Max Kellermann <mk@cm4all.com>  Mon, 26 Mar 2018 09:42:46 -0000

cm4all-beng-proxy (14.0.8) unstable; urgency=low

  * merge release 13.11
  * bp: add SSL/TLS support to the HTTP server
  * fix bogus assertion failure

 -- Max Kellermann <mk@cm4all.com>  Mon, 12 Mar 2018 10:38:35 -0000

cm4all-beng-proxy (14.0.7) unstable; urgency=low

  * merge release 13.10
  * header-forward: include "Content-Location" in header group "LINK"
  * http_client: enable keep-alive on HTTPS connections
  * ssl/client: send client certificates on server request
  * ssl/client: translation packet CERTIFICATE chooses client certificate
  * ssl/client: enable SNI

 -- Max Kellermann <mk@cm4all.com>  Thu, 01 Mar 2018 11:59:04 -0000

cm4all-beng-proxy (14.0.6) unstable; urgency=low

  * http_server: generate Content-Length for empty response (14.0.1
    regression)

 -- Max Kellermann <mk@cm4all.com>  Fri, 02 Feb 2018 10:54:19 -0000

cm4all-beng-proxy (14.0.5) unstable; urgency=low

  * bp: fix forwarding headers for request body

 -- Max Kellermann <mk@cm4all.com>  Thu, 25 Jan 2018 11:48:09 -0000

cm4all-beng-proxy (14.0.4) unstable; urgency=low

  * merge release 13.8
  * certdb: create ACME CSRs without subject, only subjectAltName

 -- Max Kellermann <mk@cm4all.com>  Tue, 23 Jan 2018 15:04:11 -0000

cm4all-beng-proxy (14.0.3) unstable; urgency=low

  * merge release 13.5
  * bp: fix nullptr dereference bug

 -- Max Kellermann <mk@cm4all.com>  Thu, 18 Jan 2018 18:24:29 -0000

cm4all-beng-proxy (14.0.2) unstable; urgency=low

  * access_log: support protocol version 2 (with CRC)
  * processor: rewrite URIs in META/property="og:{image,url}"
  * certdb: eliminate duplicate authz request
  * certdb: add ACME option "--debug"
  * certdb: implement ACME "http-01", option "--challenge-directory"

 -- Max Kellermann <mk@cm4all.com>  Fri, 12 Jan 2018 11:07:14 -0000

cm4all-beng-proxy (14.0.1) unstable; urgency=low

  * lb: forward HTTP from Lua to dynamic server (development feature)
  * certdb: retry ACME requests after status 5xx (server error)
  * certdb: support the Workshop control channel
  * log-json: generate JSONL (JSON Lines)

 -- Max Kellermann <mk@cm4all.com>  Fri, 05 Jan 2018 11:47:08 -0000

cm4all-beng-proxy (13.16) unstable; urgency=low

  * processor: fix crash due to malformed XML attribute
  * http_client: fix crash bug
  * ssl/cache: fix two crash bugs

 -- Max Kellermann <mk@cm4all.com>  Tue, 12 Feb 2019 21:39:41 +0100

cm4all-beng-proxy (13.15) unstable; urgency=low

  * was: send PREMATURE after client canceled the request

 -- Max Kellermann <mk@cm4all.com>  Mon, 11 Feb 2019 08:37:20 +0100

cm4all-beng-proxy (13.14) unstable; urgency=low

  * http_client: fix assertion failure due to unexpected recursion
  * lhttp: increase listener backlog
  * pipe: remove excess fcntl() system calls in the debug build
  * bp/processor: don't allow empty widget class name

 -- Max Kellermann <mk@cm4all.com>  Mon, 11 Feb 2019 07:40:00 +0100

cm4all-beng-proxy (13.13) unstable; urgency=low

  * was: fix memory leak
  * was: force pipe buffers to 256 kB
  * session: fix data loss after defragmentation

 -- Max Kellermann <mk@cm4all.com>  Fri, 05 Oct 2018 12:23:09 +0200

cm4all-beng-proxy (13.12) unstable; urgency=low

  * bp/http: abolish the forced "Connection:keep-alive" request header
  * session: fix two assertion failures
  * fcgi, lhttp: fix race condition with socket permissions
  * cgi: fix crash bug
  * pipe: fix assertion failure
  * fcache: fix crash due to mistakenly detected memory leak
  * lb: fix "pivot_root" problem during start on kernel 4.9-
  * enable core dumps (PR_SET_DUMPABLE)
  * debian: don't start daemon during initial installation

 -- Max Kellermann <mk@cm4all.com>  Sat, 01 Sep 2018 17:23:30 -0000

cm4all-beng-proxy (13.11) unstable; urgency=low

  * lb: ssl_cert_db and ssl_verify are mutually exclusive
  * log-json: fix crash bug with unknown type value
  * log: support type "SSH"

 -- Max Kellermann <mk@cm4all.com>  Fri, 09 Mar 2018 09:15:14 -0000

cm4all-beng-proxy (13.10) unstable; urgency=low

  * access_log: support record attribute "type"

 -- Max Kellermann <mk@cm4all.com>  Wed, 07 Feb 2018 08:27:48 -0000

cm4all-beng-proxy (13.9) unstable; urgency=low

  * spawn: fix kernel warning "oom_adj is deprecated, please use
    oom_score_adj instead"
  * lb/config: check whether sticky_mode is compatible with Zeroconf
  * access_log: fix crash on connect failure

 -- Max Kellermann <mk@cm4all.com>  Tue, 06 Feb 2018 09:23:23 -0000

cm4all-beng-proxy (13.8) unstable; urgency=low

  * lb/http: fix use-after-free bug

 -- Max Kellermann <mk@cm4all.com>  Tue, 23 Jan 2018 14:46:15 -0000

cm4all-beng-proxy (13.7) unstable; urgency=low

  * lb/tcp: fix use-after-free bug when outbound connect fails early
  * spawn: fix resource limits problem with user namespaces
  * spawn: increase the OOM score of child processes

 -- Max Kellermann <mk@cm4all.com>  Tue, 23 Jan 2018 11:54:03 -0000

cm4all-beng-proxy (13.6) unstable; urgency=low

  * http_server: fix two crash bugs with "417 Expectation failed"
  * lb: fix crash bug when POSTing to global_http_check
  * lb/tcp: fix double free bug when outbound is not yet connected

 -- Max Kellermann <mk@cm4all.com>  Mon, 22 Jan 2018 10:18:58 -0000

cm4all-beng-proxy (13.5) unstable; urgency=low

  * lb/tcp: fix crash with empty Zeroconf pool
  * nfs: fix memory leak
  * certdb: eliminate duplicate authz request
  * certdb: retry ACME nonce request after status 500
  * certdb: update the Let's Encrypt agreement URL to v1.2
  * certdb: add ACME option "--debug"
  * ssl: fix three transfer stall bugs
  * shrink I/O buffers back to 8 kB
  * access_log: support protocol version 2 (with CRC)

 -- Max Kellermann <mk@cm4all.com>  Thu, 18 Jan 2018 17:59:13 -0000

cm4all-beng-proxy (13.4) unstable; urgency=low

  * fcache: fix use-after-free crash bug

 -- Max Kellermann <mk@cm4all.com>  Wed, 03 Jan 2018 09:31:05 -0000

cm4all-beng-proxy (13.3) unstable; urgency=low

  * merge release 12.9

 -- Max Kellermann <mk@cm4all.com>  Mon, 18 Dec 2017 10:16:28 -0000

cm4all-beng-proxy (13.2) unstable; urgency=low

  * widget: case insensitive check for UNTRUSTED_SITE_SUFFIX and
    UNTRUSTED_RAW_SITE_SUFFIX

 -- Max Kellermann <mk@cm4all.com>  Fri, 01 Dec 2017 14:54:24 -0000

cm4all-beng-proxy (13.1) unstable; urgency=low

  * feature freeze

 -- Max Kellermann <mk@cm4all.com>  Thu, 30 Nov 2017 12:05:07 -0000

cm4all-beng-proxy (13.0.12) unstable; urgency=low

  * merge release 12.8
  * http_cache: handle If-None-Match, If-Modified-Since etc.
  * spawn: raise the command-line argument limit
  * log internal server errors even without --verbose

 -- Max Kellermann <mk@cm4all.com>  Tue, 21 Nov 2017 11:58:58 -0000

cm4all-beng-proxy (13.0.11) unstable; urgency=low

  * bp: map EACCES/EPERM to "403 Forbidden"
  * log-cat: use the local time zone

 -- Max Kellermann <mk@cm4all.com>  Mon, 06 Nov 2017 09:29:22 -0000

cm4all-beng-proxy (13.0.10) unstable; urgency=low

  * avahi: make services visible initially (13.0.9 regression)
  * lb: add client address filter for global_http_check
  * python/control/client: add methods send_{en,dis}able_zeroconf()

 -- Max Kellermann <mk@cm4all.com>  Tue, 10 Oct 2017 21:51:40 -0000

cm4all-beng-proxy (13.0.9) unstable; urgency=low

  * lb: support monitors in Zeroconf clusters
  * lb/config: require certificate even if ssl_cert_db is used
  * lb/monitor/expect: fix memory leak
  * certdb: retry ACME "new-authz" after "unauthorized"
  * certdb: generate a new private key for each "new-cert"
  * certdb: fix collisions with ACME challenge certificates
  * certdb: allow altNames longer than 64 characters with ACME
  * log: add attribute "FORWARDED_TO"
  * control: add packets "DISABLE_ZEROCONF", "ENABLE_ZEROCONF"

 -- Max Kellermann <mk@cm4all.com>  Fri, 06 Oct 2017 11:20:15 -0000

cm4all-beng-proxy (13.0.8.1) unstable; urgency=low

  * fix assertion failure when sending large HTTP headers
  * http_server: disallow request headers larger than 8 kB

 -- Max Kellermann <mk@cm4all.com>  Tue, 17 Oct 2017 09:49:47 -0000

cm4all-beng-proxy (13.0.8) unstable; urgency=low

  * certdb: check for database commit errors
  * certdb: repeat after PostgreSQL serialization failure

 -- Max Kellermann <mk@cm4all.com>  Tue, 26 Sep 2017 19:59:53 -0000

cm4all-beng-proxy (13.0.7) unstable; urgency=low

  * fcache: fix bogus memory leak test
  * handler: change "Translation server failed" to "Configuration server ..."
  * spawn: wait & try again after "Unit cm4all-beng-spawn.scope already exists"

 -- Max Kellermann <mk@cm4all.com>  Mon, 25 Sep 2017 13:16:21 -0000

cm4all-beng-proxy (13.0.6) unstable; urgency=low

  * merge release 12.5
  * widget/inline: fix memory leak on canceled POST
  * widget/inline: implement a response header timeout of 5s
  * certdb: fix notifications in non-default PostgreSQL schema

 -- Max Kellermann <mk@cm4all.com>  Wed, 20 Sep 2017 20:56:04 -0000

cm4all-beng-proxy (13.0.5) unstable; urgency=low

  * merge release 12.4
  * lb/http: fix several memory leaks with POST requests
  * lb: fix shutdown crash bug
  * lb: CONTROL_STATS returns translation cache size
  * log/lua: add a "filter" mode

 -- Max Kellermann <mk@cm4all.com>  Thu, 14 Sep 2017 18:39:12 -0000

cm4all-beng-proxy (13.0.4) unstable; urgency=low

  * lb: fix request headers in access logger (affects
    "ignore_localhost_200" and "User-Agent", "Referer", "Host",
    "X-Forwarded-For")

 -- Max Kellermann <mk@cm4all.com>  Mon, 11 Sep 2017 20:04:23 -0000

cm4all-beng-proxy (13.0.3) unstable; urgency=low

  * fix crash bug in CSS processor
  * lb: print the site name in access logs
  * log: add attribute MESSAGE

 -- Max Kellermann <mk@cm4all.com>  Mon, 11 Sep 2017 17:43:57 -0000

cm4all-beng-proxy (13.0.2) unstable; urgency=low

  * log translation server failures even without --verbose
  * translation: allow arbitrary non-zero characters in CHILD_TAG
  * control: add listener option "interface"
  * control: disable the "V6ONLY" flag on all IPv6 wildcard listeners
  * control: switch to IPv4 if joining IPv6 wildcard to IPv4 multicast group

 -- Max Kellermann <mk@cm4all.com>  Fri, 08 Sep 2017 12:24:04 -0000

cm4all-beng-proxy (13.0.1) unstable; urgency=low

  * remove libdaemon dependency
  * lhttp: FADE_CHILDEN prevents reusing existing busy processes
  * bp: allow CONTROL_FADE_CHILDREN with tag as payload

 -- Max Kellermann <mk@cm4all.com>  Tue, 29 Aug 2017 10:40:13 -0000

cm4all-beng-proxy (12.9) unstable; urgency=low

  * was: fix crash after malformed HEAD response
  * http_client: fix retry after error
  * lb/lua: allow building with LuaJIT 2.1

 -- Max Kellermann <mk@cm4all.com>  Mon, 18 Dec 2017 10:03:34 -0000

cm4all-beng-proxy (12.8) unstable; urgency=low

  * file: emit "Last-Modified" header in "304" responses
  * file: improved support for the user.ETag xattr
  * http_cache: update "Expires" from "304" responses

 -- Max Kellermann <mk@cm4all.com>  Fri, 17 Nov 2017 11:41:02 -0000

cm4all-beng-proxy (12.7) unstable; urgency=low

  * file: ignore If-Modified-Since after successful If-None-Match
  * file: emit cache headers in "304" responses (v11 regression)
  * file: failed If-None-Match emits "304" response, not "412"

 -- Max Kellermann <mk@cm4all.com>  Thu, 16 Nov 2017 12:19:44 -0000

cm4all-beng-proxy (12.6) unstable; urgency=low

  * fix assertion failure when sending large HTTP headers
  * http_server: disallow request headers larger than 8 kB
  * spawn: wait & try again after "Unit cm4all-beng-spawn.scope already exists"
  * widget/inline: fix memory leak on canceled POST
  * control: add listener option "interface"
  * control: disable the "V6ONLY" flag on all IPv6 wildcard listeners
  * control: switch to IPv4 if joining IPv6 wildcard to IPv4 multicast group
  * lb: print the site name in access logs
  * lb: fix request headers in access logger (affects
    "ignore_localhost_200" and "User-Agent", "Referer", "Host",
    "X-Forwarded-For")
  * lb/monitor/expect: fix memory leak
  * certdb: fix notifications in non-default PostgreSQL schema

 -- Max Kellermann <mk@cm4all.com>  Tue, 17 Oct 2017 10:58:40 -0000

cm4all-beng-proxy (12.5) unstable; urgency=low

  * lb/http: fix another memory leak with POST requests
  * lb: fix shutdown crash bug
  * certdb: fix crash after PostgreSQL host lookup failure

 -- Max Kellermann <mk@cm4all.com>  Wed, 20 Sep 2017 10:30:52 -0000

cm4all-beng-proxy (12.4) unstable; urgency=low

  * lb/http: fix several memory leaks with POST requests
  * fix crash bug in CSS processor

 -- Max Kellermann <mk@cm4all.com>  Wed, 13 Sep 2017 13:58:06 -0000

cm4all-beng-proxy (12.3) unstable; urgency=low

  * remove libhttp dependency
  * logger: fix off-by-one bug in log level check
  * http_server: fix crash bug

 -- Max Kellermann <mk@cm4all.com>  Tue, 29 Aug 2017 09:44:27 -0000

cm4all-beng-proxy (12.2) unstable; urgency=low

  * spawn: use the "systemd" controller
  * debian/control: move from "non-free" to "main"

 -- Max Kellermann <mk@cm4all.com>  Wed, 23 Aug 2017 09:35:27 -0000

cm4all-beng-proxy (12.1) unstable; urgency=low

  * all code is now covered by the Simplified BSD License (BSD-2-Clause)

 -- Max Kellermann <mk@cm4all.com>  Fri, 18 Aug 2017 08:53:52 -0000

cm4all-beng-proxy (12.0.44) unstable; urgency=low

  * lb: retry after connect error to Zeroconf member
  * spawn: make /proc writable if user namespaces are allowed

 -- Max Kellermann <mk@cm4all.com>  Thu, 17 Aug 2017 11:26:34 -0000

cm4all-beng-proxy (12.0.43) unstable; urgency=low

  * spawn: fix MOUNT_ROOT_TMPFS failure with USER_NAMESPACE
  * lb/control: allow TCACHE_INVALIDATE on SITE
  * systemd: no "-v" by default

 -- Max Kellermann <mk@cm4all.com>  Tue, 15 Aug 2017 21:41:04 -0000

cm4all-beng-proxy (12.0.42) unstable; urgency=low

  * spawn: fix bogus pivot_root() error message
  * translation: add packet MOUNT_ROOT_TMPFS

 -- Max Kellermann <mk@cm4all.com>  Tue, 15 Aug 2017 09:39:08 -0000

cm4all-beng-proxy (12.0.41) unstable; urgency=low

  * spawn: fix NETWORK_NAMESPACE_NAME corruption
  * spawn: work around USER_NAMESPACE + NETWORK_NAMESPACE_NAME conflict

 -- Max Kellermann <mk@cm4all.com>  Fri, 04 Aug 2017 16:15:09 -0000

cm4all-beng-proxy (12.0.40) unstable; urgency=low

  * spawn: attach to existing network namespace with NETWORK_NAMESPACE_NAME
  * spawn: allow unshare(), mount(), umount(), pivot_root()

 -- Max Kellermann <mk@cm4all.com>  Fri, 04 Aug 2017 09:42:44 -0000

cm4all-beng-proxy (12.0.39) unstable; urgency=low

  * net: resolving "*" prefers the IPv6 wildcard "::"
  * spawn: run the PID namespace init process as root
  * spawn: tight system call whitelist for init process
  * spawn: forbid fanotify_*, nfsservctl, syslog
  * lb/translation: fix false cache misses
  * lb/control: TCACHE_INVALIDATE flushes all translation caches
  * lb/cluster: improve consistent hashing distribution
  * control: support more commands in TCACHE_INVALIDATE payload
  * translation: fix the FORBID_MULTICAST setting
  * translation: add packet FORBID_BIND

 -- Max Kellermann <mk@cm4all.com>  Tue, 01 Aug 2017 14:03:03 -0000

cm4all-beng-proxy (12.0.38) unstable; urgency=low

  * fcgi: fix crash bug

 -- Max Kellermann <mk@cm4all.com>  Wed, 26 Jul 2017 17:43:05 -0000

cm4all-beng-proxy (12.0.37) unstable; urgency=low

  * bp: check HTTPS_ONLY before anything else

 -- Max Kellermann <mk@cm4all.com>  Thu, 20 Jul 2017 15:00:37 -0000

cm4all-beng-proxy (12.0.36) unstable; urgency=low

  * translation: add packet HTTPS_ONLY

 -- Max Kellermann <mk@cm4all.com>  Thu, 20 Jul 2017 13:26:49 -0000

cm4all-beng-proxy (12.0.35) unstable; urgency=low

  * bp: translation REQUEST_HEADER overrides existing request headers
  * bp: never forward the "X-CM4all-DocRoot" header
  * lb: set the "X-CM4all-HTTPS" header
  * cgi, fcgi: set HTTPS=on if the "X-CM4all-HTTPS" header is set

 -- Max Kellermann <mk@cm4all.com>  Wed, 19 Jul 2017 12:36:36 -0000

cm4all-beng-proxy (12.0.34) unstable; urgency=low

  * http_client: disable the read timeout

 -- Max Kellermann <mk@cm4all.com>  Wed, 19 Jul 2017 08:16:09 -0000

cm4all-beng-proxy (12.0.33) unstable; urgency=low

  * log-exec: allow multiple multicast processes on same host
  * headers: rename "X-CM4all-BENG-SSL" to "X-CM4all-HTTPS"
  * access_log: add option "send_to" which replaces log-forward

 -- Max Kellermann <mk@cm4all.com>  Tue, 18 Jul 2017 09:51:01 -0000

cm4all-beng-proxy (12.0.32) unstable; urgency=low

  * lb/translation: fix bogus wildcard cache entries
  * lb/translation: obey MAX_AGE=0
  * logger: fix log level
  * access_log: use microsecond precision in "timestamp" attribute
  * log-json: enclose output in "[]" and put commas between records
  * log-json: add "logger_client" attribute
  * log-lua: new access logger which calls a Lua script
  * config: make "access_logger" a block
  * config: add "access_logger" options "trust_xff", "ignore_localhost_200"
  * headers: add "X-CM4all-BENG-SSL" to group "SSL"

 -- Max Kellermann <mk@cm4all.com>  Mon, 17 Jul 2017 20:33:46 -0000

cm4all-beng-proxy (12.0.31) unstable; urgency=low

  * translation: add packet FORBID_MULTICAST
  * spawn: system call filter errors are fatal if explicitly enabled
  * spawn: apply cgroup namespace again after moving to new cgroup
  * net: support interface name as scope id in IPv6 addresses
  * config: support per-"control" setting "multicast_group"
  * log-exec: fix binding to wildcard address via "*"

 -- Max Kellermann <mk@cm4all.com>  Fri, 14 Jul 2017 08:19:05 -0000

cm4all-beng-proxy (12.0.30) unstable; urgency=low

  * bp: rename zeroconf_type to zeroconf_service
  * bp: control server supports IPv6 multicast
  * config: check Zeroconf service names
  * config: allow zeroconf_service with raw service name
  * log-exec: multicast support
  * translation: add packet REDIRECT_FULL_URI

 -- Max Kellermann <mk@cm4all.com>  Thu, 13 Jul 2017 12:13:19 -0000

cm4all-beng-proxy (12.0.29) unstable; urgency=low

  * lb: use consistent hashing to pick Zeroconf members
  * lhttp: fix bogus assertion failure during shutdown

 -- Max Kellermann <mk@cm4all.com>  Mon, 10 Jul 2017 21:49:23 -0000

cm4all-beng-proxy (12.0.28) unstable; urgency=low

  * config: add listener option "free_bind"
  * don't confuse child processes with different BIND_MOUNT settings
  * lb: add sticky_mode "xhost"'

 -- Max Kellermann <mk@cm4all.com>  Mon, 10 Jul 2017 10:20:26 -0000

cm4all-beng-proxy (12.0.27) unstable; urgency=low

  * access_log: reduce system calls in all access loggers
  * translation: add packet CGROUP_NAMESPACE
  * translation: allow underscore in cgroup controller name

 -- Max Kellermann <mk@cm4all.com>  Fri, 07 Jul 2017 15:19:28 -0000

cm4all-beng-proxy (12.0.26) unstable; urgency=low

  * spawn: abort the process immediately after uid/gid_map failure
  * spawn: create STDERR_PATH with mode 0600
  * spawn: fix socket family filter
  * translation: add packets UMASK, STDERR_PATH_JAILED

 -- Max Kellermann <mk@cm4all.com>  Tue, 04 Jul 2017 16:16:07 -0000

cm4all-beng-proxy (12.0.25) unstable; urgency=low

  * eliminate dependency on GLib
  * spawn: mount a new /proc for the PID namespace
  * spawn: implement user namespaces properly
  * spawn: fix seccomp filters on old kernels
  * spawn: fix journal for jailed processes
  * spawn: allow only local, IPv4 and IPv6 sockets
  * spawn: rename the PID namespace init process to "init"

 -- Max Kellermann <mk@cm4all.com>  Thu, 29 Jun 2017 20:10:24 -0000

cm4all-beng-proxy (12.0.24) unstable; urgency=low

  * spawn: unblock signals
  * http_server: fix memory leak
  * log: send the "Host" request header to the access logger
  * log-json: new access logger which dumps JSON
  * spawn: implement an init process for PID namespaces

 -- Max Kellermann <mk@cm4all.com>  Tue, 27 Jun 2017 11:21:19 -0000

cm4all-beng-proxy (12.0.23) unstable; urgency=low

  * lb: show the IP address of Zeroconf members in log messages
  * lb: disable failing Zeroconf members temporarily
  * config: add "spawn" section, replacing --allow-user and --allow-group

 -- Max Kellermann <mk@cm4all.com>  Wed, 21 Jun 2017 20:41:34 -0000

cm4all-beng-proxy (12.0.22) unstable; urgency=low

  * lb: suppress log message "malformed request URI"
  * was: fix assertion failure
  * translation: add packets SHELL, TOKEN

 -- Max Kellermann <mk@cm4all.com>  Tue, 20 Jun 2017 21:59:58 -0000

cm4all-beng-proxy (12.0.21) unstable; urgency=low

  * lower log level for "Peer closed the socket prematurely"
  * widget: set Request/LINK=no by default
  * translation: fix "std::exception" error messages

 -- Max Kellermann <mk@cm4all.com>  Tue, 20 Jun 2017 11:17:56 -0000

cm4all-beng-proxy (12.0.20) unstable; urgency=low

  * merge release 11.26
  * move the delegate-helper to a non-jailed package
  * translation: ignore whitespace in RLIMITS packet
  * headers: add "Referer" to group "LINK", off by default

 -- Max Kellermann <mk@cm4all.com>  Sat, 17 Jun 2017 09:49:46 -0000

cm4all-beng-proxy (12.0.19) unstable; urgency=low

  * lb: fix assertion failure with translated POST requests
  * lb: add "tag" setting to "listener" (translation packet LISTENER_TAG)

 -- Max Kellermann <mk@cm4all.com>  Mon, 12 Jun 2017 21:46:25 -0000

cm4all-beng-proxy (12.0.18) unstable; urgency=low

  * lb: SIGHUP flushes all translate_handler caches
  * certdb: command "names" obeys the "deleted" flag
  * certdb: command "find" prints column headers only with "--headers"
  * certdb: remove obsolete option "--all"

 -- Max Kellermann <mk@cm4all.com>  Tue, 06 Jun 2017 20:46:15 -0000

cm4all-beng-proxy (12.0.17) unstable; urgency=low

  * translation: add packet CANONICAL_HOST
  * lb: implement a translation_handler cache

 -- Max Kellermann <mk@cm4all.com>  Fri, 02 Jun 2017 11:25:35 -0000

cm4all-beng-proxy (12.0.16) unstable; urgency=low

  * lb: create monitors referenced only by {lua,translation}_handler
  * lb: allow the translation server to refer to branches and other types
  * lb/monitor: fix shutdown hang due to event leak
  * lb: add sticky mode "host"
  * lb: fix assertion failure with Zeroconf and sticky
  * lb: fix crash bug when Zeroconf cluster is empty
  * bp: fix crash bug

 -- Max Kellermann <mk@cm4all.com>  Wed, 31 May 2017 22:21:38 -0000

cm4all-beng-proxy (12.0.15) unstable; urgency=low

  * merge release 11.25
  * certdb: fix column "issuer_common_name" management
  * certdb: add column "handle"
    - new commands "names", "set-handle"
    - commands "load" requires handle parameter
    - command "delete" uses handle
    - commands "monitor" and "tail" print handles
    - acme commands "new-cert" and "new-authz-cert" require handle parameter
    - new acme command "renew-cert", replacing "new-authz-cert --all"
  * certdb: add command "get"
  * certdb: command "find" prints a list of matching certificates
  * certdb: add option "--progress" for Workshop
  * translation: add packet MESSAGE

 -- Max Kellermann <mk@cm4all.com>  Tue, 30 May 2017 21:42:23 -0000

cm4all-beng-proxy (12.0.14) unstable; urgency=low

  * merge release 11.24
  * certdb: add column "issuer_common_name"

 -- Max Kellermann <mk@cm4all.com>  Wed, 24 May 2017 10:27:17 -0000

cm4all-beng-proxy (12.0.13) unstable; urgency=low

  * merge release 11.23
  * lb/lua: catch "panics" and report error
  * lb/lua: fix Lua stack leaks
  * lb: allow a translation server to pick a cluster
  * fix use-after-free bug in HTTP request handler
  * spawn: forbid more dangerous system calls
  * spawn: activate system call filter for all architectures
  * translation: add packet FORBID_USER_NS

 -- Max Kellermann <mk@cm4all.com>  Sat, 20 May 2017 11:40:50 -0000

cm4all-beng-proxy (12.0.12) unstable; urgency=low

  * bp: pass the listener "interface" setting to Avahi
  * lb: fix crash with --check
  * lb: allow Lua scripts to handle HTTP requests

 -- Max Kellermann <mk@cm4all.com>  Thu, 27 Apr 2017 21:50:32 -0000

cm4all-beng-proxy (12.0.11) unstable; urgency=low

  * certdb: fix crash after PostgreSQL host lookup failure
  * transformation: fix crash due to compiler optimization
  * lb: fix crash while waiting for the Avahi resolver

 -- Max Kellermann <mk@cm4all.com>  Wed, 26 Apr 2017 11:49:48 -0000

cm4all-beng-proxy (12.0.10) unstable; urgency=low

  * merge release 11.22
  * lb: implement "sticky" in ZeroConf TCP pools
  * improved uid/gid verify error messages
  * certdb: update the Let's Encrypt agreement URL
  * certdb: add option "--agreement"

 -- Max Kellermann <mk@cm4all.com>  Tue, 18 Apr 2017 11:00:29 -0000

cm4all-beng-proxy (12.0.9) unstable; urgency=low

  * fix error "Failed to accept connection: Invalid argument"
  * lb: implement "sticky" in ZeroConf pools

 -- Max Kellermann <mk@cm4all.com>  Tue, 21 Mar 2017 09:38:04 -0000

cm4all-beng-proxy (12.0.8) unstable; urgency=low

  * merge release 11.21
  * build with Meson and Ninja
  * lb/certdb: fix assertion failure during shutdown

 -- Max Kellermann <mk@cm4all.com>  Wed, 15 Mar 2017 16:20:50 -0000

cm4all-beng-proxy (12.0.7) unstable; urgency=low

  * merge release 11.17
  * lb/http: add "redirect" as a possible destination for "branch"
  * ssl: fix memory leak
  * certdb: use $http_proxy
  * certdb: exclude *.acme.invalid from --all

 -- Max Kellermann <mk@cm4all.com>  Mon, 06 Feb 2017 22:22:08 -0000

cm4all-beng-proxy (12.0.6) unstable; urgency=low

  * lb/http: add "status" as a possible destination for "branch"
  * translation: add packet EXECUTE

 -- Max Kellermann <mk@cm4all.com>  Wed, 25 Jan 2017 21:11:58 -0000

cm4all-beng-proxy (12.0.5) unstable; urgency=low

  * merge release 11.15
  * lb/tcp: fix crash bug after connect failure
  * lb/tcp: connect outbound after SSL handshake is finished

 -- Max Kellermann <mk@cm4all.com>  Fri, 20 Jan 2017 14:12:25 -0000

cm4all-beng-proxy (12.0.4) unstable; urgency=low

  * merge release 11.13
  * spawn: forbid ptrace() and other dangerous system calls
  * certdb: add "--all" option to "new-cert" and "new-authz-cert"

 -- Max Kellermann <mk@cm4all.com>  Mon, 16 Jan 2017 19:47:31 -0000

cm4all-beng-proxy (12.0.3) unstable; urgency=low

  * config: add "access_logger", replacing the *.default setting
  * translation: add packets BIND_MOUNT_EXEC, STDERR_NULL

 -- Max Kellermann <mk@cm4all.com>  Thu, 08 Dec 2016 10:35:47 -0000

cm4all-beng-proxy (12.0.2) unstable; urgency=low

  * merge release 11.12
  * http_client: fix use-after-free bug on request cancellation
  * processor: fix buffer corruption bug
  * spawn/Systemd: fix hang while creating systemd scope
  * config: fix session_save_path corruption

 -- Max Kellermann <mk@cm4all.com>  Tue, 06 Dec 2016 11:01:26 -0000

cm4all-beng-proxy (12.0.1) unstable; urgency=low

  * move various buffers from the pool allocator to the slice allocator
  * translation: add packet CRON

 -- Max Kellermann <mk@cm4all.com>  Wed, 23 Nov 2016 14:57:02 -0000

cm4all-beng-proxy (11.26) unstable; urgency=low

  * was: added kludge to avoid killing process after STOP
  * lb/monitor: fix shutdown hang due to event leak

 -- Max Kellermann <mk@cm4all.com>  Fri, 16 Jun 2017 20:53:29 -0000

cm4all-beng-proxy (11.25) unstable; urgency=low

  * lb: fix error "Too many members"

 -- Max Kellermann <mk@cm4all.com>  Tue, 30 May 2017 18:17:53 -0000

cm4all-beng-proxy (11.24) unstable; urgency=low

  * {http,ajp}_client: fix crash after malformed URI without Keep-Alive

 -- Max Kellermann <mk@cm4all.com>  Wed, 24 May 2017 10:15:04 -0000

cm4all-beng-proxy (11.23) unstable; urgency=low

  * lb/tcp: fix stall bug
  * ssl: fix two stall bugs

 -- Max Kellermann <mk@cm4all.com>  Tue, 09 May 2017 16:25:08 -0000

cm4all-beng-proxy (11.22) unstable; urgency=low

  * bp: allow '=' in listener tag after --listen
  * was: fix crash bug
  * was: fix assertion failure

 -- Max Kellermann <mk@cm4all.com>  Thu, 13 Apr 2017 08:39:38 -0000

cm4all-beng-proxy (11.21) unstable; urgency=low

  * strmap: fix off-by-one bug
  * ssl: fix assertion failure
  * filter_cache: fix assertion failure
  * widget: detailed error message after untrusted host name mismatch
  * session: always apply SESSION_SITE

 -- Max Kellermann <mk@cm4all.com>  Wed, 15 Mar 2017 15:53:29 -0000

cm4all-beng-proxy (11.20) unstable; urgency=low

  * was: fix crash due to recursive error while sending STOP
  * was: fix crash if BODY is immediately followed by STATUS
  * widget: remove warning "... didn't send a response body"
  * filter_cache: fix assertion failure during shutdown
  * fcgi: fix assertion failure during shutdown

 -- Max Kellermann <mk@cm4all.com>  Mon, 13 Mar 2017 21:32:02 -0000

cm4all-beng-proxy (11.19) unstable; urgency=low

  * fix crash bug (assertion failure)
  * debian: remove unnecessary dependency on cm4all-certdb-sql

 -- Max Kellermann <mk@cm4all.com>  Mon, 13 Mar 2017 17:12:25 -0000

cm4all-beng-proxy (11.18) unstable; urgency=low

  * merge release 10.37

 -- Max Kellermann <mk@cm4all.com>  Tue, 28 Feb 2017 13:22:25 -0000

cm4all-beng-proxy (11.17) unstable; urgency=low

  * ssl: check for early PostgreSQL errors (e.g. DNS lookup failures)
  * certdb: set line-buffering mode
  * certdb: show HTTP status code in error message

 -- Max Kellermann <mk@cm4all.com>  Mon, 06 Feb 2017 17:08:23 -0000

cm4all-beng-proxy (11.16) unstable; urgency=low

  * http_{server,client}: reduce memory pool sizes
  * lb: SIGHUP flushes the certdb SSL session cache as well
  * lb: flush expired OpenSSL sessions every 10 minutes
  * lb: expire unused OpenSSL certificates after 24 hours
  * widget: enable Location header forwarding by default
  * translation: split header group "SSL" from "SECURE"
  * debian: move SQL scripts to package cm4all-certdb-sql

 -- Max Kellermann <mk@cm4all.com>  Mon, 30 Jan 2017 07:45:50 -0000

cm4all-beng-proxy (11.15) unstable; urgency=low

  * ssl: fix stall bug

 -- Max Kellermann <mk@cm4all.com>  Thu, 19 Jan 2017 20:56:55 -0000

cm4all-beng-proxy (11.14) unstable; urgency=low

  * http_client: fix assertion failure on chunked response cancellation
  * lb/tcp: fix assertion failure
  * ssl/filter: detect full input buffer, fail instead of stalling
  * enlarge I/O buffers to 16 kB to make large TLS fragments work

 -- Max Kellermann <mk@cm4all.com>  Tue, 17 Jan 2017 20:21:00 -0000

cm4all-beng-proxy (11.13) unstable; urgency=low

  * merge release 10.36
  * certdb: prefer certificates which expire later

 -- Max Kellermann <mk@cm4all.com>  Thu, 12 Jan 2017 20:18:08 -0000

cm4all-beng-proxy (11.12) unstable; urgency=low

  * merge release 10.35

 -- Max Kellermann <mk@cm4all.com>  Tue, 06 Dec 2016 08:03:09 -0000

cm4all-beng-proxy (11.11) unstable; urgency=low

  * fix theoretical data corruption bug in the header buffer
  * was: wait longer for PREMATURE after sending STOP
  * was: ignore in-flight packets during STOP recovery
  * was: implement early STOP recovery (before response headers)

 -- Max Kellermann <mk@cm4all.com>  Wed, 16 Nov 2016 19:47:11 -0000

cm4all-beng-proxy (11.10) unstable; urgency=low

  * merge release 10.34
  * systemd: override the locale, fixes "_S_create_c_locale" error

 -- Max Kellermann <mk@cm4all.com>  Tue, 25 Oct 2016 11:51:18 -0000

cm4all-beng-proxy (11.9) unstable; urgency=low

  * merge release 10.33

 -- Max Kellermann <mk@cm4all.com>  Wed, 19 Oct 2016 20:04:13 -0000

cm4all-beng-proxy (11.8) unstable; urgency=low

  * tcp_stock: fix crash during cancellation
  * config: fix memory leak

 -- Max Kellermann <mk@cm4all.com>  Sun, 09 Oct 2016 15:53:22 -0000

cm4all-beng-proxy (11.7) unstable; urgency=low

  * merge release 10.32
  * enforce Zeroconf/avahi-daemon browser notify after restarting beng-proxy

 -- Max Kellermann <mk@cm4all.com>  Tue, 04 Oct 2016 21:59:34 -0000

cm4all-beng-proxy (11.6) unstable; urgency=low

  * was: fix use-after-free bug

 -- Max Kellermann <mk@cm4all.com>  Thu, 29 Sep 2016 14:26:50 -0000

cm4all-beng-proxy (11.5) unstable; urgency=low

  * avahi: fix interface and protocol published via Zeroconf
  * lb: fix collision in Zeroconf node lookups
  * lb: support IPv6 link-local addresses from Zeroconf
  * lb: work around avahi-daemon IPv4/IPv6 mixup bug
  * config: allow space after '=' in @set
  * doc: remove bogus semicolons from configuration examples

 -- Max Kellermann <mk@cm4all.com>  Wed, 28 Sep 2016 21:42:43 -0000

cm4all-beng-proxy (11.4) unstable; urgency=low

  * merge release 10.31
  * bp: fix Zeroconf with automatic port

 -- Max Kellermann <mk@cm4all.com>  Tue, 27 Sep 2016 19:29:24 -0000

cm4all-beng-proxy (11.3) unstable; urgency=low

  * delegate: fix memory leak after clone() failure
  * avahi/client: fix shutdown hang due to event leak
  * config: add listener options "interface", "reuse_port"
  * lb: fix dbus connect failure due to process isolation
  * config: rename "include" to "@include"
  * config: introduce variables

 -- Max Kellermann <mk@cm4all.com>  Mon, 26 Sep 2016 20:28:47 -0000

cm4all-beng-proxy (11.2) unstable; urgency=low

  * disable the "V6ONLY" flag on all IPv6 wildcard listeners
  * fix crash bug due to uninitialized memory
  * etc: include conf.d/*.conf
  * debian: re-add dh_installinit to install the *.default files

 -- Max Kellermann <mk@cm4all.com>  Mon, 12 Sep 2016 11:32:14 -0000

cm4all-beng-proxy (11.1) unstable; urgency=low

  * merge release 10.30

 -- Max Kellermann <mk@cm4all.com>  Fri, 09 Sep 2016 09:28:23 -0000

cm4all-beng-proxy (11.0.3) unstable; urgency=low

  * config: allow shell wildcard after "include"
  * fcgi: fix "Connection refused" error
  * widget: improve error message when there is no address

 -- Max Kellermann <mk@cm4all.com>  Fri, 02 Sep 2016 12:55:19 -0000

cm4all-beng-proxy (11.0.2) unstable; urgency=low

  * spawn: fix clone=ENOMEM due to broken PID namespace
  * control: allow only TCACHE_INVALIDATE, STATS and NODE_STATUS via IP
  * config: add command "include_optional"

 -- Max Kellermann <mk@cm4all.com>  Wed, 31 Aug 2016 13:32:35 -0000

cm4all-beng-proxy (11.0.1) unstable; urgency=low

  * spawn: switch to a new systemd scope
  * spawn: create new PID namespace
  * spawn: create systemd journal identifier
  * translation: add packets CGROUP, CGROUP_SET, EXTERNAL_SESSION_MANAGER,
    EXTERNAL_SESSION_KEEPALIVE
  * session: allow multiple realms per session
  * ssl: free more drained I/O buffers
  * ssl: reduce memory usage
  * SlicePool: reduce fragmentation
  * enable TCP_DEFER_ACCEPT for HTTP listeners
  * remove the "args_escape_char" kludge after 5 years of transition
  * support kB, MB, GB suffixes in cache size specifications
  * bp: add configuration file
  * bp: allow multiple control listeners
  * lb: allow including configuration files
  * debian/lb.postinst: move user "cm4all-beng-lb" to group "nogroup"
  * remove obsolete sysv init scripts, depend on systemd instead
  * ZeroConf publish support

 -- Max Kellermann <mk@cm4all.com>  Tue, 30 Aug 2016 22:24:03 -0000

cm4all-beng-proxy (10.37) unstable; urgency=low

  * translation: expand REDIRECT with BASE

 -- Max Kellermann <mk@cm4all.com>  Tue, 28 Feb 2017 13:16:57 -0000

cm4all-beng-proxy (10.36) unstable; urgency=low

  * certdb: fix crash bug
  * lb: allow core dumps from within the isolated process

 -- Max Kellermann <mk@cm4all.com>  Thu, 12 Jan 2017 20:08:07 -0000

cm4all-beng-proxy (10.35) unstable; urgency=low

  * ssl: OpenSSL 1.1 compatibility
  * bot: add another Majestic bot user agent string
  * systemd: depend on network-online.target

 -- Max Kellermann <mk@cm4all.com>  Tue, 06 Dec 2016 07:42:56 -0000

cm4all-beng-proxy (10.34) unstable; urgency=low

  * lb: adapt to Linux 4.8 user namespace API change

 -- Max Kellermann <mk@cm4all.com>  Tue, 25 Oct 2016 11:35:30 -0000

cm4all-beng-proxy (10.33) unstable; urgency=low

  * spawn: create systemd journal identifier
  * spawn: no signal interruption while waiting for client to become ready
  * spawn: allow numeric uids/gids after --allow-user / --allow-group
  * was: add stopwatch support

 -- Max Kellermann <mk@cm4all.com>  Wed, 19 Oct 2016 19:38:21 -0000

cm4all-beng-proxy (10.32) unstable; urgency=low

  * merge release 9.16

 -- Max Kellermann <mk@cm4all.com>  Tue, 04 Oct 2016 11:05:53 -0000

cm4all-beng-proxy (10.31) unstable; urgency=low

  * fix memory leak after resource loader failure
  * delegate: fix memory leak after clone() failure
  * was: fix crash on spawn error

 -- Max Kellermann <mk@cm4all.com>  Tue, 27 Sep 2016 18:54:54 -0000

cm4all-beng-proxy (10.30) unstable; urgency=low

  * merge release 9.15

 -- Max Kellermann <mk@cm4all.com>  Thu, 08 Sep 2016 14:50:50 -0000

cm4all-beng-proxy (10.29) unstable; urgency=low

  * istream/pipe: fix crash after running out of file descriptors
  * bp: raise default connection limit to 32k
  * delegate: fix potential crash
  * translation: detect BASE/URI mismatch with INTERNAL_REDIRECT
  * lb/monitor/expect: fix assertion failure on shutdown
  * systemd: set default NOFILE limits to 256k
  * systemd: enable crash dumps

 -- Max Kellermann <mk@cm4all.com>  Wed, 07 Sep 2016 07:57:48 -0000

cm4all-beng-proxy (10.28) unstable; urgency=low

  * widget: improve error message when there is no address
  * lb: fix default control port
  * debian: adjust Ruby dependencies for Debian Jessie

 -- Max Kellermann <mk@cm4all.com>  Mon, 05 Sep 2016 10:58:34 -0000

cm4all-beng-proxy (10.27) unstable; urgency=low

  * ssl: disable RC4
  * ssl: ignore the client's cipher preferences
  * ssl: send TLS alert to peer after handshake refusal
  * fix crash when compiled with GCC6

 -- Max Kellermann <mk@cm4all.com>  Mon, 22 Aug 2016 18:34:30 -0000

cm4all-beng-proxy (10.26) unstable; urgency=low

  * bot: recognize WordPress pingbacks as "bot"
  * lb/monitor/expect: delay the receive call by 10ms
  * certdb, bp_cmdline, log-forward: use IPv6 only if available

 -- Max Kellermann <mk@cm4all.com>  Thu, 11 Aug 2016 13:04:23 -0000

cm4all-beng-proxy (10.25) unstable; urgency=low

  * shm: fix double allocation bug which caused session corruption

 -- Max Kellermann <mk@cm4all.com>  Thu, 21 Jul 2016 18:54:12 -0000

cm4all-beng-proxy (10.24) unstable; urgency=low

  * http_client: fix "excess data" error after "100 Continue"

 -- Max Kellermann <mk@cm4all.com>  Wed, 20 Jul 2016 12:25:34 -0000

cm4all-beng-proxy (10.23) unstable; urgency=low

  * cgi: ignore the "Proxy" request header to work around security
    vulnerabilities in several CGI programs
  * http_client: differentiate between "empty response body" and "no body"
  * http_server: log "-" if there is no response body

 -- Max Kellermann <mk@cm4all.com>  Tue, 19 Jul 2016 13:43:34 -0000

cm4all-beng-proxy (10.22) unstable; urgency=low

  * debian/control: add missing dependency on libcm4all-inline-dev
  * http_address: ensure that at least one socket address is specified
  * systemd: implement "reload"

 -- Max Kellermann <mk@cm4all.com>  Mon, 04 Jul 2016 11:12:29 -0000

cm4all-beng-proxy (10.21) unstable; urgency=low

  * session: fix user expiry after defragmentation
  * session: save site name in session file

 -- Max Kellermann <mk@cm4all.com>  Wed, 08 Jun 2016 20:07:13 -0000

cm4all-beng-proxy (10.20) unstable; urgency=low

  * fix nullptr dereference while removing stale "session" parameter

 -- Max Kellermann <mk@cm4all.com>  Wed, 25 May 2016 11:06:38 -0000

cm4all-beng-proxy (10.19) unstable; urgency=low

  * merge release 9.14
  * log the request URI on session realm mismatch
  * omit stale "session" parameter in processed URIs

 -- Max Kellermann <mk@cm4all.com>  Tue, 24 May 2016 17:36:07 -0000

cm4all-beng-proxy (10.18) unstable; urgency=low

  * http_client: fix TLS memory leak / crash bug

 -- Max Kellermann <mk@cm4all.com>  Thu, 19 May 2016 10:49:58 -0000

cm4all-beng-proxy (10.17) unstable; urgency=low

  * spawn/client: handle empty payloads from recvmmsg()

 -- Max Kellermann <mk@cm4all.com>  Mon, 09 May 2016 10:05:55 -0000

cm4all-beng-proxy (10.16) unstable; urgency=low

  * control: enable SO_REUSEADDR on the UDP socket

 -- Max Kellermann <mk@cm4all.com>  Fri, 29 Apr 2016 13:13:31 -0000

cm4all-beng-proxy (10.15) unstable; urgency=low

  * was: fix crash after spawn failure
  * spawn/client: abort worker process when the spawner is gone
  * spawn/client: optimize message receiver
  * spawn/server: retry sending after EAGAIN

 -- Max Kellermann <mk@cm4all.com>  Fri, 29 Apr 2016 09:31:54 -0000

cm4all-beng-proxy (10.14) unstable; urgency=low

  * enable TCP_DEFER_ACCEPT for HTTP and SSL listeners
  * ssl: increase the handshake timeout to 60 seconds
  * lb: log the client IP address

 -- Max Kellermann <mk@cm4all.com>  Thu, 28 Apr 2016 09:24:19 -0000

cm4all-beng-proxy (10.13) unstable; urgency=low

  * was: fix crash after early-crashing WAS process
  * was: fix crash after WAS process has been released
  * ssl: limit the handshake duration
  * beng-proxy: support listening on UNIX domain sockets

 -- Max Kellermann <mk@cm4all.com>  Wed, 27 Apr 2016 18:34:26 -0000

cm4all-beng-proxy (10.12) unstable; urgency=low

  * ssl: reduce allocator fragmentation, cycle another buffer

 -- Max Kellermann <mk@cm4all.com>  Thu, 21 Apr 2016 07:29:51 -0000

cm4all-beng-proxy (10.11) unstable; urgency=low

  * thread_queue: fix race condition
  * ssl: reduce allocator fragmentation

 -- Max Kellermann <mk@cm4all.com>  Mon, 18 Apr 2016 14:51:41 -0000

cm4all-beng-proxy (10.10) unstable; urgency=low

  * merge release 9.13
  * SlicePool: reduce fragmentation

 -- Max Kellermann <mk@cm4all.com>  Tue, 12 Apr 2016 15:12:03 -0000

cm4all-beng-proxy (10.9) unstable; urgency=low

  * merge release 9.12

 -- Max Kellermann <mk@cm4all.com>  Wed, 06 Apr 2016 12:11:38 -0000

cm4all-beng-proxy (10.8) unstable; urgency=low

  * SlicePool: optimize allocation
  * lb: cycle buffers before compressing slice allocator
  * was: fix spurious "Resource temporarily unavailable" warnings

 -- Max Kellermann <mk@cm4all.com>  Wed, 06 Apr 2016 06:35:37 -0000

cm4all-beng-proxy (10.7) unstable; urgency=low

  * lb: fix systemd service start timeout
  * spawn: fix assertion failure when STDERR_PATH fails
  * was: fix use-after-free bug

 -- Max Kellermann <mk@cm4all.com>  Tue, 29 Mar 2016 10:31:34 -0000

cm4all-beng-proxy (10.6) unstable; urgency=low

  * lb: fix false memory leak during shutdown
  * ssl: cycle buffers to reduce allocator fragmentation

 -- Max Kellermann <mk@cm4all.com>  Wed, 23 Mar 2016 14:16:55 -0000

cm4all-beng-proxy (10.5) unstable; urgency=low

  * lb: fix crash due to duplicate OpenSSL initialization by libpq
  * lb: check cert_db.ca_cert settings with --check
  * lb: fix shutdown with --watchdog
  * http_client: fix assertion failure with keep-alive disabled
  * http_server: fix missing "100 Continue"
  * certdb: unwrap key in "new-cert
  * certdb: allow overriding database with /etc/cm4all/beng/certdb.connect
  * spawn: fix assertion failure

 -- Max Kellermann <mk@cm4all.com>  Tue, 08 Mar 2016 16:01:22 -0000

cm4all-beng-proxy (10.4) unstable; urgency=low

  * merge release 9.11
  * spawn: fix uninitialized MOUNT_TMP_TMPFS setting

 -- Max Kellermann <mk@cm4all.com>  Thu, 03 Mar 2016 13:11:49 -0000

cm4all-beng-proxy (10.3) unstable; urgency=low

  * lhttp: fix double free bug
  * lhttp, fcgi: abandon child process after connect failure
  * spawn: wait for spawn process during shutdown
  * {http,filter,nfs}_cache: raise cacheable size limit to 512 kB
  * http_client: reschedule read event after blocking write recovery

 -- Max Kellermann <mk@cm4all.com>  Wed, 02 Mar 2016 14:06:44 -0000

cm4all-beng-proxy (10.2) unstable; urgency=low

  * rubber: remove excessive debugging code to speed up cache flush
  * spawn: fix SETENV breakage
  * spawn: initialize supplementary groups
  * spawn: change to user www-data by default
  * http_client: fix double free bug
  * fcache: raise default expiration to one week
  * systemd: set "Type=notify"

 -- Max Kellermann <mk@cm4all.com>  Tue, 01 Mar 2016 18:43:23 -0000

cm4all-beng-proxy (10.1) unstable; urgency=low

  * merge release 9.10
  * python: add missing constant TRANSLATE_REALM_FROM_AUTH_BASE
  * spawn: dedicated process for spawning child processes
  * fcgi: terminate FastCGI processes with SIGTERM instead of SIGUSR1
  * was: implement response body interruption
  * translation: add packet NO_NEW_PRIVS
  * session: 128 bit session ids
  * emit systemd "READY" notification
  * debian: eliminate the TOI build

 -- Max Kellermann <mk@cm4all.com>  Thu, 25 Feb 2016 23:55:33 -0000

cm4all-beng-proxy (10.0.5) unstable; urgency=low

  * http_client: fix memory leak
  * spawn/prepared: fix environment variable breakage
  * request: fix crash (due to realm regression in 10.0.4)

 -- Max Kellermann <mk@cm4all.com>  Tue, 09 Feb 2016 18:09:43 -0000

cm4all-beng-proxy (10.0.4) unstable; urgency=low

  * istream/dechunk: merge chunk sizes
  * istream/dechunk: fix bogus "closed prematurely" error
  * spawn/JailConfig: fix jail.conf parser regression
  * translate_parser: fix JailCGI home path regression
  * translation: add packet REALM_FROM_AUTH_BASE
  * translation: allow mount options in MOUNT_TMP_TMPFS
  * pipe_filter: add JailCGI support
  * fcgi/stock: fix double free bug
  * http_request: fix connection leak after OpenSSL error
  * ssl/cache: fix two crash bugs
  * ssl/cache: reduce delay from 1s to 200ms
  * ssl/cache: maintain cache only in worker process
  * ssl/cache: support CA chains
  * ssl/factory: support the subjectAltName extension
  * ssl/filter: handle "close notify" alerts
  * certdb: rename PostgreSQL table to singular
  * certdb: load PostgreSQL connect string from lb.conf
  * certdb: support the subjectAltName extension
  * certdb: implement the ACME protocol
  * systemd/lb: disable --watchdog, set Restart=on-failure instead
  * systemd/bp: default to --workers=0, set Restart=on-failure instead

 -- Max Kellermann <mk@cm4all.com>  Thu, 04 Feb 2016 21:12:22 -0000

cm4all-beng-proxy (10.0.3) unstable; urgency=low

  * ssl/cache: populate name cache asynchronously
  * certdb: add command "populate"

 -- Max Kellermann <mk@cm4all.com>  Tue, 12 Jan 2016 10:35:32 -0000

cm4all-beng-proxy (10.0.2) unstable; urgency=low

  * ssl/cache: open multiple PostgreSQL connections on demand
  * ssl/cache: mirror a list of all certificate host names
  * certdb: add command "delete"

 -- Max Kellermann <mk@cm4all.com>  Wed, 06 Jan 2016 11:11:51 -0000

cm4all-beng-proxy (10.0.1) unstable; urgency=low

  * drop support for Debian Squeeze
  * inline_widget: time out after 10 seconds
  * lb: support SSL certificates stored in PostgreSQL database
  * disable the access log by default

 -- Max Kellermann <mk@cm4all.com>  Fri, 18 Dec 2015 18:48:31 -0000

cm4all-beng-proxy (9.16) unstable; urgency=low

  * fix memory leak after resource loader failure
  * was: fix crash on spawn error
  * fcache: check X-CM4all-BENG-User (via REVEAL_USER) in cache lookup

 -- Max Kellermann <mk@cm4all.com>  Tue, 04 Oct 2016 10:44:09 -0000

cm4all-beng-proxy (9.15) unstable; urgency=low

  * cgi: ignore the "Proxy" request header to work around security
    vulnerabilities in several CGI programs
  * http_address: ensure that at least one socket address is specified
  * http_server: update the "raw bytes sent" attribute properly
  * http_client: differentiate between "empty response body" and "no body"
  * http_client: fix "excess data" error after "100 Continue"
  * fcgi: fix assertion failure
  * shm: fix double allocation bug which caused session corruption
  * session: fix user expiry after defragmentation
  * omit stale "session" parameter in processed URIs
  * bot: recognize WordPress pingbacks as "bot"
  * fix crash when compiled with GCC6
  * bp: raise default connection limit to 32k
  * systemd: set default NOFILE limits to 256k
  * systemd: enable crash dumps

 -- Max Kellermann <mk@cm4all.com>  Thu, 08 Sep 2016 14:25:37 -0000

cm4all-beng-proxy (9.14) unstable; urgency=low

  * merge release 8.13
  * was: fix crash on malformed STATUS packet

 -- Max Kellermann <mk@cm4all.com>  Fri, 20 May 2016 15:43:48 -0000

cm4all-beng-proxy (9.13) unstable; urgency=low

  * merge release 8.12
  * lb: fix false memory leak during shutdown

 -- Max Kellermann <mk@cm4all.com>  Tue, 12 Apr 2016 13:03:18 -0000

cm4all-beng-proxy (9.12) unstable; urgency=low

  * header-forward: fix duplicate "Location" header

 -- Max Kellermann <mk@cm4all.com>  Wed, 06 Apr 2016 12:09:46 -0000

cm4all-beng-proxy (9.11) unstable; urgency=low

  * merge release 8.11

 -- Max Kellermann <mk@cm4all.com>  Thu, 03 Mar 2016 13:03:41 -0000

cm4all-beng-proxy (9.10) unstable; urgency=low

  * merge release 8.10

 -- Max Kellermann <mk@cm4all.com>  Wed, 24 Feb 2016 11:46:38 -0000

cm4all-beng-proxy (9.9) unstable; urgency=low

  * merge release 8.9

 -- Max Kellermann <mk@cm4all.com>  Tue, 23 Feb 2016 15:56:21 -0000

cm4all-beng-proxy (9.8) unstable; urgency=low

  * merge release 8.8

 -- Max Kellermann <mk@cm4all.com>  Tue, 16 Feb 2016 11:30:47 -0000

cm4all-beng-proxy (9.7) unstable; urgency=low

  * merge release 8.7
  * http_request: fix connection leak after OpenSSL error

 -- Max Kellermann <mk@cm4all.com>  Tue, 26 Jan 2016 15:56:31 -0000

cm4all-beng-proxy (9.6) unstable; urgency=low

  * systemd: log to systemd-journald by default
  * header_forward: fix duplicate "Location" header
  * "--access-logger=null" disables the access log
  * widget: log Set-Cookie without host

 -- Max Kellermann <mk@cm4all.com>  Thu, 17 Dec 2015 22:15:04 -0000

cm4all-beng-proxy (9.5) unstable; urgency=low

  * merge release 4.23
  * auth: send the LISTENER_TAG packet with AUTH requests

 -- Max Kellermann <mk@cm4all.com>  Tue, 15 Dec 2015 13:46:36 -0000

cm4all-beng-proxy (9.4) unstable; urgency=low

  * processor: fix crash bug
  * ajp: fix bogus error "Peer closed the socket prematurely"
  * fcgi: fail after receiving excess data at end of response body
  * fcgi: fix assertion failure on i386
  * was: fold header name case
  * was: announce request body length as early as possible
  * was: fix crash bug with empty response

 -- Max Kellermann <mk@cm4all.com>  Thu, 19 Nov 2015 11:28:59 -0000

cm4all-beng-proxy (9.3) unstable; urgency=low

  * fcgi: fix buffer overflow with large response body
  * header_forward: always forward "Allow"

 -- Max Kellermann <mk@cm4all.com>  Tue, 17 Nov 2015 00:33:20 -0000

cm4all-beng-proxy (9.2) unstable; urgency=low

  * translate_client: fix crash bug

 -- Max Kellermann <mk@cm4all.com>  Mon, 16 Nov 2015 08:38:02 -0000

cm4all-beng-proxy (9.1) unstable; urgency=low

  * feature freeze
  * http_client: response body allows optimized socket writes
  * http_cache: response body allows optimized socket writes
  * fcgi: fix stall bug
  * fcgi: optimized response body chunking
  * fcgi: don't send empty PARAMS packet when request headers are empty
  * handler: use lstat() for FILE_NOT_FOUND
  * client_balancer: fix memory leak
  * istream: fix assertion failure
  * istream_tee: fix size miscalculation
  * nfs_stock: fix assertion failure
  * translate_cache: optimize memory usage
  * reduce fork() overhead

 -- Max Kellermann <mk@cm4all.com>  Fri, 13 Nov 2015 00:50:52 -0000

cm4all-beng-proxy (9.0.9) unstable; urgency=low

  * tstock: fix libevent crash on connection failure
  * tstock: fix hanging process during shutdown
  * request_session: don't send cleared session id of ignored session
  * pipe_stock: fix EBADF error due to malformed pointer cast
  * http_{client,server}: optimize chunked socket writes

 -- Max Kellermann <mk@cm4all.com>  Fri, 06 Nov 2015 23:39:50 -0000

cm4all-beng-proxy (9.0.8) unstable; urgency=low

  * child_stock: fix crash bug
  * translate_stock: fix use-after-free crash bug

 -- Max Kellermann <mk@cm4all.com>  Thu, 05 Nov 2015 15:14:43 -0000

cm4all-beng-proxy (9.0.7) unstable; urgency=low

  * merge release 8.6
  * ajp: fix regression after code refactoring
  * http_{client,server}: optimize socket writes
  * translate_stock: configurable stock limit, defaulting to 64
  * translate_cache: fix crash bug when cache is disabled
  * errdoc: fix crash bug when aborting error document generator

 -- Max Kellermann <mk@cm4all.com>  Wed, 04 Nov 2015 21:50:44 -0000

cm4all-beng-proxy (9.0.6) unstable; urgency=low

  * debian/rules: cross-compiler support
  * debian: build with gcc 5 on Debian Stretch
  * processor: fix broken URI rewrite after <script> due to inverted check
  * widget: log class name

 -- Max Kellermann <mk@cm4all.com>  Fri, 16 Oct 2015 10:21:42 -0000

cm4all-beng-proxy (9.0.5) unstable; urgency=low

  * merge release 8.5

 -- Max Kellermann <mk@cm4all.com>  Mon, 12 Oct 2015 10:44:20 -0000

cm4all-beng-proxy (9.0.4) unstable; urgency=low

  * xml_parser: fix assertion failure on abort
  * css_parser: fix buffer overflow due to off-by-one check

 -- Max Kellermann <mk@cm4all.com>  Thu, 08 Oct 2015 19:32:07 -0000

cm4all-beng-proxy (9.0.3) unstable; urgency=low

  * fcgi: fix uninitialized variable
  * processor: fix heap corruption due to wrong string length

 -- Max Kellermann <mk@cm4all.com>  Wed, 07 Oct 2015 19:56:05 -0000

cm4all-beng-proxy (9.0.2) unstable; urgency=low

  * translation: packet REVEAL_USER sends X-CM4all-BENG-User to filter

 -- Max Kellermann <mk@cm4all.com>  Mon, 05 Oct 2015 19:08:22 -0000

cm4all-beng-proxy (9.0.1) unstable; urgency=low

  * merge release 8.4
  * translation: add header group "LINK"
  * translation: add packet MOUNT_TMPFS
  * fix spurious BIND_MOUNT_RW failures

 -- Max Kellermann <mk@cm4all.com>  Fri, 02 Oct 2015 15:36:42 -0000

cm4all-beng-proxy (8.13) unstable; urgency=low

  * http_client: fix TLS memory leak
  * http_client: fix assertion failure with keep-alive disabled
  * was: fix crash after early-crashing WAS process
  * lb: fix false memory leak during shutdown
  * http_server: fix missing "100 Continue"
  * {http,filter,nfs}_cache: raise cacheable size limit to 512 kB
  * fcache: raise default expiration to one week
  * rubber: remove excessive debugging code to speed up cache flush

 -- Max Kellermann <mk@cm4all.com>  Fri, 20 May 2016 15:34:32 -0000

cm4all-beng-proxy (8.12) unstable; urgency=low

  * was: fix crash on malformed STATUS packet
  * was: allow 16 bit STATUS packet

 -- Max Kellermann <mk@cm4all.com>  Tue, 12 Apr 2016 12:28:21 -0000

cm4all-beng-proxy (8.11) unstable; urgency=low

  * http_client: fix assertion failure with TLS
  * lhttp, fcgi: abandon child process after connect failure
  * http_client: reschedule read event after blocking write recovery

 -- Max Kellermann <mk@cm4all.com>  Thu, 03 Mar 2016 12:59:50 -0000

cm4all-beng-proxy (8.10) unstable; urgency=low

  * was/input: verify the announced LENGTH
  * was/input: fix the "available" formula

 -- Max Kellermann <mk@cm4all.com>  Wed, 24 Feb 2016 11:31:50 -0000

cm4all-beng-proxy (8.9) unstable; urgency=low

  * istream/catch: fix another assertion failure

 -- Max Kellermann <mk@cm4all.com>  Tue, 23 Feb 2016 15:52:46 -0000

cm4all-beng-proxy (8.8) unstable; urgency=low

  * istream/catch: fix assertion failure

 -- Max Kellermann <mk@cm4all.com>  Tue, 16 Feb 2016 11:21:25 -0000

cm4all-beng-proxy (8.7) unstable; urgency=low

  * cgi, pipe: fix off-by-one bug in stderr filter

 -- Max Kellermann <mk@cm4all.com>  Tue, 26 Jan 2016 15:55:03 -0000

cm4all-beng-proxy (8.6) unstable; urgency=low

  * merge release 7.9

 -- Max Kellermann <mk@cm4all.com>  Mon, 26 Oct 2015 09:48:00 -0000

cm4all-beng-proxy (8.5) unstable; urgency=low

  * css_parser: fix buffer overflow due to off-by-one check
  * fcgi: fix uninitialized variable
  * fix spurious BIND_MOUNT_RW failures
  * fix two crashes due to malformed URI escapes

 -- Max Kellermann <mk@cm4all.com>  Mon, 12 Oct 2015 10:20:32 -0000

cm4all-beng-proxy (8.4) unstable; urgency=low

  * was: fix another memory leak

 -- Max Kellermann <mk@cm4all.com>  Fri, 02 Oct 2015 11:05:21 -0000

cm4all-beng-proxy (8.3) unstable; urgency=low

  * was: fix several memory leaks

 -- Max Kellermann <mk@cm4all.com>  Fri, 02 Oct 2015 09:54:09 -0000

cm4all-beng-proxy (8.2) unstable; urgency=low

  * debian/control: add "Breaks" on old translation servers to avoid
    runtime breakages due to broken widget descriptors; the translation
    server 1.9.1 contains a workaround
  * translate_parser: fix crash after malformed/misplaced
    UNTRUSTED_*_SITE_SUFFIX packet

 -- Max Kellermann <mk@cm4all.com>  Fri, 25 Sep 2015 12:55:18 -0000

cm4all-beng-proxy (8.1) unstable; urgency=low

  * feature freeze
  * fb_pool: compress I/O buffers periodically
  * http_cache, fcache, nfs_cache: compress the cache periodically

 -- Max Kellermann <mk@cm4all.com>  Tue, 22 Sep 2015 17:26:06 -0000

cm4all-beng-proxy (8.0.13) unstable; urgency=low

  * merge release 7.8
  * translation: support writable bind mounts (BIND_MOUNT_RW)
  * translation: add packet UNTRUSTED_RAW_SITE_SUFFIX
  * ssl: initialize OpenSSL engines
  * rewrite_uri: support "https://" and "//" URIs
  * regex: fix double free bug

 -- Max Kellermann <mk@cm4all.com>  Tue, 22 Sep 2015 08:00:20 -0000

cm4all-beng-proxy (8.0.12) unstable; urgency=low

  * merge release 7.7
  * rubber: optimized hole search
  * rubber: simplified defragmentation on tail allocation

 -- Max Kellermann <mk@cm4all.com>  Thu, 17 Sep 2015 20:41:59 -0000

cm4all-beng-proxy (8.0.11) unstable; urgency=low

  * regex: fix move operator, fixes spurious "Invalid regex capture"

 -- Max Kellermann <mk@cm4all.com>  Thu, 03 Sep 2015 13:08:16 -0000

cm4all-beng-proxy (8.0.10) unstable; urgency=low

  * regex: mismatching optional capture expands to empty string
  * regex: work around problem with mismatching optional last capture
  * request: avoid compressing the response body twice

 -- Max Kellermann <mk@cm4all.com>  Wed, 02 Sep 2015 15:56:38 -0000

cm4all-beng-proxy (8.0.9) unstable; urgency=low

  * merge release 7.6
  * regex: fix off-by-one error in capture range check

 -- Max Kellermann <mk@cm4all.com>  Tue, 01 Sep 2015 13:57:06 -0000

cm4all-beng-proxy (8.0.8) unstable; urgency=low

  * tcache: fix crash on regex mismatch

 -- Max Kellermann <mk@cm4all.com>  Mon, 31 Aug 2015 05:35:14 -0000

cm4all-beng-proxy (8.0.7) unstable; urgency=low

  * merge release 7.5
  * regex: fix spurious compile failures
  * fcache: include actual body data in stats
  * nfs_cache: add stats
  * fix several crash bugs with malformed URI escapes
  * control/stats: add cache brutto sizes
  * control/stats: add I/O buffers size

 -- Max Kellermann <mk@cm4all.com>  Thu, 27 Aug 2015 22:11:02 -0000

cm4all-beng-proxy (8.0.6) unstable; urgency=low

  * translation: decouple REGEX_UNESCAPE from INVERSE_REGEX

 -- Max Kellermann <mk@cm4all.com>  Tue, 25 Aug 2015 09:57:23 -0000

cm4all-beng-proxy (8.0.5) unstable; urgency=low

  * translation: add packet INVERSE_REGEX_UNESCAPE

 -- Max Kellermann <mk@cm4all.com>  Mon, 24 Aug 2015 16:58:16 -0000

cm4all-beng-proxy (8.0.4) unstable; urgency=low

  * translate_client: fix crash due to uninitialized variable

 -- Max Kellermann <mk@cm4all.com>  Fri, 21 Aug 2015 11:26:40 -0000

cm4all-beng-proxy (8.0.3) unstable; urgency=low

  * translation: add login packet SERVICE
  * translation: login allows packet LISTENER_TAG
  * translation: protocol v3 uses anchored regex
  * regex: disable the "multi-line" option
  * regex: switch to the PCRE library

 -- Max Kellermann <mk@cm4all.com>  Mon, 17 Aug 2015 14:31:32 -0000

cm4all-beng-proxy (8.0.2) unstable; urgency=low

  * translation: add packets LOGIN, PASSWORD, UID_GID
  * translation: native Refence support

 -- Max Kellermann <mk@cm4all.com>  Thu, 06 Aug 2015 11:15:58 -0000

cm4all-beng-proxy (8.0.1) unstable; urgency=low

  * cgi, pipe: log PID in stderr output
  * translation: add packets AUTO_GZIP, INTERNAL_REDIRECT

 -- Max Kellermann <mk@cm4all.com>  Fri, 24 Jul 2015 10:27:51 -0000

cm4all-beng-proxy (7.9) unstable; urgency=low

  * merge release 6.12

 -- Max Kellermann <mk@cm4all.com>  Mon, 26 Oct 2015 09:37:41 -0000

cm4all-beng-proxy (7.8) unstable; urgency=low

  * support SESSION_SITE in processor

 -- Max Kellermann <mk@cm4all.com>  Mon, 21 Sep 2015 12:26:13 -0000

cm4all-beng-proxy (7.7) unstable; urgency=low

  * merge release 6.11

 -- Max Kellermann <mk@cm4all.com>  Thu, 17 Sep 2015 19:08:50 -0000

cm4all-beng-proxy (7.6) unstable; urgency=low

  * merge release 6.10
  * fcache: include actual body data in stats
  * nfs_cache: add stats
  * control/stats: add cache brutto sizes
  * control/stats: add I/O buffers size

 -- Max Kellermann <mk@cm4all.com>  Tue, 01 Sep 2015 12:48:48 -0000

cm4all-beng-proxy (7.5) unstable; urgency=low

  * merge release 6.9

 -- Max Kellermann <mk@cm4all.com>  Thu, 27 Aug 2015 14:30:18 -0000

cm4all-beng-proxy (7.4) unstable; urgency=low

  * merge release 6.8
  * tcache: fix minor memory leak

 -- Max Kellermann <mk@cm4all.com>  Wed, 26 Aug 2015 13:29:42 -0000

cm4all-beng-proxy (7.3) unstable; urgency=low

  * merge release 6.7

 -- Max Kellermann <mk@cm4all.com>  Wed, 22 Jul 2015 21:18:30 -0000

cm4all-beng-proxy (7.2) unstable; urgency=low

  * translation: allow REGEX_ON_{HOST,USER}_URI with INVERSE_REGEX

 -- Max Kellermann <mk@cm4all.com>  Fri, 17 Jul 2015 06:53:50 -0000

cm4all-beng-proxy (7.1) unstable; urgency=low

  * feature freeze
  * translation: WANT supports USER
  * translation: add packet REGEX_ON_USER_URI

 -- Max Kellermann <mk@cm4all.com>  Tue, 14 Jul 2015 20:46:43 -0000

cm4all-beng-proxy (7.0.10) unstable; urgency=low

  * fix crash on "Cache-Control: only-if-cached"
  * fix worker respawn

 -- Max Kellermann <mk@cm4all.com>  Sat, 11 Jul 2015 10:19:11 -0000

cm4all-beng-proxy (7.0.9) unstable; urgency=low

  * istream_escape: fix crash bug when last byte is escaped
  * stats: don't crash master process on CONTROL_STATS
  * debian/rules: add kludge to support dh_python2 on Squeeze

 -- Max Kellermann <mk@cm4all.com>  Thu, 09 Jul 2015 11:40:12 -0000

cm4all-beng-proxy (7.0.8) unstable; urgency=low

  * translation: add packets EXPAND_HOME, EXPAND_STDERR_PATH
  * translation: apply EXPAND_URI to CGI addresses
  * session: fix crash while invalidating widget session

 -- Max Kellermann <mk@cm4all.com>  Thu, 25 Jun 2015 13:29:01 -0000

cm4all-beng-proxy (7.0.7) unstable; urgency=low

  * translation: add packet AUTO_DEFLATE
  * istream_deflate: fix stalled stream
  * tcache: expand uncacheable responses

 -- Max Kellermann <mk@cm4all.com>  Wed, 24 Jun 2015 11:43:47 -0000

cm4all-beng-proxy (7.0.6) unstable; urgency=low

  * tcache: expand responses of uncacheable requests

 -- Max Kellermann <mk@cm4all.com>  Fri, 19 Jun 2015 13:02:32 -0000

cm4all-beng-proxy (7.0.5) unstable; urgency=low

  * merge release 6.6
  * control: flush the whole translation cache if the TCACHE_INVALIDATE
    payload is empty
  * namespace: support IPC namespaces

 -- Max Kellermann <mk@cm4all.com>  Thu, 11 Jun 2015 16:31:34 -0000

cm4all-beng-proxy (7.0.4) unstable; urgency=low

  * handler: send LISTENER_TAG if translation protocol version is not yet
    negotiated
  * handler: bypass translation cache during protocol version negotiation

 -- Max Kellermann <mk@cm4all.com>  Thu, 28 May 2015 13:10:12 -0000

cm4all-beng-proxy (7.0.3) unstable; urgency=low

  * handler: more "verbose_response" messages
  * handler: return "502 Bad Gateway" on translation server error
  * translation: protocol v2 always transmits LISTENER_TAG
  * translation: add packets REGEX_ON_HOST_URI, SESSION_SITE
  * session_manager: fix bogus assertion failure in cleanup
  * build with libwas 1.0

 -- Max Kellermann <mk@cm4all.com>  Wed, 20 May 2015 16:41:44 -0000

cm4all-beng-proxy (7.0.2) unstable; urgency=low

  * merge release 6.5
  * require Boost 1.49

 -- Max Kellermann <mk@cm4all.com>  Wed, 29 Apr 2015 11:43:57 -0000

cm4all-beng-proxy (7.0.1) unstable; urgency=low

  * forward the "Accept-Ranges" response header
  * forward the "Range" request header
  * forward the request headers "Accept-Charset" and "Accept-Encoding" to
    frame widgets

 -- Max Kellermann <mk@cm4all.com>  Fri, 13 Mar 2015 16:53:29 -0000

cm4all-beng-proxy (6.12) unstable; urgency=low

  * css_parser: fix buffer overflow due to off-by-one check
  * fcgi: fix uninitialized variable
  * was: fix error after blocking send on control channel
  * fb_pool: compress I/O buffers periodically
  * ssl: initialize OpenSSL engines
  * support SESSION_SITE in processor
  * lb: never forward headers X-CM4all-BENG-Peer-Subject and
    X-CM4all-BENG-Peer-Issuer-Subject

 -- Max Kellermann <mk@cm4all.com>  Mon, 26 Oct 2015 09:34:09 -0000

cm4all-beng-proxy (6.11) unstable; urgency=low

  * fcgi_client: fix hang after error logger failure

 -- Max Kellermann <mk@cm4all.com>  Thu, 17 Sep 2015 19:06:14 -0000

cm4all-beng-proxy (6.10) unstable; urgency=low

  * translate_parser: allow absolute LOCAL_URI
  * uri-verify: don't check the query string
  * bp_control: let worker handle control packets in single-worker mode
  * stock: fix "outgoing_connections" being always zero in control stats
  * lb_stats: include TCP connections in "outgoing_connections"

 -- Max Kellermann <mk@cm4all.com>  Tue, 01 Sep 2015 11:51:11 -0000

cm4all-beng-proxy (6.9) unstable; urgency=low

  * fcgi_client: ignore STDERR packets in size calculation

 -- Max Kellermann <mk@cm4all.com>  Thu, 27 Aug 2015 14:04:04 -0000

cm4all-beng-proxy (6.8) unstable; urgency=low

  * tcache: verify URI after cache miss

 -- Max Kellermann <mk@cm4all.com>  Wed, 26 Aug 2015 12:32:19 -0000

cm4all-beng-proxy (6.7) unstable; urgency=low

  * ssl: fix certificate chain with Server Name Indication
  * lb: fix hang during shutdown

 -- Max Kellermann <mk@cm4all.com>  Wed, 22 Jul 2015 20:47:55 -0000

cm4all-beng-proxy (6.6) unstable; urgency=low

  * debian/rules: remove remaining python-central invocation
  * init: enable session_save_path by default if
    /var/run/cm4all/beng-proxy exists
  * init: read /etc/default/cm4all-beng-proxy.local
  * namespace: set "setgroups=deny" for Linux 3.18+
  * namespace: retry with mount flag "noexec" if mounting fails
  * build with libwas 1.0

 -- Max Kellermann <mk@cm4all.com>  Thu, 11 Jun 2015 15:22:14 -0000

cm4all-beng-proxy (6.5) unstable; urgency=low

  * debian: improve clang build-dependency
  * debian: migrate from python-central to dh_python2
  * debian: add missing dependency on python-twisted-names

 -- Max Kellermann <mk@cm4all.com>  Mon, 27 Apr 2015 15:27:10 -0000

cm4all-beng-proxy (6.4) unstable; urgency=low

  * widget: fix "Range" request headers with non-default view

 -- Max Kellermann <mk@cm4all.com>  Fri, 10 Apr 2015 12:28:47 -0000

cm4all-beng-proxy (6.3) unstable; urgency=low

  * forward the request headers "If-Modified-Since", "If-Unmodified-Since",
    "If-Match", "If-None-Match" and "If-Range" to frame widgets
  * session: improve session cleanup reliability
  * lb: verify SSL certificates in --check
  * ssl: reduce CPU overhead during TLS handshake

 -- Max Kellermann <mk@cm4all.com>  Tue, 24 Mar 2015 16:56:00 -0000

cm4all-beng-proxy (6.2) unstable; urgency=low

  * merge release 5.16

 -- Max Kellermann <mk@cm4all.com>  Wed, 18 Mar 2015 10:11:04 -0000

cm4all-beng-proxy (6.1) unstable; urgency=low

  * feature freeze

 -- Max Kellermann <mk@cm4all.com>  Thu, 05 Mar 2015 10:57:18 -0000

cm4all-beng-proxy (6.0.16) unstable; urgency=low

  * don't drop WANT request packet in repeated translation

 -- Max Kellermann <mk@cm4all.com>  Mon, 02 Mar 2015 08:38:49 -0000

cm4all-beng-proxy (6.0.15) unstable; urgency=low

  * widget: support the CONTENT_TYPE_LOOKUP protocol
  * CGI: disable request URI forwarding if there's a SCRIPT_NAME

 -- Max Kellermann <mk@cm4all.com>  Tue, 24 Feb 2015 16:44:37 -0000

cm4all-beng-proxy (6.0.14) unstable; urgency=low

  * merge release 5.15

 -- Max Kellermann <mk@cm4all.com>  Mon, 23 Feb 2015 12:48:39 -0000

cm4all-beng-proxy (6.0.13) unstable; urgency=low

  * don't steal the X-CM4all-View header from the HTTP cache

 -- Max Kellermann <mk@cm4all.com>  Fri, 20 Feb 2015 11:35:10 -0000

cm4all-beng-proxy (6.0.12) unstable; urgency=low

  * fcgi: don't redirect stderro to /dev/null
  * handler: reserve request body for focused widget even if processor
    disabled
  * remove the X-CM4all-View header after using it
  * headers: add group "TRANSFORMATION"
  * translation: add packet EXPAND_HEADER

 -- Max Kellermann <mk@cm4all.com>  Thu, 19 Feb 2015 15:36:19 -0000

cm4all-beng-proxy (6.0.11) unstable; urgency=low

  * translation: add packet EXPAND_READ_FILE
  * control: add command CONTROL_FADE_CHILDREN

 -- Max Kellermann <mk@cm4all.com>  Tue, 17 Feb 2015 12:02:40 -0000

cm4all-beng-proxy (6.0.10) unstable; urgency=low

  * merge release 5.14
  * translation: add packets NON_BLOCKING, READ_FILE

 -- Max Kellermann <mk@cm4all.com>  Fri, 13 Feb 2015 17:24:35 -0000

cm4all-beng-proxy (6.0.9) unstable; urgency=low

  * namespace_options: improved PIVOT_ROOT error message
  * translation: add packet EXPAND_BIND_MOUNT

 -- Max Kellermann <mk@cm4all.com>  Wed, 11 Feb 2015 11:36:51 -0000

cm4all-beng-proxy (6.0.8) unstable; urgency=low

  * debian: remove translation server demo packages
  * init: change default translation server address to @translation
  * translation: add packet EXPAND_COOKIE_HOST

 -- Max Kellermann <mk@cm4all.com>  Tue, 10 Feb 2015 12:24:22 -0000

cm4all-beng-proxy (6.0.7) unstable; urgency=low

  * translation: add packet LISTENER_TAG

 -- Max Kellermann <mk@cm4all.com>  Mon, 09 Feb 2015 11:02:06 -0000

cm4all-beng-proxy (6.0.6) unstable; urgency=low

  * http_server, http_client: reduce overhead of proxying chunked body

 -- Max Kellermann <mk@cm4all.com>  Fri, 06 Feb 2015 07:44:17 -0000

cm4all-beng-proxy (6.0.5) unstable; urgency=low

  * merge release 5.13
  * translate_client: check for PROBE_PATH_SUFFIXES without PROBE_SUFFIX
  * fix stack overflow on PROBE_SUFFIXES loop

 -- Max Kellermann <mk@cm4all.com>  Thu, 05 Feb 2015 13:30:21 -0000

cm4all-beng-proxy (6.0.4) unstable; urgency=low

  * hstock: fix memory leak
  * response: fix crash on invalid X-CM4all-View header
  * translation: add packets AUTH_FILE, EXPAND_AUTH_FILE,
    APPEND_AUTH, EXPAND_APPEND_AUTH
  * log unknown view names in X-CM4all-View

 -- Max Kellermann <mk@cm4all.com>  Wed, 04 Feb 2015 22:16:07 -0000

cm4all-beng-proxy (6.0.3) unstable; urgency=low

  * support response header X-CM4all-View for all responses
  * reduce fork overhead by dropping NFS cache
  * reduce I/O multi-threading overhead

 -- Max Kellermann <mk@cm4all.com>  Tue, 03 Feb 2015 14:50:27 -0000

cm4all-beng-proxy (6.0.2) unstable; urgency=low

  * translate_client: allow BASE="/" (regression fix)

 -- Max Kellermann <mk@cm4all.com>  Mon, 02 Feb 2015 11:32:01 -0000

cm4all-beng-proxy (6.0.1) unstable; urgency=low

  * translation: add packets EXPAND_DOCUMENT_ROOT, PROBE_PATH_SUFFIXES

 -- Max Kellermann <mk@cm4all.com>  Thu, 29 Jan 2015 22:32:02 -0000

cm4all-beng-proxy (5.16) unstable; urgency=low

  * net: fix crash due to parsing '@' twice
  * net: fix another off-by-one bug in local socket addresses
  * random: fix partial entropy collection
  * http_server: support method PATCH (RFC 5789)

 -- Max Kellermann <mk@cm4all.com>  Wed, 18 Mar 2015 09:56:43 -0000

cm4all-beng-proxy (5.15) unstable; urgency=low

  * ssl_client: fix crash on request with Keep-Alive disabled

 -- Max Kellermann <mk@cm4all.com>  Mon, 23 Feb 2015 12:44:50 -0000

cm4all-beng-proxy (5.14) unstable; urgency=low

  * merge release 4.22

 -- Max Kellermann <mk@cm4all.com>  Wed, 11 Feb 2015 20:50:41 -0000

cm4all-beng-proxy (5.13) unstable; urgency=low

  * ssl: throttle when OpenSSL buffer grows too large

 -- Max Kellermann <mk@cm4all.com>  Thu, 05 Feb 2015 10:14:15 -0000

cm4all-beng-proxy (5.12) unstable; urgency=low

  * merge release 4.21

 -- Max Kellermann <mk@cm4all.com>  Thu, 22 Jan 2015 16:42:55 -0000

cm4all-beng-proxy (5.11) unstable; urgency=low

  * merge release 4.20
  * ssl: disable weak ciphers

 -- Max Kellermann <mk@cm4all.com>  Fri, 16 Jan 2015 12:20:58 -0000

cm4all-beng-proxy (5.10) unstable; urgency=low

  * fix cookie mangling in CGI handlers

 -- Max Kellermann <mk@cm4all.com>  Wed, 14 Jan 2015 21:45:01 -0000

cm4all-beng-proxy (5.9) unstable; urgency=low

  * merge release 4.19
  * log-tee: new access logger

 -- Max Kellermann <mk@cm4all.com>  Wed, 24 Sep 2014 14:41:51 -0000

cm4all-beng-proxy (5.8) unstable; urgency=low

  * fcache: work around assertion failure

 -- Max Kellermann <mk@cm4all.com>  Thu, 18 Sep 2014 17:47:40 -0000

cm4all-beng-proxy (5.7) unstable; urgency=low

  * was_client: fix crash bug

 -- Max Kellermann <mk@cm4all.com>  Wed, 17 Sep 2014 18:39:12 -0000

cm4all-beng-proxy (5.6) unstable; urgency=low

  * ssl_filter: fix stalled connection

 -- Max Kellermann <mk@cm4all.com>  Wed, 17 Sep 2014 06:43:12 -0000

cm4all-beng-proxy (5.5) unstable; urgency=low

  * merge release 4.18

 -- Max Kellermann <mk@cm4all.com>  Fri, 12 Sep 2014 10:30:14 -0000

cm4all-beng-proxy (5.4) unstable; urgency=low

  * merge release 4.16

 -- Max Kellermann <mk@cm4all.com>  Wed, 10 Sep 2014 06:19:42 -0000

cm4all-beng-proxy (5.3) unstable; urgency=low

  * child_manager: fix tree insertion bug
  * http_server: fix logger assertion failure

 -- Max Kellermann <mk@cm4all.com>  Fri, 29 Aug 2014 18:50:09 -0000

cm4all-beng-proxy (5.2) unstable; urgency=low

  * was_input: fix assertion failure

 -- Max Kellermann <mk@cm4all.com>  Fri, 29 Aug 2014 11:30:37 -0000

cm4all-beng-proxy (5.1) unstable; urgency=low

  * merge release 4.15
  * net: fix off-by-one bug in local socket addresses

 -- Max Kellermann <mk@cm4all.com>  Fri, 29 Aug 2014 08:55:55 -0000

cm4all-beng-proxy (5.0.14) unstable; urgency=low

  * buffered_socket: reduce memory usage
  * ssl_filter: reduce memory usage further

 -- Max Kellermann <mk@cm4all.com>  Wed, 13 Aug 2014 11:01:56 -0000

cm4all-beng-proxy (5.0.13) unstable; urgency=low

  * merge release 4.14
  * ssl_filter: reduce memory usage

 -- Max Kellermann <mk@cm4all.com>  Fri, 08 Aug 2014 17:45:33 -0000

cm4all-beng-proxy (5.0.12) unstable; urgency=low

  * merge release 4.13
  * http_cache: fix memcached crash bug
  * lb: SIGHUP flushes the SSL session cache
  * ssl_factory: reduce memory usage

 -- Max Kellermann <mk@cm4all.com>  Tue, 05 Aug 2014 12:53:05 -0000

cm4all-beng-proxy (5.0.11) unstable; urgency=low

  * merge release 4.11
  * http_{client,server}: support WebSocket (RFC 6455)

 -- Max Kellermann <mk@cm4all.com>  Tue, 29 Jul 2014 20:31:30 -0000

cm4all-beng-proxy (5.0.10) unstable; urgency=low

  * merge release 4.10
  * http_server: don't disable keep-alive when discarding optional request
    body ("Expect: 100-continue")

 -- Max Kellermann <mk@cm4all.com>  Wed, 23 Jul 2014 17:51:02 -0000

cm4all-beng-proxy (5.0.9) unstable; urgency=low

  * merge release 4.9
  * translation: CONTENT_TYPE_LOOKUP response may contain transformations

 -- Max Kellermann <mk@cm4all.com>  Mon, 21 Jul 2014 16:37:34 -0000

cm4all-beng-proxy (5.0.8) unstable; urgency=low

  * merge release 4.8
  * translation: new packet AUTO_GZIPPED

 -- Max Kellermann <mk@cm4all.com>  Fri, 18 Jul 2014 19:04:45 -0000

cm4all-beng-proxy (5.0.7) unstable; urgency=low

  * lb: add per-listener option "verbose_response"
  * header_forward: another COOKIE=BOTH forwarding bug fix
  * translation: new packets REQUEST_HEADER, EXPAND_REQUEST_HEADER

 -- Max Kellermann <mk@cm4all.com>  Fri, 11 Jul 2014 13:46:08 -0000

cm4all-beng-proxy (5.0.6) unstable; urgency=low

  * merge release 4.7
  * translation: add packet EXPAND_SITE

 -- Max Kellermann <mk@cm4all.com>  Wed, 02 Jul 2014 12:58:55 +0200

cm4all-beng-proxy (5.0.5) unstable; urgency=low

  * translation: add packet EXPAND_URI
  * tcache: VALIDATE_MTIME=0 matches when the file does not exist

 -- Max Kellermann <mk@cm4all.com>  Mon, 30 Jun 2014 14:15:02 -0000

cm4all-beng-proxy (5.0.4) unstable; urgency=low

  * merge release 4.6

 -- Max Kellermann <mk@cm4all.com>  Wed, 25 Jun 2014 13:05:26 -0000

cm4all-beng-proxy (5.0.3) unstable; urgency=low

  * tcache: optimize invalidation with host filter
  * tcache: optimize invalidation with site filter

 -- Max Kellermann <mk@cm4all.com>  Tue, 24 Jun 2014 20:24:25 -0000

cm4all-beng-proxy (5.0.2) unstable; urgency=low

  * merge release 4.5
  * session: fix potential crash on shared memory exhaustion
  * session: really purge new sessions first
  * translate_client: strict HEADER_FORWARD checks
  * translate_client: fix the COOKIE=BOTH parser
  * header_forward: fix COOKIE=BOTH forwarding

 -- Max Kellermann <mk@cm4all.com>  Mon, 16 Jun 2014 14:26:06 -0000

cm4all-beng-proxy (5.0.1) unstable; urgency=low

  * processor: allow Content-Type application/xml
  * was, pipe_filter: don't inherit environment variables
  * pipe_filter: fix command-line argument corruption bug
  * pipe_filter: support custom environment variables
  * translation: SETENV sets environment vars for FastCGI and WAS
  * header_forward: add mode COOKIE=BOTH

 -- Max Kellermann <mk@cm4all.com>  Fri, 06 Jun 2014 13:41:44 -0000

cm4all-beng-proxy (4.23) unstable; urgency=low

  * http_server: support method PATCH (RFC 5789)
  * session: fix expiration timer
  * session: allocate 64k sessions (was 32k)
  * session: work around high CPU usage due to session purging
  * request_session: don't send cleared session id of ignored session
  * ajp: fix bogus error "Peer closed the socket prematurely"
  * fcgi: fix uninitialized variable
  * fcgi: fix hang after error logger failure
  * fcgi: ignore STDERR packets in size calculation
  * header_forward: always forward "Allow"
  * translate_cache: optimize memory usage
  * css_parser: fix buffer overflow due to off-by-one check
  * support SESSION_SITE in processor
  * lb: fix hang during shutdown
  * namespace: retry with mount flag "noexec" if mounting fails
  * random: fix partial entropy collection

 -- Max Kellermann <mk@cm4all.com>  Fri, 04 Dec 2015 16:52:26 -0000

cm4all-beng-proxy (4.22) unstable; urgency=low

  * fcgi: fix wrong child process reuse with different JailCGI homes

 -- Max Kellermann <mk@cm4all.com>  Wed, 11 Feb 2015 19:30:05 -0000

cm4all-beng-proxy (4.21) unstable; urgency=low

  * cgi, pipe: fix crash after fork failure when input is a regular file

 -- Max Kellermann <mk@cm4all.com>  Thu, 22 Jan 2015 16:38:00 -0000

cm4all-beng-proxy (4.20) unstable; urgency=low

  * ssl_server: disable SSLv2 and SSLv3 because they are insecure
  * ssl_client: enable TLS versions newer than 1.1

 -- Max Kellermann <mk@cm4all.com>  Fri, 16 Jan 2015 12:12:02 -0000

cm4all-beng-proxy (4.19) unstable; urgency=low

  * lb/tcp: fix assertion failure

 -- Max Kellermann <mk@cm4all.com>  Wed, 24 Sep 2014 14:31:24 -0000

cm4all-beng-proxy (4.18) unstable; urgency=low

  * http_server: fix missing response (Keep-Alive disabled)

 -- Max Kellermann <mk@cm4all.com>  Fri, 12 Sep 2014 10:22:51 -0000

cm4all-beng-proxy (4.17) unstable; urgency=low

  * http_server: fix logger assertion failure

 -- Max Kellermann <mk@cm4all.com>  Thu, 11 Sep 2014 08:52:31 -0000

cm4all-beng-proxy (4.16) unstable; urgency=low

  * was_client: fix assertion failure

 -- Max Kellermann <mk@cm4all.com>  Wed, 10 Sep 2014 06:17:58 -0000

cm4all-beng-proxy (4.15) unstable; urgency=low

  * merge release 3.1.38

 -- Max Kellermann <mk@cm4all.com>  Fri, 29 Aug 2014 08:52:10 -0000

cm4all-beng-proxy (4.14) unstable; urgency=low

  * ssl_filter: fix error check
  * http_server: log failed requests
  * lb_http: reduce verbosity of ECONNRESET log message

 -- Max Kellermann <mk@cm4all.com>  Fri, 08 Aug 2014 17:41:52 -0000

cm4all-beng-proxy (4.13) unstable; urgency=low

  * thread_worker: smaller thread stack (64 kB)
  * ssl_factory: enable ECDH for perfect forward secrecy
  * thread_socket_filter: reinvoke writing after recovering from full
    output buffer
  * buffered_socket: reschedule reading after input buffer drained

 -- Max Kellermann <mk@cm4all.com>  Tue, 05 Aug 2014 12:37:11 -0000

cm4all-beng-proxy (4.12) unstable; urgency=low

  * pool: fix bogus assertion failure after SSL disconnect
  * lb/tcp: fix send error message
  * lb/tcp: fix crash after write error
  * thread_socket_filter: fix assertion failure with full output buffer
  * thread_socket_filter: fix crash after write error

 -- Max Kellermann <mk@cm4all.com>  Thu, 31 Jul 2014 16:19:57 -0000

cm4all-beng-proxy (4.11) unstable; urgency=low

  * merge release 3.1.37

 -- Max Kellermann <mk@cm4all.com>  Mon, 28 Jul 2014 15:34:53 -0000

cm4all-beng-proxy (4.10) unstable; urgency=low

  * merge release 3.1.36
  * lhttp_stock: fix crash after fork failure

 -- Max Kellermann <mk@cm4all.com>  Wed, 23 Jul 2014 17:47:36 -0000

cm4all-beng-proxy (4.9) unstable; urgency=low

  * merge release 3.1.35

 -- Max Kellermann <mk@cm4all.com>  Mon, 21 Jul 2014 16:34:15 -0000

cm4all-beng-proxy (4.8) unstable; urgency=low

  * ssl: fix choking decryption on large SSL packets
  * http_server: discard incoming data while waiting for drained response

 -- Max Kellermann <mk@cm4all.com>  Thu, 17 Jul 2014 23:16:21 -0000

cm4all-beng-proxy (4.7) unstable; urgency=low

  * lb: flush all output buffers before closing HTTPS connection

 -- Max Kellermann <mk@cm4all.com>  Wed, 02 Jul 2014 10:46:07 -0000

cm4all-beng-proxy (4.6) unstable; urgency=low

  * merge release 3.1.34

 -- Max Kellermann <mk@cm4all.com>  Wed, 25 Jun 2014 13:02:07 -0000

cm4all-beng-proxy (4.5) unstable; urgency=low

  * tcache: enable VARY on LOCAL_ADDRESS_STRING

 -- Max Kellermann <mk@cm4all.com>  Sun, 15 Jun 2014 21:14:17 -0000

cm4all-beng-proxy (4.4) unstable; urgency=low

  * debian/control: refuse to build with libnfs 1.9.3-1 due to broken
    package name

 -- Max Kellermann <mk@cm4all.com>  Tue, 10 Jun 2014 09:59:57 -0000

cm4all-beng-proxy (4.3) unstable; urgency=low

  * merge release 3.1.33
  * widget_uri, cgi_address: fix potential crash

 -- Max Kellermann <mk@cm4all.com>  Tue, 10 Jun 2014 08:47:34 -0000

cm4all-beng-proxy (4.2) unstable; urgency=low

  * widget: avoid double slash when concatenating (Local) HTTP URI and
    path_info

 -- Max Kellermann <mk@cm4all.com>  Tue, 03 Jun 2014 18:08:54 -0000

cm4all-beng-proxy (4.1) unstable; urgency=medium

  * feature freeze

 -- Max Kellermann <mk@cm4all.com>  Fri, 30 May 2014 13:42:38 +0200

cm4all-beng-proxy (4.0.49) unstable; urgency=low

  * lb_config: allow escaping backslash in lb.conf
  * translation: add packet AUTH (yet another authentication protocol)

 -- Max Kellermann <mk@cm4all.com>  Wed, 28 May 2014 15:14:54 -0000

cm4all-beng-proxy (4.0.48) unstable; urgency=low

  * cgi_address: avoid double slash when concatenating script_name and
    path_info
  * cgi_address: default to script_name="/"

 -- Max Kellermann <mk@cm4all.com>  Tue, 27 May 2014 11:47:19 -0000

cm4all-beng-proxy (4.0.47) unstable; urgency=low

  * args: unescape values with dollar sign (4.0.46 regression)
  * translate_client: fix "Could not locate resource" (4.0.38 regression)

 -- Max Kellermann <mk@cm4all.com>  Mon, 26 May 2014 17:02:48 -0000

cm4all-beng-proxy (4.0.46) unstable; urgency=low

  * translate_client: check for valid base address after EASY_BASE
  * fcgi_client: detect bogus Content-Length response header

 -- Max Kellermann <mk@cm4all.com>  Mon, 26 May 2014 12:11:55 -0000

cm4all-beng-proxy (4.0.45) unstable; urgency=low

  * translate_client: fix crash after misplaced AUTO_BASE
  * fcgi_client: support STDERR_PATH for FastCGI's STDERR stream

 -- Max Kellermann <mk@cm4all.com>  Thu, 22 May 2014 15:42:08 -0000

cm4all-beng-proxy (4.0.44) unstable; urgency=low

  * cgi_address: unescape PATH_INFO in ENOTDIR handler
  * python/translation/response: add method bind_mount()

 -- Max Kellermann <mk@cm4all.com>  Wed, 21 May 2014 13:58:15 -0000

cm4all-beng-proxy (4.0.43) unstable; urgency=low

  * merge release 3.1.32
  * lhttp_stock: handle fork() failures
  * handler: fix assertion failure on malformed request URI

 -- Max Kellermann <mk@cm4all.com>  Wed, 21 May 2014 07:27:05 -0000

cm4all-beng-proxy (4.0.42) unstable; urgency=low

  * tstock: log abstract socket paths properly
  * translation: add packet COOKIE_PATH
  * cookie_{server,client}: upgrade to RFC 6265
  * http_string: allow comma in cookie values (RFC ignorant)

 -- Max Kellermann <mk@cm4all.com>  Wed, 14 May 2014 10:41:34 -0000

cm4all-beng-proxy (4.0.41) unstable; urgency=low

  * handler: forget CHECK after the check has completed
  * handler: apply SESSION before repeating translation
  * fcgi, lhttp, delegate: apply STDERR_PATH to stdout

 -- Max Kellermann <mk@cm4all.com>  Tue, 13 May 2014 15:14:58 -0000

cm4all-beng-proxy (4.0.40) unstable; urgency=low

  * file_hander: fix memory leak
  * rerror: add option "verbose_response"
  * translation: rename LHTTP_EXPAND_URI to EXPAND_LHTTP_URI
  * tcache: raise MAX_AGE limit to one day
  * ajp_client: fix header corruption
  * ajp_client: fix buffer overflow
  * python/translation/response: add method expand_pair()

 -- Max Kellermann <mk@cm4all.com>  Mon, 12 May 2014 15:58:07 -0000

cm4all-beng-proxy (4.0.39) unstable; urgency=low

  * file_enotdir: fix PATH_INFO forwarding for LHTTP

 -- Max Kellermann <mk@cm4all.com>  Fri, 09 May 2014 13:38:57 -0000

cm4all-beng-proxy (4.0.38) unstable; urgency=low

  * translation: add packet STDERR_PATH
  * translate_client: detect missing LHTTP_URI, NFS_EXPORT
  * handler: fix the USER translation packet (broken since 4.0.17)

 -- Max Kellermann <mk@cm4all.com>  Thu, 08 May 2014 21:49:55 -0000

cm4all-beng-proxy (4.0.37) unstable; urgency=low

  * enotdir: forward PATH_INFO to LHTTP server
  * lhttp: support environment variables via PAIR

 -- Max Kellermann <mk@cm4all.com>  Thu, 08 May 2014 12:59:50 -0000

cm4all-beng-proxy (4.0.36) unstable; urgency=low

  * tcache: log the final cache key
  * translation: add packet ENOTDIR

 -- Max Kellermann <mk@cm4all.com>  Thu, 08 May 2014 08:56:13 -0000

cm4all-beng-proxy (4.0.35) unstable; urgency=low

  * namespace_options, client-socket: Debian Squeeze compatibility tweaks
  * tcache: paranoid checks for REGEX (optional via UNSAFE_BASE)
  * translation: add packet REDIRECT_QUERY_STRING

 -- Max Kellermann <mk@cm4all.com>  Tue, 06 May 2014 16:20:22 -0000

cm4all-beng-proxy (4.0.34) unstable; urgency=low

  * tcache: fix URI with BASE
  * tcache: allow URI with AUTO_BASE/EASY_BASE
  * tcache: allow TEST_PATH with BASE
  * translation: add packet EXPAND_TEST_PATH

 -- Max Kellermann <mk@cm4all.com>  Tue, 06 May 2014 12:58:50 -0000

cm4all-beng-proxy (4.0.33) unstable; urgency=low

  * allow FILE_NOT_FOUND depth 20
  * translation: add packets EXPAND_SCRIPT_NAME, TEST_PATH

 -- Max Kellermann <mk@cm4all.com>  Mon, 05 May 2014 16:05:09 -0000

cm4all-beng-proxy (4.0.32) unstable; urgency=low

  * cgi_address: allow BASE without PATH_INFO
  * implement FILE_NOT_FOUND support for CGI, FastCGI, WAS, LHTTP

 -- Max Kellermann <mk@cm4all.com>  Fri, 02 May 2014 14:32:47 -0000

cm4all-beng-proxy (4.0.31) unstable; urgency=low

  * translation: add packet EXPAND_REDIRECT
  * tcache: regex compiler errors and base mismatches are fatal

 -- Max Kellermann <mk@cm4all.com>  Thu, 01 May 2014 18:23:24 -0000

cm4all-beng-proxy (4.0.30) unstable; urgency=low

  * merge release 3.1.31
  * uri_base: fix BASE store bug after request to the BASE

 -- Max Kellermann <mk@cm4all.com>  Tue, 29 Apr 2014 21:53:37 -0000

cm4all-beng-proxy (4.0.29) unstable; urgency=low

  * processor: add URI rewrite mode "response"

 -- Max Kellermann <mk@cm4all.com>  Wed, 23 Apr 2014 23:59:00 -0000

cm4all-beng-proxy (4.0.28) unstable; urgency=low

  * handler: fix SESSION and PARAM breakage
  * tcache: fix VARY/PARAM check
  * translation: allow null bytes in SESSION

 -- Max Kellermann <mk@cm4all.com>  Thu, 17 Apr 2014 12:21:29 -0000

cm4all-beng-proxy (4.0.27) unstable; urgency=low

  * tstock: support abstract sockets

 -- Max Kellermann <mk@cm4all.com>  Fri, 04 Apr 2014 12:58:09 -0000

cm4all-beng-proxy (4.0.26) unstable; urgency=low

  * merge release 3.1.28
  * translation: add packet EXPIRES_RELATIVE

 -- Max Kellermann <mk@cm4all.com>  Tue, 01 Apr 2014 17:18:55 -0000

cm4all-beng-proxy (4.0.25) unstable; urgency=low

  * merge release 3.1.27
  * lb/tcp: fix busy loop

 -- Max Kellermann <mk@cm4all.com>  Thu, 27 Mar 2014 11:22:05 -0000

cm4all-beng-proxy (4.0.24) unstable; urgency=low

  * failure: fix bogus assertion failure with abstract sockets
  * lb/tcp: fix memory leaks
  * lb/tcp: drain output buffers before closing the connection

 -- Max Kellermann <mk@cm4all.com>  Mon, 24 Mar 2014 17:42:04 -0000

cm4all-beng-proxy (4.0.23) unstable; urgency=low

  * translation: new packet DIRECTORY_INDEX

 -- Max Kellermann <mk@cm4all.com>  Fri, 21 Mar 2014 13:00:39 -0000

cm4all-beng-proxy (4.0.22) unstable; urgency=low

  * translation: allow ERROR_DOCUMENT payload, echo
  * translation: new packets FILE_NOT_FOUND, CONTENT_TYPE_LOOKUP
  * translate_client: check for multiple REGEX / INVERSE_REGEX
  * translate_client: support abstract sockets in ADDRESS_STRING

 -- Max Kellermann <mk@cm4all.com>  Thu, 20 Mar 2014 12:28:04 -0000

cm4all-beng-proxy (4.0.21) unstable; urgency=low

  * merge release 3.1.26
  * handler: forward HTTP errors from translation cache to browser
  * tcache: reduce memory usage
  * translate_client: don't send REMOTE_HOST unless requested via WANT
  * translate_client: check if BASE matches request URI
  * translation: make "UNSAFE_BASE" a modifier for "BASE"
  * translation: new packet "EASY_BASE" simplifies "BASE" usage
  * translation: new packets "REGEX_TAIL", "REGEX_UNESCAPE"

 -- Max Kellermann <mk@cm4all.com>  Mon, 17 Mar 2014 22:00:23 -0000

cm4all-beng-proxy (4.0.20) unstable; urgency=low

  * merge release 3.1.25
  * translate_client: refuse to parse incoming request packets
  * translate_client: check for illegal null bytes
  * translation: add packet "UNSAFE_BASE"
  * lb: drop root privileges irreversibly using PR_SET_NO_NEW_PRIVS

 -- Max Kellermann <mk@cm4all.com>  Thu, 13 Mar 2014 13:34:47 -0000

cm4all-beng-proxy (4.0.19) unstable; urgency=low

  * translation: add packet WANT, make several packets optional
  * translate_client: allow combining CHECK and WANT_FULL_URI
  * tcache: make PARAM cacheable, supported by VARY
  * python/translation/request: accept BEGIN in packetReceived()
  * python/translation/request: add attribute "protocol_version"
  * lb: detach from file system (security)

 -- Max Kellermann <mk@cm4all.com>  Wed, 05 Mar 2014 14:16:42 -0000

cm4all-beng-proxy (4.0.18) unstable; urgency=low

  * doc/lb: document sticky mode "source_ip"
  * lb/tcp: fix endless loop due to misrouted write event

 -- Max Kellermann <mk@cm4all.com>  Tue, 18 Feb 2014 14:48:47 -0000

cm4all-beng-proxy (4.0.17) unstable; urgency=low

  * handler: apply session directives from current translation response
    before resuming the "previous" response

 -- Max Kellermann <mk@cm4all.com>  Mon, 17 Feb 2014 17:46:44 -0000

cm4all-beng-proxy (4.0.16) unstable; urgency=low

  * namespace: set up uid/gid mapping without MOUNT_PROC
  * namespace: allow BIND_MOUNT, MOUNT_PROC, MOUNT_HOME, MOUNT_TMP_TMPFS without
    PIVOT_ROOT
  * configurable resource limits for child processes

 -- Max Kellermann <mk@cm4all.com>  Fri, 07 Feb 2014 12:48:44 -0000

cm4all-beng-proxy (4.0.15) unstable; urgency=low

  * daemon: set up supplementary groups
  * child_manager: log resource usage
  * fcgi_stock: kill child process after connect failure
  * fcgi_stock: kill child process after repeated timeout

 -- Max Kellermann <mk@cm4all.com>  Tue, 04 Feb 2014 15:17:36 -0000

cm4all-beng-proxy (4.0.14) unstable; urgency=low

  * add systemd unit
  * cgi, delegate, lhttp, pipe: enable missing namespace features
  * cgi, pipe: fix /proc mount failure
  * namespace: secure /proc flags
  * namespace: work around uid/gid mapper failure using PR_SET_DUMPABLE

 -- Max Kellermann <mk@cm4all.com>  Mon, 03 Feb 2014 20:40:49 -0000

cm4all-beng-proxy (4.0.13) unstable; urgency=low

  * namespace: make new root directory read-only
  * namespace: add option to mount tmpfs on /tmp
  * namespace: arbitrary bind-mounts
  * namespace: support UTS namespaces
  * namespace: set up uid/gid mapping in user namespace

 -- Max Kellermann <mk@cm4all.com>  Tue, 28 Jan 2014 22:37:47 -0000

cm4all-beng-proxy (4.0.12) unstable; urgency=low

  * cache: use monotonic clock
  * namespace: support PID namespaces
  * namespace: support mount namespace and pivot_root()
  * namespace: can mount new /proc, $HOME

 -- Max Kellermann <mk@cm4all.com>  Fri, 24 Jan 2014 14:02:34 -0000

cm4all-beng-proxy (4.0.11) unstable; urgency=low

  * was: fix misdirected pipes (4.0.10 regression)
  * translation: add packets EXPAND_APPEND, EXPAND_PAIR
  * file_handler: allow character devices

 -- Max Kellermann <mk@cm4all.com>  Tue, 21 Jan 2014 18:24:14 -0000

cm4all-beng-proxy (4.0.10) unstable; urgency=low

  * merge release 3.1.24
  * response: don't report version in "Server" response header
  * lhttp, delegate: support namespaces
  * delegate: fix spontaneous shutdown due to misrouted SIGTERM signal

 -- Max Kellermann <mk@cm4all.com>  Fri, 03 Jan 2014 21:18:45 -0000

cm4all-beng-proxy (4.0.9) unstable; urgency=low

  * pipe: fix signal handler race condition
  * pipe, CGI, FastCGI, WAS: support user/network namespaces

 -- Max Kellermann <mk@cm4all.com>  Mon, 23 Dec 2013 18:55:03 -0000

cm4all-beng-proxy (4.0.8) unstable; urgency=low

  * CGI, FastCGI, WAS: support command-line arguments
  * header-forward: add groups "CORS", "SECURE"

 -- Max Kellermann <mk@cm4all.com>  Mon, 16 Dec 2013 18:26:12 -0000

cm4all-beng-proxy (4.0.7) unstable; urgency=low

  * merge release 3.1.23
  * ssl_filter: fix stalled SSL read
  * thread_socket_filter: fix stalled SSL write

 -- Max Kellermann <mk@cm4all.com>  Sat, 07 Dec 2013 07:39:16 -0000

cm4all-beng-proxy (4.0.6) unstable; urgency=low

  * thread_queue: fix spurious thread exit

 -- Max Kellermann <mk@cm4all.com>  Tue, 26 Nov 2013 20:45:30 -0000

cm4all-beng-proxy (4.0.5) unstable; urgency=low

  * merge release 3.1.22

 -- Max Kellermann <mk@cm4all.com>  Mon, 25 Nov 2013 13:03:15 -0000

cm4all-beng-proxy (4.0.4) unstable; urgency=low

  * merge release 3.1.21
  * nfs: bind to privileged port

 -- Max Kellermann <mk@cm4all.com>  Sun, 24 Nov 2013 08:30:58 -0000

cm4all-beng-proxy (4.0.3) unstable; urgency=low

  * lb: allow the kernel to chooes a TCP bind port
  * lb: support forwarding HTTP requests with the original source IP

 -- Max Kellermann <mk@cm4all.com>  Sun, 10 Nov 2013 17:46:44 -0000

cm4all-beng-proxy (4.0.2) unstable; urgency=low

  * merge release 3.1.20
  * lb: support forwarding TCP connections with the original source IP

 -- Max Kellermann <mk@cm4all.com>  Tue, 05 Nov 2013 16:07:34 -0000

cm4all-beng-proxy (4.0.1) unstable; urgency=low

  * merge release 3.1.19

 -- Max Kellermann <mk@cm4all.com>  Wed, 30 Oct 2013 15:26:16 -0000

cm4all-beng-proxy (4.0) unstable; urgency=low

  * translation: rename TRANSLATE_PROXY to TRANSLATE_HTTP
  * thread_pool: start SSL worker threads on the first use
  * translate-client, resource-loader: support https://

 -- Max Kellermann <mk@cm4all.com>  Wed, 23 Oct 2013 19:29:38 -0000

cm4all-beng-proxy (3.1.38) unstable; urgency=low

  * istream: fix assertion failure due to inverted check
  * was_control: fix assertion failure due to missing check

 -- Max Kellermann <mk@cm4all.com>  Fri, 29 Aug 2014 08:52:53 -0000

cm4all-beng-proxy (3.1.37) unstable; urgency=low

  * http_cache: fix caching (Fast-)CGI responses
  * http_client: fix bug with HTTP 1.0 Keep-Alive
  * stock: destroy only surplus idle items

 -- Max Kellermann <mk@cm4all.com>  Mon, 28 Jul 2014 15:30:50 -0000

cm4all-beng-proxy (3.1.36) unstable; urgency=low

  * http_server: ignore case in "Connection" request header
  * http_client: allow comma-separated list in "Connection" response
    header

 -- Max Kellermann <mk@cm4all.com>  Wed, 23 Jul 2014 17:43:09 -0000

cm4all-beng-proxy (3.1.35) unstable; urgency=low

  * lb_tcp: fix memory leak after send failure
  * ssl_filter: fix race condition
  * ssl_filter: fix memory leak with client certificates

 -- Max Kellermann <mk@cm4all.com>  Mon, 21 Jul 2014 16:20:14 -0000

cm4all-beng-proxy (3.1.34) unstable; urgency=low

  * session: fix potential crash on shared memory exhaustion
  * session: really purge new sessions first
  * istream-iconv: fix endless loop with unknown charset

 -- Max Kellermann <mk@cm4all.com>  Wed, 25 Jun 2014 12:58:03 -0000

cm4all-beng-proxy (3.1.33) unstable; urgency=low

  * widget: avoid double slash when concatenating (Local) HTTP URI and
    path_info
  * pipe: fix command-line argument corruption bug
  * fcgi_client: detect bogus Content-Length response header

 -- Max Kellermann <mk@cm4all.com>  Tue, 10 Jun 2014 08:30:39 -0000

cm4all-beng-proxy (3.1.32) unstable; urgency=low

  * http_string: allow comma in cookie values (RFC ignorant)

 -- Max Kellermann <mk@cm4all.com>  Mon, 19 May 2014 07:52:24 -0000

cm4all-beng-proxy (3.1.31) unstable; urgency=low

  * rewrite-uri: fix view name corruption

 -- Max Kellermann <mk@cm4all.com>  Mon, 28 Apr 2014 16:30:17 -0000

cm4all-beng-proxy (3.1.30) unstable; urgency=low

  * translate-client: fix EXPAND_PATH on HTTP address

 -- Max Kellermann <mk@cm4all.com>  Mon, 28 Apr 2014 14:44:22 -0000

cm4all-beng-proxy (3.1.29) unstable; urgency=low

  * http-server: fix potential crash with too many request headers

 -- Max Kellermann <mk@cm4all.com>  Fri, 25 Apr 2014 15:52:16 -0000

cm4all-beng-proxy (3.1.28) unstable; urgency=low

  * buffered_socket: fix bogus assertion failure

 -- Max Kellermann <mk@cm4all.com>  Tue, 01 Apr 2014 16:53:22 -0000

cm4all-beng-proxy (3.1.27) unstable; urgency=low

  * fcgi-stock: show process name in log messages
  * fcgi-stock: check connection state before issuing new request

 -- Max Kellermann <mk@cm4all.com>  Tue, 25 Mar 2014 20:02:23 -0000

cm4all-beng-proxy (3.1.26) unstable; urgency=low

  * http-client: fix bogus assertion failure

 -- Max Kellermann <mk@cm4all.com>  Fri, 14 Mar 2014 14:36:12 -0000

cm4all-beng-proxy (3.1.25) unstable; urgency=low

  * escape: fix data corruption with glibc 2.18

 -- Max Kellermann <mk@cm4all.com>  Thu, 06 Mar 2014 11:47:14 -0000

cm4all-beng-proxy (3.1.24) unstable; urgency=low

  * fcgi-stock: fix crash on fork() failure
  * fcache: fix crash on responses without body

 -- Max Kellermann <mk@cm4all.com>  Thu, 02 Jan 2014 22:57:50 -0000

cm4all-beng-proxy (3.1.23) unstable; urgency=low

  * was-output: fix event leak
  * was-output: fix crash in error handler
  * was-client: free the request body on empty response
  * was-client: reuse connection after empty response
  * was-client: fix stalled response on LENGTH=0

 -- Max Kellermann <mk@cm4all.com>  Fri, 06 Dec 2013 13:23:40 -0000

cm4all-beng-proxy (3.1.22) unstable; urgency=low

  * http_server: fix stalled response

 -- Max Kellermann <mk@cm4all.com>  Mon, 25 Nov 2013 13:00:33 -0000

cm4all-beng-proxy (3.1.21) unstable; urgency=low

  * merge release 3.0.34
  * was-client: fix crash on abort
  * was-client: fix off-by-one error in header parser

 -- Max Kellermann <mk@cm4all.com>  Sun, 24 Nov 2013 08:04:41 -0000

cm4all-beng-proxy (3.1.20) unstable; urgency=low

  * jail: add "--" after last option, allows passing options to jail
  * keep CAP_KILL to be able to kill jailed child processes

 -- Max Kellermann <mk@cm4all.com>  Mon, 04 Nov 2013 14:41:34 -0000

cm4all-beng-proxy (3.1.19) unstable; urgency=low

  * handler: work around crash due to translation cache invalidation
  * child: send SIGKILL after 60 seconds

 -- Max Kellermann <mk@cm4all.com>  Wed, 30 Oct 2013 12:12:31 -0000

cm4all-beng-proxy (3.1.18) unstable; urgency=low

  * nfs: translate NFS3ERR_NOENT to "404 Not Found"
  * nfs_client: don't leak file descriptor to child processes

 -- Max Kellermann <mk@cm4all.com>  Wed, 30 Oct 2013 09:28:11 -0000

cm4all-beng-proxy (3.1.17) unstable; urgency=low

  * tcache: cache translation responses that contain STATUS

 -- Max Kellermann <mk@cm4all.com>  Fri, 25 Oct 2013 17:10:26 -0000

cm4all-beng-proxy (3.1.16) unstable; urgency=low

  * fcgi-stock: kill child processes with SIGUSR1 instead of SIGTERM

 -- Max Kellermann <mk@cm4all.com>  Wed, 23 Oct 2013 08:54:03 -0000

cm4all-beng-proxy (3.1.15) unstable; urgency=low

  * lhttp_address: don't unescape the BASE suffix
  * {file,nfs}_address: unescape EXPAND_PATH(_INFO) substitutions
  * child_stock: fix another assertion failure

 -- Max Kellermann <mk@cm4all.com>  Tue, 22 Oct 2013 15:15:42 -0000

cm4all-beng-proxy (3.1.14) unstable; urgency=low

  * istream_nfs: fix assertion failure on empty file
  * nfs_client: fix crash on malformed path
  * nfs_client: improved error messages
  * child_stock: fix assertion failure when busy child process gets killed

 -- Max Kellermann <mk@cm4all.com>  Mon, 21 Oct 2013 15:38:28 -0000

cm4all-beng-proxy (3.1.13) unstable; urgency=low

  * merge release 3.0.33
  * translation: new packet WANT_FULL_URI for obtaining the full URI

 -- Max Kellermann <mk@cm4all.com>  Wed, 09 Oct 2013 10:40:35 -0000

cm4all-beng-proxy (3.1.12) unstable; urgency=low

  * merge release 3.0.31
  * translation: new packet CONCURRENCY controls number of LHTTP
    connections per process

 -- Max Kellermann <mk@cm4all.com>  Sat, 05 Oct 2013 11:34:04 -0000

cm4all-beng-proxy (3.1.11) unstable; urgency=low

  * lhttp_stock: allow 4 concurrent connections per LHTTP process

 -- Max Kellermann <mk@cm4all.com>  Mon, 30 Sep 2013 16:10:05 -0000

cm4all-beng-proxy (3.1.10) unstable; urgency=low

  * resource-address: fix assertion failure in LHTTP operation
  * lhttp_request: use the LHTTP_HOST attribute
  * kill the logger process on shutdown

 -- Max Kellermann <mk@cm4all.com>  Wed, 25 Sep 2013 17:29:56 -0000

cm4all-beng-proxy (3.1.9) unstable; urgency=low

  * {fcgi,lhttp}_stock: reuse child processes after connection closed
  * translate-client: ignore DEFLATED,GZIPPED on NFS address
  * translate-client: ignore EXPAND_PATH_INFO on local file
  * ssl_factory: wildcard matches single letter
  * ssl_factory: wildcard matches only one segment

 -- Max Kellermann <mk@cm4all.com>  Tue, 24 Sep 2013 10:31:30 -0000

cm4all-beng-proxy (3.1.8) unstable; urgency=low

  * ssl_factory: fix broken certificat/key matching
  * doc: various manual updates (RFC 2617, ...)

 -- Max Kellermann <mk@cm4all.com>  Fri, 20 Sep 2013 12:55:55 -0000

cm4all-beng-proxy (3.1.7) unstable; urgency=low

  * merge release 3.0.30
  * resource-loader: new protocol "Local HTTP"

 -- Max Kellermann <mk@cm4all.com>  Tue, 17 Sep 2013 13:36:20 -0000

cm4all-beng-proxy (3.1.6) unstable; urgency=low

  * buffered_socket: fix assertion failure

 -- Max Kellermann <mk@cm4all.com>  Fri, 23 Aug 2013 12:39:47 -0000

cm4all-beng-proxy (3.1.5) unstable; urgency=low

  * merge release 3.0.26
  * lb: disallow deprecated configuration keywords
  * lb: conditional pools
  * lb_config: setting "ssl_cert" specifies both certificate and key
  * ssl_filter: support TLS Server Name Indication

 -- Max Kellermann <mk@cm4all.com>  Fri, 16 Aug 2013 16:29:34 -0000

cm4all-beng-proxy (3.1.4) unstable; urgency=low

  * nfs_cache: new dedicated cache for NFS files
  * nfs_{handler,request}: use Content-Type from translation server

 -- Max Kellermann <mk@cm4all.com>  Mon, 10 Jun 2013 20:50:58 -0000

cm4all-beng-proxy (3.1.3) unstable; urgency=low

  * nfs_client: fix crash due to uninitialized memory
  * nfs_client: disconnect idle connections
  * nfs_client: expire file metadata
  * istream-nfs: fix resuming a blocking sink
  * istream-nfs: detect file truncation

 -- Max Kellermann <mk@cm4all.com>  Mon, 03 Jun 2013 19:30:20 -0000

cm4all-beng-proxy (3.1.2) unstable; urgency=low

  * nfs_client: read larger chunks
  * nfs_handler: implement cache revalidation and byte ranges

 -- Max Kellermann <mk@cm4all.com>  Wed, 29 May 2013 16:23:15 -0000

cm4all-beng-proxy (3.1.1) unstable; urgency=low

  * nfs_client: fix crash on HEAD request
  * nfs_client: generate Last-Modified and ETag
  * http-cache: allow caching NFS files

 -- Max Kellermann <mk@cm4all.com>  Thu, 23 May 2013 11:00:49 -0000

cm4all-beng-proxy (3.1) unstable; urgency=low

  * nfs_client: new resource loader backend

 -- Max Kellermann <mk@cm4all.com>  Tue, 21 May 2013 21:14:06 -0000

cm4all-beng-proxy (3.0.34) unstable; urgency=low

  * processor: fix use-after-free crash bug

 -- Max Kellermann <mk@cm4all.com>  Sun, 24 Nov 2013 07:46:29 -0000

cm4all-beng-proxy (3.0.33) unstable; urgency=low

  * tcache: limit the cacheable CHECK length
  * tcache: allow binary data in the CHECK payload
  * tcache: fix matching the URI on INVALIDATE with CHECK

 -- Max Kellermann <mk@cm4all.com>  Wed, 09 Oct 2013 09:52:47 -0000

cm4all-beng-proxy (3.0.32) unstable; urgency=low

  * tcache: apply BASE to responses without an address
  * tcache: fix BASE on responses with CHECK
  * handler: fix crash after malformed CHECK/PREVIOUS translation

 -- Max Kellermann <mk@cm4all.com>  Tue, 08 Oct 2013 15:48:07 -0000

cm4all-beng-proxy (3.0.31) unstable; urgency=low

  * socket_wrapper: work around libevent timeout reset bug

 -- Max Kellermann <mk@cm4all.com>  Wed, 02 Oct 2013 15:30:11 -0000

cm4all-beng-proxy (3.0.30) unstable; urgency=low

  * istream-file: fix crash bug
  * fcgi, was: fix memory leak on malformed translation response

 -- Max Kellermann <mk@cm4all.com>  Tue, 17 Sep 2013 13:23:28 -0000

cm4all-beng-proxy (3.0.29) unstable; urgency=low

  * fcgi-client: fix crash on certain malformed responses
  * parser: fix crash on certain CDATA sections

 -- Max Kellermann <mk@cm4all.com>  Mon, 02 Sep 2013 10:51:58 -0000

cm4all-beng-proxy (3.0.28) unstable; urgency=low

  * processor: fix widget lookup regression

 -- Max Kellermann <mk@cm4all.com>  Mon, 26 Aug 2013 18:21:03 -0000

cm4all-beng-proxy (3.0.27) unstable; urgency=low

  * processor: fix stalled transfer with two nested processors

 -- Max Kellermann <mk@cm4all.com>  Mon, 26 Aug 2013 17:09:47 -0000

cm4all-beng-proxy (3.0.26) unstable; urgency=low

  * respones: generate header P3P:CP="CAO PSA OUR" to work around IE10 bug
  * init: auto-create /var/run/cm4all
  * lb: enable GLib multi-threading

 -- Max Kellermann <mk@cm4all.com>  Fri, 26 Jul 2013 07:21:15 -0000

cm4all-beng-proxy (3.0.25) unstable; urgency=low

  * stock: fix access to undefind memory
  * file-handler, http-util: fix If-Match / If-None-Match check

 -- Max Kellermann <mk@cm4all.com>  Wed, 29 May 2013 16:13:54 -0000

cm4all-beng-proxy (3.0.24) unstable; urgency=low

  * memcached-client: fix bogus "peer closed socket prematurely"

 -- Max Kellermann <mk@cm4all.com>  Tue, 23 Apr 2013 11:20:00 -0000

cm4all-beng-proxy (3.0.23) unstable; urgency=low

  * lb: fix memory leak when request with body gets aborted early

 -- Max Kellermann <mk@cm4all.com>  Thu, 04 Apr 2013 15:33:57 -0000

cm4all-beng-proxy (3.0.22) unstable; urgency=low

  * http-server: fix rare crash in request body handler
  * http-client: fix memory leak

 -- Max Kellermann <mk@cm4all.com>  Tue, 26 Mar 2013 07:24:22 -0000

cm4all-beng-proxy (3.0.21) unstable; urgency=low

  * ajp-client: fix malformed request packet with empty request body

 -- Max Kellermann <mk@cm4all.com>  Thu, 21 Mar 2013 17:11:22 -0000

cm4all-beng-proxy (3.0.20) unstable; urgency=low

  * http-client: fix assertion failure with certain chunked responses

 -- Max Kellermann <mk@cm4all.com>  Thu, 21 Mar 2013 10:21:13 -0000

cm4all-beng-proxy (3.0.19) unstable; urgency=low

  * istream_tee: fix crash / memory leak on I/O error before request body
    was delivered to widget

 -- Max Kellermann <mk@cm4all.com>  Mon, 18 Mar 2013 11:23:27 -0000

cm4all-beng-proxy (3.0.18) unstable; urgency=low

  * bot: detect more crawler/bot user-agents
  * lb.init: add ACCESS_LOGGER variable

 -- Max Kellermann <mk@cm4all.com>  Fri, 15 Mar 2013 14:47:08 -0000

cm4all-beng-proxy (3.0.17) unstable; urgency=low

  * lb: add ssl_verify "optional"

 -- Max Kellermann <mk@cm4all.com>  Fri, 08 Mar 2013 14:31:25 -0000

cm4all-beng-proxy (3.0.16) unstable; urgency=low

  * http-request: fix assertion failure
  * log-{cat,split}: use unsigned characters in backslash-escape

 -- Max Kellermann <mk@cm4all.com>  Thu, 07 Mar 2013 15:26:26 -0000

cm4all-beng-proxy (3.0.15) unstable; urgency=low

  * stock: fix another assertion failure during idle cleanup
  * inline-widget: avoid unrecoverable I/O errors during initialisation

 -- Max Kellermann <mk@cm4all.com>  Tue, 05 Mar 2013 07:11:46 -0000

cm4all-beng-proxy (3.0.14) unstable; urgency=low

  * stock: fix assertion failure during idle cleanup
  * http-server: count bytes received, fixes regression
  * http-server: send "100 Continue", fixes regression
  * http-client: fix potential assertion failure after "100 Continue"

 -- Max Kellermann <mk@cm4all.com>  Fri, 01 Mar 2013 16:53:54 -0000

cm4all-beng-proxy (3.0.13) unstable; urgency=low

  * merge release 2.3.7
  * uri-verify: allow double slashes
  * change product token to "CM4all Webserver"

 -- Max Kellermann <mk@cm4all.com>  Mon, 18 Feb 2013 11:35:29 -0000

cm4all-beng-proxy (3.0.12) unstable; urgency=low

  * listener: enable TCP Fast Open (requires Linux 3.7)
  * rubber: optimize huge page allocation
  * rubber: optimize hole search
  * translate-cache: optimize INVALIDATE=HOST
  * filter-cache: reserve some space in the rubber allocator

 -- Max Kellermann <mk@cm4all.com>  Fri, 15 Feb 2013 09:57:51 -0000

cm4all-beng-proxy (3.0.11) unstable; urgency=low

  * stock: slow down destruction of surplus idle items
  * fcgi-client: try harder to reuse existing FastCGI connections
  * cmdline: new options to control the FastCGI/WAS stock

 -- Max Kellermann <mk@cm4all.com>  Tue, 12 Feb 2013 09:38:35 -0000

cm4all-beng-proxy (3.0.10) unstable; urgency=low

  * child: reduce verbosity of SIGTERM log message
  * connection: reduce verbosity of ECONNRESET log message
  * http-server: fix duplicate abort call
  * http-server: add missing pool reference in request body eof
  * handler: catch malformed URIs earlier
  * rubber: allocate from holes, avoid costly compression steps
  * http-cache: reserve some space in the rubber allocator

 -- Max Kellermann <mk@cm4all.com>  Fri, 08 Feb 2013 13:15:31 -0000

cm4all-beng-proxy (3.0.9) unstable; urgency=low

  * merge release 2.3.5
  * parser: fix malformed attribute value bounds
  * translation: packet VALIDATE_MTIME discards cache items after a file
    has been modified
  * http-server: fix spurious "closed prematurely" log messages
  * http-{server,client}: improve error messages
  * istream: clear the "direct" flag set on new streams
  * slice_pool: fix slice size and slices per area calculation

 -- Max Kellermann <mk@cm4all.com>  Wed, 06 Feb 2013 17:48:47 -0000

cm4all-beng-proxy (3.0.8) unstable; urgency=low

  * merge release 2.3.3
  * return unused I/O buffers to operating system
  * parser: optimize the attribute value parser
  * sink_rubber: fix assertion failure

 -- Max Kellermann <mk@cm4all.com>  Thu, 31 Jan 2013 13:27:39 -0000

cm4all-beng-proxy (3.0.7) unstable; urgency=low

  * istream-tee: fix crash due to erroneous read

 -- Max Kellermann <mk@cm4all.com>  Fri, 18 Jan 2013 13:32:49 -0000

cm4all-beng-proxy (3.0.6) unstable; urgency=low

  * control: new command "VERBOSE" manipulates logger verbosity
  * cmdline: remove obsolete option "enable_splice"
  * ajp-client: discard response body after HEAD request
  * fcgi-client: fix assertion failure after malformed HEAD response
  * fcgi-client: don't ignore log messages after HEAD request
  * translate-client: fix assertion failure after connection reset

 -- Max Kellermann <mk@cm4all.com>  Fri, 04 Jan 2013 13:14:09 -0000

cm4all-beng-proxy (3.0.5) unstable; urgency=low

  * translate-client: reduce number of system calls (optimization)
  * http-client: release the socket earlier for reusal
  * ajp-client: fix decoding the "special" response headers
  * ajp-client: wait for "end" packet before delivering empty response
  * ajp-client: use the Content-Length response header
  * ajp-client: send Content-Length request header only if body present
  * ajp-client: support HEAD requests
  * fcgi-client: support HEAD requests
  * fcgi-client: use the Content-Length response header
  * fcgi-client: don't discard buffer after socket has been closed
  * fcgi-client: continue parsing after response has been delivered
  * fcgi-client: don't attempt to write repeatedly if request body blocks
  * fcgi-client: optimized keep-alive after empty response

 -- Max Kellermann <mk@cm4all.com>  Fri, 28 Dec 2012 13:16:02 -0000

cm4all-beng-proxy (3.0.4) unstable; urgency=low

  * {http,filter}-cache: fix garbled data on large cache entries

 -- Max Kellermann <mk@cm4all.com>  Tue, 11 Dec 2012 15:17:17 -0000

cm4all-beng-proxy (3.0.3) unstable; urgency=low

  * memcached-client: fix assertion failure

 -- Max Kellermann <mk@cm4all.com>  Fri, 07 Dec 2012 18:52:33 -0000

cm4all-beng-proxy (3.0.2) unstable; urgency=low

  * merge release 2.3.1
  * lb: verify the client certificate issuer (option "ssl_verify")
  * lb: client certificate is mandatory if "ssl_verify" is enabled
  * lb: support extra CA certificate file (option "ssl_ca_cert")
  * cmdline: can't specify both --memcached-server and http_cache_size
  * init: default to one worker

 -- Max Kellermann <mk@cm4all.com>  Fri, 07 Dec 2012 09:24:52 -0000

cm4all-beng-proxy (3.0.1) unstable; urgency=low

  * http-cache: reduce memory usage while storing
  * {http,filter}-cache: reduce fork overhead
  * pool: fix crash when first allocation is large

 -- Max Kellermann <mk@cm4all.com>  Wed, 05 Dec 2012 14:05:28 -0000

cm4all-beng-proxy (3.0) unstable; urgency=low

  * {http,filter}-cache: reduce overhead when cache is disabled
  * {http,filter}-cache: exclude allocator table from reported size
  * filter-cache: reduce memory usage while storing
  * {http,filter,translate}-cache: return more free memory to operating system
  * pool: further overhead reduction
  * pool: reduce CPU overhead for large areas
  * rubber: fix assertion failure

 -- Max Kellermann <mk@cm4all.com>  Tue, 30 Oct 2012 16:32:45 -0000

cm4all-beng-proxy (2.2.1) unstable; urgency=low

  * merge release 2.1.13
  * control_local: fix assertion failure

 -- Max Kellermann <mk@cm4all.com>  Tue, 16 Oct 2012 15:46:16 -0000

cm4all-beng-proxy (2.2) unstable; urgency=low

  * cache: optimize lookups
  * pool: reduce overhead
  * pool: optimize the linear area recycler
  * resource-address: reduce memory overhead
  * session: reduce memory usage
  * http-cache, filter-cache: return free memory to operating system
  * control_server: support local and abstract sockets
  * python/control: support abstract sockets
  * bp_control: create implicit control channel for each worker process
  * require automake 1.11

 -- Max Kellermann <mk@cm4all.com>  Tue, 09 Oct 2012 15:11:24 -0000

cm4all-beng-proxy (2.3.7) unstable; urgency=low

  * tcache: fix assertion failure in BASE handler

 -- Max Kellermann <mk@cm4all.com>  Mon, 18 Feb 2013 11:58:01 -0000

cm4all-beng-proxy (2.3.6) unstable; urgency=low

  * listener: increase the backlog to 64
  * shm: reserve swap space, avoids theoretical crash

 -- Max Kellermann <mk@cm4all.com>  Sun, 17 Feb 2013 09:29:24 -0000

cm4all-beng-proxy (2.3.5) unstable; urgency=low

  * tcache: reduce CPU pressure when there are many virtual hosts (hot fix)
  * launch the access logger after daemonizing
  * user the configured logger user for the access logger
  * auto-close the access logger
  * debian/rules: compile with -fno-omit-frame-pointer

 -- Max Kellermann <mk@cm4all.com>  Tue, 05 Feb 2013 16:27:46 -0000

cm4all-beng-proxy (2.3.4) unstable; urgency=low

  * log-split: print referer and user agent
  * log-split: cache the last file
  * log-split: allow logging local time stamps
  * log-{split,cat}: escape URI, Referer and User-Agent
  * init: add ACCESS_LOGGER variable

 -- Max Kellermann <mk@cm4all.com>  Tue, 05 Feb 2013 01:31:31 -0000

cm4all-beng-proxy (2.3.3) unstable; urgency=low

  * pool: fix a memory leak in the temporary pool
  * processor: hard limit on length of attributes and parameters

 -- Max Kellermann <mk@cm4all.com>  Thu, 31 Jan 2013 13:16:33 -0000

cm4all-beng-proxy (2.3.2) unstable; urgency=low

  * merge release 2.1.17

 -- Max Kellermann <mk@cm4all.com>  Tue, 29 Jan 2013 00:01:23 -0000

cm4all-beng-proxy (2.3.1) unstable; urgency=low

  * merge release 2.1.16
  * pool: reduce CPU overhead for large areas

 -- Max Kellermann <mk@cm4all.com>  Thu, 06 Dec 2012 16:40:02 -0000

cm4all-beng-proxy (2.3) unstable; urgency=low

  * new stable branch based on v2.1.x, without the work-in-progress
    improvements from v2.2.x
  * cache: optimize lookups
  * pool: reduce overhead
  * pool: optimize the linear area recycler
  * resource-address: reduce memory overhead
  * session: reduce memory usage
  * {http,filter}-cache: reduce overhead when cache is disabled

 -- Max Kellermann <mk@cm4all.com>  Mon, 22 Oct 2012 13:48:20 -0000

cm4all-beng-proxy (2.1.17) unstable; urgency=low

  * merge release 2.0.55

 -- Max Kellermann <mk@cm4all.com>  Mon, 28 Jan 2013 23:59:54 -0000

cm4all-beng-proxy (2.1.16) unstable; urgency=low

  * merge release 2.0.54

 -- Max Kellermann <mk@cm4all.com>  Thu, 06 Dec 2012 16:35:17 -0000

cm4all-beng-proxy (2.1.15) unstable; urgency=low

  * merge release 2.0.53

 -- Max Kellermann <mk@cm4all.com>  Mon, 22 Oct 2012 12:26:57 -0000

cm4all-beng-proxy (2.1.14) unstable; urgency=low

  * merge release 2.0.52

 -- Max Kellermann <mk@cm4all.com>  Fri, 19 Oct 2012 12:10:09 -0000

cm4all-beng-proxy (2.1.13) unstable; urgency=low

  * merge release 2.0.51

 -- Max Kellermann <mk@cm4all.com>  Tue, 16 Oct 2012 15:41:58 -0000

cm4all-beng-proxy (2.1.12) unstable; urgency=low

  * merge release 2.0.50

 -- Max Kellermann <mk@cm4all.com>  Fri, 05 Oct 2012 12:26:24 -0000

cm4all-beng-proxy (2.1.11) unstable; urgency=low

  * merge release 2.0.49

 -- Max Kellermann <mk@cm4all.com>  Fri, 28 Sep 2012 15:04:36 -0000

cm4all-beng-proxy (2.1.10) unstable; urgency=low

  * merge release 2.0.48

 -- Max Kellermann <mk@cm4all.com>  Mon, 24 Sep 2012 15:43:46 -0000

cm4all-beng-proxy (2.1.9) unstable; urgency=low

  * merge release 2.0.47
  * lb: eliminate the duplicate "Date" response header (#1169)

 -- Max Kellermann <mk@cm4all.com>  Fri, 21 Sep 2012 15:56:06 -0000

cm4all-beng-proxy (2.1.8) unstable; urgency=low

  * control: publish statistics over the control protocol

 -- Max Kellermann <mk@cm4all.com>  Fri, 07 Sep 2012 12:47:34 -0000

cm4all-beng-proxy (2.1.7) unstable; urgency=low

  * resource-address: support expanding PIPE addresses
  * translation: support EXPAND_PATH for PROXY
  * reduced connect timeouts for translation server, FastCGI and beng-lb
  * uri-relative: support relative URI with just a query string
  * uri-relative: support relative URIs starting with a double slash
  * lb: improve error messages, include listener/pool name
  * lb: validate the selected sticky modde
  * lb: add sticky mode "source_ip"

 -- Max Kellermann <mk@cm4all.com>  Fri, 31 Aug 2012 14:03:41 -0000

cm4all-beng-proxy (2.1.6) unstable; urgency=low

  * merge release 2.0.46

 -- Max Kellermann <mk@cm4all.com>  Fri, 24 Aug 2012 11:11:20 -0000

cm4all-beng-proxy (2.1.5) unstable; urgency=low

  * lb_expect_monitor: configurable connect timeout

 -- Max Kellermann <mk@cm4all.com>  Mon, 20 Aug 2012 05:40:44 -0000

cm4all-beng-proxy (2.1.4) unstable; urgency=low

  * lb_monitor: configurable timeout

 -- Max Kellermann <mk@cm4all.com>  Fri, 17 Aug 2012 09:16:36 -0000

cm4all-beng-proxy (2.1.3) unstable; urgency=low

  * merge release 2.0.44
  * lb: implement tcp_expect option "expect_graceful"

 -- Max Kellermann <mk@cm4all.com>  Tue, 14 Aug 2012 14:30:57 -0000

cm4all-beng-proxy (2.1.2) unstable; urgency=low

  * support extended HTTP status codes from RFC 6585 and WebDAV

 -- Max Kellermann <mk@cm4all.com>  Thu, 09 Aug 2012 10:10:35 -0000

cm4all-beng-proxy (2.1.1) unstable; urgency=low

  * merge release 2.0.43
  * lb: support TRACE, OPTIONS and WebDAV

 -- Max Kellermann <mk@cm4all.com>  Fri, 03 Aug 2012 11:48:46 -0000

cm4all-beng-proxy (2.1) unstable; urgency=low

  * lb: add sticky mode "jvm_route" (Tomcat)

 -- Max Kellermann <mk@cm4all.com>  Mon, 30 Jul 2012 15:53:43 -0000

cm4all-beng-proxy (2.0.55) unstable; urgency=low

  * istream-tee: fix crash due to erroneous read
  * fix random crashes in the optimized build

 -- Max Kellermann <mk@cm4all.com>  Mon, 28 Jan 2013 23:52:26 -0000

cm4all-beng-proxy (2.0.54) unstable; urgency=low

  * http-cache: fix revalidation of memcached entries

 -- Max Kellermann <mk@cm4all.com>  Thu, 06 Dec 2012 16:31:23 -0000

cm4all-beng-proxy (2.0.53) unstable; urgency=low

  * filter-cache: fix assertion failure on serving empty response
  * http-cache: limit maximum age to 5 minutes if "Vary" includes cookies
  * lb: FADE_NODE lasts for 3 hours

 -- Max Kellermann <mk@cm4all.com>  Mon, 22 Oct 2012 12:21:18 -0000

cm4all-beng-proxy (2.0.52) unstable; urgency=low

  * {http,filter}-cache: include headers in cache size calculation
  * {http,filter}-cache: reduce headers memory usage
  * http-cache: limit maximum age to 1 week
    - 1 hour when "Vary" is used
    - 30 minutes when "Vary" includes "X-WidgetId" or "X-WidgetHref"
    - 5 minutes when "Vary" includes "X-CM4all-BENG-User"
  * cache: reduce number of system calls during lookup

 -- Max Kellermann <mk@cm4all.com>  Fri, 19 Oct 2012 12:07:10 -0000

cm4all-beng-proxy (2.0.51) unstable; urgency=low

  * merge release 1.4.33
  * processor: fix assertion failure with embedded CSS
  * lb: move control channel handler to worker process

 -- Max Kellermann <mk@cm4all.com>  Tue, 16 Oct 2012 15:39:32 -0000

cm4all-beng-proxy (2.0.50) unstable; urgency=low

  * pool: reduce memory overhead of debug data
  * fcgi-client: fix assertion failure due to redundant read event
  * lb: fix crash after pipe-to-socket splice I/O error

 -- Max Kellermann <mk@cm4all.com>  Fri, 05 Oct 2012 12:23:15 -0000

cm4all-beng-proxy (2.0.49) unstable; urgency=low

  * merge release 1.4.32

 -- Max Kellermann <mk@cm4all.com>  Fri, 28 Sep 2012 15:01:26 -0000

cm4all-beng-proxy (2.0.48) unstable; urgency=low

  * lb: fix duplicate monitor requests with --watchdog
  * child: verbose logging of child process events
  * log shutdown signal

 -- Max Kellermann <mk@cm4all.com>  Mon, 24 Sep 2012 15:36:03 -0000

cm4all-beng-proxy (2.0.47) unstable; urgency=low

  * merge release 1.4.31
  * cache: disable excessive debugging checks

 -- Max Kellermann <mk@cm4all.com>  Fri, 21 Sep 2012 15:24:30 -0000

cm4all-beng-proxy (2.0.46) unstable; urgency=low

  * merge release 1.4.30
  * lb: add option --config-file

 -- Max Kellermann <mk@cm4all.com>  Fri, 24 Aug 2012 10:52:29 -0000

cm4all-beng-proxy (2.0.45) unstable; urgency=low

  * merge release 1.4.29

 -- Max Kellermann <mk@cm4all.com>  Tue, 21 Aug 2012 15:49:49 -0000

cm4all-beng-proxy (2.0.44) unstable; urgency=low

  * lb: allow sticky with only one node
  * lb: add option "--check"
  * lb: run all monitors right after startup
  * lb: disable expiry of monitor results
  * lb: improved fallback for "sticky cookie"
  * lb: use Bulldog for "sticky cookie"
  * balancer, lb: persistent "fade" flag
  * balancer, lb: use the Bulldog "graceful" flag
  * control: add packet CONTROL_DUMP_POOLS

 -- Max Kellermann <mk@cm4all.com>  Tue, 14 Aug 2012 13:13:01 -0000

cm4all-beng-proxy (2.0.43) unstable; urgency=low

  * merge release 1.4.28
  * istream-replace: fix assertion failure with embedded CSS

 -- Max Kellermann <mk@cm4all.com>  Thu, 02 Aug 2012 11:14:27 -0000

cm4all-beng-proxy (2.0.42) unstable; urgency=low

  * js: new higher-level API

 -- Max Kellermann <mk@cm4all.com>  Wed, 01 Aug 2012 11:32:28 -0000

cm4all-beng-proxy (2.0.41) unstable; urgency=low

  * session: fix bogus assertion failure when loading expired session

 -- Max Kellermann <mk@cm4all.com>  Fri, 27 Jul 2012 12:47:49 -0000

cm4all-beng-proxy (2.0.40) unstable; urgency=low

  * merge release 1.4.27

 -- Max Kellermann <mk@cm4all.com>  Tue, 24 Jul 2012 16:29:13 -0000

cm4all-beng-proxy (2.0.39) unstable; urgency=low

  * merge release 1.4.26

 -- Max Kellermann <mk@cm4all.com>  Tue, 17 Jul 2012 17:00:20 -0000

cm4all-beng-proxy (2.0.38) unstable; urgency=low

  * merge release 1.4.25
  * strset: fix GROUP_CONTAINER false negatives

 -- Max Kellermann <mk@cm4all.com>  Tue, 17 Jul 2012 16:03:49 -0000

cm4all-beng-proxy (2.0.37) unstable; urgency=low

  * merge release 1.4.24

 -- Max Kellermann <mk@cm4all.com>  Mon, 16 Jul 2012 10:36:57 -0000

cm4all-beng-proxy (2.0.36) unstable; urgency=low

  * proxy-handler: re-add the URI suffix for "transparent" requests

 -- Max Kellermann <mk@cm4all.com>  Wed, 11 Jul 2012 14:12:11 -0000

cm4all-beng-proxy (2.0.35) unstable; urgency=low

  * translate: allow WIDGET_GROUP without PROCESS

 -- Max Kellermann <mk@cm4all.com>  Thu, 05 Jul 2012 13:03:21 -0000

cm4all-beng-proxy (2.0.34) unstable; urgency=low

  * session_save: skip shutdown code if saving is not configured
  * http-server: fix assertion on I/O error during POST
  * header-forward: new group FORWARD to forward the "Host" header

 -- Max Kellermann <mk@cm4all.com>  Tue, 03 Jul 2012 16:46:39 -0000

cm4all-beng-proxy (2.0.33) unstable; urgency=low

  * processor: option SELF_CONTAINER allows widget to only embed itself
  * processor: allow embedding approved widget groups
  * processor: optionally invoke CSS processor for style attributes
  * response, lb_http: put "Discard" cookie attribute to the end (Android bug)

 -- Max Kellermann <mk@cm4all.com>  Mon, 02 Jul 2012 17:52:32 -0000

cm4all-beng-proxy (2.0.32) unstable; urgency=low

  * socket_wrapper: fix two assertion failures
  * pheaders: emit Cache-Control:no-store to work around IE quirk

 -- Max Kellermann <mk@cm4all.com>  Tue, 26 Jun 2012 09:41:51 -0000

cm4all-beng-proxy (2.0.31) unstable; urgency=low

  * lb: publish the SSL peer issuer subject
  * widget-registry: copy the direct_addressing attribute

 -- Max Kellermann <mk@cm4all.com>  Wed, 06 Jun 2012 13:36:04 -0000

cm4all-beng-proxy (2.0.30) unstable; urgency=low

  * init: add --group variable to .default file
  * doc: update view security documentation
  * processor: apply underscore prefix to <A NAME="...">
  * session: restore sessions from a file

 -- Max Kellermann <mk@cm4all.com>  Fri, 01 Jun 2012 11:06:50 -0000

cm4all-beng-proxy (2.0.29) unstable; urgency=low

  * widget: optional direct URI addressing scheme
  * processor: eliminate additional underscore from class prefix
  * ssl_filter: support TLS client certificates

 -- Max Kellermann <mk@cm4all.com>  Tue, 29 May 2012 13:29:06 -0000

cm4all-beng-proxy (2.0.28) unstable; urgency=low

  * merge release 1.4.22

 -- Max Kellermann <mk@cm4all.com>  Wed, 16 May 2012 10:24:31 -0000

cm4all-beng-proxy (2.0.27) unstable; urgency=low

  * uri-address: fix assertion failures with UNIX domain sockets
  * uri-address: fix redirects with matching absolute URI

 -- Max Kellermann <mk@cm4all.com>  Wed, 09 May 2012 16:16:06 -0000

cm4all-beng-proxy (2.0.26) unstable; urgency=low

  * processor: rewrite URIs in META/refresh

 -- Max Kellermann <mk@cm4all.com>  Thu, 03 May 2012 14:43:03 -0000

cm4all-beng-proxy (2.0.25) unstable; urgency=low

  * merge release 1.4.21
  * processor: fix double free bug on failed widget lookup
  * session: don't access the session manager after worker crash
  * proxy-widget: fix assertion failure with empty view name

 -- Max Kellermann <mk@cm4all.com>  Thu, 26 Apr 2012 14:22:10 -0000

cm4all-beng-proxy (2.0.24) unstable; urgency=low

  * processor: optionally invoke CSS processor for <style>

 -- Max Kellermann <mk@cm4all.com>  Fri, 20 Apr 2012 12:10:42 -0000

cm4all-beng-proxy (2.0.23) unstable; urgency=low

  * widget-resolver: check for translation server failure
  * widget-resolver: don't sync with session when view is invalid
  * rewrite-uri: check for invalid view name
  * {css_,}processor: eliminate second underscore from class prefix
  * doc: document the algorithm for replacing two leading underscores

 -- Max Kellermann <mk@cm4all.com>  Thu, 29 Mar 2012 15:37:52 -0000

cm4all-beng-proxy (2.0.22) unstable; urgency=low

  * merge release 1.4.20
  * proxy-widget: forbid client to select view with address
  * proxy-widget: allow any view selection when widget is not a container
  * widget-http: allow any view selection for unprocessable response
  * widget-http: inherit the view from the template
  * widget-request: sync with session only if processor is enabled
  * widget-http: postpone saving to session after receiving response headers
  * processor: add entities &c:id; &c:type; &c:class;

 -- Max Kellermann <mk@cm4all.com>  Mon, 26 Mar 2012 14:05:05 -0000

cm4all-beng-proxy (2.0.21) unstable; urgency=low

  * css_processor: use mode "partial" for @import
  * rewrite-uri: use mode "partial" on invalid input

 -- Max Kellermann <mk@cm4all.com>  Tue, 20 Mar 2012 18:11:28 -0000

cm4all-beng-proxy (2.0.20) unstable; urgency=low

  * {css_,}processor: default mode is "partial"
  * processor: handle underscore prefixes in the "for" attribute

 -- Max Kellermann <mk@cm4all.com>  Tue, 20 Mar 2012 16:48:51 -0000

cm4all-beng-proxy (2.0.19) unstable; urgency=low

  * merge release 1.4.19

 -- Max Kellermann <mk@cm4all.com>  Tue, 20 Mar 2012 08:41:03 -0000

cm4all-beng-proxy (2.0.18) unstable; urgency=low

  * merge release 1.4.18

 -- Max Kellermann <mk@cm4all.com>  Thu, 15 Mar 2012 15:53:12 -0000

cm4all-beng-proxy (2.0.17) unstable; urgency=low

  * merge release 1.4.17
  * css_parser: check for url() following another token
  * css_processor: rewrite @import URIs
  * {text_,}processor: new entity &c:local;

 -- Max Kellermann <mk@cm4all.com>  Fri, 09 Mar 2012 16:50:19 -0000

cm4all-beng-proxy (2.0.16) unstable; urgency=low

  * response: generate Vary response header from translation response
  * widget-resolver: fix NULL dereference after failure
  * translation: User-Agent classification

 -- Max Kellermann <mk@cm4all.com>  Tue, 06 Mar 2012 11:54:10 -0000

cm4all-beng-proxy (2.0.15) unstable; urgency=low

  * merge release 1.4.16
  * uri-address: fix NULL dereference on certain malformed URIs

 -- Max Kellermann <mk@cm4all.com>  Fri, 02 Mar 2012 16:28:54 -0000

cm4all-beng-proxy (2.0.14) unstable; urgency=low

  * address-resolver: add missing initialization
  * rewrite-uri: fix NULL pointer dereference with "local URI"
  * rewrite-uri: allow mode=proxy (optional temporary kludge)
  * widget-http: auto-disable processor (optional temporary kludge)

 -- Max Kellermann <mk@cm4all.com>  Thu, 01 Mar 2012 18:36:38 -0000

cm4all-beng-proxy (2.0.13) unstable; urgency=low

  * merge release 1.4.15
  * translation: make CGI auto-base optional
  * handler: fix up translation client errors

 -- Max Kellermann <mk@cm4all.com>  Thu, 23 Feb 2012 17:31:03 -0000

cm4all-beng-proxy (2.0.12) unstable; urgency=low

  * merge release 1.4.13

 -- Max Kellermann <mk@cm4all.com>  Thu, 16 Feb 2012 14:41:45 -0000

cm4all-beng-proxy (2.0.11) unstable; urgency=low

  * merge release 1.4.11
  * processor: skip rewriting absolute URIs

 -- Max Kellermann <mk@cm4all.com>  Thu, 09 Feb 2012 09:43:06 -0000

cm4all-beng-proxy (2.0.10) unstable; urgency=low

  * resource-address: initialise type, fixes assertion failure

 -- Max Kellermann <mk@cm4all.com>  Tue, 07 Feb 2012 16:57:06 -0000

cm4all-beng-proxy (2.0.9) unstable; urgency=low

  * [css]processor: expand underscore only XML id / CSS class
  * widget-http: filter processor response headers
  * processor: forward Wildfire headers in the debug build

 -- Max Kellermann <mk@cm4all.com>  Tue, 07 Feb 2012 12:32:33 -0000

cm4all-beng-proxy (2.0.8) unstable; urgency=low

  * rewrite-uri: prefix "@/" refers to widget's "local URI"

 -- Max Kellermann <mk@cm4all.com>  Fri, 03 Feb 2012 13:50:16 -0000

cm4all-beng-proxy (2.0.7) unstable; urgency=low

  * merge release 1.4.10
  * stock: clear idle objects periodically

 -- Max Kellermann <mk@cm4all.com>  Thu, 02 Feb 2012 14:10:24 -0000

cm4all-beng-proxy (2.0.6) unstable; urgency=low

  * merge release 1.4.9

 -- Max Kellermann <mk@cm4all.com>  Tue, 31 Jan 2012 15:10:18 -0000

cm4all-beng-proxy (2.0.5) unstable; urgency=low

  * merge release 1.4.8
  * translate-client: verify the PROXY and AJP payloads
  * translation: support inserting regex matches into CGI/file path
  * translation: support customizing the cookie's "Domain" attribute
  * request: new option "dynamic_session_cookie" adds suffix to cookie
    name
  * uri-address: verify the path component

 -- Max Kellermann <mk@cm4all.com>  Wed, 25 Jan 2012 17:05:09 -0000

cm4all-beng-proxy (2.0.4) unstable; urgency=low

  * merge release 1.4.6
  * access-log: don't log the remote port
  * translation: support inserting regex matches into CGI's PATH_INFO
  * tcache: generate BASE automatically for CGI

 -- Max Kellermann <mk@cm4all.com>  Tue, 10 Jan 2012 15:18:37 -0000

cm4all-beng-proxy (2.0.3) unstable; urgency=low

  * merge release 1.4.4
  * http-server: log remote host address

 -- Max Kellermann <mk@cm4all.com>  Tue, 27 Dec 2011 07:41:15 -0000

cm4all-beng-proxy (2.0.2) unstable; urgency=low

  * merge release 1.4.2
  * widget-http: improved HTTP error messages
  * processor: forbid widget request after URI compress failure

 -- Max Kellermann <mk@cm4all.com>  Wed, 07 Dec 2011 16:51:58 -0000

cm4all-beng-proxy (2.0.1) unstable; urgency=low

  * merge release 1.4.1

 -- Max Kellermann <mk@cm4all.com>  Fri, 18 Nov 2011 13:57:27 -0000

cm4all-beng-proxy (2.0) unstable; urgency=low

  * rewrite-uri: reapply 'drop the deprecated mode "proxy"'
  * proxy-widget: reapply 'client can choose only views that have an address'

 -- Max Kellermann <mk@cm4all.com>  Thu, 17 Nov 2011 08:22:39 +0100

cm4all-beng-proxy (1.4.33) unstable; urgency=low

  * istream-file: reduce memory usage for small files
  * file-handler: fix xattr usage on ranged file request (possible
    assertion failure)

 -- Max Kellermann <mk@cm4all.com>  Tue, 16 Oct 2012 15:28:57 -0000

cm4all-beng-proxy (1.4.32) unstable; urgency=low

  * cgi: fix spontaneous shutdown due to misrouted SIGTERM signal

 -- Max Kellermann <mk@cm4all.com>  Fri, 28 Sep 2012 14:39:13 -0000

cm4all-beng-proxy (1.4.31) unstable; urgency=low

  * shm: fix check for shared memory allocation failure
  * child: handle lost SIGCHLD events
  * child: ignore stale child processes

 -- Max Kellermann <mk@cm4all.com>  Fri, 21 Sep 2012 15:21:20 -0000

cm4all-beng-proxy (1.4.30) unstable; urgency=low

  * http-server: parse all tokens in the "Connection" request header

 -- Max Kellermann <mk@cm4all.com>  Fri, 24 Aug 2012 10:50:28 -0000

cm4all-beng-proxy (1.4.29) unstable; urgency=low

  * proxy-widget: fix memory leak on aborted POST request

 -- Max Kellermann <mk@cm4all.com>  Tue, 21 Aug 2012 15:05:12 -0000

cm4all-beng-proxy (1.4.28) unstable; urgency=low

  * worker: reinitialize signal handlers after fork failure
  * lb: work around libevent bug that freezes during shutdown

 -- Max Kellermann <mk@cm4all.com>  Thu, 02 Aug 2012 13:53:18 -0000

cm4all-beng-proxy (1.4.27) unstable; urgency=low

  * lb: fix hanging SSL connection on bulk transfer

 -- Max Kellermann <mk@cm4all.com>  Tue, 24 Jul 2012 14:58:17 -0000

cm4all-beng-proxy (1.4.26) unstable; urgency=low

  * processor: fix regression, missing NULL check

 -- Max Kellermann <mk@cm4all.com>  Tue, 17 Jul 2012 16:55:24 -0000

cm4all-beng-proxy (1.4.25) unstable; urgency=low

  * processor: don't rewrite the fragment part of the URI

 -- Max Kellermann <mk@cm4all.com>  Tue, 17 Jul 2012 15:50:06 -0000

cm4all-beng-proxy (1.4.24) unstable; urgency=low

  * lb: fix splicing with SSL

 -- Max Kellermann <mk@cm4all.com>  Mon, 16 Jul 2012 10:32:17 -0000

cm4all-beng-proxy (1.4.23) unstable; urgency=low

  * widget-http: fix double free bug when POST is aborted

 -- Max Kellermann <mk@cm4all.com>  Tue, 03 Jul 2012 16:42:28 -0000

cm4all-beng-proxy (1.4.22) unstable; urgency=low

  * merge release 1.2.27
  * widget: backport memory leak fix from 2.0
  * widget-http: fix memory leak on abort

 -- Max Kellermann <mk@cm4all.com>  Wed, 16 May 2012 10:00:23 -0000

cm4all-beng-proxy (1.4.21) unstable; urgency=low

  * merge release 1.2.26

 -- Max Kellermann <mk@cm4all.com>  Thu, 26 Apr 2012 14:17:56 -0000

cm4all-beng-proxy (1.4.20) unstable; urgency=low

  * merge release 1.2.25

 -- Max Kellermann <mk@cm4all.com>  Mon, 26 Mar 2012 14:03:14 -0000

cm4all-beng-proxy (1.4.19) unstable; urgency=low

  * merge release 1.2.24

 -- Max Kellermann <mk@cm4all.com>  Tue, 20 Mar 2012 08:36:19 -0000

cm4all-beng-proxy (1.4.18) unstable; urgency=low

  * merge release 1.2.23

 -- Max Kellermann <mk@cm4all.com>  Thu, 15 Mar 2012 15:50:20 -0000

cm4all-beng-proxy (1.4.17) unstable; urgency=low

  * merge release 1.2.22

 -- Max Kellermann <mk@cm4all.com>  Thu, 08 Mar 2012 18:36:00 -0000

cm4all-beng-proxy (1.4.16) unstable; urgency=low

  * merge release 1.2.21

 -- Max Kellermann <mk@cm4all.com>  Fri, 02 Mar 2012 16:03:51 -0000

cm4all-beng-proxy (1.4.15) unstable; urgency=low

  * merge release 1.2.20

 -- Max Kellermann <mk@cm4all.com>  Thu, 23 Feb 2012 17:12:30 -0000

cm4all-beng-proxy (1.4.14) unstable; urgency=low

  * merge release 1.2.19

 -- Max Kellermann <mk@cm4all.com>  Thu, 23 Feb 2012 15:35:04 -0000

cm4all-beng-proxy (1.4.13) unstable; urgency=low

  * merge release 1.2.18

 -- Max Kellermann <mk@cm4all.com>  Thu, 16 Feb 2012 13:53:49 -0000

cm4all-beng-proxy (1.4.12) unstable; urgency=low

  * merge release 1.2.17

 -- Max Kellermann <mk@cm4all.com>  Wed, 15 Feb 2012 09:27:50 -0000

cm4all-beng-proxy (1.4.11) unstable; urgency=low

  * merge release 1.2.16

 -- Max Kellermann <mk@cm4all.com>  Thu, 09 Feb 2012 09:33:30 -0000

cm4all-beng-proxy (1.4.10) unstable; urgency=low

  * merge release 1.2.15

 -- Max Kellermann <mk@cm4all.com>  Thu, 02 Feb 2012 13:43:11 -0000

cm4all-beng-proxy (1.4.9) unstable; urgency=low

  * merge release 1.2.14

 -- Max Kellermann <mk@cm4all.com>  Tue, 31 Jan 2012 15:06:57 -0000

cm4all-beng-proxy (1.4.8) unstable; urgency=low

  * merge release 1.2.13

 -- Max Kellermann <mk@cm4all.com>  Wed, 25 Jan 2012 12:16:53 -0000

cm4all-beng-proxy (1.4.7) unstable; urgency=low

  * merge release 1.2.12

 -- Max Kellermann <mk@cm4all.com>  Tue, 17 Jan 2012 08:37:01 -0000

cm4all-beng-proxy (1.4.6) unstable; urgency=low

  * merge release 1.2.11

 -- Max Kellermann <mk@cm4all.com>  Wed, 04 Jan 2012 15:41:43 -0000

cm4all-beng-proxy (1.4.5) unstable; urgency=low

  * merge release 1.2.10

 -- Max Kellermann <mk@cm4all.com>  Wed, 28 Dec 2011 17:07:13 -0000

cm4all-beng-proxy (1.4.4) unstable; urgency=low

  * merge release 1.2.9

 -- Max Kellermann <mk@cm4all.com>  Thu, 22 Dec 2011 11:28:39 -0000

cm4all-beng-proxy (1.4.3) unstable; urgency=low

  * merge release 1.2.8

 -- Max Kellermann <mk@cm4all.com>  Wed, 14 Dec 2011 11:20:04 -0000

cm4all-beng-proxy (1.4.2) unstable; urgency=low

  * text-processor: allow processing "application/javascript",
    "application/json"
  * uri-relative: allow backtracking to the widget base with "../"
  * merge release 1.2.7

 -- Max Kellermann <mk@cm4all.com>  Tue, 06 Dec 2011 12:39:24 -0000

cm4all-beng-proxy (1.4.1) unstable; urgency=low

  * merge release 1.2.6

 -- Max Kellermann <mk@cm4all.com>  Fri, 18 Nov 2011 13:53:56 -0000

cm4all-beng-proxy (1.4) unstable; urgency=low

  * proxy-widget: revert 'client can choose only views that have an address'
  * rewrite-uri: revert 'drop the deprecated mode "proxy"'

 -- Max Kellermann <mk@cm4all.com>  Thu, 17 Nov 2011 08:10:42 +0100

cm4all-beng-proxy (1.3.2) unstable; urgency=low

  * tcache: add regex matching, translation packets REGEX, INVERSE_REGEX
  * widget: don't start the prefix with an underscore
  * translation: add new packet PROCESS_TEXT, to expand entity references
  * translation: add new packet WIDGET_INFO, enables additional request headers
  * doc: document the algorithm for replacing three leading underscores

 -- Max Kellermann <mk@cm4all.com>  Wed, 16 Nov 2011 17:00:16 +0100

cm4all-beng-proxy (1.3.1) unstable; urgency=low

  * merge release 1.2.5

 -- Max Kellermann <mk@cm4all.com>  Tue, 08 Nov 2011 19:51:18 +0100

cm4all-beng-proxy (1.3) unstable; urgency=low

  * rewrite-uri: drop the deprecated mode "proxy"
  * proxy-widget: client can choose only views that have an address

 -- Max Kellermann <mk@cm4all.com>  Mon, 31 Oct 2011 17:41:14 +0100

cm4all-beng-proxy (1.2.27) unstable; urgency=low

  * merge release 1.1.40

 -- Max Kellermann <mk@cm4all.com>  Wed, 16 May 2012 09:51:50 -0000

cm4all-beng-proxy (1.2.26) unstable; urgency=low

  * merge release 1.1.39

 -- Max Kellermann <mk@cm4all.com>  Thu, 26 Apr 2012 14:16:40 -0000

cm4all-beng-proxy (1.2.25) unstable; urgency=low

  * merge release 1.1.38

 -- Max Kellermann <mk@cm4all.com>  Mon, 26 Mar 2012 14:01:44 -0000

cm4all-beng-proxy (1.2.24) unstable; urgency=low

  * merge release 1.1.37

 -- Max Kellermann <mk@cm4all.com>  Tue, 20 Mar 2012 08:33:31 -0000

cm4all-beng-proxy (1.2.23) unstable; urgency=low

  * merge release 1.1.36

 -- Max Kellermann <mk@cm4all.com>  Thu, 15 Mar 2012 15:37:10 -0000

cm4all-beng-proxy (1.2.22) unstable; urgency=low

  * merge release 1.1.35

 -- Max Kellermann <mk@cm4all.com>  Thu, 08 Mar 2012 18:29:39 -0000

cm4all-beng-proxy (1.2.21) unstable; urgency=low

  * merge release 1.1.34

 -- Max Kellermann <mk@cm4all.com>  Fri, 02 Mar 2012 16:02:00 -0000

cm4all-beng-proxy (1.2.20) unstable; urgency=low

  * merge release 1.1.33

 -- Max Kellermann <mk@cm4all.com>  Thu, 23 Feb 2012 17:11:15 -0000

cm4all-beng-proxy (1.2.19) unstable; urgency=low

  * merge release 1.1.32

 -- Max Kellermann <mk@cm4all.com>  Thu, 23 Feb 2012 15:18:36 -0000

cm4all-beng-proxy (1.2.18) unstable; urgency=low

  * merge release 1.1.31

 -- Max Kellermann <mk@cm4all.com>  Thu, 16 Feb 2012 13:52:42 -0000

cm4all-beng-proxy (1.2.17) unstable; urgency=low

  * merge release 1.1.30

 -- Max Kellermann <mk@cm4all.com>  Wed, 15 Feb 2012 09:26:45 -0000

cm4all-beng-proxy (1.2.16) unstable; urgency=low

  * merge release 1.1.29

 -- Max Kellermann <mk@cm4all.com>  Thu, 09 Feb 2012 09:31:50 -0000

cm4all-beng-proxy (1.2.15) unstable; urgency=low

  * merge release 1.1.28

 -- Max Kellermann <mk@cm4all.com>  Thu, 02 Feb 2012 13:41:45 -0000

cm4all-beng-proxy (1.2.14) unstable; urgency=low

  * merge release 1.1.27

 -- Max Kellermann <mk@cm4all.com>  Tue, 31 Jan 2012 15:04:32 -0000

cm4all-beng-proxy (1.2.13) unstable; urgency=low

  * merge release 1.1.26

 -- Max Kellermann <mk@cm4all.com>  Wed, 25 Jan 2012 12:15:19 -0000

cm4all-beng-proxy (1.2.12) unstable; urgency=low

  * merge release 1.1.25

 -- Max Kellermann <mk@cm4all.com>  Tue, 17 Jan 2012 08:31:44 -0000

cm4all-beng-proxy (1.2.11) unstable; urgency=low

  * merge release 1.1.24

 -- Max Kellermann <mk@cm4all.com>  Wed, 04 Jan 2012 15:38:27 -0000

cm4all-beng-proxy (1.2.10) unstable; urgency=low

  * merge release 1.1.23

 -- Max Kellermann <mk@cm4all.com>  Wed, 28 Dec 2011 17:01:43 -0000

cm4all-beng-proxy (1.2.9) unstable; urgency=low

  * merge release 1.1.22

 -- Max Kellermann <mk@cm4all.com>  Thu, 22 Dec 2011 10:28:29 -0000

cm4all-beng-proxy (1.2.8) unstable; urgency=low

  * merge release 1.1.21

 -- Max Kellermann <mk@cm4all.com>  Wed, 14 Dec 2011 11:12:32 -0000

cm4all-beng-proxy (1.2.7) unstable; urgency=low

  * merge release 1.1.20

 -- Max Kellermann <mk@cm4all.com>  Tue, 06 Dec 2011 11:43:10 -0000

cm4all-beng-proxy (1.2.6) unstable; urgency=low

  * merge release 1.1.19

 -- Max Kellermann <mk@cm4all.com>  Fri, 18 Nov 2011 13:47:43 -0000

cm4all-beng-proxy (1.2.5) unstable; urgency=low

  * merge release 1.1.18
  * file-handler: handle If-Modified-Since followed by filter

 -- Max Kellermann <mk@cm4all.com>  Tue, 08 Nov 2011 19:43:58 +0100

cm4all-beng-proxy (1.2.4) unstable; urgency=low

  * merge release 1.1.17

 -- Max Kellermann <mk@cm4all.com>  Wed, 02 Nov 2011 16:58:28 +0100

cm4all-beng-proxy (1.2.3) unstable; urgency=low

  * merge release 1.1.16

 -- Max Kellermann <mk@cm4all.com>  Fri, 21 Oct 2011 15:16:13 +0200

cm4all-beng-proxy (1.2.2) unstable; urgency=low

  * merge release 1.1.15
  * widget-view: an empty name refers to the default view
  * processor: new entity &c:view;

 -- Max Kellermann <mk@cm4all.com>  Wed, 19 Oct 2011 11:43:20 +0200

cm4all-beng-proxy (1.2.1) unstable; urgency=low

  * merge release 1.1.13

 -- Max Kellermann <mk@cm4all.com>  Wed, 05 Oct 2011 17:16:04 +0200

cm4all-beng-proxy (1.2) unstable; urgency=low

  * delegate-client: improved error reporting
  * response-error: resolve errno codes
  * python/control/client: bind the unix domain socket
  * python/control/client: implement timeout
  * lb_control: allow querying node status over control socket

 -- Max Kellermann <mk@cm4all.com>  Tue, 27 Sep 2011 12:00:44 +0200

cm4all-beng-proxy (1.1.40) unstable; urgency=low

  * merge release 1.0.34

 -- Max Kellermann <mk@cm4all.com>  Wed, 16 May 2012 09:50:37 -0000

cm4all-beng-proxy (1.1.39) unstable; urgency=low

  * merge release 1.0.33

 -- Max Kellermann <mk@cm4all.com>  Thu, 26 Apr 2012 14:12:30 -0000

cm4all-beng-proxy (1.1.38) unstable; urgency=low

  * merge release 1.0.32

 -- Max Kellermann <mk@cm4all.com>  Mon, 26 Mar 2012 14:00:38 -0000

cm4all-beng-proxy (1.1.37) unstable; urgency=low

  * merge release 1.0.31

 -- Max Kellermann <mk@cm4all.com>  Tue, 20 Mar 2012 08:31:08 -0000

cm4all-beng-proxy (1.1.36) unstable; urgency=low

  * merge release 1.0.30

 -- Max Kellermann <mk@cm4all.com>  Thu, 15 Mar 2012 15:36:15 -0000

cm4all-beng-proxy (1.1.35) unstable; urgency=low

  * merge release 1.0.29
  * css_processor: delete "-c-mode" and "-c-view" from output

 -- Max Kellermann <mk@cm4all.com>  Thu, 08 Mar 2012 18:16:03 -0000

cm4all-beng-proxy (1.1.34) unstable; urgency=low

  * merge release 1.0.28

 -- Max Kellermann <mk@cm4all.com>  Fri, 02 Mar 2012 15:26:44 -0000

cm4all-beng-proxy (1.1.33) unstable; urgency=low

  * merge release 1.0.27

 -- Max Kellermann <mk@cm4all.com>  Thu, 23 Feb 2012 17:09:57 -0000

cm4all-beng-proxy (1.1.32) unstable; urgency=low

  * merge release 1.0.26

 -- Max Kellermann <mk@cm4all.com>  Thu, 23 Feb 2012 15:14:56 -0000

cm4all-beng-proxy (1.1.31) unstable; urgency=low

  * merge release 1.0.25

 -- Max Kellermann <mk@cm4all.com>  Thu, 16 Feb 2012 13:49:26 -0000

cm4all-beng-proxy (1.1.30) unstable; urgency=low

  * merge release 1.0.24

 -- Max Kellermann <mk@cm4all.com>  Wed, 15 Feb 2012 09:25:38 -0000

cm4all-beng-proxy (1.1.29) unstable; urgency=low

  * merge release 1.0.23

 -- Max Kellermann <mk@cm4all.com>  Thu, 09 Feb 2012 09:30:18 -0000

cm4all-beng-proxy (1.1.28) unstable; urgency=low

  * merge release 1.0.22

 -- Max Kellermann <mk@cm4all.com>  Thu, 02 Feb 2012 13:39:21 -0000

cm4all-beng-proxy (1.1.27) unstable; urgency=low

  * merge release 1.0.21

 -- Max Kellermann <mk@cm4all.com>  Tue, 31 Jan 2012 14:59:06 -0000

cm4all-beng-proxy (1.1.26) unstable; urgency=low

  * merge release 1.0.20

 -- Max Kellermann <mk@cm4all.com>  Wed, 25 Jan 2012 12:13:43 -0000

cm4all-beng-proxy (1.1.25) unstable; urgency=low

  * merge release 1.0.19

 -- Max Kellermann <mk@cm4all.com>  Tue, 17 Jan 2012 08:29:34 -0000

cm4all-beng-proxy (1.1.24) unstable; urgency=low

  * merge release 1.0.18

 -- Max Kellermann <mk@cm4all.com>  Wed, 04 Jan 2012 15:27:35 -0000

cm4all-beng-proxy (1.1.23) unstable; urgency=low

  * header-forward: remove port number from X-Forwarded-For

 -- Max Kellermann <mk@cm4all.com>  Wed, 28 Dec 2011 16:51:41 -0000

cm4all-beng-proxy (1.1.22) unstable; urgency=low

  * merge release 1.0.17
  * istream-socket: fix potential assertion failure

 -- Max Kellermann <mk@cm4all.com>  Wed, 21 Dec 2011 16:44:46 -0000

cm4all-beng-proxy (1.1.21) unstable; urgency=low

  * merge release 1.0.16

 -- Max Kellermann <mk@cm4all.com>  Wed, 14 Dec 2011 11:07:58 -0000

cm4all-beng-proxy (1.1.20) unstable; urgency=low

  * merge release 1.0.15
  * processor: don't rewrite "mailto:" hyperlinks

 -- Max Kellermann <mk@cm4all.com>  Mon, 05 Dec 2011 18:37:10 -0000

cm4all-beng-proxy (1.1.19) unstable; urgency=low

  * {css_,}processor: quote widget classes for prefixing XML IDs, CSS classes

 -- Max Kellermann <mk@cm4all.com>  Fri, 18 Nov 2011 13:17:02 -0000

cm4all-beng-proxy (1.1.18) unstable; urgency=low

  * merge release 1.0.13
  * lb_http: eliminate the duplicate "Date" response header

 -- Max Kellermann <mk@cm4all.com>  Tue, 08 Nov 2011 19:33:07 +0100

cm4all-beng-proxy (1.1.17) unstable; urgency=low

  * merge release 1.0.13

 -- Max Kellermann <mk@cm4all.com>  Wed, 02 Nov 2011 16:52:21 +0100

cm4all-beng-proxy (1.1.16) unstable; urgency=low

  * merge release 1.0.12

 -- Max Kellermann <mk@cm4all.com>  Fri, 21 Oct 2011 15:09:55 +0200

cm4all-beng-proxy (1.1.15) unstable; urgency=low

  * merge release 1.0.11

 -- Max Kellermann <mk@cm4all.com>  Wed, 19 Oct 2011 09:36:38 +0200

cm4all-beng-proxy (1.1.14) unstable; urgency=low

  * merge release 1.0.10

 -- Max Kellermann <mk@cm4all.com>  Fri, 07 Oct 2011 15:15:00 +0200

cm4all-beng-proxy (1.1.13) unstable; urgency=low

  * merge release 1.0.9

 -- Max Kellermann <mk@cm4all.com>  Thu, 29 Sep 2011 16:47:56 +0200

cm4all-beng-proxy (1.1.12) unstable; urgency=low

  * merge release 1.0.8

 -- Max Kellermann <mk@cm4all.com>  Thu, 22 Sep 2011 17:13:41 +0200

cm4all-beng-proxy (1.1.11) unstable; urgency=low

  * merge release 1.0.7
  * widget-http: response header X-CM4all-View selects a view
  * processor, css_processor: support prefixing XML ids
  * processor: property "c:view" selects a view

 -- Max Kellermann <mk@cm4all.com>  Fri, 16 Sep 2011 12:25:24 +0200

cm4all-beng-proxy (1.1.10) unstable; urgency=low

  * merge release 1.0.6
  * http-request: don't clear failure state on successful TCP connection
  * istream-socket: fix assertion failure after receive error
  * ssl_filter: check for end-of-file on plain socket
  * ssl_filter: fix buffer assertion failures

 -- Max Kellermann <mk@cm4all.com>  Tue, 13 Sep 2011 18:50:18 +0200

cm4all-beng-proxy (1.1.9) unstable; urgency=low

  * http-request: improve keep-alive cancellation detection
  * http-request: mark server "failed" after HTTP client error
  * lb: implement the control protocol
    - can disable and re-enable workers
  * lb: don't allow sticky pool with only one member
  * lb: verify that a new sticky host is alive
  * lb: mark server "failed" after HTTP client error

 -- Max Kellermann <mk@cm4all.com>  Fri, 09 Sep 2011 13:03:55 +0200

cm4all-beng-proxy (1.1.8) unstable; urgency=low

  * merge release 1.0.5
  * {css_,}processor: one more underscore for the prefix
  * processor: remove rewrite-uri processing instructions from output
  * translate: unknown packet is a fatal error
  * processor: add option to set widget/focus by default
  * rewrite-uri: a leading tilde refers to the widget base; translation
    packet ANCHOR_ABSOLUTE enables it by default

 -- Max Kellermann <mk@cm4all.com>  Mon, 05 Sep 2011 17:56:31 +0200

cm4all-beng-proxy (1.1.7) unstable; urgency=low

  * css_processor: implement property "-c-mode"
  * css_processor: translate underscore prefix in class names
  * processor: translate underscore prefix in CSS class names

 -- Max Kellermann <mk@cm4all.com>  Mon, 29 Aug 2011 17:47:48 +0200

cm4all-beng-proxy (1.1.6) unstable; urgency=low

  * merge release 1.0.3
  * implement CSS processor

 -- Max Kellermann <mk@cm4all.com>  Mon, 22 Aug 2011 17:13:56 +0200

cm4all-beng-proxy (1.1.5) unstable; urgency=low

  * lb: optionally generate Via and X-Forwarded-For

 -- Max Kellermann <mk@cm4all.com>  Wed, 17 Aug 2011 12:45:14 +0200

cm4all-beng-proxy (1.1.4) unstable; urgency=low

  * pipe-stock: fix assertion failure after optimization bug
  * istream-pipe: reuse drained pipes immediately
  * sink-socket: reinstate write event during bulk transfers

 -- Max Kellermann <mk@cm4all.com>  Thu, 11 Aug 2011 14:41:37 +0200

cm4all-beng-proxy (1.1.3) unstable; urgency=low

  * widget: quote invalid XMLID/JS characters for &c:prefix;
  * lb: add protocol "tcp"

 -- Max Kellermann <mk@cm4all.com>  Wed, 10 Aug 2011 18:53:12 +0200

cm4all-beng-proxy (1.1.2) unstable; urgency=low

  * merge release 1.0.2
  * http-server: report detailed errors
  * widget-http: implement header dumps
  * cgi, fastcgi: enable cookie jar with custom cookie "host"

 -- Max Kellermann <mk@cm4all.com>  Thu, 04 Aug 2011 17:27:51 +0200

cm4all-beng-proxy (1.1.1) unstable; urgency=low

  * merge release 1.0.1
  * lb: don't ignore unimplemented configuration keywords
  * lb: configurable monitor check interval
  * session: configurable idle timeout

 -- Max Kellermann <mk@cm4all.com>  Tue, 26 Jul 2011 11:27:20 +0200

cm4all-beng-proxy (1.1) unstable; urgency=low

  * http-client: send "Expect: 100-continue" only for big request body
  * lb: implement monitors (ping, connect, tcp_expect)

 -- Max Kellermann <mk@cm4all.com>  Wed, 20 Jul 2011 15:04:22 +0200
  
cm4all-beng-proxy (1.0.34) unstable; urgency=low

  * resource-loader: don't strip last segment from IPv6 address

 -- Max Kellermann <mk@cm4all.com>  Wed, 16 May 2012 09:47:43 -0000

cm4all-beng-proxy (1.0.33) unstable; urgency=low

  * widget-resolver: fix assertion failure on recursive abort

 -- Max Kellermann <mk@cm4all.com>  Thu, 26 Apr 2012 14:04:01 -0000

cm4all-beng-proxy (1.0.32) unstable; urgency=low

  * http-cache: add missing initialization on memcached miss

 -- Max Kellermann <mk@cm4all.com>  Mon, 26 Mar 2012 13:35:01 -0000

cm4all-beng-proxy (1.0.31) unstable; urgency=low

  * proxy-widget: close the request body when the view doesn't exist

 -- Max Kellermann <mk@cm4all.com>  Tue, 20 Mar 2012 08:28:00 -0000

cm4all-beng-proxy (1.0.30) unstable; urgency=low

  * widget-view: initialize the header forward settings
  * translate-client: new view inherits header forward settings from
    default view
  * handler: clear transformation after translation error
  * http-cache: release the memcached response on abort
  * fcgi-request: close the request body on stock failure

 -- Max Kellermann <mk@cm4all.com>  Thu, 15 Mar 2012 15:34:18 -0000

cm4all-beng-proxy (1.0.29) unstable; urgency=low

  * processor: unescape custom header values
  * widget-resolver: fix NULL dereference after failure

 -- Max Kellermann <mk@cm4all.com>  Thu, 08 Mar 2012 18:10:14 -0000

cm4all-beng-proxy (1.0.28) unstable; urgency=low

  * widget-resolver: serve responses in the right order
  * widget-request: fix session related assertion failure
  * translate: initialize all GError variables

 -- Max Kellermann <mk@cm4all.com>  Fri, 02 Mar 2012 15:20:54 -0000

cm4all-beng-proxy (1.0.27) unstable; urgency=low

  * resource-address: fix regression when CGI URI is not set

 -- Max Kellermann <mk@cm4all.com>  Thu, 23 Feb 2012 17:08:16 -0000

cm4all-beng-proxy (1.0.26) unstable; urgency=low

  * resource-address: apply BASE to the CGI request URI

 -- Max Kellermann <mk@cm4all.com>  Thu, 23 Feb 2012 15:11:42 -0000

cm4all-beng-proxy (1.0.25) unstable; urgency=low

  * cgi-client: clear the input pointer on close

 -- Max Kellermann <mk@cm4all.com>  Thu, 16 Feb 2012 13:46:13 -0000

cm4all-beng-proxy (1.0.24) unstable; urgency=low

  * debian/rules: optimize parallel build
  * cgi: break loop when headers are finished

 -- Max Kellermann <mk@cm4all.com>  Wed, 15 Feb 2012 09:23:22 -0000

cm4all-beng-proxy (1.0.23) unstable; urgency=low

  * cgi: detect large response headers
  * cgi: continue parsing response headers after buffer boundary
  * cgi: bigger response header buffer
  * fcgi-client: detect large response headers

 -- Max Kellermann <mk@cm4all.com>  Thu, 09 Feb 2012 09:27:50 -0000

cm4all-beng-proxy (1.0.22) unstable; urgency=low

  * debian/rules: don't run libtool
  * lb: thread safety for the SSL filter
  * lb: fix crash during shutdown
  * http-server: fix uninitialised variable

 -- Max Kellermann <mk@cm4all.com>  Thu, 02 Feb 2012 13:03:08 -0000

cm4all-beng-proxy (1.0.21) unstable; urgency=low

  * hstock: fix memory leak
  * notify: fix endless busy loop
  * ssl_filter: fix hang while tearing down connection

 -- Max Kellermann <mk@cm4all.com>  Tue, 31 Jan 2012 15:24:50 -0000

cm4all-beng-proxy (1.0.20) unstable; urgency=low

  * ssl: load the whole certificate chain
  * translate: fix PATH+JAILCGI+SITE check
  * translate: fix HOME check
  * resource-address: include all CGI attributes in cache key

 -- Max Kellermann <mk@cm4all.com>  Wed, 25 Jan 2012 12:10:43 -0000

cm4all-beng-proxy (1.0.19) unstable; urgency=low

  * cookie-client: add a missing out-of-memory check

 -- Max Kellermann <mk@cm4all.com>  Tue, 17 Jan 2012 08:27:38 -0000

cm4all-beng-proxy (1.0.18) unstable; urgency=low

  * resource-address: support zero-length path_info prefix (for BASE)
  * hashmap: optimize insertions
  * http-server: limit the number of request headers
  * proxy-widget: discard the unused request body on error

 -- Max Kellermann <mk@cm4all.com>  Wed, 04 Jan 2012 14:55:59 -0000

cm4all-beng-proxy (1.0.17) unstable; urgency=low

  * istream-chunked: avoid recursive buffer write, fixes crash

 -- Max Kellermann <mk@cm4all.com>  Wed, 21 Dec 2011 16:37:44 -0000

cm4all-beng-proxy (1.0.16) unstable; urgency=low

  * http-server: disable timeout while waiting for CGI
  * cgi: fix segmentation fault
  * processor: discard child's request body on abort
  * proxy-widget: discard the unused request body on error

 -- Max Kellermann <mk@cm4all.com>  Wed, 14 Dec 2011 11:53:31 +0100

cm4all-beng-proxy (1.0.15) unstable; urgency=low

  * http-client: fix assertion failure on bogus "100 Continue"
  * handler: don't close the request body twice
  * session: add a missing out-of-memory check
  * fcgi-client: check for EV_READ event
  * fcgi-serialize: fix serializing parameter without value

 -- Max Kellermann <mk@cm4all.com>  Mon, 05 Dec 2011 17:47:20 -0000

cm4all-beng-proxy (1.0.14) unstable; urgency=low

  * http-server: don't generate chunked HEAD response
  * http-server: don't override Content-Length for HEAD response
  * lb_http, proxy-widget, response: forward Content-Length after HEAD

 -- Max Kellermann <mk@cm4all.com>  Tue, 08 Nov 2011 18:19:42 +0100

cm4all-beng-proxy (1.0.13) unstable; urgency=low

  * processor: initialize URI rewrite options for <?cm4all-rewrite-uri?>

 -- Max Kellermann <mk@cm4all.com>  Wed, 02 Nov 2011 16:47:48 +0100

cm4all-beng-proxy (1.0.12) unstable; urgency=low

  * http-server, proxy-widget: add missing newline to log message
  * fcgi_client: fix assertion failure on response body error
  * http-cache-choice: fix crash due to wrong filter callback

 -- Max Kellermann <mk@cm4all.com>  Fri, 21 Oct 2011 15:02:42 +0200

cm4all-beng-proxy (1.0.11) unstable; urgency=low

  * lb_config: fix binding to wildcard address
  * rewrite-uri: clarify warning message when widget has no id

 -- Max Kellermann <mk@cm4all.com>  Wed, 19 Oct 2011 09:26:48 +0200

cm4all-beng-proxy (1.0.10) unstable; urgency=low

  * debian/control: beng-lb doesn't need "daemon" anymore
  * http-string: allow space in unquoted cookie values (RFC ignorant)

 -- Max Kellermann <mk@cm4all.com>  Fri, 07 Oct 2011 15:06:32 +0200

cm4all-beng-proxy (1.0.9) unstable; urgency=low

  * tcp-balancer: store a copy of the socket address
  * lb: default log directory is /var/log/cm4all/beng-lb
  * lb: use new built-in watchdog instead of /usr/bin/daemon

 -- Max Kellermann <mk@cm4all.com>  Thu, 29 Sep 2011 16:19:34 +0200

cm4all-beng-proxy (1.0.8) unstable; urgency=low

  * resource-address: copy the delegate JailCGI parameters (crash bug fix)
  * response: use the same URI for storing and dropping widget sessions

 -- Max Kellermann <mk@cm4all.com>  Thu, 22 Sep 2011 13:39:08 +0200

cm4all-beng-proxy (1.0.7) unstable; urgency=low

  * inline-widget: discard request body when class lookup fails

 -- Max Kellermann <mk@cm4all.com>  Fri, 16 Sep 2011 12:16:04 +0200

cm4all-beng-proxy (1.0.6) unstable; urgency=low

  * processor: support short "SCRIPT" tag
  * widget-uri: use the template's view specification

 -- Max Kellermann <mk@cm4all.com>  Tue, 13 Sep 2011 18:14:24 +0200

cm4all-beng-proxy (1.0.5) unstable; urgency=low

  * resource-loader: delete comma when extracting from X-Forwarded-For

 -- Max Kellermann <mk@cm4all.com>  Mon, 05 Sep 2011 17:43:22 +0200

cm4all-beng-proxy (1.0.4) unstable; urgency=low

  * istream-replace: update the buffer reader after new data was added

 -- Max Kellermann <mk@cm4all.com>  Mon, 05 Sep 2011 15:43:17 +0200

cm4all-beng-proxy (1.0.3) unstable; urgency=low

  * merge release 0.9.35
  * control-handler: fix uninitialized variable

 -- Max Kellermann <mk@cm4all.com>  Thu, 18 Aug 2011 15:15:52 +0200

cm4all-beng-proxy (1.0.2) unstable; urgency=low

  * merge release 0.9.34
  * handler: always log translate client errors
  * tcp-balancer: fix memory leak in error handler
  * http-string: allow more characters in cookie values (RFC ignorant)

 -- Max Kellermann <mk@cm4all.com>  Mon, 01 Aug 2011 16:30:05 +0200

cm4all-beng-proxy (1.0.1) unstable; urgency=low

  * session: increase idle timeout to 20 minutes

 -- Max Kellermann <mk@cm4all.com>  Tue, 26 Jul 2011 11:23:36 +0200

cm4all-beng-proxy (1.0) unstable; urgency=low

  * merge release 0.9.33
  * header-forward: eliminate the duplicate "Date" response header
  * proxy-handler: don't pass internal URI arguments to CGI

 -- Max Kellermann <mk@cm4all.com>  Mon, 18 Jul 2011 17:07:42 +0200

cm4all-beng-proxy (0.10.14) unstable; urgency=low

  * merge release 0.9.32

 -- Max Kellermann <mk@cm4all.com>  Tue, 12 Jul 2011 19:02:23 +0200

cm4all-beng-proxy (0.10.13) unstable; urgency=low

  * growing-buffer: reset the position when skipping buffers

 -- Max Kellermann <mk@cm4all.com>  Wed, 06 Jul 2011 10:07:50 +0200

cm4all-beng-proxy (0.10.12) unstable; urgency=low

  * merge release 0.9.31
  * rewrite-uri: log widget base mismatch
  * istream-replace: fix assertion failure with splitted buffer

 -- Max Kellermann <mk@cm4all.com>  Tue, 05 Jul 2011 22:05:44 +0200

cm4all-beng-proxy (0.10.11) unstable; urgency=low

  * merge release 0.9.30
  * lb: add SSL/TLS support

 -- Max Kellermann <mk@cm4all.com>  Mon, 04 Jul 2011 17:14:21 +0200

cm4all-beng-proxy (0.10.10) unstable; urgency=low

  * merge release 0.9.29

 -- Max Kellermann <mk@cm4all.com>  Tue, 28 Jun 2011 17:56:43 +0200

cm4all-beng-proxy (0.10.9) unstable; urgency=low

  * merge release 0.9.28

 -- Max Kellermann <mk@cm4all.com>  Mon, 27 Jun 2011 13:38:03 +0200

cm4all-beng-proxy (0.10.8) unstable; urgency=low

  * lb_http: don't access the connection object after it was closed
  * restart the load balancer automatically

 -- Max Kellermann <mk@cm4all.com>  Wed, 22 Jun 2011 12:38:39 +0200

cm4all-beng-proxy (0.10.7) unstable; urgency=low

  * config: make the session cookie name configurable
  * uri-relative: allow relative base URIs (for CGI)
  * widget-uri: combine existing CGI PATH_INFO and given widget location
  * python/translation/widget: support "path_info" specification

 -- Max Kellermann <mk@cm4all.com>  Mon, 20 Jun 2011 14:54:38 +0200

cm4all-beng-proxy (0.10.6) unstable; urgency=low

  * merge release 0.9.26

 -- Max Kellermann <mk@cm4all.com>  Wed, 15 Jun 2011 09:19:28 +0200

cm4all-beng-proxy (0.10.5) unstable; urgency=low

  * merge release 0.9.26

 -- Max Kellermann <mk@cm4all.com>  Fri, 10 Jun 2011 10:09:09 +0200

cm4all-beng-proxy (0.10.4) unstable; urgency=low

  * doc: add beng-lb documentation
  * lb: implement "fallback" option
  * merge release 0.9.25

 -- Max Kellermann <mk@cm4all.com>  Wed, 08 Jun 2011 14:13:43 +0200

cm4all-beng-proxy (0.10.3) unstable; urgency=low

  * python/translation.widget: support keyword "sticky"
  * lb: implement sticky modes "failover", "cookie"

 -- Max Kellermann <mk@cm4all.com>  Mon, 06 Jun 2011 15:51:36 +0200

cm4all-beng-proxy (0.10.2) unstable; urgency=low

  * debian: fix beng-lb pid file name
  * lb_http: implement sticky sessions
  * merge release 0.9.24

 -- Max Kellermann <mk@cm4all.com>  Tue, 31 May 2011 14:32:03 +0200

cm4all-beng-proxy (0.10.1) unstable; urgency=low

  * lb_http: close request body on error
  * lb_listener: print error message when binding fails
  * merge release 0.9.23

 -- Max Kellermann <mk@cm4all.com>  Fri, 27 May 2011 13:13:55 +0200

cm4all-beng-proxy (0.10) unstable; urgency=low

  * failure: fix inverted logic bug in expiry check
  * tcp-balancer: implement session stickiness
  * lb: new stand-alone load balancer

 -- Max Kellermann <mk@cm4all.com>  Thu, 26 May 2011 14:32:02 +0200

cm4all-beng-proxy (0.9.35) unstable; urgency=low

  * resource-loader: pass the last X-Forwarded-For element to AJP

 -- Max Kellermann <mk@cm4all.com>  Thu, 18 Aug 2011 15:05:02 +0200

cm4all-beng-proxy (0.9.34) unstable; urgency=low

  * request: fix double request body close in errdoc handler
  * handler: close request body on early abort

 -- Max Kellermann <mk@cm4all.com>  Mon, 01 Aug 2011 16:21:43 +0200

cm4all-beng-proxy (0.9.33) unstable; urgency=low

  * {http,ajp}-request, errdoc: check before closing the request body on
    error

 -- Max Kellermann <mk@cm4all.com>  Mon, 18 Jul 2011 16:30:29 +0200

cm4all-beng-proxy (0.9.32) unstable; urgency=low

  * processor: dispose request body when focused widget was not found
  * http-string: allow the slash in cookie values (RFC ignorant)

 -- Max Kellermann <mk@cm4all.com>  Tue, 12 Jul 2011 18:16:01 +0200

cm4all-beng-proxy (0.9.31) unstable; urgency=low

  * growing-buffer: fix assertion failure with empty first buffer

 -- Max Kellermann <mk@cm4all.com>  Tue, 05 Jul 2011 21:58:24 +0200

cm4all-beng-proxy (0.9.30) unstable; urgency=low

  * growing-buffer: fix assertion failure in reader when buffer is empty

 -- Max Kellermann <mk@cm4all.com>  Mon, 04 Jul 2011 16:59:28 +0200

cm4all-beng-proxy (0.9.29) unstable; urgency=low

  * http-string: allow the equality sign in cookie values (RFC ignorant)

 -- Max Kellermann <mk@cm4all.com>  Tue, 28 Jun 2011 17:50:23 +0200

cm4all-beng-proxy (0.9.28) unstable; urgency=low

  * http-string: allow round brackets in cookie values (RFC ignorant)

 -- Max Kellermann <mk@cm4all.com>  Mon, 27 Jun 2011 13:23:58 +0200

cm4all-beng-proxy (0.9.27) unstable; urgency=low

  * handler: don't delete existing session in TRANSPARENT mode

 -- Max Kellermann <mk@cm4all.com>  Wed, 15 Jun 2011 09:08:48 +0200

cm4all-beng-proxy (0.9.26) unstable; urgency=low

  * worker: read "crash" value before destroying shared memory
  * session: fix crash while discarding session

 -- Max Kellermann <mk@cm4all.com>  Fri, 10 Jun 2011 09:54:56 +0200

cm4all-beng-proxy (0.9.25) unstable; urgency=low

  * response: discard the request body before passing to errdoc
  * worker: don't restart all workers after "safe" worker crash
  * cgi: check for end-of-file after splice

 -- Max Kellermann <mk@cm4all.com>  Wed, 08 Jun 2011 15:02:35 +0200

cm4all-beng-proxy (0.9.24) unstable; urgency=low

  * fcgi-client: really discard packets on request id mismatch
  * memcached-client: don't schedule read event when buffer is full
  * session: support beng-lb sticky sessions

 -- Max Kellermann <mk@cm4all.com>  Tue, 31 May 2011 14:23:41 +0200

cm4all-beng-proxy (0.9.23) unstable; urgency=low

  * tcp-balancer: retry connecting to cluster if a node fails

 -- Max Kellermann <mk@cm4all.com>  Fri, 27 May 2011 13:01:31 +0200

cm4all-beng-proxy (0.9.22) unstable; urgency=low

  * failure: fix inverted logic bug in expiry check
  * uri-extract: support AJP URLs, fixes AJP cookies
  * ajp-client: don't schedule read event when buffer is full

 -- Max Kellermann <mk@cm4all.com>  Thu, 26 May 2011 08:32:32 +0200

cm4all-beng-proxy (0.9.21) unstable; urgency=low

  * balancer: re-enable load balancing (regression fix)
  * merge release 0.8.38

 -- Max Kellermann <mk@cm4all.com>  Fri, 20 May 2011 11:03:31 +0200

cm4all-beng-proxy (0.9.20) unstable; urgency=low

  * http-cache: fix assertion failure caused by wrong destructor
  * merge release 0.8.37

 -- Max Kellermann <mk@cm4all.com>  Mon, 16 May 2011 14:03:09 +0200

cm4all-beng-proxy (0.9.19) unstable; urgency=low

  * http-request: don't retry requests with a request body

 -- Max Kellermann <mk@cm4all.com>  Thu, 12 May 2011 11:35:55 +0200

cm4all-beng-proxy (0.9.18) unstable; urgency=low

  * http-body: fix assertion failure on EOF chunk after socket was closed
  * widget-http: fix crash in widget lookup error handler
  * merge release 0.8.36

 -- Max Kellermann <mk@cm4all.com>  Tue, 10 May 2011 18:56:33 +0200

cm4all-beng-proxy (0.9.17) unstable; urgency=low

  * growing-buffer: fix assertion failure after large initial write
  * http-request: retry after connection failure
  * test/t-cgi: fix bashisms in test scripts

 -- Max Kellermann <mk@cm4all.com>  Wed, 04 May 2011 18:54:57 +0200

cm4all-beng-proxy (0.9.16) unstable; urgency=low

  * resource-address: append "transparent" args to CGI path_info
  * tcache: fix crash on FastCGI with BASE

 -- Max Kellermann <mk@cm4all.com>  Mon, 02 May 2011 16:07:21 +0200

cm4all-beng-proxy (0.9.15) unstable; urgency=low

  * configure.ac: check if valgrind/memcheck.h is installed
  * configure.ac: check if libattr is available
  * access-log: log Referer and User-Agent
  * access-log: log the request duration
  * proxy-handler: allow forwarding URI arguments
  * merge release 0.8.35

 -- Max Kellermann <mk@cm4all.com>  Wed, 27 Apr 2011 18:54:17 +0200

cm4all-beng-proxy (0.9.14) unstable; urgency=low

  * processor: don't clear widget pointer at opening tag
  * debian: move ulimit call from init script to *.default
  * merge release 0.8.33

 -- Max Kellermann <mk@cm4all.com>  Wed, 13 Apr 2011 17:03:29 +0200

cm4all-beng-proxy (0.9.13) unstable; urgency=low

  * proxy-widget: apply the widget's response header forward settings
  * response: add option to dump the widget tree
  * widget-class: move header forward settings to view
  * merge release 0.8.30

 -- Max Kellermann <mk@cm4all.com>  Mon, 04 Apr 2011 16:31:26 +0200

cm4all-beng-proxy (0.9.12) unstable; urgency=low

  * widget: internal API refactorization
  * was-control: fix argument order in "abort" call
  * was-client: duplicate the GError object when it is used twice
  * {file,delegate}-handler: add Expires/ETag headers to 304 response
  * cgi: allow setting environment variables

 -- Max Kellermann <mk@cm4all.com>  Thu, 24 Mar 2011 15:12:54 +0100

cm4all-beng-proxy (0.9.11) unstable; urgency=low

  * processor: major API refactorization
  * merge release 0.8.29

 -- Max Kellermann <mk@cm4all.com>  Mon, 21 Mar 2011 19:43:28 +0100

cm4all-beng-proxy (0.9.10) unstable; urgency=low

  * merge release 0.8.27

 -- Max Kellermann <mk@cm4all.com>  Fri, 18 Mar 2011 14:11:16 +0100

cm4all-beng-proxy (0.9.9) unstable; urgency=low

  * merge release 0.8.25

 -- Max Kellermann <mk@cm4all.com>  Mon, 14 Mar 2011 16:05:51 +0100

cm4all-beng-proxy (0.9.8) unstable; urgency=low

  * translate: support UNIX domain sockets in ADDRESS_STRING
  * resource-address: support connections to existing FastCGI servers

 -- Max Kellermann <mk@cm4all.com>  Fri, 11 Mar 2011 19:24:33 +0100

cm4all-beng-proxy (0.9.7) unstable; urgency=low

  * merge release 0.8.24

 -- Max Kellermann <mk@cm4all.com>  Fri, 04 Mar 2011 13:07:36 +0100

cm4all-beng-proxy (0.9.6) unstable; urgency=low

  * merge release 0.8.23

 -- Max Kellermann <mk@cm4all.com>  Mon, 28 Feb 2011 11:47:45 +0100

cm4all-beng-proxy (0.9.5) unstable; urgency=low

  * translate: allow SITE without CGI

 -- Max Kellermann <mk@cm4all.com>  Mon, 31 Jan 2011 06:35:24 +0100

cm4all-beng-proxy (0.9.4) unstable; urgency=low

  * widget-class: allow distinct addresses for each view

 -- Max Kellermann <mk@cm4all.com>  Thu, 27 Jan 2011 17:51:21 +0100

cm4all-beng-proxy (0.9.3) unstable; urgency=low

  * istream-catch: log errors
  * proxy-handler: pass the original request URI to (Fast)CGI
  * proxy-handler: pass the original document root to (Fast)CGI
  * fcgi-stock: pass site id to child process
  * translation: new packet "HOME" for JailCGI
  * resource-loader: get remote host from "X-Forwarded-For"
  * cgi, fcgi-client: pass client IP address to application

 -- Max Kellermann <mk@cm4all.com>  Fri, 21 Jan 2011 18:13:38 +0100

cm4all-beng-proxy (0.9.2) unstable; urgency=low

  * merge release 0.8.21
  * http-response: better context for error messages
  * istream: method close() does not invoke handler->abort()
  * istream: better context for error messages
  * ajp-client: destruct properly when request stream fails
  * {delegate,fcgi,was}-stock: use the JailCGI 1.4 wrapper

 -- Max Kellermann <mk@cm4all.com>  Mon, 17 Jan 2011 12:08:04 +0100

cm4all-beng-proxy (0.9.1) unstable; urgency=low

  * http-server: count the number of raw bytes sent and received
  * control-handler: support TCACHE_INVALIDATE with SITE
  * new programs "log-forward", "log-exec" for network logging
  * new program "log-split" for creating per-site log files
  * new program "log-traffic" for creating per-site traffic logs
  * move logging servers to new package cm4all-beng-proxy-logging
  * python/control.client: add parameter "broadcast"

 -- Max Kellermann <mk@cm4all.com>  Thu, 02 Dec 2010 12:07:16 +0100

cm4all-beng-proxy (0.9) unstable; urgency=low

  * merge release 0.8.19
  * was-client: explicitly send 32 bit METHOD payload
  * was-client: explicitly parse STATUS as 32 bit integer
  * was-client: clear control channel object on destruction
  * was-client: reuse child process if state is clean on EOF
  * was-client: abort properly after receiving illegal packet
  * was-client: allow "request STOP" before response completed
  * was-client: postpone the response handler invocation
  * was-control: send packets in bulk
  * python: support WAS widgets
  * http-server: enable "cork" mode only for beginning of response
  * http-cache: don't access freed memory in pool_unref_denotify()
  * http: use libcm4all-http
  * new datagram based binary protocol for access logging
  * main: default WAS stock limit is 16

 -- Max Kellermann <mk@cm4all.com>  Thu, 18 Nov 2010 19:56:17 +0100

cm4all-beng-proxy (0.8.38) unstable; urgency=low

  * failure: update time stamp on existing item
  * errdoc: free the original response body on abort

 -- Max Kellermann <mk@cm4all.com>  Fri, 20 May 2011 10:17:14 +0200

cm4all-beng-proxy (0.8.37) unstable; urgency=low

  * widget-resolver: don't reuse failed resolver
  * http-request: fix NULL pointer dereference on invalid URI
  * config: disable the TCP stock limit by default

 -- Max Kellermann <mk@cm4all.com>  Mon, 16 May 2011 13:41:32 +0200

cm4all-beng-proxy (0.8.36) unstable; urgency=low

  * http-server: check if client closes connection while processing
  * http-client: release the socket before invoking the callback
  * fcgi-client: fix assertion failure on full input buffer
  * memcached-client: re-enable socket event after direct copy
  * istream-file: fix assertion failure on range request
  * test/t-cgi: fix bashisms in test scripts

 -- Max Kellermann <mk@cm4all.com>  Tue, 10 May 2011 18:45:48 +0200

cm4all-beng-proxy (0.8.35) unstable; urgency=low

  * session: fix potential session defragmentation crash
  * ajp-request: use "host:port" as TCP stock key
  * cgi: evaluate the Content-Length response header

 -- Max Kellermann <mk@cm4all.com>  Wed, 27 Apr 2011 13:32:05 +0200

cm4all-beng-proxy (0.8.34) unstable; urgency=low

  * js: replace all '%' with '$'
  * js: check if session_id is null
  * debian: add package cm4all-beng-proxy-tools

 -- Max Kellermann <mk@cm4all.com>  Tue, 19 Apr 2011 18:43:54 +0200

cm4all-beng-proxy (0.8.33) unstable; urgency=low

  * processor: don't quote query string arguments with dollar sign
  * widget-request: safely remove "view" and "path" from argument table
  * debian/control: add "Breaks << 0.8.32" on the JavaScript library

 -- Max Kellermann <mk@cm4all.com>  Tue, 12 Apr 2011 18:21:55 +0200

cm4all-beng-proxy (0.8.32) unstable; urgency=low

  * args: quote arguments with the dollar sign

 -- Max Kellermann <mk@cm4all.com>  Tue, 12 Apr 2011 13:34:42 +0200

cm4all-beng-proxy (0.8.31) unstable; urgency=low

  * proxy-widget: eliminate the duplicate "Server" response header
  * translation: add packet UNTRUSTED_SITE_SUFFIX

 -- Max Kellermann <mk@cm4all.com>  Thu, 07 Apr 2011 16:23:37 +0200

cm4all-beng-proxy (0.8.30) unstable; urgency=low

  * handler: make lower-case realm name from the "Host" header
  * session: copy attribute "realm", fixes segmentation fault

 -- Max Kellermann <mk@cm4all.com>  Tue, 29 Mar 2011 16:47:43 +0200

cm4all-beng-proxy (0.8.29) unstable; urgency=low

  * ajp-client: send query string in an AJP attribute

 -- Max Kellermann <mk@cm4all.com>  Mon, 21 Mar 2011 19:16:16 +0100

cm4all-beng-proxy (0.8.28) unstable; urgency=low

  * resource-loader: use X-Forwarded-For to obtain AJP remote host
  * resource-loader: strip port from AJP remote address
  * resource-loader: don't pass remote host to AJP server
  * resource-loader: parse server port for AJP
  * ajp-client: always send content-length
  * ajp-client: parse the remaining buffer after EAGAIN

 -- Max Kellermann <mk@cm4all.com>  Mon, 21 Mar 2011 11:12:07 +0100

cm4all-beng-proxy (0.8.27) unstable; urgency=low

  * http-request: close the request body on malformed URI
  * ajp-request: AJP translation packet contains ajp://host:port/path

 -- Max Kellermann <mk@cm4all.com>  Fri, 18 Mar 2011 14:04:21 +0100

cm4all-beng-proxy (0.8.26) unstable; urgency=low

  * python/response: fix typo in ajp()
  * session: validate sessions only within one realm

 -- Max Kellermann <mk@cm4all.com>  Fri, 18 Mar 2011 08:59:41 +0100

cm4all-beng-proxy (0.8.25) unstable; urgency=low

  * widget-http: discard request body on unknown view name
  * inline-widget: discard request body on error
  * {http,fcgi,was}-client: allocate response headers from caller pool
  * cmdline: fcgi_stock_limit defaults to 0 (no limit)

 -- Max Kellermann <mk@cm4all.com>  Mon, 14 Mar 2011 15:53:42 +0100

cm4all-beng-proxy (0.8.24) unstable; urgency=low

  * fcgi-client: release the connection even when padding not consumed
    after empty response

 -- Max Kellermann <mk@cm4all.com>  Wed, 02 Mar 2011 17:39:33 +0100

cm4all-beng-proxy (0.8.23) unstable; urgency=low

  * memcached-client: allocate a new memory pool
  * memcached-client: copy caller_pool reference before freeing the client
  * fcgi-client: check headers!=NULL
  * fcgi-client: release the connection even when padding not consumed

 -- Max Kellermann <mk@cm4all.com>  Mon, 28 Feb 2011 10:50:02 +0100

cm4all-beng-proxy (0.8.22) unstable; urgency=low

  * cgi: fill special variables CONTENT_TYPE, CONTENT_LENGTH
  * memcached-client: remove stray pool_unref() call
  * memcached-client: reuse the socket if the remaining value is buffered
  * http-cache-choice: abbreviate memcached keys
  * *-cache: allocate a parent pool for cache items
  * pool: re-enable linear pools
  * frame: free the request body on error
  * http-cache: free cached body which was dismissed

 -- Max Kellermann <mk@cm4all.com>  Mon, 07 Feb 2011 15:34:09 +0100

cm4all-beng-proxy (0.8.21) unstable; urgency=low

  * merge release 0.7.55
  * jail: translate the document root properly
  * header-forward: forward the "Host" header to CGI/FastCGI/AJP
  * http-error: map ENOTDIR to "404 Not Found"
  * http-server: fix assertion failure on write error
  * fcgi-stock: clear all environment variables

 -- Max Kellermann <mk@cm4all.com>  Thu, 06 Jan 2011 16:04:20 +0100

cm4all-beng-proxy (0.8.20) unstable; urgency=low

  * widget-resolver: add pedantic state assertions
  * async: remember a copy of the operation in !NDEBUG
  * python/translation/response: max_age() returns self

 -- Max Kellermann <mk@cm4all.com>  Mon, 06 Dec 2010 23:02:50 +0100

cm4all-beng-proxy (0.8.19) unstable; urgency=low

  * merge release 0.7.54

 -- Max Kellermann <mk@cm4all.com>  Wed, 17 Nov 2010 16:25:10 +0100

cm4all-beng-proxy (0.8.18) unstable; urgency=low

  * was-client: explicitly send 32 bit METHOD payload
  * was-client: explicitly parse STATUS as 32 bit integer
  * istream: check presence of as_fd() in optimized build

 -- Max Kellermann <mk@cm4all.com>  Fri, 05 Nov 2010 11:00:54 +0100

cm4all-beng-proxy (0.8.17) unstable; urgency=low

  * merged release 0.7.53
  * widget: use colon as widget path separator
  * was-client: check for abort during response handler
  * was-client: implement STOP
  * was-client: release memory pools
  * was-launch: enable non-blocking mode on input and output
  * http-server: don't crash on malformed pipelined request
  * main: free the WAS stock and the UDP listener in the SIGTERM handler

 -- Max Kellermann <mk@cm4all.com>  Thu, 28 Oct 2010 19:50:26 +0200

cm4all-beng-proxy (0.8.16) unstable; urgency=low

  * merged release 0.7.52
  * was-client: support for the WAS protocol

 -- Max Kellermann <mk@cm4all.com>  Wed, 13 Oct 2010 16:45:18 +0200

cm4all-beng-proxy (0.8.15) unstable; urgency=low

  * resource-address: don't skip question mark twice

 -- Max Kellermann <mk@cm4all.com>  Tue, 28 Sep 2010 12:20:33 +0200

cm4all-beng-proxy (0.8.14) unstable; urgency=low

  * processor: schedule "xmlns:c" deletion

 -- Max Kellermann <mk@cm4all.com>  Thu, 23 Sep 2010 14:42:31 +0200

cm4all-beng-proxy (0.8.13) unstable; urgency=low

  * processor: delete "xmlns:c" attributes from link elements
  * istream-{head,zero}: implement method available()
  * merged release 0.7.51

 -- Max Kellermann <mk@cm4all.com>  Tue, 17 Aug 2010 09:54:33 +0200

cm4all-beng-proxy (0.8.12) unstable; urgency=low

  * http-cache-memcached: copy resource address
  * debian/control: add missing ${shlibs:Depends}
  * merged release 0.7.50

 -- Max Kellermann <mk@cm4all.com>  Thu, 12 Aug 2010 20:17:52 +0200

cm4all-beng-proxy (0.8.11) unstable; urgency=low

  * delegate-client: fix SCM_RIGHTS check
  * use Linux 2.6 CLOEXEC/NONBLOCK flags
  * tcache: INVALIDATE removes all variants (error documents etc.)
  * control: new UDP based protocol, allows invalidating caches
  * hashmap: fix assertion failure in hashmap_remove_match()
  * merged release 0.7.49

 -- Max Kellermann <mk@cm4all.com>  Tue, 10 Aug 2010 15:48:10 +0200

cm4all-beng-proxy (0.8.10) unstable; urgency=low

  * tcache: copy response.previous

 -- Max Kellermann <mk@cm4all.com>  Mon, 02 Aug 2010 18:03:43 +0200

cm4all-beng-proxy (0.8.9) unstable; urgency=low

  * (f?)cgi-handler: forward query string only if focused
  * ajp-handler: merge into proxy-handler
  * proxy-handler: forward query string if focused
  * cgi, fastcgi-handler: enable the resource cache
  * translation: add packets CHECK and PREVIOUS for authentication
  * python: add Response.max_age()

 -- Max Kellermann <mk@cm4all.com>  Fri, 30 Jul 2010 11:39:22 +0200

cm4all-beng-proxy (0.8.8) unstable; urgency=low

  * prototypes/translate.py: added new ticket-fastcgi programs
  * http-cache: implement FastCGI caching
  * merged release 0.7.47

 -- Max Kellermann <mk@cm4all.com>  Wed, 21 Jul 2010 13:00:43 +0200

cm4all-beng-proxy (0.8.7) unstable; urgency=low

  * istream-delayed: update the "direct" bit mask
  * http-client: send "Expect: 100-continue"
  * response, widget-http: apply istream_pipe to filter input
  * proxy-handler: apply istream_pipe to request body
  * istream-ajp-body: send larger request body packets
  * ajp-client: support splice()
  * merged release 0.7.46

 -- Max Kellermann <mk@cm4all.com>  Fri, 25 Jun 2010 18:52:04 +0200

cm4all-beng-proxy (0.8.6) unstable; urgency=low

  * translation: added support for custom error documents
  * response: convert HEAD to GET if filter follows
  * processor: short-circuit on HEAD request
  * python: depend on python-twisted-core

 -- Max Kellermann <mk@cm4all.com>  Wed, 16 Jun 2010 16:37:42 +0200

cm4all-beng-proxy (0.8.5) unstable; urgency=low

  * istream-tee: allow second output to block
  * widget-http: don't transform error documents
  * response, widget-http: disable filters after widget frame request
  * translation: added packet FILTER_4XX to filter client errors
  * merged release 0.7.45

 -- Max Kellermann <mk@cm4all.com>  Thu, 10 Jun 2010 16:13:14 +0200

cm4all-beng-proxy (0.8.4) unstable; urgency=low

  * python: added missing "Response" import
  * python: resume parsing after deferred call
  * http-client: implement istream method as_fd()
  * merged release 0.7.44

 -- Max Kellermann <mk@cm4all.com>  Mon, 07 Jun 2010 17:01:16 +0200

cm4all-beng-proxy (0.8.3) unstable; urgency=low

  * file-handler: implement If-Range (RFC 2616 14.27)
  * merged release 0.7.42

 -- Max Kellermann <mk@cm4all.com>  Tue, 01 Jun 2010 16:17:13 +0200

cm4all-beng-proxy (0.8.2) unstable; urgency=low

  * cookie-client: verify the cookie path
  * python: use Twisted's logging library
  * python: added a widget registry class
  * merged release 0.7.41

 -- Max Kellermann <mk@cm4all.com>  Wed, 26 May 2010 13:08:16 +0200

cm4all-beng-proxy (0.8.1) unstable; urgency=low

  * http-cache-memcached: delete entity records on POST

 -- Max Kellermann <mk@cm4all.com>  Tue, 18 May 2010 12:21:55 +0200

cm4all-beng-proxy (0.8) unstable; urgency=low

  * istream: added method as_fd() to convert istream to file descriptor
  * fork: support passing stdin istream fd to child process
  * http-cache: discard only matching entries on POST
  * istream-html-escape: escape single and double quote
  * rewrite-uri: escape the result with XML entities

 -- Max Kellermann <mk@cm4all.com>  Thu, 13 May 2010 12:34:46 +0200

cm4all-beng-proxy (0.7.55) unstable; urgency=low

  * pool: reparent pools in optimized build
  * istream-deflate: add missing pool reference while reading
  * istream-deflate: fix several error handlers

 -- Max Kellermann <mk@cm4all.com>  Thu, 06 Jan 2011 12:59:39 +0100

cm4all-beng-proxy (0.7.54) unstable; urgency=low

  * http-server: fix crash on deferred chunked request body
  * parser: fix crash on malformed SCRIPT element

 -- Max Kellermann <mk@cm4all.com>  Wed, 17 Nov 2010 16:13:09 +0100

cm4all-beng-proxy (0.7.53) unstable; urgency=low

  * http-server: don't crash on malformed pipelined request
  * sink-header: fix assertion failure on empty trailer

 -- Max Kellermann <mk@cm4all.com>  Thu, 28 Oct 2010 18:39:01 +0200

cm4all-beng-proxy (0.7.52) unstable; urgency=low

  * fcgi-client: fix send timeout handler
  * fork: finish the buffer after pipe was drained

 -- Max Kellermann <mk@cm4all.com>  Wed, 13 Oct 2010 16:39:26 +0200

cm4all-beng-proxy (0.7.51) unstable; urgency=low

  * http-client: clear response body pointer before forwarding EOF event
  * processor: fix assertion failure for c:mode in c:widget

 -- Max Kellermann <mk@cm4all.com>  Mon, 16 Aug 2010 17:01:48 +0200

cm4all-beng-proxy (0.7.50) unstable; urgency=low

  * header-forward: don't forward the "Host" header to HTTP servers
  * resource-address: use uri_relative() for CGI
  * uri-relative: don't lose host name in uri_absolute()
  * uri-relative: don't fail on absolute URIs
  * http-cache-heap: don't use uninitialized item size

 -- Max Kellermann <mk@cm4all.com>  Thu, 12 Aug 2010 20:03:49 +0200

cm4all-beng-proxy (0.7.49) unstable; urgency=low

  * hashmap: fix assertion failure in hashmap_remove_value()

 -- Max Kellermann <mk@cm4all.com>  Tue, 10 Aug 2010 15:37:12 +0200

cm4all-beng-proxy (0.7.48) unstable; urgency=low

  * pipe-stock: add assertions on file descriptors

 -- Max Kellermann <mk@cm4all.com>  Mon, 09 Aug 2010 14:56:54 +0200

cm4all-beng-proxy (0.7.47) unstable; urgency=low

  * cmdline: add option "--group"

 -- Max Kellermann <mk@cm4all.com>  Fri, 16 Jul 2010 18:39:53 +0200

cm4all-beng-proxy (0.7.46) unstable; urgency=low

  * handler: initialize all translate_response attributes
  * http-client: consume buffer before header length check
  * istream-pipe: clear "direct" flags in constructor
  * istream-pipe: return gracefully when handler blocks
  * ajp-client: hold pool reference to reset TCP_CORK

 -- Max Kellermann <mk@cm4all.com>  Mon, 21 Jun 2010 17:53:21 +0200

cm4all-beng-proxy (0.7.45) unstable; urgency=low

  * istream-tee: separate "weak" values for the two outputs
  * fcache: don't close output when caching has been canceled
  * tcache: copy the attribute "secure_cookie"

 -- Max Kellermann <mk@cm4all.com>  Thu, 10 Jun 2010 15:21:34 +0200

cm4all-beng-proxy (0.7.44) unstable; urgency=low

  * http-client: check response header length
  * http-server: check request header length

 -- Max Kellermann <mk@cm4all.com>  Mon, 07 Jun 2010 16:51:57 +0200

cm4all-beng-proxy (0.7.43) unstable; urgency=low

  * http-cache: fixed NULL pointer dereference when storing empty response
    body on the heap

 -- Max Kellermann <mk@cm4all.com>  Tue, 01 Jun 2010 18:52:45 +0200

cm4all-beng-proxy (0.7.42) unstable; urgency=low

  * fork: check "direct" flag again after buffer flush
  * pool: pool_unref_denotify() remembers the code location
  * sink-{buffer,gstring}: don't invoke callback in abort()
  * async: added another debug flag to verify correctness

 -- Max Kellermann <mk@cm4all.com>  Mon, 31 May 2010 21:15:58 +0200

cm4all-beng-proxy (0.7.41) unstable; urgency=low

  * http-cache: initialize response status and headers on empty body

 -- Max Kellermann <mk@cm4all.com>  Tue, 25 May 2010 16:27:25 +0200

cm4all-beng-proxy (0.7.40) unstable; urgency=low

  * http-cache: fixed NULL pointer dereference when storing empty response
    body in memcached

 -- Max Kellermann <mk@cm4all.com>  Tue, 25 May 2010 15:04:44 +0200

cm4all-beng-proxy (0.7.39) unstable; urgency=low

  * memcached-stock: close value on connect failure
  * http: implement remaining status codes
  * http-cache: allow caching empty response body
  * http-cache: cache status codes 203, 206, 300, 301, 410
  * http-cache: don't cache authorized resources

 -- Max Kellermann <mk@cm4all.com>  Fri, 21 May 2010 17:37:29 +0200

cm4all-beng-proxy (0.7.38) unstable; urgency=low

  * http-server: send HTTP/1.1 declaration with "100 Continue"
  * connection: initialize "site_name", fixes crash bug
  * translation: added packet SECURE_COOKIE

 -- Max Kellermann <mk@cm4all.com>  Thu, 20 May 2010 15:40:34 +0200

cm4all-beng-proxy (0.7.37) unstable; urgency=low

  * *-client: implement a socket leak detector
  * handler: initialize response header without translation server

 -- Max Kellermann <mk@cm4all.com>  Tue, 18 May 2010 12:05:11 +0200

cm4all-beng-proxy (0.7.36) unstable; urgency=low

  * http-client: fixed NULL pointer dereference
  * handler, response: removed duplicate request body destruction calls

 -- Max Kellermann <mk@cm4all.com>  Tue, 11 May 2010 17:16:36 +0200

cm4all-beng-proxy (0.7.35) unstable; urgency=low

  * {http,fcgi,ajp}-request: close the request body on abort
  * handler: set fake translation response on malformed URI

 -- Max Kellermann <mk@cm4all.com>  Mon, 10 May 2010 11:22:23 +0200

cm4all-beng-proxy (0.7.34) unstable; urgency=low

  * translate: check the UNTRUSTED packet
  * translation: added packet UNTRUSTED_PREFIX

 -- Max Kellermann <mk@cm4all.com>  Fri, 30 Apr 2010 19:14:37 +0200

cm4all-beng-proxy (0.7.33) unstable; urgency=low

  * merged release 0.7.27.1
  * fcache: don't continue storing in background
  * fcgi-client: re-add event after some input data has been read

 -- Max Kellermann <mk@cm4all.com>  Fri, 30 Apr 2010 11:31:08 +0200

cm4all-beng-proxy (0.7.32) unstable; urgency=low

  * response: generate the "Server" response header
  * response: support the Authentication-Info response header
  * response: support custom authentication pages
  * translation: support custom response headers

 -- Max Kellermann <mk@cm4all.com>  Tue, 27 Apr 2010 17:09:59 +0200

cm4all-beng-proxy (0.7.31) unstable; urgency=low

  * support HTTP authentication (RFC 2617)

 -- Max Kellermann <mk@cm4all.com>  Mon, 26 Apr 2010 17:26:42 +0200

cm4all-beng-proxy (0.7.30) unstable; urgency=low

  * fcgi-client: support responses without a body
  * {http,fcgi}-client: hold caller pool reference during callback

 -- Max Kellermann <mk@cm4all.com>  Fri, 23 Apr 2010 14:41:05 +0200

cm4all-beng-proxy (0.7.29) unstable; urgency=low

  * http-cache: added missing pool_unref() in memcached_miss()
  * pool: added checked pool references

 -- Max Kellermann <mk@cm4all.com>  Thu, 22 Apr 2010 15:45:48 +0200

cm4all-beng-proxy (0.7.28) unstable; urgency=low

  * fcgi-client: support response status
  * translate: malformed packets are fatal
  * http-cache: don't cache resources with very long URIs
  * memcached-client: increase the maximum key size to 32 kB

 -- Max Kellermann <mk@cm4all.com>  Thu, 15 Apr 2010 15:06:51 +0200

cm4all-beng-proxy (0.7.27.1) unstable; urgency=low

  * http-cache: added missing pool_unref() in memcached_miss()
  * http-cache: don't cache resources with very long URIs
  * memcached-client: increase the maximum key size to 32 kB
  * fork: properly handle partially filled output buffer
  * fork: re-add event after some input data has been read

 -- Max Kellermann <mk@cm4all.com>  Thu, 29 Apr 2010 15:30:21 +0200

cm4all-beng-proxy (0.7.27) unstable; urgency=low

  * session: use GLib's PRNG to generate session ids
  * session: seed the PRNG with /dev/random
  * response: log UNTRUSTED violation attempts
  * response: drop widget sessions when there is no focus

 -- Max Kellermann <mk@cm4all.com>  Fri, 09 Apr 2010 12:04:18 +0200

cm4all-beng-proxy (0.7.26) unstable; urgency=low

  * memcached-client: schedule read event before callback
  * istream-tee: continue with second output if first is closed

 -- Max Kellermann <mk@cm4all.com>  Sun, 28 Mar 2010 18:08:11 +0200

cm4all-beng-proxy (0.7.25) unstable; urgency=low

  * memcached-client: don't poll if socket is closed
  * fork: close file descriptor on input error
  * pool: don't check attachments in pool_trash()

 -- Max Kellermann <mk@cm4all.com>  Thu, 25 Mar 2010 13:28:01 +0100

cm4all-beng-proxy (0.7.24) unstable; urgency=low

  * memcached-client: release socket after splice

 -- Max Kellermann <mk@cm4all.com>  Mon, 22 Mar 2010 11:29:45 +0100

cm4all-beng-proxy (0.7.23) unstable; urgency=low

  * sink-header: support splice
  * memcached-client: support splice (response)
  * fcgi-client: recover correctly after send error
  * fcgi-client: support chunked request body
  * fcgi-client: basic splice support for the request body
  * http-cache: duplicate headers
  * {http,memcached}-client: check "direct" mode after buffer flush
  * cmdline: added option "fcgi_stock_limit"
  * python: auto-export function write_packet()
  * python: Response methods return self

 -- Max Kellermann <mk@cm4all.com>  Fri, 19 Mar 2010 13:28:35 +0100

cm4all-beng-proxy (0.7.22) unstable; urgency=low

  * python: re-add function write_packet()

 -- Max Kellermann <mk@cm4all.com>  Fri, 12 Mar 2010 12:27:21 +0100

cm4all-beng-proxy (0.7.21) unstable; urgency=low

  * ajp-client: handle EAGAIN from send()
  * python: install the missing sources

 -- Max Kellermann <mk@cm4all.com>  Thu, 11 Mar 2010 16:58:25 +0100

cm4all-beng-proxy (0.7.20) unstable; urgency=low

  * http-client: don't reinstate event when socket is closed
  * access-log: log the site name
  * python: removed unused function write_packet()
  * python: split the module beng_proxy.translation
  * python: allow overriding query string and param in absolute_uri()
  * python: moved absolute_uri() to a separate library

 -- Max Kellermann <mk@cm4all.com>  Thu, 11 Mar 2010 09:48:52 +0100

cm4all-beng-proxy (0.7.19) unstable; urgency=low

  * client-socket: translate EV_TIMEOUT to ETIMEDOUT
  * fork: refill the input buffer as soon as possible
  * delegate-client: implement an abortable event
  * pool: added assertions for libevent leaks
  * direct: added option "-s enable_splice=no"

 -- Max Kellermann <mk@cm4all.com>  Thu, 04 Mar 2010 17:34:56 +0100

cm4all-beng-proxy (0.7.18) unstable; urgency=low

  * args: reserve memory for the trailing null byte

 -- Max Kellermann <mk@cm4all.com>  Tue, 23 Feb 2010 17:46:04 +0100

cm4all-beng-proxy (0.7.17) unstable; urgency=low

  * translation: added the BOUNCE packet (variant of REDIRECT)
  * translation: change widget packet HOST to UNTRUSTED
  * translation: pass internal URI arguments to the translation server
  * handler: use the specified status with REDIRECT
  * python: added method Request.absolute_uri()

 -- Max Kellermann <mk@cm4all.com>  Tue, 23 Feb 2010 16:15:22 +0100

cm4all-beng-proxy (0.7.16) unstable; urgency=low

  * processor: separate trusted from untrusted widgets by host name
  * processor: mode=partition is deprecated
  * translate: fix DOCUMENT_ROOT handler for CGI/FASTCGI
  * fcgi-request: added JailCGI support

 -- Max Kellermann <mk@cm4all.com>  Fri, 19 Feb 2010 14:29:29 +0100

cm4all-beng-proxy (0.7.15) unstable; urgency=low

  * processor: unreference the caller pool in abort()
  * tcache: clear BASE on mismatch
  * fcgi-client: generate the Content-Length request header
  * fcgi-client: send the CONTENT_TYPE parameter
  * prototypes/translate.py: use FastCGI to run PHP

 -- Max Kellermann <mk@cm4all.com>  Thu, 11 Feb 2010 14:43:21 +0100

cm4all-beng-proxy (0.7.14) unstable; urgency=low

  * connection: drop connections when the limit is exceeded
  * resource-address: added BASE support
  * fcgi-client: check the request ID in response packets
  * http-client: check response body when request body is closed
  * html-escape: use the last ampersand before the semicolon
  * html-escape: support &apos;
  * processor: unescape widget parameter values

 -- Max Kellermann <mk@cm4all.com>  Fri, 29 Jan 2010 17:49:43 +0100

cm4all-beng-proxy (0.7.13) unstable; urgency=low

  * fcgi-request: duplicate socket path
  * fcgi-request: support ACTION
  * fcgi-client: provide SCRIPT_FILENAME
  * fcgi-client: append empty PARAMS packet
  * fcgi-client: try to read response before request is finished
  * fcgi-client: implement the STDERR packet
  * fcgi-client: support request headers and body
  * fcgi-stock: manage one socket per child process
  * fcgi-stock: unlink socket path after connect
  * fcgi-stock: redirect fd 1,2 to /dev/null
  * fcgi-stock: kill FastCGI processes after 5 minutes idle
  * translation: new packet PAIR for passing parameters to FastCGI

 -- Max Kellermann <mk@cm4all.com>  Thu, 14 Jan 2010 13:36:48 +0100

cm4all-beng-proxy (0.7.12) unstable; urgency=low

  * http-cache: unlock the cache item after successful revalidation
  * http-cache-memcached: pass the expiration time to memcached
  * sink-header: comprise pending data in method available()
  * header-forward: forward the Expires response header

 -- Max Kellermann <mk@cm4all.com>  Tue, 22 Dec 2009 16:18:49 +0100

cm4all-beng-proxy (0.7.11) unstable; urgency=low

  * {ajp,memcached}-client: fix dis\appearing event for duplex socket
  * memcached-client: handle EAGAIN after send()
  * memcached-client: release socket as early as possible
  * header-forward: don't forward Accept-Encoding if transformation is
    enabled
  * widget-http, inline-widget: check Content-Encoding before processing
  * file-handler: send "Vary: Accept-Encoding" for compressed response
  * header-forward: support duplicate headers
  * fcache: implemented a 60 seconds timeout
  * fcache: copy pointer to local variable before callback
  * event2: refresh timeout after event has occurred

 -- Max Kellermann <mk@cm4all.com>  Fri, 18 Dec 2009 16:45:24 +0100

cm4all-beng-proxy (0.7.10) unstable; urgency=low

  * http-{server,client}: fix disappearing event for duplex socket

 -- Max Kellermann <mk@cm4all.com>  Mon, 14 Dec 2009 15:46:25 +0100

cm4all-beng-proxy (0.7.9) unstable; urgency=low

  * http: "Expect" is a hop-by-hop header
  * http-server: send "100 Continue" unless request body closed
  * http-client: poll socket after splice
  * http-server: handle EAGAIN after splice
  * http-server: send a 417 response on unrecognized "Expect" request
  * response, widget-http: append filter id to resource tag
  * resource-tag: check for "Cache-Control: no-store"

 -- Max Kellermann <mk@cm4all.com>  Mon, 14 Dec 2009 13:05:15 +0100

cm4all-beng-proxy (0.7.8) unstable; urgency=low

  * http-body: support partial response in method available()
  * file-handler: support pre-compressed static files
  * fcache: honor the "Cache-Control: no-store" response header

 -- Max Kellermann <mk@cm4all.com>  Wed, 09 Dec 2009 15:49:25 +0100

cm4all-beng-proxy (0.7.7) unstable; urgency=low

  * parser: allow underscore in attribute names
  * processor: check "type" attribute before URI rewriting
  * http-client: start receiving before request is sent
  * http-client: try to read response after write error
  * http-client: deliver response body after headers are finished
  * http-client: release socket as early as possible
  * http-client: serve buffer after socket has been closed
  * istream-chunked: clear input stream in abort handler
  * growing-buffer: fix crash after close in "data" callback

 -- Max Kellermann <mk@cm4all.com>  Thu, 03 Dec 2009 13:09:57 +0100

cm4all-beng-proxy (0.7.6) unstable; urgency=low

  * istream-hold: return -2 if handler is not available yet
  * http, ajp, fcgi: use istream_hold on request body
  * http-client: implemented splicing the request body
  * response: added missing URI substitution

 -- Max Kellermann <mk@cm4all.com>  Tue, 17 Nov 2009 15:25:35 +0100

cm4all-beng-proxy (0.7.5) unstable; urgency=low

  * session: 64 bit session ids
  * session: allow arbitrary session id size (at compile-time)
  * debian: larger default log file (16 * 4MB)
  * debian: added package cm4all-beng-proxy-toi

 -- Max Kellermann <mk@cm4all.com>  Mon, 16 Nov 2009 15:51:24 +0100

cm4all-beng-proxy (0.7.4) unstable; urgency=low

  * measure the latency of external resources
  * widget-http: partially revert "don't query session if !stateful"

 -- Max Kellermann <mk@cm4all.com>  Tue, 10 Nov 2009 15:06:03 +0100

cm4all-beng-proxy (0.7.3) unstable; urgency=low

  * uri-verify: don't reject double slash after first segment
  * hostname: allow the hyphen character
  * processor: allow processing without session
  * widget-http: don't query session if !stateful
  * request: disable session management for known bots
  * python: fixed AttributeError in __getattr__()
  * python: added method Response.process()
  * translation: added the response packets URI, HOST, SCHEME
  * translation: added header forward packets

 -- Max Kellermann <mk@cm4all.com>  Mon, 09 Nov 2009 16:40:27 +0100

cm4all-beng-proxy (0.7.2) unstable; urgency=low

  * fcache: close all caching connections on exit
  * istream-file: retry reading after EAGAIN
  * direct, istream-pipe: re-enable SPLICE_F_NONBLOCK
  * direct, istream-pipe: disable the SPLICE_F_MORE flag
  * http-client: handle EAGAIN after splice
  * http-client, header-writer: remove hop-by-hop response headers
  * response: optimized transformed response headers
  * handler: mangle CGI and FastCGI headers
  * header-forward: generate the X-Forwarded-For header
  * header-forward: add local host name to "Via" request header

 -- Max Kellermann <mk@cm4all.com>  Fri, 30 Oct 2009 13:41:02 +0100

cm4all-beng-proxy (0.7.1) unstable; urgency=low

  * file-handler: close the stream on "304 Not Modified"
  * pool: use assembler code only on gcc
  * cmdline: added option "--set tcp_stock_limit"
  * Makefile.am: enable the "subdir-objects" option

 -- Max Kellermann <mk@cm4all.com>  Thu, 22 Oct 2009 12:17:11 +0200

cm4all-beng-proxy (0.7) unstable; urgency=low

  * ajp-client: check if connection was closed during response callback
  * header-forward: log session id
  * istream: separate TCP splicing checks
  * istream-pipe: fix segmentation fault after incomplete direct transfer
  * istream-pipe: implement the "available" method
  * istream-pipe: allocate pipe only if handler supports it
  * istream-pipe: flush the pipe before reading from input
  * istream-pipe: reuse pipes in a stock
  * direct: support splice() from TCP socket to pipe
  * istream: direct() returns -3 if stream has been closed
  * hstock: don't destroy stocks while items are being created
  * tcp-stock: limit number of connections per host to 256
  * translate, http-client, ajp-client, cgi, http-cache: verify the HTTP
    response status
  * prototypes/translate.py: disallow "/../" and null bytes
  * prototypes/translate.py: added "/jail-delegate/" location
  * uri-parser: strict RFC 2396 URI verification
  * uri-parser: don't unescape the URI path
  * http-client, ajp-client: verify the request URI
  * uri-escape: unescape each character only once
  * http-cache: never use the memcached stock if caching is disabled
  * allow 8192 connections by default
  * allow 65536 file handles by default
  * added package cm4all-jailed-beng-proxy-delegate-helper

 -- Max Kellermann <mk@cm4all.com>  Wed, 21 Oct 2009 15:00:56 +0200

cm4all-beng-proxy (0.6.23) unstable; urgency=low

  * header-forward: log session information
  * prototypes/translate.py: added /cgi-bin/ location
  * http-server: disable keep-alive for HTTP/1.0 clients
  * http-server: don't send "Connection: Keep-Alive"
  * delegate-stock: clear the environment
  * delegate-stock: added jail support
  * delegate-client: reuse helper process after I/O error

 -- Max Kellermann <mk@cm4all.com>  Mon, 12 Oct 2009 17:29:35 +0200

cm4all-beng-proxy (0.6.22) unstable; urgency=low

  * istream-tee: clear both "enabled" flags in the eof/abort handler
  * istream-tee: fall back to first data() return value if second stream
    closed itself
  * http-cache: don't log body_abort after close

 -- Max Kellermann <mk@cm4all.com>  Thu, 01 Oct 2009 19:19:37 +0200

cm4all-beng-proxy (0.6.21) unstable; urgency=low

  * http-client: log more error messages
  * delegate-stock: added the DOCUMENT_ROOT environment variable
  * response, widget: accept "application/xhtml+xml"
  * cookie-server: allow square brackets in unquoted cookie values
    (violating RFC 2109 and RFC 2616)

 -- Max Kellermann <mk@cm4all.com>  Thu, 01 Oct 2009 13:55:40 +0200

cm4all-beng-proxy (0.6.20) unstable; urgency=low

  * stock: clear stock after 60 seconds idle
  * hstock: remove empty stocks
  * http-server, http-client, cgi: fixed off-by-one bug in header parser
  * istream-pipe: fix the direct() return value on error
  * istream-pipe: fix formula in range assertion
  * http-cache-memcached: implemented "remove"
  * handler: added FastCGI handler
  * fcgi-client: unref caller pool after socket release
  * fcgi-client: implemented response headers

 -- Max Kellermann <mk@cm4all.com>  Tue, 29 Sep 2009 14:07:13 +0200

cm4all-beng-proxy (0.6.19) unstable; urgency=low

  * http-client: release caller pool after socket release
  * memcached-client: release socket on marshalling error
  * stock: unref caller pool in abort handler
  * stock: lazy cleanup
  * http-cache: copy caller_pool to local variable

 -- Max Kellermann <mk@cm4all.com>  Thu, 24 Sep 2009 16:02:17 +0200

cm4all-beng-proxy (0.6.18) unstable; urgency=low

  * delegate-handler: support conditional GET and ranges
  * file-handler: fix suffix-byte-range-spec parser
  * delegate-helper: call open() with O_CLOEXEC|O_NOCTTY
  * istream-file: don't set FD_CLOEXEC if O_CLOEXEC is available
  * stock: hold caller pool during "get" operation
  * main: free balancer object during shutdown
  * memcached-client: enable socket timeout
  * delegate-stock: set FD_CLOEXEC on socket

 -- Max Kellermann <mk@cm4all.com>  Thu, 24 Sep 2009 10:50:53 +0200

cm4all-beng-proxy (0.6.17) unstable; urgency=low

  * tcp-stock: implemented a load balancer
  * python: accept address list in the ajp() method
  * http-server: added timeout for the HTTP request headers
  * response: close template when the content type is wrong
  * delegate-get: implemented response headers
  * delegate-get: provide status codes and error messages

 -- Max Kellermann <mk@cm4all.com>  Fri, 18 Sep 2009 15:36:57 +0200

cm4all-beng-proxy (0.6.16) unstable; urgency=low

  * tcp-stock: added support for bulldog-tyke
  * sink-buffer: close input if it's not used in the constructor
  * http-cache-memcached: close response body when deserialization fails
  * serialize: fix regression in serialize_uint64()

 -- Max Kellermann <mk@cm4all.com>  Tue, 15 Sep 2009 19:26:07 +0200

cm4all-beng-proxy (0.6.15) unstable; urgency=low

  * http-cache-choice: find more duplicates during cleanup
  * handler: added AJP handler
  * ajp-request: unref pool only on tcp_stock failure
  * ajp-client: prevent parser recursion
  * ajp-client: free request body when response is closed
  * ajp-client: reuse connection after END_RESPONSE packet
  * ajp-client: enable TCP_CORK while sending
  * istream-ajp-body: added a second "length" header field
  * ajp-client: auto-send empty request body chunk
  * ajp-client: register "write" event after GET_BODY_CHUNK packet
  * ajp-client: implemented request and response headers
  * http-cache-rfc: don't rewind tpool if called recursively

 -- Max Kellermann <mk@cm4all.com>  Fri, 11 Sep 2009 16:04:06 +0200

cm4all-beng-proxy (0.6.14) unstable; urgency=low

  * istream-tee: don't restart reading if already in progress

 -- Max Kellermann <mk@cm4all.com>  Thu, 03 Sep 2009 13:21:06 +0200

cm4all-beng-proxy (0.6.13) unstable; urgency=low

  * cookie-server: fix parsing multiple cookies
  * http-cache-memcached: clean up expired "choice" items
  * sink-gstring: use callback instead of public struct
  * istream-tee: restart reading when one output is closed

 -- Max Kellermann <mk@cm4all.com>  Wed, 02 Sep 2009 17:02:53 +0200

cm4all-beng-proxy (0.6.12) unstable; urgency=low

  * http-cache: don't attempt to remove cache items when the cache is disabled

 -- Max Kellermann <mk@cm4all.com>  Fri, 28 Aug 2009 15:40:48 +0200

cm4all-beng-proxy (0.6.11) unstable; urgency=low

  * http-cache-memcached: store HTTP status and response headers
  * http-cache-memcached: implemented flush (SIGHUP)
  * http-cache-memcached: support "Vary"
  * http-client: work around assertion failure in response_stream_close()

 -- Max Kellermann <mk@cm4all.com>  Thu, 27 Aug 2009 12:33:17 +0200

cm4all-beng-proxy (0.6.10) unstable; urgency=low

  * parser: finish tag before bailing out
  * http-request: allow URLs without path component
  * fork: clear event in read() method
  * istream-file: pass options O_CLOEXEC|O_NOCTTY to open()
  * response: check if the "Host" request header is valid

 -- Max Kellermann <mk@cm4all.com>  Tue, 18 Aug 2009 16:37:19 +0200

cm4all-beng-proxy (0.6.9) unstable; urgency=low

  * direct: disable SPLICE_F_NONBLOCK (temporary NFS EAGAIN workaround)

 -- Max Kellermann <mk@cm4all.com>  Mon, 17 Aug 2009 13:52:49 +0200

cm4all-beng-proxy (0.6.8) unstable; urgency=low

  * widget-http: close response body in error code path
  * http-cache: implemented memcached backend (--memcached-server)
  * processor: &c:base; returns the URI without scheme and host

 -- Max Kellermann <mk@cm4all.com>  Mon, 17 Aug 2009 12:29:19 +0200

cm4all-beng-proxy (0.6.7) unstable; urgency=low

  * file-handler: generate Expires from xattr user.MaxAge
  * cmdline: added option --set to configure:
    - max_connections
    - http_cache_size
    - filter_cache_size
    - translate_cache_size
  * flush caches on SIGHUP

 -- Max Kellermann <mk@cm4all.com>  Fri, 07 Aug 2009 11:41:10 +0200

cm4all-beng-proxy (0.6.6) unstable; urgency=low

  * added missing GLib build dependency
  * cgi-handler: set the "body_consumed" flag

 -- Max Kellermann <mk@cm4all.com>  Tue, 04 Aug 2009 09:53:01 +0200

cm4all-beng-proxy (0.6.5) unstable; urgency=low

  * shm: pass MAP_NORESERVE to mmap()
  * proxy-handler: support cookies
  * translation: added DISCARD_SESSION packet

 -- Max Kellermann <mk@cm4all.com>  Wed, 15 Jul 2009 18:00:33 +0200

cm4all-beng-proxy (0.6.4) unstable; urgency=low

  * http-client: don't read response body in HEAD requests
  * ajp-client: invoke the "abort" handler on error
  * filter-cache: lock cache items while they are served

 -- Max Kellermann <mk@cm4all.com>  Thu, 09 Jul 2009 14:36:14 +0200

cm4all-beng-proxy (0.6.3) unstable; urgency=low

  * http-server: implemented the DELETE method
  * http-server: refuse HTTP/0.9 requests
  * proxy-handler: send request body to template when no widget is focused
  * widget-request: pass original HTTP method to widget
  * session: automatically defragment sessions

 -- Max Kellermann <mk@cm4all.com>  Tue, 07 Jul 2009 16:57:22 +0200

cm4all-beng-proxy (0.6.2) unstable; urgency=low

  * lock: fixed race condition in debug flag updates
  * session: use rwlock for the session manager
  * proxy-handler: pass request headers to the remote HTTP server
  * proxy-handler: forward original Accept-Charset if processor is disabled
  * pipe: don't filter resources without a body
  * fcache: forward original HTTP status over "pipe" filter
  * cgi: support the "Status" line

 -- Max Kellermann <mk@cm4all.com>  Mon, 06 Jul 2009 16:38:26 +0200

cm4all-beng-proxy (0.6.1) unstable; urgency=low

  * session: consistently lock all session objects
  * rewrite-uri: check if widget_external_uri() returns NULL
  * widget-uri: don't generate the "path" argument when it's NULL
  * widget-uri: strip superfluous question mark from widget_base_address()
  * widget-uri: append parameters from the template first
  * widget-uri: re-add configured query string in widget_absolute_uri()
  * widget-uri: eliminate configured query string in widget_external_uri()
  * processor: don't consider session data for base=child and base=parent

 -- Max Kellermann <mk@cm4all.com>  Fri, 03 Jul 2009 15:52:01 +0200

cm4all-beng-proxy (0.6) unstable; urgency=low

  * inline-widget: check the widget HTTP response status
  * response: don't apply transformation on failed response
  * resource-address: include pipe arguments in filter cache key
  * handler: removed session redirect on the first request
  * http-cache: accept ETag response header instead of Last-Modified
  * filter-cache: don't require Last-Modified or Expires
  * file-handler: disable ETag only when processor comes first
  * file-handler: read ETag from xattr
  * pipe: generate new ETag for piped resource
  * session: purge sessions when shared memory is full
  * handler: don't enforce sessions for filtered responses

 -- Max Kellermann <mk@cm4all.com>  Tue, 30 Jun 2009 17:48:20 +0200

cm4all-beng-proxy (0.5.14) unstable; urgency=low

  * ajp-client: implemented request body
  * cookie-client: obey "max-age=0" properly
  * processor: forward the original HTTP status
  * response, widget-http: don't allow processing resource without body
  * widget-http: check the Content-Type before invoking processor
  * response: pass the "Location" response header
  * debian: added a separate -optimized-dbg package
  * added init script support for multiple ports (--port) and multiple listen
    (--listen) command line argumnents
  * translation: added the "APPEND" packet for command line arguments
  * pipe: support command line arguments

 -- Max Kellermann <mk@cm4all.com>  Mon, 29 Jun 2009 16:51:16 +0200

cm4all-beng-proxy (0.5.13) unstable; urgency=low

  * widget-registry: clear local_address in translate request
  * cmdline: added the "--listen" option

 -- Max Kellermann <mk@cm4all.com>  Wed, 24 Jun 2009 12:27:17 +0200

cm4all-beng-proxy (0.5.12) unstable; urgency=low

  * response: pass the "Location" response handler
  * added support for multiple listener ports

 -- Max Kellermann <mk@cm4all.com>  Tue, 23 Jun 2009 23:34:55 +0200

cm4all-beng-proxy (0.5.11) unstable; urgency=low

  * build with autotools
  * use libcm4all-socket, GLib
  * Makefile.am: support out-of-tree builds
  * added optimized Debian package
  * tcache: fixed wrong assignment in VARY=HOST
  * translation: added request packet LOCAL_ADDRESS

 -- Max Kellermann <mk@cm4all.com>  Tue, 23 Jun 2009 15:42:12 +0200

cm4all-beng-proxy (0.5.10) unstable; urgency=low

  * widget-http: assign the "address" variable

 -- Max Kellermann <mk@cm4all.com>  Mon, 15 Jun 2009 18:38:58 +0200

cm4all-beng-proxy (0.5.9) unstable; urgency=low

  * tcache: fixed typo in tcache_string_match()
  * tcache: support VARY=SESSION
  * translate: added the INVALIDATE response packet
  * cache, session: higher size limits
  * widget-uri: separate query_string from path_info
  * widget-uri: ignore widget parameters in widget_external_uri()

 -- Max Kellermann <mk@cm4all.com>  Mon, 15 Jun 2009 17:06:11 +0200

cm4all-beng-proxy (0.5.8) unstable; urgency=low

  * handler: fixed double free bug in translate_callback()

 -- Max Kellermann <mk@cm4all.com>  Sun, 14 Jun 2009 19:05:09 +0200

cm4all-beng-proxy (0.5.7) unstable; urgency=low

  * forward the Content-Disposition header
  * handler: assign new session to local variable, fix segfault
  * handler: don't dereference the NULL session

 -- Max Kellermann <mk@cm4all.com>  Sun, 14 Jun 2009 13:01:52 +0200

cm4all-beng-proxy (0.5.6) unstable; urgency=low

  * widget-http: send the "Via" request header instead of "X-Forwarded-For"
  * proxy-handler: send the "Via" request header
  * widget-request: check the "path" argument before calling uri_compress()

 -- Max Kellermann <mk@cm4all.com>  Tue, 09 Jun 2009 12:21:00 +0200

cm4all-beng-proxy (0.5.5) unstable; urgency=low

  * processor: allow specifying relative URI in c:base=child
  * widget-request: verify the "path" argument
  * widget: allocate address from widget's pool
  * widget-http: support multiple Set-Cookie response headers

 -- Max Kellermann <mk@cm4all.com>  Thu, 04 Jun 2009 15:10:15 +0200

cm4all-beng-proxy (0.5.4) unstable; urgency=low

  * implemented delegation of open() to a helper program
  * added the BASE translation packet, supported by the translation cache
  * deprecated c:mode=proxy
  * rewrite-uri: always enable focus in mode=partial
  * http-cache: don't cache resources with query string (RFC 2616 13.9)
  * http-cache: lock cache items while they are served

 -- Max Kellermann <mk@cm4all.com>  Thu, 28 May 2009 11:44:01 +0200

cm4all-beng-proxy (0.5.3) unstable; urgency=low

  * cgi: close request body on fork() failure
  * fork: added workaround for pipe-to-pipe splice()
  * http-cache: use cache entry when response ETag matches
  * cgi: loop in istream_cgi_read() to prevent blocking
  * cache: check for expired items once a minute
  * cache: optimize search for oldest item

 -- Max Kellermann <mk@cm4all.com>  Wed, 06 May 2009 13:23:46 +0200

cm4all-beng-proxy (0.5.2) unstable; urgency=low

  * added filter cache
  * header-parser: added missing range check in header_parse_line()
  * fork: added event for writing to the child process
  * fork: don't splice() from a pipe
  * response: don't pass request body to unfocused processor
  * added filter type "pipe"

 -- Max Kellermann <mk@cm4all.com>  Wed, 29 Apr 2009 13:24:26 +0200

cm4all-beng-proxy (0.5.1) unstable; urgency=low

  * processor: fixed base=child assertion failure
  * handler: close request body if it was not consumed
  * static-file: generate Last-Modified and ETag response headers
  * static-file: obey the Content-Type provided by the translation server
  * static-file: get Content-Type from extended attribute
  * http-cache: use istream_null when cached resource is empty

 -- Max Kellermann <mk@cm4all.com>  Mon, 27 Apr 2009 10:00:20 +0200

cm4all-beng-proxy (0.5) unstable; urgency=low

  * processor: accept c:mode/c:base attributes in any order
  * processor: removed alternative (anchor) rewrite syntax

 -- Max Kellermann <mk@cm4all.com>  Mon, 20 Apr 2009 22:04:19 +0200

cm4all-beng-proxy (0.4.10) unstable; urgency=low

  * processor: lift length limitation for widget parameters
  * translate: abort if a packet is too large
  * translate: support MAX_AGE for the whole response
  * hashmap: fix corruption of slot chain in hashmap_remove_value()

 -- Max Kellermann <mk@cm4all.com>  Fri, 17 Apr 2009 13:02:50 +0200

cm4all-beng-proxy (0.4.9) unstable; urgency=low

  * http-cache: explicitly start reading into cache
  * cgi: clear "headers" variable before publishing the response
  * translate: use DOCUMENT_ROOT as CGI parameter

 -- Max Kellermann <mk@cm4all.com>  Mon, 06 Apr 2009 16:21:57 +0200

cm4all-beng-proxy (0.4.8) unstable; urgency=low

  * translate: allow ADDRESS packets in AJP addresses
  * translate: initialize all fields of a FastCGI address
  * http-cache: close all caching connections on exit
  * processor: don't rewrite SCRIPT SRC attribute when proxying

 -- Max Kellermann <mk@cm4all.com>  Thu, 02 Apr 2009 15:45:46 +0200

cm4all-beng-proxy (0.4.7) unstable; urgency=low

  * http-server: use istream_null for empty request body
  * parser: check for trailing slash only in TAG_OPEN tags
  * parser: added support for XML Processing Instructions
  * processor: implemented XML Processing Instruction "cm4all-rewrite-uri"
  * uri-escape: escape the slash character
  * cache: remove all matching items in cache_remove()
  * http-cache: lock cache items while holding a reference

 -- Max Kellermann <mk@cm4all.com>  Thu, 02 Apr 2009 12:02:53 +0200

cm4all-beng-proxy (0.4.6) unstable; urgency=low

  * file_handler: fixed logic error in If-Modified-Since check
  * date: return UTC time stamp in http_date_parse()
  * cache: continue search after item was invalidated
  * cache: remove the correct cache item
  * istream-chunked: work around invalid assertion failure
  * istream-subst: fixed corruption after partial match

 -- Max Kellermann <mk@cm4all.com>  Wed, 25 Mar 2009 15:03:10 +0100

cm4all-beng-proxy (0.4.5) unstable; urgency=low

  * http-server: assume keep-alive is enabled on HTTP 1.1
  * http-client: unregister EV_READ when the buffer is full
  * translation: added QUERY_STRING packet
  * processor: optionally parse base/mode from URI

 -- Max Kellermann <mk@cm4all.com>  Tue, 17 Mar 2009 13:04:25 +0100

cm4all-beng-proxy (0.4.4) unstable; urgency=low

  * forward Accept-Language request header to the translation server
  * translate: added the USER_AGENT request packet
  * session: obey the USER/MAX_AGE setting
  * use libcm4all-inline-dev in libcm4all-beng-proxy-dev
  * added pkg-config file for libcm4all-beng-proxy-dev
  * updated python-central dependencies
  * processor: parse c:base/c:mode attributes in PARAM tags

 -- Max Kellermann <mk@cm4all.com>  Wed, 11 Mar 2009 09:43:48 +0100

cm4all-beng-proxy (0.4.3) unstable; urgency=low

  * processor: rewrite URI in LINK tags
  * processor: rewrite URI in PARAM tags
  * use splice() from glibc 2.7
  * translate: added VARY response packet
  * build documentation with texlive

 -- Max Kellermann <mk@cm4all.com>  Wed, 04 Mar 2009 09:53:56 +0100

cm4all-beng-proxy (0.4.2) unstable; urgency=low

  * hashmap: fix corruption in slot chain
  * use monotonic clock to calculate expiry times
  * processor: rewrite URIs in the EMBED, VIDEO, AUDIO tags

 -- Max Kellermann <mk@cm4all.com>  Tue, 17 Feb 2009 17:14:48 +0100

cm4all-beng-proxy (0.4.1) unstable; urgency=low

  * translate: clear client->transformation
  * handler: check for translation errors
  * http-server: fixed assertion failure during shutdown
  * http-server: send "Keep-Alive" response header
  * worker: after fork(), call event_reinit() in the parent process
  * added valgrind build dependency
  * build with Debian's libevent-1.4 package

 -- Max Kellermann <mk@cm4all.com>  Tue, 10 Feb 2009 11:48:53 +0100

cm4all-beng-proxy (0.4) unstable; urgency=low

  * added support for transformation views
    - in the JavaScript API, mode=proxy is now deprecated
  * http-cache: fix segfault when request_headers==NULL
  * http-cache: store multiple (varying) versions of a resource
  * http-cache: use the "max-age" cache-control response

 -- Max Kellermann <mk@cm4all.com>  Fri, 30 Jan 2009 13:29:43 +0100

cm4all-beng-proxy (0.3.9) unstable; urgency=low

  * http-client: assume keep-alive is enabled on HTTP 1.1
  * processor: use configured/session path-info for mode=child URIs

 -- Max Kellermann <mk@cm4all.com>  Tue, 27 Jan 2009 13:07:51 +0100

cm4all-beng-proxy (0.3.8) unstable; urgency=low

  * processor: pass Content-Type and Content-Language headers from
    template
  * http-client: allow chunked response body without keep-alive

 -- Max Kellermann <mk@cm4all.com>  Fri, 23 Jan 2009 13:02:42 +0100

cm4all-beng-proxy (0.3.7) unstable; urgency=low

  * istream_subst: exit the loop if state==INSERT
  * istream_iconv: check if the full buffer could be flushed
  * worker: don't reinitialize session manager during shutdown

 -- Max Kellermann <mk@cm4all.com>  Thu, 15 Jan 2009 10:39:47 +0100

cm4all-beng-proxy (0.3.6) unstable; urgency=low

  * processor: ignore closing </header>
  * widget-http: now really don't check content-type in frame parents
  * parser: skip comments
  * processor: implemented c:base="parent"
  * processor: added "c:" prefix to c:widget child elements
  * processor: renamed the "c:param" element to "c:parameter"

 -- Max Kellermann <mk@cm4all.com>  Thu, 08 Jan 2009 11:17:29 +0100

cm4all-beng-proxy (0.3.5) unstable; urgency=low

  * widget-http: don't check content-type in frame parents
  * istream-subst: allow null bytes in the input stream
  * js: added the "translate" parameter for passing values to the
    translation server
  * rewrite-uri: refuse to rewrite a frame URI without widget id

 -- Max Kellermann <mk@cm4all.com>  Mon, 05 Jan 2009 16:46:32 +0100

cm4all-beng-proxy (0.3.4) unstable; urgency=low

  * processor: added support for custom widget request headers
  * http-cache: obey the "Vary" response header
  * http-cache: pass the new http_cache_info object when testing a cache
    item

 -- Max Kellermann <mk@cm4all.com>  Tue, 30 Dec 2008 15:46:44 +0100

cm4all-beng-proxy (0.3.3) unstable; urgency=low

  * processor: grew widget parameter buffer to 512 bytes
  * widget-resolver: clear widget->resolver on abort
  * cgi: clear the input's handler in cgi_async_abort()
  * widget-stream: use istream_hold (reverts r4171)

 -- Max Kellermann <mk@cm4all.com>  Fri, 05 Dec 2008 14:43:05 +0100

cm4all-beng-proxy (0.3.2) unstable; urgency=low

  * processor: free memory before calling embed_frame_widget()
  * processor: allocate query string from the widget pool
  * processor: removed the obsolete widget attributes "tag" and "style"
  * parser: hold a reference to the pool

 -- Max Kellermann <mk@cm4all.com>  Mon, 01 Dec 2008 14:15:38 +0100

cm4all-beng-proxy (0.3.1) unstable; urgency=low

  * http-client: remove Transfer-Encoding and Content-Length from response
    headers
  * http-client: don't read body after invoke_response()
  * fork: retry splice() after EAGAIN
  * fork: don't close input when splice() fails
  * cgi: abort the response handler when the stdin stream fails
  * istream_file, istream_pipe, fork, client_socket, listener: fixed file
    descriptor leaks
  * processor: hold a reference to the caller's pool
  * debian/rules: enabled test suite

 -- Max Kellermann <mk@cm4all.com>  Thu, 27 Nov 2008 16:01:16 +0100

cm4all-beng-proxy (0.3) unstable; urgency=low

  * implemented widget filters
  * translate: initialize all fields of a CGI address
  * fork: read request body on EAGAIN
  * fork: implemented the direct() method with splice()
  * python: added class Response
  * prototypes/translate.py:
    - support "filter"
    - support "content_type"
  * demo: added widget filter demo

 -- Max Kellermann <mk@cm4all.com>  Wed, 26 Nov 2008 16:27:29 +0100

cm4all-beng-proxy (0.2) unstable; urgency=low

  * don't quote text/xml widgets
  * widget-resolver: pass widget_pool to widget_class_lookup()
  * widget-registry: allocate widget_class from widget_pool
  * widget-stream: eliminated the async operation proxy, because the
    operation cannot be aborted before the constructor returns
  * widget-stream: don't clear the "delayed" stream in the response() callback
  * rewrite-uri: trigger istream_read(delayed) after istream_delayed_set()
  * doc: clarified XSLT integration

 -- Max Kellermann <mk@cm4all.com>  Tue, 25 Nov 2008 15:28:54 +0100

cm4all-beng-proxy (0.1) unstable; urgency=low

  * initial release

 -- Max Kellermann <mk@cm4all.com>  Mon, 17 Nov 2008 11:59:36 +0100<|MERGE_RESOLUTION|>--- conflicted
+++ resolved
@@ -1,10 +1,9 @@
-<<<<<<< HEAD
 cm4all-beng-proxy (16.0.1) unstable; urgency=low
 
   * 
 
  --   
-=======
+
 cm4all-beng-proxy (15.11) unstable; urgency=low
 
   * was, fcgi: truncate long stderr lines before sending to Pond
@@ -12,7 +11,6 @@
   * lb/certdb: fix shutdown hang
 
  -- Max Kellermann <mk@cm4all.com>  Tue, 26 Feb 2019 23:54:43 +0100
->>>>>>> 2a7f7f04
 
 cm4all-beng-proxy (15.10) unstable; urgency=low
 
