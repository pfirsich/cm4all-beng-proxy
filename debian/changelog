--- conflicted
+++ resolved
@@ -1,7 +1,6 @@
-<<<<<<< HEAD
 cm4all-beng-proxy (16.0.7) unstable; urgency=low
 
-  * merge release 15.28
+  * merge release 15.29
   * use getrandom() instead of /dev/urandom if available
   * HTTP/2 client
 
@@ -63,7 +62,7 @@
   * debian: use debhelper 12
 
  -- Max Kellermann <mk@cm4all.com>  Fri, 27 Sep 2019 14:09:41 +0200
-=======
+
 cm4all-beng-proxy (15.29) unstable; urgency=low
 
   * js: use `let` instead of `var` for local variables
@@ -71,7 +70,6 @@
   * remove "session" URI parameter, require cookies
 
  -- Max Kellermann <mk@cm4all.com>  Fri, 06 Dec 2019 12:00:01 +0100
->>>>>>> 3f363798
 
 cm4all-beng-proxy (15.28) unstable; urgency=low
 
