--- conflicted
+++ resolved
@@ -1,6 +1,6 @@
-<<<<<<< HEAD
 cm4all-beng-proxy (9.14) unstable; urgency=low
 
+  * merge release 8.13
   * was: fix crash on malformed STATUS packet
 
  --   
@@ -179,7 +179,7 @@
   * fix spurious BIND_MOUNT_RW failures
 
  -- Max Kellermann <mk@cm4all.com>  Fri, 02 Oct 2015 15:36:42 -0000
-=======
+
 cm4all-beng-proxy (8.13) unstable; urgency=low
 
   * http_client: fix TLS memory leak
@@ -192,7 +192,6 @@
   * rubber: remove excessive debugging code to speed up cache flush
 
  -- Max Kellermann <mk@cm4all.com>  Fri, 20 May 2016 15:34:32 -0000
->>>>>>> c130b503
 
 cm4all-beng-proxy (8.12) unstable; urgency=low
 
