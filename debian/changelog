<<<<<<< HEAD
cm4all-beng-proxy (5.4) unstable; urgency=low

  * 

 --   

cm4all-beng-proxy (5.3) unstable; urgency=low

  * child_manager: fix tree insertion bug
  * http_server: fix logger assertion failure

 -- Max Kellermann <mk@cm4all.com>  Fri, 29 Aug 2014 18:50:09 -0000

cm4all-beng-proxy (5.2) unstable; urgency=low

  * was_input: fix assertion failure

 -- Max Kellermann <mk@cm4all.com>  Fri, 29 Aug 2014 11:30:37 -0000

cm4all-beng-proxy (5.1) unstable; urgency=low

  * merge release 4.15
  * net: fix off-by-one bug in local socket addresses

 -- Max Kellermann <mk@cm4all.com>  Fri, 29 Aug 2014 08:55:55 -0000

cm4all-beng-proxy (5.0.14) unstable; urgency=low

  * buffered_socket: reduce memory usage
  * ssl_filter: reduce memory usage further

 -- Max Kellermann <mk@cm4all.com>  Wed, 13 Aug 2014 11:01:56 -0000

cm4all-beng-proxy (5.0.13) unstable; urgency=low

  * merge release 4.14
  * ssl_filter: reduce memory usage

 -- Max Kellermann <mk@cm4all.com>  Fri, 08 Aug 2014 17:45:33 -0000

cm4all-beng-proxy (5.0.12) unstable; urgency=low

  * merge release 4.13
  * http_cache: fix memcached crash bug
  * lb: SIGHUP flushes the SSL session cache
  * ssl_factory: reduce memory usage

 -- Max Kellermann <mk@cm4all.com>  Tue, 05 Aug 2014 12:53:05 -0000

cm4all-beng-proxy (5.0.11) unstable; urgency=low

  * merge release 4.11
  * http_{client,server}: support WebSocket (RFC 6455)

 -- Max Kellermann <mk@cm4all.com>  Tue, 29 Jul 2014 20:31:30 -0000

cm4all-beng-proxy (5.0.10) unstable; urgency=low

  * merge release 4.10
  * http_server: don't disable keep-alive when discarding optional request
    body ("Expect: 100-continue")

 -- Max Kellermann <mk@cm4all.com>  Wed, 23 Jul 2014 17:51:02 -0000

cm4all-beng-proxy (5.0.9) unstable; urgency=low

  * merge release 4.9
  * translation: CONTENT_TYPE_LOOKUP response may contain transformations

 -- Max Kellermann <mk@cm4all.com>  Mon, 21 Jul 2014 16:37:34 -0000

cm4all-beng-proxy (5.0.8) unstable; urgency=low

  * merge release 4.8
  * translation: new packet AUTO_GZIPPED

 -- Max Kellermann <mk@cm4all.com>  Fri, 18 Jul 2014 19:04:45 -0000

cm4all-beng-proxy (5.0.7) unstable; urgency=low

  * lb: add per-listener option "verbose_response"
  * header_forward: another COOKIE=BOTH forwarding bug fix
  * translation: new packets REQUEST_HEADER, EXPAND_REQUEST_HEADER

 -- Max Kellermann <mk@cm4all.com>  Fri, 11 Jul 2014 13:46:08 -0000

cm4all-beng-proxy (5.0.6) unstable; urgency=low

  * merge release 4.7
  * translation: add packet EXPAND_SITE

 -- Max Kellermann <mk@cm4all.com>  Wed, 02 Jul 2014 12:58:55 +0200

cm4all-beng-proxy (5.0.5) unstable; urgency=low

  * translation: add packet EXPAND_URI
  * tcache: VALIDATE_MTIME=0 matches when the file does not exist

 -- Max Kellermann <mk@cm4all.com>  Mon, 30 Jun 2014 14:15:02 -0000

cm4all-beng-proxy (5.0.4) unstable; urgency=low

  * merge release 4.6

 -- Max Kellermann <mk@cm4all.com>  Wed, 25 Jun 2014 13:05:26 -0000

cm4all-beng-proxy (5.0.3) unstable; urgency=low

  * tcache: optimize invalidation with host filter
  * tcache: optimize invalidation with site filter

 -- Max Kellermann <mk@cm4all.com>  Tue, 24 Jun 2014 20:24:25 -0000

cm4all-beng-proxy (5.0.2) unstable; urgency=low

  * merge release 4.5
  * session: fix potential crash on shared memory exhaustion
  * session: really purge new sessions first
  * translate_client: strict HEADER_FORWARD checks
  * translate_client: fix the COOKIE=BOTH parser
  * header_forward: fix COOKIE=BOTH forwarding

 -- Max Kellermann <mk@cm4all.com>  Mon, 16 Jun 2014 14:26:06 -0000

cm4all-beng-proxy (5.0.1) unstable; urgency=low

  * processor: allow Content-Type application/xml
  * was, pipe_filter: don't inherit environment variables
  * pipe_filter: fix command-line argument corruption bug
  * pipe_filter: support custom environment variables
  * translation: SETENV sets environment vars for FastCGI and WAS
  * header_forward: add mode COOKIE=BOTH

 -- Max Kellermann <mk@cm4all.com>  Fri, 06 Jun 2014 13:41:44 -0000
=======
cm4all-beng-proxy (4.16) unstable; urgency=low

  * was_client: fix assertion failure

 -- Max Kellermann <mk@cm4all.com>  Wed, 10 Sep 2014 06:17:58 -0000
>>>>>>> e8a81d7d

cm4all-beng-proxy (4.15) unstable; urgency=low

  * merge release 3.1.38

 -- Max Kellermann <mk@cm4all.com>  Fri, 29 Aug 2014 08:52:10 -0000

cm4all-beng-proxy (4.14) unstable; urgency=low

  * ssl_filter: fix error check
  * http_server: log failed requests
  * lb_http: reduce verbosity of ECONNRESET log message

 -- Max Kellermann <mk@cm4all.com>  Fri, 08 Aug 2014 17:41:52 -0000

cm4all-beng-proxy (4.13) unstable; urgency=low

  * thread_worker: smaller thread stack (64 kB)
  * ssl_factory: enable ECDH for perfect forward secrecy
  * thread_socket_filter: reinvoke writing after recovering from full
    output buffer
  * buffered_socket: reschedule reading after input buffer drained

 -- Max Kellermann <mk@cm4all.com>  Tue, 05 Aug 2014 12:37:11 -0000

cm4all-beng-proxy (4.12) unstable; urgency=low

  * pool: fix bogus assertion failure after SSL disconnect
  * lb/tcp: fix send error message
  * lb/tcp: fix crash after write error
  * thread_socket_filter: fix assertion failure with full output buffer
  * thread_socket_filter: fix crash after write error

 -- Max Kellermann <mk@cm4all.com>  Thu, 31 Jul 2014 16:19:57 -0000

cm4all-beng-proxy (4.11) unstable; urgency=low

  * merge release 3.1.37

 -- Max Kellermann <mk@cm4all.com>  Mon, 28 Jul 2014 15:34:53 -0000

cm4all-beng-proxy (4.10) unstable; urgency=low

  * merge release 3.1.36
  * lhttp_stock: fix crash after fork failure

 -- Max Kellermann <mk@cm4all.com>  Wed, 23 Jul 2014 17:47:36 -0000

cm4all-beng-proxy (4.9) unstable; urgency=low

  * merge release 3.1.35

 -- Max Kellermann <mk@cm4all.com>  Mon, 21 Jul 2014 16:34:15 -0000

cm4all-beng-proxy (4.8) unstable; urgency=low

  * ssl: fix choking decryption on large SSL packets
  * http_server: discard incoming data while waiting for drained response

 -- Max Kellermann <mk@cm4all.com>  Thu, 17 Jul 2014 23:16:21 -0000

cm4all-beng-proxy (4.7) unstable; urgency=low

  * lb: flush all output buffers before closing HTTPS connection

 -- Max Kellermann <mk@cm4all.com>  Wed, 02 Jul 2014 10:46:07 -0000

cm4all-beng-proxy (4.6) unstable; urgency=low

  * merge release 3.1.34

 -- Max Kellermann <mk@cm4all.com>  Wed, 25 Jun 2014 13:02:07 -0000

cm4all-beng-proxy (4.5) unstable; urgency=low

  * tcache: enable VARY on LOCAL_ADDRESS_STRING

 -- Max Kellermann <mk@cm4all.com>  Sun, 15 Jun 2014 21:14:17 -0000

cm4all-beng-proxy (4.4) unstable; urgency=low

  * debian/control: refuse to build with libnfs 1.9.3-1 due to broken
    package name

 -- Max Kellermann <mk@cm4all.com>  Tue, 10 Jun 2014 09:59:57 -0000

cm4all-beng-proxy (4.3) unstable; urgency=low

  * merge release 3.1.33
  * widget_uri, cgi_address: fix potential crash

 -- Max Kellermann <mk@cm4all.com>  Tue, 10 Jun 2014 08:47:34 -0000

cm4all-beng-proxy (4.2) unstable; urgency=low

  * widget: avoid double slash when concatenating (Local) HTTP URI and
    path_info

 -- Max Kellermann <mk@cm4all.com>  Tue, 03 Jun 2014 18:08:54 -0000

cm4all-beng-proxy (4.1) unstable; urgency=medium

  * feature freeze

 -- Max Kellermann <mk@cm4all.com>  Fri, 30 May 2014 13:42:38 +0200

cm4all-beng-proxy (4.0.49) unstable; urgency=low

  * lb_config: allow escaping backslash in lb.conf
  * translation: add packet AUTH (yet another authentication protocol)

 -- Max Kellermann <mk@cm4all.com>  Wed, 28 May 2014 15:14:54 -0000

cm4all-beng-proxy (4.0.48) unstable; urgency=low

  * cgi_address: avoid double slash when concatenating script_name and
    path_info
  * cgi_address: default to script_name="/"

 -- Max Kellermann <mk@cm4all.com>  Tue, 27 May 2014 11:47:19 -0000

cm4all-beng-proxy (4.0.47) unstable; urgency=low

  * args: unescape values with dollar sign (4.0.46 regression)
  * translate_client: fix "Could not locate resource" (4.0.38 regression)

 -- Max Kellermann <mk@cm4all.com>  Mon, 26 May 2014 17:02:48 -0000

cm4all-beng-proxy (4.0.46) unstable; urgency=low

  * translate_client: check for valid base address after EASY_BASE
  * fcgi_client: detect bogus Content-Length response header

 -- Max Kellermann <mk@cm4all.com>  Mon, 26 May 2014 12:11:55 -0000

cm4all-beng-proxy (4.0.45) unstable; urgency=low

  * translate_client: fix crash after misplaced AUTO_BASE
  * fcgi_client: support STDERR_PATH for FastCGI's STDERR stream

 -- Max Kellermann <mk@cm4all.com>  Thu, 22 May 2014 15:42:08 -0000

cm4all-beng-proxy (4.0.44) unstable; urgency=low

  * cgi_address: unescape PATH_INFO in ENOTDIR handler
  * python/translation/response: add method bind_mount()

 -- Max Kellermann <mk@cm4all.com>  Wed, 21 May 2014 13:58:15 -0000

cm4all-beng-proxy (4.0.43) unstable; urgency=low

  * merge release 3.1.32
  * lhttp_stock: handle fork() failures
  * handler: fix assertion failure on malformed request URI

 -- Max Kellermann <mk@cm4all.com>  Wed, 21 May 2014 07:27:05 -0000

cm4all-beng-proxy (4.0.42) unstable; urgency=low

  * tstock: log abstract socket paths properly
  * translation: add packet COOKIE_PATH
  * cookie_{server,client}: upgrade to RFC 6265
  * http_string: allow comma in cookie values (RFC ignorant)

 -- Max Kellermann <mk@cm4all.com>  Wed, 14 May 2014 10:41:34 -0000

cm4all-beng-proxy (4.0.41) unstable; urgency=low

  * handler: forget CHECK after the check has completed
  * handler: apply SESSION before repeating translation
  * fcgi, lhttp, delegate: apply STDERR_PATH to stdout

 -- Max Kellermann <mk@cm4all.com>  Tue, 13 May 2014 15:14:58 -0000

cm4all-beng-proxy (4.0.40) unstable; urgency=low

  * file_hander: fix memory leak
  * rerror: add option "verbose_response"
  * translation: rename LHTTP_EXPAND_URI to EXPAND_LHTTP_URI
  * tcache: raise MAX_AGE limit to one day
  * ajp_client: fix header corruption
  * ajp_client: fix buffer overflow
  * python/translation/response: add method expand_pair()

 -- Max Kellermann <mk@cm4all.com>  Mon, 12 May 2014 15:58:07 -0000

cm4all-beng-proxy (4.0.39) unstable; urgency=low

  * file_enotdir: fix PATH_INFO forwarding for LHTTP

 -- Max Kellermann <mk@cm4all.com>  Fri, 09 May 2014 13:38:57 -0000

cm4all-beng-proxy (4.0.38) unstable; urgency=low

  * translation: add packet STDERR_PATH
  * translate_client: detect missing LHTTP_URI, NFS_EXPORT
  * handler: fix the USER translation packet (broken since 4.0.17)

 -- Max Kellermann <mk@cm4all.com>  Thu, 08 May 2014 21:49:55 -0000

cm4all-beng-proxy (4.0.37) unstable; urgency=low

  * enotdir: forward PATH_INFO to LHTTP server
  * lhttp: support environment variables via PAIR

 -- Max Kellermann <mk@cm4all.com>  Thu, 08 May 2014 12:59:50 -0000

cm4all-beng-proxy (4.0.36) unstable; urgency=low

  * tcache: log the final cache key
  * translation: add packet ENOTDIR

 -- Max Kellermann <mk@cm4all.com>  Thu, 08 May 2014 08:56:13 -0000

cm4all-beng-proxy (4.0.35) unstable; urgency=low

  * namespace_options, client-socket: Debian Squeeze compatibility tweaks
  * tcache: paranoid checks for REGEX (optional via UNSAFE_BASE)
  * translation: add packet REDIRECT_QUERY_STRING

 -- Max Kellermann <mk@cm4all.com>  Tue, 06 May 2014 16:20:22 -0000

cm4all-beng-proxy (4.0.34) unstable; urgency=low

  * tcache: fix URI with BASE
  * tcache: allow URI with AUTO_BASE/EASY_BASE
  * tcache: allow TEST_PATH with BASE
  * translation: add packet EXPAND_TEST_PATH

 -- Max Kellermann <mk@cm4all.com>  Tue, 06 May 2014 12:58:50 -0000

cm4all-beng-proxy (4.0.33) unstable; urgency=low

  * allow FILE_NOT_FOUND depth 20
  * translation: add packets EXPAND_SCRIPT_NAME, TEST_PATH

 -- Max Kellermann <mk@cm4all.com>  Mon, 05 May 2014 16:05:09 -0000

cm4all-beng-proxy (4.0.32) unstable; urgency=low

  * cgi_address: allow BASE without PATH_INFO
  * implement FILE_NOT_FOUND support for CGI, FastCGI, WAS, LHTTP

 -- Max Kellermann <mk@cm4all.com>  Fri, 02 May 2014 14:32:47 -0000

cm4all-beng-proxy (4.0.31) unstable; urgency=low

  * translation: add packet EXPAND_REDIRECT
  * tcache: regex compiler errors and base mismatches are fatal

 -- Max Kellermann <mk@cm4all.com>  Thu, 01 May 2014 18:23:24 -0000

cm4all-beng-proxy (4.0.30) unstable; urgency=low

  * merge release 3.1.31
  * uri_base: fix BASE store bug after request to the BASE

 -- Max Kellermann <mk@cm4all.com>  Tue, 29 Apr 2014 21:53:37 -0000

cm4all-beng-proxy (4.0.29) unstable; urgency=low

  * processor: add URI rewrite mode "response"

 -- Max Kellermann <mk@cm4all.com>  Wed, 23 Apr 2014 23:59:00 -0000

cm4all-beng-proxy (4.0.28) unstable; urgency=low

  * handler: fix SESSION and PARAM breakage
  * tcache: fix VARY/PARAM check
  * translation: allow null bytes in SESSION

 -- Max Kellermann <mk@cm4all.com>  Thu, 17 Apr 2014 12:21:29 -0000

cm4all-beng-proxy (4.0.27) unstable; urgency=low

  * tstock: support abstract sockets

 -- Max Kellermann <mk@cm4all.com>  Fri, 04 Apr 2014 12:58:09 -0000

cm4all-beng-proxy (4.0.26) unstable; urgency=low

  * merge release 3.1.28
  * translation: add packet EXPIRES_RELATIVE

 -- Max Kellermann <mk@cm4all.com>  Tue, 01 Apr 2014 17:18:55 -0000

cm4all-beng-proxy (4.0.25) unstable; urgency=low

  * merge release 3.1.27
  * lb/tcp: fix busy loop

 -- Max Kellermann <mk@cm4all.com>  Thu, 27 Mar 2014 11:22:05 -0000

cm4all-beng-proxy (4.0.24) unstable; urgency=low

  * failure: fix bogus assertion failure with abstract sockets
  * lb/tcp: fix memory leaks
  * lb/tcp: drain output buffers before closing the connection

 -- Max Kellermann <mk@cm4all.com>  Mon, 24 Mar 2014 17:42:04 -0000

cm4all-beng-proxy (4.0.23) unstable; urgency=low

  * translation: new packet DIRECTORY_INDEX

 -- Max Kellermann <mk@cm4all.com>  Fri, 21 Mar 2014 13:00:39 -0000

cm4all-beng-proxy (4.0.22) unstable; urgency=low

  * translation: allow ERROR_DOCUMENT payload, echo
  * translation: new packets FILE_NOT_FOUND, CONTENT_TYPE_LOOKUP
  * translate_client: check for multiple REGEX / INVERSE_REGEX
  * translate_client: support abstract sockets in ADDRESS_STRING

 -- Max Kellermann <mk@cm4all.com>  Thu, 20 Mar 2014 12:28:04 -0000

cm4all-beng-proxy (4.0.21) unstable; urgency=low

  * merge release 3.1.26
  * handler: forward HTTP errors from translation cache to browser
  * tcache: reduce memory usage
  * translate_client: don't send REMOTE_HOST unless requested via WANT
  * translate_client: check if BASE matches request URI
  * translation: make "UNSAFE_BASE" a modifier for "BASE"
  * translation: new packet "EASY_BASE" simplifies "BASE" usage
  * translation: new packets "REGEX_TAIL", "REGEX_UNESCAPE"

 -- Max Kellermann <mk@cm4all.com>  Mon, 17 Mar 2014 22:00:23 -0000

cm4all-beng-proxy (4.0.20) unstable; urgency=low

  * merge release 3.1.25
  * translate_client: refuse to parse incoming request packets
  * translate_client: check for illegal null bytes
  * translation: add packet "UNSAFE_BASE"
  * lb: drop root privileges irreversibly using PR_SET_NO_NEW_PRIVS

 -- Max Kellermann <mk@cm4all.com>  Thu, 13 Mar 2014 13:34:47 -0000

cm4all-beng-proxy (4.0.19) unstable; urgency=low

  * translation: add packet WANT, make several packets optional
  * translate_client: allow combining CHECK and WANT_FULL_URI
  * tcache: make PARAM cacheable, supported by VARY
  * python/translation/request: accept BEGIN in packetReceived()
  * python/translation/request: add attribute "protocol_version"
  * lb: detach from file system (security)

 -- Max Kellermann <mk@cm4all.com>  Wed, 05 Mar 2014 14:16:42 -0000

cm4all-beng-proxy (4.0.18) unstable; urgency=low

  * doc/lb: document sticky mode "source_ip"
  * lb/tcp: fix endless loop due to misrouted write event

 -- Max Kellermann <mk@cm4all.com>  Tue, 18 Feb 2014 14:48:47 -0000

cm4all-beng-proxy (4.0.17) unstable; urgency=low

  * handler: apply session directives from current translation response
    before resuming the "previous" response

 -- Max Kellermann <mk@cm4all.com>  Mon, 17 Feb 2014 17:46:44 -0000

cm4all-beng-proxy (4.0.16) unstable; urgency=low

  * namespace: set up uid/gid mapping without MOUNT_PROC
  * namespace: allow BIND_MOUNT, MOUNT_PROC, MOUNT_HOME, MOUNT_TMP_TMPFS without
    PIVOT_ROOT
  * configurable resource limits for child processes

 -- Max Kellermann <mk@cm4all.com>  Fri, 07 Feb 2014 12:48:44 -0000

cm4all-beng-proxy (4.0.15) unstable; urgency=low

  * daemon: set up supplementary groups
  * child_manager: log resource usage
  * fcgi_stock: kill child process after connect failure
  * fcgi_stock: kill child process after repeated timeout

 -- Max Kellermann <mk@cm4all.com>  Tue, 04 Feb 2014 15:17:36 -0000

cm4all-beng-proxy (4.0.14) unstable; urgency=low

  * add systemd unit
  * cgi, delegate, lhttp, pipe: enable missing namespace features
  * cgi, pipe: fix /proc mount failure
  * namespace: secure /proc flags
  * namespace: work around uid/gid mapper failure using PR_SET_DUMPABLE

 -- Max Kellermann <mk@cm4all.com>  Mon, 03 Feb 2014 20:40:49 -0000

cm4all-beng-proxy (4.0.13) unstable; urgency=low

  * namespace: make new root directory read-only
  * namespace: add option to mount tmpfs on /tmp
  * namespace: arbitrary bind-mounts
  * namespace: support UTS namespaces
  * namespace: set up uid/gid mapping in user namespace

 -- Max Kellermann <mk@cm4all.com>  Tue, 28 Jan 2014 22:37:47 -0000

cm4all-beng-proxy (4.0.12) unstable; urgency=low

  * cache: use monotonic clock
  * namespace: support PID namespaces
  * namespace: support mount namespace and pivot_root()
  * namespace: can mount new /proc, $HOME

 -- Max Kellermann <mk@cm4all.com>  Fri, 24 Jan 2014 14:02:34 -0000

cm4all-beng-proxy (4.0.11) unstable; urgency=low

  * was: fix misdirected pipes (4.0.10 regression)
  * translation: add packets EXPAND_APPEND, EXPAND_PAIR
  * file_handler: allow character devices

 -- Max Kellermann <mk@cm4all.com>  Tue, 21 Jan 2014 18:24:14 -0000

cm4all-beng-proxy (4.0.10) unstable; urgency=low

  * merge release 3.1.24
  * response: don't report version in "Server" response header
  * lhttp, delegate: support namespaces
  * delegate: fix spontaneous shutdown due to misrouted SIGTERM signal

 -- Max Kellermann <mk@cm4all.com>  Fri, 03 Jan 2014 21:18:45 -0000

cm4all-beng-proxy (4.0.9) unstable; urgency=low

  * pipe: fix signal handler race condition
  * pipe, CGI, FastCGI, WAS: support user/network namespaces

 -- Max Kellermann <mk@cm4all.com>  Mon, 23 Dec 2013 18:55:03 -0000

cm4all-beng-proxy (4.0.8) unstable; urgency=low

  * CGI, FastCGI, WAS: support command-line arguments
  * header-forward: add groups "CORS", "SECURE"

 -- Max Kellermann <mk@cm4all.com>  Mon, 16 Dec 2013 18:26:12 -0000

cm4all-beng-proxy (4.0.7) unstable; urgency=low

  * merge release 3.1.23
  * ssl_filter: fix stalled SSL read
  * thread_socket_filter: fix stalled SSL write

 -- Max Kellermann <mk@cm4all.com>  Sat, 07 Dec 2013 07:39:16 -0000

cm4all-beng-proxy (4.0.6) unstable; urgency=low

  * thread_queue: fix spurious thread exit

 -- Max Kellermann <mk@cm4all.com>  Tue, 26 Nov 2013 20:45:30 -0000

cm4all-beng-proxy (4.0.5) unstable; urgency=low

  * merge release 3.1.22

 -- Max Kellermann <mk@cm4all.com>  Mon, 25 Nov 2013 13:03:15 -0000

cm4all-beng-proxy (4.0.4) unstable; urgency=low

  * merge release 3.1.21
  * nfs: bind to privileged port

 -- Max Kellermann <mk@cm4all.com>  Sun, 24 Nov 2013 08:30:58 -0000

cm4all-beng-proxy (4.0.3) unstable; urgency=low

  * lb: allow the kernel to chooes a TCP bind port
  * lb: support forwarding HTTP requests with the original source IP

 -- Max Kellermann <mk@cm4all.com>  Sun, 10 Nov 2013 17:46:44 -0000

cm4all-beng-proxy (4.0.2) unstable; urgency=low

  * merge release 3.1.20
  * lb: support forwarding TCP connections with the original source IP

 -- Max Kellermann <mk@cm4all.com>  Tue, 05 Nov 2013 16:07:34 -0000

cm4all-beng-proxy (4.0.1) unstable; urgency=low

  * merge release 3.1.19

 -- Max Kellermann <mk@cm4all.com>  Wed, 30 Oct 2013 15:26:16 -0000

cm4all-beng-proxy (4.0) unstable; urgency=low

  * translation: rename TRANSLATE_PROXY to TRANSLATE_HTTP
  * thread_pool: start SSL worker threads on the first use
  * translate-client, resource-loader: support https://

 -- Max Kellermann <mk@cm4all.com>  Wed, 23 Oct 2013 19:29:38 -0000

cm4all-beng-proxy (3.1.38) unstable; urgency=low

  * istream: fix assertion failure due to inverted check
  * was_control: fix assertion failure due to missing check

 -- Max Kellermann <mk@cm4all.com>  Fri, 29 Aug 2014 08:52:53 -0000

cm4all-beng-proxy (3.1.37) unstable; urgency=low

  * http_cache: fix caching (Fast-)CGI responses
  * http_client: fix bug with HTTP 1.0 Keep-Alive
  * stock: destroy only surplus idle items

 -- Max Kellermann <mk@cm4all.com>  Mon, 28 Jul 2014 15:30:50 -0000

cm4all-beng-proxy (3.1.36) unstable; urgency=low

  * http_server: ignore case in "Connection" request header
  * http_client: allow comma-separated list in "Connection" response
    header

 -- Max Kellermann <mk@cm4all.com>  Wed, 23 Jul 2014 17:43:09 -0000

cm4all-beng-proxy (3.1.35) unstable; urgency=low

  * lb_tcp: fix memory leak after send failure
  * ssl_filter: fix race condition
  * ssl_filter: fix memory leak with client certificates

 -- Max Kellermann <mk@cm4all.com>  Mon, 21 Jul 2014 16:20:14 -0000

cm4all-beng-proxy (3.1.34) unstable; urgency=low

  * session: fix potential crash on shared memory exhaustion
  * session: really purge new sessions first
  * istream-iconv: fix endless loop with unknown charset

 -- Max Kellermann <mk@cm4all.com>  Wed, 25 Jun 2014 12:58:03 -0000

cm4all-beng-proxy (3.1.33) unstable; urgency=low

  * widget: avoid double slash when concatenating (Local) HTTP URI and
    path_info
  * pipe: fix command-line argument corruption bug
  * fcgi_client: detect bogus Content-Length response header

 -- Max Kellermann <mk@cm4all.com>  Tue, 10 Jun 2014 08:30:39 -0000

cm4all-beng-proxy (3.1.32) unstable; urgency=low

  * http_string: allow comma in cookie values (RFC ignorant)

 -- Max Kellermann <mk@cm4all.com>  Mon, 19 May 2014 07:52:24 -0000

cm4all-beng-proxy (3.1.31) unstable; urgency=low

  * rewrite-uri: fix view name corruption

 -- Max Kellermann <mk@cm4all.com>  Mon, 28 Apr 2014 16:30:17 -0000

cm4all-beng-proxy (3.1.30) unstable; urgency=low

  * translate-client: fix EXPAND_PATH on HTTP address

 -- Max Kellermann <mk@cm4all.com>  Mon, 28 Apr 2014 14:44:22 -0000

cm4all-beng-proxy (3.1.29) unstable; urgency=low

  * http-server: fix potential crash with too many request headers

 -- Max Kellermann <mk@cm4all.com>  Fri, 25 Apr 2014 15:52:16 -0000

cm4all-beng-proxy (3.1.28) unstable; urgency=low

  * buffered_socket: fix bogus assertion failure

 -- Max Kellermann <mk@cm4all.com>  Tue, 01 Apr 2014 16:53:22 -0000

cm4all-beng-proxy (3.1.27) unstable; urgency=low

  * fcgi-stock: show process name in log messages
  * fcgi-stock: check connection state before issuing new request

 -- Max Kellermann <mk@cm4all.com>  Tue, 25 Mar 2014 20:02:23 -0000

cm4all-beng-proxy (3.1.26) unstable; urgency=low

  * http-client: fix bogus assertion failure

 -- Max Kellermann <mk@cm4all.com>  Fri, 14 Mar 2014 14:36:12 -0000

cm4all-beng-proxy (3.1.25) unstable; urgency=low

  * escape: fix data corruption with glibc 2.18

 -- Max Kellermann <mk@cm4all.com>  Thu, 06 Mar 2014 11:47:14 -0000

cm4all-beng-proxy (3.1.24) unstable; urgency=low

  * fcgi-stock: fix crash on fork() failure
  * fcache: fix crash on responses without body

 -- Max Kellermann <mk@cm4all.com>  Thu, 02 Jan 2014 22:57:50 -0000

cm4all-beng-proxy (3.1.23) unstable; urgency=low

  * was-output: fix event leak
  * was-output: fix crash in error handler
  * was-client: free the request body on empty response
  * was-client: reuse connection after empty response
  * was-client: fix stalled response on LENGTH=0

 -- Max Kellermann <mk@cm4all.com>  Fri, 06 Dec 2013 13:23:40 -0000

cm4all-beng-proxy (3.1.22) unstable; urgency=low

  * http_server: fix stalled response

 -- Max Kellermann <mk@cm4all.com>  Mon, 25 Nov 2013 13:00:33 -0000

cm4all-beng-proxy (3.1.21) unstable; urgency=low

  * merge release 3.0.34
  * was-client: fix crash on abort
  * was-client: fix off-by-one error in header parser

 -- Max Kellermann <mk@cm4all.com>  Sun, 24 Nov 2013 08:04:41 -0000

cm4all-beng-proxy (3.1.20) unstable; urgency=low

  * jail: add "--" after last option, allows passing options to jail
  * keep CAP_KILL to be able to kill jailed child processes

 -- Max Kellermann <mk@cm4all.com>  Mon, 04 Nov 2013 14:41:34 -0000

cm4all-beng-proxy (3.1.19) unstable; urgency=low

  * handler: work around crash due to translation cache invalidation
  * child: send SIGKILL after 60 seconds

 -- Max Kellermann <mk@cm4all.com>  Wed, 30 Oct 2013 12:12:31 -0000

cm4all-beng-proxy (3.1.18) unstable; urgency=low

  * nfs: translate NFS3ERR_NOENT to "404 Not Found"
  * nfs_client: don't leak file descriptor to child processes

 -- Max Kellermann <mk@cm4all.com>  Wed, 30 Oct 2013 09:28:11 -0000

cm4all-beng-proxy (3.1.17) unstable; urgency=low

  * tcache: cache translation responses that contain STATUS

 -- Max Kellermann <mk@cm4all.com>  Fri, 25 Oct 2013 17:10:26 -0000

cm4all-beng-proxy (3.1.16) unstable; urgency=low

  * fcgi-stock: kill child processes with SIGUSR1 instead of SIGTERM

 -- Max Kellermann <mk@cm4all.com>  Wed, 23 Oct 2013 08:54:03 -0000

cm4all-beng-proxy (3.1.15) unstable; urgency=low

  * lhttp_address: don't unescape the BASE suffix
  * {file,nfs}_address: unescape EXPAND_PATH(_INFO) substitutions
  * child_stock: fix another assertion failure

 -- Max Kellermann <mk@cm4all.com>  Tue, 22 Oct 2013 15:15:42 -0000

cm4all-beng-proxy (3.1.14) unstable; urgency=low

  * istream_nfs: fix assertion failure on empty file
  * nfs_client: fix crash on malformed path
  * nfs_client: improved error messages
  * child_stock: fix assertion failure when busy child process gets killed

 -- Max Kellermann <mk@cm4all.com>  Mon, 21 Oct 2013 15:38:28 -0000

cm4all-beng-proxy (3.1.13) unstable; urgency=low

  * merge release 3.0.33
  * translation: new packet WANT_FULL_URI for obtaining the full URI

 -- Max Kellermann <mk@cm4all.com>  Wed, 09 Oct 2013 10:40:35 -0000

cm4all-beng-proxy (3.1.12) unstable; urgency=low

  * merge release 3.0.31
  * translation: new packet CONCURRENCY controls number of LHTTP
    connections per process

 -- Max Kellermann <mk@cm4all.com>  Sat, 05 Oct 2013 11:34:04 -0000

cm4all-beng-proxy (3.1.11) unstable; urgency=low

  * lhttp_stock: allow 4 concurrent connections per LHTTP process

 -- Max Kellermann <mk@cm4all.com>  Mon, 30 Sep 2013 16:10:05 -0000

cm4all-beng-proxy (3.1.10) unstable; urgency=low

  * resource-address: fix assertion failure in LHTTP operation
  * lhttp_request: use the LHTTP_HOST attribute
  * kill the logger process on shutdown

 -- Max Kellermann <mk@cm4all.com>  Wed, 25 Sep 2013 17:29:56 -0000

cm4all-beng-proxy (3.1.9) unstable; urgency=low

  * {fcgi,lhttp}_stock: reuse child processes after connection closed
  * translate-client: ignore DEFLATED,GZIPPED on NFS address
  * translate-client: ignore EXPAND_PATH_INFO on local file
  * ssl_factory: wildcard matches single letter
  * ssl_factory: wildcard matches only one segment

 -- Max Kellermann <mk@cm4all.com>  Tue, 24 Sep 2013 10:31:30 -0000

cm4all-beng-proxy (3.1.8) unstable; urgency=low

  * ssl_factory: fix broken certificat/key matching
  * doc: various manual updates (RFC 2617, ...)

 -- Max Kellermann <mk@cm4all.com>  Fri, 20 Sep 2013 12:55:55 -0000

cm4all-beng-proxy (3.1.7) unstable; urgency=low

  * merge release 3.0.30
  * resource-loader: new protocol "Local HTTP"

 -- Max Kellermann <mk@cm4all.com>  Tue, 17 Sep 2013 13:36:20 -0000

cm4all-beng-proxy (3.1.6) unstable; urgency=low

  * buffered_socket: fix assertion failure

 -- Max Kellermann <mk@cm4all.com>  Fri, 23 Aug 2013 12:39:47 -0000

cm4all-beng-proxy (3.1.5) unstable; urgency=low

  * merge release 3.0.26
  * lb: disallow deprecated configuration keywords
  * lb: conditional pools
  * lb_config: setting "ssl_cert" specifies both certificate and key
  * ssl_filter: support TLS Server Name Indication

 -- Max Kellermann <mk@cm4all.com>  Fri, 16 Aug 2013 16:29:34 -0000

cm4all-beng-proxy (3.1.4) unstable; urgency=low

  * nfs_cache: new dedicated cache for NFS files
  * nfs_{handler,request}: use Content-Type from translation server

 -- Max Kellermann <mk@cm4all.com>  Mon, 10 Jun 2013 20:50:58 -0000

cm4all-beng-proxy (3.1.3) unstable; urgency=low

  * nfs_client: fix crash due to uninitialized memory
  * nfs_client: disconnect idle connections
  * nfs_client: expire file metadata
  * istream-nfs: fix resuming a blocking sink
  * istream-nfs: detect file truncation

 -- Max Kellermann <mk@cm4all.com>  Mon, 03 Jun 2013 19:30:20 -0000

cm4all-beng-proxy (3.1.2) unstable; urgency=low

  * nfs_client: read larger chunks
  * nfs_handler: implement cache revalidation and byte ranges

 -- Max Kellermann <mk@cm4all.com>  Wed, 29 May 2013 16:23:15 -0000

cm4all-beng-proxy (3.1.1) unstable; urgency=low

  * nfs_client: fix crash on HEAD request
  * nfs_client: generate Last-Modified and ETag
  * http-cache: allow caching NFS files

 -- Max Kellermann <mk@cm4all.com>  Thu, 23 May 2013 11:00:49 -0000

cm4all-beng-proxy (3.1) unstable; urgency=low

  * nfs_client: new resource loader backend

 -- Max Kellermann <mk@cm4all.com>  Tue, 21 May 2013 21:14:06 -0000

cm4all-beng-proxy (3.0.34) unstable; urgency=low

  * processor: fix use-after-free crash bug

 -- Max Kellermann <mk@cm4all.com>  Sun, 24 Nov 2013 07:46:29 -0000

cm4all-beng-proxy (3.0.33) unstable; urgency=low

  * tcache: limit the cacheable CHECK length
  * tcache: allow binary data in the CHECK payload
  * tcache: fix matching the URI on INVALIDATE with CHECK

 -- Max Kellermann <mk@cm4all.com>  Wed, 09 Oct 2013 09:52:47 -0000

cm4all-beng-proxy (3.0.32) unstable; urgency=low

  * tcache: apply BASE to responses without an address
  * tcache: fix BASE on responses with CHECK
  * handler: fix crash after malformed CHECK/PREVIOUS translation

 -- Max Kellermann <mk@cm4all.com>  Tue, 08 Oct 2013 15:48:07 -0000

cm4all-beng-proxy (3.0.31) unstable; urgency=low

  * socket_wrapper: work around libevent timeout reset bug

 -- Max Kellermann <mk@cm4all.com>  Wed, 02 Oct 2013 15:30:11 -0000

cm4all-beng-proxy (3.0.30) unstable; urgency=low

  * istream-file: fix crash bug
  * fcgi, was: fix memory leak on malformed translation response

 -- Max Kellermann <mk@cm4all.com>  Tue, 17 Sep 2013 13:23:28 -0000

cm4all-beng-proxy (3.0.29) unstable; urgency=low

  * fcgi-client: fix crash on certain malformed responses
  * parser: fix crash on certain CDATA sections

 -- Max Kellermann <mk@cm4all.com>  Mon, 02 Sep 2013 10:51:58 -0000

cm4all-beng-proxy (3.0.28) unstable; urgency=low

  * processor: fix widget lookup regression

 -- Max Kellermann <mk@cm4all.com>  Mon, 26 Aug 2013 18:21:03 -0000

cm4all-beng-proxy (3.0.27) unstable; urgency=low

  * processor: fix stalled transfer with two nested processors

 -- Max Kellermann <mk@cm4all.com>  Mon, 26 Aug 2013 17:09:47 -0000

cm4all-beng-proxy (3.0.26) unstable; urgency=low

  * respones: generate header P3P:CP="CAO PSA OUR" to work around IE10 bug
  * init: auto-create /var/run/cm4all
  * lb: enable GLib multi-threading

 -- Max Kellermann <mk@cm4all.com>  Fri, 26 Jul 2013 07:21:15 -0000

cm4all-beng-proxy (3.0.25) unstable; urgency=low

  * stock: fix access to undefind memory
  * file-handler, http-util: fix If-Match / If-None-Match check

 -- Max Kellermann <mk@cm4all.com>  Wed, 29 May 2013 16:13:54 -0000

cm4all-beng-proxy (3.0.24) unstable; urgency=low

  * memcached-client: fix bogus "peer closed socket prematurely"

 -- Max Kellermann <mk@cm4all.com>  Tue, 23 Apr 2013 11:20:00 -0000

cm4all-beng-proxy (3.0.23) unstable; urgency=low

  * lb: fix memory leak when request with body gets aborted early

 -- Max Kellermann <mk@cm4all.com>  Thu, 04 Apr 2013 15:33:57 -0000

cm4all-beng-proxy (3.0.22) unstable; urgency=low

  * http-server: fix rare crash in request body handler
  * http-client: fix memory leak

 -- Max Kellermann <mk@cm4all.com>  Tue, 26 Mar 2013 07:24:22 -0000

cm4all-beng-proxy (3.0.21) unstable; urgency=low

  * ajp-client: fix malformed request packet with empty request body

 -- Max Kellermann <mk@cm4all.com>  Thu, 21 Mar 2013 17:11:22 -0000

cm4all-beng-proxy (3.0.20) unstable; urgency=low

  * http-client: fix assertion failure with certain chunked responses

 -- Max Kellermann <mk@cm4all.com>  Thu, 21 Mar 2013 10:21:13 -0000

cm4all-beng-proxy (3.0.19) unstable; urgency=low

  * istream_tee: fix crash / memory leak on I/O error before request body
    was delivered to widget

 -- Max Kellermann <mk@cm4all.com>  Mon, 18 Mar 2013 11:23:27 -0000

cm4all-beng-proxy (3.0.18) unstable; urgency=low

  * bot: detect more crawler/bot user-agents
  * lb.init: add ACCESS_LOGGER variable

 -- Max Kellermann <mk@cm4all.com>  Fri, 15 Mar 2013 14:47:08 -0000

cm4all-beng-proxy (3.0.17) unstable; urgency=low

  * lb: add ssl_verify "optional"

 -- Max Kellermann <mk@cm4all.com>  Fri, 08 Mar 2013 14:31:25 -0000

cm4all-beng-proxy (3.0.16) unstable; urgency=low

  * http-request: fix assertion failure
  * log-{cat,split}: use unsigned characters in backslash-escape

 -- Max Kellermann <mk@cm4all.com>  Thu, 07 Mar 2013 15:26:26 -0000

cm4all-beng-proxy (3.0.15) unstable; urgency=low

  * stock: fix another assertion failure during idle cleanup
  * inline-widget: avoid unrecoverable I/O errors during initialisation

 -- Max Kellermann <mk@cm4all.com>  Tue, 05 Mar 2013 07:11:46 -0000

cm4all-beng-proxy (3.0.14) unstable; urgency=low

  * stock: fix assertion failure during idle cleanup
  * http-server: count bytes received, fixes regression
  * http-server: send "100 Continue", fixes regression
  * http-client: fix potential assertion failure after "100 Continue"

 -- Max Kellermann <mk@cm4all.com>  Fri, 01 Mar 2013 16:53:54 -0000

cm4all-beng-proxy (3.0.13) unstable; urgency=low

  * merge release 2.3.7
  * uri-verify: allow double slashes
  * change product token to "CM4all Webserver"

 -- Max Kellermann <mk@cm4all.com>  Mon, 18 Feb 2013 11:35:29 -0000

cm4all-beng-proxy (3.0.12) unstable; urgency=low

  * listener: enable TCP Fast Open (requires Linux 3.7)
  * rubber: optimize huge page allocation
  * rubber: optimize hole search
  * translate-cache: optimize INVALIDATE=HOST
  * filter-cache: reserve some space in the rubber allocator

 -- Max Kellermann <mk@cm4all.com>  Fri, 15 Feb 2013 09:57:51 -0000

cm4all-beng-proxy (3.0.11) unstable; urgency=low

  * stock: slow down destruction of surplus idle items
  * fcgi-client: try harder to reuse existing FastCGI connections
  * cmdline: new options to control the FastCGI/WAS stock

 -- Max Kellermann <mk@cm4all.com>  Tue, 12 Feb 2013 09:38:35 -0000

cm4all-beng-proxy (3.0.10) unstable; urgency=low

  * child: reduce verbosity of SIGTERM log message
  * connection: reduce verbosity of ECONNRESET log message
  * http-server: fix duplicate abort call
  * http-server: add missing pool reference in request body eof
  * handler: catch malformed URIs earlier
  * rubber: allocate from holes, avoid costly compression steps
  * http-cache: reserve some space in the rubber allocator

 -- Max Kellermann <mk@cm4all.com>  Fri, 08 Feb 2013 13:15:31 -0000

cm4all-beng-proxy (3.0.9) unstable; urgency=low

  * merge release 2.3.5
  * parser: fix malformed attribute value bounds
  * translation: packet VALIDATE_MTIME discards cache items after a file
    has been modified
  * http-server: fix spurious "closed prematurely" log messages
  * http-{server,client}: improve error messages
  * istream: clear the "direct" flag set on new streams
  * slice_pool: fix slice size and slices per area calculation

 -- Max Kellermann <mk@cm4all.com>  Wed, 06 Feb 2013 17:48:47 -0000

cm4all-beng-proxy (3.0.8) unstable; urgency=low

  * merge release 2.3.3
  * return unused I/O buffers to operating system
  * parser: optimize the attribute value parser
  * sink_rubber: fix assertion failure

 -- Max Kellermann <mk@cm4all.com>  Thu, 31 Jan 2013 13:27:39 -0000

cm4all-beng-proxy (3.0.7) unstable; urgency=low

  * istream-tee: fix crash due to erroneous read

 -- Max Kellermann <mk@cm4all.com>  Fri, 18 Jan 2013 13:32:49 -0000

cm4all-beng-proxy (3.0.6) unstable; urgency=low

  * control: new command "VERBOSE" manipulates logger verbosity
  * cmdline: remove obsolete option "enable_splice"
  * ajp-client: discard response body after HEAD request
  * fcgi-client: fix assertion failure after malformed HEAD response
  * fcgi-client: don't ignore log messages after HEAD request
  * translate-client: fix assertion failure after connection reset

 -- Max Kellermann <mk@cm4all.com>  Fri, 04 Jan 2013 13:14:09 -0000

cm4all-beng-proxy (3.0.5) unstable; urgency=low

  * translate-client: reduce number of system calls (optimization)
  * http-client: release the socket earlier for reusal
  * ajp-client: fix decoding the "special" response headers
  * ajp-client: wait for "end" packet before delivering empty response
  * ajp-client: use the Content-Length response header
  * ajp-client: send Content-Length request header only if body present
  * ajp-client: support HEAD requests
  * fcgi-client: support HEAD requests
  * fcgi-client: use the Content-Length response header
  * fcgi-client: don't discard buffer after socket has been closed
  * fcgi-client: continue parsing after response has been delivered
  * fcgi-client: don't attempt to write repeatedly if request body blocks
  * fcgi-client: optimized keep-alive after empty response

 -- Max Kellermann <mk@cm4all.com>  Fri, 28 Dec 2012 13:16:02 -0000

cm4all-beng-proxy (3.0.4) unstable; urgency=low

  * {http,filter}-cache: fix garbled data on large cache entries

 -- Max Kellermann <mk@cm4all.com>  Tue, 11 Dec 2012 15:17:17 -0000

cm4all-beng-proxy (3.0.3) unstable; urgency=low

  * memcached-client: fix assertion failure

 -- Max Kellermann <mk@cm4all.com>  Fri, 07 Dec 2012 18:52:33 -0000

cm4all-beng-proxy (3.0.2) unstable; urgency=low

  * merge release 2.3.1
  * lb: verify the client certificate issuer (option "ssl_verify")
  * lb: client certificate is mandatory if "ssl_verify" is enabled
  * lb: support extra CA certificate file (option "ssl_ca_cert")
  * cmdline: can't specify both --memcached-server and http_cache_size
  * init: default to one worker

 -- Max Kellermann <mk@cm4all.com>  Fri, 07 Dec 2012 09:24:52 -0000

cm4all-beng-proxy (3.0.1) unstable; urgency=low

  * http-cache: reduce memory usage while storing
  * {http,filter}-cache: reduce fork overhead
  * pool: fix crash when first allocation is large

 -- Max Kellermann <mk@cm4all.com>  Wed, 05 Dec 2012 14:05:28 -0000

cm4all-beng-proxy (3.0) unstable; urgency=low

  * {http,filter}-cache: reduce overhead when cache is disabled
  * {http,filter}-cache: exclude allocator table from reported size
  * filter-cache: reduce memory usage while storing
  * {http,filter,translate}-cache: return more free memory to operating system
  * pool: further overhead reduction
  * pool: reduce CPU overhead for large areas
  * rubber: fix assertion failure

 -- Max Kellermann <mk@cm4all.com>  Tue, 30 Oct 2012 16:32:45 -0000

cm4all-beng-proxy (2.2.1) unstable; urgency=low

  * merge release 2.1.13
  * control_local: fix assertion failure

 -- Max Kellermann <mk@cm4all.com>  Tue, 16 Oct 2012 15:46:16 -0000

cm4all-beng-proxy (2.2) unstable; urgency=low

  * cache: optimize lookups
  * pool: reduce overhead
  * pool: optimize the linear area recycler
  * resource-address: reduce memory overhead
  * session: reduce memory usage
  * http-cache, filter-cache: return free memory to operating system
  * control_server: support local and abstract sockets
  * python/control: support abstract sockets
  * bp_control: create implicit control channel for each worker process
  * require automake 1.11

 -- Max Kellermann <mk@cm4all.com>  Tue, 09 Oct 2012 15:11:24 -0000

cm4all-beng-proxy (2.3.7) unstable; urgency=low

  * tcache: fix assertion failure in BASE handler

 -- Max Kellermann <mk@cm4all.com>  Mon, 18 Feb 2013 11:58:01 -0000

cm4all-beng-proxy (2.3.6) unstable; urgency=low

  * listener: increase the backlog to 64
  * shm: reserve swap space, avoids theoretical crash

 -- Max Kellermann <mk@cm4all.com>  Sun, 17 Feb 2013 09:29:24 -0000

cm4all-beng-proxy (2.3.5) unstable; urgency=low

  * tcache: reduce CPU pressure when there are many virtual hosts (hot fix)
  * launch the access logger after daemonizing
  * user the configured logger user for the access logger
  * auto-close the access logger
  * debian/rules: compile with -fno-omit-frame-pointer

 -- Max Kellermann <mk@cm4all.com>  Tue, 05 Feb 2013 16:27:46 -0000

cm4all-beng-proxy (2.3.4) unstable; urgency=low

  * log-split: print referer and user agent
  * log-split: cache the last file
  * log-split: allow logging local time stamps
  * log-{split,cat}: escape URI, Referer and User-Agent
  * init: add ACCESS_LOGGER variable

 -- Max Kellermann <mk@cm4all.com>  Tue, 05 Feb 2013 01:31:31 -0000

cm4all-beng-proxy (2.3.3) unstable; urgency=low

  * pool: fix a memory leak in the temporary pool
  * processor: hard limit on length of attributes and parameters

 -- Max Kellermann <mk@cm4all.com>  Thu, 31 Jan 2013 13:16:33 -0000

cm4all-beng-proxy (2.3.2) unstable; urgency=low

  * merge release 2.1.17

 -- Max Kellermann <mk@cm4all.com>  Tue, 29 Jan 2013 00:01:23 -0000

cm4all-beng-proxy (2.3.1) unstable; urgency=low

  * merge release 2.1.16
  * pool: reduce CPU overhead for large areas

 -- Max Kellermann <mk@cm4all.com>  Thu, 06 Dec 2012 16:40:02 -0000

cm4all-beng-proxy (2.3) unstable; urgency=low

  * new stable branch based on v2.1.x, without the work-in-progress
    improvements from v2.2.x
  * cache: optimize lookups
  * pool: reduce overhead
  * pool: optimize the linear area recycler
  * resource-address: reduce memory overhead
  * session: reduce memory usage
  * {http,filter}-cache: reduce overhead when cache is disabled

 -- Max Kellermann <mk@cm4all.com>  Mon, 22 Oct 2012 13:48:20 -0000

cm4all-beng-proxy (2.1.17) unstable; urgency=low

  * merge release 2.0.55

 -- Max Kellermann <mk@cm4all.com>  Mon, 28 Jan 2013 23:59:54 -0000

cm4all-beng-proxy (2.1.16) unstable; urgency=low

  * merge release 2.0.54

 -- Max Kellermann <mk@cm4all.com>  Thu, 06 Dec 2012 16:35:17 -0000

cm4all-beng-proxy (2.1.15) unstable; urgency=low

  * merge release 2.0.53

 -- Max Kellermann <mk@cm4all.com>  Mon, 22 Oct 2012 12:26:57 -0000

cm4all-beng-proxy (2.1.14) unstable; urgency=low

  * merge release 2.0.52

 -- Max Kellermann <mk@cm4all.com>  Fri, 19 Oct 2012 12:10:09 -0000

cm4all-beng-proxy (2.1.13) unstable; urgency=low

  * merge release 2.0.51

 -- Max Kellermann <mk@cm4all.com>  Tue, 16 Oct 2012 15:41:58 -0000

cm4all-beng-proxy (2.1.12) unstable; urgency=low

  * merge release 2.0.50

 -- Max Kellermann <mk@cm4all.com>  Fri, 05 Oct 2012 12:26:24 -0000

cm4all-beng-proxy (2.1.11) unstable; urgency=low

  * merge release 2.0.49

 -- Max Kellermann <mk@cm4all.com>  Fri, 28 Sep 2012 15:04:36 -0000

cm4all-beng-proxy (2.1.10) unstable; urgency=low

  * merge release 2.0.48

 -- Max Kellermann <mk@cm4all.com>  Mon, 24 Sep 2012 15:43:46 -0000

cm4all-beng-proxy (2.1.9) unstable; urgency=low

  * merge release 2.0.47
  * lb: eliminate the duplicate "Date" response header (#1169)

 -- Max Kellermann <mk@cm4all.com>  Fri, 21 Sep 2012 15:56:06 -0000

cm4all-beng-proxy (2.1.8) unstable; urgency=low

  * control: publish statistics over the control protocol

 -- Max Kellermann <mk@cm4all.com>  Fri, 07 Sep 2012 12:47:34 -0000

cm4all-beng-proxy (2.1.7) unstable; urgency=low

  * resource-address: support expanding PIPE addresses
  * translation: support EXPAND_PATH for PROXY
  * reduced connect timeouts for translation server, FastCGI and beng-lb
  * uri-relative: support relative URI with just a query string
  * uri-relative: support relative URIs starting with a double slash
  * lb: improve error messages, include listener/pool name
  * lb: validate the selected sticky modde
  * lb: add sticky mode "source_ip"

 -- Max Kellermann <mk@cm4all.com>  Fri, 31 Aug 2012 14:03:41 -0000

cm4all-beng-proxy (2.1.6) unstable; urgency=low

  * merge release 2.0.46

 -- Max Kellermann <mk@cm4all.com>  Fri, 24 Aug 2012 11:11:20 -0000

cm4all-beng-proxy (2.1.5) unstable; urgency=low

  * lb_expect_monitor: configurable connect timeout

 -- Max Kellermann <mk@cm4all.com>  Mon, 20 Aug 2012 05:40:44 -0000

cm4all-beng-proxy (2.1.4) unstable; urgency=low

  * lb_monitor: configurable timeout

 -- Max Kellermann <mk@cm4all.com>  Fri, 17 Aug 2012 09:16:36 -0000

cm4all-beng-proxy (2.1.3) unstable; urgency=low

  * merge release 2.0.44
  * lb: implement tcp_expect option "expect_graceful"

 -- Max Kellermann <mk@cm4all.com>  Tue, 14 Aug 2012 14:30:57 -0000

cm4all-beng-proxy (2.1.2) unstable; urgency=low

  * support extended HTTP status codes from RFC 6585 and WebDAV

 -- Max Kellermann <mk@cm4all.com>  Thu, 09 Aug 2012 10:10:35 -0000

cm4all-beng-proxy (2.1.1) unstable; urgency=low

  * merge release 2.0.43
  * lb: support TRACE, OPTIONS and WebDAV

 -- Max Kellermann <mk@cm4all.com>  Fri, 03 Aug 2012 11:48:46 -0000

cm4all-beng-proxy (2.1) unstable; urgency=low

  * lb: add sticky mode "jvm_route" (Tomcat)

 -- Max Kellermann <mk@cm4all.com>  Mon, 30 Jul 2012 15:53:43 -0000

cm4all-beng-proxy (2.0.55) unstable; urgency=low

  * istream-tee: fix crash due to erroneous read
  * fix random crashes in the optimized build

 -- Max Kellermann <mk@cm4all.com>  Mon, 28 Jan 2013 23:52:26 -0000

cm4all-beng-proxy (2.0.54) unstable; urgency=low

  * http-cache: fix revalidation of memcached entries

 -- Max Kellermann <mk@cm4all.com>  Thu, 06 Dec 2012 16:31:23 -0000

cm4all-beng-proxy (2.0.53) unstable; urgency=low

  * filter-cache: fix assertion failure on serving empty response
  * http-cache: limit maximum age to 5 minutes if "Vary" includes cookies
  * lb: FADE_NODE lasts for 3 hours

 -- Max Kellermann <mk@cm4all.com>  Mon, 22 Oct 2012 12:21:18 -0000

cm4all-beng-proxy (2.0.52) unstable; urgency=low

  * {http,filter}-cache: include headers in cache size calculation
  * {http,filter}-cache: reduce headers memory usage
  * http-cache: limit maximum age to 1 week
    - 1 hour when "Vary" is used
    - 30 minutes when "Vary" includes "X-WidgetId" or "X-WidgetHref"
    - 5 minutes when "Vary" includes "X-CM4all-BENG-User"
  * cache: reduce number of system calls during lookup

 -- Max Kellermann <mk@cm4all.com>  Fri, 19 Oct 2012 12:07:10 -0000

cm4all-beng-proxy (2.0.51) unstable; urgency=low

  * merge release 1.4.33
  * processor: fix assertion failure with embedded CSS
  * lb: move control channel handler to worker process

 -- Max Kellermann <mk@cm4all.com>  Tue, 16 Oct 2012 15:39:32 -0000

cm4all-beng-proxy (2.0.50) unstable; urgency=low

  * pool: reduce memory overhead of debug data
  * fcgi-client: fix assertion failure due to redundant read event
  * lb: fix crash after pipe-to-socket splice I/O error

 -- Max Kellermann <mk@cm4all.com>  Fri, 05 Oct 2012 12:23:15 -0000

cm4all-beng-proxy (2.0.49) unstable; urgency=low

  * merge release 1.4.32

 -- Max Kellermann <mk@cm4all.com>  Fri, 28 Sep 2012 15:01:26 -0000

cm4all-beng-proxy (2.0.48) unstable; urgency=low

  * lb: fix duplicate monitor requests with --watchdog
  * child: verbose logging of child process events
  * log shutdown signal

 -- Max Kellermann <mk@cm4all.com>  Mon, 24 Sep 2012 15:36:03 -0000

cm4all-beng-proxy (2.0.47) unstable; urgency=low

  * merge release 1.4.31
  * cache: disable excessive debugging checks

 -- Max Kellermann <mk@cm4all.com>  Fri, 21 Sep 2012 15:24:30 -0000

cm4all-beng-proxy (2.0.46) unstable; urgency=low

  * merge release 1.4.30
  * lb: add option --config-file

 -- Max Kellermann <mk@cm4all.com>  Fri, 24 Aug 2012 10:52:29 -0000

cm4all-beng-proxy (2.0.45) unstable; urgency=low

  * merge release 1.4.29

 -- Max Kellermann <mk@cm4all.com>  Tue, 21 Aug 2012 15:49:49 -0000

cm4all-beng-proxy (2.0.44) unstable; urgency=low

  * lb: allow sticky with only one node
  * lb: add option "--check"
  * lb: run all monitors right after startup
  * lb: disable expiry of monitor results
  * lb: improved fallback for "sticky cookie"
  * lb: use Bulldog for "sticky cookie"
  * balancer, lb: persistent "fade" flag
  * balancer, lb: use the Bulldog "graceful" flag
  * control: add packet CONTROL_DUMP_POOLS

 -- Max Kellermann <mk@cm4all.com>  Tue, 14 Aug 2012 13:13:01 -0000

cm4all-beng-proxy (2.0.43) unstable; urgency=low

  * merge release 1.4.28
  * istream-replace: fix assertion failure with embedded CSS

 -- Max Kellermann <mk@cm4all.com>  Thu, 02 Aug 2012 11:14:27 -0000

cm4all-beng-proxy (2.0.42) unstable; urgency=low

  * js: new higher-level API

 -- Max Kellermann <mk@cm4all.com>  Wed, 01 Aug 2012 11:32:28 -0000

cm4all-beng-proxy (2.0.41) unstable; urgency=low

  * session: fix bogus assertion failure when loading expired session

 -- Max Kellermann <mk@cm4all.com>  Fri, 27 Jul 2012 12:47:49 -0000

cm4all-beng-proxy (2.0.40) unstable; urgency=low

  * merge release 1.4.27

 -- Max Kellermann <mk@cm4all.com>  Tue, 24 Jul 2012 16:29:13 -0000

cm4all-beng-proxy (2.0.39) unstable; urgency=low

  * merge release 1.4.26

 -- Max Kellermann <mk@cm4all.com>  Tue, 17 Jul 2012 17:00:20 -0000

cm4all-beng-proxy (2.0.38) unstable; urgency=low

  * merge release 1.4.25
  * strset: fix GROUP_CONTAINER false negatives

 -- Max Kellermann <mk@cm4all.com>  Tue, 17 Jul 2012 16:03:49 -0000

cm4all-beng-proxy (2.0.37) unstable; urgency=low

  * merge release 1.4.24

 -- Max Kellermann <mk@cm4all.com>  Mon, 16 Jul 2012 10:36:57 -0000

cm4all-beng-proxy (2.0.36) unstable; urgency=low

  * proxy-handler: re-add the URI suffix for "transparent" requests

 -- Max Kellermann <mk@cm4all.com>  Wed, 11 Jul 2012 14:12:11 -0000

cm4all-beng-proxy (2.0.35) unstable; urgency=low

  * translate: allow WIDGET_GROUP without PROCESS

 -- Max Kellermann <mk@cm4all.com>  Thu, 05 Jul 2012 13:03:21 -0000

cm4all-beng-proxy (2.0.34) unstable; urgency=low

  * session_save: skip shutdown code if saving is not configured
  * http-server: fix assertion on I/O error during POST
  * header-forward: new group FORWARD to forward the "Host" header

 -- Max Kellermann <mk@cm4all.com>  Tue, 03 Jul 2012 16:46:39 -0000

cm4all-beng-proxy (2.0.33) unstable; urgency=low

  * processor: option SELF_CONTAINER allows widget to only embed itself
  * processor: allow embedding approved widget groups
  * processor: optionally invoke CSS processor for style attributes
  * response, lb_http: put "Discard" cookie attribute to the end (Android bug)

 -- Max Kellermann <mk@cm4all.com>  Mon, 02 Jul 2012 17:52:32 -0000

cm4all-beng-proxy (2.0.32) unstable; urgency=low

  * socket_wrapper: fix two assertion failures
  * pheaders: emit Cache-Control:no-store to work around IE quirk

 -- Max Kellermann <mk@cm4all.com>  Tue, 26 Jun 2012 09:41:51 -0000

cm4all-beng-proxy (2.0.31) unstable; urgency=low

  * lb: publish the SSL peer issuer subject
  * widget-registry: copy the direct_addressing attribute

 -- Max Kellermann <mk@cm4all.com>  Wed, 06 Jun 2012 13:36:04 -0000

cm4all-beng-proxy (2.0.30) unstable; urgency=low

  * init: add --group variable to .default file
  * doc: update view security documentation
  * processor: apply underscore prefix to <A NAME="...">
  * session: restore sessions from a file

 -- Max Kellermann <mk@cm4all.com>  Fri, 01 Jun 2012 11:06:50 -0000

cm4all-beng-proxy (2.0.29) unstable; urgency=low

  * widget: optional direct URI addressing scheme
  * processor: eliminate additional underscore from class prefix
  * ssl_filter: support TLS client certificates

 -- Max Kellermann <mk@cm4all.com>  Tue, 29 May 2012 13:29:06 -0000

cm4all-beng-proxy (2.0.28) unstable; urgency=low

  * merge release 1.4.22

 -- Max Kellermann <mk@cm4all.com>  Wed, 16 May 2012 10:24:31 -0000

cm4all-beng-proxy (2.0.27) unstable; urgency=low

  * uri-address: fix assertion failures with UNIX domain sockets
  * uri-address: fix redirects with matching absolute URI

 -- Max Kellermann <mk@cm4all.com>  Wed, 09 May 2012 16:16:06 -0000

cm4all-beng-proxy (2.0.26) unstable; urgency=low

  * processor: rewrite URIs in META/refresh

 -- Max Kellermann <mk@cm4all.com>  Thu, 03 May 2012 14:43:03 -0000

cm4all-beng-proxy (2.0.25) unstable; urgency=low

  * merge release 1.4.21
  * processor: fix double free bug on failed widget lookup
  * session: don't access the session manager after worker crash
  * proxy-widget: fix assertion failure with empty view name

 -- Max Kellermann <mk@cm4all.com>  Thu, 26 Apr 2012 14:22:10 -0000

cm4all-beng-proxy (2.0.24) unstable; urgency=low

  * processor: optionally invoke CSS processor for <style>

 -- Max Kellermann <mk@cm4all.com>  Fri, 20 Apr 2012 12:10:42 -0000

cm4all-beng-proxy (2.0.23) unstable; urgency=low

  * widget-resolver: check for translation server failure
  * widget-resolver: don't sync with session when view is invalid
  * rewrite-uri: check for invalid view name
  * {css_,}processor: eliminate second underscore from class prefix
  * doc: document the algorithm for replacing two leading underscores

 -- Max Kellermann <mk@cm4all.com>  Thu, 29 Mar 2012 15:37:52 -0000

cm4all-beng-proxy (2.0.22) unstable; urgency=low

  * merge release 1.4.20
  * proxy-widget: forbid client to select view with address
  * proxy-widget: allow any view selection when widget is not a container
  * widget-http: allow any view selection for unprocessable response
  * widget-http: inherit the view from the template
  * widget-request: sync with session only if processor is enabled
  * widget-http: postpone saving to session after receiving response headers
  * processor: add entities &c:id; &c:type; &c:class;

 -- Max Kellermann <mk@cm4all.com>  Mon, 26 Mar 2012 14:05:05 -0000

cm4all-beng-proxy (2.0.21) unstable; urgency=low

  * css_processor: use mode "partial" for @import
  * rewrite-uri: use mode "partial" on invalid input

 -- Max Kellermann <mk@cm4all.com>  Tue, 20 Mar 2012 18:11:28 -0000

cm4all-beng-proxy (2.0.20) unstable; urgency=low

  * {css_,}processor: default mode is "partial"
  * processor: handle underscore prefixes in the "for" attribute

 -- Max Kellermann <mk@cm4all.com>  Tue, 20 Mar 2012 16:48:51 -0000

cm4all-beng-proxy (2.0.19) unstable; urgency=low

  * merge release 1.4.19

 -- Max Kellermann <mk@cm4all.com>  Tue, 20 Mar 2012 08:41:03 -0000

cm4all-beng-proxy (2.0.18) unstable; urgency=low

  * merge release 1.4.18

 -- Max Kellermann <mk@cm4all.com>  Thu, 15 Mar 2012 15:53:12 -0000

cm4all-beng-proxy (2.0.17) unstable; urgency=low

  * merge release 1.4.17
  * css_parser: check for url() following another token
  * css_processor: rewrite @import URIs
  * {text_,}processor: new entity &c:local;

 -- Max Kellermann <mk@cm4all.com>  Fri, 09 Mar 2012 16:50:19 -0000

cm4all-beng-proxy (2.0.16) unstable; urgency=low

  * response: generate Vary response header from translation response
  * widget-resolver: fix NULL dereference after failure
  * translation: User-Agent classification

 -- Max Kellermann <mk@cm4all.com>  Tue, 06 Mar 2012 11:54:10 -0000

cm4all-beng-proxy (2.0.15) unstable; urgency=low

  * merge release 1.4.16
  * uri-address: fix NULL dereference on certain malformed URIs

 -- Max Kellermann <mk@cm4all.com>  Fri, 02 Mar 2012 16:28:54 -0000

cm4all-beng-proxy (2.0.14) unstable; urgency=low

  * address-resolver: add missing initialization
  * rewrite-uri: fix NULL pointer dereference with "local URI"
  * rewrite-uri: allow mode=proxy (optional temporary kludge)
  * widget-http: auto-disable processor (optional temporary kludge)

 -- Max Kellermann <mk@cm4all.com>  Thu, 01 Mar 2012 18:36:38 -0000

cm4all-beng-proxy (2.0.13) unstable; urgency=low

  * merge release 1.4.15
  * translation: make CGI auto-base optional
  * handler: fix up translation client errors

 -- Max Kellermann <mk@cm4all.com>  Thu, 23 Feb 2012 17:31:03 -0000

cm4all-beng-proxy (2.0.12) unstable; urgency=low

  * merge release 1.4.13

 -- Max Kellermann <mk@cm4all.com>  Thu, 16 Feb 2012 14:41:45 -0000

cm4all-beng-proxy (2.0.11) unstable; urgency=low

  * merge release 1.4.11
  * processor: skip rewriting absolute URIs

 -- Max Kellermann <mk@cm4all.com>  Thu, 09 Feb 2012 09:43:06 -0000

cm4all-beng-proxy (2.0.10) unstable; urgency=low

  * resource-address: initialise type, fixes assertion failure

 -- Max Kellermann <mk@cm4all.com>  Tue, 07 Feb 2012 16:57:06 -0000

cm4all-beng-proxy (2.0.9) unstable; urgency=low

  * [css]processor: expand underscore only XML id / CSS class
  * widget-http: filter processor response headers
  * processor: forward Wildfire headers in the debug build

 -- Max Kellermann <mk@cm4all.com>  Tue, 07 Feb 2012 12:32:33 -0000

cm4all-beng-proxy (2.0.8) unstable; urgency=low

  * rewrite-uri: prefix "@/" refers to widget's "local URI"

 -- Max Kellermann <mk@cm4all.com>  Fri, 03 Feb 2012 13:50:16 -0000

cm4all-beng-proxy (2.0.7) unstable; urgency=low

  * merge release 1.4.10
  * stock: clear idle objects periodically

 -- Max Kellermann <mk@cm4all.com>  Thu, 02 Feb 2012 14:10:24 -0000

cm4all-beng-proxy (2.0.6) unstable; urgency=low

  * merge release 1.4.9

 -- Max Kellermann <mk@cm4all.com>  Tue, 31 Jan 2012 15:10:18 -0000

cm4all-beng-proxy (2.0.5) unstable; urgency=low

  * merge release 1.4.8
  * translate-client: verify the PROXY and AJP payloads
  * translation: support inserting regex matches into CGI/file path
  * translation: support customizing the cookie's "Domain" attribute
  * request: new option "dynamic_session_cookie" adds suffix to cookie
    name
  * uri-address: verify the path component

 -- Max Kellermann <mk@cm4all.com>  Wed, 25 Jan 2012 17:05:09 -0000

cm4all-beng-proxy (2.0.4) unstable; urgency=low

  * merge release 1.4.6
  * access-log: don't log the remote port
  * translation: support inserting regex matches into CGI's PATH_INFO
  * tcache: generate BASE automatically for CGI

 -- Max Kellermann <mk@cm4all.com>  Tue, 10 Jan 2012 15:18:37 -0000

cm4all-beng-proxy (2.0.3) unstable; urgency=low

  * merge release 1.4.4
  * http-server: log remote host address

 -- Max Kellermann <mk@cm4all.com>  Tue, 27 Dec 2011 07:41:15 -0000

cm4all-beng-proxy (2.0.2) unstable; urgency=low

  * merge release 1.4.2
  * widget-http: improved HTTP error messages
  * processor: forbid widget request after URI compress failure

 -- Max Kellermann <mk@cm4all.com>  Wed, 07 Dec 2011 16:51:58 -0000

cm4all-beng-proxy (2.0.1) unstable; urgency=low

  * merge release 1.4.1

 -- Max Kellermann <mk@cm4all.com>  Fri, 18 Nov 2011 13:57:27 -0000

cm4all-beng-proxy (2.0) unstable; urgency=low

  * rewrite-uri: reapply 'drop the deprecated mode "proxy"'
  * proxy-widget: reapply 'client can choose only views that have an address'

 -- Max Kellermann <mk@cm4all.com>  Thu, 17 Nov 2011 08:22:39 +0100

cm4all-beng-proxy (1.4.33) unstable; urgency=low

  * istream-file: reduce memory usage for small files
  * file-handler: fix xattr usage on ranged file request (possible
    assertion failure)

 -- Max Kellermann <mk@cm4all.com>  Tue, 16 Oct 2012 15:28:57 -0000

cm4all-beng-proxy (1.4.32) unstable; urgency=low

  * cgi: fix spontaneous shutdown due to misrouted SIGTERM signal

 -- Max Kellermann <mk@cm4all.com>  Fri, 28 Sep 2012 14:39:13 -0000

cm4all-beng-proxy (1.4.31) unstable; urgency=low

  * shm: fix check for shared memory allocation failure
  * child: handle lost SIGCHLD events
  * child: ignore stale child processes

 -- Max Kellermann <mk@cm4all.com>  Fri, 21 Sep 2012 15:21:20 -0000

cm4all-beng-proxy (1.4.30) unstable; urgency=low

  * http-server: parse all tokens in the "Connection" request header

 -- Max Kellermann <mk@cm4all.com>  Fri, 24 Aug 2012 10:50:28 -0000

cm4all-beng-proxy (1.4.29) unstable; urgency=low

  * proxy-widget: fix memory leak on aborted POST request

 -- Max Kellermann <mk@cm4all.com>  Tue, 21 Aug 2012 15:05:12 -0000

cm4all-beng-proxy (1.4.28) unstable; urgency=low

  * worker: reinitialize signal handlers after fork failure
  * lb: work around libevent bug that freezes during shutdown

 -- Max Kellermann <mk@cm4all.com>  Thu, 02 Aug 2012 13:53:18 -0000

cm4all-beng-proxy (1.4.27) unstable; urgency=low

  * lb: fix hanging SSL connection on bulk transfer

 -- Max Kellermann <mk@cm4all.com>  Tue, 24 Jul 2012 14:58:17 -0000

cm4all-beng-proxy (1.4.26) unstable; urgency=low

  * processor: fix regression, missing NULL check

 -- Max Kellermann <mk@cm4all.com>  Tue, 17 Jul 2012 16:55:24 -0000

cm4all-beng-proxy (1.4.25) unstable; urgency=low

  * processor: don't rewrite the fragment part of the URI

 -- Max Kellermann <mk@cm4all.com>  Tue, 17 Jul 2012 15:50:06 -0000

cm4all-beng-proxy (1.4.24) unstable; urgency=low

  * lb: fix splicing with SSL

 -- Max Kellermann <mk@cm4all.com>  Mon, 16 Jul 2012 10:32:17 -0000

cm4all-beng-proxy (1.4.23) unstable; urgency=low

  * widget-http: fix double free bug when POST is aborted

 -- Max Kellermann <mk@cm4all.com>  Tue, 03 Jul 2012 16:42:28 -0000

cm4all-beng-proxy (1.4.22) unstable; urgency=low

  * merge release 1.2.27
  * widget: backport memory leak fix from 2.0
  * widget-http: fix memory leak on abort

 -- Max Kellermann <mk@cm4all.com>  Wed, 16 May 2012 10:00:23 -0000

cm4all-beng-proxy (1.4.21) unstable; urgency=low

  * merge release 1.2.26

 -- Max Kellermann <mk@cm4all.com>  Thu, 26 Apr 2012 14:17:56 -0000

cm4all-beng-proxy (1.4.20) unstable; urgency=low

  * merge release 1.2.25

 -- Max Kellermann <mk@cm4all.com>  Mon, 26 Mar 2012 14:03:14 -0000

cm4all-beng-proxy (1.4.19) unstable; urgency=low

  * merge release 1.2.24

 -- Max Kellermann <mk@cm4all.com>  Tue, 20 Mar 2012 08:36:19 -0000

cm4all-beng-proxy (1.4.18) unstable; urgency=low

  * merge release 1.2.23

 -- Max Kellermann <mk@cm4all.com>  Thu, 15 Mar 2012 15:50:20 -0000

cm4all-beng-proxy (1.4.17) unstable; urgency=low

  * merge release 1.2.22

 -- Max Kellermann <mk@cm4all.com>  Thu, 08 Mar 2012 18:36:00 -0000

cm4all-beng-proxy (1.4.16) unstable; urgency=low

  * merge release 1.2.21

 -- Max Kellermann <mk@cm4all.com>  Fri, 02 Mar 2012 16:03:51 -0000

cm4all-beng-proxy (1.4.15) unstable; urgency=low

  * merge release 1.2.20

 -- Max Kellermann <mk@cm4all.com>  Thu, 23 Feb 2012 17:12:30 -0000

cm4all-beng-proxy (1.4.14) unstable; urgency=low

  * merge release 1.2.19

 -- Max Kellermann <mk@cm4all.com>  Thu, 23 Feb 2012 15:35:04 -0000

cm4all-beng-proxy (1.4.13) unstable; urgency=low

  * merge release 1.2.18

 -- Max Kellermann <mk@cm4all.com>  Thu, 16 Feb 2012 13:53:49 -0000

cm4all-beng-proxy (1.4.12) unstable; urgency=low

  * merge release 1.2.17

 -- Max Kellermann <mk@cm4all.com>  Wed, 15 Feb 2012 09:27:50 -0000

cm4all-beng-proxy (1.4.11) unstable; urgency=low

  * merge release 1.2.16

 -- Max Kellermann <mk@cm4all.com>  Thu, 09 Feb 2012 09:33:30 -0000

cm4all-beng-proxy (1.4.10) unstable; urgency=low

  * merge release 1.2.15

 -- Max Kellermann <mk@cm4all.com>  Thu, 02 Feb 2012 13:43:11 -0000

cm4all-beng-proxy (1.4.9) unstable; urgency=low

  * merge release 1.2.14

 -- Max Kellermann <mk@cm4all.com>  Tue, 31 Jan 2012 15:06:57 -0000

cm4all-beng-proxy (1.4.8) unstable; urgency=low

  * merge release 1.2.13

 -- Max Kellermann <mk@cm4all.com>  Wed, 25 Jan 2012 12:16:53 -0000

cm4all-beng-proxy (1.4.7) unstable; urgency=low

  * merge release 1.2.12

 -- Max Kellermann <mk@cm4all.com>  Tue, 17 Jan 2012 08:37:01 -0000

cm4all-beng-proxy (1.4.6) unstable; urgency=low

  * merge release 1.2.11

 -- Max Kellermann <mk@cm4all.com>  Wed, 04 Jan 2012 15:41:43 -0000

cm4all-beng-proxy (1.4.5) unstable; urgency=low

  * merge release 1.2.10

 -- Max Kellermann <mk@cm4all.com>  Wed, 28 Dec 2011 17:07:13 -0000

cm4all-beng-proxy (1.4.4) unstable; urgency=low

  * merge release 1.2.9

 -- Max Kellermann <mk@cm4all.com>  Thu, 22 Dec 2011 11:28:39 -0000

cm4all-beng-proxy (1.4.3) unstable; urgency=low

  * merge release 1.2.8

 -- Max Kellermann <mk@cm4all.com>  Wed, 14 Dec 2011 11:20:04 -0000

cm4all-beng-proxy (1.4.2) unstable; urgency=low

  * text-processor: allow processing "application/javascript",
    "application/json"
  * uri-relative: allow backtracking to the widget base with "../"
  * merge release 1.2.7

 -- Max Kellermann <mk@cm4all.com>  Tue, 06 Dec 2011 12:39:24 -0000

cm4all-beng-proxy (1.4.1) unstable; urgency=low

  * merge release 1.2.6

 -- Max Kellermann <mk@cm4all.com>  Fri, 18 Nov 2011 13:53:56 -0000

cm4all-beng-proxy (1.4) unstable; urgency=low

  * proxy-widget: revert 'client can choose only views that have an address'
  * rewrite-uri: revert 'drop the deprecated mode "proxy"'

 -- Max Kellermann <mk@cm4all.com>  Thu, 17 Nov 2011 08:10:42 +0100

cm4all-beng-proxy (1.3.2) unstable; urgency=low

  * tcache: add regex matching, translation packets REGEX, INVERSE_REGEX
  * widget: don't start the prefix with an underscore
  * translation: add new packet PROCESS_TEXT, to expand entity references
  * translation: add new packet WIDGET_INFO, enables additional request headers
  * doc: document the algorithm for replacing three leading underscores

 -- Max Kellermann <mk@cm4all.com>  Wed, 16 Nov 2011 17:00:16 +0100

cm4all-beng-proxy (1.3.1) unstable; urgency=low

  * merge release 1.2.5

 -- Max Kellermann <mk@cm4all.com>  Tue, 08 Nov 2011 19:51:18 +0100

cm4all-beng-proxy (1.3) unstable; urgency=low

  * rewrite-uri: drop the deprecated mode "proxy"
  * proxy-widget: client can choose only views that have an address

 -- Max Kellermann <mk@cm4all.com>  Mon, 31 Oct 2011 17:41:14 +0100

cm4all-beng-proxy (1.2.27) unstable; urgency=low

  * merge release 1.1.40

 -- Max Kellermann <mk@cm4all.com>  Wed, 16 May 2012 09:51:50 -0000

cm4all-beng-proxy (1.2.26) unstable; urgency=low

  * merge release 1.1.39

 -- Max Kellermann <mk@cm4all.com>  Thu, 26 Apr 2012 14:16:40 -0000

cm4all-beng-proxy (1.2.25) unstable; urgency=low

  * merge release 1.1.38

 -- Max Kellermann <mk@cm4all.com>  Mon, 26 Mar 2012 14:01:44 -0000

cm4all-beng-proxy (1.2.24) unstable; urgency=low

  * merge release 1.1.37

 -- Max Kellermann <mk@cm4all.com>  Tue, 20 Mar 2012 08:33:31 -0000

cm4all-beng-proxy (1.2.23) unstable; urgency=low

  * merge release 1.1.36

 -- Max Kellermann <mk@cm4all.com>  Thu, 15 Mar 2012 15:37:10 -0000

cm4all-beng-proxy (1.2.22) unstable; urgency=low

  * merge release 1.1.35

 -- Max Kellermann <mk@cm4all.com>  Thu, 08 Mar 2012 18:29:39 -0000

cm4all-beng-proxy (1.2.21) unstable; urgency=low

  * merge release 1.1.34

 -- Max Kellermann <mk@cm4all.com>  Fri, 02 Mar 2012 16:02:00 -0000

cm4all-beng-proxy (1.2.20) unstable; urgency=low

  * merge release 1.1.33

 -- Max Kellermann <mk@cm4all.com>  Thu, 23 Feb 2012 17:11:15 -0000

cm4all-beng-proxy (1.2.19) unstable; urgency=low

  * merge release 1.1.32

 -- Max Kellermann <mk@cm4all.com>  Thu, 23 Feb 2012 15:18:36 -0000

cm4all-beng-proxy (1.2.18) unstable; urgency=low

  * merge release 1.1.31

 -- Max Kellermann <mk@cm4all.com>  Thu, 16 Feb 2012 13:52:42 -0000

cm4all-beng-proxy (1.2.17) unstable; urgency=low

  * merge release 1.1.30

 -- Max Kellermann <mk@cm4all.com>  Wed, 15 Feb 2012 09:26:45 -0000

cm4all-beng-proxy (1.2.16) unstable; urgency=low

  * merge release 1.1.29

 -- Max Kellermann <mk@cm4all.com>  Thu, 09 Feb 2012 09:31:50 -0000

cm4all-beng-proxy (1.2.15) unstable; urgency=low

  * merge release 1.1.28

 -- Max Kellermann <mk@cm4all.com>  Thu, 02 Feb 2012 13:41:45 -0000

cm4all-beng-proxy (1.2.14) unstable; urgency=low

  * merge release 1.1.27

 -- Max Kellermann <mk@cm4all.com>  Tue, 31 Jan 2012 15:04:32 -0000

cm4all-beng-proxy (1.2.13) unstable; urgency=low

  * merge release 1.1.26

 -- Max Kellermann <mk@cm4all.com>  Wed, 25 Jan 2012 12:15:19 -0000

cm4all-beng-proxy (1.2.12) unstable; urgency=low

  * merge release 1.1.25

 -- Max Kellermann <mk@cm4all.com>  Tue, 17 Jan 2012 08:31:44 -0000

cm4all-beng-proxy (1.2.11) unstable; urgency=low

  * merge release 1.1.24

 -- Max Kellermann <mk@cm4all.com>  Wed, 04 Jan 2012 15:38:27 -0000

cm4all-beng-proxy (1.2.10) unstable; urgency=low

  * merge release 1.1.23

 -- Max Kellermann <mk@cm4all.com>  Wed, 28 Dec 2011 17:01:43 -0000

cm4all-beng-proxy (1.2.9) unstable; urgency=low

  * merge release 1.1.22

 -- Max Kellermann <mk@cm4all.com>  Thu, 22 Dec 2011 10:28:29 -0000

cm4all-beng-proxy (1.2.8) unstable; urgency=low

  * merge release 1.1.21

 -- Max Kellermann <mk@cm4all.com>  Wed, 14 Dec 2011 11:12:32 -0000

cm4all-beng-proxy (1.2.7) unstable; urgency=low

  * merge release 1.1.20

 -- Max Kellermann <mk@cm4all.com>  Tue, 06 Dec 2011 11:43:10 -0000

cm4all-beng-proxy (1.2.6) unstable; urgency=low

  * merge release 1.1.19

 -- Max Kellermann <mk@cm4all.com>  Fri, 18 Nov 2011 13:47:43 -0000

cm4all-beng-proxy (1.2.5) unstable; urgency=low

  * merge release 1.1.18
  * file-handler: handle If-Modified-Since followed by filter

 -- Max Kellermann <mk@cm4all.com>  Tue, 08 Nov 2011 19:43:58 +0100

cm4all-beng-proxy (1.2.4) unstable; urgency=low

  * merge release 1.1.17

 -- Max Kellermann <mk@cm4all.com>  Wed, 02 Nov 2011 16:58:28 +0100

cm4all-beng-proxy (1.2.3) unstable; urgency=low

  * merge release 1.1.16

 -- Max Kellermann <mk@cm4all.com>  Fri, 21 Oct 2011 15:16:13 +0200

cm4all-beng-proxy (1.2.2) unstable; urgency=low

  * merge release 1.1.15
  * widget-view: an empty name refers to the default view
  * processor: new entity &c:view;

 -- Max Kellermann <mk@cm4all.com>  Wed, 19 Oct 2011 11:43:20 +0200

cm4all-beng-proxy (1.2.1) unstable; urgency=low

  * merge release 1.1.13

 -- Max Kellermann <mk@cm4all.com>  Wed, 05 Oct 2011 17:16:04 +0200

cm4all-beng-proxy (1.2) unstable; urgency=low

  * delegate-client: improved error reporting
  * response-error: resolve errno codes
  * python/control/client: bind the unix domain socket
  * python/control/client: implement timeout
  * lb_control: allow querying node status over control socket

 -- Max Kellermann <mk@cm4all.com>  Tue, 27 Sep 2011 12:00:44 +0200

cm4all-beng-proxy (1.1.40) unstable; urgency=low

  * merge release 1.0.34

 -- Max Kellermann <mk@cm4all.com>  Wed, 16 May 2012 09:50:37 -0000

cm4all-beng-proxy (1.1.39) unstable; urgency=low

  * merge release 1.0.33

 -- Max Kellermann <mk@cm4all.com>  Thu, 26 Apr 2012 14:12:30 -0000

cm4all-beng-proxy (1.1.38) unstable; urgency=low

  * merge release 1.0.32

 -- Max Kellermann <mk@cm4all.com>  Mon, 26 Mar 2012 14:00:38 -0000

cm4all-beng-proxy (1.1.37) unstable; urgency=low

  * merge release 1.0.31

 -- Max Kellermann <mk@cm4all.com>  Tue, 20 Mar 2012 08:31:08 -0000

cm4all-beng-proxy (1.1.36) unstable; urgency=low

  * merge release 1.0.30

 -- Max Kellermann <mk@cm4all.com>  Thu, 15 Mar 2012 15:36:15 -0000

cm4all-beng-proxy (1.1.35) unstable; urgency=low

  * merge release 1.0.29
  * css_processor: delete "-c-mode" and "-c-view" from output

 -- Max Kellermann <mk@cm4all.com>  Thu, 08 Mar 2012 18:16:03 -0000

cm4all-beng-proxy (1.1.34) unstable; urgency=low

  * merge release 1.0.28

 -- Max Kellermann <mk@cm4all.com>  Fri, 02 Mar 2012 15:26:44 -0000

cm4all-beng-proxy (1.1.33) unstable; urgency=low

  * merge release 1.0.27

 -- Max Kellermann <mk@cm4all.com>  Thu, 23 Feb 2012 17:09:57 -0000

cm4all-beng-proxy (1.1.32) unstable; urgency=low

  * merge release 1.0.26

 -- Max Kellermann <mk@cm4all.com>  Thu, 23 Feb 2012 15:14:56 -0000

cm4all-beng-proxy (1.1.31) unstable; urgency=low

  * merge release 1.0.25

 -- Max Kellermann <mk@cm4all.com>  Thu, 16 Feb 2012 13:49:26 -0000

cm4all-beng-proxy (1.1.30) unstable; urgency=low

  * merge release 1.0.24

 -- Max Kellermann <mk@cm4all.com>  Wed, 15 Feb 2012 09:25:38 -0000

cm4all-beng-proxy (1.1.29) unstable; urgency=low

  * merge release 1.0.23

 -- Max Kellermann <mk@cm4all.com>  Thu, 09 Feb 2012 09:30:18 -0000

cm4all-beng-proxy (1.1.28) unstable; urgency=low

  * merge release 1.0.22

 -- Max Kellermann <mk@cm4all.com>  Thu, 02 Feb 2012 13:39:21 -0000

cm4all-beng-proxy (1.1.27) unstable; urgency=low

  * merge release 1.0.21

 -- Max Kellermann <mk@cm4all.com>  Tue, 31 Jan 2012 14:59:06 -0000

cm4all-beng-proxy (1.1.26) unstable; urgency=low

  * merge release 1.0.20

 -- Max Kellermann <mk@cm4all.com>  Wed, 25 Jan 2012 12:13:43 -0000

cm4all-beng-proxy (1.1.25) unstable; urgency=low

  * merge release 1.0.19

 -- Max Kellermann <mk@cm4all.com>  Tue, 17 Jan 2012 08:29:34 -0000

cm4all-beng-proxy (1.1.24) unstable; urgency=low

  * merge release 1.0.18

 -- Max Kellermann <mk@cm4all.com>  Wed, 04 Jan 2012 15:27:35 -0000

cm4all-beng-proxy (1.1.23) unstable; urgency=low

  * header-forward: remove port number from X-Forwarded-For

 -- Max Kellermann <mk@cm4all.com>  Wed, 28 Dec 2011 16:51:41 -0000

cm4all-beng-proxy (1.1.22) unstable; urgency=low

  * merge release 1.0.17
  * istream-socket: fix potential assertion failure

 -- Max Kellermann <mk@cm4all.com>  Wed, 21 Dec 2011 16:44:46 -0000

cm4all-beng-proxy (1.1.21) unstable; urgency=low

  * merge release 1.0.16

 -- Max Kellermann <mk@cm4all.com>  Wed, 14 Dec 2011 11:07:58 -0000

cm4all-beng-proxy (1.1.20) unstable; urgency=low

  * merge release 1.0.15
  * processor: don't rewrite "mailto:" hyperlinks

 -- Max Kellermann <mk@cm4all.com>  Mon, 05 Dec 2011 18:37:10 -0000

cm4all-beng-proxy (1.1.19) unstable; urgency=low

  * {css_,}processor: quote widget classes for prefixing XML IDs, CSS classes

 -- Max Kellermann <mk@cm4all.com>  Fri, 18 Nov 2011 13:17:02 -0000

cm4all-beng-proxy (1.1.18) unstable; urgency=low

  * merge release 1.0.13
  * lb_http: eliminate the duplicate "Date" response header

 -- Max Kellermann <mk@cm4all.com>  Tue, 08 Nov 2011 19:33:07 +0100

cm4all-beng-proxy (1.1.17) unstable; urgency=low

  * merge release 1.0.13

 -- Max Kellermann <mk@cm4all.com>  Wed, 02 Nov 2011 16:52:21 +0100

cm4all-beng-proxy (1.1.16) unstable; urgency=low

  * merge release 1.0.12

 -- Max Kellermann <mk@cm4all.com>  Fri, 21 Oct 2011 15:09:55 +0200

cm4all-beng-proxy (1.1.15) unstable; urgency=low

  * merge release 1.0.11

 -- Max Kellermann <mk@cm4all.com>  Wed, 19 Oct 2011 09:36:38 +0200

cm4all-beng-proxy (1.1.14) unstable; urgency=low

  * merge release 1.0.10

 -- Max Kellermann <mk@cm4all.com>  Fri, 07 Oct 2011 15:15:00 +0200

cm4all-beng-proxy (1.1.13) unstable; urgency=low

  * merge release 1.0.9

 -- Max Kellermann <mk@cm4all.com>  Thu, 29 Sep 2011 16:47:56 +0200

cm4all-beng-proxy (1.1.12) unstable; urgency=low

  * merge release 1.0.8

 -- Max Kellermann <mk@cm4all.com>  Thu, 22 Sep 2011 17:13:41 +0200

cm4all-beng-proxy (1.1.11) unstable; urgency=low

  * merge release 1.0.7
  * widget-http: response header X-CM4all-View selects a view
  * processor, css_processor: support prefixing XML ids
  * processor: property "c:view" selects a view

 -- Max Kellermann <mk@cm4all.com>  Fri, 16 Sep 2011 12:25:24 +0200

cm4all-beng-proxy (1.1.10) unstable; urgency=low

  * merge release 1.0.6
  * http-request: don't clear failure state on successful TCP connection
  * istream-socket: fix assertion failure after receive error
  * ssl_filter: check for end-of-file on plain socket
  * ssl_filter: fix buffer assertion failures

 -- Max Kellermann <mk@cm4all.com>  Tue, 13 Sep 2011 18:50:18 +0200

cm4all-beng-proxy (1.1.9) unstable; urgency=low

  * http-request: improve keep-alive cancellation detection
  * http-request: mark server "failed" after HTTP client error
  * lb: implement the control protocol
    - can disable and re-enable workers
  * lb: don't allow sticky pool with only one member
  * lb: verify that a new sticky host is alive
  * lb: mark server "failed" after HTTP client error

 -- Max Kellermann <mk@cm4all.com>  Fri, 09 Sep 2011 13:03:55 +0200

cm4all-beng-proxy (1.1.8) unstable; urgency=low

  * merge release 1.0.5
  * {css_,}processor: one more underscore for the prefix
  * processor: remove rewrite-uri processing instructions from output
  * translate: unknown packet is a fatal error
  * processor: add option to set widget/focus by default
  * rewrite-uri: a leading tilde refers to the widget base; translation
    packet ANCHOR_ABSOLUTE enables it by default

 -- Max Kellermann <mk@cm4all.com>  Mon, 05 Sep 2011 17:56:31 +0200

cm4all-beng-proxy (1.1.7) unstable; urgency=low

  * css_processor: implement property "-c-mode"
  * css_processor: translate underscore prefix in class names
  * processor: translate underscore prefix in CSS class names

 -- Max Kellermann <mk@cm4all.com>  Mon, 29 Aug 2011 17:47:48 +0200

cm4all-beng-proxy (1.1.6) unstable; urgency=low

  * merge release 1.0.3
  * implement CSS processor

 -- Max Kellermann <mk@cm4all.com>  Mon, 22 Aug 2011 17:13:56 +0200

cm4all-beng-proxy (1.1.5) unstable; urgency=low

  * lb: optionally generate Via and X-Forwarded-For

 -- Max Kellermann <mk@cm4all.com>  Wed, 17 Aug 2011 12:45:14 +0200

cm4all-beng-proxy (1.1.4) unstable; urgency=low

  * pipe-stock: fix assertion failure after optimization bug
  * istream-pipe: reuse drained pipes immediately
  * sink-socket: reinstate write event during bulk transfers

 -- Max Kellermann <mk@cm4all.com>  Thu, 11 Aug 2011 14:41:37 +0200

cm4all-beng-proxy (1.1.3) unstable; urgency=low

  * widget: quote invalid XMLID/JS characters for &c:prefix;
  * lb: add protocol "tcp"

 -- Max Kellermann <mk@cm4all.com>  Wed, 10 Aug 2011 18:53:12 +0200

cm4all-beng-proxy (1.1.2) unstable; urgency=low

  * merge release 1.0.2
  * http-server: report detailed errors
  * widget-http: implement header dumps
  * cgi, fastcgi: enable cookie jar with custom cookie "host"

 -- Max Kellermann <mk@cm4all.com>  Thu, 04 Aug 2011 17:27:51 +0200

cm4all-beng-proxy (1.1.1) unstable; urgency=low

  * merge release 1.0.1
  * lb: don't ignore unimplemented configuration keywords
  * lb: configurable monitor check interval
  * session: configurable idle timeout

 -- Max Kellermann <mk@cm4all.com>  Tue, 26 Jul 2011 11:27:20 +0200

cm4all-beng-proxy (1.1) unstable; urgency=low

  * http-client: send "Expect: 100-continue" only for big request body
  * lb: implement monitors (ping, connect, tcp_expect)

 -- Max Kellermann <mk@cm4all.com>  Wed, 20 Jul 2011 15:04:22 +0200
  
cm4all-beng-proxy (1.0.34) unstable; urgency=low

  * resource-loader: don't strip last segment from IPv6 address

 -- Max Kellermann <mk@cm4all.com>  Wed, 16 May 2012 09:47:43 -0000

cm4all-beng-proxy (1.0.33) unstable; urgency=low

  * widget-resolver: fix assertion failure on recursive abort

 -- Max Kellermann <mk@cm4all.com>  Thu, 26 Apr 2012 14:04:01 -0000

cm4all-beng-proxy (1.0.32) unstable; urgency=low

  * http-cache: add missing initialization on memcached miss

 -- Max Kellermann <mk@cm4all.com>  Mon, 26 Mar 2012 13:35:01 -0000

cm4all-beng-proxy (1.0.31) unstable; urgency=low

  * proxy-widget: close the request body when the view doesn't exist

 -- Max Kellermann <mk@cm4all.com>  Tue, 20 Mar 2012 08:28:00 -0000

cm4all-beng-proxy (1.0.30) unstable; urgency=low

  * widget-view: initialize the header forward settings
  * translate-client: new view inherits header forward settings from
    default view
  * handler: clear transformation after translation error
  * http-cache: release the memcached response on abort
  * fcgi-request: close the request body on stock failure

 -- Max Kellermann <mk@cm4all.com>  Thu, 15 Mar 2012 15:34:18 -0000

cm4all-beng-proxy (1.0.29) unstable; urgency=low

  * processor: unescape custom header values
  * widget-resolver: fix NULL dereference after failure

 -- Max Kellermann <mk@cm4all.com>  Thu, 08 Mar 2012 18:10:14 -0000

cm4all-beng-proxy (1.0.28) unstable; urgency=low

  * widget-resolver: serve responses in the right order
  * widget-request: fix session related assertion failure
  * translate: initialize all GError variables

 -- Max Kellermann <mk@cm4all.com>  Fri, 02 Mar 2012 15:20:54 -0000

cm4all-beng-proxy (1.0.27) unstable; urgency=low

  * resource-address: fix regression when CGI URI is not set

 -- Max Kellermann <mk@cm4all.com>  Thu, 23 Feb 2012 17:08:16 -0000

cm4all-beng-proxy (1.0.26) unstable; urgency=low

  * resource-address: apply BASE to the CGI request URI

 -- Max Kellermann <mk@cm4all.com>  Thu, 23 Feb 2012 15:11:42 -0000

cm4all-beng-proxy (1.0.25) unstable; urgency=low

  * cgi-client: clear the input pointer on close

 -- Max Kellermann <mk@cm4all.com>  Thu, 16 Feb 2012 13:46:13 -0000

cm4all-beng-proxy (1.0.24) unstable; urgency=low

  * debian/rules: optimize parallel build
  * cgi: break loop when headers are finished

 -- Max Kellermann <mk@cm4all.com>  Wed, 15 Feb 2012 09:23:22 -0000

cm4all-beng-proxy (1.0.23) unstable; urgency=low

  * cgi: detect large response headers
  * cgi: continue parsing response headers after buffer boundary
  * cgi: bigger response header buffer
  * fcgi-client: detect large response headers

 -- Max Kellermann <mk@cm4all.com>  Thu, 09 Feb 2012 09:27:50 -0000

cm4all-beng-proxy (1.0.22) unstable; urgency=low

  * debian/rules: don't run libtool
  * lb: thread safety for the SSL filter
  * lb: fix crash during shutdown
  * http-server: fix uninitialised variable

 -- Max Kellermann <mk@cm4all.com>  Thu, 02 Feb 2012 13:03:08 -0000

cm4all-beng-proxy (1.0.21) unstable; urgency=low

  * hstock: fix memory leak
  * notify: fix endless busy loop
  * ssl_filter: fix hang while tearing down connection

 -- Max Kellermann <mk@cm4all.com>  Tue, 31 Jan 2012 15:24:50 -0000

cm4all-beng-proxy (1.0.20) unstable; urgency=low

  * ssl: load the whole certificate chain
  * translate: fix PATH+JAILCGI+SITE check
  * translate: fix HOME check
  * resource-address: include all CGI attributes in cache key

 -- Max Kellermann <mk@cm4all.com>  Wed, 25 Jan 2012 12:10:43 -0000

cm4all-beng-proxy (1.0.19) unstable; urgency=low

  * cookie-client: add a missing out-of-memory check

 -- Max Kellermann <mk@cm4all.com>  Tue, 17 Jan 2012 08:27:38 -0000

cm4all-beng-proxy (1.0.18) unstable; urgency=low

  * resource-address: support zero-length path_info prefix (for BASE)
  * hashmap: optimize insertions
  * http-server: limit the number of request headers
  * proxy-widget: discard the unused request body on error

 -- Max Kellermann <mk@cm4all.com>  Wed, 04 Jan 2012 14:55:59 -0000

cm4all-beng-proxy (1.0.17) unstable; urgency=low

  * istream-chunked: avoid recursive buffer write, fixes crash

 -- Max Kellermann <mk@cm4all.com>  Wed, 21 Dec 2011 16:37:44 -0000

cm4all-beng-proxy (1.0.16) unstable; urgency=low

  * http-server: disable timeout while waiting for CGI
  * cgi: fix segmentation fault
  * processor: discard child's request body on abort
  * proxy-widget: discard the unused request body on error

 -- Max Kellermann <mk@cm4all.com>  Wed, 14 Dec 2011 11:53:31 +0100

cm4all-beng-proxy (1.0.15) unstable; urgency=low

  * http-client: fix assertion failure on bogus "100 Continue"
  * handler: don't close the request body twice
  * session: add a missing out-of-memory check
  * fcgi-client: check for EV_READ event
  * fcgi-serialize: fix serializing parameter without value

 -- Max Kellermann <mk@cm4all.com>  Mon, 05 Dec 2011 17:47:20 -0000

cm4all-beng-proxy (1.0.14) unstable; urgency=low

  * http-server: don't generate chunked HEAD response
  * http-server: don't override Content-Length for HEAD response
  * lb_http, proxy-widget, response: forward Content-Length after HEAD

 -- Max Kellermann <mk@cm4all.com>  Tue, 08 Nov 2011 18:19:42 +0100

cm4all-beng-proxy (1.0.13) unstable; urgency=low

  * processor: initialize URI rewrite options for <?cm4all-rewrite-uri?>

 -- Max Kellermann <mk@cm4all.com>  Wed, 02 Nov 2011 16:47:48 +0100

cm4all-beng-proxy (1.0.12) unstable; urgency=low

  * http-server, proxy-widget: add missing newline to log message
  * fcgi_client: fix assertion failure on response body error
  * http-cache-choice: fix crash due to wrong filter callback

 -- Max Kellermann <mk@cm4all.com>  Fri, 21 Oct 2011 15:02:42 +0200

cm4all-beng-proxy (1.0.11) unstable; urgency=low

  * lb_config: fix binding to wildcard address
  * rewrite-uri: clarify warning message when widget has no id

 -- Max Kellermann <mk@cm4all.com>  Wed, 19 Oct 2011 09:26:48 +0200

cm4all-beng-proxy (1.0.10) unstable; urgency=low

  * debian/control: beng-lb doesn't need "daemon" anymore
  * http-string: allow space in unquoted cookie values (RFC ignorant)

 -- Max Kellermann <mk@cm4all.com>  Fri, 07 Oct 2011 15:06:32 +0200

cm4all-beng-proxy (1.0.9) unstable; urgency=low

  * tcp-balancer: store a copy of the socket address
  * lb: default log directory is /var/log/cm4all/beng-lb
  * lb: use new built-in watchdog instead of /usr/bin/daemon

 -- Max Kellermann <mk@cm4all.com>  Thu, 29 Sep 2011 16:19:34 +0200

cm4all-beng-proxy (1.0.8) unstable; urgency=low

  * resource-address: copy the delegate JailCGI parameters (crash bug fix)
  * response: use the same URI for storing and dropping widget sessions

 -- Max Kellermann <mk@cm4all.com>  Thu, 22 Sep 2011 13:39:08 +0200

cm4all-beng-proxy (1.0.7) unstable; urgency=low

  * inline-widget: discard request body when class lookup fails

 -- Max Kellermann <mk@cm4all.com>  Fri, 16 Sep 2011 12:16:04 +0200

cm4all-beng-proxy (1.0.6) unstable; urgency=low

  * processor: support short "SCRIPT" tag
  * widget-uri: use the template's view specification

 -- Max Kellermann <mk@cm4all.com>  Tue, 13 Sep 2011 18:14:24 +0200

cm4all-beng-proxy (1.0.5) unstable; urgency=low

  * resource-loader: delete comma when extracting from X-Forwarded-For

 -- Max Kellermann <mk@cm4all.com>  Mon, 05 Sep 2011 17:43:22 +0200

cm4all-beng-proxy (1.0.4) unstable; urgency=low

  * istream-replace: update the buffer reader after new data was added

 -- Max Kellermann <mk@cm4all.com>  Mon, 05 Sep 2011 15:43:17 +0200

cm4all-beng-proxy (1.0.3) unstable; urgency=low

  * merge release 0.9.35
  * control-handler: fix uninitialized variable

 -- Max Kellermann <mk@cm4all.com>  Thu, 18 Aug 2011 15:15:52 +0200

cm4all-beng-proxy (1.0.2) unstable; urgency=low

  * merge release 0.9.34
  * handler: always log translate client errors
  * tcp-balancer: fix memory leak in error handler
  * http-string: allow more characters in cookie values (RFC ignorant)

 -- Max Kellermann <mk@cm4all.com>  Mon, 01 Aug 2011 16:30:05 +0200

cm4all-beng-proxy (1.0.1) unstable; urgency=low

  * session: increase idle timeout to 20 minutes

 -- Max Kellermann <mk@cm4all.com>  Tue, 26 Jul 2011 11:23:36 +0200

cm4all-beng-proxy (1.0) unstable; urgency=low

  * merge release 0.9.33
  * header-forward: eliminate the duplicate "Date" response header
  * proxy-handler: don't pass internal URI arguments to CGI

 -- Max Kellermann <mk@cm4all.com>  Mon, 18 Jul 2011 17:07:42 +0200

cm4all-beng-proxy (0.10.14) unstable; urgency=low

  * merge release 0.9.32

 -- Max Kellermann <mk@cm4all.com>  Tue, 12 Jul 2011 19:02:23 +0200

cm4all-beng-proxy (0.10.13) unstable; urgency=low

  * growing-buffer: reset the position when skipping buffers

 -- Max Kellermann <mk@cm4all.com>  Wed, 06 Jul 2011 10:07:50 +0200

cm4all-beng-proxy (0.10.12) unstable; urgency=low

  * merge release 0.9.31
  * rewrite-uri: log widget base mismatch
  * istream-replace: fix assertion failure with splitted buffer

 -- Max Kellermann <mk@cm4all.com>  Tue, 05 Jul 2011 22:05:44 +0200

cm4all-beng-proxy (0.10.11) unstable; urgency=low

  * merge release 0.9.30
  * lb: add SSL/TLS support

 -- Max Kellermann <mk@cm4all.com>  Mon, 04 Jul 2011 17:14:21 +0200

cm4all-beng-proxy (0.10.10) unstable; urgency=low

  * merge release 0.9.29

 -- Max Kellermann <mk@cm4all.com>  Tue, 28 Jun 2011 17:56:43 +0200

cm4all-beng-proxy (0.10.9) unstable; urgency=low

  * merge release 0.9.28

 -- Max Kellermann <mk@cm4all.com>  Mon, 27 Jun 2011 13:38:03 +0200

cm4all-beng-proxy (0.10.8) unstable; urgency=low

  * lb_http: don't access the connection object after it was closed
  * restart the load balancer automatically

 -- Max Kellermann <mk@cm4all.com>  Wed, 22 Jun 2011 12:38:39 +0200

cm4all-beng-proxy (0.10.7) unstable; urgency=low

  * config: make the session cookie name configurable
  * uri-relative: allow relative base URIs (for CGI)
  * widget-uri: combine existing CGI PATH_INFO and given widget location
  * python/translation/widget: support "path_info" specification

 -- Max Kellermann <mk@cm4all.com>  Mon, 20 Jun 2011 14:54:38 +0200

cm4all-beng-proxy (0.10.6) unstable; urgency=low

  * merge release 0.9.26

 -- Max Kellermann <mk@cm4all.com>  Wed, 15 Jun 2011 09:19:28 +0200

cm4all-beng-proxy (0.10.5) unstable; urgency=low

  * merge release 0.9.26

 -- Max Kellermann <mk@cm4all.com>  Fri, 10 Jun 2011 10:09:09 +0200

cm4all-beng-proxy (0.10.4) unstable; urgency=low

  * doc: add beng-lb documentation
  * lb: implement "fallback" option
  * merge release 0.9.25

 -- Max Kellermann <mk@cm4all.com>  Wed, 08 Jun 2011 14:13:43 +0200

cm4all-beng-proxy (0.10.3) unstable; urgency=low

  * python/translation.widget: support keyword "sticky"
  * lb: implement sticky modes "failover", "cookie"

 -- Max Kellermann <mk@cm4all.com>  Mon, 06 Jun 2011 15:51:36 +0200

cm4all-beng-proxy (0.10.2) unstable; urgency=low

  * debian: fix beng-lb pid file name
  * lb_http: implement sticky sessions
  * merge release 0.9.24

 -- Max Kellermann <mk@cm4all.com>  Tue, 31 May 2011 14:32:03 +0200

cm4all-beng-proxy (0.10.1) unstable; urgency=low

  * lb_http: close request body on error
  * lb_listener: print error message when binding fails
  * merge release 0.9.23

 -- Max Kellermann <mk@cm4all.com>  Fri, 27 May 2011 13:13:55 +0200

cm4all-beng-proxy (0.10) unstable; urgency=low

  * failure: fix inverted logic bug in expiry check
  * tcp-balancer: implement session stickiness
  * lb: new stand-alone load balancer

 -- Max Kellermann <mk@cm4all.com>  Thu, 26 May 2011 14:32:02 +0200

cm4all-beng-proxy (0.9.35) unstable; urgency=low

  * resource-loader: pass the last X-Forwarded-For element to AJP

 -- Max Kellermann <mk@cm4all.com>  Thu, 18 Aug 2011 15:05:02 +0200

cm4all-beng-proxy (0.9.34) unstable; urgency=low

  * request: fix double request body close in errdoc handler
  * handler: close request body on early abort

 -- Max Kellermann <mk@cm4all.com>  Mon, 01 Aug 2011 16:21:43 +0200

cm4all-beng-proxy (0.9.33) unstable; urgency=low

  * {http,ajp}-request, errdoc: check before closing the request body on
    error

 -- Max Kellermann <mk@cm4all.com>  Mon, 18 Jul 2011 16:30:29 +0200

cm4all-beng-proxy (0.9.32) unstable; urgency=low

  * processor: dispose request body when focused widget was not found
  * http-string: allow the slash in cookie values (RFC ignorant)

 -- Max Kellermann <mk@cm4all.com>  Tue, 12 Jul 2011 18:16:01 +0200

cm4all-beng-proxy (0.9.31) unstable; urgency=low

  * growing-buffer: fix assertion failure with empty first buffer

 -- Max Kellermann <mk@cm4all.com>  Tue, 05 Jul 2011 21:58:24 +0200

cm4all-beng-proxy (0.9.30) unstable; urgency=low

  * growing-buffer: fix assertion failure in reader when buffer is empty

 -- Max Kellermann <mk@cm4all.com>  Mon, 04 Jul 2011 16:59:28 +0200

cm4all-beng-proxy (0.9.29) unstable; urgency=low

  * http-string: allow the equality sign in cookie values (RFC ignorant)

 -- Max Kellermann <mk@cm4all.com>  Tue, 28 Jun 2011 17:50:23 +0200

cm4all-beng-proxy (0.9.28) unstable; urgency=low

  * http-string: allow round brackets in cookie values (RFC ignorant)

 -- Max Kellermann <mk@cm4all.com>  Mon, 27 Jun 2011 13:23:58 +0200

cm4all-beng-proxy (0.9.27) unstable; urgency=low

  * handler: don't delete existing session in TRANSPARENT mode

 -- Max Kellermann <mk@cm4all.com>  Wed, 15 Jun 2011 09:08:48 +0200

cm4all-beng-proxy (0.9.26) unstable; urgency=low

  * worker: read "crash" value before destroying shared memory
  * session: fix crash while discarding session

 -- Max Kellermann <mk@cm4all.com>  Fri, 10 Jun 2011 09:54:56 +0200

cm4all-beng-proxy (0.9.25) unstable; urgency=low

  * response: discard the request body before passing to errdoc
  * worker: don't restart all workers after "safe" worker crash
  * cgi: check for end-of-file after splice

 -- Max Kellermann <mk@cm4all.com>  Wed, 08 Jun 2011 15:02:35 +0200

cm4all-beng-proxy (0.9.24) unstable; urgency=low

  * fcgi-client: really discard packets on request id mismatch
  * memcached-client: don't schedule read event when buffer is full
  * session: support beng-lb sticky sessions

 -- Max Kellermann <mk@cm4all.com>  Tue, 31 May 2011 14:23:41 +0200

cm4all-beng-proxy (0.9.23) unstable; urgency=low

  * tcp-balancer: retry connecting to cluster if a node fails

 -- Max Kellermann <mk@cm4all.com>  Fri, 27 May 2011 13:01:31 +0200

cm4all-beng-proxy (0.9.22) unstable; urgency=low

  * failure: fix inverted logic bug in expiry check
  * uri-extract: support AJP URLs, fixes AJP cookies
  * ajp-client: don't schedule read event when buffer is full

 -- Max Kellermann <mk@cm4all.com>  Thu, 26 May 2011 08:32:32 +0200

cm4all-beng-proxy (0.9.21) unstable; urgency=low

  * balancer: re-enable load balancing (regression fix)
  * merge release 0.8.38

 -- Max Kellermann <mk@cm4all.com>  Fri, 20 May 2011 11:03:31 +0200

cm4all-beng-proxy (0.9.20) unstable; urgency=low

  * http-cache: fix assertion failure caused by wrong destructor
  * merge release 0.8.37

 -- Max Kellermann <mk@cm4all.com>  Mon, 16 May 2011 14:03:09 +0200

cm4all-beng-proxy (0.9.19) unstable; urgency=low

  * http-request: don't retry requests with a request body

 -- Max Kellermann <mk@cm4all.com>  Thu, 12 May 2011 11:35:55 +0200

cm4all-beng-proxy (0.9.18) unstable; urgency=low

  * http-body: fix assertion failure on EOF chunk after socket was closed
  * widget-http: fix crash in widget lookup error handler
  * merge release 0.8.36

 -- Max Kellermann <mk@cm4all.com>  Tue, 10 May 2011 18:56:33 +0200

cm4all-beng-proxy (0.9.17) unstable; urgency=low

  * growing-buffer: fix assertion failure after large initial write
  * http-request: retry after connection failure
  * test/t-cgi: fix bashisms in test scripts

 -- Max Kellermann <mk@cm4all.com>  Wed, 04 May 2011 18:54:57 +0200

cm4all-beng-proxy (0.9.16) unstable; urgency=low

  * resource-address: append "transparent" args to CGI path_info
  * tcache: fix crash on FastCGI with BASE

 -- Max Kellermann <mk@cm4all.com>  Mon, 02 May 2011 16:07:21 +0200

cm4all-beng-proxy (0.9.15) unstable; urgency=low

  * configure.ac: check if valgrind/memcheck.h is installed
  * configure.ac: check if libattr is available
  * access-log: log Referer and User-Agent
  * access-log: log the request duration
  * proxy-handler: allow forwarding URI arguments
  * merge release 0.8.35

 -- Max Kellermann <mk@cm4all.com>  Wed, 27 Apr 2011 18:54:17 +0200

cm4all-beng-proxy (0.9.14) unstable; urgency=low

  * processor: don't clear widget pointer at opening tag
  * debian: move ulimit call from init script to *.default
  * merge release 0.8.33

 -- Max Kellermann <mk@cm4all.com>  Wed, 13 Apr 2011 17:03:29 +0200

cm4all-beng-proxy (0.9.13) unstable; urgency=low

  * proxy-widget: apply the widget's response header forward settings
  * response: add option to dump the widget tree
  * widget-class: move header forward settings to view
  * merge release 0.8.30

 -- Max Kellermann <mk@cm4all.com>  Mon, 04 Apr 2011 16:31:26 +0200

cm4all-beng-proxy (0.9.12) unstable; urgency=low

  * widget: internal API refactorization
  * was-control: fix argument order in "abort" call
  * was-client: duplicate the GError object when it is used twice
  * {file,delegate}-handler: add Expires/ETag headers to 304 response
  * cgi: allow setting environment variables

 -- Max Kellermann <mk@cm4all.com>  Thu, 24 Mar 2011 15:12:54 +0100

cm4all-beng-proxy (0.9.11) unstable; urgency=low

  * processor: major API refactorization
  * merge release 0.8.29

 -- Max Kellermann <mk@cm4all.com>  Mon, 21 Mar 2011 19:43:28 +0100

cm4all-beng-proxy (0.9.10) unstable; urgency=low

  * merge release 0.8.27

 -- Max Kellermann <mk@cm4all.com>  Fri, 18 Mar 2011 14:11:16 +0100

cm4all-beng-proxy (0.9.9) unstable; urgency=low

  * merge release 0.8.25

 -- Max Kellermann <mk@cm4all.com>  Mon, 14 Mar 2011 16:05:51 +0100

cm4all-beng-proxy (0.9.8) unstable; urgency=low

  * translate: support UNIX domain sockets in ADDRESS_STRING
  * resource-address: support connections to existing FastCGI servers

 -- Max Kellermann <mk@cm4all.com>  Fri, 11 Mar 2011 19:24:33 +0100

cm4all-beng-proxy (0.9.7) unstable; urgency=low

  * merge release 0.8.24

 -- Max Kellermann <mk@cm4all.com>  Fri, 04 Mar 2011 13:07:36 +0100

cm4all-beng-proxy (0.9.6) unstable; urgency=low

  * merge release 0.8.23

 -- Max Kellermann <mk@cm4all.com>  Mon, 28 Feb 2011 11:47:45 +0100

cm4all-beng-proxy (0.9.5) unstable; urgency=low

  * translate: allow SITE without CGI

 -- Max Kellermann <mk@cm4all.com>  Mon, 31 Jan 2011 06:35:24 +0100

cm4all-beng-proxy (0.9.4) unstable; urgency=low

  * widget-class: allow distinct addresses for each view

 -- Max Kellermann <mk@cm4all.com>  Thu, 27 Jan 2011 17:51:21 +0100

cm4all-beng-proxy (0.9.3) unstable; urgency=low

  * istream-catch: log errors
  * proxy-handler: pass the original request URI to (Fast)CGI
  * proxy-handler: pass the original document root to (Fast)CGI
  * fcgi-stock: pass site id to child process
  * translation: new packet "HOME" for JailCGI
  * resource-loader: get remote host from "X-Forwarded-For"
  * cgi, fcgi-client: pass client IP address to application

 -- Max Kellermann <mk@cm4all.com>  Fri, 21 Jan 2011 18:13:38 +0100

cm4all-beng-proxy (0.9.2) unstable; urgency=low

  * merge release 0.8.21
  * http-response: better context for error messages
  * istream: method close() does not invoke handler->abort()
  * istream: better context for error messages
  * ajp-client: destruct properly when request stream fails
  * {delegate,fcgi,was}-stock: use the JailCGI 1.4 wrapper

 -- Max Kellermann <mk@cm4all.com>  Mon, 17 Jan 2011 12:08:04 +0100

cm4all-beng-proxy (0.9.1) unstable; urgency=low

  * http-server: count the number of raw bytes sent and received
  * control-handler: support TCACHE_INVALIDATE with SITE
  * new programs "log-forward", "log-exec" for network logging
  * new program "log-split" for creating per-site log files
  * new program "log-traffic" for creating per-site traffic logs
  * move logging servers to new package cm4all-beng-proxy-logging
  * python/control.client: add parameter "broadcast"

 -- Max Kellermann <mk@cm4all.com>  Thu, 02 Dec 2010 12:07:16 +0100

cm4all-beng-proxy (0.9) unstable; urgency=low

  * merge release 0.8.19
  * was-client: explicitly send 32 bit METHOD payload
  * was-client: explicitly parse STATUS as 32 bit integer
  * was-client: clear control channel object on destruction
  * was-client: reuse child process if state is clean on EOF
  * was-client: abort properly after receiving illegal packet
  * was-client: allow "request STOP" before response completed
  * was-client: postpone the response handler invocation
  * was-control: send packets in bulk
  * python: support WAS widgets
  * http-server: enable "cork" mode only for beginning of response
  * http-cache: don't access freed memory in pool_unref_denotify()
  * http: use libcm4all-http
  * new datagram based binary protocol for access logging
  * main: default WAS stock limit is 16

 -- Max Kellermann <mk@cm4all.com>  Thu, 18 Nov 2010 19:56:17 +0100

cm4all-beng-proxy (0.8.38) unstable; urgency=low

  * failure: update time stamp on existing item
  * errdoc: free the original response body on abort

 -- Max Kellermann <mk@cm4all.com>  Fri, 20 May 2011 10:17:14 +0200

cm4all-beng-proxy (0.8.37) unstable; urgency=low

  * widget-resolver: don't reuse failed resolver
  * http-request: fix NULL pointer dereference on invalid URI
  * config: disable the TCP stock limit by default

 -- Max Kellermann <mk@cm4all.com>  Mon, 16 May 2011 13:41:32 +0200

cm4all-beng-proxy (0.8.36) unstable; urgency=low

  * http-server: check if client closes connection while processing
  * http-client: release the socket before invoking the callback
  * fcgi-client: fix assertion failure on full input buffer
  * memcached-client: re-enable socket event after direct copy
  * istream-file: fix assertion failure on range request
  * test/t-cgi: fix bashisms in test scripts

 -- Max Kellermann <mk@cm4all.com>  Tue, 10 May 2011 18:45:48 +0200

cm4all-beng-proxy (0.8.35) unstable; urgency=low

  * session: fix potential session defragmentation crash
  * ajp-request: use "host:port" as TCP stock key
  * cgi: evaluate the Content-Length response header

 -- Max Kellermann <mk@cm4all.com>  Wed, 27 Apr 2011 13:32:05 +0200

cm4all-beng-proxy (0.8.34) unstable; urgency=low

  * js: replace all '%' with '$'
  * js: check if session_id is null
  * debian: add package cm4all-beng-proxy-tools

 -- Max Kellermann <mk@cm4all.com>  Tue, 19 Apr 2011 18:43:54 +0200

cm4all-beng-proxy (0.8.33) unstable; urgency=low

  * processor: don't quote query string arguments with dollar sign
  * widget-request: safely remove "view" and "path" from argument table
  * debian/control: add "Breaks << 0.8.32" on the JavaScript library

 -- Max Kellermann <mk@cm4all.com>  Tue, 12 Apr 2011 18:21:55 +0200

cm4all-beng-proxy (0.8.32) unstable; urgency=low

  * args: quote arguments with the dollar sign

 -- Max Kellermann <mk@cm4all.com>  Tue, 12 Apr 2011 13:34:42 +0200

cm4all-beng-proxy (0.8.31) unstable; urgency=low

  * proxy-widget: eliminate the duplicate "Server" response header
  * translation: add packet UNTRUSTED_SITE_SUFFIX

 -- Max Kellermann <mk@cm4all.com>  Thu, 07 Apr 2011 16:23:37 +0200

cm4all-beng-proxy (0.8.30) unstable; urgency=low

  * handler: make lower-case realm name from the "Host" header
  * session: copy attribute "realm", fixes segmentation fault

 -- Max Kellermann <mk@cm4all.com>  Tue, 29 Mar 2011 16:47:43 +0200

cm4all-beng-proxy (0.8.29) unstable; urgency=low

  * ajp-client: send query string in an AJP attribute

 -- Max Kellermann <mk@cm4all.com>  Mon, 21 Mar 2011 19:16:16 +0100

cm4all-beng-proxy (0.8.28) unstable; urgency=low

  * resource-loader: use X-Forwarded-For to obtain AJP remote host
  * resource-loader: strip port from AJP remote address
  * resource-loader: don't pass remote host to AJP server
  * resource-loader: parse server port for AJP
  * ajp-client: always send content-length
  * ajp-client: parse the remaining buffer after EAGAIN

 -- Max Kellermann <mk@cm4all.com>  Mon, 21 Mar 2011 11:12:07 +0100

cm4all-beng-proxy (0.8.27) unstable; urgency=low

  * http-request: close the request body on malformed URI
  * ajp-request: AJP translation packet contains ajp://host:port/path

 -- Max Kellermann <mk@cm4all.com>  Fri, 18 Mar 2011 14:04:21 +0100

cm4all-beng-proxy (0.8.26) unstable; urgency=low

  * python/response: fix typo in ajp()
  * session: validate sessions only within one realm

 -- Max Kellermann <mk@cm4all.com>  Fri, 18 Mar 2011 08:59:41 +0100

cm4all-beng-proxy (0.8.25) unstable; urgency=low

  * widget-http: discard request body on unknown view name
  * inline-widget: discard request body on error
  * {http,fcgi,was}-client: allocate response headers from caller pool
  * cmdline: fcgi_stock_limit defaults to 0 (no limit)

 -- Max Kellermann <mk@cm4all.com>  Mon, 14 Mar 2011 15:53:42 +0100

cm4all-beng-proxy (0.8.24) unstable; urgency=low

  * fcgi-client: release the connection even when padding not consumed
    after empty response

 -- Max Kellermann <mk@cm4all.com>  Wed, 02 Mar 2011 17:39:33 +0100

cm4all-beng-proxy (0.8.23) unstable; urgency=low

  * memcached-client: allocate a new memory pool
  * memcached-client: copy caller_pool reference before freeing the client
  * fcgi-client: check headers!=NULL
  * fcgi-client: release the connection even when padding not consumed

 -- Max Kellermann <mk@cm4all.com>  Mon, 28 Feb 2011 10:50:02 +0100

cm4all-beng-proxy (0.8.22) unstable; urgency=low

  * cgi: fill special variables CONTENT_TYPE, CONTENT_LENGTH
  * memcached-client: remove stray pool_unref() call
  * memcached-client: reuse the socket if the remaining value is buffered
  * http-cache-choice: abbreviate memcached keys
  * *-cache: allocate a parent pool for cache items
  * pool: re-enable linear pools
  * frame: free the request body on error
  * http-cache: free cached body which was dismissed

 -- Max Kellermann <mk@cm4all.com>  Mon, 07 Feb 2011 15:34:09 +0100

cm4all-beng-proxy (0.8.21) unstable; urgency=low

  * merge release 0.7.55
  * jail: translate the document root properly
  * header-forward: forward the "Host" header to CGI/FastCGI/AJP
  * http-error: map ENOTDIR to "404 Not Found"
  * http-server: fix assertion failure on write error
  * fcgi-stock: clear all environment variables

 -- Max Kellermann <mk@cm4all.com>  Thu, 06 Jan 2011 16:04:20 +0100

cm4all-beng-proxy (0.8.20) unstable; urgency=low

  * widget-resolver: add pedantic state assertions
  * async: remember a copy of the operation in !NDEBUG
  * python/translation/response: max_age() returns self

 -- Max Kellermann <mk@cm4all.com>  Mon, 06 Dec 2010 23:02:50 +0100

cm4all-beng-proxy (0.8.19) unstable; urgency=low

  * merge release 0.7.54

 -- Max Kellermann <mk@cm4all.com>  Wed, 17 Nov 2010 16:25:10 +0100

cm4all-beng-proxy (0.8.18) unstable; urgency=low

  * was-client: explicitly send 32 bit METHOD payload
  * was-client: explicitly parse STATUS as 32 bit integer
  * istream: check presence of as_fd() in optimized build

 -- Max Kellermann <mk@cm4all.com>  Fri, 05 Nov 2010 11:00:54 +0100

cm4all-beng-proxy (0.8.17) unstable; urgency=low

  * merged release 0.7.53
  * widget: use colon as widget path separator
  * was-client: check for abort during response handler
  * was-client: implement STOP
  * was-client: release memory pools
  * was-launch: enable non-blocking mode on input and output
  * http-server: don't crash on malformed pipelined request
  * main: free the WAS stock and the UDP listener in the SIGTERM handler

 -- Max Kellermann <mk@cm4all.com>  Thu, 28 Oct 2010 19:50:26 +0200

cm4all-beng-proxy (0.8.16) unstable; urgency=low

  * merged release 0.7.52
  * was-client: support for the WAS protocol

 -- Max Kellermann <mk@cm4all.com>  Wed, 13 Oct 2010 16:45:18 +0200

cm4all-beng-proxy (0.8.15) unstable; urgency=low

  * resource-address: don't skip question mark twice

 -- Max Kellermann <mk@cm4all.com>  Tue, 28 Sep 2010 12:20:33 +0200

cm4all-beng-proxy (0.8.14) unstable; urgency=low

  * processor: schedule "xmlns:c" deletion

 -- Max Kellermann <mk@cm4all.com>  Thu, 23 Sep 2010 14:42:31 +0200

cm4all-beng-proxy (0.8.13) unstable; urgency=low

  * processor: delete "xmlns:c" attributes from link elements
  * istream-{head,zero}: implement method available()
  * merged release 0.7.51

 -- Max Kellermann <mk@cm4all.com>  Tue, 17 Aug 2010 09:54:33 +0200

cm4all-beng-proxy (0.8.12) unstable; urgency=low

  * http-cache-memcached: copy resource address
  * debian/control: add missing ${shlibs:Depends}
  * merged release 0.7.50

 -- Max Kellermann <mk@cm4all.com>  Thu, 12 Aug 2010 20:17:52 +0200

cm4all-beng-proxy (0.8.11) unstable; urgency=low

  * delegate-client: fix SCM_RIGHTS check
  * use Linux 2.6 CLOEXEC/NONBLOCK flags
  * tcache: INVALIDATE removes all variants (error documents etc.)
  * control: new UDP based protocol, allows invalidating caches
  * hashmap: fix assertion failure in hashmap_remove_match()
  * merged release 0.7.49

 -- Max Kellermann <mk@cm4all.com>  Tue, 10 Aug 2010 15:48:10 +0200

cm4all-beng-proxy (0.8.10) unstable; urgency=low

  * tcache: copy response.previous

 -- Max Kellermann <mk@cm4all.com>  Mon, 02 Aug 2010 18:03:43 +0200

cm4all-beng-proxy (0.8.9) unstable; urgency=low

  * (f?)cgi-handler: forward query string only if focused
  * ajp-handler: merge into proxy-handler
  * proxy-handler: forward query string if focused
  * cgi, fastcgi-handler: enable the resource cache
  * translation: add packets CHECK and PREVIOUS for authentication
  * python: add Response.max_age()

 -- Max Kellermann <mk@cm4all.com>  Fri, 30 Jul 2010 11:39:22 +0200

cm4all-beng-proxy (0.8.8) unstable; urgency=low

  * prototypes/translate.py: added new ticket-fastcgi programs
  * http-cache: implement FastCGI caching
  * merged release 0.7.47

 -- Max Kellermann <mk@cm4all.com>  Wed, 21 Jul 2010 13:00:43 +0200

cm4all-beng-proxy (0.8.7) unstable; urgency=low

  * istream-delayed: update the "direct" bit mask
  * http-client: send "Expect: 100-continue"
  * response, widget-http: apply istream_pipe to filter input
  * proxy-handler: apply istream_pipe to request body
  * istream-ajp-body: send larger request body packets
  * ajp-client: support splice()
  * merged release 0.7.46

 -- Max Kellermann <mk@cm4all.com>  Fri, 25 Jun 2010 18:52:04 +0200

cm4all-beng-proxy (0.8.6) unstable; urgency=low

  * translation: added support for custom error documents
  * response: convert HEAD to GET if filter follows
  * processor: short-circuit on HEAD request
  * python: depend on python-twisted-core

 -- Max Kellermann <mk@cm4all.com>  Wed, 16 Jun 2010 16:37:42 +0200

cm4all-beng-proxy (0.8.5) unstable; urgency=low

  * istream-tee: allow second output to block
  * widget-http: don't transform error documents
  * response, widget-http: disable filters after widget frame request
  * translation: added packet FILTER_4XX to filter client errors
  * merged release 0.7.45

 -- Max Kellermann <mk@cm4all.com>  Thu, 10 Jun 2010 16:13:14 +0200

cm4all-beng-proxy (0.8.4) unstable; urgency=low

  * python: added missing "Response" import
  * python: resume parsing after deferred call
  * http-client: implement istream method as_fd()
  * merged release 0.7.44

 -- Max Kellermann <mk@cm4all.com>  Mon, 07 Jun 2010 17:01:16 +0200

cm4all-beng-proxy (0.8.3) unstable; urgency=low

  * file-handler: implement If-Range (RFC 2616 14.27)
  * merged release 0.7.42

 -- Max Kellermann <mk@cm4all.com>  Tue, 01 Jun 2010 16:17:13 +0200

cm4all-beng-proxy (0.8.2) unstable; urgency=low

  * cookie-client: verify the cookie path
  * python: use Twisted's logging library
  * python: added a widget registry class
  * merged release 0.7.41

 -- Max Kellermann <mk@cm4all.com>  Wed, 26 May 2010 13:08:16 +0200

cm4all-beng-proxy (0.8.1) unstable; urgency=low

  * http-cache-memcached: delete entity records on POST

 -- Max Kellermann <mk@cm4all.com>  Tue, 18 May 2010 12:21:55 +0200

cm4all-beng-proxy (0.8) unstable; urgency=low

  * istream: added method as_fd() to convert istream to file descriptor
  * fork: support passing stdin istream fd to child process
  * http-cache: discard only matching entries on POST
  * istream-html-escape: escape single and double quote
  * rewrite-uri: escape the result with XML entities

 -- Max Kellermann <mk@cm4all.com>  Thu, 13 May 2010 12:34:46 +0200

cm4all-beng-proxy (0.7.55) unstable; urgency=low

  * pool: reparent pools in optimized build
  * istream-deflate: add missing pool reference while reading
  * istream-deflate: fix several error handlers

 -- Max Kellermann <mk@cm4all.com>  Thu, 06 Jan 2011 12:59:39 +0100

cm4all-beng-proxy (0.7.54) unstable; urgency=low

  * http-server: fix crash on deferred chunked request body
  * parser: fix crash on malformed SCRIPT element

 -- Max Kellermann <mk@cm4all.com>  Wed, 17 Nov 2010 16:13:09 +0100

cm4all-beng-proxy (0.7.53) unstable; urgency=low

  * http-server: don't crash on malformed pipelined request
  * sink-header: fix assertion failure on empty trailer

 -- Max Kellermann <mk@cm4all.com>  Thu, 28 Oct 2010 18:39:01 +0200

cm4all-beng-proxy (0.7.52) unstable; urgency=low

  * fcgi-client: fix send timeout handler
  * fork: finish the buffer after pipe was drained

 -- Max Kellermann <mk@cm4all.com>  Wed, 13 Oct 2010 16:39:26 +0200

cm4all-beng-proxy (0.7.51) unstable; urgency=low

  * http-client: clear response body pointer before forwarding EOF event
  * processor: fix assertion failure for c:mode in c:widget

 -- Max Kellermann <mk@cm4all.com>  Mon, 16 Aug 2010 17:01:48 +0200

cm4all-beng-proxy (0.7.50) unstable; urgency=low

  * header-forward: don't forward the "Host" header to HTTP servers
  * resource-address: use uri_relative() for CGI
  * uri-relative: don't lose host name in uri_absolute()
  * uri-relative: don't fail on absolute URIs
  * http-cache-heap: don't use uninitialized item size

 -- Max Kellermann <mk@cm4all.com>  Thu, 12 Aug 2010 20:03:49 +0200

cm4all-beng-proxy (0.7.49) unstable; urgency=low

  * hashmap: fix assertion failure in hashmap_remove_value()

 -- Max Kellermann <mk@cm4all.com>  Tue, 10 Aug 2010 15:37:12 +0200

cm4all-beng-proxy (0.7.48) unstable; urgency=low

  * pipe-stock: add assertions on file descriptors

 -- Max Kellermann <mk@cm4all.com>  Mon, 09 Aug 2010 14:56:54 +0200

cm4all-beng-proxy (0.7.47) unstable; urgency=low

  * cmdline: add option "--group"

 -- Max Kellermann <mk@cm4all.com>  Fri, 16 Jul 2010 18:39:53 +0200

cm4all-beng-proxy (0.7.46) unstable; urgency=low

  * handler: initialize all translate_response attributes
  * http-client: consume buffer before header length check
  * istream-pipe: clear "direct" flags in constructor
  * istream-pipe: return gracefully when handler blocks
  * ajp-client: hold pool reference to reset TCP_CORK

 -- Max Kellermann <mk@cm4all.com>  Mon, 21 Jun 2010 17:53:21 +0200

cm4all-beng-proxy (0.7.45) unstable; urgency=low

  * istream-tee: separate "weak" values for the two outputs
  * fcache: don't close output when caching has been canceled
  * tcache: copy the attribute "secure_cookie"

 -- Max Kellermann <mk@cm4all.com>  Thu, 10 Jun 2010 15:21:34 +0200

cm4all-beng-proxy (0.7.44) unstable; urgency=low

  * http-client: check response header length
  * http-server: check request header length

 -- Max Kellermann <mk@cm4all.com>  Mon, 07 Jun 2010 16:51:57 +0200

cm4all-beng-proxy (0.7.43) unstable; urgency=low

  * http-cache: fixed NULL pointer dereference when storing empty response
    body on the heap

 -- Max Kellermann <mk@cm4all.com>  Tue, 01 Jun 2010 18:52:45 +0200

cm4all-beng-proxy (0.7.42) unstable; urgency=low

  * fork: check "direct" flag again after buffer flush
  * pool: pool_unref_denotify() remembers the code location
  * sink-{buffer,gstring}: don't invoke callback in abort()
  * async: added another debug flag to verify correctness

 -- Max Kellermann <mk@cm4all.com>  Mon, 31 May 2010 21:15:58 +0200

cm4all-beng-proxy (0.7.41) unstable; urgency=low

  * http-cache: initialize response status and headers on empty body

 -- Max Kellermann <mk@cm4all.com>  Tue, 25 May 2010 16:27:25 +0200

cm4all-beng-proxy (0.7.40) unstable; urgency=low

  * http-cache: fixed NULL pointer dereference when storing empty response
    body in memcached

 -- Max Kellermann <mk@cm4all.com>  Tue, 25 May 2010 15:04:44 +0200

cm4all-beng-proxy (0.7.39) unstable; urgency=low

  * memcached-stock: close value on connect failure
  * http: implement remaining status codes
  * http-cache: allow caching empty response body
  * http-cache: cache status codes 203, 206, 300, 301, 410
  * http-cache: don't cache authorized resources

 -- Max Kellermann <mk@cm4all.com>  Fri, 21 May 2010 17:37:29 +0200

cm4all-beng-proxy (0.7.38) unstable; urgency=low

  * http-server: send HTTP/1.1 declaration with "100 Continue"
  * connection: initialize "site_name", fixes crash bug
  * translation: added packet SECURE_COOKIE

 -- Max Kellermann <mk@cm4all.com>  Thu, 20 May 2010 15:40:34 +0200

cm4all-beng-proxy (0.7.37) unstable; urgency=low

  * *-client: implement a socket leak detector
  * handler: initialize response header without translation server

 -- Max Kellermann <mk@cm4all.com>  Tue, 18 May 2010 12:05:11 +0200

cm4all-beng-proxy (0.7.36) unstable; urgency=low

  * http-client: fixed NULL pointer dereference
  * handler, response: removed duplicate request body destruction calls

 -- Max Kellermann <mk@cm4all.com>  Tue, 11 May 2010 17:16:36 +0200

cm4all-beng-proxy (0.7.35) unstable; urgency=low

  * {http,fcgi,ajp}-request: close the request body on abort
  * handler: set fake translation response on malformed URI

 -- Max Kellermann <mk@cm4all.com>  Mon, 10 May 2010 11:22:23 +0200

cm4all-beng-proxy (0.7.34) unstable; urgency=low

  * translate: check the UNTRUSTED packet
  * translation: added packet UNTRUSTED_PREFIX

 -- Max Kellermann <mk@cm4all.com>  Fri, 30 Apr 2010 19:14:37 +0200

cm4all-beng-proxy (0.7.33) unstable; urgency=low

  * merged release 0.7.27.1
  * fcache: don't continue storing in background
  * fcgi-client: re-add event after some input data has been read

 -- Max Kellermann <mk@cm4all.com>  Fri, 30 Apr 2010 11:31:08 +0200

cm4all-beng-proxy (0.7.32) unstable; urgency=low

  * response: generate the "Server" response header
  * response: support the Authentication-Info response header
  * response: support custom authentication pages
  * translation: support custom response headers

 -- Max Kellermann <mk@cm4all.com>  Tue, 27 Apr 2010 17:09:59 +0200

cm4all-beng-proxy (0.7.31) unstable; urgency=low

  * support HTTP authentication (RFC 2617)

 -- Max Kellermann <mk@cm4all.com>  Mon, 26 Apr 2010 17:26:42 +0200

cm4all-beng-proxy (0.7.30) unstable; urgency=low

  * fcgi-client: support responses without a body
  * {http,fcgi}-client: hold caller pool reference during callback

 -- Max Kellermann <mk@cm4all.com>  Fri, 23 Apr 2010 14:41:05 +0200

cm4all-beng-proxy (0.7.29) unstable; urgency=low

  * http-cache: added missing pool_unref() in memcached_miss()
  * pool: added checked pool references

 -- Max Kellermann <mk@cm4all.com>  Thu, 22 Apr 2010 15:45:48 +0200

cm4all-beng-proxy (0.7.28) unstable; urgency=low

  * fcgi-client: support response status
  * translate: malformed packets are fatal
  * http-cache: don't cache resources with very long URIs
  * memcached-client: increase the maximum key size to 32 kB

 -- Max Kellermann <mk@cm4all.com>  Thu, 15 Apr 2010 15:06:51 +0200

cm4all-beng-proxy (0.7.27.1) unstable; urgency=low

  * http-cache: added missing pool_unref() in memcached_miss()
  * http-cache: don't cache resources with very long URIs
  * memcached-client: increase the maximum key size to 32 kB
  * fork: properly handle partially filled output buffer
  * fork: re-add event after some input data has been read

 -- Max Kellermann <mk@cm4all.com>  Thu, 29 Apr 2010 15:30:21 +0200

cm4all-beng-proxy (0.7.27) unstable; urgency=low

  * session: use GLib's PRNG to generate session ids
  * session: seed the PRNG with /dev/random
  * response: log UNTRUSTED violation attempts
  * response: drop widget sessions when there is no focus

 -- Max Kellermann <mk@cm4all.com>  Fri, 09 Apr 2010 12:04:18 +0200

cm4all-beng-proxy (0.7.26) unstable; urgency=low

  * memcached-client: schedule read event before callback
  * istream-tee: continue with second output if first is closed

 -- Max Kellermann <mk@cm4all.com>  Sun, 28 Mar 2010 18:08:11 +0200

cm4all-beng-proxy (0.7.25) unstable; urgency=low

  * memcached-client: don't poll if socket is closed
  * fork: close file descriptor on input error
  * pool: don't check attachments in pool_trash()

 -- Max Kellermann <mk@cm4all.com>  Thu, 25 Mar 2010 13:28:01 +0100

cm4all-beng-proxy (0.7.24) unstable; urgency=low

  * memcached-client: release socket after splice

 -- Max Kellermann <mk@cm4all.com>  Mon, 22 Mar 2010 11:29:45 +0100

cm4all-beng-proxy (0.7.23) unstable; urgency=low

  * sink-header: support splice
  * memcached-client: support splice (response)
  * fcgi-client: recover correctly after send error
  * fcgi-client: support chunked request body
  * fcgi-client: basic splice support for the request body
  * http-cache: duplicate headers
  * {http,memcached}-client: check "direct" mode after buffer flush
  * cmdline: added option "fcgi_stock_limit"
  * python: auto-export function write_packet()
  * python: Response methods return self

 -- Max Kellermann <mk@cm4all.com>  Fri, 19 Mar 2010 13:28:35 +0100

cm4all-beng-proxy (0.7.22) unstable; urgency=low

  * python: re-add function write_packet()

 -- Max Kellermann <mk@cm4all.com>  Fri, 12 Mar 2010 12:27:21 +0100

cm4all-beng-proxy (0.7.21) unstable; urgency=low

  * ajp-client: handle EAGAIN from send()
  * python: install the missing sources

 -- Max Kellermann <mk@cm4all.com>  Thu, 11 Mar 2010 16:58:25 +0100

cm4all-beng-proxy (0.7.20) unstable; urgency=low

  * http-client: don't reinstate event when socket is closed
  * access-log: log the site name
  * python: removed unused function write_packet()
  * python: split the module beng_proxy.translation
  * python: allow overriding query string and param in absolute_uri()
  * python: moved absolute_uri() to a separate library

 -- Max Kellermann <mk@cm4all.com>  Thu, 11 Mar 2010 09:48:52 +0100

cm4all-beng-proxy (0.7.19) unstable; urgency=low

  * client-socket: translate EV_TIMEOUT to ETIMEDOUT
  * fork: refill the input buffer as soon as possible
  * delegate-client: implement an abortable event
  * pool: added assertions for libevent leaks
  * direct: added option "-s enable_splice=no"

 -- Max Kellermann <mk@cm4all.com>  Thu, 04 Mar 2010 17:34:56 +0100

cm4all-beng-proxy (0.7.18) unstable; urgency=low

  * args: reserve memory for the trailing null byte

 -- Max Kellermann <mk@cm4all.com>  Tue, 23 Feb 2010 17:46:04 +0100

cm4all-beng-proxy (0.7.17) unstable; urgency=low

  * translation: added the BOUNCE packet (variant of REDIRECT)
  * translation: change widget packet HOST to UNTRUSTED
  * translation: pass internal URI arguments to the translation server
  * handler: use the specified status with REDIRECT
  * python: added method Request.absolute_uri()

 -- Max Kellermann <mk@cm4all.com>  Tue, 23 Feb 2010 16:15:22 +0100

cm4all-beng-proxy (0.7.16) unstable; urgency=low

  * processor: separate trusted from untrusted widgets by host name
  * processor: mode=partition is deprecated
  * translate: fix DOCUMENT_ROOT handler for CGI/FASTCGI
  * fcgi-request: added JailCGI support

 -- Max Kellermann <mk@cm4all.com>  Fri, 19 Feb 2010 14:29:29 +0100

cm4all-beng-proxy (0.7.15) unstable; urgency=low

  * processor: unreference the caller pool in abort()
  * tcache: clear BASE on mismatch
  * fcgi-client: generate the Content-Length request header
  * fcgi-client: send the CONTENT_TYPE parameter
  * prototypes/translate.py: use FastCGI to run PHP

 -- Max Kellermann <mk@cm4all.com>  Thu, 11 Feb 2010 14:43:21 +0100

cm4all-beng-proxy (0.7.14) unstable; urgency=low

  * connection: drop connections when the limit is exceeded
  * resource-address: added BASE support
  * fcgi-client: check the request ID in response packets
  * http-client: check response body when request body is closed
  * html-escape: use the last ampersand before the semicolon
  * html-escape: support &apos;
  * processor: unescape widget parameter values

 -- Max Kellermann <mk@cm4all.com>  Fri, 29 Jan 2010 17:49:43 +0100

cm4all-beng-proxy (0.7.13) unstable; urgency=low

  * fcgi-request: duplicate socket path
  * fcgi-request: support ACTION
  * fcgi-client: provide SCRIPT_FILENAME
  * fcgi-client: append empty PARAMS packet
  * fcgi-client: try to read response before request is finished
  * fcgi-client: implement the STDERR packet
  * fcgi-client: support request headers and body
  * fcgi-stock: manage one socket per child process
  * fcgi-stock: unlink socket path after connect
  * fcgi-stock: redirect fd 1,2 to /dev/null
  * fcgi-stock: kill FastCGI processes after 5 minutes idle
  * translation: new packet PAIR for passing parameters to FastCGI

 -- Max Kellermann <mk@cm4all.com>  Thu, 14 Jan 2010 13:36:48 +0100

cm4all-beng-proxy (0.7.12) unstable; urgency=low

  * http-cache: unlock the cache item after successful revalidation
  * http-cache-memcached: pass the expiration time to memcached
  * sink-header: comprise pending data in method available()
  * header-forward: forward the Expires response header

 -- Max Kellermann <mk@cm4all.com>  Tue, 22 Dec 2009 16:18:49 +0100

cm4all-beng-proxy (0.7.11) unstable; urgency=low

  * {ajp,memcached}-client: fix dis\appearing event for duplex socket
  * memcached-client: handle EAGAIN after send()
  * memcached-client: release socket as early as possible
  * header-forward: don't forward Accept-Encoding if transformation is
    enabled
  * widget-http, inline-widget: check Content-Encoding before processing
  * file-handler: send "Vary: Accept-Encoding" for compressed response
  * header-forward: support duplicate headers
  * fcache: implemented a 60 seconds timeout
  * fcache: copy pointer to local variable before callback
  * event2: refresh timeout after event has occurred

 -- Max Kellermann <mk@cm4all.com>  Fri, 18 Dec 2009 16:45:24 +0100

cm4all-beng-proxy (0.7.10) unstable; urgency=low

  * http-{server,client}: fix disappearing event for duplex socket

 -- Max Kellermann <mk@cm4all.com>  Mon, 14 Dec 2009 15:46:25 +0100

cm4all-beng-proxy (0.7.9) unstable; urgency=low

  * http: "Expect" is a hop-by-hop header
  * http-server: send "100 Continue" unless request body closed
  * http-client: poll socket after splice
  * http-server: handle EAGAIN after splice
  * http-server: send a 417 response on unrecognized "Expect" request
  * response, widget-http: append filter id to resource tag
  * resource-tag: check for "Cache-Control: no-store"

 -- Max Kellermann <mk@cm4all.com>  Mon, 14 Dec 2009 13:05:15 +0100

cm4all-beng-proxy (0.7.8) unstable; urgency=low

  * http-body: support partial response in method available()
  * file-handler: support pre-compressed static files
  * fcache: honor the "Cache-Control: no-store" response header

 -- Max Kellermann <mk@cm4all.com>  Wed, 09 Dec 2009 15:49:25 +0100

cm4all-beng-proxy (0.7.7) unstable; urgency=low

  * parser: allow underscore in attribute names
  * processor: check "type" attribute before URI rewriting
  * http-client: start receiving before request is sent
  * http-client: try to read response after write error
  * http-client: deliver response body after headers are finished
  * http-client: release socket as early as possible
  * http-client: serve buffer after socket has been closed
  * istream-chunked: clear input stream in abort handler
  * growing-buffer: fix crash after close in "data" callback

 -- Max Kellermann <mk@cm4all.com>  Thu, 03 Dec 2009 13:09:57 +0100

cm4all-beng-proxy (0.7.6) unstable; urgency=low

  * istream-hold: return -2 if handler is not available yet
  * http, ajp, fcgi: use istream_hold on request body
  * http-client: implemented splicing the request body
  * response: added missing URI substitution

 -- Max Kellermann <mk@cm4all.com>  Tue, 17 Nov 2009 15:25:35 +0100

cm4all-beng-proxy (0.7.5) unstable; urgency=low

  * session: 64 bit session ids
  * session: allow arbitrary session id size (at compile-time)
  * debian: larger default log file (16 * 4MB)
  * debian: added package cm4all-beng-proxy-toi

 -- Max Kellermann <mk@cm4all.com>  Mon, 16 Nov 2009 15:51:24 +0100

cm4all-beng-proxy (0.7.4) unstable; urgency=low

  * measure the latency of external resources
  * widget-http: partially revert "don't query session if !stateful"

 -- Max Kellermann <mk@cm4all.com>  Tue, 10 Nov 2009 15:06:03 +0100

cm4all-beng-proxy (0.7.3) unstable; urgency=low

  * uri-verify: don't reject double slash after first segment
  * hostname: allow the hyphen character
  * processor: allow processing without session
  * widget-http: don't query session if !stateful
  * request: disable session management for known bots
  * python: fixed AttributeError in __getattr__()
  * python: added method Response.process()
  * translation: added the response packets URI, HOST, SCHEME
  * translation: added header forward packets

 -- Max Kellermann <mk@cm4all.com>  Mon, 09 Nov 2009 16:40:27 +0100

cm4all-beng-proxy (0.7.2) unstable; urgency=low

  * fcache: close all caching connections on exit
  * istream-file: retry reading after EAGAIN
  * direct, istream-pipe: re-enable SPLICE_F_NONBLOCK
  * direct, istream-pipe: disable the SPLICE_F_MORE flag
  * http-client: handle EAGAIN after splice
  * http-client, header-writer: remove hop-by-hop response headers
  * response: optimized transformed response headers
  * handler: mangle CGI and FastCGI headers
  * header-forward: generate the X-Forwarded-For header
  * header-forward: add local host name to "Via" request header

 -- Max Kellermann <mk@cm4all.com>  Fri, 30 Oct 2009 13:41:02 +0100

cm4all-beng-proxy (0.7.1) unstable; urgency=low

  * file-handler: close the stream on "304 Not Modified"
  * pool: use assembler code only on gcc
  * cmdline: added option "--set tcp_stock_limit"
  * Makefile.am: enable the "subdir-objects" option

 -- Max Kellermann <mk@cm4all.com>  Thu, 22 Oct 2009 12:17:11 +0200

cm4all-beng-proxy (0.7) unstable; urgency=low

  * ajp-client: check if connection was closed during response callback
  * header-forward: log session id
  * istream: separate TCP splicing checks
  * istream-pipe: fix segmentation fault after incomplete direct transfer
  * istream-pipe: implement the "available" method
  * istream-pipe: allocate pipe only if handler supports it
  * istream-pipe: flush the pipe before reading from input
  * istream-pipe: reuse pipes in a stock
  * direct: support splice() from TCP socket to pipe
  * istream: direct() returns -3 if stream has been closed
  * hstock: don't destroy stocks while items are being created
  * tcp-stock: limit number of connections per host to 256
  * translate, http-client, ajp-client, cgi, http-cache: verify the HTTP
    response status
  * prototypes/translate.py: disallow "/../" and null bytes
  * prototypes/translate.py: added "/jail-delegate/" location
  * uri-parser: strict RFC 2396 URI verification
  * uri-parser: don't unescape the URI path
  * http-client, ajp-client: verify the request URI
  * uri-escape: unescape each character only once
  * http-cache: never use the memcached stock if caching is disabled
  * allow 8192 connections by default
  * allow 65536 file handles by default
  * added package cm4all-jailed-beng-proxy-delegate-helper

 -- Max Kellermann <mk@cm4all.com>  Wed, 21 Oct 2009 15:00:56 +0200

cm4all-beng-proxy (0.6.23) unstable; urgency=low

  * header-forward: log session information
  * prototypes/translate.py: added /cgi-bin/ location
  * http-server: disable keep-alive for HTTP/1.0 clients
  * http-server: don't send "Connection: Keep-Alive"
  * delegate-stock: clear the environment
  * delegate-stock: added jail support
  * delegate-client: reuse helper process after I/O error

 -- Max Kellermann <mk@cm4all.com>  Mon, 12 Oct 2009 17:29:35 +0200

cm4all-beng-proxy (0.6.22) unstable; urgency=low

  * istream-tee: clear both "enabled" flags in the eof/abort handler
  * istream-tee: fall back to first data() return value if second stream
    closed itself
  * http-cache: don't log body_abort after close

 -- Max Kellermann <mk@cm4all.com>  Thu, 01 Oct 2009 19:19:37 +0200

cm4all-beng-proxy (0.6.21) unstable; urgency=low

  * http-client: log more error messages
  * delegate-stock: added the DOCUMENT_ROOT environment variable
  * response, widget: accept "application/xhtml+xml"
  * cookie-server: allow square brackets in unquoted cookie values
    (violating RFC 2109 and RFC 2616)

 -- Max Kellermann <mk@cm4all.com>  Thu, 01 Oct 2009 13:55:40 +0200

cm4all-beng-proxy (0.6.20) unstable; urgency=low

  * stock: clear stock after 60 seconds idle
  * hstock: remove empty stocks
  * http-server, http-client, cgi: fixed off-by-one bug in header parser
  * istream-pipe: fix the direct() return value on error
  * istream-pipe: fix formula in range assertion
  * http-cache-memcached: implemented "remove"
  * handler: added FastCGI handler
  * fcgi-client: unref caller pool after socket release
  * fcgi-client: implemented response headers

 -- Max Kellermann <mk@cm4all.com>  Tue, 29 Sep 2009 14:07:13 +0200

cm4all-beng-proxy (0.6.19) unstable; urgency=low

  * http-client: release caller pool after socket release
  * memcached-client: release socket on marshalling error
  * stock: unref caller pool in abort handler
  * stock: lazy cleanup
  * http-cache: copy caller_pool to local variable

 -- Max Kellermann <mk@cm4all.com>  Thu, 24 Sep 2009 16:02:17 +0200

cm4all-beng-proxy (0.6.18) unstable; urgency=low

  * delegate-handler: support conditional GET and ranges
  * file-handler: fix suffix-byte-range-spec parser
  * delegate-helper: call open() with O_CLOEXEC|O_NOCTTY
  * istream-file: don't set FD_CLOEXEC if O_CLOEXEC is available
  * stock: hold caller pool during "get" operation
  * main: free balancer object during shutdown
  * memcached-client: enable socket timeout
  * delegate-stock: set FD_CLOEXEC on socket

 -- Max Kellermann <mk@cm4all.com>  Thu, 24 Sep 2009 10:50:53 +0200

cm4all-beng-proxy (0.6.17) unstable; urgency=low

  * tcp-stock: implemented a load balancer
  * python: accept address list in the ajp() method
  * http-server: added timeout for the HTTP request headers
  * response: close template when the content type is wrong
  * delegate-get: implemented response headers
  * delegate-get: provide status codes and error messages

 -- Max Kellermann <mk@cm4all.com>  Fri, 18 Sep 2009 15:36:57 +0200

cm4all-beng-proxy (0.6.16) unstable; urgency=low

  * tcp-stock: added support for bulldog-tyke
  * sink-buffer: close input if it's not used in the constructor
  * http-cache-memcached: close response body when deserialization fails
  * serialize: fix regression in serialize_uint64()

 -- Max Kellermann <mk@cm4all.com>  Tue, 15 Sep 2009 19:26:07 +0200

cm4all-beng-proxy (0.6.15) unstable; urgency=low

  * http-cache-choice: find more duplicates during cleanup
  * handler: added AJP handler
  * ajp-request: unref pool only on tcp_stock failure
  * ajp-client: prevent parser recursion
  * ajp-client: free request body when response is closed
  * ajp-client: reuse connection after END_RESPONSE packet
  * ajp-client: enable TCP_CORK while sending
  * istream-ajp-body: added a second "length" header field
  * ajp-client: auto-send empty request body chunk
  * ajp-client: register "write" event after GET_BODY_CHUNK packet
  * ajp-client: implemented request and response headers
  * http-cache-rfc: don't rewind tpool if called recursively

 -- Max Kellermann <mk@cm4all.com>  Fri, 11 Sep 2009 16:04:06 +0200

cm4all-beng-proxy (0.6.14) unstable; urgency=low

  * istream-tee: don't restart reading if already in progress

 -- Max Kellermann <mk@cm4all.com>  Thu, 03 Sep 2009 13:21:06 +0200

cm4all-beng-proxy (0.6.13) unstable; urgency=low

  * cookie-server: fix parsing multiple cookies
  * http-cache-memcached: clean up expired "choice" items
  * sink-gstring: use callback instead of public struct
  * istream-tee: restart reading when one output is closed

 -- Max Kellermann <mk@cm4all.com>  Wed, 02 Sep 2009 17:02:53 +0200

cm4all-beng-proxy (0.6.12) unstable; urgency=low

  * http-cache: don't attempt to remove cache items when the cache is disabled

 -- Max Kellermann <mk@cm4all.com>  Fri, 28 Aug 2009 15:40:48 +0200

cm4all-beng-proxy (0.6.11) unstable; urgency=low

  * http-cache-memcached: store HTTP status and response headers
  * http-cache-memcached: implemented flush (SIGHUP)
  * http-cache-memcached: support "Vary"
  * http-client: work around assertion failure in response_stream_close()

 -- Max Kellermann <mk@cm4all.com>  Thu, 27 Aug 2009 12:33:17 +0200

cm4all-beng-proxy (0.6.10) unstable; urgency=low

  * parser: finish tag before bailing out
  * http-request: allow URLs without path component
  * fork: clear event in read() method
  * istream-file: pass options O_CLOEXEC|O_NOCTTY to open()
  * response: check if the "Host" request header is valid

 -- Max Kellermann <mk@cm4all.com>  Tue, 18 Aug 2009 16:37:19 +0200

cm4all-beng-proxy (0.6.9) unstable; urgency=low

  * direct: disable SPLICE_F_NONBLOCK (temporary NFS EAGAIN workaround)

 -- Max Kellermann <mk@cm4all.com>  Mon, 17 Aug 2009 13:52:49 +0200

cm4all-beng-proxy (0.6.8) unstable; urgency=low

  * widget-http: close response body in error code path
  * http-cache: implemented memcached backend (--memcached-server)
  * processor: &c:base; returns the URI without scheme and host

 -- Max Kellermann <mk@cm4all.com>  Mon, 17 Aug 2009 12:29:19 +0200

cm4all-beng-proxy (0.6.7) unstable; urgency=low

  * file-handler: generate Expires from xattr user.MaxAge
  * cmdline: added option --set to configure:
    - max_connections
    - http_cache_size
    - filter_cache_size
    - translate_cache_size
  * flush caches on SIGHUP

 -- Max Kellermann <mk@cm4all.com>  Fri, 07 Aug 2009 11:41:10 +0200

cm4all-beng-proxy (0.6.6) unstable; urgency=low

  * added missing GLib build dependency
  * cgi-handler: set the "body_consumed" flag

 -- Max Kellermann <mk@cm4all.com>  Tue, 04 Aug 2009 09:53:01 +0200

cm4all-beng-proxy (0.6.5) unstable; urgency=low

  * shm: pass MAP_NORESERVE to mmap()
  * proxy-handler: support cookies
  * translation: added DISCARD_SESSION packet

 -- Max Kellermann <mk@cm4all.com>  Wed, 15 Jul 2009 18:00:33 +0200

cm4all-beng-proxy (0.6.4) unstable; urgency=low

  * http-client: don't read response body in HEAD requests
  * ajp-client: invoke the "abort" handler on error
  * filter-cache: lock cache items while they are served

 -- Max Kellermann <mk@cm4all.com>  Thu, 09 Jul 2009 14:36:14 +0200

cm4all-beng-proxy (0.6.3) unstable; urgency=low

  * http-server: implemented the DELETE method
  * http-server: refuse HTTP/0.9 requests
  * proxy-handler: send request body to template when no widget is focused
  * widget-request: pass original HTTP method to widget
  * session: automatically defragment sessions

 -- Max Kellermann <mk@cm4all.com>  Tue, 07 Jul 2009 16:57:22 +0200

cm4all-beng-proxy (0.6.2) unstable; urgency=low

  * lock: fixed race condition in debug flag updates
  * session: use rwlock for the session manager
  * proxy-handler: pass request headers to the remote HTTP server
  * proxy-handler: forward original Accept-Charset if processor is disabled
  * pipe: don't filter resources without a body
  * fcache: forward original HTTP status over "pipe" filter
  * cgi: support the "Status" line

 -- Max Kellermann <mk@cm4all.com>  Mon, 06 Jul 2009 16:38:26 +0200

cm4all-beng-proxy (0.6.1) unstable; urgency=low

  * session: consistently lock all session objects
  * rewrite-uri: check if widget_external_uri() returns NULL
  * widget-uri: don't generate the "path" argument when it's NULL
  * widget-uri: strip superfluous question mark from widget_base_address()
  * widget-uri: append parameters from the template first
  * widget-uri: re-add configured query string in widget_absolute_uri()
  * widget-uri: eliminate configured query string in widget_external_uri()
  * processor: don't consider session data for base=child and base=parent

 -- Max Kellermann <mk@cm4all.com>  Fri, 03 Jul 2009 15:52:01 +0200

cm4all-beng-proxy (0.6) unstable; urgency=low

  * inline-widget: check the widget HTTP response status
  * response: don't apply transformation on failed response
  * resource-address: include pipe arguments in filter cache key
  * handler: removed session redirect on the first request
  * http-cache: accept ETag response header instead of Last-Modified
  * filter-cache: don't require Last-Modified or Expires
  * file-handler: disable ETag only when processor comes first
  * file-handler: read ETag from xattr
  * pipe: generate new ETag for piped resource
  * session: purge sessions when shared memory is full
  * handler: don't enforce sessions for filtered responses

 -- Max Kellermann <mk@cm4all.com>  Tue, 30 Jun 2009 17:48:20 +0200

cm4all-beng-proxy (0.5.14) unstable; urgency=low

  * ajp-client: implemented request body
  * cookie-client: obey "max-age=0" properly
  * processor: forward the original HTTP status
  * response, widget-http: don't allow processing resource without body
  * widget-http: check the Content-Type before invoking processor
  * response: pass the "Location" response header
  * debian: added a separate -optimized-dbg package
  * added init script support for multiple ports (--port) and multiple listen
    (--listen) command line argumnents
  * translation: added the "APPEND" packet for command line arguments
  * pipe: support command line arguments

 -- Max Kellermann <mk@cm4all.com>  Mon, 29 Jun 2009 16:51:16 +0200

cm4all-beng-proxy (0.5.13) unstable; urgency=low

  * widget-registry: clear local_address in translate request
  * cmdline: added the "--listen" option

 -- Max Kellermann <mk@cm4all.com>  Wed, 24 Jun 2009 12:27:17 +0200

cm4all-beng-proxy (0.5.12) unstable; urgency=low

  * response: pass the "Location" response handler
  * added support for multiple listener ports

 -- Max Kellermann <mk@cm4all.com>  Tue, 23 Jun 2009 23:34:55 +0200

cm4all-beng-proxy (0.5.11) unstable; urgency=low

  * build with autotools
  * use libcm4all-socket, GLib
  * Makefile.am: support out-of-tree builds
  * added optimized Debian package
  * tcache: fixed wrong assignment in VARY=HOST
  * translation: added request packet LOCAL_ADDRESS

 -- Max Kellermann <mk@cm4all.com>  Tue, 23 Jun 2009 15:42:12 +0200

cm4all-beng-proxy (0.5.10) unstable; urgency=low

  * widget-http: assign the "address" variable

 -- Max Kellermann <mk@cm4all.com>  Mon, 15 Jun 2009 18:38:58 +0200

cm4all-beng-proxy (0.5.9) unstable; urgency=low

  * tcache: fixed typo in tcache_string_match()
  * tcache: support VARY=SESSION
  * translate: added the INVALIDATE response packet
  * cache, session: higher size limits
  * widget-uri: separate query_string from path_info
  * widget-uri: ignore widget parameters in widget_external_uri()

 -- Max Kellermann <mk@cm4all.com>  Mon, 15 Jun 2009 17:06:11 +0200

cm4all-beng-proxy (0.5.8) unstable; urgency=low

  * handler: fixed double free bug in translate_callback()

 -- Max Kellermann <mk@cm4all.com>  Sun, 14 Jun 2009 19:05:09 +0200

cm4all-beng-proxy (0.5.7) unstable; urgency=low

  * forward the Content-Disposition header
  * handler: assign new session to local variable, fix segfault
  * handler: don't dereference the NULL session

 -- Max Kellermann <mk@cm4all.com>  Sun, 14 Jun 2009 13:01:52 +0200

cm4all-beng-proxy (0.5.6) unstable; urgency=low

  * widget-http: send the "Via" request header instead of "X-Forwarded-For"
  * proxy-handler: send the "Via" request header
  * widget-request: check the "path" argument before calling uri_compress()

 -- Max Kellermann <mk@cm4all.com>  Tue, 09 Jun 2009 12:21:00 +0200

cm4all-beng-proxy (0.5.5) unstable; urgency=low

  * processor: allow specifying relative URI in c:base=child
  * widget-request: verify the "path" argument
  * widget: allocate address from widget's pool
  * widget-http: support multiple Set-Cookie response headers

 -- Max Kellermann <mk@cm4all.com>  Thu, 04 Jun 2009 15:10:15 +0200

cm4all-beng-proxy (0.5.4) unstable; urgency=low

  * implemented delegation of open() to a helper program
  * added the BASE translation packet, supported by the translation cache
  * deprecated c:mode=proxy
  * rewrite-uri: always enable focus in mode=partial
  * http-cache: don't cache resources with query string (RFC 2616 13.9)
  * http-cache: lock cache items while they are served

 -- Max Kellermann <mk@cm4all.com>  Thu, 28 May 2009 11:44:01 +0200

cm4all-beng-proxy (0.5.3) unstable; urgency=low

  * cgi: close request body on fork() failure
  * fork: added workaround for pipe-to-pipe splice()
  * http-cache: use cache entry when response ETag matches
  * cgi: loop in istream_cgi_read() to prevent blocking
  * cache: check for expired items once a minute
  * cache: optimize search for oldest item

 -- Max Kellermann <mk@cm4all.com>  Wed, 06 May 2009 13:23:46 +0200

cm4all-beng-proxy (0.5.2) unstable; urgency=low

  * added filter cache
  * header-parser: added missing range check in header_parse_line()
  * fork: added event for writing to the child process
  * fork: don't splice() from a pipe
  * response: don't pass request body to unfocused processor
  * added filter type "pipe"

 -- Max Kellermann <mk@cm4all.com>  Wed, 29 Apr 2009 13:24:26 +0200

cm4all-beng-proxy (0.5.1) unstable; urgency=low

  * processor: fixed base=child assertion failure
  * handler: close request body if it was not consumed
  * static-file: generate Last-Modified and ETag response headers
  * static-file: obey the Content-Type provided by the translation server
  * static-file: get Content-Type from extended attribute
  * http-cache: use istream_null when cached resource is empty

 -- Max Kellermann <mk@cm4all.com>  Mon, 27 Apr 2009 10:00:20 +0200

cm4all-beng-proxy (0.5) unstable; urgency=low

  * processor: accept c:mode/c:base attributes in any order
  * processor: removed alternative (anchor) rewrite syntax

 -- Max Kellermann <mk@cm4all.com>  Mon, 20 Apr 2009 22:04:19 +0200

cm4all-beng-proxy (0.4.10) unstable; urgency=low

  * processor: lift length limitation for widget parameters
  * translate: abort if a packet is too large
  * translate: support MAX_AGE for the whole response
  * hashmap: fix corruption of slot chain in hashmap_remove_value()

 -- Max Kellermann <mk@cm4all.com>  Fri, 17 Apr 2009 13:02:50 +0200

cm4all-beng-proxy (0.4.9) unstable; urgency=low

  * http-cache: explicitly start reading into cache
  * cgi: clear "headers" variable before publishing the response
  * translate: use DOCUMENT_ROOT as CGI parameter

 -- Max Kellermann <mk@cm4all.com>  Mon, 06 Apr 2009 16:21:57 +0200

cm4all-beng-proxy (0.4.8) unstable; urgency=low

  * translate: allow ADDRESS packets in AJP addresses
  * translate: initialize all fields of a FastCGI address
  * http-cache: close all caching connections on exit
  * processor: don't rewrite SCRIPT SRC attribute when proxying

 -- Max Kellermann <mk@cm4all.com>  Thu, 02 Apr 2009 15:45:46 +0200

cm4all-beng-proxy (0.4.7) unstable; urgency=low

  * http-server: use istream_null for empty request body
  * parser: check for trailing slash only in TAG_OPEN tags
  * parser: added support for XML Processing Instructions
  * processor: implemented XML Processing Instruction "cm4all-rewrite-uri"
  * uri-escape: escape the slash character
  * cache: remove all matching items in cache_remove()
  * http-cache: lock cache items while holding a reference

 -- Max Kellermann <mk@cm4all.com>  Thu, 02 Apr 2009 12:02:53 +0200

cm4all-beng-proxy (0.4.6) unstable; urgency=low

  * file_handler: fixed logic error in If-Modified-Since check
  * date: return UTC time stamp in http_date_parse()
  * cache: continue search after item was invalidated
  * cache: remove the correct cache item
  * istream-chunked: work around invalid assertion failure
  * istream-subst: fixed corruption after partial match

 -- Max Kellermann <mk@cm4all.com>  Wed, 25 Mar 2009 15:03:10 +0100

cm4all-beng-proxy (0.4.5) unstable; urgency=low

  * http-server: assume keep-alive is enabled on HTTP 1.1
  * http-client: unregister EV_READ when the buffer is full
  * translation: added QUERY_STRING packet
  * processor: optionally parse base/mode from URI

 -- Max Kellermann <mk@cm4all.com>  Tue, 17 Mar 2009 13:04:25 +0100

cm4all-beng-proxy (0.4.4) unstable; urgency=low

  * forward Accept-Language request header to the translation server
  * translate: added the USER_AGENT request packet
  * session: obey the USER/MAX_AGE setting
  * use libcm4all-inline-dev in libcm4all-beng-proxy-dev
  * added pkg-config file for libcm4all-beng-proxy-dev
  * updated python-central dependencies
  * processor: parse c:base/c:mode attributes in PARAM tags

 -- Max Kellermann <mk@cm4all.com>  Wed, 11 Mar 2009 09:43:48 +0100

cm4all-beng-proxy (0.4.3) unstable; urgency=low

  * processor: rewrite URI in LINK tags
  * processor: rewrite URI in PARAM tags
  * use splice() from glibc 2.7
  * translate: added VARY response packet
  * build documentation with texlive

 -- Max Kellermann <mk@cm4all.com>  Wed, 04 Mar 2009 09:53:56 +0100

cm4all-beng-proxy (0.4.2) unstable; urgency=low

  * hashmap: fix corruption in slot chain
  * use monotonic clock to calculate expiry times
  * processor: rewrite URIs in the EMBED, VIDEO, AUDIO tags

 -- Max Kellermann <mk@cm4all.com>  Tue, 17 Feb 2009 17:14:48 +0100

cm4all-beng-proxy (0.4.1) unstable; urgency=low

  * translate: clear client->transformation
  * handler: check for translation errors
  * http-server: fixed assertion failure during shutdown
  * http-server: send "Keep-Alive" response header
  * worker: after fork(), call event_reinit() in the parent process
  * added valgrind build dependency
  * build with Debian's libevent-1.4 package

 -- Max Kellermann <mk@cm4all.com>  Tue, 10 Feb 2009 11:48:53 +0100

cm4all-beng-proxy (0.4) unstable; urgency=low

  * added support for transformation views
    - in the JavaScript API, mode=proxy is now deprecated
  * http-cache: fix segfault when request_headers==NULL
  * http-cache: store multiple (varying) versions of a resource
  * http-cache: use the "max-age" cache-control response

 -- Max Kellermann <mk@cm4all.com>  Fri, 30 Jan 2009 13:29:43 +0100

cm4all-beng-proxy (0.3.9) unstable; urgency=low

  * http-client: assume keep-alive is enabled on HTTP 1.1
  * processor: use configured/session path-info for mode=child URIs

 -- Max Kellermann <mk@cm4all.com>  Tue, 27 Jan 2009 13:07:51 +0100

cm4all-beng-proxy (0.3.8) unstable; urgency=low

  * processor: pass Content-Type and Content-Language headers from
    template
  * http-client: allow chunked response body without keep-alive

 -- Max Kellermann <mk@cm4all.com>  Fri, 23 Jan 2009 13:02:42 +0100

cm4all-beng-proxy (0.3.7) unstable; urgency=low

  * istream_subst: exit the loop if state==INSERT
  * istream_iconv: check if the full buffer could be flushed
  * worker: don't reinitialize session manager during shutdown

 -- Max Kellermann <mk@cm4all.com>  Thu, 15 Jan 2009 10:39:47 +0100

cm4all-beng-proxy (0.3.6) unstable; urgency=low

  * processor: ignore closing </header>
  * widget-http: now really don't check content-type in frame parents
  * parser: skip comments
  * processor: implemented c:base="parent"
  * processor: added "c:" prefix to c:widget child elements
  * processor: renamed the "c:param" element to "c:parameter"

 -- Max Kellermann <mk@cm4all.com>  Thu, 08 Jan 2009 11:17:29 +0100

cm4all-beng-proxy (0.3.5) unstable; urgency=low

  * widget-http: don't check content-type in frame parents
  * istream-subst: allow null bytes in the input stream
  * js: added the "translate" parameter for passing values to the
    translation server
  * rewrite-uri: refuse to rewrite a frame URI without widget id

 -- Max Kellermann <mk@cm4all.com>  Mon, 05 Jan 2009 16:46:32 +0100

cm4all-beng-proxy (0.3.4) unstable; urgency=low

  * processor: added support for custom widget request headers
  * http-cache: obey the "Vary" response header
  * http-cache: pass the new http_cache_info object when testing a cache
    item

 -- Max Kellermann <mk@cm4all.com>  Tue, 30 Dec 2008 15:46:44 +0100

cm4all-beng-proxy (0.3.3) unstable; urgency=low

  * processor: grew widget parameter buffer to 512 bytes
  * widget-resolver: clear widget->resolver on abort
  * cgi: clear the input's handler in cgi_async_abort()
  * widget-stream: use istream_hold (reverts r4171)

 -- Max Kellermann <mk@cm4all.com>  Fri, 05 Dec 2008 14:43:05 +0100

cm4all-beng-proxy (0.3.2) unstable; urgency=low

  * processor: free memory before calling embed_frame_widget()
  * processor: allocate query string from the widget pool
  * processor: removed the obsolete widget attributes "tag" and "style"
  * parser: hold a reference to the pool

 -- Max Kellermann <mk@cm4all.com>  Mon, 01 Dec 2008 14:15:38 +0100

cm4all-beng-proxy (0.3.1) unstable; urgency=low

  * http-client: remove Transfer-Encoding and Content-Length from response
    headers
  * http-client: don't read body after invoke_response()
  * fork: retry splice() after EAGAIN
  * fork: don't close input when splice() fails
  * cgi: abort the response handler when the stdin stream fails
  * istream_file, istream_pipe, fork, client_socket, listener: fixed file
    descriptor leaks
  * processor: hold a reference to the caller's pool
  * debian/rules: enabled test suite

 -- Max Kellermann <mk@cm4all.com>  Thu, 27 Nov 2008 16:01:16 +0100

cm4all-beng-proxy (0.3) unstable; urgency=low

  * implemented widget filters
  * translate: initialize all fields of a CGI address
  * fork: read request body on EAGAIN
  * fork: implemented the direct() method with splice()
  * python: added class Response
  * prototypes/translate.py:
    - support "filter"
    - support "content_type"
  * demo: added widget filter demo

 -- Max Kellermann <mk@cm4all.com>  Wed, 26 Nov 2008 16:27:29 +0100

cm4all-beng-proxy (0.2) unstable; urgency=low

  * don't quote text/xml widgets
  * widget-resolver: pass widget_pool to widget_class_lookup()
  * widget-registry: allocate widget_class from widget_pool
  * widget-stream: eliminated the async operation proxy, because the
    operation cannot be aborted before the constructor returns
  * widget-stream: don't clear the "delayed" stream in the response() callback
  * rewrite-uri: trigger istream_read(delayed) after istream_delayed_set()
  * doc: clarified XSLT integration

 -- Max Kellermann <mk@cm4all.com>  Tue, 25 Nov 2008 15:28:54 +0100

cm4all-beng-proxy (0.1) unstable; urgency=low

  * initial release

 -- Max Kellermann <mk@cm4all.com>  Mon, 17 Nov 2008 11:59:36 +0100<|MERGE_RESOLUTION|>--- conflicted
+++ resolved
@@ -1,7 +1,6 @@
-<<<<<<< HEAD
 cm4all-beng-proxy (5.4) unstable; urgency=low
 
-  * 
+  * merge release 4.16
 
  --   
 
@@ -133,13 +132,12 @@
   * header_forward: add mode COOKIE=BOTH
 
  -- Max Kellermann <mk@cm4all.com>  Fri, 06 Jun 2014 13:41:44 -0000
-=======
+
 cm4all-beng-proxy (4.16) unstable; urgency=low
 
   * was_client: fix assertion failure
 
  -- Max Kellermann <mk@cm4all.com>  Wed, 10 Sep 2014 06:17:58 -0000
->>>>>>> e8a81d7d
 
 cm4all-beng-proxy (4.15) unstable; urgency=low
 
