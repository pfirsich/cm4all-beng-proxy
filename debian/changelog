--- conflicted
+++ resolved
@@ -1,6 +1,6 @@
-<<<<<<< HEAD
 cm4all-beng-proxy (5.0.9) unstable; urgency=low
 
+  * merge release 4.9
   * translation: CONTENT_TYPE_LOOKUP response may contain transformations
 
  --   
@@ -68,13 +68,12 @@
   * header_forward: add mode COOKIE=BOTH
 
  -- Max Kellermann <mk@cm4all.com>  Fri, 06 Jun 2014 13:41:44 -0000
-=======
+
 cm4all-beng-proxy (4.9) unstable; urgency=low
 
   * merge release 3.1.35
 
  -- Max Kellermann <mk@cm4all.com>  Mon, 21 Jul 2014 16:34:15 -0000
->>>>>>> 8cd26dc1
 
 cm4all-beng-proxy (4.8) unstable; urgency=low
 
