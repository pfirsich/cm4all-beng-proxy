<<<<<<< HEAD
cm4all-beng-proxy (14.0.3) unstable; urgency=low

  * bp: fix nullptr dereference bug

 --   

cm4all-beng-proxy (14.0.2) unstable; urgency=low

  * access_log: support protocol version 2 (with CRC)
  * processor: rewrite URIs in META/property="og:{image,url}"
  * certdb: eliminate duplicate authz request
  * certdb: add ACME option "--debug"
  * certdb: implement ACME "http-01", option "--challenge-directory"

 -- Max Kellermann <mk@cm4all.com>  Fri, 12 Jan 2018 11:07:14 -0000

cm4all-beng-proxy (14.0.1) unstable; urgency=low

  * lb: forward HTTP from Lua to dynamic server (development feature)
  * certdb: retry ACME requests after status 5xx (server error)
  * certdb: support the Workshop control channel
  * log-json: generate JSONL (JSON Lines)

 -- Max Kellermann <mk@cm4all.com>  Fri, 05 Jan 2018 11:47:08 -0000

=======
cm4all-beng-proxy (13.5) unstable; urgency=low

  * lb/tcp: fix crash with empty Zeroconf pool
  * nfs: fix memory leak

 --   

>>>>>>> 9abb1573
cm4all-beng-proxy (13.4) unstable; urgency=low

  * fcache: fix use-after-free crash bug

 -- Max Kellermann <mk@cm4all.com>  Wed, 03 Jan 2018 09:31:05 -0000

cm4all-beng-proxy (13.3) unstable; urgency=low

  * merge release 12.9

 -- Max Kellermann <mk@cm4all.com>  Mon, 18 Dec 2017 10:16:28 -0000

cm4all-beng-proxy (13.2) unstable; urgency=low

  * widget: case insensitive check for UNTRUSTED_SITE_SUFFIX and
    UNTRUSTED_RAW_SITE_SUFFIX

 -- Max Kellermann <mk@cm4all.com>  Fri, 01 Dec 2017 14:54:24 -0000

cm4all-beng-proxy (13.1) unstable; urgency=low

  * feature freeze

 -- Max Kellermann <mk@cm4all.com>  Thu, 30 Nov 2017 12:05:07 -0000

cm4all-beng-proxy (13.0.12) unstable; urgency=low

  * merge release 12.8
  * http_cache: handle If-None-Match, If-Modified-Since etc.
  * spawn: raise the command-line argument limit
  * log internal server errors even without --verbose

 -- Max Kellermann <mk@cm4all.com>  Tue, 21 Nov 2017 11:58:58 -0000

cm4all-beng-proxy (13.0.11) unstable; urgency=low

  * bp: map EACCES/EPERM to "403 Forbidden"
  * log-cat: use the local time zone

 -- Max Kellermann <mk@cm4all.com>  Mon, 06 Nov 2017 09:29:22 -0000

cm4all-beng-proxy (13.0.10) unstable; urgency=low

  * avahi: make services visible initially (13.0.9 regression)
  * lb: add client address filter for global_http_check
  * python/control/client: add methods send_{en,dis}able_zeroconf()

 -- Max Kellermann <mk@cm4all.com>  Tue, 10 Oct 2017 21:51:40 -0000

cm4all-beng-proxy (13.0.9) unstable; urgency=low

  * lb: support monitors in Zeroconf clusters
  * lb/config: require certificate even if ssl_cert_db is used
  * lb/monitor/expect: fix memory leak
  * certdb: retry ACME "new-authz" after "unauthorized"
  * certdb: generate a new private key for each "new-cert"
  * certdb: fix collisions with ACME challenge certificates
  * certdb: allow altNames longer than 64 characters with ACME
  * log: add attribute "FORWARDED_TO"
  * control: add packets "DISABLE_ZEROCONF", "ENABLE_ZEROCONF"

 -- Max Kellermann <mk@cm4all.com>  Fri, 06 Oct 2017 11:20:15 -0000

cm4all-beng-proxy (13.0.8.1) unstable; urgency=low

  * fix assertion failure when sending large HTTP headers
  * http_server: disallow request headers larger than 8 kB

 -- Max Kellermann <mk@cm4all.com>  Tue, 17 Oct 2017 09:49:47 -0000

cm4all-beng-proxy (13.0.8) unstable; urgency=low

  * certdb: check for database commit errors
  * certdb: repeat after PostgreSQL serialization failure

 -- Max Kellermann <mk@cm4all.com>  Tue, 26 Sep 2017 19:59:53 -0000

cm4all-beng-proxy (13.0.7) unstable; urgency=low

  * fcache: fix bogus memory leak test
  * handler: change "Translation server failed" to "Configuration server ..."
  * spawn: wait & try again after "Unit cm4all-beng-spawn.scope already exists"

 -- Max Kellermann <mk@cm4all.com>  Mon, 25 Sep 2017 13:16:21 -0000

cm4all-beng-proxy (13.0.6) unstable; urgency=low

  * merge release 12.5
  * widget/inline: fix memory leak on canceled POST
  * widget/inline: implement a response header timeout of 5s
  * certdb: fix notifications in non-default PostgreSQL schema

 -- Max Kellermann <mk@cm4all.com>  Wed, 20 Sep 2017 20:56:04 -0000

cm4all-beng-proxy (13.0.5) unstable; urgency=low

  * merge release 12.4
  * lb/http: fix several memory leaks with POST requests
  * lb: fix shutdown crash bug
  * lb: CONTROL_STATS returns translation cache size
  * log/lua: add a "filter" mode

 -- Max Kellermann <mk@cm4all.com>  Thu, 14 Sep 2017 18:39:12 -0000

cm4all-beng-proxy (13.0.4) unstable; urgency=low

  * lb: fix request headers in access logger (affects
    "ignore_localhost_200" and "User-Agent", "Referer", "Host",
    "X-Forwarded-For")

 -- Max Kellermann <mk@cm4all.com>  Mon, 11 Sep 2017 20:04:23 -0000

cm4all-beng-proxy (13.0.3) unstable; urgency=low

  * fix crash bug in CSS processor
  * lb: print the site name in access logs
  * log: add attribute MESSAGE

 -- Max Kellermann <mk@cm4all.com>  Mon, 11 Sep 2017 17:43:57 -0000

cm4all-beng-proxy (13.0.2) unstable; urgency=low

  * log translation server failures even without --verbose
  * translation: allow arbitrary non-zero characters in CHILD_TAG
  * control: add listener option "interface"
  * control: disable the "V6ONLY" flag on all IPv6 wildcard listeners
  * control: switch to IPv4 if joining IPv6 wildcard to IPv4 multicast group

 -- Max Kellermann <mk@cm4all.com>  Fri, 08 Sep 2017 12:24:04 -0000

cm4all-beng-proxy (13.0.1) unstable; urgency=low

  * remove libdaemon dependency
  * lhttp: FADE_CHILDEN prevents reusing existing busy processes
  * bp: allow CONTROL_FADE_CHILDREN with tag as payload

 -- Max Kellermann <mk@cm4all.com>  Tue, 29 Aug 2017 10:40:13 -0000

cm4all-beng-proxy (12.9) unstable; urgency=low

  * was: fix crash after malformed HEAD response
  * http_client: fix retry after error
  * lb/lua: allow building with LuaJIT 2.1

 -- Max Kellermann <mk@cm4all.com>  Mon, 18 Dec 2017 10:03:34 -0000

cm4all-beng-proxy (12.8) unstable; urgency=low

  * file: emit "Last-Modified" header in "304" responses
  * file: improved support for the user.ETag xattr
  * http_cache: update "Expires" from "304" responses

 -- Max Kellermann <mk@cm4all.com>  Fri, 17 Nov 2017 11:41:02 -0000

cm4all-beng-proxy (12.7) unstable; urgency=low

  * file: ignore If-Modified-Since after successful If-None-Match
  * file: emit cache headers in "304" responses (v11 regression)
  * file: failed If-None-Match emits "304" response, not "412"

 -- Max Kellermann <mk@cm4all.com>  Thu, 16 Nov 2017 12:19:44 -0000

cm4all-beng-proxy (12.6) unstable; urgency=low

  * fix assertion failure when sending large HTTP headers
  * http_server: disallow request headers larger than 8 kB
  * spawn: wait & try again after "Unit cm4all-beng-spawn.scope already exists"
  * widget/inline: fix memory leak on canceled POST
  * control: add listener option "interface"
  * control: disable the "V6ONLY" flag on all IPv6 wildcard listeners
  * control: switch to IPv4 if joining IPv6 wildcard to IPv4 multicast group
  * lb: print the site name in access logs
  * lb: fix request headers in access logger (affects
    "ignore_localhost_200" and "User-Agent", "Referer", "Host",
    "X-Forwarded-For")
  * lb/monitor/expect: fix memory leak
  * certdb: fix notifications in non-default PostgreSQL schema

 -- Max Kellermann <mk@cm4all.com>  Tue, 17 Oct 2017 10:58:40 -0000

cm4all-beng-proxy (12.5) unstable; urgency=low

  * lb/http: fix another memory leak with POST requests
  * lb: fix shutdown crash bug
  * certdb: fix crash after PostgreSQL host lookup failure

 -- Max Kellermann <mk@cm4all.com>  Wed, 20 Sep 2017 10:30:52 -0000

cm4all-beng-proxy (12.4) unstable; urgency=low

  * lb/http: fix several memory leaks with POST requests
  * fix crash bug in CSS processor

 -- Max Kellermann <mk@cm4all.com>  Wed, 13 Sep 2017 13:58:06 -0000

cm4all-beng-proxy (12.3) unstable; urgency=low

  * remove libhttp dependency
  * logger: fix off-by-one bug in log level check
  * http_server: fix crash bug

 -- Max Kellermann <mk@cm4all.com>  Tue, 29 Aug 2017 09:44:27 -0000

cm4all-beng-proxy (12.2) unstable; urgency=low

  * spawn: use the "systemd" controller
  * debian/control: move from "non-free" to "main"

 -- Max Kellermann <mk@cm4all.com>  Wed, 23 Aug 2017 09:35:27 -0000

cm4all-beng-proxy (12.1) unstable; urgency=low

  * all code is now covered by the Simplified BSD License (BSD-2-Clause)

 -- Max Kellermann <mk@cm4all.com>  Fri, 18 Aug 2017 08:53:52 -0000

cm4all-beng-proxy (12.0.44) unstable; urgency=low

  * lb: retry after connect error to Zeroconf member
  * spawn: make /proc writable if user namespaces are allowed

 -- Max Kellermann <mk@cm4all.com>  Thu, 17 Aug 2017 11:26:34 -0000

cm4all-beng-proxy (12.0.43) unstable; urgency=low

  * spawn: fix MOUNT_ROOT_TMPFS failure with USER_NAMESPACE
  * lb/control: allow TCACHE_INVALIDATE on SITE
  * systemd: no "-v" by default

 -- Max Kellermann <mk@cm4all.com>  Tue, 15 Aug 2017 21:41:04 -0000

cm4all-beng-proxy (12.0.42) unstable; urgency=low

  * spawn: fix bogus pivot_root() error message
  * translation: add packet MOUNT_ROOT_TMPFS

 -- Max Kellermann <mk@cm4all.com>  Tue, 15 Aug 2017 09:39:08 -0000

cm4all-beng-proxy (12.0.41) unstable; urgency=low

  * spawn: fix NETWORK_NAMESPACE_NAME corruption
  * spawn: work around USER_NAMESPACE + NETWORK_NAMESPACE_NAME conflict

 -- Max Kellermann <mk@cm4all.com>  Fri, 04 Aug 2017 16:15:09 -0000

cm4all-beng-proxy (12.0.40) unstable; urgency=low

  * spawn: attach to existing network namespace with NETWORK_NAMESPACE_NAME
  * spawn: allow unshare(), mount(), umount(), pivot_root()

 -- Max Kellermann <mk@cm4all.com>  Fri, 04 Aug 2017 09:42:44 -0000

cm4all-beng-proxy (12.0.39) unstable; urgency=low

  * net: resolving "*" prefers the IPv6 wildcard "::"
  * spawn: run the PID namespace init process as root
  * spawn: tight system call whitelist for init process
  * spawn: forbid fanotify_*, nfsservctl, syslog
  * lb/translation: fix false cache misses
  * lb/control: TCACHE_INVALIDATE flushes all translation caches
  * lb/cluster: improve consistent hashing distribution
  * control: support more commands in TCACHE_INVALIDATE payload
  * translation: fix the FORBID_MULTICAST setting
  * translation: add packet FORBID_BIND

 -- Max Kellermann <mk@cm4all.com>  Tue, 01 Aug 2017 14:03:03 -0000

cm4all-beng-proxy (12.0.38) unstable; urgency=low

  * fcgi: fix crash bug

 -- Max Kellermann <mk@cm4all.com>  Wed, 26 Jul 2017 17:43:05 -0000

cm4all-beng-proxy (12.0.37) unstable; urgency=low

  * bp: check HTTPS_ONLY before anything else

 -- Max Kellermann <mk@cm4all.com>  Thu, 20 Jul 2017 15:00:37 -0000

cm4all-beng-proxy (12.0.36) unstable; urgency=low

  * translation: add packet HTTPS_ONLY

 -- Max Kellermann <mk@cm4all.com>  Thu, 20 Jul 2017 13:26:49 -0000

cm4all-beng-proxy (12.0.35) unstable; urgency=low

  * bp: translation REQUEST_HEADER overrides existing request headers
  * bp: never forward the "X-CM4all-DocRoot" header
  * lb: set the "X-CM4all-HTTPS" header
  * cgi, fcgi: set HTTPS=on if the "X-CM4all-HTTPS" header is set

 -- Max Kellermann <mk@cm4all.com>  Wed, 19 Jul 2017 12:36:36 -0000

cm4all-beng-proxy (12.0.34) unstable; urgency=low

  * http_client: disable the read timeout

 -- Max Kellermann <mk@cm4all.com>  Wed, 19 Jul 2017 08:16:09 -0000

cm4all-beng-proxy (12.0.33) unstable; urgency=low

  * log-exec: allow multiple multicast processes on same host
  * headers: rename "X-CM4all-BENG-SSL" to "X-CM4all-HTTPS"
  * access_log: add option "send_to" which replaces log-forward

 -- Max Kellermann <mk@cm4all.com>  Tue, 18 Jul 2017 09:51:01 -0000

cm4all-beng-proxy (12.0.32) unstable; urgency=low

  * lb/translation: fix bogus wildcard cache entries
  * lb/translation: obey MAX_AGE=0
  * logger: fix log level
  * access_log: use microsecond precision in "timestamp" attribute
  * log-json: enclose output in "[]" and put commas between records
  * log-json: add "logger_client" attribute
  * log-lua: new access logger which calls a Lua script
  * config: make "access_logger" a block
  * config: add "access_logger" options "trust_xff", "ignore_localhost_200"
  * headers: add "X-CM4all-BENG-SSL" to group "SSL"

 -- Max Kellermann <mk@cm4all.com>  Mon, 17 Jul 2017 20:33:46 -0000

cm4all-beng-proxy (12.0.31) unstable; urgency=low

  * translation: add packet FORBID_MULTICAST
  * spawn: system call filter errors are fatal if explicitly enabled
  * spawn: apply cgroup namespace again after moving to new cgroup
  * net: support interface name as scope id in IPv6 addresses
  * config: support per-"control" setting "multicast_group"
  * log-exec: fix binding to wildcard address via "*"

 -- Max Kellermann <mk@cm4all.com>  Fri, 14 Jul 2017 08:19:05 -0000

cm4all-beng-proxy (12.0.30) unstable; urgency=low

  * bp: rename zeroconf_type to zeroconf_service
  * bp: control server supports IPv6 multicast
  * config: check Zeroconf service names
  * config: allow zeroconf_service with raw service name
  * log-exec: multicast support
  * translation: add packet REDIRECT_FULL_URI

 -- Max Kellermann <mk@cm4all.com>  Thu, 13 Jul 2017 12:13:19 -0000

cm4all-beng-proxy (12.0.29) unstable; urgency=low

  * lb: use consistent hashing to pick Zeroconf members
  * lhttp: fix bogus assertion failure during shutdown

 -- Max Kellermann <mk@cm4all.com>  Mon, 10 Jul 2017 21:49:23 -0000

cm4all-beng-proxy (12.0.28) unstable; urgency=low

  * config: add listener option "free_bind"
  * don't confuse child processes with different BIND_MOUNT settings
  * lb: add sticky_mode "xhost"'

 -- Max Kellermann <mk@cm4all.com>  Mon, 10 Jul 2017 10:20:26 -0000

cm4all-beng-proxy (12.0.27) unstable; urgency=low

  * access_log: reduce system calls in all access loggers
  * translation: add packet CGROUP_NAMESPACE
  * translation: allow underscore in cgroup controller name

 -- Max Kellermann <mk@cm4all.com>  Fri, 07 Jul 2017 15:19:28 -0000

cm4all-beng-proxy (12.0.26) unstable; urgency=low

  * spawn: abort the process immediately after uid/gid_map failure
  * spawn: create STDERR_PATH with mode 0600
  * spawn: fix socket family filter
  * translation: add packets UMASK, STDERR_PATH_JAILED

 -- Max Kellermann <mk@cm4all.com>  Tue, 04 Jul 2017 16:16:07 -0000

cm4all-beng-proxy (12.0.25) unstable; urgency=low

  * eliminate dependency on GLib
  * spawn: mount a new /proc for the PID namespace
  * spawn: implement user namespaces properly
  * spawn: fix seccomp filters on old kernels
  * spawn: fix journal for jailed processes
  * spawn: allow only local, IPv4 and IPv6 sockets
  * spawn: rename the PID namespace init process to "init"

 -- Max Kellermann <mk@cm4all.com>  Thu, 29 Jun 2017 20:10:24 -0000

cm4all-beng-proxy (12.0.24) unstable; urgency=low

  * spawn: unblock signals
  * http_server: fix memory leak
  * log: send the "Host" request header to the access logger
  * log-json: new access logger which dumps JSON
  * spawn: implement an init process for PID namespaces

 -- Max Kellermann <mk@cm4all.com>  Tue, 27 Jun 2017 11:21:19 -0000

cm4all-beng-proxy (12.0.23) unstable; urgency=low

  * lb: show the IP address of Zeroconf members in log messages
  * lb: disable failing Zeroconf members temporarily
  * config: add "spawn" section, replacing --allow-user and --allow-group

 -- Max Kellermann <mk@cm4all.com>  Wed, 21 Jun 2017 20:41:34 -0000

cm4all-beng-proxy (12.0.22) unstable; urgency=low

  * lb: suppress log message "malformed request URI"
  * was: fix assertion failure
  * translation: add packets SHELL, TOKEN

 -- Max Kellermann <mk@cm4all.com>  Tue, 20 Jun 2017 21:59:58 -0000

cm4all-beng-proxy (12.0.21) unstable; urgency=low

  * lower log level for "Peer closed the socket prematurely"
  * widget: set Request/LINK=no by default
  * translation: fix "std::exception" error messages

 -- Max Kellermann <mk@cm4all.com>  Tue, 20 Jun 2017 11:17:56 -0000

cm4all-beng-proxy (12.0.20) unstable; urgency=low

  * merge release 11.26
  * move the delegate-helper to a non-jailed package
  * translation: ignore whitespace in RLIMITS packet
  * headers: add "Referer" to group "LINK", off by default

 -- Max Kellermann <mk@cm4all.com>  Sat, 17 Jun 2017 09:49:46 -0000

cm4all-beng-proxy (12.0.19) unstable; urgency=low

  * lb: fix assertion failure with translated POST requests
  * lb: add "tag" setting to "listener" (translation packet LISTENER_TAG)

 -- Max Kellermann <mk@cm4all.com>  Mon, 12 Jun 2017 21:46:25 -0000

cm4all-beng-proxy (12.0.18) unstable; urgency=low

  * lb: SIGHUP flushes all translate_handler caches
  * certdb: command "names" obeys the "deleted" flag
  * certdb: command "find" prints column headers only with "--headers"
  * certdb: remove obsolete option "--all"

 -- Max Kellermann <mk@cm4all.com>  Tue, 06 Jun 2017 20:46:15 -0000

cm4all-beng-proxy (12.0.17) unstable; urgency=low

  * translation: add packet CANONICAL_HOST
  * lb: implement a translation_handler cache

 -- Max Kellermann <mk@cm4all.com>  Fri, 02 Jun 2017 11:25:35 -0000

cm4all-beng-proxy (12.0.16) unstable; urgency=low

  * lb: create monitors referenced only by {lua,translation}_handler
  * lb: allow the translation server to refer to branches and other types
  * lb/monitor: fix shutdown hang due to event leak
  * lb: add sticky mode "host"
  * lb: fix assertion failure with Zeroconf and sticky
  * lb: fix crash bug when Zeroconf cluster is empty
  * bp: fix crash bug

 -- Max Kellermann <mk@cm4all.com>  Wed, 31 May 2017 22:21:38 -0000

cm4all-beng-proxy (12.0.15) unstable; urgency=low

  * merge release 11.25
  * certdb: fix column "issuer_common_name" management
  * certdb: add column "handle"
    - new commands "names", "set-handle"
    - commands "load" requires handle parameter
    - command "delete" uses handle
    - commands "monitor" and "tail" print handles
    - acme commands "new-cert" and "new-authz-cert" require handle parameter
    - new acme command "renew-cert", replacing "new-authz-cert --all"
  * certdb: add command "get"
  * certdb: command "find" prints a list of matching certificates
  * certdb: add option "--progress" for Workshop
  * translation: add packet MESSAGE

 -- Max Kellermann <mk@cm4all.com>  Tue, 30 May 2017 21:42:23 -0000

cm4all-beng-proxy (12.0.14) unstable; urgency=low

  * merge release 11.24
  * certdb: add column "issuer_common_name"

 -- Max Kellermann <mk@cm4all.com>  Wed, 24 May 2017 10:27:17 -0000

cm4all-beng-proxy (12.0.13) unstable; urgency=low

  * merge release 11.23
  * lb/lua: catch "panics" and report error
  * lb/lua: fix Lua stack leaks
  * lb: allow a translation server to pick a cluster
  * fix use-after-free bug in HTTP request handler
  * spawn: forbid more dangerous system calls
  * spawn: activate system call filter for all architectures
  * translation: add packet FORBID_USER_NS

 -- Max Kellermann <mk@cm4all.com>  Sat, 20 May 2017 11:40:50 -0000

cm4all-beng-proxy (12.0.12) unstable; urgency=low

  * bp: pass the listener "interface" setting to Avahi
  * lb: fix crash with --check
  * lb: allow Lua scripts to handle HTTP requests

 -- Max Kellermann <mk@cm4all.com>  Thu, 27 Apr 2017 21:50:32 -0000

cm4all-beng-proxy (12.0.11) unstable; urgency=low

  * certdb: fix crash after PostgreSQL host lookup failure
  * transformation: fix crash due to compiler optimization
  * lb: fix crash while waiting for the Avahi resolver

 -- Max Kellermann <mk@cm4all.com>  Wed, 26 Apr 2017 11:49:48 -0000

cm4all-beng-proxy (12.0.10) unstable; urgency=low

  * merge release 11.22
  * lb: implement "sticky" in ZeroConf TCP pools
  * improved uid/gid verify error messages
  * certdb: update the Let's Encrypt agreement URL
  * certdb: add option "--agreement"

 -- Max Kellermann <mk@cm4all.com>  Tue, 18 Apr 2017 11:00:29 -0000

cm4all-beng-proxy (12.0.9) unstable; urgency=low

  * fix error "Failed to accept connection: Invalid argument"
  * lb: implement "sticky" in ZeroConf pools

 -- Max Kellermann <mk@cm4all.com>  Tue, 21 Mar 2017 09:38:04 -0000

cm4all-beng-proxy (12.0.8) unstable; urgency=low

  * merge release 11.21
  * build with Meson and Ninja
  * lb/certdb: fix assertion failure during shutdown

 -- Max Kellermann <mk@cm4all.com>  Wed, 15 Mar 2017 16:20:50 -0000

cm4all-beng-proxy (12.0.7) unstable; urgency=low

  * merge release 11.17
  * lb/http: add "redirect" as a possible destination for "branch"
  * ssl: fix memory leak
  * certdb: use $http_proxy
  * certdb: exclude *.acme.invalid from --all

 -- Max Kellermann <mk@cm4all.com>  Mon, 06 Feb 2017 22:22:08 -0000

cm4all-beng-proxy (12.0.6) unstable; urgency=low

  * lb/http: add "status" as a possible destination for "branch"
  * translation: add packet EXECUTE

 -- Max Kellermann <mk@cm4all.com>  Wed, 25 Jan 2017 21:11:58 -0000

cm4all-beng-proxy (12.0.5) unstable; urgency=low

  * merge release 11.15
  * lb/tcp: fix crash bug after connect failure
  * lb/tcp: connect outbound after SSL handshake is finished

 -- Max Kellermann <mk@cm4all.com>  Fri, 20 Jan 2017 14:12:25 -0000

cm4all-beng-proxy (12.0.4) unstable; urgency=low

  * merge release 11.13
  * spawn: forbid ptrace() and other dangerous system calls
  * certdb: add "--all" option to "new-cert" and "new-authz-cert"

 -- Max Kellermann <mk@cm4all.com>  Mon, 16 Jan 2017 19:47:31 -0000

cm4all-beng-proxy (12.0.3) unstable; urgency=low

  * config: add "access_logger", replacing the *.default setting
  * translation: add packets BIND_MOUNT_EXEC, STDERR_NULL

 -- Max Kellermann <mk@cm4all.com>  Thu, 08 Dec 2016 10:35:47 -0000

cm4all-beng-proxy (12.0.2) unstable; urgency=low

  * merge release 11.12
  * http_client: fix use-after-free bug on request cancellation
  * processor: fix buffer corruption bug
  * spawn/Systemd: fix hang while creating systemd scope
  * config: fix session_save_path corruption

 -- Max Kellermann <mk@cm4all.com>  Tue, 06 Dec 2016 11:01:26 -0000

cm4all-beng-proxy (12.0.1) unstable; urgency=low

  * move various buffers from the pool allocator to the slice allocator
  * translation: add packet CRON

 -- Max Kellermann <mk@cm4all.com>  Wed, 23 Nov 2016 14:57:02 -0000

cm4all-beng-proxy (11.26) unstable; urgency=low

  * was: added kludge to avoid killing process after STOP
  * lb/monitor: fix shutdown hang due to event leak

 -- Max Kellermann <mk@cm4all.com>  Fri, 16 Jun 2017 20:53:29 -0000

cm4all-beng-proxy (11.25) unstable; urgency=low

  * lb: fix error "Too many members"

 -- Max Kellermann <mk@cm4all.com>  Tue, 30 May 2017 18:17:53 -0000

cm4all-beng-proxy (11.24) unstable; urgency=low

  * {http,ajp}_client: fix crash after malformed URI without Keep-Alive

 -- Max Kellermann <mk@cm4all.com>  Wed, 24 May 2017 10:15:04 -0000

cm4all-beng-proxy (11.23) unstable; urgency=low

  * lb/tcp: fix stall bug
  * ssl: fix two stall bugs

 -- Max Kellermann <mk@cm4all.com>  Tue, 09 May 2017 16:25:08 -0000

cm4all-beng-proxy (11.22) unstable; urgency=low

  * bp: allow '=' in listener tag after --listen
  * was: fix crash bug
  * was: fix assertion failure

 -- Max Kellermann <mk@cm4all.com>  Thu, 13 Apr 2017 08:39:38 -0000

cm4all-beng-proxy (11.21) unstable; urgency=low

  * strmap: fix off-by-one bug
  * ssl: fix assertion failure
  * filter_cache: fix assertion failure
  * widget: detailed error message after untrusted host name mismatch
  * session: always apply SESSION_SITE

 -- Max Kellermann <mk@cm4all.com>  Wed, 15 Mar 2017 15:53:29 -0000

cm4all-beng-proxy (11.20) unstable; urgency=low

  * was: fix crash due to recursive error while sending STOP
  * was: fix crash if BODY is immediately followed by STATUS
  * widget: remove warning "... didn't send a response body"
  * filter_cache: fix assertion failure during shutdown
  * fcgi: fix assertion failure during shutdown

 -- Max Kellermann <mk@cm4all.com>  Mon, 13 Mar 2017 21:32:02 -0000

cm4all-beng-proxy (11.19) unstable; urgency=low

  * fix crash bug (assertion failure)
  * debian: remove unnecessary dependency on cm4all-certdb-sql

 -- Max Kellermann <mk@cm4all.com>  Mon, 13 Mar 2017 17:12:25 -0000

cm4all-beng-proxy (11.18) unstable; urgency=low

  * merge release 10.37

 -- Max Kellermann <mk@cm4all.com>  Tue, 28 Feb 2017 13:22:25 -0000

cm4all-beng-proxy (11.17) unstable; urgency=low

  * ssl: check for early PostgreSQL errors (e.g. DNS lookup failures)
  * certdb: set line-buffering mode
  * certdb: show HTTP status code in error message

 -- Max Kellermann <mk@cm4all.com>  Mon, 06 Feb 2017 17:08:23 -0000

cm4all-beng-proxy (11.16) unstable; urgency=low

  * http_{server,client}: reduce memory pool sizes
  * lb: SIGHUP flushes the certdb SSL session cache as well
  * lb: flush expired OpenSSL sessions every 10 minutes
  * lb: expire unused OpenSSL certificates after 24 hours
  * widget: enable Location header forwarding by default
  * translation: split header group "SSL" from "SECURE"
  * debian: move SQL scripts to package cm4all-certdb-sql

 -- Max Kellermann <mk@cm4all.com>  Mon, 30 Jan 2017 07:45:50 -0000

cm4all-beng-proxy (11.15) unstable; urgency=low

  * ssl: fix stall bug

 -- Max Kellermann <mk@cm4all.com>  Thu, 19 Jan 2017 20:56:55 -0000

cm4all-beng-proxy (11.14) unstable; urgency=low

  * http_client: fix assertion failure on chunked response cancellation
  * lb/tcp: fix assertion failure
  * ssl/filter: detect full input buffer, fail instead of stalling
  * enlarge I/O buffers to 16 kB to make large TLS fragments work

 -- Max Kellermann <mk@cm4all.com>  Tue, 17 Jan 2017 20:21:00 -0000

cm4all-beng-proxy (11.13) unstable; urgency=low

  * merge release 10.36
  * certdb: prefer certificates which expire later

 -- Max Kellermann <mk@cm4all.com>  Thu, 12 Jan 2017 20:18:08 -0000

cm4all-beng-proxy (11.12) unstable; urgency=low

  * merge release 10.35

 -- Max Kellermann <mk@cm4all.com>  Tue, 06 Dec 2016 08:03:09 -0000

cm4all-beng-proxy (11.11) unstable; urgency=low

  * fix theoretical data corruption bug in the header buffer
  * was: wait longer for PREMATURE after sending STOP
  * was: ignore in-flight packets during STOP recovery
  * was: implement early STOP recovery (before response headers)

 -- Max Kellermann <mk@cm4all.com>  Wed, 16 Nov 2016 19:47:11 -0000

cm4all-beng-proxy (11.10) unstable; urgency=low

  * merge release 10.34
  * systemd: override the locale, fixes "_S_create_c_locale" error

 -- Max Kellermann <mk@cm4all.com>  Tue, 25 Oct 2016 11:51:18 -0000

cm4all-beng-proxy (11.9) unstable; urgency=low

  * merge release 10.33

 -- Max Kellermann <mk@cm4all.com>  Wed, 19 Oct 2016 20:04:13 -0000

cm4all-beng-proxy (11.8) unstable; urgency=low

  * tcp_stock: fix crash during cancellation
  * config: fix memory leak

 -- Max Kellermann <mk@cm4all.com>  Sun, 09 Oct 2016 15:53:22 -0000

cm4all-beng-proxy (11.7) unstable; urgency=low

  * merge release 10.32
  * enforce Zeroconf/avahi-daemon browser notify after restarting beng-proxy

 -- Max Kellermann <mk@cm4all.com>  Tue, 04 Oct 2016 21:59:34 -0000

cm4all-beng-proxy (11.6) unstable; urgency=low

  * was: fix use-after-free bug

 -- Max Kellermann <mk@cm4all.com>  Thu, 29 Sep 2016 14:26:50 -0000

cm4all-beng-proxy (11.5) unstable; urgency=low

  * avahi: fix interface and protocol published via Zeroconf
  * lb: fix collision in Zeroconf node lookups
  * lb: support IPv6 link-local addresses from Zeroconf
  * lb: work around avahi-daemon IPv4/IPv6 mixup bug
  * config: allow space after '=' in @set
  * doc: remove bogus semicolons from configuration examples

 -- Max Kellermann <mk@cm4all.com>  Wed, 28 Sep 2016 21:42:43 -0000

cm4all-beng-proxy (11.4) unstable; urgency=low

  * merge release 10.31
  * bp: fix Zeroconf with automatic port

 -- Max Kellermann <mk@cm4all.com>  Tue, 27 Sep 2016 19:29:24 -0000

cm4all-beng-proxy (11.3) unstable; urgency=low

  * delegate: fix memory leak after clone() failure
  * avahi/client: fix shutdown hang due to event leak
  * config: add listener options "interface", "reuse_port"
  * lb: fix dbus connect failure due to process isolation
  * config: rename "include" to "@include"
  * config: introduce variables

 -- Max Kellermann <mk@cm4all.com>  Mon, 26 Sep 2016 20:28:47 -0000

cm4all-beng-proxy (11.2) unstable; urgency=low

  * disable the "V6ONLY" flag on all IPv6 wildcard listeners
  * fix crash bug due to uninitialized memory
  * etc: include conf.d/*.conf
  * debian: re-add dh_installinit to install the *.default files

 -- Max Kellermann <mk@cm4all.com>  Mon, 12 Sep 2016 11:32:14 -0000

cm4all-beng-proxy (11.1) unstable; urgency=low

  * merge release 10.30

 -- Max Kellermann <mk@cm4all.com>  Fri, 09 Sep 2016 09:28:23 -0000

cm4all-beng-proxy (11.0.3) unstable; urgency=low

  * config: allow shell wildcard after "include"
  * fcgi: fix "Connection refused" error
  * widget: improve error message when there is no address

 -- Max Kellermann <mk@cm4all.com>  Fri, 02 Sep 2016 12:55:19 -0000

cm4all-beng-proxy (11.0.2) unstable; urgency=low

  * spawn: fix clone=ENOMEM due to broken PID namespace
  * control: allow only TCACHE_INVALIDATE, STATS and NODE_STATUS via IP
  * config: add command "include_optional"

 -- Max Kellermann <mk@cm4all.com>  Wed, 31 Aug 2016 13:32:35 -0000

cm4all-beng-proxy (11.0.1) unstable; urgency=low

  * spawn: switch to a new systemd scope
  * spawn: create new PID namespace
  * spawn: create systemd journal identifier
  * translation: add packets CGROUP, CGROUP_SET, EXTERNAL_SESSION_MANAGER,
    EXTERNAL_SESSION_KEEPALIVE
  * session: allow multiple realms per session
  * ssl: free more drained I/O buffers
  * ssl: reduce memory usage
  * SlicePool: reduce fragmentation
  * enable TCP_DEFER_ACCEPT for HTTP listeners
  * remove the "args_escape_char" kludge after 5 years of transition
  * support kB, MB, GB suffixes in cache size specifications
  * bp: add configuration file
  * bp: allow multiple control listeners
  * lb: allow including configuration files
  * debian/lb.postinst: move user "cm4all-beng-lb" to group "nogroup"
  * remove obsolete sysv init scripts, depend on systemd instead
  * ZeroConf publish support

 -- Max Kellermann <mk@cm4all.com>  Tue, 30 Aug 2016 22:24:03 -0000

cm4all-beng-proxy (10.37) unstable; urgency=low

  * translation: expand REDIRECT with BASE

 -- Max Kellermann <mk@cm4all.com>  Tue, 28 Feb 2017 13:16:57 -0000

cm4all-beng-proxy (10.36) unstable; urgency=low

  * certdb: fix crash bug
  * lb: allow core dumps from within the isolated process

 -- Max Kellermann <mk@cm4all.com>  Thu, 12 Jan 2017 20:08:07 -0000

cm4all-beng-proxy (10.35) unstable; urgency=low

  * ssl: OpenSSL 1.1 compatibility
  * bot: add another Majestic bot user agent string
  * systemd: depend on network-online.target

 -- Max Kellermann <mk@cm4all.com>  Tue, 06 Dec 2016 07:42:56 -0000

cm4all-beng-proxy (10.34) unstable; urgency=low

  * lb: adapt to Linux 4.8 user namespace API change

 -- Max Kellermann <mk@cm4all.com>  Tue, 25 Oct 2016 11:35:30 -0000

cm4all-beng-proxy (10.33) unstable; urgency=low

  * spawn: create systemd journal identifier
  * spawn: no signal interruption while waiting for client to become ready
  * spawn: allow numeric uids/gids after --allow-user / --allow-group
  * was: add stopwatch support

 -- Max Kellermann <mk@cm4all.com>  Wed, 19 Oct 2016 19:38:21 -0000

cm4all-beng-proxy (10.32) unstable; urgency=low

  * merge release 9.16

 -- Max Kellermann <mk@cm4all.com>  Tue, 04 Oct 2016 11:05:53 -0000

cm4all-beng-proxy (10.31) unstable; urgency=low

  * fix memory leak after resource loader failure
  * delegate: fix memory leak after clone() failure
  * was: fix crash on spawn error

 -- Max Kellermann <mk@cm4all.com>  Tue, 27 Sep 2016 18:54:54 -0000

cm4all-beng-proxy (10.30) unstable; urgency=low

  * merge release 9.15

 -- Max Kellermann <mk@cm4all.com>  Thu, 08 Sep 2016 14:50:50 -0000

cm4all-beng-proxy (10.29) unstable; urgency=low

  * istream/pipe: fix crash after running out of file descriptors
  * bp: raise default connection limit to 32k
  * delegate: fix potential crash
  * translation: detect BASE/URI mismatch with INTERNAL_REDIRECT
  * lb/monitor/expect: fix assertion failure on shutdown
  * systemd: set default NOFILE limits to 256k
  * systemd: enable crash dumps

 -- Max Kellermann <mk@cm4all.com>  Wed, 07 Sep 2016 07:57:48 -0000

cm4all-beng-proxy (10.28) unstable; urgency=low

  * widget: improve error message when there is no address
  * lb: fix default control port
  * debian: adjust Ruby dependencies for Debian Jessie

 -- Max Kellermann <mk@cm4all.com>  Mon, 05 Sep 2016 10:58:34 -0000

cm4all-beng-proxy (10.27) unstable; urgency=low

  * ssl: disable RC4
  * ssl: ignore the client's cipher preferences
  * ssl: send TLS alert to peer after handshake refusal
  * fix crash when compiled with GCC6

 -- Max Kellermann <mk@cm4all.com>  Mon, 22 Aug 2016 18:34:30 -0000

cm4all-beng-proxy (10.26) unstable; urgency=low

  * bot: recognize WordPress pingbacks as "bot"
  * lb/monitor/expect: delay the receive call by 10ms
  * certdb, bp_cmdline, log-forward: use IPv6 only if available

 -- Max Kellermann <mk@cm4all.com>  Thu, 11 Aug 2016 13:04:23 -0000

cm4all-beng-proxy (10.25) unstable; urgency=low

  * shm: fix double allocation bug which caused session corruption

 -- Max Kellermann <mk@cm4all.com>  Thu, 21 Jul 2016 18:54:12 -0000

cm4all-beng-proxy (10.24) unstable; urgency=low

  * http_client: fix "excess data" error after "100 Continue"

 -- Max Kellermann <mk@cm4all.com>  Wed, 20 Jul 2016 12:25:34 -0000

cm4all-beng-proxy (10.23) unstable; urgency=low

  * cgi: ignore the "Proxy" request header to work around security
    vulnerabilities in several CGI programs
  * http_client: differentiate between "empty response body" and "no body"
  * http_server: log "-" if there is no response body

 -- Max Kellermann <mk@cm4all.com>  Tue, 19 Jul 2016 13:43:34 -0000

cm4all-beng-proxy (10.22) unstable; urgency=low

  * debian/control: add missing dependency on libcm4all-inline-dev
  * http_address: ensure that at least one socket address is specified
  * systemd: implement "reload"

 -- Max Kellermann <mk@cm4all.com>  Mon, 04 Jul 2016 11:12:29 -0000

cm4all-beng-proxy (10.21) unstable; urgency=low

  * session: fix user expiry after defragmentation
  * session: save site name in session file

 -- Max Kellermann <mk@cm4all.com>  Wed, 08 Jun 2016 20:07:13 -0000

cm4all-beng-proxy (10.20) unstable; urgency=low

  * fix nullptr dereference while removing stale "session" parameter

 -- Max Kellermann <mk@cm4all.com>  Wed, 25 May 2016 11:06:38 -0000

cm4all-beng-proxy (10.19) unstable; urgency=low

  * merge release 9.14
  * log the request URI on session realm mismatch
  * omit stale "session" parameter in processed URIs

 -- Max Kellermann <mk@cm4all.com>  Tue, 24 May 2016 17:36:07 -0000

cm4all-beng-proxy (10.18) unstable; urgency=low

  * http_client: fix TLS memory leak / crash bug

 -- Max Kellermann <mk@cm4all.com>  Thu, 19 May 2016 10:49:58 -0000

cm4all-beng-proxy (10.17) unstable; urgency=low

  * spawn/client: handle empty payloads from recvmmsg()

 -- Max Kellermann <mk@cm4all.com>  Mon, 09 May 2016 10:05:55 -0000

cm4all-beng-proxy (10.16) unstable; urgency=low

  * control: enable SO_REUSEADDR on the UDP socket

 -- Max Kellermann <mk@cm4all.com>  Fri, 29 Apr 2016 13:13:31 -0000

cm4all-beng-proxy (10.15) unstable; urgency=low

  * was: fix crash after spawn failure
  * spawn/client: abort worker process when the spawner is gone
  * spawn/client: optimize message receiver
  * spawn/server: retry sending after EAGAIN

 -- Max Kellermann <mk@cm4all.com>  Fri, 29 Apr 2016 09:31:54 -0000

cm4all-beng-proxy (10.14) unstable; urgency=low

  * enable TCP_DEFER_ACCEPT for HTTP and SSL listeners
  * ssl: increase the handshake timeout to 60 seconds
  * lb: log the client IP address

 -- Max Kellermann <mk@cm4all.com>  Thu, 28 Apr 2016 09:24:19 -0000

cm4all-beng-proxy (10.13) unstable; urgency=low

  * was: fix crash after early-crashing WAS process
  * was: fix crash after WAS process has been released
  * ssl: limit the handshake duration
  * beng-proxy: support listening on UNIX domain sockets

 -- Max Kellermann <mk@cm4all.com>  Wed, 27 Apr 2016 18:34:26 -0000

cm4all-beng-proxy (10.12) unstable; urgency=low

  * ssl: reduce allocator fragmentation, cycle another buffer

 -- Max Kellermann <mk@cm4all.com>  Thu, 21 Apr 2016 07:29:51 -0000

cm4all-beng-proxy (10.11) unstable; urgency=low

  * thread_queue: fix race condition
  * ssl: reduce allocator fragmentation

 -- Max Kellermann <mk@cm4all.com>  Mon, 18 Apr 2016 14:51:41 -0000

cm4all-beng-proxy (10.10) unstable; urgency=low

  * merge release 9.13
  * SlicePool: reduce fragmentation

 -- Max Kellermann <mk@cm4all.com>  Tue, 12 Apr 2016 15:12:03 -0000

cm4all-beng-proxy (10.9) unstable; urgency=low

  * merge release 9.12

 -- Max Kellermann <mk@cm4all.com>  Wed, 06 Apr 2016 12:11:38 -0000

cm4all-beng-proxy (10.8) unstable; urgency=low

  * SlicePool: optimize allocation
  * lb: cycle buffers before compressing slice allocator
  * was: fix spurious "Resource temporarily unavailable" warnings

 -- Max Kellermann <mk@cm4all.com>  Wed, 06 Apr 2016 06:35:37 -0000

cm4all-beng-proxy (10.7) unstable; urgency=low

  * lb: fix systemd service start timeout
  * spawn: fix assertion failure when STDERR_PATH fails
  * was: fix use-after-free bug

 -- Max Kellermann <mk@cm4all.com>  Tue, 29 Mar 2016 10:31:34 -0000

cm4all-beng-proxy (10.6) unstable; urgency=low

  * lb: fix false memory leak during shutdown
  * ssl: cycle buffers to reduce allocator fragmentation

 -- Max Kellermann <mk@cm4all.com>  Wed, 23 Mar 2016 14:16:55 -0000

cm4all-beng-proxy (10.5) unstable; urgency=low

  * lb: fix crash due to duplicate OpenSSL initialization by libpq
  * lb: check cert_db.ca_cert settings with --check
  * lb: fix shutdown with --watchdog
  * http_client: fix assertion failure with keep-alive disabled
  * http_server: fix missing "100 Continue"
  * certdb: unwrap key in "new-cert
  * certdb: allow overriding database with /etc/cm4all/beng/certdb.connect
  * spawn: fix assertion failure

 -- Max Kellermann <mk@cm4all.com>  Tue, 08 Mar 2016 16:01:22 -0000

cm4all-beng-proxy (10.4) unstable; urgency=low

  * merge release 9.11
  * spawn: fix uninitialized MOUNT_TMP_TMPFS setting

 -- Max Kellermann <mk@cm4all.com>  Thu, 03 Mar 2016 13:11:49 -0000

cm4all-beng-proxy (10.3) unstable; urgency=low

  * lhttp: fix double free bug
  * lhttp, fcgi: abandon child process after connect failure
  * spawn: wait for spawn process during shutdown
  * {http,filter,nfs}_cache: raise cacheable size limit to 512 kB
  * http_client: reschedule read event after blocking write recovery

 -- Max Kellermann <mk@cm4all.com>  Wed, 02 Mar 2016 14:06:44 -0000

cm4all-beng-proxy (10.2) unstable; urgency=low

  * rubber: remove excessive debugging code to speed up cache flush
  * spawn: fix SETENV breakage
  * spawn: initialize supplementary groups
  * spawn: change to user www-data by default
  * http_client: fix double free bug
  * fcache: raise default expiration to one week
  * systemd: set "Type=notify"

 -- Max Kellermann <mk@cm4all.com>  Tue, 01 Mar 2016 18:43:23 -0000

cm4all-beng-proxy (10.1) unstable; urgency=low

  * merge release 9.10
  * python: add missing constant TRANSLATE_REALM_FROM_AUTH_BASE
  * spawn: dedicated process for spawning child processes
  * fcgi: terminate FastCGI processes with SIGTERM instead of SIGUSR1
  * was: implement response body interruption
  * translation: add packet NO_NEW_PRIVS
  * session: 128 bit session ids
  * emit systemd "READY" notification
  * debian: eliminate the TOI build

 -- Max Kellermann <mk@cm4all.com>  Thu, 25 Feb 2016 23:55:33 -0000

cm4all-beng-proxy (10.0.5) unstable; urgency=low

  * http_client: fix memory leak
  * spawn/prepared: fix environment variable breakage
  * request: fix crash (due to realm regression in 10.0.4)

 -- Max Kellermann <mk@cm4all.com>  Tue, 09 Feb 2016 18:09:43 -0000

cm4all-beng-proxy (10.0.4) unstable; urgency=low

  * istream/dechunk: merge chunk sizes
  * istream/dechunk: fix bogus "closed prematurely" error
  * spawn/JailConfig: fix jail.conf parser regression
  * translate_parser: fix JailCGI home path regression
  * translation: add packet REALM_FROM_AUTH_BASE
  * translation: allow mount options in MOUNT_TMP_TMPFS
  * pipe_filter: add JailCGI support
  * fcgi/stock: fix double free bug
  * http_request: fix connection leak after OpenSSL error
  * ssl/cache: fix two crash bugs
  * ssl/cache: reduce delay from 1s to 200ms
  * ssl/cache: maintain cache only in worker process
  * ssl/cache: support CA chains
  * ssl/factory: support the subjectAltName extension
  * ssl/filter: handle "close notify" alerts
  * certdb: rename PostgreSQL table to singular
  * certdb: load PostgreSQL connect string from lb.conf
  * certdb: support the subjectAltName extension
  * certdb: implement the ACME protocol
  * systemd/lb: disable --watchdog, set Restart=on-failure instead
  * systemd/bp: default to --workers=0, set Restart=on-failure instead

 -- Max Kellermann <mk@cm4all.com>  Thu, 04 Feb 2016 21:12:22 -0000

cm4all-beng-proxy (10.0.3) unstable; urgency=low

  * ssl/cache: populate name cache asynchronously
  * certdb: add command "populate"

 -- Max Kellermann <mk@cm4all.com>  Tue, 12 Jan 2016 10:35:32 -0000

cm4all-beng-proxy (10.0.2) unstable; urgency=low

  * ssl/cache: open multiple PostgreSQL connections on demand
  * ssl/cache: mirror a list of all certificate host names
  * certdb: add command "delete"

 -- Max Kellermann <mk@cm4all.com>  Wed, 06 Jan 2016 11:11:51 -0000

cm4all-beng-proxy (10.0.1) unstable; urgency=low

  * drop support for Debian Squeeze
  * inline_widget: time out after 10 seconds
  * lb: support SSL certificates stored in PostgreSQL database
  * disable the access log by default

 -- Max Kellermann <mk@cm4all.com>  Fri, 18 Dec 2015 18:48:31 -0000

cm4all-beng-proxy (9.16) unstable; urgency=low

  * fix memory leak after resource loader failure
  * was: fix crash on spawn error
  * fcache: check X-CM4all-BENG-User (via REVEAL_USER) in cache lookup

 -- Max Kellermann <mk@cm4all.com>  Tue, 04 Oct 2016 10:44:09 -0000

cm4all-beng-proxy (9.15) unstable; urgency=low

  * cgi: ignore the "Proxy" request header to work around security
    vulnerabilities in several CGI programs
  * http_address: ensure that at least one socket address is specified
  * http_server: update the "raw bytes sent" attribute properly
  * http_client: differentiate between "empty response body" and "no body"
  * http_client: fix "excess data" error after "100 Continue"
  * fcgi: fix assertion failure
  * shm: fix double allocation bug which caused session corruption
  * session: fix user expiry after defragmentation
  * omit stale "session" parameter in processed URIs
  * bot: recognize WordPress pingbacks as "bot"
  * fix crash when compiled with GCC6
  * bp: raise default connection limit to 32k
  * systemd: set default NOFILE limits to 256k
  * systemd: enable crash dumps

 -- Max Kellermann <mk@cm4all.com>  Thu, 08 Sep 2016 14:25:37 -0000

cm4all-beng-proxy (9.14) unstable; urgency=low

  * merge release 8.13
  * was: fix crash on malformed STATUS packet

 -- Max Kellermann <mk@cm4all.com>  Fri, 20 May 2016 15:43:48 -0000

cm4all-beng-proxy (9.13) unstable; urgency=low

  * merge release 8.12
  * lb: fix false memory leak during shutdown

 -- Max Kellermann <mk@cm4all.com>  Tue, 12 Apr 2016 13:03:18 -0000

cm4all-beng-proxy (9.12) unstable; urgency=low

  * header-forward: fix duplicate "Location" header

 -- Max Kellermann <mk@cm4all.com>  Wed, 06 Apr 2016 12:09:46 -0000

cm4all-beng-proxy (9.11) unstable; urgency=low

  * merge release 8.11

 -- Max Kellermann <mk@cm4all.com>  Thu, 03 Mar 2016 13:03:41 -0000

cm4all-beng-proxy (9.10) unstable; urgency=low

  * merge release 8.10

 -- Max Kellermann <mk@cm4all.com>  Wed, 24 Feb 2016 11:46:38 -0000

cm4all-beng-proxy (9.9) unstable; urgency=low

  * merge release 8.9

 -- Max Kellermann <mk@cm4all.com>  Tue, 23 Feb 2016 15:56:21 -0000

cm4all-beng-proxy (9.8) unstable; urgency=low

  * merge release 8.8

 -- Max Kellermann <mk@cm4all.com>  Tue, 16 Feb 2016 11:30:47 -0000

cm4all-beng-proxy (9.7) unstable; urgency=low

  * merge release 8.7
  * http_request: fix connection leak after OpenSSL error

 -- Max Kellermann <mk@cm4all.com>  Tue, 26 Jan 2016 15:56:31 -0000

cm4all-beng-proxy (9.6) unstable; urgency=low

  * systemd: log to systemd-journald by default
  * header_forward: fix duplicate "Location" header
  * "--access-logger=null" disables the access log
  * widget: log Set-Cookie without host

 -- Max Kellermann <mk@cm4all.com>  Thu, 17 Dec 2015 22:15:04 -0000

cm4all-beng-proxy (9.5) unstable; urgency=low

  * merge release 4.23
  * auth: send the LISTENER_TAG packet with AUTH requests

 -- Max Kellermann <mk@cm4all.com>  Tue, 15 Dec 2015 13:46:36 -0000

cm4all-beng-proxy (9.4) unstable; urgency=low

  * processor: fix crash bug
  * ajp: fix bogus error "Peer closed the socket prematurely"
  * fcgi: fail after receiving excess data at end of response body
  * fcgi: fix assertion failure on i386
  * was: fold header name case
  * was: announce request body length as early as possible
  * was: fix crash bug with empty response

 -- Max Kellermann <mk@cm4all.com>  Thu, 19 Nov 2015 11:28:59 -0000

cm4all-beng-proxy (9.3) unstable; urgency=low

  * fcgi: fix buffer overflow with large response body
  * header_forward: always forward "Allow"

 -- Max Kellermann <mk@cm4all.com>  Tue, 17 Nov 2015 00:33:20 -0000

cm4all-beng-proxy (9.2) unstable; urgency=low

  * translate_client: fix crash bug

 -- Max Kellermann <mk@cm4all.com>  Mon, 16 Nov 2015 08:38:02 -0000

cm4all-beng-proxy (9.1) unstable; urgency=low

  * feature freeze
  * http_client: response body allows optimized socket writes
  * http_cache: response body allows optimized socket writes
  * fcgi: fix stall bug
  * fcgi: optimized response body chunking
  * fcgi: don't send empty PARAMS packet when request headers are empty
  * handler: use lstat() for FILE_NOT_FOUND
  * client_balancer: fix memory leak
  * istream: fix assertion failure
  * istream_tee: fix size miscalculation
  * nfs_stock: fix assertion failure
  * translate_cache: optimize memory usage
  * reduce fork() overhead

 -- Max Kellermann <mk@cm4all.com>  Fri, 13 Nov 2015 00:50:52 -0000

cm4all-beng-proxy (9.0.9) unstable; urgency=low

  * tstock: fix libevent crash on connection failure
  * tstock: fix hanging process during shutdown
  * request_session: don't send cleared session id of ignored session
  * pipe_stock: fix EBADF error due to malformed pointer cast
  * http_{client,server}: optimize chunked socket writes

 -- Max Kellermann <mk@cm4all.com>  Fri, 06 Nov 2015 23:39:50 -0000

cm4all-beng-proxy (9.0.8) unstable; urgency=low

  * child_stock: fix crash bug
  * translate_stock: fix use-after-free crash bug

 -- Max Kellermann <mk@cm4all.com>  Thu, 05 Nov 2015 15:14:43 -0000

cm4all-beng-proxy (9.0.7) unstable; urgency=low

  * merge release 8.6
  * ajp: fix regression after code refactoring
  * http_{client,server}: optimize socket writes
  * translate_stock: configurable stock limit, defaulting to 64
  * translate_cache: fix crash bug when cache is disabled
  * errdoc: fix crash bug when aborting error document generator

 -- Max Kellermann <mk@cm4all.com>  Wed, 04 Nov 2015 21:50:44 -0000

cm4all-beng-proxy (9.0.6) unstable; urgency=low

  * debian/rules: cross-compiler support
  * debian: build with gcc 5 on Debian Stretch
  * processor: fix broken URI rewrite after <script> due to inverted check
  * widget: log class name

 -- Max Kellermann <mk@cm4all.com>  Fri, 16 Oct 2015 10:21:42 -0000

cm4all-beng-proxy (9.0.5) unstable; urgency=low

  * merge release 8.5

 -- Max Kellermann <mk@cm4all.com>  Mon, 12 Oct 2015 10:44:20 -0000

cm4all-beng-proxy (9.0.4) unstable; urgency=low

  * xml_parser: fix assertion failure on abort
  * css_parser: fix buffer overflow due to off-by-one check

 -- Max Kellermann <mk@cm4all.com>  Thu, 08 Oct 2015 19:32:07 -0000

cm4all-beng-proxy (9.0.3) unstable; urgency=low

  * fcgi: fix uninitialized variable
  * processor: fix heap corruption due to wrong string length

 -- Max Kellermann <mk@cm4all.com>  Wed, 07 Oct 2015 19:56:05 -0000

cm4all-beng-proxy (9.0.2) unstable; urgency=low

  * translation: packet REVEAL_USER sends X-CM4all-BENG-User to filter

 -- Max Kellermann <mk@cm4all.com>  Mon, 05 Oct 2015 19:08:22 -0000

cm4all-beng-proxy (9.0.1) unstable; urgency=low

  * merge release 8.4
  * translation: add header group "LINK"
  * translation: add packet MOUNT_TMPFS
  * fix spurious BIND_MOUNT_RW failures

 -- Max Kellermann <mk@cm4all.com>  Fri, 02 Oct 2015 15:36:42 -0000

cm4all-beng-proxy (8.13) unstable; urgency=low

  * http_client: fix TLS memory leak
  * http_client: fix assertion failure with keep-alive disabled
  * was: fix crash after early-crashing WAS process
  * lb: fix false memory leak during shutdown
  * http_server: fix missing "100 Continue"
  * {http,filter,nfs}_cache: raise cacheable size limit to 512 kB
  * fcache: raise default expiration to one week
  * rubber: remove excessive debugging code to speed up cache flush

 -- Max Kellermann <mk@cm4all.com>  Fri, 20 May 2016 15:34:32 -0000

cm4all-beng-proxy (8.12) unstable; urgency=low

  * was: fix crash on malformed STATUS packet
  * was: allow 16 bit STATUS packet

 -- Max Kellermann <mk@cm4all.com>  Tue, 12 Apr 2016 12:28:21 -0000

cm4all-beng-proxy (8.11) unstable; urgency=low

  * http_client: fix assertion failure with TLS
  * lhttp, fcgi: abandon child process after connect failure
  * http_client: reschedule read event after blocking write recovery

 -- Max Kellermann <mk@cm4all.com>  Thu, 03 Mar 2016 12:59:50 -0000

cm4all-beng-proxy (8.10) unstable; urgency=low

  * was/input: verify the announced LENGTH
  * was/input: fix the "available" formula

 -- Max Kellermann <mk@cm4all.com>  Wed, 24 Feb 2016 11:31:50 -0000

cm4all-beng-proxy (8.9) unstable; urgency=low

  * istream/catch: fix another assertion failure

 -- Max Kellermann <mk@cm4all.com>  Tue, 23 Feb 2016 15:52:46 -0000

cm4all-beng-proxy (8.8) unstable; urgency=low

  * istream/catch: fix assertion failure

 -- Max Kellermann <mk@cm4all.com>  Tue, 16 Feb 2016 11:21:25 -0000

cm4all-beng-proxy (8.7) unstable; urgency=low

  * cgi, pipe: fix off-by-one bug in stderr filter

 -- Max Kellermann <mk@cm4all.com>  Tue, 26 Jan 2016 15:55:03 -0000

cm4all-beng-proxy (8.6) unstable; urgency=low

  * merge release 7.9

 -- Max Kellermann <mk@cm4all.com>  Mon, 26 Oct 2015 09:48:00 -0000

cm4all-beng-proxy (8.5) unstable; urgency=low

  * css_parser: fix buffer overflow due to off-by-one check
  * fcgi: fix uninitialized variable
  * fix spurious BIND_MOUNT_RW failures
  * fix two crashes due to malformed URI escapes

 -- Max Kellermann <mk@cm4all.com>  Mon, 12 Oct 2015 10:20:32 -0000

cm4all-beng-proxy (8.4) unstable; urgency=low

  * was: fix another memory leak

 -- Max Kellermann <mk@cm4all.com>  Fri, 02 Oct 2015 11:05:21 -0000

cm4all-beng-proxy (8.3) unstable; urgency=low

  * was: fix several memory leaks

 -- Max Kellermann <mk@cm4all.com>  Fri, 02 Oct 2015 09:54:09 -0000

cm4all-beng-proxy (8.2) unstable; urgency=low

  * debian/control: add "Breaks" on old translation servers to avoid
    runtime breakages due to broken widget descriptors; the translation
    server 1.9.1 contains a workaround
  * translate_parser: fix crash after malformed/misplaced
    UNTRUSTED_*_SITE_SUFFIX packet

 -- Max Kellermann <mk@cm4all.com>  Fri, 25 Sep 2015 12:55:18 -0000

cm4all-beng-proxy (8.1) unstable; urgency=low

  * feature freeze
  * fb_pool: compress I/O buffers periodically
  * http_cache, fcache, nfs_cache: compress the cache periodically

 -- Max Kellermann <mk@cm4all.com>  Tue, 22 Sep 2015 17:26:06 -0000

cm4all-beng-proxy (8.0.13) unstable; urgency=low

  * merge release 7.8
  * translation: support writable bind mounts (BIND_MOUNT_RW)
  * translation: add packet UNTRUSTED_RAW_SITE_SUFFIX
  * ssl: initialize OpenSSL engines
  * rewrite_uri: support "https://" and "//" URIs
  * regex: fix double free bug

 -- Max Kellermann <mk@cm4all.com>  Tue, 22 Sep 2015 08:00:20 -0000

cm4all-beng-proxy (8.0.12) unstable; urgency=low

  * merge release 7.7
  * rubber: optimized hole search
  * rubber: simplified defragmentation on tail allocation

 -- Max Kellermann <mk@cm4all.com>  Thu, 17 Sep 2015 20:41:59 -0000

cm4all-beng-proxy (8.0.11) unstable; urgency=low

  * regex: fix move operator, fixes spurious "Invalid regex capture"

 -- Max Kellermann <mk@cm4all.com>  Thu, 03 Sep 2015 13:08:16 -0000

cm4all-beng-proxy (8.0.10) unstable; urgency=low

  * regex: mismatching optional capture expands to empty string
  * regex: work around problem with mismatching optional last capture
  * request: avoid compressing the response body twice

 -- Max Kellermann <mk@cm4all.com>  Wed, 02 Sep 2015 15:56:38 -0000

cm4all-beng-proxy (8.0.9) unstable; urgency=low

  * merge release 7.6
  * regex: fix off-by-one error in capture range check

 -- Max Kellermann <mk@cm4all.com>  Tue, 01 Sep 2015 13:57:06 -0000

cm4all-beng-proxy (8.0.8) unstable; urgency=low

  * tcache: fix crash on regex mismatch

 -- Max Kellermann <mk@cm4all.com>  Mon, 31 Aug 2015 05:35:14 -0000

cm4all-beng-proxy (8.0.7) unstable; urgency=low

  * merge release 7.5
  * regex: fix spurious compile failures
  * fcache: include actual body data in stats
  * nfs_cache: add stats
  * fix several crash bugs with malformed URI escapes
  * control/stats: add cache brutto sizes
  * control/stats: add I/O buffers size

 -- Max Kellermann <mk@cm4all.com>  Thu, 27 Aug 2015 22:11:02 -0000

cm4all-beng-proxy (8.0.6) unstable; urgency=low

  * translation: decouple REGEX_UNESCAPE from INVERSE_REGEX

 -- Max Kellermann <mk@cm4all.com>  Tue, 25 Aug 2015 09:57:23 -0000

cm4all-beng-proxy (8.0.5) unstable; urgency=low

  * translation: add packet INVERSE_REGEX_UNESCAPE

 -- Max Kellermann <mk@cm4all.com>  Mon, 24 Aug 2015 16:58:16 -0000

cm4all-beng-proxy (8.0.4) unstable; urgency=low

  * translate_client: fix crash due to uninitialized variable

 -- Max Kellermann <mk@cm4all.com>  Fri, 21 Aug 2015 11:26:40 -0000

cm4all-beng-proxy (8.0.3) unstable; urgency=low

  * translation: add login packet SERVICE
  * translation: login allows packet LISTENER_TAG
  * translation: protocol v3 uses anchored regex
  * regex: disable the "multi-line" option
  * regex: switch to the PCRE library

 -- Max Kellermann <mk@cm4all.com>  Mon, 17 Aug 2015 14:31:32 -0000

cm4all-beng-proxy (8.0.2) unstable; urgency=low

  * translation: add packets LOGIN, PASSWORD, UID_GID
  * translation: native Refence support

 -- Max Kellermann <mk@cm4all.com>  Thu, 06 Aug 2015 11:15:58 -0000

cm4all-beng-proxy (8.0.1) unstable; urgency=low

  * cgi, pipe: log PID in stderr output
  * translation: add packets AUTO_GZIP, INTERNAL_REDIRECT

 -- Max Kellermann <mk@cm4all.com>  Fri, 24 Jul 2015 10:27:51 -0000

cm4all-beng-proxy (7.9) unstable; urgency=low

  * merge release 6.12

 -- Max Kellermann <mk@cm4all.com>  Mon, 26 Oct 2015 09:37:41 -0000

cm4all-beng-proxy (7.8) unstable; urgency=low

  * support SESSION_SITE in processor

 -- Max Kellermann <mk@cm4all.com>  Mon, 21 Sep 2015 12:26:13 -0000

cm4all-beng-proxy (7.7) unstable; urgency=low

  * merge release 6.11

 -- Max Kellermann <mk@cm4all.com>  Thu, 17 Sep 2015 19:08:50 -0000

cm4all-beng-proxy (7.6) unstable; urgency=low

  * merge release 6.10
  * fcache: include actual body data in stats
  * nfs_cache: add stats
  * control/stats: add cache brutto sizes
  * control/stats: add I/O buffers size

 -- Max Kellermann <mk@cm4all.com>  Tue, 01 Sep 2015 12:48:48 -0000

cm4all-beng-proxy (7.5) unstable; urgency=low

  * merge release 6.9

 -- Max Kellermann <mk@cm4all.com>  Thu, 27 Aug 2015 14:30:18 -0000

cm4all-beng-proxy (7.4) unstable; urgency=low

  * merge release 6.8
  * tcache: fix minor memory leak

 -- Max Kellermann <mk@cm4all.com>  Wed, 26 Aug 2015 13:29:42 -0000

cm4all-beng-proxy (7.3) unstable; urgency=low

  * merge release 6.7

 -- Max Kellermann <mk@cm4all.com>  Wed, 22 Jul 2015 21:18:30 -0000

cm4all-beng-proxy (7.2) unstable; urgency=low

  * translation: allow REGEX_ON_{HOST,USER}_URI with INVERSE_REGEX

 -- Max Kellermann <mk@cm4all.com>  Fri, 17 Jul 2015 06:53:50 -0000

cm4all-beng-proxy (7.1) unstable; urgency=low

  * feature freeze
  * translation: WANT supports USER
  * translation: add packet REGEX_ON_USER_URI

 -- Max Kellermann <mk@cm4all.com>  Tue, 14 Jul 2015 20:46:43 -0000

cm4all-beng-proxy (7.0.10) unstable; urgency=low

  * fix crash on "Cache-Control: only-if-cached"
  * fix worker respawn

 -- Max Kellermann <mk@cm4all.com>  Sat, 11 Jul 2015 10:19:11 -0000

cm4all-beng-proxy (7.0.9) unstable; urgency=low

  * istream_escape: fix crash bug when last byte is escaped
  * stats: don't crash master process on CONTROL_STATS
  * debian/rules: add kludge to support dh_python2 on Squeeze

 -- Max Kellermann <mk@cm4all.com>  Thu, 09 Jul 2015 11:40:12 -0000

cm4all-beng-proxy (7.0.8) unstable; urgency=low

  * translation: add packets EXPAND_HOME, EXPAND_STDERR_PATH
  * translation: apply EXPAND_URI to CGI addresses
  * session: fix crash while invalidating widget session

 -- Max Kellermann <mk@cm4all.com>  Thu, 25 Jun 2015 13:29:01 -0000

cm4all-beng-proxy (7.0.7) unstable; urgency=low

  * translation: add packet AUTO_DEFLATE
  * istream_deflate: fix stalled stream
  * tcache: expand uncacheable responses

 -- Max Kellermann <mk@cm4all.com>  Wed, 24 Jun 2015 11:43:47 -0000

cm4all-beng-proxy (7.0.6) unstable; urgency=low

  * tcache: expand responses of uncacheable requests

 -- Max Kellermann <mk@cm4all.com>  Fri, 19 Jun 2015 13:02:32 -0000

cm4all-beng-proxy (7.0.5) unstable; urgency=low

  * merge release 6.6
  * control: flush the whole translation cache if the TCACHE_INVALIDATE
    payload is empty
  * namespace: support IPC namespaces

 -- Max Kellermann <mk@cm4all.com>  Thu, 11 Jun 2015 16:31:34 -0000

cm4all-beng-proxy (7.0.4) unstable; urgency=low

  * handler: send LISTENER_TAG if translation protocol version is not yet
    negotiated
  * handler: bypass translation cache during protocol version negotiation

 -- Max Kellermann <mk@cm4all.com>  Thu, 28 May 2015 13:10:12 -0000

cm4all-beng-proxy (7.0.3) unstable; urgency=low

  * handler: more "verbose_response" messages
  * handler: return "502 Bad Gateway" on translation server error
  * translation: protocol v2 always transmits LISTENER_TAG
  * translation: add packets REGEX_ON_HOST_URI, SESSION_SITE
  * session_manager: fix bogus assertion failure in cleanup
  * build with libwas 1.0

 -- Max Kellermann <mk@cm4all.com>  Wed, 20 May 2015 16:41:44 -0000

cm4all-beng-proxy (7.0.2) unstable; urgency=low

  * merge release 6.5
  * require Boost 1.49

 -- Max Kellermann <mk@cm4all.com>  Wed, 29 Apr 2015 11:43:57 -0000

cm4all-beng-proxy (7.0.1) unstable; urgency=low

  * forward the "Accept-Ranges" response header
  * forward the "Range" request header
  * forward the request headers "Accept-Charset" and "Accept-Encoding" to
    frame widgets

 -- Max Kellermann <mk@cm4all.com>  Fri, 13 Mar 2015 16:53:29 -0000

cm4all-beng-proxy (6.12) unstable; urgency=low

  * css_parser: fix buffer overflow due to off-by-one check
  * fcgi: fix uninitialized variable
  * was: fix error after blocking send on control channel
  * fb_pool: compress I/O buffers periodically
  * ssl: initialize OpenSSL engines
  * support SESSION_SITE in processor
  * lb: never forward headers X-CM4all-BENG-Peer-Subject and
    X-CM4all-BENG-Peer-Issuer-Subject

 -- Max Kellermann <mk@cm4all.com>  Mon, 26 Oct 2015 09:34:09 -0000

cm4all-beng-proxy (6.11) unstable; urgency=low

  * fcgi_client: fix hang after error logger failure

 -- Max Kellermann <mk@cm4all.com>  Thu, 17 Sep 2015 19:06:14 -0000

cm4all-beng-proxy (6.10) unstable; urgency=low

  * translate_parser: allow absolute LOCAL_URI
  * uri-verify: don't check the query string
  * bp_control: let worker handle control packets in single-worker mode
  * stock: fix "outgoing_connections" being always zero in control stats
  * lb_stats: include TCP connections in "outgoing_connections"

 -- Max Kellermann <mk@cm4all.com>  Tue, 01 Sep 2015 11:51:11 -0000

cm4all-beng-proxy (6.9) unstable; urgency=low

  * fcgi_client: ignore STDERR packets in size calculation

 -- Max Kellermann <mk@cm4all.com>  Thu, 27 Aug 2015 14:04:04 -0000

cm4all-beng-proxy (6.8) unstable; urgency=low

  * tcache: verify URI after cache miss

 -- Max Kellermann <mk@cm4all.com>  Wed, 26 Aug 2015 12:32:19 -0000

cm4all-beng-proxy (6.7) unstable; urgency=low

  * ssl: fix certificate chain with Server Name Indication
  * lb: fix hang during shutdown

 -- Max Kellermann <mk@cm4all.com>  Wed, 22 Jul 2015 20:47:55 -0000

cm4all-beng-proxy (6.6) unstable; urgency=low

  * debian/rules: remove remaining python-central invocation
  * init: enable session_save_path by default if
    /var/run/cm4all/beng-proxy exists
  * init: read /etc/default/cm4all-beng-proxy.local
  * namespace: set "setgroups=deny" for Linux 3.18+
  * namespace: retry with mount flag "noexec" if mounting fails
  * build with libwas 1.0

 -- Max Kellermann <mk@cm4all.com>  Thu, 11 Jun 2015 15:22:14 -0000

cm4all-beng-proxy (6.5) unstable; urgency=low

  * debian: improve clang build-dependency
  * debian: migrate from python-central to dh_python2
  * debian: add missing dependency on python-twisted-names

 -- Max Kellermann <mk@cm4all.com>  Mon, 27 Apr 2015 15:27:10 -0000

cm4all-beng-proxy (6.4) unstable; urgency=low

  * widget: fix "Range" request headers with non-default view

 -- Max Kellermann <mk@cm4all.com>  Fri, 10 Apr 2015 12:28:47 -0000

cm4all-beng-proxy (6.3) unstable; urgency=low

  * forward the request headers "If-Modified-Since", "If-Unmodified-Since",
    "If-Match", "If-None-Match" and "If-Range" to frame widgets
  * session: improve session cleanup reliability
  * lb: verify SSL certificates in --check
  * ssl: reduce CPU overhead during TLS handshake

 -- Max Kellermann <mk@cm4all.com>  Tue, 24 Mar 2015 16:56:00 -0000

cm4all-beng-proxy (6.2) unstable; urgency=low

  * merge release 5.16

 -- Max Kellermann <mk@cm4all.com>  Wed, 18 Mar 2015 10:11:04 -0000

cm4all-beng-proxy (6.1) unstable; urgency=low

  * feature freeze

 -- Max Kellermann <mk@cm4all.com>  Thu, 05 Mar 2015 10:57:18 -0000

cm4all-beng-proxy (6.0.16) unstable; urgency=low

  * don't drop WANT request packet in repeated translation

 -- Max Kellermann <mk@cm4all.com>  Mon, 02 Mar 2015 08:38:49 -0000

cm4all-beng-proxy (6.0.15) unstable; urgency=low

  * widget: support the CONTENT_TYPE_LOOKUP protocol
  * CGI: disable request URI forwarding if there's a SCRIPT_NAME

 -- Max Kellermann <mk@cm4all.com>  Tue, 24 Feb 2015 16:44:37 -0000

cm4all-beng-proxy (6.0.14) unstable; urgency=low

  * merge release 5.15

 -- Max Kellermann <mk@cm4all.com>  Mon, 23 Feb 2015 12:48:39 -0000

cm4all-beng-proxy (6.0.13) unstable; urgency=low

  * don't steal the X-CM4all-View header from the HTTP cache

 -- Max Kellermann <mk@cm4all.com>  Fri, 20 Feb 2015 11:35:10 -0000

cm4all-beng-proxy (6.0.12) unstable; urgency=low

  * fcgi: don't redirect stderro to /dev/null
  * handler: reserve request body for focused widget even if processor
    disabled
  * remove the X-CM4all-View header after using it
  * headers: add group "TRANSFORMATION"
  * translation: add packet EXPAND_HEADER

 -- Max Kellermann <mk@cm4all.com>  Thu, 19 Feb 2015 15:36:19 -0000

cm4all-beng-proxy (6.0.11) unstable; urgency=low

  * translation: add packet EXPAND_READ_FILE
  * control: add command CONTROL_FADE_CHILDREN

 -- Max Kellermann <mk@cm4all.com>  Tue, 17 Feb 2015 12:02:40 -0000

cm4all-beng-proxy (6.0.10) unstable; urgency=low

  * merge release 5.14
  * translation: add packets NON_BLOCKING, READ_FILE

 -- Max Kellermann <mk@cm4all.com>  Fri, 13 Feb 2015 17:24:35 -0000

cm4all-beng-proxy (6.0.9) unstable; urgency=low

  * namespace_options: improved PIVOT_ROOT error message
  * translation: add packet EXPAND_BIND_MOUNT

 -- Max Kellermann <mk@cm4all.com>  Wed, 11 Feb 2015 11:36:51 -0000

cm4all-beng-proxy (6.0.8) unstable; urgency=low

  * debian: remove translation server demo packages
  * init: change default translation server address to @translation
  * translation: add packet EXPAND_COOKIE_HOST

 -- Max Kellermann <mk@cm4all.com>  Tue, 10 Feb 2015 12:24:22 -0000

cm4all-beng-proxy (6.0.7) unstable; urgency=low

  * translation: add packet LISTENER_TAG

 -- Max Kellermann <mk@cm4all.com>  Mon, 09 Feb 2015 11:02:06 -0000

cm4all-beng-proxy (6.0.6) unstable; urgency=low

  * http_server, http_client: reduce overhead of proxying chunked body

 -- Max Kellermann <mk@cm4all.com>  Fri, 06 Feb 2015 07:44:17 -0000

cm4all-beng-proxy (6.0.5) unstable; urgency=low

  * merge release 5.13
  * translate_client: check for PROBE_PATH_SUFFIXES without PROBE_SUFFIX
  * fix stack overflow on PROBE_SUFFIXES loop

 -- Max Kellermann <mk@cm4all.com>  Thu, 05 Feb 2015 13:30:21 -0000

cm4all-beng-proxy (6.0.4) unstable; urgency=low

  * hstock: fix memory leak
  * response: fix crash on invalid X-CM4all-View header
  * translation: add packets AUTH_FILE, EXPAND_AUTH_FILE,
    APPEND_AUTH, EXPAND_APPEND_AUTH
  * log unknown view names in X-CM4all-View

 -- Max Kellermann <mk@cm4all.com>  Wed, 04 Feb 2015 22:16:07 -0000

cm4all-beng-proxy (6.0.3) unstable; urgency=low

  * support response header X-CM4all-View for all responses
  * reduce fork overhead by dropping NFS cache
  * reduce I/O multi-threading overhead

 -- Max Kellermann <mk@cm4all.com>  Tue, 03 Feb 2015 14:50:27 -0000

cm4all-beng-proxy (6.0.2) unstable; urgency=low

  * translate_client: allow BASE="/" (regression fix)

 -- Max Kellermann <mk@cm4all.com>  Mon, 02 Feb 2015 11:32:01 -0000

cm4all-beng-proxy (6.0.1) unstable; urgency=low

  * translation: add packets EXPAND_DOCUMENT_ROOT, PROBE_PATH_SUFFIXES

 -- Max Kellermann <mk@cm4all.com>  Thu, 29 Jan 2015 22:32:02 -0000

cm4all-beng-proxy (5.16) unstable; urgency=low

  * net: fix crash due to parsing '@' twice
  * net: fix another off-by-one bug in local socket addresses
  * random: fix partial entropy collection
  * http_server: support method PATCH (RFC 5789)

 -- Max Kellermann <mk@cm4all.com>  Wed, 18 Mar 2015 09:56:43 -0000

cm4all-beng-proxy (5.15) unstable; urgency=low

  * ssl_client: fix crash on request with Keep-Alive disabled

 -- Max Kellermann <mk@cm4all.com>  Mon, 23 Feb 2015 12:44:50 -0000

cm4all-beng-proxy (5.14) unstable; urgency=low

  * merge release 4.22

 -- Max Kellermann <mk@cm4all.com>  Wed, 11 Feb 2015 20:50:41 -0000

cm4all-beng-proxy (5.13) unstable; urgency=low

  * ssl: throttle when OpenSSL buffer grows too large

 -- Max Kellermann <mk@cm4all.com>  Thu, 05 Feb 2015 10:14:15 -0000

cm4all-beng-proxy (5.12) unstable; urgency=low

  * merge release 4.21

 -- Max Kellermann <mk@cm4all.com>  Thu, 22 Jan 2015 16:42:55 -0000

cm4all-beng-proxy (5.11) unstable; urgency=low

  * merge release 4.20
  * ssl: disable weak ciphers

 -- Max Kellermann <mk@cm4all.com>  Fri, 16 Jan 2015 12:20:58 -0000

cm4all-beng-proxy (5.10) unstable; urgency=low

  * fix cookie mangling in CGI handlers

 -- Max Kellermann <mk@cm4all.com>  Wed, 14 Jan 2015 21:45:01 -0000

cm4all-beng-proxy (5.9) unstable; urgency=low

  * merge release 4.19
  * log-tee: new access logger

 -- Max Kellermann <mk@cm4all.com>  Wed, 24 Sep 2014 14:41:51 -0000

cm4all-beng-proxy (5.8) unstable; urgency=low

  * fcache: work around assertion failure

 -- Max Kellermann <mk@cm4all.com>  Thu, 18 Sep 2014 17:47:40 -0000

cm4all-beng-proxy (5.7) unstable; urgency=low

  * was_client: fix crash bug

 -- Max Kellermann <mk@cm4all.com>  Wed, 17 Sep 2014 18:39:12 -0000

cm4all-beng-proxy (5.6) unstable; urgency=low

  * ssl_filter: fix stalled connection

 -- Max Kellermann <mk@cm4all.com>  Wed, 17 Sep 2014 06:43:12 -0000

cm4all-beng-proxy (5.5) unstable; urgency=low

  * merge release 4.18

 -- Max Kellermann <mk@cm4all.com>  Fri, 12 Sep 2014 10:30:14 -0000

cm4all-beng-proxy (5.4) unstable; urgency=low

  * merge release 4.16

 -- Max Kellermann <mk@cm4all.com>  Wed, 10 Sep 2014 06:19:42 -0000

cm4all-beng-proxy (5.3) unstable; urgency=low

  * child_manager: fix tree insertion bug
  * http_server: fix logger assertion failure

 -- Max Kellermann <mk@cm4all.com>  Fri, 29 Aug 2014 18:50:09 -0000

cm4all-beng-proxy (5.2) unstable; urgency=low

  * was_input: fix assertion failure

 -- Max Kellermann <mk@cm4all.com>  Fri, 29 Aug 2014 11:30:37 -0000

cm4all-beng-proxy (5.1) unstable; urgency=low

  * merge release 4.15
  * net: fix off-by-one bug in local socket addresses

 -- Max Kellermann <mk@cm4all.com>  Fri, 29 Aug 2014 08:55:55 -0000

cm4all-beng-proxy (5.0.14) unstable; urgency=low

  * buffered_socket: reduce memory usage
  * ssl_filter: reduce memory usage further

 -- Max Kellermann <mk@cm4all.com>  Wed, 13 Aug 2014 11:01:56 -0000

cm4all-beng-proxy (5.0.13) unstable; urgency=low

  * merge release 4.14
  * ssl_filter: reduce memory usage

 -- Max Kellermann <mk@cm4all.com>  Fri, 08 Aug 2014 17:45:33 -0000

cm4all-beng-proxy (5.0.12) unstable; urgency=low

  * merge release 4.13
  * http_cache: fix memcached crash bug
  * lb: SIGHUP flushes the SSL session cache
  * ssl_factory: reduce memory usage

 -- Max Kellermann <mk@cm4all.com>  Tue, 05 Aug 2014 12:53:05 -0000

cm4all-beng-proxy (5.0.11) unstable; urgency=low

  * merge release 4.11
  * http_{client,server}: support WebSocket (RFC 6455)

 -- Max Kellermann <mk@cm4all.com>  Tue, 29 Jul 2014 20:31:30 -0000

cm4all-beng-proxy (5.0.10) unstable; urgency=low

  * merge release 4.10
  * http_server: don't disable keep-alive when discarding optional request
    body ("Expect: 100-continue")

 -- Max Kellermann <mk@cm4all.com>  Wed, 23 Jul 2014 17:51:02 -0000

cm4all-beng-proxy (5.0.9) unstable; urgency=low

  * merge release 4.9
  * translation: CONTENT_TYPE_LOOKUP response may contain transformations

 -- Max Kellermann <mk@cm4all.com>  Mon, 21 Jul 2014 16:37:34 -0000

cm4all-beng-proxy (5.0.8) unstable; urgency=low

  * merge release 4.8
  * translation: new packet AUTO_GZIPPED

 -- Max Kellermann <mk@cm4all.com>  Fri, 18 Jul 2014 19:04:45 -0000

cm4all-beng-proxy (5.0.7) unstable; urgency=low

  * lb: add per-listener option "verbose_response"
  * header_forward: another COOKIE=BOTH forwarding bug fix
  * translation: new packets REQUEST_HEADER, EXPAND_REQUEST_HEADER

 -- Max Kellermann <mk@cm4all.com>  Fri, 11 Jul 2014 13:46:08 -0000

cm4all-beng-proxy (5.0.6) unstable; urgency=low

  * merge release 4.7
  * translation: add packet EXPAND_SITE

 -- Max Kellermann <mk@cm4all.com>  Wed, 02 Jul 2014 12:58:55 +0200

cm4all-beng-proxy (5.0.5) unstable; urgency=low

  * translation: add packet EXPAND_URI
  * tcache: VALIDATE_MTIME=0 matches when the file does not exist

 -- Max Kellermann <mk@cm4all.com>  Mon, 30 Jun 2014 14:15:02 -0000

cm4all-beng-proxy (5.0.4) unstable; urgency=low

  * merge release 4.6

 -- Max Kellermann <mk@cm4all.com>  Wed, 25 Jun 2014 13:05:26 -0000

cm4all-beng-proxy (5.0.3) unstable; urgency=low

  * tcache: optimize invalidation with host filter
  * tcache: optimize invalidation with site filter

 -- Max Kellermann <mk@cm4all.com>  Tue, 24 Jun 2014 20:24:25 -0000

cm4all-beng-proxy (5.0.2) unstable; urgency=low

  * merge release 4.5
  * session: fix potential crash on shared memory exhaustion
  * session: really purge new sessions first
  * translate_client: strict HEADER_FORWARD checks
  * translate_client: fix the COOKIE=BOTH parser
  * header_forward: fix COOKIE=BOTH forwarding

 -- Max Kellermann <mk@cm4all.com>  Mon, 16 Jun 2014 14:26:06 -0000

cm4all-beng-proxy (5.0.1) unstable; urgency=low

  * processor: allow Content-Type application/xml
  * was, pipe_filter: don't inherit environment variables
  * pipe_filter: fix command-line argument corruption bug
  * pipe_filter: support custom environment variables
  * translation: SETENV sets environment vars for FastCGI and WAS
  * header_forward: add mode COOKIE=BOTH

 -- Max Kellermann <mk@cm4all.com>  Fri, 06 Jun 2014 13:41:44 -0000

cm4all-beng-proxy (4.23) unstable; urgency=low

  * http_server: support method PATCH (RFC 5789)
  * session: fix expiration timer
  * session: allocate 64k sessions (was 32k)
  * session: work around high CPU usage due to session purging
  * request_session: don't send cleared session id of ignored session
  * ajp: fix bogus error "Peer closed the socket prematurely"
  * fcgi: fix uninitialized variable
  * fcgi: fix hang after error logger failure
  * fcgi: ignore STDERR packets in size calculation
  * header_forward: always forward "Allow"
  * translate_cache: optimize memory usage
  * css_parser: fix buffer overflow due to off-by-one check
  * support SESSION_SITE in processor
  * lb: fix hang during shutdown
  * namespace: retry with mount flag "noexec" if mounting fails
  * random: fix partial entropy collection

 -- Max Kellermann <mk@cm4all.com>  Fri, 04 Dec 2015 16:52:26 -0000

cm4all-beng-proxy (4.22) unstable; urgency=low

  * fcgi: fix wrong child process reuse with different JailCGI homes

 -- Max Kellermann <mk@cm4all.com>  Wed, 11 Feb 2015 19:30:05 -0000

cm4all-beng-proxy (4.21) unstable; urgency=low

  * cgi, pipe: fix crash after fork failure when input is a regular file

 -- Max Kellermann <mk@cm4all.com>  Thu, 22 Jan 2015 16:38:00 -0000

cm4all-beng-proxy (4.20) unstable; urgency=low

  * ssl_server: disable SSLv2 and SSLv3 because they are insecure
  * ssl_client: enable TLS versions newer than 1.1

 -- Max Kellermann <mk@cm4all.com>  Fri, 16 Jan 2015 12:12:02 -0000

cm4all-beng-proxy (4.19) unstable; urgency=low

  * lb/tcp: fix assertion failure

 -- Max Kellermann <mk@cm4all.com>  Wed, 24 Sep 2014 14:31:24 -0000

cm4all-beng-proxy (4.18) unstable; urgency=low

  * http_server: fix missing response (Keep-Alive disabled)

 -- Max Kellermann <mk@cm4all.com>  Fri, 12 Sep 2014 10:22:51 -0000

cm4all-beng-proxy (4.17) unstable; urgency=low

  * http_server: fix logger assertion failure

 -- Max Kellermann <mk@cm4all.com>  Thu, 11 Sep 2014 08:52:31 -0000

cm4all-beng-proxy (4.16) unstable; urgency=low

  * was_client: fix assertion failure

 -- Max Kellermann <mk@cm4all.com>  Wed, 10 Sep 2014 06:17:58 -0000

cm4all-beng-proxy (4.15) unstable; urgency=low

  * merge release 3.1.38

 -- Max Kellermann <mk@cm4all.com>  Fri, 29 Aug 2014 08:52:10 -0000

cm4all-beng-proxy (4.14) unstable; urgency=low

  * ssl_filter: fix error check
  * http_server: log failed requests
  * lb_http: reduce verbosity of ECONNRESET log message

 -- Max Kellermann <mk@cm4all.com>  Fri, 08 Aug 2014 17:41:52 -0000

cm4all-beng-proxy (4.13) unstable; urgency=low

  * thread_worker: smaller thread stack (64 kB)
  * ssl_factory: enable ECDH for perfect forward secrecy
  * thread_socket_filter: reinvoke writing after recovering from full
    output buffer
  * buffered_socket: reschedule reading after input buffer drained

 -- Max Kellermann <mk@cm4all.com>  Tue, 05 Aug 2014 12:37:11 -0000

cm4all-beng-proxy (4.12) unstable; urgency=low

  * pool: fix bogus assertion failure after SSL disconnect
  * lb/tcp: fix send error message
  * lb/tcp: fix crash after write error
  * thread_socket_filter: fix assertion failure with full output buffer
  * thread_socket_filter: fix crash after write error

 -- Max Kellermann <mk@cm4all.com>  Thu, 31 Jul 2014 16:19:57 -0000

cm4all-beng-proxy (4.11) unstable; urgency=low

  * merge release 3.1.37

 -- Max Kellermann <mk@cm4all.com>  Mon, 28 Jul 2014 15:34:53 -0000

cm4all-beng-proxy (4.10) unstable; urgency=low

  * merge release 3.1.36
  * lhttp_stock: fix crash after fork failure

 -- Max Kellermann <mk@cm4all.com>  Wed, 23 Jul 2014 17:47:36 -0000

cm4all-beng-proxy (4.9) unstable; urgency=low

  * merge release 3.1.35

 -- Max Kellermann <mk@cm4all.com>  Mon, 21 Jul 2014 16:34:15 -0000

cm4all-beng-proxy (4.8) unstable; urgency=low

  * ssl: fix choking decryption on large SSL packets
  * http_server: discard incoming data while waiting for drained response

 -- Max Kellermann <mk@cm4all.com>  Thu, 17 Jul 2014 23:16:21 -0000

cm4all-beng-proxy (4.7) unstable; urgency=low

  * lb: flush all output buffers before closing HTTPS connection

 -- Max Kellermann <mk@cm4all.com>  Wed, 02 Jul 2014 10:46:07 -0000

cm4all-beng-proxy (4.6) unstable; urgency=low

  * merge release 3.1.34

 -- Max Kellermann <mk@cm4all.com>  Wed, 25 Jun 2014 13:02:07 -0000

cm4all-beng-proxy (4.5) unstable; urgency=low

  * tcache: enable VARY on LOCAL_ADDRESS_STRING

 -- Max Kellermann <mk@cm4all.com>  Sun, 15 Jun 2014 21:14:17 -0000

cm4all-beng-proxy (4.4) unstable; urgency=low

  * debian/control: refuse to build with libnfs 1.9.3-1 due to broken
    package name

 -- Max Kellermann <mk@cm4all.com>  Tue, 10 Jun 2014 09:59:57 -0000

cm4all-beng-proxy (4.3) unstable; urgency=low

  * merge release 3.1.33
  * widget_uri, cgi_address: fix potential crash

 -- Max Kellermann <mk@cm4all.com>  Tue, 10 Jun 2014 08:47:34 -0000

cm4all-beng-proxy (4.2) unstable; urgency=low

  * widget: avoid double slash when concatenating (Local) HTTP URI and
    path_info

 -- Max Kellermann <mk@cm4all.com>  Tue, 03 Jun 2014 18:08:54 -0000

cm4all-beng-proxy (4.1) unstable; urgency=medium

  * feature freeze

 -- Max Kellermann <mk@cm4all.com>  Fri, 30 May 2014 13:42:38 +0200

cm4all-beng-proxy (4.0.49) unstable; urgency=low

  * lb_config: allow escaping backslash in lb.conf
  * translation: add packet AUTH (yet another authentication protocol)

 -- Max Kellermann <mk@cm4all.com>  Wed, 28 May 2014 15:14:54 -0000

cm4all-beng-proxy (4.0.48) unstable; urgency=low

  * cgi_address: avoid double slash when concatenating script_name and
    path_info
  * cgi_address: default to script_name="/"

 -- Max Kellermann <mk@cm4all.com>  Tue, 27 May 2014 11:47:19 -0000

cm4all-beng-proxy (4.0.47) unstable; urgency=low

  * args: unescape values with dollar sign (4.0.46 regression)
  * translate_client: fix "Could not locate resource" (4.0.38 regression)

 -- Max Kellermann <mk@cm4all.com>  Mon, 26 May 2014 17:02:48 -0000

cm4all-beng-proxy (4.0.46) unstable; urgency=low

  * translate_client: check for valid base address after EASY_BASE
  * fcgi_client: detect bogus Content-Length response header

 -- Max Kellermann <mk@cm4all.com>  Mon, 26 May 2014 12:11:55 -0000

cm4all-beng-proxy (4.0.45) unstable; urgency=low

  * translate_client: fix crash after misplaced AUTO_BASE
  * fcgi_client: support STDERR_PATH for FastCGI's STDERR stream

 -- Max Kellermann <mk@cm4all.com>  Thu, 22 May 2014 15:42:08 -0000

cm4all-beng-proxy (4.0.44) unstable; urgency=low

  * cgi_address: unescape PATH_INFO in ENOTDIR handler
  * python/translation/response: add method bind_mount()

 -- Max Kellermann <mk@cm4all.com>  Wed, 21 May 2014 13:58:15 -0000

cm4all-beng-proxy (4.0.43) unstable; urgency=low

  * merge release 3.1.32
  * lhttp_stock: handle fork() failures
  * handler: fix assertion failure on malformed request URI

 -- Max Kellermann <mk@cm4all.com>  Wed, 21 May 2014 07:27:05 -0000

cm4all-beng-proxy (4.0.42) unstable; urgency=low

  * tstock: log abstract socket paths properly
  * translation: add packet COOKIE_PATH
  * cookie_{server,client}: upgrade to RFC 6265
  * http_string: allow comma in cookie values (RFC ignorant)

 -- Max Kellermann <mk@cm4all.com>  Wed, 14 May 2014 10:41:34 -0000

cm4all-beng-proxy (4.0.41) unstable; urgency=low

  * handler: forget CHECK after the check has completed
  * handler: apply SESSION before repeating translation
  * fcgi, lhttp, delegate: apply STDERR_PATH to stdout

 -- Max Kellermann <mk@cm4all.com>  Tue, 13 May 2014 15:14:58 -0000

cm4all-beng-proxy (4.0.40) unstable; urgency=low

  * file_hander: fix memory leak
  * rerror: add option "verbose_response"
  * translation: rename LHTTP_EXPAND_URI to EXPAND_LHTTP_URI
  * tcache: raise MAX_AGE limit to one day
  * ajp_client: fix header corruption
  * ajp_client: fix buffer overflow
  * python/translation/response: add method expand_pair()

 -- Max Kellermann <mk@cm4all.com>  Mon, 12 May 2014 15:58:07 -0000

cm4all-beng-proxy (4.0.39) unstable; urgency=low

  * file_enotdir: fix PATH_INFO forwarding for LHTTP

 -- Max Kellermann <mk@cm4all.com>  Fri, 09 May 2014 13:38:57 -0000

cm4all-beng-proxy (4.0.38) unstable; urgency=low

  * translation: add packet STDERR_PATH
  * translate_client: detect missing LHTTP_URI, NFS_EXPORT
  * handler: fix the USER translation packet (broken since 4.0.17)

 -- Max Kellermann <mk@cm4all.com>  Thu, 08 May 2014 21:49:55 -0000

cm4all-beng-proxy (4.0.37) unstable; urgency=low

  * enotdir: forward PATH_INFO to LHTTP server
  * lhttp: support environment variables via PAIR

 -- Max Kellermann <mk@cm4all.com>  Thu, 08 May 2014 12:59:50 -0000

cm4all-beng-proxy (4.0.36) unstable; urgency=low

  * tcache: log the final cache key
  * translation: add packet ENOTDIR

 -- Max Kellermann <mk@cm4all.com>  Thu, 08 May 2014 08:56:13 -0000

cm4all-beng-proxy (4.0.35) unstable; urgency=low

  * namespace_options, client-socket: Debian Squeeze compatibility tweaks
  * tcache: paranoid checks for REGEX (optional via UNSAFE_BASE)
  * translation: add packet REDIRECT_QUERY_STRING

 -- Max Kellermann <mk@cm4all.com>  Tue, 06 May 2014 16:20:22 -0000

cm4all-beng-proxy (4.0.34) unstable; urgency=low

  * tcache: fix URI with BASE
  * tcache: allow URI with AUTO_BASE/EASY_BASE
  * tcache: allow TEST_PATH with BASE
  * translation: add packet EXPAND_TEST_PATH

 -- Max Kellermann <mk@cm4all.com>  Tue, 06 May 2014 12:58:50 -0000

cm4all-beng-proxy (4.0.33) unstable; urgency=low

  * allow FILE_NOT_FOUND depth 20
  * translation: add packets EXPAND_SCRIPT_NAME, TEST_PATH

 -- Max Kellermann <mk@cm4all.com>  Mon, 05 May 2014 16:05:09 -0000

cm4all-beng-proxy (4.0.32) unstable; urgency=low

  * cgi_address: allow BASE without PATH_INFO
  * implement FILE_NOT_FOUND support for CGI, FastCGI, WAS, LHTTP

 -- Max Kellermann <mk@cm4all.com>  Fri, 02 May 2014 14:32:47 -0000

cm4all-beng-proxy (4.0.31) unstable; urgency=low

  * translation: add packet EXPAND_REDIRECT
  * tcache: regex compiler errors and base mismatches are fatal

 -- Max Kellermann <mk@cm4all.com>  Thu, 01 May 2014 18:23:24 -0000

cm4all-beng-proxy (4.0.30) unstable; urgency=low

  * merge release 3.1.31
  * uri_base: fix BASE store bug after request to the BASE

 -- Max Kellermann <mk@cm4all.com>  Tue, 29 Apr 2014 21:53:37 -0000

cm4all-beng-proxy (4.0.29) unstable; urgency=low

  * processor: add URI rewrite mode "response"

 -- Max Kellermann <mk@cm4all.com>  Wed, 23 Apr 2014 23:59:00 -0000

cm4all-beng-proxy (4.0.28) unstable; urgency=low

  * handler: fix SESSION and PARAM breakage
  * tcache: fix VARY/PARAM check
  * translation: allow null bytes in SESSION

 -- Max Kellermann <mk@cm4all.com>  Thu, 17 Apr 2014 12:21:29 -0000

cm4all-beng-proxy (4.0.27) unstable; urgency=low

  * tstock: support abstract sockets

 -- Max Kellermann <mk@cm4all.com>  Fri, 04 Apr 2014 12:58:09 -0000

cm4all-beng-proxy (4.0.26) unstable; urgency=low

  * merge release 3.1.28
  * translation: add packet EXPIRES_RELATIVE

 -- Max Kellermann <mk@cm4all.com>  Tue, 01 Apr 2014 17:18:55 -0000

cm4all-beng-proxy (4.0.25) unstable; urgency=low

  * merge release 3.1.27
  * lb/tcp: fix busy loop

 -- Max Kellermann <mk@cm4all.com>  Thu, 27 Mar 2014 11:22:05 -0000

cm4all-beng-proxy (4.0.24) unstable; urgency=low

  * failure: fix bogus assertion failure with abstract sockets
  * lb/tcp: fix memory leaks
  * lb/tcp: drain output buffers before closing the connection

 -- Max Kellermann <mk@cm4all.com>  Mon, 24 Mar 2014 17:42:04 -0000

cm4all-beng-proxy (4.0.23) unstable; urgency=low

  * translation: new packet DIRECTORY_INDEX

 -- Max Kellermann <mk@cm4all.com>  Fri, 21 Mar 2014 13:00:39 -0000

cm4all-beng-proxy (4.0.22) unstable; urgency=low

  * translation: allow ERROR_DOCUMENT payload, echo
  * translation: new packets FILE_NOT_FOUND, CONTENT_TYPE_LOOKUP
  * translate_client: check for multiple REGEX / INVERSE_REGEX
  * translate_client: support abstract sockets in ADDRESS_STRING

 -- Max Kellermann <mk@cm4all.com>  Thu, 20 Mar 2014 12:28:04 -0000

cm4all-beng-proxy (4.0.21) unstable; urgency=low

  * merge release 3.1.26
  * handler: forward HTTP errors from translation cache to browser
  * tcache: reduce memory usage
  * translate_client: don't send REMOTE_HOST unless requested via WANT
  * translate_client: check if BASE matches request URI
  * translation: make "UNSAFE_BASE" a modifier for "BASE"
  * translation: new packet "EASY_BASE" simplifies "BASE" usage
  * translation: new packets "REGEX_TAIL", "REGEX_UNESCAPE"

 -- Max Kellermann <mk@cm4all.com>  Mon, 17 Mar 2014 22:00:23 -0000

cm4all-beng-proxy (4.0.20) unstable; urgency=low

  * merge release 3.1.25
  * translate_client: refuse to parse incoming request packets
  * translate_client: check for illegal null bytes
  * translation: add packet "UNSAFE_BASE"
  * lb: drop root privileges irreversibly using PR_SET_NO_NEW_PRIVS

 -- Max Kellermann <mk@cm4all.com>  Thu, 13 Mar 2014 13:34:47 -0000

cm4all-beng-proxy (4.0.19) unstable; urgency=low

  * translation: add packet WANT, make several packets optional
  * translate_client: allow combining CHECK and WANT_FULL_URI
  * tcache: make PARAM cacheable, supported by VARY
  * python/translation/request: accept BEGIN in packetReceived()
  * python/translation/request: add attribute "protocol_version"
  * lb: detach from file system (security)

 -- Max Kellermann <mk@cm4all.com>  Wed, 05 Mar 2014 14:16:42 -0000

cm4all-beng-proxy (4.0.18) unstable; urgency=low

  * doc/lb: document sticky mode "source_ip"
  * lb/tcp: fix endless loop due to misrouted write event

 -- Max Kellermann <mk@cm4all.com>  Tue, 18 Feb 2014 14:48:47 -0000

cm4all-beng-proxy (4.0.17) unstable; urgency=low

  * handler: apply session directives from current translation response
    before resuming the "previous" response

 -- Max Kellermann <mk@cm4all.com>  Mon, 17 Feb 2014 17:46:44 -0000

cm4all-beng-proxy (4.0.16) unstable; urgency=low

  * namespace: set up uid/gid mapping without MOUNT_PROC
  * namespace: allow BIND_MOUNT, MOUNT_PROC, MOUNT_HOME, MOUNT_TMP_TMPFS without
    PIVOT_ROOT
  * configurable resource limits for child processes

 -- Max Kellermann <mk@cm4all.com>  Fri, 07 Feb 2014 12:48:44 -0000

cm4all-beng-proxy (4.0.15) unstable; urgency=low

  * daemon: set up supplementary groups
  * child_manager: log resource usage
  * fcgi_stock: kill child process after connect failure
  * fcgi_stock: kill child process after repeated timeout

 -- Max Kellermann <mk@cm4all.com>  Tue, 04 Feb 2014 15:17:36 -0000

cm4all-beng-proxy (4.0.14) unstable; urgency=low

  * add systemd unit
  * cgi, delegate, lhttp, pipe: enable missing namespace features
  * cgi, pipe: fix /proc mount failure
  * namespace: secure /proc flags
  * namespace: work around uid/gid mapper failure using PR_SET_DUMPABLE

 -- Max Kellermann <mk@cm4all.com>  Mon, 03 Feb 2014 20:40:49 -0000

cm4all-beng-proxy (4.0.13) unstable; urgency=low

  * namespace: make new root directory read-only
  * namespace: add option to mount tmpfs on /tmp
  * namespace: arbitrary bind-mounts
  * namespace: support UTS namespaces
  * namespace: set up uid/gid mapping in user namespace

 -- Max Kellermann <mk@cm4all.com>  Tue, 28 Jan 2014 22:37:47 -0000

cm4all-beng-proxy (4.0.12) unstable; urgency=low

  * cache: use monotonic clock
  * namespace: support PID namespaces
  * namespace: support mount namespace and pivot_root()
  * namespace: can mount new /proc, $HOME

 -- Max Kellermann <mk@cm4all.com>  Fri, 24 Jan 2014 14:02:34 -0000

cm4all-beng-proxy (4.0.11) unstable; urgency=low

  * was: fix misdirected pipes (4.0.10 regression)
  * translation: add packets EXPAND_APPEND, EXPAND_PAIR
  * file_handler: allow character devices

 -- Max Kellermann <mk@cm4all.com>  Tue, 21 Jan 2014 18:24:14 -0000

cm4all-beng-proxy (4.0.10) unstable; urgency=low

  * merge release 3.1.24
  * response: don't report version in "Server" response header
  * lhttp, delegate: support namespaces
  * delegate: fix spontaneous shutdown due to misrouted SIGTERM signal

 -- Max Kellermann <mk@cm4all.com>  Fri, 03 Jan 2014 21:18:45 -0000

cm4all-beng-proxy (4.0.9) unstable; urgency=low

  * pipe: fix signal handler race condition
  * pipe, CGI, FastCGI, WAS: support user/network namespaces

 -- Max Kellermann <mk@cm4all.com>  Mon, 23 Dec 2013 18:55:03 -0000

cm4all-beng-proxy (4.0.8) unstable; urgency=low

  * CGI, FastCGI, WAS: support command-line arguments
  * header-forward: add groups "CORS", "SECURE"

 -- Max Kellermann <mk@cm4all.com>  Mon, 16 Dec 2013 18:26:12 -0000

cm4all-beng-proxy (4.0.7) unstable; urgency=low

  * merge release 3.1.23
  * ssl_filter: fix stalled SSL read
  * thread_socket_filter: fix stalled SSL write

 -- Max Kellermann <mk@cm4all.com>  Sat, 07 Dec 2013 07:39:16 -0000

cm4all-beng-proxy (4.0.6) unstable; urgency=low

  * thread_queue: fix spurious thread exit

 -- Max Kellermann <mk@cm4all.com>  Tue, 26 Nov 2013 20:45:30 -0000

cm4all-beng-proxy (4.0.5) unstable; urgency=low

  * merge release 3.1.22

 -- Max Kellermann <mk@cm4all.com>  Mon, 25 Nov 2013 13:03:15 -0000

cm4all-beng-proxy (4.0.4) unstable; urgency=low

  * merge release 3.1.21
  * nfs: bind to privileged port

 -- Max Kellermann <mk@cm4all.com>  Sun, 24 Nov 2013 08:30:58 -0000

cm4all-beng-proxy (4.0.3) unstable; urgency=low

  * lb: allow the kernel to chooes a TCP bind port
  * lb: support forwarding HTTP requests with the original source IP

 -- Max Kellermann <mk@cm4all.com>  Sun, 10 Nov 2013 17:46:44 -0000

cm4all-beng-proxy (4.0.2) unstable; urgency=low

  * merge release 3.1.20
  * lb: support forwarding TCP connections with the original source IP

 -- Max Kellermann <mk@cm4all.com>  Tue, 05 Nov 2013 16:07:34 -0000

cm4all-beng-proxy (4.0.1) unstable; urgency=low

  * merge release 3.1.19

 -- Max Kellermann <mk@cm4all.com>  Wed, 30 Oct 2013 15:26:16 -0000

cm4all-beng-proxy (4.0) unstable; urgency=low

  * translation: rename TRANSLATE_PROXY to TRANSLATE_HTTP
  * thread_pool: start SSL worker threads on the first use
  * translate-client, resource-loader: support https://

 -- Max Kellermann <mk@cm4all.com>  Wed, 23 Oct 2013 19:29:38 -0000

cm4all-beng-proxy (3.1.38) unstable; urgency=low

  * istream: fix assertion failure due to inverted check
  * was_control: fix assertion failure due to missing check

 -- Max Kellermann <mk@cm4all.com>  Fri, 29 Aug 2014 08:52:53 -0000

cm4all-beng-proxy (3.1.37) unstable; urgency=low

  * http_cache: fix caching (Fast-)CGI responses
  * http_client: fix bug with HTTP 1.0 Keep-Alive
  * stock: destroy only surplus idle items

 -- Max Kellermann <mk@cm4all.com>  Mon, 28 Jul 2014 15:30:50 -0000

cm4all-beng-proxy (3.1.36) unstable; urgency=low

  * http_server: ignore case in "Connection" request header
  * http_client: allow comma-separated list in "Connection" response
    header

 -- Max Kellermann <mk@cm4all.com>  Wed, 23 Jul 2014 17:43:09 -0000

cm4all-beng-proxy (3.1.35) unstable; urgency=low

  * lb_tcp: fix memory leak after send failure
  * ssl_filter: fix race condition
  * ssl_filter: fix memory leak with client certificates

 -- Max Kellermann <mk@cm4all.com>  Mon, 21 Jul 2014 16:20:14 -0000

cm4all-beng-proxy (3.1.34) unstable; urgency=low

  * session: fix potential crash on shared memory exhaustion
  * session: really purge new sessions first
  * istream-iconv: fix endless loop with unknown charset

 -- Max Kellermann <mk@cm4all.com>  Wed, 25 Jun 2014 12:58:03 -0000

cm4all-beng-proxy (3.1.33) unstable; urgency=low

  * widget: avoid double slash when concatenating (Local) HTTP URI and
    path_info
  * pipe: fix command-line argument corruption bug
  * fcgi_client: detect bogus Content-Length response header

 -- Max Kellermann <mk@cm4all.com>  Tue, 10 Jun 2014 08:30:39 -0000

cm4all-beng-proxy (3.1.32) unstable; urgency=low

  * http_string: allow comma in cookie values (RFC ignorant)

 -- Max Kellermann <mk@cm4all.com>  Mon, 19 May 2014 07:52:24 -0000

cm4all-beng-proxy (3.1.31) unstable; urgency=low

  * rewrite-uri: fix view name corruption

 -- Max Kellermann <mk@cm4all.com>  Mon, 28 Apr 2014 16:30:17 -0000

cm4all-beng-proxy (3.1.30) unstable; urgency=low

  * translate-client: fix EXPAND_PATH on HTTP address

 -- Max Kellermann <mk@cm4all.com>  Mon, 28 Apr 2014 14:44:22 -0000

cm4all-beng-proxy (3.1.29) unstable; urgency=low

  * http-server: fix potential crash with too many request headers

 -- Max Kellermann <mk@cm4all.com>  Fri, 25 Apr 2014 15:52:16 -0000

cm4all-beng-proxy (3.1.28) unstable; urgency=low

  * buffered_socket: fix bogus assertion failure

 -- Max Kellermann <mk@cm4all.com>  Tue, 01 Apr 2014 16:53:22 -0000

cm4all-beng-proxy (3.1.27) unstable; urgency=low

  * fcgi-stock: show process name in log messages
  * fcgi-stock: check connection state before issuing new request

 -- Max Kellermann <mk@cm4all.com>  Tue, 25 Mar 2014 20:02:23 -0000

cm4all-beng-proxy (3.1.26) unstable; urgency=low

  * http-client: fix bogus assertion failure

 -- Max Kellermann <mk@cm4all.com>  Fri, 14 Mar 2014 14:36:12 -0000

cm4all-beng-proxy (3.1.25) unstable; urgency=low

  * escape: fix data corruption with glibc 2.18

 -- Max Kellermann <mk@cm4all.com>  Thu, 06 Mar 2014 11:47:14 -0000

cm4all-beng-proxy (3.1.24) unstable; urgency=low

  * fcgi-stock: fix crash on fork() failure
  * fcache: fix crash on responses without body

 -- Max Kellermann <mk@cm4all.com>  Thu, 02 Jan 2014 22:57:50 -0000

cm4all-beng-proxy (3.1.23) unstable; urgency=low

  * was-output: fix event leak
  * was-output: fix crash in error handler
  * was-client: free the request body on empty response
  * was-client: reuse connection after empty response
  * was-client: fix stalled response on LENGTH=0

 -- Max Kellermann <mk@cm4all.com>  Fri, 06 Dec 2013 13:23:40 -0000

cm4all-beng-proxy (3.1.22) unstable; urgency=low

  * http_server: fix stalled response

 -- Max Kellermann <mk@cm4all.com>  Mon, 25 Nov 2013 13:00:33 -0000

cm4all-beng-proxy (3.1.21) unstable; urgency=low

  * merge release 3.0.34
  * was-client: fix crash on abort
  * was-client: fix off-by-one error in header parser

 -- Max Kellermann <mk@cm4all.com>  Sun, 24 Nov 2013 08:04:41 -0000

cm4all-beng-proxy (3.1.20) unstable; urgency=low

  * jail: add "--" after last option, allows passing options to jail
  * keep CAP_KILL to be able to kill jailed child processes

 -- Max Kellermann <mk@cm4all.com>  Mon, 04 Nov 2013 14:41:34 -0000

cm4all-beng-proxy (3.1.19) unstable; urgency=low

  * handler: work around crash due to translation cache invalidation
  * child: send SIGKILL after 60 seconds

 -- Max Kellermann <mk@cm4all.com>  Wed, 30 Oct 2013 12:12:31 -0000

cm4all-beng-proxy (3.1.18) unstable; urgency=low

  * nfs: translate NFS3ERR_NOENT to "404 Not Found"
  * nfs_client: don't leak file descriptor to child processes

 -- Max Kellermann <mk@cm4all.com>  Wed, 30 Oct 2013 09:28:11 -0000

cm4all-beng-proxy (3.1.17) unstable; urgency=low

  * tcache: cache translation responses that contain STATUS

 -- Max Kellermann <mk@cm4all.com>  Fri, 25 Oct 2013 17:10:26 -0000

cm4all-beng-proxy (3.1.16) unstable; urgency=low

  * fcgi-stock: kill child processes with SIGUSR1 instead of SIGTERM

 -- Max Kellermann <mk@cm4all.com>  Wed, 23 Oct 2013 08:54:03 -0000

cm4all-beng-proxy (3.1.15) unstable; urgency=low

  * lhttp_address: don't unescape the BASE suffix
  * {file,nfs}_address: unescape EXPAND_PATH(_INFO) substitutions
  * child_stock: fix another assertion failure

 -- Max Kellermann <mk@cm4all.com>  Tue, 22 Oct 2013 15:15:42 -0000

cm4all-beng-proxy (3.1.14) unstable; urgency=low

  * istream_nfs: fix assertion failure on empty file
  * nfs_client: fix crash on malformed path
  * nfs_client: improved error messages
  * child_stock: fix assertion failure when busy child process gets killed

 -- Max Kellermann <mk@cm4all.com>  Mon, 21 Oct 2013 15:38:28 -0000

cm4all-beng-proxy (3.1.13) unstable; urgency=low

  * merge release 3.0.33
  * translation: new packet WANT_FULL_URI for obtaining the full URI

 -- Max Kellermann <mk@cm4all.com>  Wed, 09 Oct 2013 10:40:35 -0000

cm4all-beng-proxy (3.1.12) unstable; urgency=low

  * merge release 3.0.31
  * translation: new packet CONCURRENCY controls number of LHTTP
    connections per process

 -- Max Kellermann <mk@cm4all.com>  Sat, 05 Oct 2013 11:34:04 -0000

cm4all-beng-proxy (3.1.11) unstable; urgency=low

  * lhttp_stock: allow 4 concurrent connections per LHTTP process

 -- Max Kellermann <mk@cm4all.com>  Mon, 30 Sep 2013 16:10:05 -0000

cm4all-beng-proxy (3.1.10) unstable; urgency=low

  * resource-address: fix assertion failure in LHTTP operation
  * lhttp_request: use the LHTTP_HOST attribute
  * kill the logger process on shutdown

 -- Max Kellermann <mk@cm4all.com>  Wed, 25 Sep 2013 17:29:56 -0000

cm4all-beng-proxy (3.1.9) unstable; urgency=low

  * {fcgi,lhttp}_stock: reuse child processes after connection closed
  * translate-client: ignore DEFLATED,GZIPPED on NFS address
  * translate-client: ignore EXPAND_PATH_INFO on local file
  * ssl_factory: wildcard matches single letter
  * ssl_factory: wildcard matches only one segment

 -- Max Kellermann <mk@cm4all.com>  Tue, 24 Sep 2013 10:31:30 -0000

cm4all-beng-proxy (3.1.8) unstable; urgency=low

  * ssl_factory: fix broken certificat/key matching
  * doc: various manual updates (RFC 2617, ...)

 -- Max Kellermann <mk@cm4all.com>  Fri, 20 Sep 2013 12:55:55 -0000

cm4all-beng-proxy (3.1.7) unstable; urgency=low

  * merge release 3.0.30
  * resource-loader: new protocol "Local HTTP"

 -- Max Kellermann <mk@cm4all.com>  Tue, 17 Sep 2013 13:36:20 -0000

cm4all-beng-proxy (3.1.6) unstable; urgency=low

  * buffered_socket: fix assertion failure

 -- Max Kellermann <mk@cm4all.com>  Fri, 23 Aug 2013 12:39:47 -0000

cm4all-beng-proxy (3.1.5) unstable; urgency=low

  * merge release 3.0.26
  * lb: disallow deprecated configuration keywords
  * lb: conditional pools
  * lb_config: setting "ssl_cert" specifies both certificate and key
  * ssl_filter: support TLS Server Name Indication

 -- Max Kellermann <mk@cm4all.com>  Fri, 16 Aug 2013 16:29:34 -0000

cm4all-beng-proxy (3.1.4) unstable; urgency=low

  * nfs_cache: new dedicated cache for NFS files
  * nfs_{handler,request}: use Content-Type from translation server

 -- Max Kellermann <mk@cm4all.com>  Mon, 10 Jun 2013 20:50:58 -0000

cm4all-beng-proxy (3.1.3) unstable; urgency=low

  * nfs_client: fix crash due to uninitialized memory
  * nfs_client: disconnect idle connections
  * nfs_client: expire file metadata
  * istream-nfs: fix resuming a blocking sink
  * istream-nfs: detect file truncation

 -- Max Kellermann <mk@cm4all.com>  Mon, 03 Jun 2013 19:30:20 -0000

cm4all-beng-proxy (3.1.2) unstable; urgency=low

  * nfs_client: read larger chunks
  * nfs_handler: implement cache revalidation and byte ranges

 -- Max Kellermann <mk@cm4all.com>  Wed, 29 May 2013 16:23:15 -0000

cm4all-beng-proxy (3.1.1) unstable; urgency=low

  * nfs_client: fix crash on HEAD request
  * nfs_client: generate Last-Modified and ETag
  * http-cache: allow caching NFS files

 -- Max Kellermann <mk@cm4all.com>  Thu, 23 May 2013 11:00:49 -0000

cm4all-beng-proxy (3.1) unstable; urgency=low

  * nfs_client: new resource loader backend

 -- Max Kellermann <mk@cm4all.com>  Tue, 21 May 2013 21:14:06 -0000

cm4all-beng-proxy (3.0.34) unstable; urgency=low

  * processor: fix use-after-free crash bug

 -- Max Kellermann <mk@cm4all.com>  Sun, 24 Nov 2013 07:46:29 -0000

cm4all-beng-proxy (3.0.33) unstable; urgency=low

  * tcache: limit the cacheable CHECK length
  * tcache: allow binary data in the CHECK payload
  * tcache: fix matching the URI on INVALIDATE with CHECK

 -- Max Kellermann <mk@cm4all.com>  Wed, 09 Oct 2013 09:52:47 -0000

cm4all-beng-proxy (3.0.32) unstable; urgency=low

  * tcache: apply BASE to responses without an address
  * tcache: fix BASE on responses with CHECK
  * handler: fix crash after malformed CHECK/PREVIOUS translation

 -- Max Kellermann <mk@cm4all.com>  Tue, 08 Oct 2013 15:48:07 -0000

cm4all-beng-proxy (3.0.31) unstable; urgency=low

  * socket_wrapper: work around libevent timeout reset bug

 -- Max Kellermann <mk@cm4all.com>  Wed, 02 Oct 2013 15:30:11 -0000

cm4all-beng-proxy (3.0.30) unstable; urgency=low

  * istream-file: fix crash bug
  * fcgi, was: fix memory leak on malformed translation response

 -- Max Kellermann <mk@cm4all.com>  Tue, 17 Sep 2013 13:23:28 -0000

cm4all-beng-proxy (3.0.29) unstable; urgency=low

  * fcgi-client: fix crash on certain malformed responses
  * parser: fix crash on certain CDATA sections

 -- Max Kellermann <mk@cm4all.com>  Mon, 02 Sep 2013 10:51:58 -0000

cm4all-beng-proxy (3.0.28) unstable; urgency=low

  * processor: fix widget lookup regression

 -- Max Kellermann <mk@cm4all.com>  Mon, 26 Aug 2013 18:21:03 -0000

cm4all-beng-proxy (3.0.27) unstable; urgency=low

  * processor: fix stalled transfer with two nested processors

 -- Max Kellermann <mk@cm4all.com>  Mon, 26 Aug 2013 17:09:47 -0000

cm4all-beng-proxy (3.0.26) unstable; urgency=low

  * respones: generate header P3P:CP="CAO PSA OUR" to work around IE10 bug
  * init: auto-create /var/run/cm4all
  * lb: enable GLib multi-threading

 -- Max Kellermann <mk@cm4all.com>  Fri, 26 Jul 2013 07:21:15 -0000

cm4all-beng-proxy (3.0.25) unstable; urgency=low

  * stock: fix access to undefind memory
  * file-handler, http-util: fix If-Match / If-None-Match check

 -- Max Kellermann <mk@cm4all.com>  Wed, 29 May 2013 16:13:54 -0000

cm4all-beng-proxy (3.0.24) unstable; urgency=low

  * memcached-client: fix bogus "peer closed socket prematurely"

 -- Max Kellermann <mk@cm4all.com>  Tue, 23 Apr 2013 11:20:00 -0000

cm4all-beng-proxy (3.0.23) unstable; urgency=low

  * lb: fix memory leak when request with body gets aborted early

 -- Max Kellermann <mk@cm4all.com>  Thu, 04 Apr 2013 15:33:57 -0000

cm4all-beng-proxy (3.0.22) unstable; urgency=low

  * http-server: fix rare crash in request body handler
  * http-client: fix memory leak

 -- Max Kellermann <mk@cm4all.com>  Tue, 26 Mar 2013 07:24:22 -0000

cm4all-beng-proxy (3.0.21) unstable; urgency=low

  * ajp-client: fix malformed request packet with empty request body

 -- Max Kellermann <mk@cm4all.com>  Thu, 21 Mar 2013 17:11:22 -0000

cm4all-beng-proxy (3.0.20) unstable; urgency=low

  * http-client: fix assertion failure with certain chunked responses

 -- Max Kellermann <mk@cm4all.com>  Thu, 21 Mar 2013 10:21:13 -0000

cm4all-beng-proxy (3.0.19) unstable; urgency=low

  * istream_tee: fix crash / memory leak on I/O error before request body
    was delivered to widget

 -- Max Kellermann <mk@cm4all.com>  Mon, 18 Mar 2013 11:23:27 -0000

cm4all-beng-proxy (3.0.18) unstable; urgency=low

  * bot: detect more crawler/bot user-agents
  * lb.init: add ACCESS_LOGGER variable

 -- Max Kellermann <mk@cm4all.com>  Fri, 15 Mar 2013 14:47:08 -0000

cm4all-beng-proxy (3.0.17) unstable; urgency=low

  * lb: add ssl_verify "optional"

 -- Max Kellermann <mk@cm4all.com>  Fri, 08 Mar 2013 14:31:25 -0000

cm4all-beng-proxy (3.0.16) unstable; urgency=low

  * http-request: fix assertion failure
  * log-{cat,split}: use unsigned characters in backslash-escape

 -- Max Kellermann <mk@cm4all.com>  Thu, 07 Mar 2013 15:26:26 -0000

cm4all-beng-proxy (3.0.15) unstable; urgency=low

  * stock: fix another assertion failure during idle cleanup
  * inline-widget: avoid unrecoverable I/O errors during initialisation

 -- Max Kellermann <mk@cm4all.com>  Tue, 05 Mar 2013 07:11:46 -0000

cm4all-beng-proxy (3.0.14) unstable; urgency=low

  * stock: fix assertion failure during idle cleanup
  * http-server: count bytes received, fixes regression
  * http-server: send "100 Continue", fixes regression
  * http-client: fix potential assertion failure after "100 Continue"

 -- Max Kellermann <mk@cm4all.com>  Fri, 01 Mar 2013 16:53:54 -0000

cm4all-beng-proxy (3.0.13) unstable; urgency=low

  * merge release 2.3.7
  * uri-verify: allow double slashes
  * change product token to "CM4all Webserver"

 -- Max Kellermann <mk@cm4all.com>  Mon, 18 Feb 2013 11:35:29 -0000

cm4all-beng-proxy (3.0.12) unstable; urgency=low

  * listener: enable TCP Fast Open (requires Linux 3.7)
  * rubber: optimize huge page allocation
  * rubber: optimize hole search
  * translate-cache: optimize INVALIDATE=HOST
  * filter-cache: reserve some space in the rubber allocator

 -- Max Kellermann <mk@cm4all.com>  Fri, 15 Feb 2013 09:57:51 -0000

cm4all-beng-proxy (3.0.11) unstable; urgency=low

  * stock: slow down destruction of surplus idle items
  * fcgi-client: try harder to reuse existing FastCGI connections
  * cmdline: new options to control the FastCGI/WAS stock

 -- Max Kellermann <mk@cm4all.com>  Tue, 12 Feb 2013 09:38:35 -0000

cm4all-beng-proxy (3.0.10) unstable; urgency=low

  * child: reduce verbosity of SIGTERM log message
  * connection: reduce verbosity of ECONNRESET log message
  * http-server: fix duplicate abort call
  * http-server: add missing pool reference in request body eof
  * handler: catch malformed URIs earlier
  * rubber: allocate from holes, avoid costly compression steps
  * http-cache: reserve some space in the rubber allocator

 -- Max Kellermann <mk@cm4all.com>  Fri, 08 Feb 2013 13:15:31 -0000

cm4all-beng-proxy (3.0.9) unstable; urgency=low

  * merge release 2.3.5
  * parser: fix malformed attribute value bounds
  * translation: packet VALIDATE_MTIME discards cache items after a file
    has been modified
  * http-server: fix spurious "closed prematurely" log messages
  * http-{server,client}: improve error messages
  * istream: clear the "direct" flag set on new streams
  * slice_pool: fix slice size and slices per area calculation

 -- Max Kellermann <mk@cm4all.com>  Wed, 06 Feb 2013 17:48:47 -0000

cm4all-beng-proxy (3.0.8) unstable; urgency=low

  * merge release 2.3.3
  * return unused I/O buffers to operating system
  * parser: optimize the attribute value parser
  * sink_rubber: fix assertion failure

 -- Max Kellermann <mk@cm4all.com>  Thu, 31 Jan 2013 13:27:39 -0000

cm4all-beng-proxy (3.0.7) unstable; urgency=low

  * istream-tee: fix crash due to erroneous read

 -- Max Kellermann <mk@cm4all.com>  Fri, 18 Jan 2013 13:32:49 -0000

cm4all-beng-proxy (3.0.6) unstable; urgency=low

  * control: new command "VERBOSE" manipulates logger verbosity
  * cmdline: remove obsolete option "enable_splice"
  * ajp-client: discard response body after HEAD request
  * fcgi-client: fix assertion failure after malformed HEAD response
  * fcgi-client: don't ignore log messages after HEAD request
  * translate-client: fix assertion failure after connection reset

 -- Max Kellermann <mk@cm4all.com>  Fri, 04 Jan 2013 13:14:09 -0000

cm4all-beng-proxy (3.0.5) unstable; urgency=low

  * translate-client: reduce number of system calls (optimization)
  * http-client: release the socket earlier for reusal
  * ajp-client: fix decoding the "special" response headers
  * ajp-client: wait for "end" packet before delivering empty response
  * ajp-client: use the Content-Length response header
  * ajp-client: send Content-Length request header only if body present
  * ajp-client: support HEAD requests
  * fcgi-client: support HEAD requests
  * fcgi-client: use the Content-Length response header
  * fcgi-client: don't discard buffer after socket has been closed
  * fcgi-client: continue parsing after response has been delivered
  * fcgi-client: don't attempt to write repeatedly if request body blocks
  * fcgi-client: optimized keep-alive after empty response

 -- Max Kellermann <mk@cm4all.com>  Fri, 28 Dec 2012 13:16:02 -0000

cm4all-beng-proxy (3.0.4) unstable; urgency=low

  * {http,filter}-cache: fix garbled data on large cache entries

 -- Max Kellermann <mk@cm4all.com>  Tue, 11 Dec 2012 15:17:17 -0000

cm4all-beng-proxy (3.0.3) unstable; urgency=low

  * memcached-client: fix assertion failure

 -- Max Kellermann <mk@cm4all.com>  Fri, 07 Dec 2012 18:52:33 -0000

cm4all-beng-proxy (3.0.2) unstable; urgency=low

  * merge release 2.3.1
  * lb: verify the client certificate issuer (option "ssl_verify")
  * lb: client certificate is mandatory if "ssl_verify" is enabled
  * lb: support extra CA certificate file (option "ssl_ca_cert")
  * cmdline: can't specify both --memcached-server and http_cache_size
  * init: default to one worker

 -- Max Kellermann <mk@cm4all.com>  Fri, 07 Dec 2012 09:24:52 -0000

cm4all-beng-proxy (3.0.1) unstable; urgency=low

  * http-cache: reduce memory usage while storing
  * {http,filter}-cache: reduce fork overhead
  * pool: fix crash when first allocation is large

 -- Max Kellermann <mk@cm4all.com>  Wed, 05 Dec 2012 14:05:28 -0000

cm4all-beng-proxy (3.0) unstable; urgency=low

  * {http,filter}-cache: reduce overhead when cache is disabled
  * {http,filter}-cache: exclude allocator table from reported size
  * filter-cache: reduce memory usage while storing
  * {http,filter,translate}-cache: return more free memory to operating system
  * pool: further overhead reduction
  * pool: reduce CPU overhead for large areas
  * rubber: fix assertion failure

 -- Max Kellermann <mk@cm4all.com>  Tue, 30 Oct 2012 16:32:45 -0000

cm4all-beng-proxy (2.2.1) unstable; urgency=low

  * merge release 2.1.13
  * control_local: fix assertion failure

 -- Max Kellermann <mk@cm4all.com>  Tue, 16 Oct 2012 15:46:16 -0000

cm4all-beng-proxy (2.2) unstable; urgency=low

  * cache: optimize lookups
  * pool: reduce overhead
  * pool: optimize the linear area recycler
  * resource-address: reduce memory overhead
  * session: reduce memory usage
  * http-cache, filter-cache: return free memory to operating system
  * control_server: support local and abstract sockets
  * python/control: support abstract sockets
  * bp_control: create implicit control channel for each worker process
  * require automake 1.11

 -- Max Kellermann <mk@cm4all.com>  Tue, 09 Oct 2012 15:11:24 -0000

cm4all-beng-proxy (2.3.7) unstable; urgency=low

  * tcache: fix assertion failure in BASE handler

 -- Max Kellermann <mk@cm4all.com>  Mon, 18 Feb 2013 11:58:01 -0000

cm4all-beng-proxy (2.3.6) unstable; urgency=low

  * listener: increase the backlog to 64
  * shm: reserve swap space, avoids theoretical crash

 -- Max Kellermann <mk@cm4all.com>  Sun, 17 Feb 2013 09:29:24 -0000

cm4all-beng-proxy (2.3.5) unstable; urgency=low

  * tcache: reduce CPU pressure when there are many virtual hosts (hot fix)
  * launch the access logger after daemonizing
  * user the configured logger user for the access logger
  * auto-close the access logger
  * debian/rules: compile with -fno-omit-frame-pointer

 -- Max Kellermann <mk@cm4all.com>  Tue, 05 Feb 2013 16:27:46 -0000

cm4all-beng-proxy (2.3.4) unstable; urgency=low

  * log-split: print referer and user agent
  * log-split: cache the last file
  * log-split: allow logging local time stamps
  * log-{split,cat}: escape URI, Referer and User-Agent
  * init: add ACCESS_LOGGER variable

 -- Max Kellermann <mk@cm4all.com>  Tue, 05 Feb 2013 01:31:31 -0000

cm4all-beng-proxy (2.3.3) unstable; urgency=low

  * pool: fix a memory leak in the temporary pool
  * processor: hard limit on length of attributes and parameters

 -- Max Kellermann <mk@cm4all.com>  Thu, 31 Jan 2013 13:16:33 -0000

cm4all-beng-proxy (2.3.2) unstable; urgency=low

  * merge release 2.1.17

 -- Max Kellermann <mk@cm4all.com>  Tue, 29 Jan 2013 00:01:23 -0000

cm4all-beng-proxy (2.3.1) unstable; urgency=low

  * merge release 2.1.16
  * pool: reduce CPU overhead for large areas

 -- Max Kellermann <mk@cm4all.com>  Thu, 06 Dec 2012 16:40:02 -0000

cm4all-beng-proxy (2.3) unstable; urgency=low

  * new stable branch based on v2.1.x, without the work-in-progress
    improvements from v2.2.x
  * cache: optimize lookups
  * pool: reduce overhead
  * pool: optimize the linear area recycler
  * resource-address: reduce memory overhead
  * session: reduce memory usage
  * {http,filter}-cache: reduce overhead when cache is disabled

 -- Max Kellermann <mk@cm4all.com>  Mon, 22 Oct 2012 13:48:20 -0000

cm4all-beng-proxy (2.1.17) unstable; urgency=low

  * merge release 2.0.55

 -- Max Kellermann <mk@cm4all.com>  Mon, 28 Jan 2013 23:59:54 -0000

cm4all-beng-proxy (2.1.16) unstable; urgency=low

  * merge release 2.0.54

 -- Max Kellermann <mk@cm4all.com>  Thu, 06 Dec 2012 16:35:17 -0000

cm4all-beng-proxy (2.1.15) unstable; urgency=low

  * merge release 2.0.53

 -- Max Kellermann <mk@cm4all.com>  Mon, 22 Oct 2012 12:26:57 -0000

cm4all-beng-proxy (2.1.14) unstable; urgency=low

  * merge release 2.0.52

 -- Max Kellermann <mk@cm4all.com>  Fri, 19 Oct 2012 12:10:09 -0000

cm4all-beng-proxy (2.1.13) unstable; urgency=low

  * merge release 2.0.51

 -- Max Kellermann <mk@cm4all.com>  Tue, 16 Oct 2012 15:41:58 -0000

cm4all-beng-proxy (2.1.12) unstable; urgency=low

  * merge release 2.0.50

 -- Max Kellermann <mk@cm4all.com>  Fri, 05 Oct 2012 12:26:24 -0000

cm4all-beng-proxy (2.1.11) unstable; urgency=low

  * merge release 2.0.49

 -- Max Kellermann <mk@cm4all.com>  Fri, 28 Sep 2012 15:04:36 -0000

cm4all-beng-proxy (2.1.10) unstable; urgency=low

  * merge release 2.0.48

 -- Max Kellermann <mk@cm4all.com>  Mon, 24 Sep 2012 15:43:46 -0000

cm4all-beng-proxy (2.1.9) unstable; urgency=low

  * merge release 2.0.47
  * lb: eliminate the duplicate "Date" response header (#1169)

 -- Max Kellermann <mk@cm4all.com>  Fri, 21 Sep 2012 15:56:06 -0000

cm4all-beng-proxy (2.1.8) unstable; urgency=low

  * control: publish statistics over the control protocol

 -- Max Kellermann <mk@cm4all.com>  Fri, 07 Sep 2012 12:47:34 -0000

cm4all-beng-proxy (2.1.7) unstable; urgency=low

  * resource-address: support expanding PIPE addresses
  * translation: support EXPAND_PATH for PROXY
  * reduced connect timeouts for translation server, FastCGI and beng-lb
  * uri-relative: support relative URI with just a query string
  * uri-relative: support relative URIs starting with a double slash
  * lb: improve error messages, include listener/pool name
  * lb: validate the selected sticky modde
  * lb: add sticky mode "source_ip"

 -- Max Kellermann <mk@cm4all.com>  Fri, 31 Aug 2012 14:03:41 -0000

cm4all-beng-proxy (2.1.6) unstable; urgency=low

  * merge release 2.0.46

 -- Max Kellermann <mk@cm4all.com>  Fri, 24 Aug 2012 11:11:20 -0000

cm4all-beng-proxy (2.1.5) unstable; urgency=low

  * lb_expect_monitor: configurable connect timeout

 -- Max Kellermann <mk@cm4all.com>  Mon, 20 Aug 2012 05:40:44 -0000

cm4all-beng-proxy (2.1.4) unstable; urgency=low

  * lb_monitor: configurable timeout

 -- Max Kellermann <mk@cm4all.com>  Fri, 17 Aug 2012 09:16:36 -0000

cm4all-beng-proxy (2.1.3) unstable; urgency=low

  * merge release 2.0.44
  * lb: implement tcp_expect option "expect_graceful"

 -- Max Kellermann <mk@cm4all.com>  Tue, 14 Aug 2012 14:30:57 -0000

cm4all-beng-proxy (2.1.2) unstable; urgency=low

  * support extended HTTP status codes from RFC 6585 and WebDAV

 -- Max Kellermann <mk@cm4all.com>  Thu, 09 Aug 2012 10:10:35 -0000

cm4all-beng-proxy (2.1.1) unstable; urgency=low

  * merge release 2.0.43
  * lb: support TRACE, OPTIONS and WebDAV

 -- Max Kellermann <mk@cm4all.com>  Fri, 03 Aug 2012 11:48:46 -0000

cm4all-beng-proxy (2.1) unstable; urgency=low

  * lb: add sticky mode "jvm_route" (Tomcat)

 -- Max Kellermann <mk@cm4all.com>  Mon, 30 Jul 2012 15:53:43 -0000

cm4all-beng-proxy (2.0.55) unstable; urgency=low

  * istream-tee: fix crash due to erroneous read
  * fix random crashes in the optimized build

 -- Max Kellermann <mk@cm4all.com>  Mon, 28 Jan 2013 23:52:26 -0000

cm4all-beng-proxy (2.0.54) unstable; urgency=low

  * http-cache: fix revalidation of memcached entries

 -- Max Kellermann <mk@cm4all.com>  Thu, 06 Dec 2012 16:31:23 -0000

cm4all-beng-proxy (2.0.53) unstable; urgency=low

  * filter-cache: fix assertion failure on serving empty response
  * http-cache: limit maximum age to 5 minutes if "Vary" includes cookies
  * lb: FADE_NODE lasts for 3 hours

 -- Max Kellermann <mk@cm4all.com>  Mon, 22 Oct 2012 12:21:18 -0000

cm4all-beng-proxy (2.0.52) unstable; urgency=low

  * {http,filter}-cache: include headers in cache size calculation
  * {http,filter}-cache: reduce headers memory usage
  * http-cache: limit maximum age to 1 week
    - 1 hour when "Vary" is used
    - 30 minutes when "Vary" includes "X-WidgetId" or "X-WidgetHref"
    - 5 minutes when "Vary" includes "X-CM4all-BENG-User"
  * cache: reduce number of system calls during lookup

 -- Max Kellermann <mk@cm4all.com>  Fri, 19 Oct 2012 12:07:10 -0000

cm4all-beng-proxy (2.0.51) unstable; urgency=low

  * merge release 1.4.33
  * processor: fix assertion failure with embedded CSS
  * lb: move control channel handler to worker process

 -- Max Kellermann <mk@cm4all.com>  Tue, 16 Oct 2012 15:39:32 -0000

cm4all-beng-proxy (2.0.50) unstable; urgency=low

  * pool: reduce memory overhead of debug data
  * fcgi-client: fix assertion failure due to redundant read event
  * lb: fix crash after pipe-to-socket splice I/O error

 -- Max Kellermann <mk@cm4all.com>  Fri, 05 Oct 2012 12:23:15 -0000

cm4all-beng-proxy (2.0.49) unstable; urgency=low

  * merge release 1.4.32

 -- Max Kellermann <mk@cm4all.com>  Fri, 28 Sep 2012 15:01:26 -0000

cm4all-beng-proxy (2.0.48) unstable; urgency=low

  * lb: fix duplicate monitor requests with --watchdog
  * child: verbose logging of child process events
  * log shutdown signal

 -- Max Kellermann <mk@cm4all.com>  Mon, 24 Sep 2012 15:36:03 -0000

cm4all-beng-proxy (2.0.47) unstable; urgency=low

  * merge release 1.4.31
  * cache: disable excessive debugging checks

 -- Max Kellermann <mk@cm4all.com>  Fri, 21 Sep 2012 15:24:30 -0000

cm4all-beng-proxy (2.0.46) unstable; urgency=low

  * merge release 1.4.30
  * lb: add option --config-file

 -- Max Kellermann <mk@cm4all.com>  Fri, 24 Aug 2012 10:52:29 -0000

cm4all-beng-proxy (2.0.45) unstable; urgency=low

  * merge release 1.4.29

 -- Max Kellermann <mk@cm4all.com>  Tue, 21 Aug 2012 15:49:49 -0000

cm4all-beng-proxy (2.0.44) unstable; urgency=low

  * lb: allow sticky with only one node
  * lb: add option "--check"
  * lb: run all monitors right after startup
  * lb: disable expiry of monitor results
  * lb: improved fallback for "sticky cookie"
  * lb: use Bulldog for "sticky cookie"
  * balancer, lb: persistent "fade" flag
  * balancer, lb: use the Bulldog "graceful" flag
  * control: add packet CONTROL_DUMP_POOLS

 -- Max Kellermann <mk@cm4all.com>  Tue, 14 Aug 2012 13:13:01 -0000

cm4all-beng-proxy (2.0.43) unstable; urgency=low

  * merge release 1.4.28
  * istream-replace: fix assertion failure with embedded CSS

 -- Max Kellermann <mk@cm4all.com>  Thu, 02 Aug 2012 11:14:27 -0000

cm4all-beng-proxy (2.0.42) unstable; urgency=low

  * js: new higher-level API

 -- Max Kellermann <mk@cm4all.com>  Wed, 01 Aug 2012 11:32:28 -0000

cm4all-beng-proxy (2.0.41) unstable; urgency=low

  * session: fix bogus assertion failure when loading expired session

 -- Max Kellermann <mk@cm4all.com>  Fri, 27 Jul 2012 12:47:49 -0000

cm4all-beng-proxy (2.0.40) unstable; urgency=low

  * merge release 1.4.27

 -- Max Kellermann <mk@cm4all.com>  Tue, 24 Jul 2012 16:29:13 -0000

cm4all-beng-proxy (2.0.39) unstable; urgency=low

  * merge release 1.4.26

 -- Max Kellermann <mk@cm4all.com>  Tue, 17 Jul 2012 17:00:20 -0000

cm4all-beng-proxy (2.0.38) unstable; urgency=low

  * merge release 1.4.25
  * strset: fix GROUP_CONTAINER false negatives

 -- Max Kellermann <mk@cm4all.com>  Tue, 17 Jul 2012 16:03:49 -0000

cm4all-beng-proxy (2.0.37) unstable; urgency=low

  * merge release 1.4.24

 -- Max Kellermann <mk@cm4all.com>  Mon, 16 Jul 2012 10:36:57 -0000

cm4all-beng-proxy (2.0.36) unstable; urgency=low

  * proxy-handler: re-add the URI suffix for "transparent" requests

 -- Max Kellermann <mk@cm4all.com>  Wed, 11 Jul 2012 14:12:11 -0000

cm4all-beng-proxy (2.0.35) unstable; urgency=low

  * translate: allow WIDGET_GROUP without PROCESS

 -- Max Kellermann <mk@cm4all.com>  Thu, 05 Jul 2012 13:03:21 -0000

cm4all-beng-proxy (2.0.34) unstable; urgency=low

  * session_save: skip shutdown code if saving is not configured
  * http-server: fix assertion on I/O error during POST
  * header-forward: new group FORWARD to forward the "Host" header

 -- Max Kellermann <mk@cm4all.com>  Tue, 03 Jul 2012 16:46:39 -0000

cm4all-beng-proxy (2.0.33) unstable; urgency=low

  * processor: option SELF_CONTAINER allows widget to only embed itself
  * processor: allow embedding approved widget groups
  * processor: optionally invoke CSS processor for style attributes
  * response, lb_http: put "Discard" cookie attribute to the end (Android bug)

 -- Max Kellermann <mk@cm4all.com>  Mon, 02 Jul 2012 17:52:32 -0000

cm4all-beng-proxy (2.0.32) unstable; urgency=low

  * socket_wrapper: fix two assertion failures
  * pheaders: emit Cache-Control:no-store to work around IE quirk

 -- Max Kellermann <mk@cm4all.com>  Tue, 26 Jun 2012 09:41:51 -0000

cm4all-beng-proxy (2.0.31) unstable; urgency=low

  * lb: publish the SSL peer issuer subject
  * widget-registry: copy the direct_addressing attribute

 -- Max Kellermann <mk@cm4all.com>  Wed, 06 Jun 2012 13:36:04 -0000

cm4all-beng-proxy (2.0.30) unstable; urgency=low

  * init: add --group variable to .default file
  * doc: update view security documentation
  * processor: apply underscore prefix to <A NAME="...">
  * session: restore sessions from a file

 -- Max Kellermann <mk@cm4all.com>  Fri, 01 Jun 2012 11:06:50 -0000

cm4all-beng-proxy (2.0.29) unstable; urgency=low

  * widget: optional direct URI addressing scheme
  * processor: eliminate additional underscore from class prefix
  * ssl_filter: support TLS client certificates

 -- Max Kellermann <mk@cm4all.com>  Tue, 29 May 2012 13:29:06 -0000

cm4all-beng-proxy (2.0.28) unstable; urgency=low

  * merge release 1.4.22

 -- Max Kellermann <mk@cm4all.com>  Wed, 16 May 2012 10:24:31 -0000

cm4all-beng-proxy (2.0.27) unstable; urgency=low

  * uri-address: fix assertion failures with UNIX domain sockets
  * uri-address: fix redirects with matching absolute URI

 -- Max Kellermann <mk@cm4all.com>  Wed, 09 May 2012 16:16:06 -0000

cm4all-beng-proxy (2.0.26) unstable; urgency=low

  * processor: rewrite URIs in META/refresh

 -- Max Kellermann <mk@cm4all.com>  Thu, 03 May 2012 14:43:03 -0000

cm4all-beng-proxy (2.0.25) unstable; urgency=low

  * merge release 1.4.21
  * processor: fix double free bug on failed widget lookup
  * session: don't access the session manager after worker crash
  * proxy-widget: fix assertion failure with empty view name

 -- Max Kellermann <mk@cm4all.com>  Thu, 26 Apr 2012 14:22:10 -0000

cm4all-beng-proxy (2.0.24) unstable; urgency=low

  * processor: optionally invoke CSS processor for <style>

 -- Max Kellermann <mk@cm4all.com>  Fri, 20 Apr 2012 12:10:42 -0000

cm4all-beng-proxy (2.0.23) unstable; urgency=low

  * widget-resolver: check for translation server failure
  * widget-resolver: don't sync with session when view is invalid
  * rewrite-uri: check for invalid view name
  * {css_,}processor: eliminate second underscore from class prefix
  * doc: document the algorithm for replacing two leading underscores

 -- Max Kellermann <mk@cm4all.com>  Thu, 29 Mar 2012 15:37:52 -0000

cm4all-beng-proxy (2.0.22) unstable; urgency=low

  * merge release 1.4.20
  * proxy-widget: forbid client to select view with address
  * proxy-widget: allow any view selection when widget is not a container
  * widget-http: allow any view selection for unprocessable response
  * widget-http: inherit the view from the template
  * widget-request: sync with session only if processor is enabled
  * widget-http: postpone saving to session after receiving response headers
  * processor: add entities &c:id; &c:type; &c:class;

 -- Max Kellermann <mk@cm4all.com>  Mon, 26 Mar 2012 14:05:05 -0000

cm4all-beng-proxy (2.0.21) unstable; urgency=low

  * css_processor: use mode "partial" for @import
  * rewrite-uri: use mode "partial" on invalid input

 -- Max Kellermann <mk@cm4all.com>  Tue, 20 Mar 2012 18:11:28 -0000

cm4all-beng-proxy (2.0.20) unstable; urgency=low

  * {css_,}processor: default mode is "partial"
  * processor: handle underscore prefixes in the "for" attribute

 -- Max Kellermann <mk@cm4all.com>  Tue, 20 Mar 2012 16:48:51 -0000

cm4all-beng-proxy (2.0.19) unstable; urgency=low

  * merge release 1.4.19

 -- Max Kellermann <mk@cm4all.com>  Tue, 20 Mar 2012 08:41:03 -0000

cm4all-beng-proxy (2.0.18) unstable; urgency=low

  * merge release 1.4.18

 -- Max Kellermann <mk@cm4all.com>  Thu, 15 Mar 2012 15:53:12 -0000

cm4all-beng-proxy (2.0.17) unstable; urgency=low

  * merge release 1.4.17
  * css_parser: check for url() following another token
  * css_processor: rewrite @import URIs
  * {text_,}processor: new entity &c:local;

 -- Max Kellermann <mk@cm4all.com>  Fri, 09 Mar 2012 16:50:19 -0000

cm4all-beng-proxy (2.0.16) unstable; urgency=low

  * response: generate Vary response header from translation response
  * widget-resolver: fix NULL dereference after failure
  * translation: User-Agent classification

 -- Max Kellermann <mk@cm4all.com>  Tue, 06 Mar 2012 11:54:10 -0000

cm4all-beng-proxy (2.0.15) unstable; urgency=low

  * merge release 1.4.16
  * uri-address: fix NULL dereference on certain malformed URIs

 -- Max Kellermann <mk@cm4all.com>  Fri, 02 Mar 2012 16:28:54 -0000

cm4all-beng-proxy (2.0.14) unstable; urgency=low

  * address-resolver: add missing initialization
  * rewrite-uri: fix NULL pointer dereference with "local URI"
  * rewrite-uri: allow mode=proxy (optional temporary kludge)
  * widget-http: auto-disable processor (optional temporary kludge)

 -- Max Kellermann <mk@cm4all.com>  Thu, 01 Mar 2012 18:36:38 -0000

cm4all-beng-proxy (2.0.13) unstable; urgency=low

  * merge release 1.4.15
  * translation: make CGI auto-base optional
  * handler: fix up translation client errors

 -- Max Kellermann <mk@cm4all.com>  Thu, 23 Feb 2012 17:31:03 -0000

cm4all-beng-proxy (2.0.12) unstable; urgency=low

  * merge release 1.4.13

 -- Max Kellermann <mk@cm4all.com>  Thu, 16 Feb 2012 14:41:45 -0000

cm4all-beng-proxy (2.0.11) unstable; urgency=low

  * merge release 1.4.11
  * processor: skip rewriting absolute URIs

 -- Max Kellermann <mk@cm4all.com>  Thu, 09 Feb 2012 09:43:06 -0000

cm4all-beng-proxy (2.0.10) unstable; urgency=low

  * resource-address: initialise type, fixes assertion failure

 -- Max Kellermann <mk@cm4all.com>  Tue, 07 Feb 2012 16:57:06 -0000

cm4all-beng-proxy (2.0.9) unstable; urgency=low

  * [css]processor: expand underscore only XML id / CSS class
  * widget-http: filter processor response headers
  * processor: forward Wildfire headers in the debug build

 -- Max Kellermann <mk@cm4all.com>  Tue, 07 Feb 2012 12:32:33 -0000

cm4all-beng-proxy (2.0.8) unstable; urgency=low

  * rewrite-uri: prefix "@/" refers to widget's "local URI"

 -- Max Kellermann <mk@cm4all.com>  Fri, 03 Feb 2012 13:50:16 -0000

cm4all-beng-proxy (2.0.7) unstable; urgency=low

  * merge release 1.4.10
  * stock: clear idle objects periodically

 -- Max Kellermann <mk@cm4all.com>  Thu, 02 Feb 2012 14:10:24 -0000

cm4all-beng-proxy (2.0.6) unstable; urgency=low

  * merge release 1.4.9

 -- Max Kellermann <mk@cm4all.com>  Tue, 31 Jan 2012 15:10:18 -0000

cm4all-beng-proxy (2.0.5) unstable; urgency=low

  * merge release 1.4.8
  * translate-client: verify the PROXY and AJP payloads
  * translation: support inserting regex matches into CGI/file path
  * translation: support customizing the cookie's "Domain" attribute
  * request: new option "dynamic_session_cookie" adds suffix to cookie
    name
  * uri-address: verify the path component

 -- Max Kellermann <mk@cm4all.com>  Wed, 25 Jan 2012 17:05:09 -0000

cm4all-beng-proxy (2.0.4) unstable; urgency=low

  * merge release 1.4.6
  * access-log: don't log the remote port
  * translation: support inserting regex matches into CGI's PATH_INFO
  * tcache: generate BASE automatically for CGI

 -- Max Kellermann <mk@cm4all.com>  Tue, 10 Jan 2012 15:18:37 -0000

cm4all-beng-proxy (2.0.3) unstable; urgency=low

  * merge release 1.4.4
  * http-server: log remote host address

 -- Max Kellermann <mk@cm4all.com>  Tue, 27 Dec 2011 07:41:15 -0000

cm4all-beng-proxy (2.0.2) unstable; urgency=low

  * merge release 1.4.2
  * widget-http: improved HTTP error messages
  * processor: forbid widget request after URI compress failure

 -- Max Kellermann <mk@cm4all.com>  Wed, 07 Dec 2011 16:51:58 -0000

cm4all-beng-proxy (2.0.1) unstable; urgency=low

  * merge release 1.4.1

 -- Max Kellermann <mk@cm4all.com>  Fri, 18 Nov 2011 13:57:27 -0000

cm4all-beng-proxy (2.0) unstable; urgency=low

  * rewrite-uri: reapply 'drop the deprecated mode "proxy"'
  * proxy-widget: reapply 'client can choose only views that have an address'

 -- Max Kellermann <mk@cm4all.com>  Thu, 17 Nov 2011 08:22:39 +0100

cm4all-beng-proxy (1.4.33) unstable; urgency=low

  * istream-file: reduce memory usage for small files
  * file-handler: fix xattr usage on ranged file request (possible
    assertion failure)

 -- Max Kellermann <mk@cm4all.com>  Tue, 16 Oct 2012 15:28:57 -0000

cm4all-beng-proxy (1.4.32) unstable; urgency=low

  * cgi: fix spontaneous shutdown due to misrouted SIGTERM signal

 -- Max Kellermann <mk@cm4all.com>  Fri, 28 Sep 2012 14:39:13 -0000

cm4all-beng-proxy (1.4.31) unstable; urgency=low

  * shm: fix check for shared memory allocation failure
  * child: handle lost SIGCHLD events
  * child: ignore stale child processes

 -- Max Kellermann <mk@cm4all.com>  Fri, 21 Sep 2012 15:21:20 -0000

cm4all-beng-proxy (1.4.30) unstable; urgency=low

  * http-server: parse all tokens in the "Connection" request header

 -- Max Kellermann <mk@cm4all.com>  Fri, 24 Aug 2012 10:50:28 -0000

cm4all-beng-proxy (1.4.29) unstable; urgency=low

  * proxy-widget: fix memory leak on aborted POST request

 -- Max Kellermann <mk@cm4all.com>  Tue, 21 Aug 2012 15:05:12 -0000

cm4all-beng-proxy (1.4.28) unstable; urgency=low

  * worker: reinitialize signal handlers after fork failure
  * lb: work around libevent bug that freezes during shutdown

 -- Max Kellermann <mk@cm4all.com>  Thu, 02 Aug 2012 13:53:18 -0000

cm4all-beng-proxy (1.4.27) unstable; urgency=low

  * lb: fix hanging SSL connection on bulk transfer

 -- Max Kellermann <mk@cm4all.com>  Tue, 24 Jul 2012 14:58:17 -0000

cm4all-beng-proxy (1.4.26) unstable; urgency=low

  * processor: fix regression, missing NULL check

 -- Max Kellermann <mk@cm4all.com>  Tue, 17 Jul 2012 16:55:24 -0000

cm4all-beng-proxy (1.4.25) unstable; urgency=low

  * processor: don't rewrite the fragment part of the URI

 -- Max Kellermann <mk@cm4all.com>  Tue, 17 Jul 2012 15:50:06 -0000

cm4all-beng-proxy (1.4.24) unstable; urgency=low

  * lb: fix splicing with SSL

 -- Max Kellermann <mk@cm4all.com>  Mon, 16 Jul 2012 10:32:17 -0000

cm4all-beng-proxy (1.4.23) unstable; urgency=low

  * widget-http: fix double free bug when POST is aborted

 -- Max Kellermann <mk@cm4all.com>  Tue, 03 Jul 2012 16:42:28 -0000

cm4all-beng-proxy (1.4.22) unstable; urgency=low

  * merge release 1.2.27
  * widget: backport memory leak fix from 2.0
  * widget-http: fix memory leak on abort

 -- Max Kellermann <mk@cm4all.com>  Wed, 16 May 2012 10:00:23 -0000

cm4all-beng-proxy (1.4.21) unstable; urgency=low

  * merge release 1.2.26

 -- Max Kellermann <mk@cm4all.com>  Thu, 26 Apr 2012 14:17:56 -0000

cm4all-beng-proxy (1.4.20) unstable; urgency=low

  * merge release 1.2.25

 -- Max Kellermann <mk@cm4all.com>  Mon, 26 Mar 2012 14:03:14 -0000

cm4all-beng-proxy (1.4.19) unstable; urgency=low

  * merge release 1.2.24

 -- Max Kellermann <mk@cm4all.com>  Tue, 20 Mar 2012 08:36:19 -0000

cm4all-beng-proxy (1.4.18) unstable; urgency=low

  * merge release 1.2.23

 -- Max Kellermann <mk@cm4all.com>  Thu, 15 Mar 2012 15:50:20 -0000

cm4all-beng-proxy (1.4.17) unstable; urgency=low

  * merge release 1.2.22

 -- Max Kellermann <mk@cm4all.com>  Thu, 08 Mar 2012 18:36:00 -0000

cm4all-beng-proxy (1.4.16) unstable; urgency=low

  * merge release 1.2.21

 -- Max Kellermann <mk@cm4all.com>  Fri, 02 Mar 2012 16:03:51 -0000

cm4all-beng-proxy (1.4.15) unstable; urgency=low

  * merge release 1.2.20

 -- Max Kellermann <mk@cm4all.com>  Thu, 23 Feb 2012 17:12:30 -0000

cm4all-beng-proxy (1.4.14) unstable; urgency=low

  * merge release 1.2.19

 -- Max Kellermann <mk@cm4all.com>  Thu, 23 Feb 2012 15:35:04 -0000

cm4all-beng-proxy (1.4.13) unstable; urgency=low

  * merge release 1.2.18

 -- Max Kellermann <mk@cm4all.com>  Thu, 16 Feb 2012 13:53:49 -0000

cm4all-beng-proxy (1.4.12) unstable; urgency=low

  * merge release 1.2.17

 -- Max Kellermann <mk@cm4all.com>  Wed, 15 Feb 2012 09:27:50 -0000

cm4all-beng-proxy (1.4.11) unstable; urgency=low

  * merge release 1.2.16

 -- Max Kellermann <mk@cm4all.com>  Thu, 09 Feb 2012 09:33:30 -0000

cm4all-beng-proxy (1.4.10) unstable; urgency=low

  * merge release 1.2.15

 -- Max Kellermann <mk@cm4all.com>  Thu, 02 Feb 2012 13:43:11 -0000

cm4all-beng-proxy (1.4.9) unstable; urgency=low

  * merge release 1.2.14

 -- Max Kellermann <mk@cm4all.com>  Tue, 31 Jan 2012 15:06:57 -0000

cm4all-beng-proxy (1.4.8) unstable; urgency=low

  * merge release 1.2.13

 -- Max Kellermann <mk@cm4all.com>  Wed, 25 Jan 2012 12:16:53 -0000

cm4all-beng-proxy (1.4.7) unstable; urgency=low

  * merge release 1.2.12

 -- Max Kellermann <mk@cm4all.com>  Tue, 17 Jan 2012 08:37:01 -0000

cm4all-beng-proxy (1.4.6) unstable; urgency=low

  * merge release 1.2.11

 -- Max Kellermann <mk@cm4all.com>  Wed, 04 Jan 2012 15:41:43 -0000

cm4all-beng-proxy (1.4.5) unstable; urgency=low

  * merge release 1.2.10

 -- Max Kellermann <mk@cm4all.com>  Wed, 28 Dec 2011 17:07:13 -0000

cm4all-beng-proxy (1.4.4) unstable; urgency=low

  * merge release 1.2.9

 -- Max Kellermann <mk@cm4all.com>  Thu, 22 Dec 2011 11:28:39 -0000

cm4all-beng-proxy (1.4.3) unstable; urgency=low

  * merge release 1.2.8

 -- Max Kellermann <mk@cm4all.com>  Wed, 14 Dec 2011 11:20:04 -0000

cm4all-beng-proxy (1.4.2) unstable; urgency=low

  * text-processor: allow processing "application/javascript",
    "application/json"
  * uri-relative: allow backtracking to the widget base with "../"
  * merge release 1.2.7

 -- Max Kellermann <mk@cm4all.com>  Tue, 06 Dec 2011 12:39:24 -0000

cm4all-beng-proxy (1.4.1) unstable; urgency=low

  * merge release 1.2.6

 -- Max Kellermann <mk@cm4all.com>  Fri, 18 Nov 2011 13:53:56 -0000

cm4all-beng-proxy (1.4) unstable; urgency=low

  * proxy-widget: revert 'client can choose only views that have an address'
  * rewrite-uri: revert 'drop the deprecated mode "proxy"'

 -- Max Kellermann <mk@cm4all.com>  Thu, 17 Nov 2011 08:10:42 +0100

cm4all-beng-proxy (1.3.2) unstable; urgency=low

  * tcache: add regex matching, translation packets REGEX, INVERSE_REGEX
  * widget: don't start the prefix with an underscore
  * translation: add new packet PROCESS_TEXT, to expand entity references
  * translation: add new packet WIDGET_INFO, enables additional request headers
  * doc: document the algorithm for replacing three leading underscores

 -- Max Kellermann <mk@cm4all.com>  Wed, 16 Nov 2011 17:00:16 +0100

cm4all-beng-proxy (1.3.1) unstable; urgency=low

  * merge release 1.2.5

 -- Max Kellermann <mk@cm4all.com>  Tue, 08 Nov 2011 19:51:18 +0100

cm4all-beng-proxy (1.3) unstable; urgency=low

  * rewrite-uri: drop the deprecated mode "proxy"
  * proxy-widget: client can choose only views that have an address

 -- Max Kellermann <mk@cm4all.com>  Mon, 31 Oct 2011 17:41:14 +0100

cm4all-beng-proxy (1.2.27) unstable; urgency=low

  * merge release 1.1.40

 -- Max Kellermann <mk@cm4all.com>  Wed, 16 May 2012 09:51:50 -0000

cm4all-beng-proxy (1.2.26) unstable; urgency=low

  * merge release 1.1.39

 -- Max Kellermann <mk@cm4all.com>  Thu, 26 Apr 2012 14:16:40 -0000

cm4all-beng-proxy (1.2.25) unstable; urgency=low

  * merge release 1.1.38

 -- Max Kellermann <mk@cm4all.com>  Mon, 26 Mar 2012 14:01:44 -0000

cm4all-beng-proxy (1.2.24) unstable; urgency=low

  * merge release 1.1.37

 -- Max Kellermann <mk@cm4all.com>  Tue, 20 Mar 2012 08:33:31 -0000

cm4all-beng-proxy (1.2.23) unstable; urgency=low

  * merge release 1.1.36

 -- Max Kellermann <mk@cm4all.com>  Thu, 15 Mar 2012 15:37:10 -0000

cm4all-beng-proxy (1.2.22) unstable; urgency=low

  * merge release 1.1.35

 -- Max Kellermann <mk@cm4all.com>  Thu, 08 Mar 2012 18:29:39 -0000

cm4all-beng-proxy (1.2.21) unstable; urgency=low

  * merge release 1.1.34

 -- Max Kellermann <mk@cm4all.com>  Fri, 02 Mar 2012 16:02:00 -0000

cm4all-beng-proxy (1.2.20) unstable; urgency=low

  * merge release 1.1.33

 -- Max Kellermann <mk@cm4all.com>  Thu, 23 Feb 2012 17:11:15 -0000

cm4all-beng-proxy (1.2.19) unstable; urgency=low

  * merge release 1.1.32

 -- Max Kellermann <mk@cm4all.com>  Thu, 23 Feb 2012 15:18:36 -0000

cm4all-beng-proxy (1.2.18) unstable; urgency=low

  * merge release 1.1.31

 -- Max Kellermann <mk@cm4all.com>  Thu, 16 Feb 2012 13:52:42 -0000

cm4all-beng-proxy (1.2.17) unstable; urgency=low

  * merge release 1.1.30

 -- Max Kellermann <mk@cm4all.com>  Wed, 15 Feb 2012 09:26:45 -0000

cm4all-beng-proxy (1.2.16) unstable; urgency=low

  * merge release 1.1.29

 -- Max Kellermann <mk@cm4all.com>  Thu, 09 Feb 2012 09:31:50 -0000

cm4all-beng-proxy (1.2.15) unstable; urgency=low

  * merge release 1.1.28

 -- Max Kellermann <mk@cm4all.com>  Thu, 02 Feb 2012 13:41:45 -0000

cm4all-beng-proxy (1.2.14) unstable; urgency=low

  * merge release 1.1.27

 -- Max Kellermann <mk@cm4all.com>  Tue, 31 Jan 2012 15:04:32 -0000

cm4all-beng-proxy (1.2.13) unstable; urgency=low

  * merge release 1.1.26

 -- Max Kellermann <mk@cm4all.com>  Wed, 25 Jan 2012 12:15:19 -0000

cm4all-beng-proxy (1.2.12) unstable; urgency=low

  * merge release 1.1.25

 -- Max Kellermann <mk@cm4all.com>  Tue, 17 Jan 2012 08:31:44 -0000

cm4all-beng-proxy (1.2.11) unstable; urgency=low

  * merge release 1.1.24

 -- Max Kellermann <mk@cm4all.com>  Wed, 04 Jan 2012 15:38:27 -0000

cm4all-beng-proxy (1.2.10) unstable; urgency=low

  * merge release 1.1.23

 -- Max Kellermann <mk@cm4all.com>  Wed, 28 Dec 2011 17:01:43 -0000

cm4all-beng-proxy (1.2.9) unstable; urgency=low

  * merge release 1.1.22

 -- Max Kellermann <mk@cm4all.com>  Thu, 22 Dec 2011 10:28:29 -0000

cm4all-beng-proxy (1.2.8) unstable; urgency=low

  * merge release 1.1.21

 -- Max Kellermann <mk@cm4all.com>  Wed, 14 Dec 2011 11:12:32 -0000

cm4all-beng-proxy (1.2.7) unstable; urgency=low

  * merge release 1.1.20

 -- Max Kellermann <mk@cm4all.com>  Tue, 06 Dec 2011 11:43:10 -0000

cm4all-beng-proxy (1.2.6) unstable; urgency=low

  * merge release 1.1.19

 -- Max Kellermann <mk@cm4all.com>  Fri, 18 Nov 2011 13:47:43 -0000

cm4all-beng-proxy (1.2.5) unstable; urgency=low

  * merge release 1.1.18
  * file-handler: handle If-Modified-Since followed by filter

 -- Max Kellermann <mk@cm4all.com>  Tue, 08 Nov 2011 19:43:58 +0100

cm4all-beng-proxy (1.2.4) unstable; urgency=low

  * merge release 1.1.17

 -- Max Kellermann <mk@cm4all.com>  Wed, 02 Nov 2011 16:58:28 +0100

cm4all-beng-proxy (1.2.3) unstable; urgency=low

  * merge release 1.1.16

 -- Max Kellermann <mk@cm4all.com>  Fri, 21 Oct 2011 15:16:13 +0200

cm4all-beng-proxy (1.2.2) unstable; urgency=low

  * merge release 1.1.15
  * widget-view: an empty name refers to the default view
  * processor: new entity &c:view;

 -- Max Kellermann <mk@cm4all.com>  Wed, 19 Oct 2011 11:43:20 +0200

cm4all-beng-proxy (1.2.1) unstable; urgency=low

  * merge release 1.1.13

 -- Max Kellermann <mk@cm4all.com>  Wed, 05 Oct 2011 17:16:04 +0200

cm4all-beng-proxy (1.2) unstable; urgency=low

  * delegate-client: improved error reporting
  * response-error: resolve errno codes
  * python/control/client: bind the unix domain socket
  * python/control/client: implement timeout
  * lb_control: allow querying node status over control socket

 -- Max Kellermann <mk@cm4all.com>  Tue, 27 Sep 2011 12:00:44 +0200

cm4all-beng-proxy (1.1.40) unstable; urgency=low

  * merge release 1.0.34

 -- Max Kellermann <mk@cm4all.com>  Wed, 16 May 2012 09:50:37 -0000

cm4all-beng-proxy (1.1.39) unstable; urgency=low

  * merge release 1.0.33

 -- Max Kellermann <mk@cm4all.com>  Thu, 26 Apr 2012 14:12:30 -0000

cm4all-beng-proxy (1.1.38) unstable; urgency=low

  * merge release 1.0.32

 -- Max Kellermann <mk@cm4all.com>  Mon, 26 Mar 2012 14:00:38 -0000

cm4all-beng-proxy (1.1.37) unstable; urgency=low

  * merge release 1.0.31

 -- Max Kellermann <mk@cm4all.com>  Tue, 20 Mar 2012 08:31:08 -0000

cm4all-beng-proxy (1.1.36) unstable; urgency=low

  * merge release 1.0.30

 -- Max Kellermann <mk@cm4all.com>  Thu, 15 Mar 2012 15:36:15 -0000

cm4all-beng-proxy (1.1.35) unstable; urgency=low

  * merge release 1.0.29
  * css_processor: delete "-c-mode" and "-c-view" from output

 -- Max Kellermann <mk@cm4all.com>  Thu, 08 Mar 2012 18:16:03 -0000

cm4all-beng-proxy (1.1.34) unstable; urgency=low

  * merge release 1.0.28

 -- Max Kellermann <mk@cm4all.com>  Fri, 02 Mar 2012 15:26:44 -0000

cm4all-beng-proxy (1.1.33) unstable; urgency=low

  * merge release 1.0.27

 -- Max Kellermann <mk@cm4all.com>  Thu, 23 Feb 2012 17:09:57 -0000

cm4all-beng-proxy (1.1.32) unstable; urgency=low

  * merge release 1.0.26

 -- Max Kellermann <mk@cm4all.com>  Thu, 23 Feb 2012 15:14:56 -0000

cm4all-beng-proxy (1.1.31) unstable; urgency=low

  * merge release 1.0.25

 -- Max Kellermann <mk@cm4all.com>  Thu, 16 Feb 2012 13:49:26 -0000

cm4all-beng-proxy (1.1.30) unstable; urgency=low

  * merge release 1.0.24

 -- Max Kellermann <mk@cm4all.com>  Wed, 15 Feb 2012 09:25:38 -0000

cm4all-beng-proxy (1.1.29) unstable; urgency=low

  * merge release 1.0.23

 -- Max Kellermann <mk@cm4all.com>  Thu, 09 Feb 2012 09:30:18 -0000

cm4all-beng-proxy (1.1.28) unstable; urgency=low

  * merge release 1.0.22

 -- Max Kellermann <mk@cm4all.com>  Thu, 02 Feb 2012 13:39:21 -0000

cm4all-beng-proxy (1.1.27) unstable; urgency=low

  * merge release 1.0.21

 -- Max Kellermann <mk@cm4all.com>  Tue, 31 Jan 2012 14:59:06 -0000

cm4all-beng-proxy (1.1.26) unstable; urgency=low

  * merge release 1.0.20

 -- Max Kellermann <mk@cm4all.com>  Wed, 25 Jan 2012 12:13:43 -0000

cm4all-beng-proxy (1.1.25) unstable; urgency=low

  * merge release 1.0.19

 -- Max Kellermann <mk@cm4all.com>  Tue, 17 Jan 2012 08:29:34 -0000

cm4all-beng-proxy (1.1.24) unstable; urgency=low

  * merge release 1.0.18

 -- Max Kellermann <mk@cm4all.com>  Wed, 04 Jan 2012 15:27:35 -0000

cm4all-beng-proxy (1.1.23) unstable; urgency=low

  * header-forward: remove port number from X-Forwarded-For

 -- Max Kellermann <mk@cm4all.com>  Wed, 28 Dec 2011 16:51:41 -0000

cm4all-beng-proxy (1.1.22) unstable; urgency=low

  * merge release 1.0.17
  * istream-socket: fix potential assertion failure

 -- Max Kellermann <mk@cm4all.com>  Wed, 21 Dec 2011 16:44:46 -0000

cm4all-beng-proxy (1.1.21) unstable; urgency=low

  * merge release 1.0.16

 -- Max Kellermann <mk@cm4all.com>  Wed, 14 Dec 2011 11:07:58 -0000

cm4all-beng-proxy (1.1.20) unstable; urgency=low

  * merge release 1.0.15
  * processor: don't rewrite "mailto:" hyperlinks

 -- Max Kellermann <mk@cm4all.com>  Mon, 05 Dec 2011 18:37:10 -0000

cm4all-beng-proxy (1.1.19) unstable; urgency=low

  * {css_,}processor: quote widget classes for prefixing XML IDs, CSS classes

 -- Max Kellermann <mk@cm4all.com>  Fri, 18 Nov 2011 13:17:02 -0000

cm4all-beng-proxy (1.1.18) unstable; urgency=low

  * merge release 1.0.13
  * lb_http: eliminate the duplicate "Date" response header

 -- Max Kellermann <mk@cm4all.com>  Tue, 08 Nov 2011 19:33:07 +0100

cm4all-beng-proxy (1.1.17) unstable; urgency=low

  * merge release 1.0.13

 -- Max Kellermann <mk@cm4all.com>  Wed, 02 Nov 2011 16:52:21 +0100

cm4all-beng-proxy (1.1.16) unstable; urgency=low

  * merge release 1.0.12

 -- Max Kellermann <mk@cm4all.com>  Fri, 21 Oct 2011 15:09:55 +0200

cm4all-beng-proxy (1.1.15) unstable; urgency=low

  * merge release 1.0.11

 -- Max Kellermann <mk@cm4all.com>  Wed, 19 Oct 2011 09:36:38 +0200

cm4all-beng-proxy (1.1.14) unstable; urgency=low

  * merge release 1.0.10

 -- Max Kellermann <mk@cm4all.com>  Fri, 07 Oct 2011 15:15:00 +0200

cm4all-beng-proxy (1.1.13) unstable; urgency=low

  * merge release 1.0.9

 -- Max Kellermann <mk@cm4all.com>  Thu, 29 Sep 2011 16:47:56 +0200

cm4all-beng-proxy (1.1.12) unstable; urgency=low

  * merge release 1.0.8

 -- Max Kellermann <mk@cm4all.com>  Thu, 22 Sep 2011 17:13:41 +0200

cm4all-beng-proxy (1.1.11) unstable; urgency=low

  * merge release 1.0.7
  * widget-http: response header X-CM4all-View selects a view
  * processor, css_processor: support prefixing XML ids
  * processor: property "c:view" selects a view

 -- Max Kellermann <mk@cm4all.com>  Fri, 16 Sep 2011 12:25:24 +0200

cm4all-beng-proxy (1.1.10) unstable; urgency=low

  * merge release 1.0.6
  * http-request: don't clear failure state on successful TCP connection
  * istream-socket: fix assertion failure after receive error
  * ssl_filter: check for end-of-file on plain socket
  * ssl_filter: fix buffer assertion failures

 -- Max Kellermann <mk@cm4all.com>  Tue, 13 Sep 2011 18:50:18 +0200

cm4all-beng-proxy (1.1.9) unstable; urgency=low

  * http-request: improve keep-alive cancellation detection
  * http-request: mark server "failed" after HTTP client error
  * lb: implement the control protocol
    - can disable and re-enable workers
  * lb: don't allow sticky pool with only one member
  * lb: verify that a new sticky host is alive
  * lb: mark server "failed" after HTTP client error

 -- Max Kellermann <mk@cm4all.com>  Fri, 09 Sep 2011 13:03:55 +0200

cm4all-beng-proxy (1.1.8) unstable; urgency=low

  * merge release 1.0.5
  * {css_,}processor: one more underscore for the prefix
  * processor: remove rewrite-uri processing instructions from output
  * translate: unknown packet is a fatal error
  * processor: add option to set widget/focus by default
  * rewrite-uri: a leading tilde refers to the widget base; translation
    packet ANCHOR_ABSOLUTE enables it by default

 -- Max Kellermann <mk@cm4all.com>  Mon, 05 Sep 2011 17:56:31 +0200

cm4all-beng-proxy (1.1.7) unstable; urgency=low

  * css_processor: implement property "-c-mode"
  * css_processor: translate underscore prefix in class names
  * processor: translate underscore prefix in CSS class names

 -- Max Kellermann <mk@cm4all.com>  Mon, 29 Aug 2011 17:47:48 +0200

cm4all-beng-proxy (1.1.6) unstable; urgency=low

  * merge release 1.0.3
  * implement CSS processor

 -- Max Kellermann <mk@cm4all.com>  Mon, 22 Aug 2011 17:13:56 +0200

cm4all-beng-proxy (1.1.5) unstable; urgency=low

  * lb: optionally generate Via and X-Forwarded-For

 -- Max Kellermann <mk@cm4all.com>  Wed, 17 Aug 2011 12:45:14 +0200

cm4all-beng-proxy (1.1.4) unstable; urgency=low

  * pipe-stock: fix assertion failure after optimization bug
  * istream-pipe: reuse drained pipes immediately
  * sink-socket: reinstate write event during bulk transfers

 -- Max Kellermann <mk@cm4all.com>  Thu, 11 Aug 2011 14:41:37 +0200

cm4all-beng-proxy (1.1.3) unstable; urgency=low

  * widget: quote invalid XMLID/JS characters for &c:prefix;
  * lb: add protocol "tcp"

 -- Max Kellermann <mk@cm4all.com>  Wed, 10 Aug 2011 18:53:12 +0200

cm4all-beng-proxy (1.1.2) unstable; urgency=low

  * merge release 1.0.2
  * http-server: report detailed errors
  * widget-http: implement header dumps
  * cgi, fastcgi: enable cookie jar with custom cookie "host"

 -- Max Kellermann <mk@cm4all.com>  Thu, 04 Aug 2011 17:27:51 +0200

cm4all-beng-proxy (1.1.1) unstable; urgency=low

  * merge release 1.0.1
  * lb: don't ignore unimplemented configuration keywords
  * lb: configurable monitor check interval
  * session: configurable idle timeout

 -- Max Kellermann <mk@cm4all.com>  Tue, 26 Jul 2011 11:27:20 +0200

cm4all-beng-proxy (1.1) unstable; urgency=low

  * http-client: send "Expect: 100-continue" only for big request body
  * lb: implement monitors (ping, connect, tcp_expect)

 -- Max Kellermann <mk@cm4all.com>  Wed, 20 Jul 2011 15:04:22 +0200
  
cm4all-beng-proxy (1.0.34) unstable; urgency=low

  * resource-loader: don't strip last segment from IPv6 address

 -- Max Kellermann <mk@cm4all.com>  Wed, 16 May 2012 09:47:43 -0000

cm4all-beng-proxy (1.0.33) unstable; urgency=low

  * widget-resolver: fix assertion failure on recursive abort

 -- Max Kellermann <mk@cm4all.com>  Thu, 26 Apr 2012 14:04:01 -0000

cm4all-beng-proxy (1.0.32) unstable; urgency=low

  * http-cache: add missing initialization on memcached miss

 -- Max Kellermann <mk@cm4all.com>  Mon, 26 Mar 2012 13:35:01 -0000

cm4all-beng-proxy (1.0.31) unstable; urgency=low

  * proxy-widget: close the request body when the view doesn't exist

 -- Max Kellermann <mk@cm4all.com>  Tue, 20 Mar 2012 08:28:00 -0000

cm4all-beng-proxy (1.0.30) unstable; urgency=low

  * widget-view: initialize the header forward settings
  * translate-client: new view inherits header forward settings from
    default view
  * handler: clear transformation after translation error
  * http-cache: release the memcached response on abort
  * fcgi-request: close the request body on stock failure

 -- Max Kellermann <mk@cm4all.com>  Thu, 15 Mar 2012 15:34:18 -0000

cm4all-beng-proxy (1.0.29) unstable; urgency=low

  * processor: unescape custom header values
  * widget-resolver: fix NULL dereference after failure

 -- Max Kellermann <mk@cm4all.com>  Thu, 08 Mar 2012 18:10:14 -0000

cm4all-beng-proxy (1.0.28) unstable; urgency=low

  * widget-resolver: serve responses in the right order
  * widget-request: fix session related assertion failure
  * translate: initialize all GError variables

 -- Max Kellermann <mk@cm4all.com>  Fri, 02 Mar 2012 15:20:54 -0000

cm4all-beng-proxy (1.0.27) unstable; urgency=low

  * resource-address: fix regression when CGI URI is not set

 -- Max Kellermann <mk@cm4all.com>  Thu, 23 Feb 2012 17:08:16 -0000

cm4all-beng-proxy (1.0.26) unstable; urgency=low

  * resource-address: apply BASE to the CGI request URI

 -- Max Kellermann <mk@cm4all.com>  Thu, 23 Feb 2012 15:11:42 -0000

cm4all-beng-proxy (1.0.25) unstable; urgency=low

  * cgi-client: clear the input pointer on close

 -- Max Kellermann <mk@cm4all.com>  Thu, 16 Feb 2012 13:46:13 -0000

cm4all-beng-proxy (1.0.24) unstable; urgency=low

  * debian/rules: optimize parallel build
  * cgi: break loop when headers are finished

 -- Max Kellermann <mk@cm4all.com>  Wed, 15 Feb 2012 09:23:22 -0000

cm4all-beng-proxy (1.0.23) unstable; urgency=low

  * cgi: detect large response headers
  * cgi: continue parsing response headers after buffer boundary
  * cgi: bigger response header buffer
  * fcgi-client: detect large response headers

 -- Max Kellermann <mk@cm4all.com>  Thu, 09 Feb 2012 09:27:50 -0000

cm4all-beng-proxy (1.0.22) unstable; urgency=low

  * debian/rules: don't run libtool
  * lb: thread safety for the SSL filter
  * lb: fix crash during shutdown
  * http-server: fix uninitialised variable

 -- Max Kellermann <mk@cm4all.com>  Thu, 02 Feb 2012 13:03:08 -0000

cm4all-beng-proxy (1.0.21) unstable; urgency=low

  * hstock: fix memory leak
  * notify: fix endless busy loop
  * ssl_filter: fix hang while tearing down connection

 -- Max Kellermann <mk@cm4all.com>  Tue, 31 Jan 2012 15:24:50 -0000

cm4all-beng-proxy (1.0.20) unstable; urgency=low

  * ssl: load the whole certificate chain
  * translate: fix PATH+JAILCGI+SITE check
  * translate: fix HOME check
  * resource-address: include all CGI attributes in cache key

 -- Max Kellermann <mk@cm4all.com>  Wed, 25 Jan 2012 12:10:43 -0000

cm4all-beng-proxy (1.0.19) unstable; urgency=low

  * cookie-client: add a missing out-of-memory check

 -- Max Kellermann <mk@cm4all.com>  Tue, 17 Jan 2012 08:27:38 -0000

cm4all-beng-proxy (1.0.18) unstable; urgency=low

  * resource-address: support zero-length path_info prefix (for BASE)
  * hashmap: optimize insertions
  * http-server: limit the number of request headers
  * proxy-widget: discard the unused request body on error

 -- Max Kellermann <mk@cm4all.com>  Wed, 04 Jan 2012 14:55:59 -0000

cm4all-beng-proxy (1.0.17) unstable; urgency=low

  * istream-chunked: avoid recursive buffer write, fixes crash

 -- Max Kellermann <mk@cm4all.com>  Wed, 21 Dec 2011 16:37:44 -0000

cm4all-beng-proxy (1.0.16) unstable; urgency=low

  * http-server: disable timeout while waiting for CGI
  * cgi: fix segmentation fault
  * processor: discard child's request body on abort
  * proxy-widget: discard the unused request body on error

 -- Max Kellermann <mk@cm4all.com>  Wed, 14 Dec 2011 11:53:31 +0100

cm4all-beng-proxy (1.0.15) unstable; urgency=low

  * http-client: fix assertion failure on bogus "100 Continue"
  * handler: don't close the request body twice
  * session: add a missing out-of-memory check
  * fcgi-client: check for EV_READ event
  * fcgi-serialize: fix serializing parameter without value

 -- Max Kellermann <mk@cm4all.com>  Mon, 05 Dec 2011 17:47:20 -0000

cm4all-beng-proxy (1.0.14) unstable; urgency=low

  * http-server: don't generate chunked HEAD response
  * http-server: don't override Content-Length for HEAD response
  * lb_http, proxy-widget, response: forward Content-Length after HEAD

 -- Max Kellermann <mk@cm4all.com>  Tue, 08 Nov 2011 18:19:42 +0100

cm4all-beng-proxy (1.0.13) unstable; urgency=low

  * processor: initialize URI rewrite options for <?cm4all-rewrite-uri?>

 -- Max Kellermann <mk@cm4all.com>  Wed, 02 Nov 2011 16:47:48 +0100

cm4all-beng-proxy (1.0.12) unstable; urgency=low

  * http-server, proxy-widget: add missing newline to log message
  * fcgi_client: fix assertion failure on response body error
  * http-cache-choice: fix crash due to wrong filter callback

 -- Max Kellermann <mk@cm4all.com>  Fri, 21 Oct 2011 15:02:42 +0200

cm4all-beng-proxy (1.0.11) unstable; urgency=low

  * lb_config: fix binding to wildcard address
  * rewrite-uri: clarify warning message when widget has no id

 -- Max Kellermann <mk@cm4all.com>  Wed, 19 Oct 2011 09:26:48 +0200

cm4all-beng-proxy (1.0.10) unstable; urgency=low

  * debian/control: beng-lb doesn't need "daemon" anymore
  * http-string: allow space in unquoted cookie values (RFC ignorant)

 -- Max Kellermann <mk@cm4all.com>  Fri, 07 Oct 2011 15:06:32 +0200

cm4all-beng-proxy (1.0.9) unstable; urgency=low

  * tcp-balancer: store a copy of the socket address
  * lb: default log directory is /var/log/cm4all/beng-lb
  * lb: use new built-in watchdog instead of /usr/bin/daemon

 -- Max Kellermann <mk@cm4all.com>  Thu, 29 Sep 2011 16:19:34 +0200

cm4all-beng-proxy (1.0.8) unstable; urgency=low

  * resource-address: copy the delegate JailCGI parameters (crash bug fix)
  * response: use the same URI for storing and dropping widget sessions

 -- Max Kellermann <mk@cm4all.com>  Thu, 22 Sep 2011 13:39:08 +0200

cm4all-beng-proxy (1.0.7) unstable; urgency=low

  * inline-widget: discard request body when class lookup fails

 -- Max Kellermann <mk@cm4all.com>  Fri, 16 Sep 2011 12:16:04 +0200

cm4all-beng-proxy (1.0.6) unstable; urgency=low

  * processor: support short "SCRIPT" tag
  * widget-uri: use the template's view specification

 -- Max Kellermann <mk@cm4all.com>  Tue, 13 Sep 2011 18:14:24 +0200

cm4all-beng-proxy (1.0.5) unstable; urgency=low

  * resource-loader: delete comma when extracting from X-Forwarded-For

 -- Max Kellermann <mk@cm4all.com>  Mon, 05 Sep 2011 17:43:22 +0200

cm4all-beng-proxy (1.0.4) unstable; urgency=low

  * istream-replace: update the buffer reader after new data was added

 -- Max Kellermann <mk@cm4all.com>  Mon, 05 Sep 2011 15:43:17 +0200

cm4all-beng-proxy (1.0.3) unstable; urgency=low

  * merge release 0.9.35
  * control-handler: fix uninitialized variable

 -- Max Kellermann <mk@cm4all.com>  Thu, 18 Aug 2011 15:15:52 +0200

cm4all-beng-proxy (1.0.2) unstable; urgency=low

  * merge release 0.9.34
  * handler: always log translate client errors
  * tcp-balancer: fix memory leak in error handler
  * http-string: allow more characters in cookie values (RFC ignorant)

 -- Max Kellermann <mk@cm4all.com>  Mon, 01 Aug 2011 16:30:05 +0200

cm4all-beng-proxy (1.0.1) unstable; urgency=low

  * session: increase idle timeout to 20 minutes

 -- Max Kellermann <mk@cm4all.com>  Tue, 26 Jul 2011 11:23:36 +0200

cm4all-beng-proxy (1.0) unstable; urgency=low

  * merge release 0.9.33
  * header-forward: eliminate the duplicate "Date" response header
  * proxy-handler: don't pass internal URI arguments to CGI

 -- Max Kellermann <mk@cm4all.com>  Mon, 18 Jul 2011 17:07:42 +0200

cm4all-beng-proxy (0.10.14) unstable; urgency=low

  * merge release 0.9.32

 -- Max Kellermann <mk@cm4all.com>  Tue, 12 Jul 2011 19:02:23 +0200

cm4all-beng-proxy (0.10.13) unstable; urgency=low

  * growing-buffer: reset the position when skipping buffers

 -- Max Kellermann <mk@cm4all.com>  Wed, 06 Jul 2011 10:07:50 +0200

cm4all-beng-proxy (0.10.12) unstable; urgency=low

  * merge release 0.9.31
  * rewrite-uri: log widget base mismatch
  * istream-replace: fix assertion failure with splitted buffer

 -- Max Kellermann <mk@cm4all.com>  Tue, 05 Jul 2011 22:05:44 +0200

cm4all-beng-proxy (0.10.11) unstable; urgency=low

  * merge release 0.9.30
  * lb: add SSL/TLS support

 -- Max Kellermann <mk@cm4all.com>  Mon, 04 Jul 2011 17:14:21 +0200

cm4all-beng-proxy (0.10.10) unstable; urgency=low

  * merge release 0.9.29

 -- Max Kellermann <mk@cm4all.com>  Tue, 28 Jun 2011 17:56:43 +0200

cm4all-beng-proxy (0.10.9) unstable; urgency=low

  * merge release 0.9.28

 -- Max Kellermann <mk@cm4all.com>  Mon, 27 Jun 2011 13:38:03 +0200

cm4all-beng-proxy (0.10.8) unstable; urgency=low

  * lb_http: don't access the connection object after it was closed
  * restart the load balancer automatically

 -- Max Kellermann <mk@cm4all.com>  Wed, 22 Jun 2011 12:38:39 +0200

cm4all-beng-proxy (0.10.7) unstable; urgency=low

  * config: make the session cookie name configurable
  * uri-relative: allow relative base URIs (for CGI)
  * widget-uri: combine existing CGI PATH_INFO and given widget location
  * python/translation/widget: support "path_info" specification

 -- Max Kellermann <mk@cm4all.com>  Mon, 20 Jun 2011 14:54:38 +0200

cm4all-beng-proxy (0.10.6) unstable; urgency=low

  * merge release 0.9.26

 -- Max Kellermann <mk@cm4all.com>  Wed, 15 Jun 2011 09:19:28 +0200

cm4all-beng-proxy (0.10.5) unstable; urgency=low

  * merge release 0.9.26

 -- Max Kellermann <mk@cm4all.com>  Fri, 10 Jun 2011 10:09:09 +0200

cm4all-beng-proxy (0.10.4) unstable; urgency=low

  * doc: add beng-lb documentation
  * lb: implement "fallback" option
  * merge release 0.9.25

 -- Max Kellermann <mk@cm4all.com>  Wed, 08 Jun 2011 14:13:43 +0200

cm4all-beng-proxy (0.10.3) unstable; urgency=low

  * python/translation.widget: support keyword "sticky"
  * lb: implement sticky modes "failover", "cookie"

 -- Max Kellermann <mk@cm4all.com>  Mon, 06 Jun 2011 15:51:36 +0200

cm4all-beng-proxy (0.10.2) unstable; urgency=low

  * debian: fix beng-lb pid file name
  * lb_http: implement sticky sessions
  * merge release 0.9.24

 -- Max Kellermann <mk@cm4all.com>  Tue, 31 May 2011 14:32:03 +0200

cm4all-beng-proxy (0.10.1) unstable; urgency=low

  * lb_http: close request body on error
  * lb_listener: print error message when binding fails
  * merge release 0.9.23

 -- Max Kellermann <mk@cm4all.com>  Fri, 27 May 2011 13:13:55 +0200

cm4all-beng-proxy (0.10) unstable; urgency=low

  * failure: fix inverted logic bug in expiry check
  * tcp-balancer: implement session stickiness
  * lb: new stand-alone load balancer

 -- Max Kellermann <mk@cm4all.com>  Thu, 26 May 2011 14:32:02 +0200

cm4all-beng-proxy (0.9.35) unstable; urgency=low

  * resource-loader: pass the last X-Forwarded-For element to AJP

 -- Max Kellermann <mk@cm4all.com>  Thu, 18 Aug 2011 15:05:02 +0200

cm4all-beng-proxy (0.9.34) unstable; urgency=low

  * request: fix double request body close in errdoc handler
  * handler: close request body on early abort

 -- Max Kellermann <mk@cm4all.com>  Mon, 01 Aug 2011 16:21:43 +0200

cm4all-beng-proxy (0.9.33) unstable; urgency=low

  * {http,ajp}-request, errdoc: check before closing the request body on
    error

 -- Max Kellermann <mk@cm4all.com>  Mon, 18 Jul 2011 16:30:29 +0200

cm4all-beng-proxy (0.9.32) unstable; urgency=low

  * processor: dispose request body when focused widget was not found
  * http-string: allow the slash in cookie values (RFC ignorant)

 -- Max Kellermann <mk@cm4all.com>  Tue, 12 Jul 2011 18:16:01 +0200

cm4all-beng-proxy (0.9.31) unstable; urgency=low

  * growing-buffer: fix assertion failure with empty first buffer

 -- Max Kellermann <mk@cm4all.com>  Tue, 05 Jul 2011 21:58:24 +0200

cm4all-beng-proxy (0.9.30) unstable; urgency=low

  * growing-buffer: fix assertion failure in reader when buffer is empty

 -- Max Kellermann <mk@cm4all.com>  Mon, 04 Jul 2011 16:59:28 +0200

cm4all-beng-proxy (0.9.29) unstable; urgency=low

  * http-string: allow the equality sign in cookie values (RFC ignorant)

 -- Max Kellermann <mk@cm4all.com>  Tue, 28 Jun 2011 17:50:23 +0200

cm4all-beng-proxy (0.9.28) unstable; urgency=low

  * http-string: allow round brackets in cookie values (RFC ignorant)

 -- Max Kellermann <mk@cm4all.com>  Mon, 27 Jun 2011 13:23:58 +0200

cm4all-beng-proxy (0.9.27) unstable; urgency=low

  * handler: don't delete existing session in TRANSPARENT mode

 -- Max Kellermann <mk@cm4all.com>  Wed, 15 Jun 2011 09:08:48 +0200

cm4all-beng-proxy (0.9.26) unstable; urgency=low

  * worker: read "crash" value before destroying shared memory
  * session: fix crash while discarding session

 -- Max Kellermann <mk@cm4all.com>  Fri, 10 Jun 2011 09:54:56 +0200

cm4all-beng-proxy (0.9.25) unstable; urgency=low

  * response: discard the request body before passing to errdoc
  * worker: don't restart all workers after "safe" worker crash
  * cgi: check for end-of-file after splice

 -- Max Kellermann <mk@cm4all.com>  Wed, 08 Jun 2011 15:02:35 +0200

cm4all-beng-proxy (0.9.24) unstable; urgency=low

  * fcgi-client: really discard packets on request id mismatch
  * memcached-client: don't schedule read event when buffer is full
  * session: support beng-lb sticky sessions

 -- Max Kellermann <mk@cm4all.com>  Tue, 31 May 2011 14:23:41 +0200

cm4all-beng-proxy (0.9.23) unstable; urgency=low

  * tcp-balancer: retry connecting to cluster if a node fails

 -- Max Kellermann <mk@cm4all.com>  Fri, 27 May 2011 13:01:31 +0200

cm4all-beng-proxy (0.9.22) unstable; urgency=low

  * failure: fix inverted logic bug in expiry check
  * uri-extract: support AJP URLs, fixes AJP cookies
  * ajp-client: don't schedule read event when buffer is full

 -- Max Kellermann <mk@cm4all.com>  Thu, 26 May 2011 08:32:32 +0200

cm4all-beng-proxy (0.9.21) unstable; urgency=low

  * balancer: re-enable load balancing (regression fix)
  * merge release 0.8.38

 -- Max Kellermann <mk@cm4all.com>  Fri, 20 May 2011 11:03:31 +0200

cm4all-beng-proxy (0.9.20) unstable; urgency=low

  * http-cache: fix assertion failure caused by wrong destructor
  * merge release 0.8.37

 -- Max Kellermann <mk@cm4all.com>  Mon, 16 May 2011 14:03:09 +0200

cm4all-beng-proxy (0.9.19) unstable; urgency=low

  * http-request: don't retry requests with a request body

 -- Max Kellermann <mk@cm4all.com>  Thu, 12 May 2011 11:35:55 +0200

cm4all-beng-proxy (0.9.18) unstable; urgency=low

  * http-body: fix assertion failure on EOF chunk after socket was closed
  * widget-http: fix crash in widget lookup error handler
  * merge release 0.8.36

 -- Max Kellermann <mk@cm4all.com>  Tue, 10 May 2011 18:56:33 +0200

cm4all-beng-proxy (0.9.17) unstable; urgency=low

  * growing-buffer: fix assertion failure after large initial write
  * http-request: retry after connection failure
  * test/t-cgi: fix bashisms in test scripts

 -- Max Kellermann <mk@cm4all.com>  Wed, 04 May 2011 18:54:57 +0200

cm4all-beng-proxy (0.9.16) unstable; urgency=low

  * resource-address: append "transparent" args to CGI path_info
  * tcache: fix crash on FastCGI with BASE

 -- Max Kellermann <mk@cm4all.com>  Mon, 02 May 2011 16:07:21 +0200

cm4all-beng-proxy (0.9.15) unstable; urgency=low

  * configure.ac: check if valgrind/memcheck.h is installed
  * configure.ac: check if libattr is available
  * access-log: log Referer and User-Agent
  * access-log: log the request duration
  * proxy-handler: allow forwarding URI arguments
  * merge release 0.8.35

 -- Max Kellermann <mk@cm4all.com>  Wed, 27 Apr 2011 18:54:17 +0200

cm4all-beng-proxy (0.9.14) unstable; urgency=low

  * processor: don't clear widget pointer at opening tag
  * debian: move ulimit call from init script to *.default
  * merge release 0.8.33

 -- Max Kellermann <mk@cm4all.com>  Wed, 13 Apr 2011 17:03:29 +0200

cm4all-beng-proxy (0.9.13) unstable; urgency=low

  * proxy-widget: apply the widget's response header forward settings
  * response: add option to dump the widget tree
  * widget-class: move header forward settings to view
  * merge release 0.8.30

 -- Max Kellermann <mk@cm4all.com>  Mon, 04 Apr 2011 16:31:26 +0200

cm4all-beng-proxy (0.9.12) unstable; urgency=low

  * widget: internal API refactorization
  * was-control: fix argument order in "abort" call
  * was-client: duplicate the GError object when it is used twice
  * {file,delegate}-handler: add Expires/ETag headers to 304 response
  * cgi: allow setting environment variables

 -- Max Kellermann <mk@cm4all.com>  Thu, 24 Mar 2011 15:12:54 +0100

cm4all-beng-proxy (0.9.11) unstable; urgency=low

  * processor: major API refactorization
  * merge release 0.8.29

 -- Max Kellermann <mk@cm4all.com>  Mon, 21 Mar 2011 19:43:28 +0100

cm4all-beng-proxy (0.9.10) unstable; urgency=low

  * merge release 0.8.27

 -- Max Kellermann <mk@cm4all.com>  Fri, 18 Mar 2011 14:11:16 +0100

cm4all-beng-proxy (0.9.9) unstable; urgency=low

  * merge release 0.8.25

 -- Max Kellermann <mk@cm4all.com>  Mon, 14 Mar 2011 16:05:51 +0100

cm4all-beng-proxy (0.9.8) unstable; urgency=low

  * translate: support UNIX domain sockets in ADDRESS_STRING
  * resource-address: support connections to existing FastCGI servers

 -- Max Kellermann <mk@cm4all.com>  Fri, 11 Mar 2011 19:24:33 +0100

cm4all-beng-proxy (0.9.7) unstable; urgency=low

  * merge release 0.8.24

 -- Max Kellermann <mk@cm4all.com>  Fri, 04 Mar 2011 13:07:36 +0100

cm4all-beng-proxy (0.9.6) unstable; urgency=low

  * merge release 0.8.23

 -- Max Kellermann <mk@cm4all.com>  Mon, 28 Feb 2011 11:47:45 +0100

cm4all-beng-proxy (0.9.5) unstable; urgency=low

  * translate: allow SITE without CGI

 -- Max Kellermann <mk@cm4all.com>  Mon, 31 Jan 2011 06:35:24 +0100

cm4all-beng-proxy (0.9.4) unstable; urgency=low

  * widget-class: allow distinct addresses for each view

 -- Max Kellermann <mk@cm4all.com>  Thu, 27 Jan 2011 17:51:21 +0100

cm4all-beng-proxy (0.9.3) unstable; urgency=low

  * istream-catch: log errors
  * proxy-handler: pass the original request URI to (Fast)CGI
  * proxy-handler: pass the original document root to (Fast)CGI
  * fcgi-stock: pass site id to child process
  * translation: new packet "HOME" for JailCGI
  * resource-loader: get remote host from "X-Forwarded-For"
  * cgi, fcgi-client: pass client IP address to application

 -- Max Kellermann <mk@cm4all.com>  Fri, 21 Jan 2011 18:13:38 +0100

cm4all-beng-proxy (0.9.2) unstable; urgency=low

  * merge release 0.8.21
  * http-response: better context for error messages
  * istream: method close() does not invoke handler->abort()
  * istream: better context for error messages
  * ajp-client: destruct properly when request stream fails
  * {delegate,fcgi,was}-stock: use the JailCGI 1.4 wrapper

 -- Max Kellermann <mk@cm4all.com>  Mon, 17 Jan 2011 12:08:04 +0100

cm4all-beng-proxy (0.9.1) unstable; urgency=low

  * http-server: count the number of raw bytes sent and received
  * control-handler: support TCACHE_INVALIDATE with SITE
  * new programs "log-forward", "log-exec" for network logging
  * new program "log-split" for creating per-site log files
  * new program "log-traffic" for creating per-site traffic logs
  * move logging servers to new package cm4all-beng-proxy-logging
  * python/control.client: add parameter "broadcast"

 -- Max Kellermann <mk@cm4all.com>  Thu, 02 Dec 2010 12:07:16 +0100

cm4all-beng-proxy (0.9) unstable; urgency=low

  * merge release 0.8.19
  * was-client: explicitly send 32 bit METHOD payload
  * was-client: explicitly parse STATUS as 32 bit integer
  * was-client: clear control channel object on destruction
  * was-client: reuse child process if state is clean on EOF
  * was-client: abort properly after receiving illegal packet
  * was-client: allow "request STOP" before response completed
  * was-client: postpone the response handler invocation
  * was-control: send packets in bulk
  * python: support WAS widgets
  * http-server: enable "cork" mode only for beginning of response
  * http-cache: don't access freed memory in pool_unref_denotify()
  * http: use libcm4all-http
  * new datagram based binary protocol for access logging
  * main: default WAS stock limit is 16

 -- Max Kellermann <mk@cm4all.com>  Thu, 18 Nov 2010 19:56:17 +0100

cm4all-beng-proxy (0.8.38) unstable; urgency=low

  * failure: update time stamp on existing item
  * errdoc: free the original response body on abort

 -- Max Kellermann <mk@cm4all.com>  Fri, 20 May 2011 10:17:14 +0200

cm4all-beng-proxy (0.8.37) unstable; urgency=low

  * widget-resolver: don't reuse failed resolver
  * http-request: fix NULL pointer dereference on invalid URI
  * config: disable the TCP stock limit by default

 -- Max Kellermann <mk@cm4all.com>  Mon, 16 May 2011 13:41:32 +0200

cm4all-beng-proxy (0.8.36) unstable; urgency=low

  * http-server: check if client closes connection while processing
  * http-client: release the socket before invoking the callback
  * fcgi-client: fix assertion failure on full input buffer
  * memcached-client: re-enable socket event after direct copy
  * istream-file: fix assertion failure on range request
  * test/t-cgi: fix bashisms in test scripts

 -- Max Kellermann <mk@cm4all.com>  Tue, 10 May 2011 18:45:48 +0200

cm4all-beng-proxy (0.8.35) unstable; urgency=low

  * session: fix potential session defragmentation crash
  * ajp-request: use "host:port" as TCP stock key
  * cgi: evaluate the Content-Length response header

 -- Max Kellermann <mk@cm4all.com>  Wed, 27 Apr 2011 13:32:05 +0200

cm4all-beng-proxy (0.8.34) unstable; urgency=low

  * js: replace all '%' with '$'
  * js: check if session_id is null
  * debian: add package cm4all-beng-proxy-tools

 -- Max Kellermann <mk@cm4all.com>  Tue, 19 Apr 2011 18:43:54 +0200

cm4all-beng-proxy (0.8.33) unstable; urgency=low

  * processor: don't quote query string arguments with dollar sign
  * widget-request: safely remove "view" and "path" from argument table
  * debian/control: add "Breaks << 0.8.32" on the JavaScript library

 -- Max Kellermann <mk@cm4all.com>  Tue, 12 Apr 2011 18:21:55 +0200

cm4all-beng-proxy (0.8.32) unstable; urgency=low

  * args: quote arguments with the dollar sign

 -- Max Kellermann <mk@cm4all.com>  Tue, 12 Apr 2011 13:34:42 +0200

cm4all-beng-proxy (0.8.31) unstable; urgency=low

  * proxy-widget: eliminate the duplicate "Server" response header
  * translation: add packet UNTRUSTED_SITE_SUFFIX

 -- Max Kellermann <mk@cm4all.com>  Thu, 07 Apr 2011 16:23:37 +0200

cm4all-beng-proxy (0.8.30) unstable; urgency=low

  * handler: make lower-case realm name from the "Host" header
  * session: copy attribute "realm", fixes segmentation fault

 -- Max Kellermann <mk@cm4all.com>  Tue, 29 Mar 2011 16:47:43 +0200

cm4all-beng-proxy (0.8.29) unstable; urgency=low

  * ajp-client: send query string in an AJP attribute

 -- Max Kellermann <mk@cm4all.com>  Mon, 21 Mar 2011 19:16:16 +0100

cm4all-beng-proxy (0.8.28) unstable; urgency=low

  * resource-loader: use X-Forwarded-For to obtain AJP remote host
  * resource-loader: strip port from AJP remote address
  * resource-loader: don't pass remote host to AJP server
  * resource-loader: parse server port for AJP
  * ajp-client: always send content-length
  * ajp-client: parse the remaining buffer after EAGAIN

 -- Max Kellermann <mk@cm4all.com>  Mon, 21 Mar 2011 11:12:07 +0100

cm4all-beng-proxy (0.8.27) unstable; urgency=low

  * http-request: close the request body on malformed URI
  * ajp-request: AJP translation packet contains ajp://host:port/path

 -- Max Kellermann <mk@cm4all.com>  Fri, 18 Mar 2011 14:04:21 +0100

cm4all-beng-proxy (0.8.26) unstable; urgency=low

  * python/response: fix typo in ajp()
  * session: validate sessions only within one realm

 -- Max Kellermann <mk@cm4all.com>  Fri, 18 Mar 2011 08:59:41 +0100

cm4all-beng-proxy (0.8.25) unstable; urgency=low

  * widget-http: discard request body on unknown view name
  * inline-widget: discard request body on error
  * {http,fcgi,was}-client: allocate response headers from caller pool
  * cmdline: fcgi_stock_limit defaults to 0 (no limit)

 -- Max Kellermann <mk@cm4all.com>  Mon, 14 Mar 2011 15:53:42 +0100

cm4all-beng-proxy (0.8.24) unstable; urgency=low

  * fcgi-client: release the connection even when padding not consumed
    after empty response

 -- Max Kellermann <mk@cm4all.com>  Wed, 02 Mar 2011 17:39:33 +0100

cm4all-beng-proxy (0.8.23) unstable; urgency=low

  * memcached-client: allocate a new memory pool
  * memcached-client: copy caller_pool reference before freeing the client
  * fcgi-client: check headers!=NULL
  * fcgi-client: release the connection even when padding not consumed

 -- Max Kellermann <mk@cm4all.com>  Mon, 28 Feb 2011 10:50:02 +0100

cm4all-beng-proxy (0.8.22) unstable; urgency=low

  * cgi: fill special variables CONTENT_TYPE, CONTENT_LENGTH
  * memcached-client: remove stray pool_unref() call
  * memcached-client: reuse the socket if the remaining value is buffered
  * http-cache-choice: abbreviate memcached keys
  * *-cache: allocate a parent pool for cache items
  * pool: re-enable linear pools
  * frame: free the request body on error
  * http-cache: free cached body which was dismissed

 -- Max Kellermann <mk@cm4all.com>  Mon, 07 Feb 2011 15:34:09 +0100

cm4all-beng-proxy (0.8.21) unstable; urgency=low

  * merge release 0.7.55
  * jail: translate the document root properly
  * header-forward: forward the "Host" header to CGI/FastCGI/AJP
  * http-error: map ENOTDIR to "404 Not Found"
  * http-server: fix assertion failure on write error
  * fcgi-stock: clear all environment variables

 -- Max Kellermann <mk@cm4all.com>  Thu, 06 Jan 2011 16:04:20 +0100

cm4all-beng-proxy (0.8.20) unstable; urgency=low

  * widget-resolver: add pedantic state assertions
  * async: remember a copy of the operation in !NDEBUG
  * python/translation/response: max_age() returns self

 -- Max Kellermann <mk@cm4all.com>  Mon, 06 Dec 2010 23:02:50 +0100

cm4all-beng-proxy (0.8.19) unstable; urgency=low

  * merge release 0.7.54

 -- Max Kellermann <mk@cm4all.com>  Wed, 17 Nov 2010 16:25:10 +0100

cm4all-beng-proxy (0.8.18) unstable; urgency=low

  * was-client: explicitly send 32 bit METHOD payload
  * was-client: explicitly parse STATUS as 32 bit integer
  * istream: check presence of as_fd() in optimized build

 -- Max Kellermann <mk@cm4all.com>  Fri, 05 Nov 2010 11:00:54 +0100

cm4all-beng-proxy (0.8.17) unstable; urgency=low

  * merged release 0.7.53
  * widget: use colon as widget path separator
  * was-client: check for abort during response handler
  * was-client: implement STOP
  * was-client: release memory pools
  * was-launch: enable non-blocking mode on input and output
  * http-server: don't crash on malformed pipelined request
  * main: free the WAS stock and the UDP listener in the SIGTERM handler

 -- Max Kellermann <mk@cm4all.com>  Thu, 28 Oct 2010 19:50:26 +0200

cm4all-beng-proxy (0.8.16) unstable; urgency=low

  * merged release 0.7.52
  * was-client: support for the WAS protocol

 -- Max Kellermann <mk@cm4all.com>  Wed, 13 Oct 2010 16:45:18 +0200

cm4all-beng-proxy (0.8.15) unstable; urgency=low

  * resource-address: don't skip question mark twice

 -- Max Kellermann <mk@cm4all.com>  Tue, 28 Sep 2010 12:20:33 +0200

cm4all-beng-proxy (0.8.14) unstable; urgency=low

  * processor: schedule "xmlns:c" deletion

 -- Max Kellermann <mk@cm4all.com>  Thu, 23 Sep 2010 14:42:31 +0200

cm4all-beng-proxy (0.8.13) unstable; urgency=low

  * processor: delete "xmlns:c" attributes from link elements
  * istream-{head,zero}: implement method available()
  * merged release 0.7.51

 -- Max Kellermann <mk@cm4all.com>  Tue, 17 Aug 2010 09:54:33 +0200

cm4all-beng-proxy (0.8.12) unstable; urgency=low

  * http-cache-memcached: copy resource address
  * debian/control: add missing ${shlibs:Depends}
  * merged release 0.7.50

 -- Max Kellermann <mk@cm4all.com>  Thu, 12 Aug 2010 20:17:52 +0200

cm4all-beng-proxy (0.8.11) unstable; urgency=low

  * delegate-client: fix SCM_RIGHTS check
  * use Linux 2.6 CLOEXEC/NONBLOCK flags
  * tcache: INVALIDATE removes all variants (error documents etc.)
  * control: new UDP based protocol, allows invalidating caches
  * hashmap: fix assertion failure in hashmap_remove_match()
  * merged release 0.7.49

 -- Max Kellermann <mk@cm4all.com>  Tue, 10 Aug 2010 15:48:10 +0200

cm4all-beng-proxy (0.8.10) unstable; urgency=low

  * tcache: copy response.previous

 -- Max Kellermann <mk@cm4all.com>  Mon, 02 Aug 2010 18:03:43 +0200

cm4all-beng-proxy (0.8.9) unstable; urgency=low

  * (f?)cgi-handler: forward query string only if focused
  * ajp-handler: merge into proxy-handler
  * proxy-handler: forward query string if focused
  * cgi, fastcgi-handler: enable the resource cache
  * translation: add packets CHECK and PREVIOUS for authentication
  * python: add Response.max_age()

 -- Max Kellermann <mk@cm4all.com>  Fri, 30 Jul 2010 11:39:22 +0200

cm4all-beng-proxy (0.8.8) unstable; urgency=low

  * prototypes/translate.py: added new ticket-fastcgi programs
  * http-cache: implement FastCGI caching
  * merged release 0.7.47

 -- Max Kellermann <mk@cm4all.com>  Wed, 21 Jul 2010 13:00:43 +0200

cm4all-beng-proxy (0.8.7) unstable; urgency=low

  * istream-delayed: update the "direct" bit mask
  * http-client: send "Expect: 100-continue"
  * response, widget-http: apply istream_pipe to filter input
  * proxy-handler: apply istream_pipe to request body
  * istream-ajp-body: send larger request body packets
  * ajp-client: support splice()
  * merged release 0.7.46

 -- Max Kellermann <mk@cm4all.com>  Fri, 25 Jun 2010 18:52:04 +0200

cm4all-beng-proxy (0.8.6) unstable; urgency=low

  * translation: added support for custom error documents
  * response: convert HEAD to GET if filter follows
  * processor: short-circuit on HEAD request
  * python: depend on python-twisted-core

 -- Max Kellermann <mk@cm4all.com>  Wed, 16 Jun 2010 16:37:42 +0200

cm4all-beng-proxy (0.8.5) unstable; urgency=low

  * istream-tee: allow second output to block
  * widget-http: don't transform error documents
  * response, widget-http: disable filters after widget frame request
  * translation: added packet FILTER_4XX to filter client errors
  * merged release 0.7.45

 -- Max Kellermann <mk@cm4all.com>  Thu, 10 Jun 2010 16:13:14 +0200

cm4all-beng-proxy (0.8.4) unstable; urgency=low

  * python: added missing "Response" import
  * python: resume parsing after deferred call
  * http-client: implement istream method as_fd()
  * merged release 0.7.44

 -- Max Kellermann <mk@cm4all.com>  Mon, 07 Jun 2010 17:01:16 +0200

cm4all-beng-proxy (0.8.3) unstable; urgency=low

  * file-handler: implement If-Range (RFC 2616 14.27)
  * merged release 0.7.42

 -- Max Kellermann <mk@cm4all.com>  Tue, 01 Jun 2010 16:17:13 +0200

cm4all-beng-proxy (0.8.2) unstable; urgency=low

  * cookie-client: verify the cookie path
  * python: use Twisted's logging library
  * python: added a widget registry class
  * merged release 0.7.41

 -- Max Kellermann <mk@cm4all.com>  Wed, 26 May 2010 13:08:16 +0200

cm4all-beng-proxy (0.8.1) unstable; urgency=low

  * http-cache-memcached: delete entity records on POST

 -- Max Kellermann <mk@cm4all.com>  Tue, 18 May 2010 12:21:55 +0200

cm4all-beng-proxy (0.8) unstable; urgency=low

  * istream: added method as_fd() to convert istream to file descriptor
  * fork: support passing stdin istream fd to child process
  * http-cache: discard only matching entries on POST
  * istream-html-escape: escape single and double quote
  * rewrite-uri: escape the result with XML entities

 -- Max Kellermann <mk@cm4all.com>  Thu, 13 May 2010 12:34:46 +0200

cm4all-beng-proxy (0.7.55) unstable; urgency=low

  * pool: reparent pools in optimized build
  * istream-deflate: add missing pool reference while reading
  * istream-deflate: fix several error handlers

 -- Max Kellermann <mk@cm4all.com>  Thu, 06 Jan 2011 12:59:39 +0100

cm4all-beng-proxy (0.7.54) unstable; urgency=low

  * http-server: fix crash on deferred chunked request body
  * parser: fix crash on malformed SCRIPT element

 -- Max Kellermann <mk@cm4all.com>  Wed, 17 Nov 2010 16:13:09 +0100

cm4all-beng-proxy (0.7.53) unstable; urgency=low

  * http-server: don't crash on malformed pipelined request
  * sink-header: fix assertion failure on empty trailer

 -- Max Kellermann <mk@cm4all.com>  Thu, 28 Oct 2010 18:39:01 +0200

cm4all-beng-proxy (0.7.52) unstable; urgency=low

  * fcgi-client: fix send timeout handler
  * fork: finish the buffer after pipe was drained

 -- Max Kellermann <mk@cm4all.com>  Wed, 13 Oct 2010 16:39:26 +0200

cm4all-beng-proxy (0.7.51) unstable; urgency=low

  * http-client: clear response body pointer before forwarding EOF event
  * processor: fix assertion failure for c:mode in c:widget

 -- Max Kellermann <mk@cm4all.com>  Mon, 16 Aug 2010 17:01:48 +0200

cm4all-beng-proxy (0.7.50) unstable; urgency=low

  * header-forward: don't forward the "Host" header to HTTP servers
  * resource-address: use uri_relative() for CGI
  * uri-relative: don't lose host name in uri_absolute()
  * uri-relative: don't fail on absolute URIs
  * http-cache-heap: don't use uninitialized item size

 -- Max Kellermann <mk@cm4all.com>  Thu, 12 Aug 2010 20:03:49 +0200

cm4all-beng-proxy (0.7.49) unstable; urgency=low

  * hashmap: fix assertion failure in hashmap_remove_value()

 -- Max Kellermann <mk@cm4all.com>  Tue, 10 Aug 2010 15:37:12 +0200

cm4all-beng-proxy (0.7.48) unstable; urgency=low

  * pipe-stock: add assertions on file descriptors

 -- Max Kellermann <mk@cm4all.com>  Mon, 09 Aug 2010 14:56:54 +0200

cm4all-beng-proxy (0.7.47) unstable; urgency=low

  * cmdline: add option "--group"

 -- Max Kellermann <mk@cm4all.com>  Fri, 16 Jul 2010 18:39:53 +0200

cm4all-beng-proxy (0.7.46) unstable; urgency=low

  * handler: initialize all translate_response attributes
  * http-client: consume buffer before header length check
  * istream-pipe: clear "direct" flags in constructor
  * istream-pipe: return gracefully when handler blocks
  * ajp-client: hold pool reference to reset TCP_CORK

 -- Max Kellermann <mk@cm4all.com>  Mon, 21 Jun 2010 17:53:21 +0200

cm4all-beng-proxy (0.7.45) unstable; urgency=low

  * istream-tee: separate "weak" values for the two outputs
  * fcache: don't close output when caching has been canceled
  * tcache: copy the attribute "secure_cookie"

 -- Max Kellermann <mk@cm4all.com>  Thu, 10 Jun 2010 15:21:34 +0200

cm4all-beng-proxy (0.7.44) unstable; urgency=low

  * http-client: check response header length
  * http-server: check request header length

 -- Max Kellermann <mk@cm4all.com>  Mon, 07 Jun 2010 16:51:57 +0200

cm4all-beng-proxy (0.7.43) unstable; urgency=low

  * http-cache: fixed NULL pointer dereference when storing empty response
    body on the heap

 -- Max Kellermann <mk@cm4all.com>  Tue, 01 Jun 2010 18:52:45 +0200

cm4all-beng-proxy (0.7.42) unstable; urgency=low

  * fork: check "direct" flag again after buffer flush
  * pool: pool_unref_denotify() remembers the code location
  * sink-{buffer,gstring}: don't invoke callback in abort()
  * async: added another debug flag to verify correctness

 -- Max Kellermann <mk@cm4all.com>  Mon, 31 May 2010 21:15:58 +0200

cm4all-beng-proxy (0.7.41) unstable; urgency=low

  * http-cache: initialize response status and headers on empty body

 -- Max Kellermann <mk@cm4all.com>  Tue, 25 May 2010 16:27:25 +0200

cm4all-beng-proxy (0.7.40) unstable; urgency=low

  * http-cache: fixed NULL pointer dereference when storing empty response
    body in memcached

 -- Max Kellermann <mk@cm4all.com>  Tue, 25 May 2010 15:04:44 +0200

cm4all-beng-proxy (0.7.39) unstable; urgency=low

  * memcached-stock: close value on connect failure
  * http: implement remaining status codes
  * http-cache: allow caching empty response body
  * http-cache: cache status codes 203, 206, 300, 301, 410
  * http-cache: don't cache authorized resources

 -- Max Kellermann <mk@cm4all.com>  Fri, 21 May 2010 17:37:29 +0200

cm4all-beng-proxy (0.7.38) unstable; urgency=low

  * http-server: send HTTP/1.1 declaration with "100 Continue"
  * connection: initialize "site_name", fixes crash bug
  * translation: added packet SECURE_COOKIE

 -- Max Kellermann <mk@cm4all.com>  Thu, 20 May 2010 15:40:34 +0200

cm4all-beng-proxy (0.7.37) unstable; urgency=low

  * *-client: implement a socket leak detector
  * handler: initialize response header without translation server

 -- Max Kellermann <mk@cm4all.com>  Tue, 18 May 2010 12:05:11 +0200

cm4all-beng-proxy (0.7.36) unstable; urgency=low

  * http-client: fixed NULL pointer dereference
  * handler, response: removed duplicate request body destruction calls

 -- Max Kellermann <mk@cm4all.com>  Tue, 11 May 2010 17:16:36 +0200

cm4all-beng-proxy (0.7.35) unstable; urgency=low

  * {http,fcgi,ajp}-request: close the request body on abort
  * handler: set fake translation response on malformed URI

 -- Max Kellermann <mk@cm4all.com>  Mon, 10 May 2010 11:22:23 +0200

cm4all-beng-proxy (0.7.34) unstable; urgency=low

  * translate: check the UNTRUSTED packet
  * translation: added packet UNTRUSTED_PREFIX

 -- Max Kellermann <mk@cm4all.com>  Fri, 30 Apr 2010 19:14:37 +0200

cm4all-beng-proxy (0.7.33) unstable; urgency=low

  * merged release 0.7.27.1
  * fcache: don't continue storing in background
  * fcgi-client: re-add event after some input data has been read

 -- Max Kellermann <mk@cm4all.com>  Fri, 30 Apr 2010 11:31:08 +0200

cm4all-beng-proxy (0.7.32) unstable; urgency=low

  * response: generate the "Server" response header
  * response: support the Authentication-Info response header
  * response: support custom authentication pages
  * translation: support custom response headers

 -- Max Kellermann <mk@cm4all.com>  Tue, 27 Apr 2010 17:09:59 +0200

cm4all-beng-proxy (0.7.31) unstable; urgency=low

  * support HTTP authentication (RFC 2617)

 -- Max Kellermann <mk@cm4all.com>  Mon, 26 Apr 2010 17:26:42 +0200

cm4all-beng-proxy (0.7.30) unstable; urgency=low

  * fcgi-client: support responses without a body
  * {http,fcgi}-client: hold caller pool reference during callback

 -- Max Kellermann <mk@cm4all.com>  Fri, 23 Apr 2010 14:41:05 +0200

cm4all-beng-proxy (0.7.29) unstable; urgency=low

  * http-cache: added missing pool_unref() in memcached_miss()
  * pool: added checked pool references

 -- Max Kellermann <mk@cm4all.com>  Thu, 22 Apr 2010 15:45:48 +0200

cm4all-beng-proxy (0.7.28) unstable; urgency=low

  * fcgi-client: support response status
  * translate: malformed packets are fatal
  * http-cache: don't cache resources with very long URIs
  * memcached-client: increase the maximum key size to 32 kB

 -- Max Kellermann <mk@cm4all.com>  Thu, 15 Apr 2010 15:06:51 +0200

cm4all-beng-proxy (0.7.27.1) unstable; urgency=low

  * http-cache: added missing pool_unref() in memcached_miss()
  * http-cache: don't cache resources with very long URIs
  * memcached-client: increase the maximum key size to 32 kB
  * fork: properly handle partially filled output buffer
  * fork: re-add event after some input data has been read

 -- Max Kellermann <mk@cm4all.com>  Thu, 29 Apr 2010 15:30:21 +0200

cm4all-beng-proxy (0.7.27) unstable; urgency=low

  * session: use GLib's PRNG to generate session ids
  * session: seed the PRNG with /dev/random
  * response: log UNTRUSTED violation attempts
  * response: drop widget sessions when there is no focus

 -- Max Kellermann <mk@cm4all.com>  Fri, 09 Apr 2010 12:04:18 +0200

cm4all-beng-proxy (0.7.26) unstable; urgency=low

  * memcached-client: schedule read event before callback
  * istream-tee: continue with second output if first is closed

 -- Max Kellermann <mk@cm4all.com>  Sun, 28 Mar 2010 18:08:11 +0200

cm4all-beng-proxy (0.7.25) unstable; urgency=low

  * memcached-client: don't poll if socket is closed
  * fork: close file descriptor on input error
  * pool: don't check attachments in pool_trash()

 -- Max Kellermann <mk@cm4all.com>  Thu, 25 Mar 2010 13:28:01 +0100

cm4all-beng-proxy (0.7.24) unstable; urgency=low

  * memcached-client: release socket after splice

 -- Max Kellermann <mk@cm4all.com>  Mon, 22 Mar 2010 11:29:45 +0100

cm4all-beng-proxy (0.7.23) unstable; urgency=low

  * sink-header: support splice
  * memcached-client: support splice (response)
  * fcgi-client: recover correctly after send error
  * fcgi-client: support chunked request body
  * fcgi-client: basic splice support for the request body
  * http-cache: duplicate headers
  * {http,memcached}-client: check "direct" mode after buffer flush
  * cmdline: added option "fcgi_stock_limit"
  * python: auto-export function write_packet()
  * python: Response methods return self

 -- Max Kellermann <mk@cm4all.com>  Fri, 19 Mar 2010 13:28:35 +0100

cm4all-beng-proxy (0.7.22) unstable; urgency=low

  * python: re-add function write_packet()

 -- Max Kellermann <mk@cm4all.com>  Fri, 12 Mar 2010 12:27:21 +0100

cm4all-beng-proxy (0.7.21) unstable; urgency=low

  * ajp-client: handle EAGAIN from send()
  * python: install the missing sources

 -- Max Kellermann <mk@cm4all.com>  Thu, 11 Mar 2010 16:58:25 +0100

cm4all-beng-proxy (0.7.20) unstable; urgency=low

  * http-client: don't reinstate event when socket is closed
  * access-log: log the site name
  * python: removed unused function write_packet()
  * python: split the module beng_proxy.translation
  * python: allow overriding query string and param in absolute_uri()
  * python: moved absolute_uri() to a separate library

 -- Max Kellermann <mk@cm4all.com>  Thu, 11 Mar 2010 09:48:52 +0100

cm4all-beng-proxy (0.7.19) unstable; urgency=low

  * client-socket: translate EV_TIMEOUT to ETIMEDOUT
  * fork: refill the input buffer as soon as possible
  * delegate-client: implement an abortable event
  * pool: added assertions for libevent leaks
  * direct: added option "-s enable_splice=no"

 -- Max Kellermann <mk@cm4all.com>  Thu, 04 Mar 2010 17:34:56 +0100

cm4all-beng-proxy (0.7.18) unstable; urgency=low

  * args: reserve memory for the trailing null byte

 -- Max Kellermann <mk@cm4all.com>  Tue, 23 Feb 2010 17:46:04 +0100

cm4all-beng-proxy (0.7.17) unstable; urgency=low

  * translation: added the BOUNCE packet (variant of REDIRECT)
  * translation: change widget packet HOST to UNTRUSTED
  * translation: pass internal URI arguments to the translation server
  * handler: use the specified status with REDIRECT
  * python: added method Request.absolute_uri()

 -- Max Kellermann <mk@cm4all.com>  Tue, 23 Feb 2010 16:15:22 +0100

cm4all-beng-proxy (0.7.16) unstable; urgency=low

  * processor: separate trusted from untrusted widgets by host name
  * processor: mode=partition is deprecated
  * translate: fix DOCUMENT_ROOT handler for CGI/FASTCGI
  * fcgi-request: added JailCGI support

 -- Max Kellermann <mk@cm4all.com>  Fri, 19 Feb 2010 14:29:29 +0100

cm4all-beng-proxy (0.7.15) unstable; urgency=low

  * processor: unreference the caller pool in abort()
  * tcache: clear BASE on mismatch
  * fcgi-client: generate the Content-Length request header
  * fcgi-client: send the CONTENT_TYPE parameter
  * prototypes/translate.py: use FastCGI to run PHP

 -- Max Kellermann <mk@cm4all.com>  Thu, 11 Feb 2010 14:43:21 +0100

cm4all-beng-proxy (0.7.14) unstable; urgency=low

  * connection: drop connections when the limit is exceeded
  * resource-address: added BASE support
  * fcgi-client: check the request ID in response packets
  * http-client: check response body when request body is closed
  * html-escape: use the last ampersand before the semicolon
  * html-escape: support &apos;
  * processor: unescape widget parameter values

 -- Max Kellermann <mk@cm4all.com>  Fri, 29 Jan 2010 17:49:43 +0100

cm4all-beng-proxy (0.7.13) unstable; urgency=low

  * fcgi-request: duplicate socket path
  * fcgi-request: support ACTION
  * fcgi-client: provide SCRIPT_FILENAME
  * fcgi-client: append empty PARAMS packet
  * fcgi-client: try to read response before request is finished
  * fcgi-client: implement the STDERR packet
  * fcgi-client: support request headers and body
  * fcgi-stock: manage one socket per child process
  * fcgi-stock: unlink socket path after connect
  * fcgi-stock: redirect fd 1,2 to /dev/null
  * fcgi-stock: kill FastCGI processes after 5 minutes idle
  * translation: new packet PAIR for passing parameters to FastCGI

 -- Max Kellermann <mk@cm4all.com>  Thu, 14 Jan 2010 13:36:48 +0100

cm4all-beng-proxy (0.7.12) unstable; urgency=low

  * http-cache: unlock the cache item after successful revalidation
  * http-cache-memcached: pass the expiration time to memcached
  * sink-header: comprise pending data in method available()
  * header-forward: forward the Expires response header

 -- Max Kellermann <mk@cm4all.com>  Tue, 22 Dec 2009 16:18:49 +0100

cm4all-beng-proxy (0.7.11) unstable; urgency=low

  * {ajp,memcached}-client: fix dis\appearing event for duplex socket
  * memcached-client: handle EAGAIN after send()
  * memcached-client: release socket as early as possible
  * header-forward: don't forward Accept-Encoding if transformation is
    enabled
  * widget-http, inline-widget: check Content-Encoding before processing
  * file-handler: send "Vary: Accept-Encoding" for compressed response
  * header-forward: support duplicate headers
  * fcache: implemented a 60 seconds timeout
  * fcache: copy pointer to local variable before callback
  * event2: refresh timeout after event has occurred

 -- Max Kellermann <mk@cm4all.com>  Fri, 18 Dec 2009 16:45:24 +0100

cm4all-beng-proxy (0.7.10) unstable; urgency=low

  * http-{server,client}: fix disappearing event for duplex socket

 -- Max Kellermann <mk@cm4all.com>  Mon, 14 Dec 2009 15:46:25 +0100

cm4all-beng-proxy (0.7.9) unstable; urgency=low

  * http: "Expect" is a hop-by-hop header
  * http-server: send "100 Continue" unless request body closed
  * http-client: poll socket after splice
  * http-server: handle EAGAIN after splice
  * http-server: send a 417 response on unrecognized "Expect" request
  * response, widget-http: append filter id to resource tag
  * resource-tag: check for "Cache-Control: no-store"

 -- Max Kellermann <mk@cm4all.com>  Mon, 14 Dec 2009 13:05:15 +0100

cm4all-beng-proxy (0.7.8) unstable; urgency=low

  * http-body: support partial response in method available()
  * file-handler: support pre-compressed static files
  * fcache: honor the "Cache-Control: no-store" response header

 -- Max Kellermann <mk@cm4all.com>  Wed, 09 Dec 2009 15:49:25 +0100

cm4all-beng-proxy (0.7.7) unstable; urgency=low

  * parser: allow underscore in attribute names
  * processor: check "type" attribute before URI rewriting
  * http-client: start receiving before request is sent
  * http-client: try to read response after write error
  * http-client: deliver response body after headers are finished
  * http-client: release socket as early as possible
  * http-client: serve buffer after socket has been closed
  * istream-chunked: clear input stream in abort handler
  * growing-buffer: fix crash after close in "data" callback

 -- Max Kellermann <mk@cm4all.com>  Thu, 03 Dec 2009 13:09:57 +0100

cm4all-beng-proxy (0.7.6) unstable; urgency=low

  * istream-hold: return -2 if handler is not available yet
  * http, ajp, fcgi: use istream_hold on request body
  * http-client: implemented splicing the request body
  * response: added missing URI substitution

 -- Max Kellermann <mk@cm4all.com>  Tue, 17 Nov 2009 15:25:35 +0100

cm4all-beng-proxy (0.7.5) unstable; urgency=low

  * session: 64 bit session ids
  * session: allow arbitrary session id size (at compile-time)
  * debian: larger default log file (16 * 4MB)
  * debian: added package cm4all-beng-proxy-toi

 -- Max Kellermann <mk@cm4all.com>  Mon, 16 Nov 2009 15:51:24 +0100

cm4all-beng-proxy (0.7.4) unstable; urgency=low

  * measure the latency of external resources
  * widget-http: partially revert "don't query session if !stateful"

 -- Max Kellermann <mk@cm4all.com>  Tue, 10 Nov 2009 15:06:03 +0100

cm4all-beng-proxy (0.7.3) unstable; urgency=low

  * uri-verify: don't reject double slash after first segment
  * hostname: allow the hyphen character
  * processor: allow processing without session
  * widget-http: don't query session if !stateful
  * request: disable session management for known bots
  * python: fixed AttributeError in __getattr__()
  * python: added method Response.process()
  * translation: added the response packets URI, HOST, SCHEME
  * translation: added header forward packets

 -- Max Kellermann <mk@cm4all.com>  Mon, 09 Nov 2009 16:40:27 +0100

cm4all-beng-proxy (0.7.2) unstable; urgency=low

  * fcache: close all caching connections on exit
  * istream-file: retry reading after EAGAIN
  * direct, istream-pipe: re-enable SPLICE_F_NONBLOCK
  * direct, istream-pipe: disable the SPLICE_F_MORE flag
  * http-client: handle EAGAIN after splice
  * http-client, header-writer: remove hop-by-hop response headers
  * response: optimized transformed response headers
  * handler: mangle CGI and FastCGI headers
  * header-forward: generate the X-Forwarded-For header
  * header-forward: add local host name to "Via" request header

 -- Max Kellermann <mk@cm4all.com>  Fri, 30 Oct 2009 13:41:02 +0100

cm4all-beng-proxy (0.7.1) unstable; urgency=low

  * file-handler: close the stream on "304 Not Modified"
  * pool: use assembler code only on gcc
  * cmdline: added option "--set tcp_stock_limit"
  * Makefile.am: enable the "subdir-objects" option

 -- Max Kellermann <mk@cm4all.com>  Thu, 22 Oct 2009 12:17:11 +0200

cm4all-beng-proxy (0.7) unstable; urgency=low

  * ajp-client: check if connection was closed during response callback
  * header-forward: log session id
  * istream: separate TCP splicing checks
  * istream-pipe: fix segmentation fault after incomplete direct transfer
  * istream-pipe: implement the "available" method
  * istream-pipe: allocate pipe only if handler supports it
  * istream-pipe: flush the pipe before reading from input
  * istream-pipe: reuse pipes in a stock
  * direct: support splice() from TCP socket to pipe
  * istream: direct() returns -3 if stream has been closed
  * hstock: don't destroy stocks while items are being created
  * tcp-stock: limit number of connections per host to 256
  * translate, http-client, ajp-client, cgi, http-cache: verify the HTTP
    response status
  * prototypes/translate.py: disallow "/../" and null bytes
  * prototypes/translate.py: added "/jail-delegate/" location
  * uri-parser: strict RFC 2396 URI verification
  * uri-parser: don't unescape the URI path
  * http-client, ajp-client: verify the request URI
  * uri-escape: unescape each character only once
  * http-cache: never use the memcached stock if caching is disabled
  * allow 8192 connections by default
  * allow 65536 file handles by default
  * added package cm4all-jailed-beng-proxy-delegate-helper

 -- Max Kellermann <mk@cm4all.com>  Wed, 21 Oct 2009 15:00:56 +0200

cm4all-beng-proxy (0.6.23) unstable; urgency=low

  * header-forward: log session information
  * prototypes/translate.py: added /cgi-bin/ location
  * http-server: disable keep-alive for HTTP/1.0 clients
  * http-server: don't send "Connection: Keep-Alive"
  * delegate-stock: clear the environment
  * delegate-stock: added jail support
  * delegate-client: reuse helper process after I/O error

 -- Max Kellermann <mk@cm4all.com>  Mon, 12 Oct 2009 17:29:35 +0200

cm4all-beng-proxy (0.6.22) unstable; urgency=low

  * istream-tee: clear both "enabled" flags in the eof/abort handler
  * istream-tee: fall back to first data() return value if second stream
    closed itself
  * http-cache: don't log body_abort after close

 -- Max Kellermann <mk@cm4all.com>  Thu, 01 Oct 2009 19:19:37 +0200

cm4all-beng-proxy (0.6.21) unstable; urgency=low

  * http-client: log more error messages
  * delegate-stock: added the DOCUMENT_ROOT environment variable
  * response, widget: accept "application/xhtml+xml"
  * cookie-server: allow square brackets in unquoted cookie values
    (violating RFC 2109 and RFC 2616)

 -- Max Kellermann <mk@cm4all.com>  Thu, 01 Oct 2009 13:55:40 +0200

cm4all-beng-proxy (0.6.20) unstable; urgency=low

  * stock: clear stock after 60 seconds idle
  * hstock: remove empty stocks
  * http-server, http-client, cgi: fixed off-by-one bug in header parser
  * istream-pipe: fix the direct() return value on error
  * istream-pipe: fix formula in range assertion
  * http-cache-memcached: implemented "remove"
  * handler: added FastCGI handler
  * fcgi-client: unref caller pool after socket release
  * fcgi-client: implemented response headers

 -- Max Kellermann <mk@cm4all.com>  Tue, 29 Sep 2009 14:07:13 +0200

cm4all-beng-proxy (0.6.19) unstable; urgency=low

  * http-client: release caller pool after socket release
  * memcached-client: release socket on marshalling error
  * stock: unref caller pool in abort handler
  * stock: lazy cleanup
  * http-cache: copy caller_pool to local variable

 -- Max Kellermann <mk@cm4all.com>  Thu, 24 Sep 2009 16:02:17 +0200

cm4all-beng-proxy (0.6.18) unstable; urgency=low

  * delegate-handler: support conditional GET and ranges
  * file-handler: fix suffix-byte-range-spec parser
  * delegate-helper: call open() with O_CLOEXEC|O_NOCTTY
  * istream-file: don't set FD_CLOEXEC if O_CLOEXEC is available
  * stock: hold caller pool during "get" operation
  * main: free balancer object during shutdown
  * memcached-client: enable socket timeout
  * delegate-stock: set FD_CLOEXEC on socket

 -- Max Kellermann <mk@cm4all.com>  Thu, 24 Sep 2009 10:50:53 +0200

cm4all-beng-proxy (0.6.17) unstable; urgency=low

  * tcp-stock: implemented a load balancer
  * python: accept address list in the ajp() method
  * http-server: added timeout for the HTTP request headers
  * response: close template when the content type is wrong
  * delegate-get: implemented response headers
  * delegate-get: provide status codes and error messages

 -- Max Kellermann <mk@cm4all.com>  Fri, 18 Sep 2009 15:36:57 +0200

cm4all-beng-proxy (0.6.16) unstable; urgency=low

  * tcp-stock: added support for bulldog-tyke
  * sink-buffer: close input if it's not used in the constructor
  * http-cache-memcached: close response body when deserialization fails
  * serialize: fix regression in serialize_uint64()

 -- Max Kellermann <mk@cm4all.com>  Tue, 15 Sep 2009 19:26:07 +0200

cm4all-beng-proxy (0.6.15) unstable; urgency=low

  * http-cache-choice: find more duplicates during cleanup
  * handler: added AJP handler
  * ajp-request: unref pool only on tcp_stock failure
  * ajp-client: prevent parser recursion
  * ajp-client: free request body when response is closed
  * ajp-client: reuse connection after END_RESPONSE packet
  * ajp-client: enable TCP_CORK while sending
  * istream-ajp-body: added a second "length" header field
  * ajp-client: auto-send empty request body chunk
  * ajp-client: register "write" event after GET_BODY_CHUNK packet
  * ajp-client: implemented request and response headers
  * http-cache-rfc: don't rewind tpool if called recursively

 -- Max Kellermann <mk@cm4all.com>  Fri, 11 Sep 2009 16:04:06 +0200

cm4all-beng-proxy (0.6.14) unstable; urgency=low

  * istream-tee: don't restart reading if already in progress

 -- Max Kellermann <mk@cm4all.com>  Thu, 03 Sep 2009 13:21:06 +0200

cm4all-beng-proxy (0.6.13) unstable; urgency=low

  * cookie-server: fix parsing multiple cookies
  * http-cache-memcached: clean up expired "choice" items
  * sink-gstring: use callback instead of public struct
  * istream-tee: restart reading when one output is closed

 -- Max Kellermann <mk@cm4all.com>  Wed, 02 Sep 2009 17:02:53 +0200

cm4all-beng-proxy (0.6.12) unstable; urgency=low

  * http-cache: don't attempt to remove cache items when the cache is disabled

 -- Max Kellermann <mk@cm4all.com>  Fri, 28 Aug 2009 15:40:48 +0200

cm4all-beng-proxy (0.6.11) unstable; urgency=low

  * http-cache-memcached: store HTTP status and response headers
  * http-cache-memcached: implemented flush (SIGHUP)
  * http-cache-memcached: support "Vary"
  * http-client: work around assertion failure in response_stream_close()

 -- Max Kellermann <mk@cm4all.com>  Thu, 27 Aug 2009 12:33:17 +0200

cm4all-beng-proxy (0.6.10) unstable; urgency=low

  * parser: finish tag before bailing out
  * http-request: allow URLs without path component
  * fork: clear event in read() method
  * istream-file: pass options O_CLOEXEC|O_NOCTTY to open()
  * response: check if the "Host" request header is valid

 -- Max Kellermann <mk@cm4all.com>  Tue, 18 Aug 2009 16:37:19 +0200

cm4all-beng-proxy (0.6.9) unstable; urgency=low

  * direct: disable SPLICE_F_NONBLOCK (temporary NFS EAGAIN workaround)

 -- Max Kellermann <mk@cm4all.com>  Mon, 17 Aug 2009 13:52:49 +0200

cm4all-beng-proxy (0.6.8) unstable; urgency=low

  * widget-http: close response body in error code path
  * http-cache: implemented memcached backend (--memcached-server)
  * processor: &c:base; returns the URI without scheme and host

 -- Max Kellermann <mk@cm4all.com>  Mon, 17 Aug 2009 12:29:19 +0200

cm4all-beng-proxy (0.6.7) unstable; urgency=low

  * file-handler: generate Expires from xattr user.MaxAge
  * cmdline: added option --set to configure:
    - max_connections
    - http_cache_size
    - filter_cache_size
    - translate_cache_size
  * flush caches on SIGHUP

 -- Max Kellermann <mk@cm4all.com>  Fri, 07 Aug 2009 11:41:10 +0200

cm4all-beng-proxy (0.6.6) unstable; urgency=low

  * added missing GLib build dependency
  * cgi-handler: set the "body_consumed" flag

 -- Max Kellermann <mk@cm4all.com>  Tue, 04 Aug 2009 09:53:01 +0200

cm4all-beng-proxy (0.6.5) unstable; urgency=low

  * shm: pass MAP_NORESERVE to mmap()
  * proxy-handler: support cookies
  * translation: added DISCARD_SESSION packet

 -- Max Kellermann <mk@cm4all.com>  Wed, 15 Jul 2009 18:00:33 +0200

cm4all-beng-proxy (0.6.4) unstable; urgency=low

  * http-client: don't read response body in HEAD requests
  * ajp-client: invoke the "abort" handler on error
  * filter-cache: lock cache items while they are served

 -- Max Kellermann <mk@cm4all.com>  Thu, 09 Jul 2009 14:36:14 +0200

cm4all-beng-proxy (0.6.3) unstable; urgency=low

  * http-server: implemented the DELETE method
  * http-server: refuse HTTP/0.9 requests
  * proxy-handler: send request body to template when no widget is focused
  * widget-request: pass original HTTP method to widget
  * session: automatically defragment sessions

 -- Max Kellermann <mk@cm4all.com>  Tue, 07 Jul 2009 16:57:22 +0200

cm4all-beng-proxy (0.6.2) unstable; urgency=low

  * lock: fixed race condition in debug flag updates
  * session: use rwlock for the session manager
  * proxy-handler: pass request headers to the remote HTTP server
  * proxy-handler: forward original Accept-Charset if processor is disabled
  * pipe: don't filter resources without a body
  * fcache: forward original HTTP status over "pipe" filter
  * cgi: support the "Status" line

 -- Max Kellermann <mk@cm4all.com>  Mon, 06 Jul 2009 16:38:26 +0200

cm4all-beng-proxy (0.6.1) unstable; urgency=low

  * session: consistently lock all session objects
  * rewrite-uri: check if widget_external_uri() returns NULL
  * widget-uri: don't generate the "path" argument when it's NULL
  * widget-uri: strip superfluous question mark from widget_base_address()
  * widget-uri: append parameters from the template first
  * widget-uri: re-add configured query string in widget_absolute_uri()
  * widget-uri: eliminate configured query string in widget_external_uri()
  * processor: don't consider session data for base=child and base=parent

 -- Max Kellermann <mk@cm4all.com>  Fri, 03 Jul 2009 15:52:01 +0200

cm4all-beng-proxy (0.6) unstable; urgency=low

  * inline-widget: check the widget HTTP response status
  * response: don't apply transformation on failed response
  * resource-address: include pipe arguments in filter cache key
  * handler: removed session redirect on the first request
  * http-cache: accept ETag response header instead of Last-Modified
  * filter-cache: don't require Last-Modified or Expires
  * file-handler: disable ETag only when processor comes first
  * file-handler: read ETag from xattr
  * pipe: generate new ETag for piped resource
  * session: purge sessions when shared memory is full
  * handler: don't enforce sessions for filtered responses

 -- Max Kellermann <mk@cm4all.com>  Tue, 30 Jun 2009 17:48:20 +0200

cm4all-beng-proxy (0.5.14) unstable; urgency=low

  * ajp-client: implemented request body
  * cookie-client: obey "max-age=0" properly
  * processor: forward the original HTTP status
  * response, widget-http: don't allow processing resource without body
  * widget-http: check the Content-Type before invoking processor
  * response: pass the "Location" response header
  * debian: added a separate -optimized-dbg package
  * added init script support for multiple ports (--port) and multiple listen
    (--listen) command line argumnents
  * translation: added the "APPEND" packet for command line arguments
  * pipe: support command line arguments

 -- Max Kellermann <mk@cm4all.com>  Mon, 29 Jun 2009 16:51:16 +0200

cm4all-beng-proxy (0.5.13) unstable; urgency=low

  * widget-registry: clear local_address in translate request
  * cmdline: added the "--listen" option

 -- Max Kellermann <mk@cm4all.com>  Wed, 24 Jun 2009 12:27:17 +0200

cm4all-beng-proxy (0.5.12) unstable; urgency=low

  * response: pass the "Location" response handler
  * added support for multiple listener ports

 -- Max Kellermann <mk@cm4all.com>  Tue, 23 Jun 2009 23:34:55 +0200

cm4all-beng-proxy (0.5.11) unstable; urgency=low

  * build with autotools
  * use libcm4all-socket, GLib
  * Makefile.am: support out-of-tree builds
  * added optimized Debian package
  * tcache: fixed wrong assignment in VARY=HOST
  * translation: added request packet LOCAL_ADDRESS

 -- Max Kellermann <mk@cm4all.com>  Tue, 23 Jun 2009 15:42:12 +0200

cm4all-beng-proxy (0.5.10) unstable; urgency=low

  * widget-http: assign the "address" variable

 -- Max Kellermann <mk@cm4all.com>  Mon, 15 Jun 2009 18:38:58 +0200

cm4all-beng-proxy (0.5.9) unstable; urgency=low

  * tcache: fixed typo in tcache_string_match()
  * tcache: support VARY=SESSION
  * translate: added the INVALIDATE response packet
  * cache, session: higher size limits
  * widget-uri: separate query_string from path_info
  * widget-uri: ignore widget parameters in widget_external_uri()

 -- Max Kellermann <mk@cm4all.com>  Mon, 15 Jun 2009 17:06:11 +0200

cm4all-beng-proxy (0.5.8) unstable; urgency=low

  * handler: fixed double free bug in translate_callback()

 -- Max Kellermann <mk@cm4all.com>  Sun, 14 Jun 2009 19:05:09 +0200

cm4all-beng-proxy (0.5.7) unstable; urgency=low

  * forward the Content-Disposition header
  * handler: assign new session to local variable, fix segfault
  * handler: don't dereference the NULL session

 -- Max Kellermann <mk@cm4all.com>  Sun, 14 Jun 2009 13:01:52 +0200

cm4all-beng-proxy (0.5.6) unstable; urgency=low

  * widget-http: send the "Via" request header instead of "X-Forwarded-For"
  * proxy-handler: send the "Via" request header
  * widget-request: check the "path" argument before calling uri_compress()

 -- Max Kellermann <mk@cm4all.com>  Tue, 09 Jun 2009 12:21:00 +0200

cm4all-beng-proxy (0.5.5) unstable; urgency=low

  * processor: allow specifying relative URI in c:base=child
  * widget-request: verify the "path" argument
  * widget: allocate address from widget's pool
  * widget-http: support multiple Set-Cookie response headers

 -- Max Kellermann <mk@cm4all.com>  Thu, 04 Jun 2009 15:10:15 +0200

cm4all-beng-proxy (0.5.4) unstable; urgency=low

  * implemented delegation of open() to a helper program
  * added the BASE translation packet, supported by the translation cache
  * deprecated c:mode=proxy
  * rewrite-uri: always enable focus in mode=partial
  * http-cache: don't cache resources with query string (RFC 2616 13.9)
  * http-cache: lock cache items while they are served

 -- Max Kellermann <mk@cm4all.com>  Thu, 28 May 2009 11:44:01 +0200

cm4all-beng-proxy (0.5.3) unstable; urgency=low

  * cgi: close request body on fork() failure
  * fork: added workaround for pipe-to-pipe splice()
  * http-cache: use cache entry when response ETag matches
  * cgi: loop in istream_cgi_read() to prevent blocking
  * cache: check for expired items once a minute
  * cache: optimize search for oldest item

 -- Max Kellermann <mk@cm4all.com>  Wed, 06 May 2009 13:23:46 +0200

cm4all-beng-proxy (0.5.2) unstable; urgency=low

  * added filter cache
  * header-parser: added missing range check in header_parse_line()
  * fork: added event for writing to the child process
  * fork: don't splice() from a pipe
  * response: don't pass request body to unfocused processor
  * added filter type "pipe"

 -- Max Kellermann <mk@cm4all.com>  Wed, 29 Apr 2009 13:24:26 +0200

cm4all-beng-proxy (0.5.1) unstable; urgency=low

  * processor: fixed base=child assertion failure
  * handler: close request body if it was not consumed
  * static-file: generate Last-Modified and ETag response headers
  * static-file: obey the Content-Type provided by the translation server
  * static-file: get Content-Type from extended attribute
  * http-cache: use istream_null when cached resource is empty

 -- Max Kellermann <mk@cm4all.com>  Mon, 27 Apr 2009 10:00:20 +0200

cm4all-beng-proxy (0.5) unstable; urgency=low

  * processor: accept c:mode/c:base attributes in any order
  * processor: removed alternative (anchor) rewrite syntax

 -- Max Kellermann <mk@cm4all.com>  Mon, 20 Apr 2009 22:04:19 +0200

cm4all-beng-proxy (0.4.10) unstable; urgency=low

  * processor: lift length limitation for widget parameters
  * translate: abort if a packet is too large
  * translate: support MAX_AGE for the whole response
  * hashmap: fix corruption of slot chain in hashmap_remove_value()

 -- Max Kellermann <mk@cm4all.com>  Fri, 17 Apr 2009 13:02:50 +0200

cm4all-beng-proxy (0.4.9) unstable; urgency=low

  * http-cache: explicitly start reading into cache
  * cgi: clear "headers" variable before publishing the response
  * translate: use DOCUMENT_ROOT as CGI parameter

 -- Max Kellermann <mk@cm4all.com>  Mon, 06 Apr 2009 16:21:57 +0200

cm4all-beng-proxy (0.4.8) unstable; urgency=low

  * translate: allow ADDRESS packets in AJP addresses
  * translate: initialize all fields of a FastCGI address
  * http-cache: close all caching connections on exit
  * processor: don't rewrite SCRIPT SRC attribute when proxying

 -- Max Kellermann <mk@cm4all.com>  Thu, 02 Apr 2009 15:45:46 +0200

cm4all-beng-proxy (0.4.7) unstable; urgency=low

  * http-server: use istream_null for empty request body
  * parser: check for trailing slash only in TAG_OPEN tags
  * parser: added support for XML Processing Instructions
  * processor: implemented XML Processing Instruction "cm4all-rewrite-uri"
  * uri-escape: escape the slash character
  * cache: remove all matching items in cache_remove()
  * http-cache: lock cache items while holding a reference

 -- Max Kellermann <mk@cm4all.com>  Thu, 02 Apr 2009 12:02:53 +0200

cm4all-beng-proxy (0.4.6) unstable; urgency=low

  * file_handler: fixed logic error in If-Modified-Since check
  * date: return UTC time stamp in http_date_parse()
  * cache: continue search after item was invalidated
  * cache: remove the correct cache item
  * istream-chunked: work around invalid assertion failure
  * istream-subst: fixed corruption after partial match

 -- Max Kellermann <mk@cm4all.com>  Wed, 25 Mar 2009 15:03:10 +0100

cm4all-beng-proxy (0.4.5) unstable; urgency=low

  * http-server: assume keep-alive is enabled on HTTP 1.1
  * http-client: unregister EV_READ when the buffer is full
  * translation: added QUERY_STRING packet
  * processor: optionally parse base/mode from URI

 -- Max Kellermann <mk@cm4all.com>  Tue, 17 Mar 2009 13:04:25 +0100

cm4all-beng-proxy (0.4.4) unstable; urgency=low

  * forward Accept-Language request header to the translation server
  * translate: added the USER_AGENT request packet
  * session: obey the USER/MAX_AGE setting
  * use libcm4all-inline-dev in libcm4all-beng-proxy-dev
  * added pkg-config file for libcm4all-beng-proxy-dev
  * updated python-central dependencies
  * processor: parse c:base/c:mode attributes in PARAM tags

 -- Max Kellermann <mk@cm4all.com>  Wed, 11 Mar 2009 09:43:48 +0100

cm4all-beng-proxy (0.4.3) unstable; urgency=low

  * processor: rewrite URI in LINK tags
  * processor: rewrite URI in PARAM tags
  * use splice() from glibc 2.7
  * translate: added VARY response packet
  * build documentation with texlive

 -- Max Kellermann <mk@cm4all.com>  Wed, 04 Mar 2009 09:53:56 +0100

cm4all-beng-proxy (0.4.2) unstable; urgency=low

  * hashmap: fix corruption in slot chain
  * use monotonic clock to calculate expiry times
  * processor: rewrite URIs in the EMBED, VIDEO, AUDIO tags

 -- Max Kellermann <mk@cm4all.com>  Tue, 17 Feb 2009 17:14:48 +0100

cm4all-beng-proxy (0.4.1) unstable; urgency=low

  * translate: clear client->transformation
  * handler: check for translation errors
  * http-server: fixed assertion failure during shutdown
  * http-server: send "Keep-Alive" response header
  * worker: after fork(), call event_reinit() in the parent process
  * added valgrind build dependency
  * build with Debian's libevent-1.4 package

 -- Max Kellermann <mk@cm4all.com>  Tue, 10 Feb 2009 11:48:53 +0100

cm4all-beng-proxy (0.4) unstable; urgency=low

  * added support for transformation views
    - in the JavaScript API, mode=proxy is now deprecated
  * http-cache: fix segfault when request_headers==NULL
  * http-cache: store multiple (varying) versions of a resource
  * http-cache: use the "max-age" cache-control response

 -- Max Kellermann <mk@cm4all.com>  Fri, 30 Jan 2009 13:29:43 +0100

cm4all-beng-proxy (0.3.9) unstable; urgency=low

  * http-client: assume keep-alive is enabled on HTTP 1.1
  * processor: use configured/session path-info for mode=child URIs

 -- Max Kellermann <mk@cm4all.com>  Tue, 27 Jan 2009 13:07:51 +0100

cm4all-beng-proxy (0.3.8) unstable; urgency=low

  * processor: pass Content-Type and Content-Language headers from
    template
  * http-client: allow chunked response body without keep-alive

 -- Max Kellermann <mk@cm4all.com>  Fri, 23 Jan 2009 13:02:42 +0100

cm4all-beng-proxy (0.3.7) unstable; urgency=low

  * istream_subst: exit the loop if state==INSERT
  * istream_iconv: check if the full buffer could be flushed
  * worker: don't reinitialize session manager during shutdown

 -- Max Kellermann <mk@cm4all.com>  Thu, 15 Jan 2009 10:39:47 +0100

cm4all-beng-proxy (0.3.6) unstable; urgency=low

  * processor: ignore closing </header>
  * widget-http: now really don't check content-type in frame parents
  * parser: skip comments
  * processor: implemented c:base="parent"
  * processor: added "c:" prefix to c:widget child elements
  * processor: renamed the "c:param" element to "c:parameter"

 -- Max Kellermann <mk@cm4all.com>  Thu, 08 Jan 2009 11:17:29 +0100

cm4all-beng-proxy (0.3.5) unstable; urgency=low

  * widget-http: don't check content-type in frame parents
  * istream-subst: allow null bytes in the input stream
  * js: added the "translate" parameter for passing values to the
    translation server
  * rewrite-uri: refuse to rewrite a frame URI without widget id

 -- Max Kellermann <mk@cm4all.com>  Mon, 05 Jan 2009 16:46:32 +0100

cm4all-beng-proxy (0.3.4) unstable; urgency=low

  * processor: added support for custom widget request headers
  * http-cache: obey the "Vary" response header
  * http-cache: pass the new http_cache_info object when testing a cache
    item

 -- Max Kellermann <mk@cm4all.com>  Tue, 30 Dec 2008 15:46:44 +0100

cm4all-beng-proxy (0.3.3) unstable; urgency=low

  * processor: grew widget parameter buffer to 512 bytes
  * widget-resolver: clear widget->resolver on abort
  * cgi: clear the input's handler in cgi_async_abort()
  * widget-stream: use istream_hold (reverts r4171)

 -- Max Kellermann <mk@cm4all.com>  Fri, 05 Dec 2008 14:43:05 +0100

cm4all-beng-proxy (0.3.2) unstable; urgency=low

  * processor: free memory before calling embed_frame_widget()
  * processor: allocate query string from the widget pool
  * processor: removed the obsolete widget attributes "tag" and "style"
  * parser: hold a reference to the pool

 -- Max Kellermann <mk@cm4all.com>  Mon, 01 Dec 2008 14:15:38 +0100

cm4all-beng-proxy (0.3.1) unstable; urgency=low

  * http-client: remove Transfer-Encoding and Content-Length from response
    headers
  * http-client: don't read body after invoke_response()
  * fork: retry splice() after EAGAIN
  * fork: don't close input when splice() fails
  * cgi: abort the response handler when the stdin stream fails
  * istream_file, istream_pipe, fork, client_socket, listener: fixed file
    descriptor leaks
  * processor: hold a reference to the caller's pool
  * debian/rules: enabled test suite

 -- Max Kellermann <mk@cm4all.com>  Thu, 27 Nov 2008 16:01:16 +0100

cm4all-beng-proxy (0.3) unstable; urgency=low

  * implemented widget filters
  * translate: initialize all fields of a CGI address
  * fork: read request body on EAGAIN
  * fork: implemented the direct() method with splice()
  * python: added class Response
  * prototypes/translate.py:
    - support "filter"
    - support "content_type"
  * demo: added widget filter demo

 -- Max Kellermann <mk@cm4all.com>  Wed, 26 Nov 2008 16:27:29 +0100

cm4all-beng-proxy (0.2) unstable; urgency=low

  * don't quote text/xml widgets
  * widget-resolver: pass widget_pool to widget_class_lookup()
  * widget-registry: allocate widget_class from widget_pool
  * widget-stream: eliminated the async operation proxy, because the
    operation cannot be aborted before the constructor returns
  * widget-stream: don't clear the "delayed" stream in the response() callback
  * rewrite-uri: trigger istream_read(delayed) after istream_delayed_set()
  * doc: clarified XSLT integration

 -- Max Kellermann <mk@cm4all.com>  Tue, 25 Nov 2008 15:28:54 +0100

cm4all-beng-proxy (0.1) unstable; urgency=low

  * initial release

 -- Max Kellermann <mk@cm4all.com>  Mon, 17 Nov 2008 11:59:36 +0100<|MERGE_RESOLUTION|>--- conflicted
+++ resolved
@@ -1,4 +1,3 @@
-<<<<<<< HEAD
 cm4all-beng-proxy (14.0.3) unstable; urgency=low
 
   * bp: fix nullptr dereference bug
@@ -24,7 +23,6 @@
 
  -- Max Kellermann <mk@cm4all.com>  Fri, 05 Jan 2018 11:47:08 -0000
 
-=======
 cm4all-beng-proxy (13.5) unstable; urgency=low
 
   * lb/tcp: fix crash with empty Zeroconf pool
@@ -32,7 +30,6 @@
 
  --   
 
->>>>>>> 9abb1573
 cm4all-beng-proxy (13.4) unstable; urgency=low
 
   * fcache: fix use-after-free crash bug
