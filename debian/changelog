--- conflicted
+++ resolved
@@ -1,7 +1,6 @@
-<<<<<<< HEAD
 cm4all-beng-proxy (0.10.9) unstable; urgency=low
 
-  * 
+  * merge release 0.9.28
 
  --
 
@@ -71,13 +70,12 @@
   * lb: new stand-alone load balancer
 
  -- Max Kellermann <mk@cm4all.com>  Thu, 26 May 2011 14:32:02 +0200
-=======
+
 cm4all-beng-proxy (0.9.28) unstable; urgency=low
 
   * http-string: allow round brackets in cookie values (RFC ignorant)
 
  -- Max Kellermann <mk@cm4all.com>  Mon, 27 Jun 2011 13:23:58 +0200
->>>>>>> 4022fe28
 
 cm4all-beng-proxy (0.9.27) unstable; urgency=low
 
