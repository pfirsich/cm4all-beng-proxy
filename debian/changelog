<<<<<<< HEAD
cm4all-beng-proxy (1.1.34) unstable; urgency=low

  * 

 --   

cm4all-beng-proxy (1.1.33) unstable; urgency=low

  * merge release 1.0.27

 -- Max Kellermann <mk@cm4all.com>  Thu, 23 Feb 2012 17:09:57 -0000

cm4all-beng-proxy (1.1.32) unstable; urgency=low

  * merge release 1.0.26

 -- Max Kellermann <mk@cm4all.com>  Thu, 23 Feb 2012 15:14:56 -0000

cm4all-beng-proxy (1.1.31) unstable; urgency=low

  * merge release 1.0.25

 -- Max Kellermann <mk@cm4all.com>  Thu, 16 Feb 2012 13:49:26 -0000

cm4all-beng-proxy (1.1.30) unstable; urgency=low

  * merge release 1.0.24

 -- Max Kellermann <mk@cm4all.com>  Wed, 15 Feb 2012 09:25:38 -0000

cm4all-beng-proxy (1.1.29) unstable; urgency=low

  * merge release 1.0.23

 -- Max Kellermann <mk@cm4all.com>  Thu, 09 Feb 2012 09:30:18 -0000

cm4all-beng-proxy (1.1.28) unstable; urgency=low

  * merge release 1.0.22

 -- Max Kellermann <mk@cm4all.com>  Thu, 02 Feb 2012 13:39:21 -0000

cm4all-beng-proxy (1.1.27) unstable; urgency=low

  * merge release 1.0.21

 -- Max Kellermann <mk@cm4all.com>  Tue, 31 Jan 2012 14:59:06 -0000

cm4all-beng-proxy (1.1.26) unstable; urgency=low

  * merge release 1.0.20

 -- Max Kellermann <mk@cm4all.com>  Wed, 25 Jan 2012 12:13:43 -0000

cm4all-beng-proxy (1.1.25) unstable; urgency=low

  * merge release 1.0.19

 -- Max Kellermann <mk@cm4all.com>  Tue, 17 Jan 2012 08:29:34 -0000

cm4all-beng-proxy (1.1.24) unstable; urgency=low

  * merge release 1.0.18

 -- Max Kellermann <mk@cm4all.com>  Wed, 04 Jan 2012 15:27:35 -0000

cm4all-beng-proxy (1.1.23) unstable; urgency=low

  * header-forward: remove port number from X-Forwarded-For

 -- Max Kellermann <mk@cm4all.com>  Wed, 28 Dec 2011 16:51:41 -0000

cm4all-beng-proxy (1.1.22) unstable; urgency=low

  * merge release 1.0.17
  * istream-socket: fix potential assertion failure

 -- Max Kellermann <mk@cm4all.com>  Wed, 21 Dec 2011 16:44:46 -0000

cm4all-beng-proxy (1.1.21) unstable; urgency=low

  * merge release 1.0.16

 -- Max Kellermann <mk@cm4all.com>  Wed, 14 Dec 2011 11:07:58 -0000

cm4all-beng-proxy (1.1.20) unstable; urgency=low

  * merge release 1.0.15
  * processor: don't rewrite "mailto:" hyperlinks

 -- Max Kellermann <mk@cm4all.com>  Mon, 05 Dec 2011 18:37:10 -0000

cm4all-beng-proxy (1.1.19) unstable; urgency=low

  * {css_,}processor: quote widget classes for prefixing XML IDs, CSS classes

 -- Max Kellermann <mk@cm4all.com>  Fri, 18 Nov 2011 13:17:02 -0000

cm4all-beng-proxy (1.1.18) unstable; urgency=low

  * merge release 1.0.13
  * lb_http: eliminate the duplicate "Date" response header

 -- Max Kellermann <mk@cm4all.com>  Tue, 08 Nov 2011 19:33:07 +0100

cm4all-beng-proxy (1.1.17) unstable; urgency=low

  * merge release 1.0.13

 -- Max Kellermann <mk@cm4all.com>  Wed, 02 Nov 2011 16:52:21 +0100

cm4all-beng-proxy (1.1.16) unstable; urgency=low

  * merge release 1.0.12

 -- Max Kellermann <mk@cm4all.com>  Fri, 21 Oct 2011 15:09:55 +0200

cm4all-beng-proxy (1.1.15) unstable; urgency=low

  * merge release 1.0.11

 -- Max Kellermann <mk@cm4all.com>  Wed, 19 Oct 2011 09:36:38 +0200

cm4all-beng-proxy (1.1.14) unstable; urgency=low

  * merge release 1.0.10

 -- Max Kellermann <mk@cm4all.com>  Fri, 07 Oct 2011 15:15:00 +0200

cm4all-beng-proxy (1.1.13) unstable; urgency=low

  * merge release 1.0.9

 -- Max Kellermann <mk@cm4all.com>  Thu, 29 Sep 2011 16:47:56 +0200

cm4all-beng-proxy (1.1.12) unstable; urgency=low

  * merge release 1.0.8

 -- Max Kellermann <mk@cm4all.com>  Thu, 22 Sep 2011 17:13:41 +0200

cm4all-beng-proxy (1.1.11) unstable; urgency=low

  * merge release 1.0.7
  * widget-http: response header X-CM4all-View selects a view
  * processor, css_processor: support prefixing XML ids
  * processor: property "c:view" selects a view

 -- Max Kellermann <mk@cm4all.com>  Fri, 16 Sep 2011 12:25:24 +0200

cm4all-beng-proxy (1.1.10) unstable; urgency=low

  * merge release 1.0.6
  * http-request: don't clear failure state on successful TCP connection
  * istream-socket: fix assertion failure after receive error
  * ssl_filter: check for end-of-file on plain socket
  * ssl_filter: fix buffer assertion failures

 -- Max Kellermann <mk@cm4all.com>  Tue, 13 Sep 2011 18:50:18 +0200

cm4all-beng-proxy (1.1.9) unstable; urgency=low

  * http-request: improve keep-alive cancellation detection
  * http-request: mark server "failed" after HTTP client error
  * lb: implement the control protocol
    - can disable and re-enable workers
  * lb: don't allow sticky pool with only one member
  * lb: verify that a new sticky host is alive
  * lb: mark server "failed" after HTTP client error

 -- Max Kellermann <mk@cm4all.com>  Fri, 09 Sep 2011 13:03:55 +0200

cm4all-beng-proxy (1.1.8) unstable; urgency=low

  * merge release 1.0.5
  * {css_,}processor: one more underscore for the prefix
  * processor: remove rewrite-uri processing instructions from output
  * translate: unknown packet is a fatal error
  * processor: add option to set widget/focus by default
  * rewrite-uri: a leading tilde refers to the widget base; translation
    packet ANCHOR_ABSOLUTE enables it by default

 -- Max Kellermann <mk@cm4all.com>  Mon, 05 Sep 2011 17:56:31 +0200

cm4all-beng-proxy (1.1.7) unstable; urgency=low

  * css_processor: implement property "-c-mode"
  * css_processor: translate underscore prefix in class names
  * processor: translate underscore prefix in CSS class names

 -- Max Kellermann <mk@cm4all.com>  Mon, 29 Aug 2011 17:47:48 +0200

cm4all-beng-proxy (1.1.6) unstable; urgency=low

  * merge release 1.0.3
  * implement CSS processor

 -- Max Kellermann <mk@cm4all.com>  Mon, 22 Aug 2011 17:13:56 +0200

cm4all-beng-proxy (1.1.5) unstable; urgency=low

  * lb: optionally generate Via and X-Forwarded-For

 -- Max Kellermann <mk@cm4all.com>  Wed, 17 Aug 2011 12:45:14 +0200

cm4all-beng-proxy (1.1.4) unstable; urgency=low

  * pipe-stock: fix assertion failure after optimization bug
  * istream-pipe: reuse drained pipes immediately
  * sink-socket: reinstate write event during bulk transfers

 -- Max Kellermann <mk@cm4all.com>  Thu, 11 Aug 2011 14:41:37 +0200

cm4all-beng-proxy (1.1.3) unstable; urgency=low

  * widget: quote invalid XMLID/JS characters for &c:prefix;
  * lb: add protocol "tcp"

 -- Max Kellermann <mk@cm4all.com>  Wed, 10 Aug 2011 18:53:12 +0200

cm4all-beng-proxy (1.1.2) unstable; urgency=low

  * merge release 1.0.2
  * http-server: report detailed errors
  * widget-http: implement header dumps
  * cgi, fastcgi: enable cookie jar with custom cookie "host"

 -- Max Kellermann <mk@cm4all.com>  Thu, 04 Aug 2011 17:27:51 +0200

cm4all-beng-proxy (1.1.1) unstable; urgency=low

  * merge release 1.0.1
  * lb: don't ignore unimplemented configuration keywords
  * lb: configurable monitor check interval
  * session: configurable idle timeout

 -- Max Kellermann <mk@cm4all.com>  Tue, 26 Jul 2011 11:27:20 +0200

cm4all-beng-proxy (1.1) unstable; urgency=low

  * http-client: send "Expect: 100-continue" only for big request body
  * lb: implement monitors (ping, connect, tcp_expect)

 -- Max Kellermann <mk@cm4all.com>  Wed, 20 Jul 2011 15:04:22 +0200
  
=======
cm4all-beng-proxy (1.0.28) unstable; urgency=low

  * widget-resolver: serve responses in the right order
  * widget-request: fix session related assertion failure
  * translate: initialize all GError variables

 -- Max Kellermann <mk@cm4all.com>  Fri, 02 Mar 2012 15:20:54 -0000

>>>>>>> 1f28901b
cm4all-beng-proxy (1.0.27) unstable; urgency=low

  * resource-address: fix regression when CGI URI is not set

 -- Max Kellermann <mk@cm4all.com>  Thu, 23 Feb 2012 17:08:16 -0000

cm4all-beng-proxy (1.0.26) unstable; urgency=low

  * resource-address: apply BASE to the CGI request URI

 -- Max Kellermann <mk@cm4all.com>  Thu, 23 Feb 2012 15:11:42 -0000

cm4all-beng-proxy (1.0.25) unstable; urgency=low

  * cgi-client: clear the input pointer on close

 -- Max Kellermann <mk@cm4all.com>  Thu, 16 Feb 2012 13:46:13 -0000

cm4all-beng-proxy (1.0.24) unstable; urgency=low

  * debian/rules: optimize parallel build
  * cgi: break loop when headers are finished

 -- Max Kellermann <mk@cm4all.com>  Wed, 15 Feb 2012 09:23:22 -0000

cm4all-beng-proxy (1.0.23) unstable; urgency=low

  * cgi: detect large response headers
  * cgi: continue parsing response headers after buffer boundary
  * cgi: bigger response header buffer
  * fcgi-client: detect large response headers

 -- Max Kellermann <mk@cm4all.com>  Thu, 09 Feb 2012 09:27:50 -0000

cm4all-beng-proxy (1.0.22) unstable; urgency=low

  * debian/rules: don't run libtool
  * lb: thread safety for the SSL filter
  * lb: fix crash during shutdown
  * http-server: fix uninitialised variable

 -- Max Kellermann <mk@cm4all.com>  Thu, 02 Feb 2012 13:03:08 -0000

cm4all-beng-proxy (1.0.21) unstable; urgency=low

  * hstock: fix memory leak
  * notify: fix endless busy loop
  * ssl_filter: fix hang while tearing down connection

 -- Max Kellermann <mk@cm4all.com>  Tue, 31 Jan 2012 15:24:50 -0000

cm4all-beng-proxy (1.0.20) unstable; urgency=low

  * ssl: load the whole certificate chain
  * translate: fix PATH+JAILCGI+SITE check
  * translate: fix HOME check
  * resource-address: include all CGI attributes in cache key

 -- Max Kellermann <mk@cm4all.com>  Wed, 25 Jan 2012 12:10:43 -0000

cm4all-beng-proxy (1.0.19) unstable; urgency=low

  * cookie-client: add a missing out-of-memory check

 -- Max Kellermann <mk@cm4all.com>  Tue, 17 Jan 2012 08:27:38 -0000

cm4all-beng-proxy (1.0.18) unstable; urgency=low

  * resource-address: support zero-length path_info prefix (for BASE)
  * hashmap: optimize insertions
  * http-server: limit the number of request headers
  * proxy-widget: discard the unused request body on error

 -- Max Kellermann <mk@cm4all.com>  Wed, 04 Jan 2012 14:55:59 -0000

cm4all-beng-proxy (1.0.17) unstable; urgency=low

  * istream-chunked: avoid recursive buffer write, fixes crash

 -- Max Kellermann <mk@cm4all.com>  Wed, 21 Dec 2011 16:37:44 -0000

cm4all-beng-proxy (1.0.16) unstable; urgency=low

  * http-server: disable timeout while waiting for CGI
  * cgi: fix segmentation fault
  * processor: discard child's request body on abort
  * proxy-widget: discard the unused request body on error

 -- Max Kellermann <mk@cm4all.com>  Wed, 14 Dec 2011 11:53:31 +0100

cm4all-beng-proxy (1.0.15) unstable; urgency=low

  * http-client: fix assertion failure on bogus "100 Continue"
  * handler: don't close the request body twice
  * session: add a missing out-of-memory check
  * fcgi-client: check for EV_READ event
  * fcgi-serialize: fix serializing parameter without value

 -- Max Kellermann <mk@cm4all.com>  Mon, 05 Dec 2011 17:47:20 -0000

cm4all-beng-proxy (1.0.14) unstable; urgency=low

  * http-server: don't generate chunked HEAD response
  * http-server: don't override Content-Length for HEAD response
  * lb_http, proxy-widget, response: forward Content-Length after HEAD

 -- Max Kellermann <mk@cm4all.com>  Tue, 08 Nov 2011 18:19:42 +0100

cm4all-beng-proxy (1.0.13) unstable; urgency=low

  * processor: initialize URI rewrite options for <?cm4all-rewrite-uri?>

 -- Max Kellermann <mk@cm4all.com>  Wed, 02 Nov 2011 16:47:48 +0100

cm4all-beng-proxy (1.0.12) unstable; urgency=low

  * http-server, proxy-widget: add missing newline to log message
  * fcgi_client: fix assertion failure on response body error
  * http-cache-choice: fix crash due to wrong filter callback

 -- Max Kellermann <mk@cm4all.com>  Fri, 21 Oct 2011 15:02:42 +0200

cm4all-beng-proxy (1.0.11) unstable; urgency=low

  * lb_config: fix binding to wildcard address
  * rewrite-uri: clarify warning message when widget has no id

 -- Max Kellermann <mk@cm4all.com>  Wed, 19 Oct 2011 09:26:48 +0200

cm4all-beng-proxy (1.0.10) unstable; urgency=low

  * debian/control: beng-lb doesn't need "daemon" anymore
  * http-string: allow space in unquoted cookie values (RFC ignorant)

 -- Max Kellermann <mk@cm4all.com>  Fri, 07 Oct 2011 15:06:32 +0200

cm4all-beng-proxy (1.0.9) unstable; urgency=low

  * tcp-balancer: store a copy of the socket address
  * lb: default log directory is /var/log/cm4all/beng-lb
  * lb: use new built-in watchdog instead of /usr/bin/daemon

 -- Max Kellermann <mk@cm4all.com>  Thu, 29 Sep 2011 16:19:34 +0200

cm4all-beng-proxy (1.0.8) unstable; urgency=low

  * resource-address: copy the delegate JailCGI parameters (crash bug fix)
  * response: use the same URI for storing and dropping widget sessions

 -- Max Kellermann <mk@cm4all.com>  Thu, 22 Sep 2011 13:39:08 +0200

cm4all-beng-proxy (1.0.7) unstable; urgency=low

  * inline-widget: discard request body when class lookup fails

 -- Max Kellermann <mk@cm4all.com>  Fri, 16 Sep 2011 12:16:04 +0200

cm4all-beng-proxy (1.0.6) unstable; urgency=low

  * processor: support short "SCRIPT" tag
  * widget-uri: use the template's view specification

 -- Max Kellermann <mk@cm4all.com>  Tue, 13 Sep 2011 18:14:24 +0200

cm4all-beng-proxy (1.0.5) unstable; urgency=low

  * resource-loader: delete comma when extracting from X-Forwarded-For

 -- Max Kellermann <mk@cm4all.com>  Mon, 05 Sep 2011 17:43:22 +0200

cm4all-beng-proxy (1.0.4) unstable; urgency=low

  * istream-replace: update the buffer reader after new data was added

 -- Max Kellermann <mk@cm4all.com>  Mon, 05 Sep 2011 15:43:17 +0200

cm4all-beng-proxy (1.0.3) unstable; urgency=low

  * merge release 0.9.35
  * control-handler: fix uninitialized variable

 -- Max Kellermann <mk@cm4all.com>  Thu, 18 Aug 2011 15:15:52 +0200

cm4all-beng-proxy (1.0.2) unstable; urgency=low

  * merge release 0.9.34
  * handler: always log translate client errors
  * tcp-balancer: fix memory leak in error handler
  * http-string: allow more characters in cookie values (RFC ignorant)

 -- Max Kellermann <mk@cm4all.com>  Mon, 01 Aug 2011 16:30:05 +0200

cm4all-beng-proxy (1.0.1) unstable; urgency=low

  * session: increase idle timeout to 20 minutes

 -- Max Kellermann <mk@cm4all.com>  Tue, 26 Jul 2011 11:23:36 +0200

cm4all-beng-proxy (1.0) unstable; urgency=low

  * merge release 0.9.33
  * header-forward: eliminate the duplicate "Date" response header
  * proxy-handler: don't pass internal URI arguments to CGI

 -- Max Kellermann <mk@cm4all.com>  Mon, 18 Jul 2011 17:07:42 +0200

cm4all-beng-proxy (0.10.14) unstable; urgency=low

  * merge release 0.9.32

 -- Max Kellermann <mk@cm4all.com>  Tue, 12 Jul 2011 19:02:23 +0200

cm4all-beng-proxy (0.10.13) unstable; urgency=low

  * growing-buffer: reset the position when skipping buffers

 -- Max Kellermann <mk@cm4all.com>  Wed, 06 Jul 2011 10:07:50 +0200

cm4all-beng-proxy (0.10.12) unstable; urgency=low

  * merge release 0.9.31
  * rewrite-uri: log widget base mismatch
  * istream-replace: fix assertion failure with splitted buffer

 -- Max Kellermann <mk@cm4all.com>  Tue, 05 Jul 2011 22:05:44 +0200

cm4all-beng-proxy (0.10.11) unstable; urgency=low

  * merge release 0.9.30
  * lb: add SSL/TLS support

 -- Max Kellermann <mk@cm4all.com>  Mon, 04 Jul 2011 17:14:21 +0200

cm4all-beng-proxy (0.10.10) unstable; urgency=low

  * merge release 0.9.29

 -- Max Kellermann <mk@cm4all.com>  Tue, 28 Jun 2011 17:56:43 +0200

cm4all-beng-proxy (0.10.9) unstable; urgency=low

  * merge release 0.9.28

 -- Max Kellermann <mk@cm4all.com>  Mon, 27 Jun 2011 13:38:03 +0200

cm4all-beng-proxy (0.10.8) unstable; urgency=low

  * lb_http: don't access the connection object after it was closed
  * restart the load balancer automatically

 -- Max Kellermann <mk@cm4all.com>  Wed, 22 Jun 2011 12:38:39 +0200

cm4all-beng-proxy (0.10.7) unstable; urgency=low

  * config: make the session cookie name configurable
  * uri-relative: allow relative base URIs (for CGI)
  * widget-uri: combine existing CGI PATH_INFO and given widget location
  * python/translation/widget: support "path_info" specification

 -- Max Kellermann <mk@cm4all.com>  Mon, 20 Jun 2011 14:54:38 +0200

cm4all-beng-proxy (0.10.6) unstable; urgency=low

  * merge release 0.9.26

 -- Max Kellermann <mk@cm4all.com>  Wed, 15 Jun 2011 09:19:28 +0200

cm4all-beng-proxy (0.10.5) unstable; urgency=low

  * merge release 0.9.26

 -- Max Kellermann <mk@cm4all.com>  Fri, 10 Jun 2011 10:09:09 +0200

cm4all-beng-proxy (0.10.4) unstable; urgency=low

  * doc: add beng-lb documentation
  * lb: implement "fallback" option
  * merge release 0.9.25

 -- Max Kellermann <mk@cm4all.com>  Wed, 08 Jun 2011 14:13:43 +0200

cm4all-beng-proxy (0.10.3) unstable; urgency=low

  * python/translation.widget: support keyword "sticky"
  * lb: implement sticky modes "failover", "cookie"

 -- Max Kellermann <mk@cm4all.com>  Mon, 06 Jun 2011 15:51:36 +0200

cm4all-beng-proxy (0.10.2) unstable; urgency=low

  * debian: fix beng-lb pid file name
  * lb_http: implement sticky sessions
  * merge release 0.9.24

 -- Max Kellermann <mk@cm4all.com>  Tue, 31 May 2011 14:32:03 +0200

cm4all-beng-proxy (0.10.1) unstable; urgency=low

  * lb_http: close request body on error
  * lb_listener: print error message when binding fails
  * merge release 0.9.23

 -- Max Kellermann <mk@cm4all.com>  Fri, 27 May 2011 13:13:55 +0200

cm4all-beng-proxy (0.10) unstable; urgency=low

  * failure: fix inverted logic bug in expiry check
  * tcp-balancer: implement session stickiness
  * lb: new stand-alone load balancer

 -- Max Kellermann <mk@cm4all.com>  Thu, 26 May 2011 14:32:02 +0200

cm4all-beng-proxy (0.9.35) unstable; urgency=low

  * resource-loader: pass the last X-Forwarded-For element to AJP

 -- Max Kellermann <mk@cm4all.com>  Thu, 18 Aug 2011 15:05:02 +0200

cm4all-beng-proxy (0.9.34) unstable; urgency=low

  * request: fix double request body close in errdoc handler
  * handler: close request body on early abort

 -- Max Kellermann <mk@cm4all.com>  Mon, 01 Aug 2011 16:21:43 +0200

cm4all-beng-proxy (0.9.33) unstable; urgency=low

  * {http,ajp}-request, errdoc: check before closing the request body on
    error

 -- Max Kellermann <mk@cm4all.com>  Mon, 18 Jul 2011 16:30:29 +0200

cm4all-beng-proxy (0.9.32) unstable; urgency=low

  * processor: dispose request body when focused widget was not found
  * http-string: allow the slash in cookie values (RFC ignorant)

 -- Max Kellermann <mk@cm4all.com>  Tue, 12 Jul 2011 18:16:01 +0200

cm4all-beng-proxy (0.9.31) unstable; urgency=low

  * growing-buffer: fix assertion failure with empty first buffer

 -- Max Kellermann <mk@cm4all.com>  Tue, 05 Jul 2011 21:58:24 +0200

cm4all-beng-proxy (0.9.30) unstable; urgency=low

  * growing-buffer: fix assertion failure in reader when buffer is empty

 -- Max Kellermann <mk@cm4all.com>  Mon, 04 Jul 2011 16:59:28 +0200

cm4all-beng-proxy (0.9.29) unstable; urgency=low

  * http-string: allow the equality sign in cookie values (RFC ignorant)

 -- Max Kellermann <mk@cm4all.com>  Tue, 28 Jun 2011 17:50:23 +0200

cm4all-beng-proxy (0.9.28) unstable; urgency=low

  * http-string: allow round brackets in cookie values (RFC ignorant)

 -- Max Kellermann <mk@cm4all.com>  Mon, 27 Jun 2011 13:23:58 +0200

cm4all-beng-proxy (0.9.27) unstable; urgency=low

  * handler: don't delete existing session in TRANSPARENT mode

 -- Max Kellermann <mk@cm4all.com>  Wed, 15 Jun 2011 09:08:48 +0200

cm4all-beng-proxy (0.9.26) unstable; urgency=low

  * worker: read "crash" value before destroying shared memory
  * session: fix crash while discarding session

 -- Max Kellermann <mk@cm4all.com>  Fri, 10 Jun 2011 09:54:56 +0200

cm4all-beng-proxy (0.9.25) unstable; urgency=low

  * response: discard the request body before passing to errdoc
  * worker: don't restart all workers after "safe" worker crash
  * cgi: check for end-of-file after splice

 -- Max Kellermann <mk@cm4all.com>  Wed, 08 Jun 2011 15:02:35 +0200

cm4all-beng-proxy (0.9.24) unstable; urgency=low

  * fcgi-client: really discard packets on request id mismatch
  * memcached-client: don't schedule read event when buffer is full
  * session: support beng-lb sticky sessions

 -- Max Kellermann <mk@cm4all.com>  Tue, 31 May 2011 14:23:41 +0200

cm4all-beng-proxy (0.9.23) unstable; urgency=low

  * tcp-balancer: retry connecting to cluster if a node fails

 -- Max Kellermann <mk@cm4all.com>  Fri, 27 May 2011 13:01:31 +0200

cm4all-beng-proxy (0.9.22) unstable; urgency=low

  * failure: fix inverted logic bug in expiry check
  * uri-extract: support AJP URLs, fixes AJP cookies
  * ajp-client: don't schedule read event when buffer is full

 -- Max Kellermann <mk@cm4all.com>  Thu, 26 May 2011 08:32:32 +0200

cm4all-beng-proxy (0.9.21) unstable; urgency=low

  * balancer: re-enable load balancing (regression fix)
  * merge release 0.8.38

 -- Max Kellermann <mk@cm4all.com>  Fri, 20 May 2011 11:03:31 +0200

cm4all-beng-proxy (0.9.20) unstable; urgency=low

  * http-cache: fix assertion failure caused by wrong destructor
  * merge release 0.8.37

 -- Max Kellermann <mk@cm4all.com>  Mon, 16 May 2011 14:03:09 +0200

cm4all-beng-proxy (0.9.19) unstable; urgency=low

  * http-request: don't retry requests with a request body

 -- Max Kellermann <mk@cm4all.com>  Thu, 12 May 2011 11:35:55 +0200

cm4all-beng-proxy (0.9.18) unstable; urgency=low

  * http-body: fix assertion failure on EOF chunk after socket was closed
  * widget-http: fix crash in widget lookup error handler
  * merge release 0.8.36

 -- Max Kellermann <mk@cm4all.com>  Tue, 10 May 2011 18:56:33 +0200

cm4all-beng-proxy (0.9.17) unstable; urgency=low

  * growing-buffer: fix assertion failure after large initial write
  * http-request: retry after connection failure
  * test/t-cgi: fix bashisms in test scripts

 -- Max Kellermann <mk@cm4all.com>  Wed, 04 May 2011 18:54:57 +0200

cm4all-beng-proxy (0.9.16) unstable; urgency=low

  * resource-address: append "transparent" args to CGI path_info
  * tcache: fix crash on FastCGI with BASE

 -- Max Kellermann <mk@cm4all.com>  Mon, 02 May 2011 16:07:21 +0200

cm4all-beng-proxy (0.9.15) unstable; urgency=low

  * configure.ac: check if valgrind/memcheck.h is installed
  * configure.ac: check if libattr is available
  * access-log: log Referer and User-Agent
  * access-log: log the request duration
  * proxy-handler: allow forwarding URI arguments
  * merge release 0.8.35

 -- Max Kellermann <mk@cm4all.com>  Wed, 27 Apr 2011 18:54:17 +0200

cm4all-beng-proxy (0.9.14) unstable; urgency=low

  * processor: don't clear widget pointer at opening tag
  * debian: move ulimit call from init script to *.default
  * merge release 0.8.33

 -- Max Kellermann <mk@cm4all.com>  Wed, 13 Apr 2011 17:03:29 +0200

cm4all-beng-proxy (0.9.13) unstable; urgency=low

  * proxy-widget: apply the widget's response header forward settings
  * response: add option to dump the widget tree
  * widget-class: move header forward settings to view
  * merge release 0.8.30

 -- Max Kellermann <mk@cm4all.com>  Mon, 04 Apr 2011 16:31:26 +0200

cm4all-beng-proxy (0.9.12) unstable; urgency=low

  * widget: internal API refactorization
  * was-control: fix argument order in "abort" call
  * was-client: duplicate the GError object when it is used twice
  * {file,delegate}-handler: add Expires/ETag headers to 304 response
  * cgi: allow setting environment variables

 -- Max Kellermann <mk@cm4all.com>  Thu, 24 Mar 2011 15:12:54 +0100

cm4all-beng-proxy (0.9.11) unstable; urgency=low

  * processor: major API refactorization
  * merge release 0.8.29

 -- Max Kellermann <mk@cm4all.com>  Mon, 21 Mar 2011 19:43:28 +0100

cm4all-beng-proxy (0.9.10) unstable; urgency=low

  * merge release 0.8.27

 -- Max Kellermann <mk@cm4all.com>  Fri, 18 Mar 2011 14:11:16 +0100

cm4all-beng-proxy (0.9.9) unstable; urgency=low

  * merge release 0.8.25

 -- Max Kellermann <mk@cm4all.com>  Mon, 14 Mar 2011 16:05:51 +0100

cm4all-beng-proxy (0.9.8) unstable; urgency=low

  * translate: support UNIX domain sockets in ADDRESS_STRING
  * resource-address: support connections to existing FastCGI servers

 -- Max Kellermann <mk@cm4all.com>  Fri, 11 Mar 2011 19:24:33 +0100

cm4all-beng-proxy (0.9.7) unstable; urgency=low

  * merge release 0.8.24

 -- Max Kellermann <mk@cm4all.com>  Fri, 04 Mar 2011 13:07:36 +0100

cm4all-beng-proxy (0.9.6) unstable; urgency=low

  * merge release 0.8.23

 -- Max Kellermann <mk@cm4all.com>  Mon, 28 Feb 2011 11:47:45 +0100

cm4all-beng-proxy (0.9.5) unstable; urgency=low

  * translate: allow SITE without CGI

 -- Max Kellermann <mk@cm4all.com>  Mon, 31 Jan 2011 06:35:24 +0100

cm4all-beng-proxy (0.9.4) unstable; urgency=low

  * widget-class: allow distinct addresses for each view

 -- Max Kellermann <mk@cm4all.com>  Thu, 27 Jan 2011 17:51:21 +0100

cm4all-beng-proxy (0.9.3) unstable; urgency=low

  * istream-catch: log errors
  * proxy-handler: pass the original request URI to (Fast)CGI
  * proxy-handler: pass the original document root to (Fast)CGI
  * fcgi-stock: pass site id to child process
  * translation: new packet "HOME" for JailCGI
  * resource-loader: get remote host from "X-Forwarded-For"
  * cgi, fcgi-client: pass client IP address to application

 -- Max Kellermann <mk@cm4all.com>  Fri, 21 Jan 2011 18:13:38 +0100

cm4all-beng-proxy (0.9.2) unstable; urgency=low

  * merge release 0.8.21
  * http-response: better context for error messages
  * istream: method close() does not invoke handler->abort()
  * istream: better context for error messages
  * ajp-client: destruct properly when request stream fails
  * {delegate,fcgi,was}-stock: use the JailCGI 1.4 wrapper

 -- Max Kellermann <mk@cm4all.com>  Mon, 17 Jan 2011 12:08:04 +0100

cm4all-beng-proxy (0.9.1) unstable; urgency=low

  * http-server: count the number of raw bytes sent and received
  * control-handler: support TCACHE_INVALIDATE with SITE
  * new programs "log-forward", "log-exec" for network logging
  * new program "log-split" for creating per-site log files
  * new program "log-traffic" for creating per-site traffic logs
  * move logging servers to new package cm4all-beng-proxy-logging
  * python/control.client: add parameter "broadcast"

 -- Max Kellermann <mk@cm4all.com>  Thu, 02 Dec 2010 12:07:16 +0100

cm4all-beng-proxy (0.9) unstable; urgency=low

  * merge release 0.8.19
  * was-client: explicitly send 32 bit METHOD payload
  * was-client: explicitly parse STATUS as 32 bit integer
  * was-client: clear control channel object on destruction
  * was-client: reuse child process if state is clean on EOF
  * was-client: abort properly after receiving illegal packet
  * was-client: allow "request STOP" before response completed
  * was-client: postpone the response handler invocation
  * was-control: send packets in bulk
  * python: support WAS widgets
  * http-server: enable "cork" mode only for beginning of response
  * http-cache: don't access freed memory in pool_unref_denotify()
  * http: use libcm4all-http
  * new datagram based binary protocol for access logging
  * main: default WAS stock limit is 16

 -- Max Kellermann <mk@cm4all.com>  Thu, 18 Nov 2010 19:56:17 +0100

cm4all-beng-proxy (0.8.38) unstable; urgency=low

  * failure: update time stamp on existing item
  * errdoc: free the original response body on abort

 -- Max Kellermann <mk@cm4all.com>  Fri, 20 May 2011 10:17:14 +0200

cm4all-beng-proxy (0.8.37) unstable; urgency=low

  * widget-resolver: don't reuse failed resolver
  * http-request: fix NULL pointer dereference on invalid URI
  * config: disable the TCP stock limit by default

 -- Max Kellermann <mk@cm4all.com>  Mon, 16 May 2011 13:41:32 +0200

cm4all-beng-proxy (0.8.36) unstable; urgency=low

  * http-server: check if client closes connection while processing
  * http-client: release the socket before invoking the callback
  * fcgi-client: fix assertion failure on full input buffer
  * memcached-client: re-enable socket event after direct copy
  * istream-file: fix assertion failure on range request
  * test/t-cgi: fix bashisms in test scripts

 -- Max Kellermann <mk@cm4all.com>  Tue, 10 May 2011 18:45:48 +0200

cm4all-beng-proxy (0.8.35) unstable; urgency=low

  * session: fix potential session defragmentation crash
  * ajp-request: use "host:port" as TCP stock key
  * cgi: evaluate the Content-Length response header

 -- Max Kellermann <mk@cm4all.com>  Wed, 27 Apr 2011 13:32:05 +0200

cm4all-beng-proxy (0.8.34) unstable; urgency=low

  * js: replace all '%' with '$'
  * js: check if session_id is null
  * debian: add package cm4all-beng-proxy-tools

 -- Max Kellermann <mk@cm4all.com>  Tue, 19 Apr 2011 18:43:54 +0200

cm4all-beng-proxy (0.8.33) unstable; urgency=low

  * processor: don't quote query string arguments with dollar sign
  * widget-request: safely remove "view" and "path" from argument table
  * debian/control: add "Breaks << 0.8.32" on the JavaScript library

 -- Max Kellermann <mk@cm4all.com>  Tue, 12 Apr 2011 18:21:55 +0200

cm4all-beng-proxy (0.8.32) unstable; urgency=low

  * args: quote arguments with the dollar sign

 -- Max Kellermann <mk@cm4all.com>  Tue, 12 Apr 2011 13:34:42 +0200

cm4all-beng-proxy (0.8.31) unstable; urgency=low

  * proxy-widget: eliminate the duplicate "Server" response header
  * translation: add packet UNTRUSTED_SITE_SUFFIX

 -- Max Kellermann <mk@cm4all.com>  Thu, 07 Apr 2011 16:23:37 +0200

cm4all-beng-proxy (0.8.30) unstable; urgency=low

  * handler: make lower-case realm name from the "Host" header
  * session: copy attribute "realm", fixes segmentation fault

 -- Max Kellermann <mk@cm4all.com>  Tue, 29 Mar 2011 16:47:43 +0200

cm4all-beng-proxy (0.8.29) unstable; urgency=low

  * ajp-client: send query string in an AJP attribute

 -- Max Kellermann <mk@cm4all.com>  Mon, 21 Mar 2011 19:16:16 +0100

cm4all-beng-proxy (0.8.28) unstable; urgency=low

  * resource-loader: use X-Forwarded-For to obtain AJP remote host
  * resource-loader: strip port from AJP remote address
  * resource-loader: don't pass remote host to AJP server
  * resource-loader: parse server port for AJP
  * ajp-client: always send content-length
  * ajp-client: parse the remaining buffer after EAGAIN

 -- Max Kellermann <mk@cm4all.com>  Mon, 21 Mar 2011 11:12:07 +0100

cm4all-beng-proxy (0.8.27) unstable; urgency=low

  * http-request: close the request body on malformed URI
  * ajp-request: AJP translation packet contains ajp://host:port/path

 -- Max Kellermann <mk@cm4all.com>  Fri, 18 Mar 2011 14:04:21 +0100

cm4all-beng-proxy (0.8.26) unstable; urgency=low

  * python/response: fix typo in ajp()
  * session: validate sessions only within one realm

 -- Max Kellermann <mk@cm4all.com>  Fri, 18 Mar 2011 08:59:41 +0100

cm4all-beng-proxy (0.8.25) unstable; urgency=low

  * widget-http: discard request body on unknown view name
  * inline-widget: discard request body on error
  * {http,fcgi,was}-client: allocate response headers from caller pool
  * cmdline: fcgi_stock_limit defaults to 0 (no limit)

 -- Max Kellermann <mk@cm4all.com>  Mon, 14 Mar 2011 15:53:42 +0100

cm4all-beng-proxy (0.8.24) unstable; urgency=low

  * fcgi-client: release the connection even when padding not consumed
    after empty response

 -- Max Kellermann <mk@cm4all.com>  Wed, 02 Mar 2011 17:39:33 +0100

cm4all-beng-proxy (0.8.23) unstable; urgency=low

  * memcached-client: allocate a new memory pool
  * memcached-client: copy caller_pool reference before freeing the client
  * fcgi-client: check headers!=NULL
  * fcgi-client: release the connection even when padding not consumed

 -- Max Kellermann <mk@cm4all.com>  Mon, 28 Feb 2011 10:50:02 +0100

cm4all-beng-proxy (0.8.22) unstable; urgency=low

  * cgi: fill special variables CONTENT_TYPE, CONTENT_LENGTH
  * memcached-client: remove stray pool_unref() call
  * memcached-client: reuse the socket if the remaining value is buffered
  * http-cache-choice: abbreviate memcached keys
  * *-cache: allocate a parent pool for cache items
  * pool: re-enable linear pools
  * frame: free the request body on error
  * http-cache: free cached body which was dismissed

 -- Max Kellermann <mk@cm4all.com>  Mon, 07 Feb 2011 15:34:09 +0100

cm4all-beng-proxy (0.8.21) unstable; urgency=low

  * merge release 0.7.55
  * jail: translate the document root properly
  * header-forward: forward the "Host" header to CGI/FastCGI/AJP
  * http-error: map ENOTDIR to "404 Not Found"
  * http-server: fix assertion failure on write error
  * fcgi-stock: clear all environment variables

 -- Max Kellermann <mk@cm4all.com>  Thu, 06 Jan 2011 16:04:20 +0100

cm4all-beng-proxy (0.8.20) unstable; urgency=low

  * widget-resolver: add pedantic state assertions
  * async: remember a copy of the operation in !NDEBUG
  * python/translation/response: max_age() returns self

 -- Max Kellermann <mk@cm4all.com>  Mon, 06 Dec 2010 23:02:50 +0100

cm4all-beng-proxy (0.8.19) unstable; urgency=low

  * merge release 0.7.54

 -- Max Kellermann <mk@cm4all.com>  Wed, 17 Nov 2010 16:25:10 +0100

cm4all-beng-proxy (0.8.18) unstable; urgency=low

  * was-client: explicitly send 32 bit METHOD payload
  * was-client: explicitly parse STATUS as 32 bit integer
  * istream: check presence of as_fd() in optimized build

 -- Max Kellermann <mk@cm4all.com>  Fri, 05 Nov 2010 11:00:54 +0100

cm4all-beng-proxy (0.8.17) unstable; urgency=low

  * merged release 0.7.53
  * widget: use colon as widget path separator
  * was-client: check for abort during response handler
  * was-client: implement STOP
  * was-client: release memory pools
  * was-launch: enable non-blocking mode on input and output
  * http-server: don't crash on malformed pipelined request
  * main: free the WAS stock and the UDP listener in the SIGTERM handler

 -- Max Kellermann <mk@cm4all.com>  Thu, 28 Oct 2010 19:50:26 +0200

cm4all-beng-proxy (0.8.16) unstable; urgency=low

  * merged release 0.7.52
  * was-client: support for the WAS protocol

 -- Max Kellermann <mk@cm4all.com>  Wed, 13 Oct 2010 16:45:18 +0200

cm4all-beng-proxy (0.8.15) unstable; urgency=low

  * resource-address: don't skip question mark twice

 -- Max Kellermann <mk@cm4all.com>  Tue, 28 Sep 2010 12:20:33 +0200

cm4all-beng-proxy (0.8.14) unstable; urgency=low

  * processor: schedule "xmlns:c" deletion

 -- Max Kellermann <mk@cm4all.com>  Thu, 23 Sep 2010 14:42:31 +0200

cm4all-beng-proxy (0.8.13) unstable; urgency=low

  * processor: delete "xmlns:c" attributes from link elements
  * istream-{head,zero}: implement method available()
  * merged release 0.7.51

 -- Max Kellermann <mk@cm4all.com>  Tue, 17 Aug 2010 09:54:33 +0200

cm4all-beng-proxy (0.8.12) unstable; urgency=low

  * http-cache-memcached: copy resource address
  * debian/control: add missing ${shlibs:Depends}
  * merged release 0.7.50

 -- Max Kellermann <mk@cm4all.com>  Thu, 12 Aug 2010 20:17:52 +0200

cm4all-beng-proxy (0.8.11) unstable; urgency=low

  * delegate-client: fix SCM_RIGHTS check
  * use Linux 2.6 CLOEXEC/NONBLOCK flags
  * tcache: INVALIDATE removes all variants (error documents etc.)
  * control: new UDP based protocol, allows invalidating caches
  * hashmap: fix assertion failure in hashmap_remove_match()
  * merged release 0.7.49

 -- Max Kellermann <mk@cm4all.com>  Tue, 10 Aug 2010 15:48:10 +0200

cm4all-beng-proxy (0.8.10) unstable; urgency=low

  * tcache: copy response.previous

 -- Max Kellermann <mk@cm4all.com>  Mon, 02 Aug 2010 18:03:43 +0200

cm4all-beng-proxy (0.8.9) unstable; urgency=low

  * (f?)cgi-handler: forward query string only if focused
  * ajp-handler: merge into proxy-handler
  * proxy-handler: forward query string if focused
  * cgi, fastcgi-handler: enable the resource cache
  * translation: add packets CHECK and PREVIOUS for authentication
  * python: add Response.max_age()

 -- Max Kellermann <mk@cm4all.com>  Fri, 30 Jul 2010 11:39:22 +0200

cm4all-beng-proxy (0.8.8) unstable; urgency=low

  * prototypes/translate.py: added new ticket-fastcgi programs
  * http-cache: implement FastCGI caching
  * merged release 0.7.47

 -- Max Kellermann <mk@cm4all.com>  Wed, 21 Jul 2010 13:00:43 +0200

cm4all-beng-proxy (0.8.7) unstable; urgency=low

  * istream-delayed: update the "direct" bit mask
  * http-client: send "Expect: 100-continue"
  * response, widget-http: apply istream_pipe to filter input
  * proxy-handler: apply istream_pipe to request body
  * istream-ajp-body: send larger request body packets
  * ajp-client: support splice()
  * merged release 0.7.46

 -- Max Kellermann <mk@cm4all.com>  Fri, 25 Jun 2010 18:52:04 +0200

cm4all-beng-proxy (0.8.6) unstable; urgency=low

  * translation: added support for custom error documents
  * response: convert HEAD to GET if filter follows
  * processor: short-circuit on HEAD request
  * python: depend on python-twisted-core

 -- Max Kellermann <mk@cm4all.com>  Wed, 16 Jun 2010 16:37:42 +0200

cm4all-beng-proxy (0.8.5) unstable; urgency=low

  * istream-tee: allow second output to block
  * widget-http: don't transform error documents
  * response, widget-http: disable filters after widget frame request
  * translation: added packet FILTER_4XX to filter client errors
  * merged release 0.7.45

 -- Max Kellermann <mk@cm4all.com>  Thu, 10 Jun 2010 16:13:14 +0200

cm4all-beng-proxy (0.8.4) unstable; urgency=low

  * python: added missing "Response" import
  * python: resume parsing after deferred call
  * http-client: implement istream method as_fd()
  * merged release 0.7.44

 -- Max Kellermann <mk@cm4all.com>  Mon, 07 Jun 2010 17:01:16 +0200

cm4all-beng-proxy (0.8.3) unstable; urgency=low

  * file-handler: implement If-Range (RFC 2616 14.27)
  * merged release 0.7.42

 -- Max Kellermann <mk@cm4all.com>  Tue, 01 Jun 2010 16:17:13 +0200

cm4all-beng-proxy (0.8.2) unstable; urgency=low

  * cookie-client: verify the cookie path
  * python: use Twisted's logging library
  * python: added a widget registry class
  * merged release 0.7.41

 -- Max Kellermann <mk@cm4all.com>  Wed, 26 May 2010 13:08:16 +0200

cm4all-beng-proxy (0.8.1) unstable; urgency=low

  * http-cache-memcached: delete entity records on POST

 -- Max Kellermann <mk@cm4all.com>  Tue, 18 May 2010 12:21:55 +0200

cm4all-beng-proxy (0.8) unstable; urgency=low

  * istream: added method as_fd() to convert istream to file descriptor
  * fork: support passing stdin istream fd to child process
  * http-cache: discard only matching entries on POST
  * istream-html-escape: escape single and double quote
  * rewrite-uri: escape the result with XML entities

 -- Max Kellermann <mk@cm4all.com>  Thu, 13 May 2010 12:34:46 +0200

cm4all-beng-proxy (0.7.55) unstable; urgency=low

  * pool: reparent pools in optimized build
  * istream-deflate: add missing pool reference while reading
  * istream-deflate: fix several error handlers

 -- Max Kellermann <mk@cm4all.com>  Thu, 06 Jan 2011 12:59:39 +0100

cm4all-beng-proxy (0.7.54) unstable; urgency=low

  * http-server: fix crash on deferred chunked request body
  * parser: fix crash on malformed SCRIPT element

 -- Max Kellermann <mk@cm4all.com>  Wed, 17 Nov 2010 16:13:09 +0100

cm4all-beng-proxy (0.7.53) unstable; urgency=low

  * http-server: don't crash on malformed pipelined request
  * sink-header: fix assertion failure on empty trailer

 -- Max Kellermann <mk@cm4all.com>  Thu, 28 Oct 2010 18:39:01 +0200

cm4all-beng-proxy (0.7.52) unstable; urgency=low

  * fcgi-client: fix send timeout handler
  * fork: finish the buffer after pipe was drained

 -- Max Kellermann <mk@cm4all.com>  Wed, 13 Oct 2010 16:39:26 +0200

cm4all-beng-proxy (0.7.51) unstable; urgency=low

  * http-client: clear response body pointer before forwarding EOF event
  * processor: fix assertion failure for c:mode in c:widget

 -- Max Kellermann <mk@cm4all.com>  Mon, 16 Aug 2010 17:01:48 +0200

cm4all-beng-proxy (0.7.50) unstable; urgency=low

  * header-forward: don't forward the "Host" header to HTTP servers
  * resource-address: use uri_relative() for CGI
  * uri-relative: don't lose host name in uri_absolute()
  * uri-relative: don't fail on absolute URIs
  * http-cache-heap: don't use uninitialized item size

 -- Max Kellermann <mk@cm4all.com>  Thu, 12 Aug 2010 20:03:49 +0200

cm4all-beng-proxy (0.7.49) unstable; urgency=low

  * hashmap: fix assertion failure in hashmap_remove_value()

 -- Max Kellermann <mk@cm4all.com>  Tue, 10 Aug 2010 15:37:12 +0200

cm4all-beng-proxy (0.7.48) unstable; urgency=low

  * pipe-stock: add assertions on file descriptors

 -- Max Kellermann <mk@cm4all.com>  Mon, 09 Aug 2010 14:56:54 +0200

cm4all-beng-proxy (0.7.47) unstable; urgency=low

  * cmdline: add option "--group"

 -- Max Kellermann <mk@cm4all.com>  Fri, 16 Jul 2010 18:39:53 +0200

cm4all-beng-proxy (0.7.46) unstable; urgency=low

  * handler: initialize all translate_response attributes
  * http-client: consume buffer before header length check
  * istream-pipe: clear "direct" flags in constructor
  * istream-pipe: return gracefully when handler blocks
  * ajp-client: hold pool reference to reset TCP_CORK

 -- Max Kellermann <mk@cm4all.com>  Mon, 21 Jun 2010 17:53:21 +0200

cm4all-beng-proxy (0.7.45) unstable; urgency=low

  * istream-tee: separate "weak" values for the two outputs
  * fcache: don't close output when caching has been canceled
  * tcache: copy the attribute "secure_cookie"

 -- Max Kellermann <mk@cm4all.com>  Thu, 10 Jun 2010 15:21:34 +0200

cm4all-beng-proxy (0.7.44) unstable; urgency=low

  * http-client: check response header length
  * http-server: check request header length

 -- Max Kellermann <mk@cm4all.com>  Mon, 07 Jun 2010 16:51:57 +0200

cm4all-beng-proxy (0.7.43) unstable; urgency=low

  * http-cache: fixed NULL pointer dereference when storing empty response
    body on the heap

 -- Max Kellermann <mk@cm4all.com>  Tue, 01 Jun 2010 18:52:45 +0200

cm4all-beng-proxy (0.7.42) unstable; urgency=low

  * fork: check "direct" flag again after buffer flush
  * pool: pool_unref_denotify() remembers the code location
  * sink-{buffer,gstring}: don't invoke callback in abort()
  * async: added another debug flag to verify correctness

 -- Max Kellermann <mk@cm4all.com>  Mon, 31 May 2010 21:15:58 +0200

cm4all-beng-proxy (0.7.41) unstable; urgency=low

  * http-cache: initialize response status and headers on empty body

 -- Max Kellermann <mk@cm4all.com>  Tue, 25 May 2010 16:27:25 +0200

cm4all-beng-proxy (0.7.40) unstable; urgency=low

  * http-cache: fixed NULL pointer dereference when storing empty response
    body in memcached

 -- Max Kellermann <mk@cm4all.com>  Tue, 25 May 2010 15:04:44 +0200

cm4all-beng-proxy (0.7.39) unstable; urgency=low

  * memcached-stock: close value on connect failure
  * http: implement remaining status codes
  * http-cache: allow caching empty response body
  * http-cache: cache status codes 203, 206, 300, 301, 410
  * http-cache: don't cache authorized resources

 -- Max Kellermann <mk@cm4all.com>  Fri, 21 May 2010 17:37:29 +0200

cm4all-beng-proxy (0.7.38) unstable; urgency=low

  * http-server: send HTTP/1.1 declaration with "100 Continue"
  * connection: initialize "site_name", fixes crash bug
  * translation: added packet SECURE_COOKIE

 -- Max Kellermann <mk@cm4all.com>  Thu, 20 May 2010 15:40:34 +0200

cm4all-beng-proxy (0.7.37) unstable; urgency=low

  * *-client: implement a socket leak detector
  * handler: initialize response header without translation server

 -- Max Kellermann <mk@cm4all.com>  Tue, 18 May 2010 12:05:11 +0200

cm4all-beng-proxy (0.7.36) unstable; urgency=low

  * http-client: fixed NULL pointer dereference
  * handler, response: removed duplicate request body destruction calls

 -- Max Kellermann <mk@cm4all.com>  Tue, 11 May 2010 17:16:36 +0200

cm4all-beng-proxy (0.7.35) unstable; urgency=low

  * {http,fcgi,ajp}-request: close the request body on abort
  * handler: set fake translation response on malformed URI

 -- Max Kellermann <mk@cm4all.com>  Mon, 10 May 2010 11:22:23 +0200

cm4all-beng-proxy (0.7.34) unstable; urgency=low

  * translate: check the UNTRUSTED packet
  * translation: added packet UNTRUSTED_PREFIX

 -- Max Kellermann <mk@cm4all.com>  Fri, 30 Apr 2010 19:14:37 +0200

cm4all-beng-proxy (0.7.33) unstable; urgency=low

  * merged release 0.7.27.1
  * fcache: don't continue storing in background
  * fcgi-client: re-add event after some input data has been read

 -- Max Kellermann <mk@cm4all.com>  Fri, 30 Apr 2010 11:31:08 +0200

cm4all-beng-proxy (0.7.32) unstable; urgency=low

  * response: generate the "Server" response header
  * response: support the Authentication-Info response header
  * response: support custom authentication pages
  * translation: support custom response headers

 -- Max Kellermann <mk@cm4all.com>  Tue, 27 Apr 2010 17:09:59 +0200

cm4all-beng-proxy (0.7.31) unstable; urgency=low

  * support HTTP authentication (RFC 2617)

 -- Max Kellermann <mk@cm4all.com>  Mon, 26 Apr 2010 17:26:42 +0200

cm4all-beng-proxy (0.7.30) unstable; urgency=low

  * fcgi-client: support responses without a body
  * {http,fcgi}-client: hold caller pool reference during callback

 -- Max Kellermann <mk@cm4all.com>  Fri, 23 Apr 2010 14:41:05 +0200

cm4all-beng-proxy (0.7.29) unstable; urgency=low

  * http-cache: added missing pool_unref() in memcached_miss()
  * pool: added checked pool references

 -- Max Kellermann <mk@cm4all.com>  Thu, 22 Apr 2010 15:45:48 +0200

cm4all-beng-proxy (0.7.28) unstable; urgency=low

  * fcgi-client: support response status
  * translate: malformed packets are fatal
  * http-cache: don't cache resources with very long URIs
  * memcached-client: increase the maximum key size to 32 kB

 -- Max Kellermann <mk@cm4all.com>  Thu, 15 Apr 2010 15:06:51 +0200

cm4all-beng-proxy (0.7.27.1) unstable; urgency=low

  * http-cache: added missing pool_unref() in memcached_miss()
  * http-cache: don't cache resources with very long URIs
  * memcached-client: increase the maximum key size to 32 kB
  * fork: properly handle partially filled output buffer
  * fork: re-add event after some input data has been read

 -- Max Kellermann <mk@cm4all.com>  Thu, 29 Apr 2010 15:30:21 +0200

cm4all-beng-proxy (0.7.27) unstable; urgency=low

  * session: use GLib's PRNG to generate session ids
  * session: seed the PRNG with /dev/random
  * response: log UNTRUSTED violation attempts
  * response: drop widget sessions when there is no focus

 -- Max Kellermann <mk@cm4all.com>  Fri, 09 Apr 2010 12:04:18 +0200

cm4all-beng-proxy (0.7.26) unstable; urgency=low

  * memcached-client: schedule read event before callback
  * istream-tee: continue with second output if first is closed

 -- Max Kellermann <mk@cm4all.com>  Sun, 28 Mar 2010 18:08:11 +0200

cm4all-beng-proxy (0.7.25) unstable; urgency=low

  * memcached-client: don't poll if socket is closed
  * fork: close file descriptor on input error
  * pool: don't check attachments in pool_trash()

 -- Max Kellermann <mk@cm4all.com>  Thu, 25 Mar 2010 13:28:01 +0100

cm4all-beng-proxy (0.7.24) unstable; urgency=low

  * memcached-client: release socket after splice

 -- Max Kellermann <mk@cm4all.com>  Mon, 22 Mar 2010 11:29:45 +0100

cm4all-beng-proxy (0.7.23) unstable; urgency=low

  * sink-header: support splice
  * memcached-client: support splice (response)
  * fcgi-client: recover correctly after send error
  * fcgi-client: support chunked request body
  * fcgi-client: basic splice support for the request body
  * http-cache: duplicate headers
  * {http,memcached}-client: check "direct" mode after buffer flush
  * cmdline: added option "fcgi_stock_limit"
  * python: auto-export function write_packet()
  * python: Response methods return self

 -- Max Kellermann <mk@cm4all.com>  Fri, 19 Mar 2010 13:28:35 +0100

cm4all-beng-proxy (0.7.22) unstable; urgency=low

  * python: re-add function write_packet()

 -- Max Kellermann <mk@cm4all.com>  Fri, 12 Mar 2010 12:27:21 +0100

cm4all-beng-proxy (0.7.21) unstable; urgency=low

  * ajp-client: handle EAGAIN from send()
  * python: install the missing sources

 -- Max Kellermann <mk@cm4all.com>  Thu, 11 Mar 2010 16:58:25 +0100

cm4all-beng-proxy (0.7.20) unstable; urgency=low

  * http-client: don't reinstate event when socket is closed
  * access-log: log the site name
  * python: removed unused function write_packet()
  * python: split the module beng_proxy.translation
  * python: allow overriding query string and param in absolute_uri()
  * python: moved absolute_uri() to a separate library

 -- Max Kellermann <mk@cm4all.com>  Thu, 11 Mar 2010 09:48:52 +0100

cm4all-beng-proxy (0.7.19) unstable; urgency=low

  * client-socket: translate EV_TIMEOUT to ETIMEDOUT
  * fork: refill the input buffer as soon as possible
  * delegate-client: implement an abortable event
  * pool: added assertions for libevent leaks
  * direct: added option "-s enable_splice=no"

 -- Max Kellermann <mk@cm4all.com>  Thu, 04 Mar 2010 17:34:56 +0100

cm4all-beng-proxy (0.7.18) unstable; urgency=low

  * args: reserve memory for the trailing null byte

 -- Max Kellermann <mk@cm4all.com>  Tue, 23 Feb 2010 17:46:04 +0100

cm4all-beng-proxy (0.7.17) unstable; urgency=low

  * translation: added the BOUNCE packet (variant of REDIRECT)
  * translation: change widget packet HOST to UNTRUSTED
  * translation: pass internal URI arguments to the translation server
  * handler: use the specified status with REDIRECT
  * python: added method Request.absolute_uri()

 -- Max Kellermann <mk@cm4all.com>  Tue, 23 Feb 2010 16:15:22 +0100

cm4all-beng-proxy (0.7.16) unstable; urgency=low

  * processor: separate trusted from untrusted widgets by host name
  * processor: mode=partition is deprecated
  * translate: fix DOCUMENT_ROOT handler for CGI/FASTCGI
  * fcgi-request: added JailCGI support

 -- Max Kellermann <mk@cm4all.com>  Fri, 19 Feb 2010 14:29:29 +0100

cm4all-beng-proxy (0.7.15) unstable; urgency=low

  * processor: unreference the caller pool in abort()
  * tcache: clear BASE on mismatch
  * fcgi-client: generate the Content-Length request header
  * fcgi-client: send the CONTENT_TYPE parameter
  * prototypes/translate.py: use FastCGI to run PHP

 -- Max Kellermann <mk@cm4all.com>  Thu, 11 Feb 2010 14:43:21 +0100

cm4all-beng-proxy (0.7.14) unstable; urgency=low

  * connection: drop connections when the limit is exceeded
  * resource-address: added BASE support
  * fcgi-client: check the request ID in response packets
  * http-client: check response body when request body is closed
  * html-escape: use the last ampersand before the semicolon
  * html-escape: support &apos;
  * processor: unescape widget parameter values

 -- Max Kellermann <mk@cm4all.com>  Fri, 29 Jan 2010 17:49:43 +0100

cm4all-beng-proxy (0.7.13) unstable; urgency=low

  * fcgi-request: duplicate socket path
  * fcgi-request: support ACTION
  * fcgi-client: provide SCRIPT_FILENAME
  * fcgi-client: append empty PARAMS packet
  * fcgi-client: try to read response before request is finished
  * fcgi-client: implement the STDERR packet
  * fcgi-client: support request headers and body
  * fcgi-stock: manage one socket per child process
  * fcgi-stock: unlink socket path after connect
  * fcgi-stock: redirect fd 1,2 to /dev/null
  * fcgi-stock: kill FastCGI processes after 5 minutes idle
  * translation: new packet PAIR for passing parameters to FastCGI

 -- Max Kellermann <mk@cm4all.com>  Thu, 14 Jan 2010 13:36:48 +0100

cm4all-beng-proxy (0.7.12) unstable; urgency=low

  * http-cache: unlock the cache item after successful revalidation
  * http-cache-memcached: pass the expiration time to memcached
  * sink-header: comprise pending data in method available()
  * header-forward: forward the Expires response header

 -- Max Kellermann <mk@cm4all.com>  Tue, 22 Dec 2009 16:18:49 +0100

cm4all-beng-proxy (0.7.11) unstable; urgency=low

  * {ajp,memcached}-client: fix dis\appearing event for duplex socket
  * memcached-client: handle EAGAIN after send()
  * memcached-client: release socket as early as possible
  * header-forward: don't forward Accept-Encoding if transformation is
    enabled
  * widget-http, inline-widget: check Content-Encoding before processing
  * file-handler: send "Vary: Accept-Encoding" for compressed response
  * header-forward: support duplicate headers
  * fcache: implemented a 60 seconds timeout
  * fcache: copy pointer to local variable before callback
  * event2: refresh timeout after event has occurred

 -- Max Kellermann <mk@cm4all.com>  Fri, 18 Dec 2009 16:45:24 +0100

cm4all-beng-proxy (0.7.10) unstable; urgency=low

  * http-{server,client}: fix disappearing event for duplex socket

 -- Max Kellermann <mk@cm4all.com>  Mon, 14 Dec 2009 15:46:25 +0100

cm4all-beng-proxy (0.7.9) unstable; urgency=low

  * http: "Expect" is a hop-by-hop header
  * http-server: send "100 Continue" unless request body closed
  * http-client: poll socket after splice
  * http-server: handle EAGAIN after splice
  * http-server: send a 417 response on unrecognized "Expect" request
  * response, widget-http: append filter id to resource tag
  * resource-tag: check for "Cache-Control: no-store"

 -- Max Kellermann <mk@cm4all.com>  Mon, 14 Dec 2009 13:05:15 +0100

cm4all-beng-proxy (0.7.8) unstable; urgency=low

  * http-body: support partial response in method available()
  * file-handler: support pre-compressed static files
  * fcache: honor the "Cache-Control: no-store" response header

 -- Max Kellermann <mk@cm4all.com>  Wed, 09 Dec 2009 15:49:25 +0100

cm4all-beng-proxy (0.7.7) unstable; urgency=low

  * parser: allow underscore in attribute names
  * processor: check "type" attribute before URI rewriting
  * http-client: start receiving before request is sent
  * http-client: try to read response after write error
  * http-client: deliver response body after headers are finished
  * http-client: release socket as early as possible
  * http-client: serve buffer after socket has been closed
  * istream-chunked: clear input stream in abort handler
  * growing-buffer: fix crash after close in "data" callback

 -- Max Kellermann <mk@cm4all.com>  Thu, 03 Dec 2009 13:09:57 +0100

cm4all-beng-proxy (0.7.6) unstable; urgency=low

  * istream-hold: return -2 if handler is not available yet
  * http, ajp, fcgi: use istream_hold on request body
  * http-client: implemented splicing the request body
  * response: added missing URI substitution

 -- Max Kellermann <mk@cm4all.com>  Tue, 17 Nov 2009 15:25:35 +0100

cm4all-beng-proxy (0.7.5) unstable; urgency=low

  * session: 64 bit session ids
  * session: allow arbitrary session id size (at compile-time)
  * debian: larger default log file (16 * 4MB)
  * debian: added package cm4all-beng-proxy-toi

 -- Max Kellermann <mk@cm4all.com>  Mon, 16 Nov 2009 15:51:24 +0100

cm4all-beng-proxy (0.7.4) unstable; urgency=low

  * measure the latency of external resources
  * widget-http: partially revert "don't query session if !stateful"

 -- Max Kellermann <mk@cm4all.com>  Tue, 10 Nov 2009 15:06:03 +0100

cm4all-beng-proxy (0.7.3) unstable; urgency=low

  * uri-verify: don't reject double slash after first segment
  * hostname: allow the hyphen character
  * processor: allow processing without session
  * widget-http: don't query session if !stateful
  * request: disable session management for known bots
  * python: fixed AttributeError in __getattr__()
  * python: added method Response.process()
  * translation: added the response packets URI, HOST, SCHEME
  * translation: added header forward packets

 -- Max Kellermann <mk@cm4all.com>  Mon, 09 Nov 2009 16:40:27 +0100

cm4all-beng-proxy (0.7.2) unstable; urgency=low

  * fcache: close all caching connections on exit
  * istream-file: retry reading after EAGAIN
  * direct, istream-pipe: re-enable SPLICE_F_NONBLOCK
  * direct, istream-pipe: disable the SPLICE_F_MORE flag
  * http-client: handle EAGAIN after splice
  * http-client, header-writer: remove hop-by-hop response headers
  * response: optimized transformed response headers
  * handler: mangle CGI and FastCGI headers
  * header-forward: generate the X-Forwarded-For header
  * header-forward: add local host name to "Via" request header

 -- Max Kellermann <mk@cm4all.com>  Fri, 30 Oct 2009 13:41:02 +0100

cm4all-beng-proxy (0.7.1) unstable; urgency=low

  * file-handler: close the stream on "304 Not Modified"
  * pool: use assembler code only on gcc
  * cmdline: added option "--set tcp_stock_limit"
  * Makefile.am: enable the "subdir-objects" option

 -- Max Kellermann <mk@cm4all.com>  Thu, 22 Oct 2009 12:17:11 +0200

cm4all-beng-proxy (0.7) unstable; urgency=low

  * ajp-client: check if connection was closed during response callback
  * header-forward: log session id
  * istream: separate TCP splicing checks
  * istream-pipe: fix segmentation fault after incomplete direct transfer
  * istream-pipe: implement the "available" method
  * istream-pipe: allocate pipe only if handler supports it
  * istream-pipe: flush the pipe before reading from input
  * istream-pipe: reuse pipes in a stock
  * direct: support splice() from TCP socket to pipe
  * istream: direct() returns -3 if stream has been closed
  * hstock: don't destroy stocks while items are being created
  * tcp-stock: limit number of connections per host to 256
  * translate, http-client, ajp-client, cgi, http-cache: verify the HTTP
    response status
  * prototypes/translate.py: disallow "/../" and null bytes
  * prototypes/translate.py: added "/jail-delegate/" location
  * uri-parser: strict RFC 2396 URI verification
  * uri-parser: don't unescape the URI path
  * http-client, ajp-client: verify the request URI
  * uri-escape: unescape each character only once
  * http-cache: never use the memcached stock if caching is disabled
  * allow 8192 connections by default
  * allow 65536 file handles by default
  * added package cm4all-jailed-beng-proxy-delegate-helper

 -- Max Kellermann <mk@cm4all.com>  Wed, 21 Oct 2009 15:00:56 +0200

cm4all-beng-proxy (0.6.23) unstable; urgency=low

  * header-forward: log session information
  * prototypes/translate.py: added /cgi-bin/ location
  * http-server: disable keep-alive for HTTP/1.0 clients
  * http-server: don't send "Connection: Keep-Alive"
  * delegate-stock: clear the environment
  * delegate-stock: added jail support
  * delegate-client: reuse helper process after I/O error

 -- Max Kellermann <mk@cm4all.com>  Mon, 12 Oct 2009 17:29:35 +0200

cm4all-beng-proxy (0.6.22) unstable; urgency=low

  * istream-tee: clear both "enabled" flags in the eof/abort handler
  * istream-tee: fall back to first data() return value if second stream
    closed itself
  * http-cache: don't log body_abort after close

 -- Max Kellermann <mk@cm4all.com>  Thu, 01 Oct 2009 19:19:37 +0200

cm4all-beng-proxy (0.6.21) unstable; urgency=low

  * http-client: log more error messages
  * delegate-stock: added the DOCUMENT_ROOT environment variable
  * response, widget: accept "application/xhtml+xml"
  * cookie-server: allow square brackets in unquoted cookie values
    (violating RFC 2109 and RFC 2616)

 -- Max Kellermann <mk@cm4all.com>  Thu, 01 Oct 2009 13:55:40 +0200

cm4all-beng-proxy (0.6.20) unstable; urgency=low

  * stock: clear stock after 60 seconds idle
  * hstock: remove empty stocks
  * http-server, http-client, cgi: fixed off-by-one bug in header parser
  * istream-pipe: fix the direct() return value on error
  * istream-pipe: fix formula in range assertion
  * http-cache-memcached: implemented "remove"
  * handler: added FastCGI handler
  * fcgi-client: unref caller pool after socket release
  * fcgi-client: implemented response headers

 -- Max Kellermann <mk@cm4all.com>  Tue, 29 Sep 2009 14:07:13 +0200

cm4all-beng-proxy (0.6.19) unstable; urgency=low

  * http-client: release caller pool after socket release
  * memcached-client: release socket on marshalling error
  * stock: unref caller pool in abort handler
  * stock: lazy cleanup
  * http-cache: copy caller_pool to local variable

 -- Max Kellermann <mk@cm4all.com>  Thu, 24 Sep 2009 16:02:17 +0200

cm4all-beng-proxy (0.6.18) unstable; urgency=low

  * delegate-handler: support conditional GET and ranges
  * file-handler: fix suffix-byte-range-spec parser
  * delegate-helper: call open() with O_CLOEXEC|O_NOCTTY
  * istream-file: don't set FD_CLOEXEC if O_CLOEXEC is available
  * stock: hold caller pool during "get" operation
  * main: free balancer object during shutdown
  * memcached-client: enable socket timeout
  * delegate-stock: set FD_CLOEXEC on socket

 -- Max Kellermann <mk@cm4all.com>  Thu, 24 Sep 2009 10:50:53 +0200

cm4all-beng-proxy (0.6.17) unstable; urgency=low

  * tcp-stock: implemented a load balancer
  * python: accept address list in the ajp() method
  * http-server: added timeout for the HTTP request headers
  * response: close template when the content type is wrong
  * delegate-get: implemented response headers
  * delegate-get: provide status codes and error messages

 -- Max Kellermann <mk@cm4all.com>  Fri, 18 Sep 2009 15:36:57 +0200

cm4all-beng-proxy (0.6.16) unstable; urgency=low

  * tcp-stock: added support for bulldog-tyke
  * sink-buffer: close input if it's not used in the constructor
  * http-cache-memcached: close response body when deserialization fails
  * serialize: fix regression in serialize_uint64()

 -- Max Kellermann <mk@cm4all.com>  Tue, 15 Sep 2009 19:26:07 +0200

cm4all-beng-proxy (0.6.15) unstable; urgency=low

  * http-cache-choice: find more duplicates during cleanup
  * handler: added AJP handler
  * ajp-request: unref pool only on tcp_stock failure
  * ajp-client: prevent parser recursion
  * ajp-client: free request body when response is closed
  * ajp-client: reuse connection after END_RESPONSE packet
  * ajp-client: enable TCP_CORK while sending
  * istream-ajp-body: added a second "length" header field
  * ajp-client: auto-send empty request body chunk
  * ajp-client: register "write" event after GET_BODY_CHUNK packet
  * ajp-client: implemented request and response headers
  * http-cache-rfc: don't rewind tpool if called recursively

 -- Max Kellermann <mk@cm4all.com>  Fri, 11 Sep 2009 16:04:06 +0200

cm4all-beng-proxy (0.6.14) unstable; urgency=low

  * istream-tee: don't restart reading if already in progress

 -- Max Kellermann <mk@cm4all.com>  Thu, 03 Sep 2009 13:21:06 +0200

cm4all-beng-proxy (0.6.13) unstable; urgency=low

  * cookie-server: fix parsing multiple cookies
  * http-cache-memcached: clean up expired "choice" items
  * sink-gstring: use callback instead of public struct
  * istream-tee: restart reading when one output is closed

 -- Max Kellermann <mk@cm4all.com>  Wed, 02 Sep 2009 17:02:53 +0200

cm4all-beng-proxy (0.6.12) unstable; urgency=low

  * http-cache: don't attempt to remove cache items when the cache is disabled

 -- Max Kellermann <mk@cm4all.com>  Fri, 28 Aug 2009 15:40:48 +0200

cm4all-beng-proxy (0.6.11) unstable; urgency=low

  * http-cache-memcached: store HTTP status and response headers
  * http-cache-memcached: implemented flush (SIGHUP)
  * http-cache-memcached: support "Vary"
  * http-client: work around assertion failure in response_stream_close()

 -- Max Kellermann <mk@cm4all.com>  Thu, 27 Aug 2009 12:33:17 +0200

cm4all-beng-proxy (0.6.10) unstable; urgency=low

  * parser: finish tag before bailing out
  * http-request: allow URLs without path component
  * fork: clear event in read() method
  * istream-file: pass options O_CLOEXEC|O_NOCTTY to open()
  * response: check if the "Host" request header is valid

 -- Max Kellermann <mk@cm4all.com>  Tue, 18 Aug 2009 16:37:19 +0200

cm4all-beng-proxy (0.6.9) unstable; urgency=low

  * direct: disable SPLICE_F_NONBLOCK (temporary NFS EAGAIN workaround)

 -- Max Kellermann <mk@cm4all.com>  Mon, 17 Aug 2009 13:52:49 +0200

cm4all-beng-proxy (0.6.8) unstable; urgency=low

  * widget-http: close response body in error code path
  * http-cache: implemented memcached backend (--memcached-server)
  * processor: &c:base; returns the URI without scheme and host

 -- Max Kellermann <mk@cm4all.com>  Mon, 17 Aug 2009 12:29:19 +0200

cm4all-beng-proxy (0.6.7) unstable; urgency=low

  * file-handler: generate Expires from xattr user.MaxAge
  * cmdline: added option --set to configure:
    - max_connections
    - http_cache_size
    - filter_cache_size
    - translate_cache_size
  * flush caches on SIGHUP

 -- Max Kellermann <mk@cm4all.com>  Fri, 07 Aug 2009 11:41:10 +0200

cm4all-beng-proxy (0.6.6) unstable; urgency=low

  * added missing GLib build dependency
  * cgi-handler: set the "body_consumed" flag

 -- Max Kellermann <mk@cm4all.com>  Tue, 04 Aug 2009 09:53:01 +0200

cm4all-beng-proxy (0.6.5) unstable; urgency=low

  * shm: pass MAP_NORESERVE to mmap()
  * proxy-handler: support cookies
  * translation: added DISCARD_SESSION packet

 -- Max Kellermann <mk@cm4all.com>  Wed, 15 Jul 2009 18:00:33 +0200

cm4all-beng-proxy (0.6.4) unstable; urgency=low

  * http-client: don't read response body in HEAD requests
  * ajp-client: invoke the "abort" handler on error
  * filter-cache: lock cache items while they are served

 -- Max Kellermann <mk@cm4all.com>  Thu, 09 Jul 2009 14:36:14 +0200

cm4all-beng-proxy (0.6.3) unstable; urgency=low

  * http-server: implemented the DELETE method
  * http-server: refuse HTTP/0.9 requests
  * proxy-handler: send request body to template when no widget is focused
  * widget-request: pass original HTTP method to widget
  * session: automatically defragment sessions

 -- Max Kellermann <mk@cm4all.com>  Tue, 07 Jul 2009 16:57:22 +0200

cm4all-beng-proxy (0.6.2) unstable; urgency=low

  * lock: fixed race condition in debug flag updates
  * session: use rwlock for the session manager
  * proxy-handler: pass request headers to the remote HTTP server
  * proxy-handler: forward original Accept-Charset if processor is disabled
  * pipe: don't filter resources without a body
  * fcache: forward original HTTP status over "pipe" filter
  * cgi: support the "Status" line

 -- Max Kellermann <mk@cm4all.com>  Mon, 06 Jul 2009 16:38:26 +0200

cm4all-beng-proxy (0.6.1) unstable; urgency=low

  * session: consistently lock all session objects
  * rewrite-uri: check if widget_external_uri() returns NULL
  * widget-uri: don't generate the "path" argument when it's NULL
  * widget-uri: strip superfluous question mark from widget_base_address()
  * widget-uri: append parameters from the template first
  * widget-uri: re-add configured query string in widget_absolute_uri()
  * widget-uri: eliminate configured query string in widget_external_uri()
  * processor: don't consider session data for base=child and base=parent

 -- Max Kellermann <mk@cm4all.com>  Fri, 03 Jul 2009 15:52:01 +0200

cm4all-beng-proxy (0.6) unstable; urgency=low

  * inline-widget: check the widget HTTP response status
  * response: don't apply transformation on failed response
  * resource-address: include pipe arguments in filter cache key
  * handler: removed session redirect on the first request
  * http-cache: accept ETag response header instead of Last-Modified
  * filter-cache: don't require Last-Modified or Expires
  * file-handler: disable ETag only when processor comes first
  * file-handler: read ETag from xattr
  * pipe: generate new ETag for piped resource
  * session: purge sessions when shared memory is full
  * handler: don't enforce sessions for filtered responses

 -- Max Kellermann <mk@cm4all.com>  Tue, 30 Jun 2009 17:48:20 +0200

cm4all-beng-proxy (0.5.14) unstable; urgency=low

  * ajp-client: implemented request body
  * cookie-client: obey "max-age=0" properly
  * processor: forward the original HTTP status
  * response, widget-http: don't allow processing resource without body
  * widget-http: check the Content-Type before invoking processor
  * response: pass the "Location" response header
  * debian: added a separate -optimized-dbg package
  * added init script support for multiple ports (--port) and multiple listen
    (--listen) command line argumnents
  * translation: added the "APPEND" packet for command line arguments
  * pipe: support command line arguments

 -- Max Kellermann <mk@cm4all.com>  Mon, 29 Jun 2009 16:51:16 +0200

cm4all-beng-proxy (0.5.13) unstable; urgency=low

  * widget-registry: clear local_address in translate request
  * cmdline: added the "--listen" option

 -- Max Kellermann <mk@cm4all.com>  Wed, 24 Jun 2009 12:27:17 +0200

cm4all-beng-proxy (0.5.12) unstable; urgency=low

  * response: pass the "Location" response handler
  * added support for multiple listener ports

 -- Max Kellermann <mk@cm4all.com>  Tue, 23 Jun 2009 23:34:55 +0200

cm4all-beng-proxy (0.5.11) unstable; urgency=low

  * build with autotools
  * use libcm4all-socket, GLib
  * Makefile.am: support out-of-tree builds
  * added optimized Debian package
  * tcache: fixed wrong assignment in VARY=HOST
  * translation: added request packet LOCAL_ADDRESS

 -- Max Kellermann <mk@cm4all.com>  Tue, 23 Jun 2009 15:42:12 +0200

cm4all-beng-proxy (0.5.10) unstable; urgency=low

  * widget-http: assign the "address" variable

 -- Max Kellermann <mk@cm4all.com>  Mon, 15 Jun 2009 18:38:58 +0200

cm4all-beng-proxy (0.5.9) unstable; urgency=low

  * tcache: fixed typo in tcache_string_match()
  * tcache: support VARY=SESSION
  * translate: added the INVALIDATE response packet
  * cache, session: higher size limits
  * widget-uri: separate query_string from path_info
  * widget-uri: ignore widget parameters in widget_external_uri()

 -- Max Kellermann <mk@cm4all.com>  Mon, 15 Jun 2009 17:06:11 +0200

cm4all-beng-proxy (0.5.8) unstable; urgency=low

  * handler: fixed double free bug in translate_callback()

 -- Max Kellermann <mk@cm4all.com>  Sun, 14 Jun 2009 19:05:09 +0200

cm4all-beng-proxy (0.5.7) unstable; urgency=low

  * forward the Content-Disposition header
  * handler: assign new session to local variable, fix segfault
  * handler: don't dereference the NULL session

 -- Max Kellermann <mk@cm4all.com>  Sun, 14 Jun 2009 13:01:52 +0200

cm4all-beng-proxy (0.5.6) unstable; urgency=low

  * widget-http: send the "Via" request header instead of "X-Forwarded-For"
  * proxy-handler: send the "Via" request header
  * widget-request: check the "path" argument before calling uri_compress()

 -- Max Kellermann <mk@cm4all.com>  Tue, 09 Jun 2009 12:21:00 +0200

cm4all-beng-proxy (0.5.5) unstable; urgency=low

  * processor: allow specifying relative URI in c:base=child
  * widget-request: verify the "path" argument
  * widget: allocate address from widget's pool
  * widget-http: support multiple Set-Cookie response headers

 -- Max Kellermann <mk@cm4all.com>  Thu, 04 Jun 2009 15:10:15 +0200

cm4all-beng-proxy (0.5.4) unstable; urgency=low

  * implemented delegation of open() to a helper program
  * added the BASE translation packet, supported by the translation cache
  * deprecated c:mode=proxy
  * rewrite-uri: always enable focus in mode=partial
  * http-cache: don't cache resources with query string (RFC 2616 13.9)
  * http-cache: lock cache items while they are served

 -- Max Kellermann <mk@cm4all.com>  Thu, 28 May 2009 11:44:01 +0200

cm4all-beng-proxy (0.5.3) unstable; urgency=low

  * cgi: close request body on fork() failure
  * fork: added workaround for pipe-to-pipe splice()
  * http-cache: use cache entry when response ETag matches
  * cgi: loop in istream_cgi_read() to prevent blocking
  * cache: check for expired items once a minute
  * cache: optimize search for oldest item

 -- Max Kellermann <mk@cm4all.com>  Wed, 06 May 2009 13:23:46 +0200

cm4all-beng-proxy (0.5.2) unstable; urgency=low

  * added filter cache
  * header-parser: added missing range check in header_parse_line()
  * fork: added event for writing to the child process
  * fork: don't splice() from a pipe
  * response: don't pass request body to unfocused processor
  * added filter type "pipe"

 -- Max Kellermann <mk@cm4all.com>  Wed, 29 Apr 2009 13:24:26 +0200

cm4all-beng-proxy (0.5.1) unstable; urgency=low

  * processor: fixed base=child assertion failure
  * handler: close request body if it was not consumed
  * static-file: generate Last-Modified and ETag response headers
  * static-file: obey the Content-Type provided by the translation server
  * static-file: get Content-Type from extended attribute
  * http-cache: use istream_null when cached resource is empty

 -- Max Kellermann <mk@cm4all.com>  Mon, 27 Apr 2009 10:00:20 +0200

cm4all-beng-proxy (0.5) unstable; urgency=low

  * processor: accept c:mode/c:base attributes in any order
  * processor: removed alternative (anchor) rewrite syntax

 -- Max Kellermann <mk@cm4all.com>  Mon, 20 Apr 2009 22:04:19 +0200

cm4all-beng-proxy (0.4.10) unstable; urgency=low

  * processor: lift length limitation for widget parameters
  * translate: abort if a packet is too large
  * translate: support MAX_AGE for the whole response
  * hashmap: fix corruption of slot chain in hashmap_remove_value()

 -- Max Kellermann <mk@cm4all.com>  Fri, 17 Apr 2009 13:02:50 +0200

cm4all-beng-proxy (0.4.9) unstable; urgency=low

  * http-cache: explicitly start reading into cache
  * cgi: clear "headers" variable before publishing the response
  * translate: use DOCUMENT_ROOT as CGI parameter

 -- Max Kellermann <mk@cm4all.com>  Mon, 06 Apr 2009 16:21:57 +0200

cm4all-beng-proxy (0.4.8) unstable; urgency=low

  * translate: allow ADDRESS packets in AJP addresses
  * translate: initialize all fields of a FastCGI address
  * http-cache: close all caching connections on exit
  * processor: don't rewrite SCRIPT SRC attribute when proxying

 -- Max Kellermann <mk@cm4all.com>  Thu, 02 Apr 2009 15:45:46 +0200

cm4all-beng-proxy (0.4.7) unstable; urgency=low

  * http-server: use istream_null for empty request body
  * parser: check for trailing slash only in TAG_OPEN tags
  * parser: added support for XML Processing Instructions
  * processor: implemented XML Processing Instruction "cm4all-rewrite-uri"
  * uri-escape: escape the slash character
  * cache: remove all matching items in cache_remove()
  * http-cache: lock cache items while holding a reference

 -- Max Kellermann <mk@cm4all.com>  Thu, 02 Apr 2009 12:02:53 +0200

cm4all-beng-proxy (0.4.6) unstable; urgency=low

  * file_handler: fixed logic error in If-Modified-Since check
  * date: return UTC time stamp in http_date_parse()
  * cache: continue search after item was invalidated
  * cache: remove the correct cache item
  * istream-chunked: work around invalid assertion failure
  * istream-subst: fixed corruption after partial match

 -- Max Kellermann <mk@cm4all.com>  Wed, 25 Mar 2009 15:03:10 +0100

cm4all-beng-proxy (0.4.5) unstable; urgency=low

  * http-server: assume keep-alive is enabled on HTTP 1.1
  * http-client: unregister EV_READ when the buffer is full
  * translation: added QUERY_STRING packet
  * processor: optionally parse base/mode from URI

 -- Max Kellermann <mk@cm4all.com>  Tue, 17 Mar 2009 13:04:25 +0100

cm4all-beng-proxy (0.4.4) unstable; urgency=low

  * forward Accept-Language request header to the translation server
  * translate: added the USER_AGENT request packet
  * session: obey the USER/MAX_AGE setting
  * use libcm4all-inline-dev in libcm4all-beng-proxy-dev
  * added pkg-config file for libcm4all-beng-proxy-dev
  * updated python-central dependencies
  * processor: parse c:base/c:mode attributes in PARAM tags

 -- Max Kellermann <mk@cm4all.com>  Wed, 11 Mar 2009 09:43:48 +0100

cm4all-beng-proxy (0.4.3) unstable; urgency=low

  * processor: rewrite URI in LINK tags
  * processor: rewrite URI in PARAM tags
  * use splice() from glibc 2.7
  * translate: added VARY response packet
  * build documentation with texlive

 -- Max Kellermann <mk@cm4all.com>  Wed, 04 Mar 2009 09:53:56 +0100

cm4all-beng-proxy (0.4.2) unstable; urgency=low

  * hashmap: fix corruption in slot chain
  * use monotonic clock to calculate expiry times
  * processor: rewrite URIs in the EMBED, VIDEO, AUDIO tags

 -- Max Kellermann <mk@cm4all.com>  Tue, 17 Feb 2009 17:14:48 +0100

cm4all-beng-proxy (0.4.1) unstable; urgency=low

  * translate: clear client->transformation
  * handler: check for translation errors
  * http-server: fixed assertion failure during shutdown
  * http-server: send "Keep-Alive" response header
  * worker: after fork(), call event_reinit() in the parent process
  * added valgrind build dependency
  * build with Debian's libevent-1.4 package

 -- Max Kellermann <mk@cm4all.com>  Tue, 10 Feb 2009 11:48:53 +0100

cm4all-beng-proxy (0.4) unstable; urgency=low

  * added support for transformation views
    - in the JavaScript API, mode=proxy is now deprecated
  * http-cache: fix segfault when request_headers==NULL
  * http-cache: store multiple (varying) versions of a resource
  * http-cache: use the "max-age" cache-control response

 -- Max Kellermann <mk@cm4all.com>  Fri, 30 Jan 2009 13:29:43 +0100

cm4all-beng-proxy (0.3.9) unstable; urgency=low

  * http-client: assume keep-alive is enabled on HTTP 1.1
  * processor: use configured/session path-info for mode=child URIs

 -- Max Kellermann <mk@cm4all.com>  Tue, 27 Jan 2009 13:07:51 +0100

cm4all-beng-proxy (0.3.8) unstable; urgency=low

  * processor: pass Content-Type and Content-Language headers from
    template
  * http-client: allow chunked response body without keep-alive

 -- Max Kellermann <mk@cm4all.com>  Fri, 23 Jan 2009 13:02:42 +0100

cm4all-beng-proxy (0.3.7) unstable; urgency=low

  * istream_subst: exit the loop if state==INSERT
  * istream_iconv: check if the full buffer could be flushed
  * worker: don't reinitialize session manager during shutdown

 -- Max Kellermann <mk@cm4all.com>  Thu, 15 Jan 2009 10:39:47 +0100

cm4all-beng-proxy (0.3.6) unstable; urgency=low

  * processor: ignore closing </header>
  * widget-http: now really don't check content-type in frame parents
  * parser: skip comments
  * processor: implemented c:base="parent"
  * processor: added "c:" prefix to c:widget child elements
  * processor: renamed the "c:param" element to "c:parameter"

 -- Max Kellermann <mk@cm4all.com>  Thu, 08 Jan 2009 11:17:29 +0100

cm4all-beng-proxy (0.3.5) unstable; urgency=low

  * widget-http: don't check content-type in frame parents
  * istream-subst: allow null bytes in the input stream
  * js: added the "translate" parameter for passing values to the
    translation server
  * rewrite-uri: refuse to rewrite a frame URI without widget id

 -- Max Kellermann <mk@cm4all.com>  Mon, 05 Jan 2009 16:46:32 +0100

cm4all-beng-proxy (0.3.4) unstable; urgency=low

  * processor: added support for custom widget request headers
  * http-cache: obey the "Vary" response header
  * http-cache: pass the new http_cache_info object when testing a cache
    item

 -- Max Kellermann <mk@cm4all.com>  Tue, 30 Dec 2008 15:46:44 +0100

cm4all-beng-proxy (0.3.3) unstable; urgency=low

  * processor: grew widget parameter buffer to 512 bytes
  * widget-resolver: clear widget->resolver on abort
  * cgi: clear the input's handler in cgi_async_abort()
  * widget-stream: use istream_hold (reverts r4171)

 -- Max Kellermann <mk@cm4all.com>  Fri, 05 Dec 2008 14:43:05 +0100

cm4all-beng-proxy (0.3.2) unstable; urgency=low

  * processor: free memory before calling embed_frame_widget()
  * processor: allocate query string from the widget pool
  * processor: removed the obsolete widget attributes "tag" and "style"
  * parser: hold a reference to the pool

 -- Max Kellermann <mk@cm4all.com>  Mon, 01 Dec 2008 14:15:38 +0100

cm4all-beng-proxy (0.3.1) unstable; urgency=low

  * http-client: remove Transfer-Encoding and Content-Length from response
    headers
  * http-client: don't read body after invoke_response()
  * fork: retry splice() after EAGAIN
  * fork: don't close input when splice() fails
  * cgi: abort the response handler when the stdin stream fails
  * istream_file, istream_pipe, fork, client_socket, listener: fixed file
    descriptor leaks
  * processor: hold a reference to the caller's pool
  * debian/rules: enabled test suite

 -- Max Kellermann <mk@cm4all.com>  Thu, 27 Nov 2008 16:01:16 +0100

cm4all-beng-proxy (0.3) unstable; urgency=low

  * implemented widget filters
  * translate: initialize all fields of a CGI address
  * fork: read request body on EAGAIN
  * fork: implemented the direct() method with splice()
  * python: added class Response
  * prototypes/translate.py:
    - support "filter"
    - support "content_type"
  * demo: added widget filter demo

 -- Max Kellermann <mk@cm4all.com>  Wed, 26 Nov 2008 16:27:29 +0100

cm4all-beng-proxy (0.2) unstable; urgency=low

  * don't quote text/xml widgets
  * widget-resolver: pass widget_pool to widget_class_lookup()
  * widget-registry: allocate widget_class from widget_pool
  * widget-stream: eliminated the async operation proxy, because the
    operation cannot be aborted before the constructor returns
  * widget-stream: don't clear the "delayed" stream in the response() callback
  * rewrite-uri: trigger istream_read(delayed) after istream_delayed_set()
  * doc: clarified XSLT integration

 -- Max Kellermann <mk@cm4all.com>  Tue, 25 Nov 2008 15:28:54 +0100

cm4all-beng-proxy (0.1) unstable; urgency=low

  * initial release

 -- Max Kellermann <mk@cm4all.com>  Mon, 17 Nov 2008 11:59:36 +0100<|MERGE_RESOLUTION|>--- conflicted
+++ resolved
@@ -1,7 +1,6 @@
-<<<<<<< HEAD
 cm4all-beng-proxy (1.1.34) unstable; urgency=low
 
-  * 
+  * merge release 1.0.28
 
  --   
 
@@ -244,7 +243,6 @@
 
  -- Max Kellermann <mk@cm4all.com>  Wed, 20 Jul 2011 15:04:22 +0200
   
-=======
 cm4all-beng-proxy (1.0.28) unstable; urgency=low
 
   * widget-resolver: serve responses in the right order
@@ -253,7 +251,6 @@
 
  -- Max Kellermann <mk@cm4all.com>  Fri, 02 Mar 2012 15:20:54 -0000
 
->>>>>>> 1f28901b
 cm4all-beng-proxy (1.0.27) unstable; urgency=low
 
   * resource-address: fix regression when CGI URI is not set
