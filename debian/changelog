<<<<<<< HEAD
cm4all-beng-proxy (3.1.13) unstable; urgency=low

  * 

 --   

cm4all-beng-proxy (3.1.12) unstable; urgency=low

  * merge release 3.0.31
  * translation: new packet CONCURRENCY controls number of LHTTP
    connections per process

 -- Max Kellermann <mk@cm4all.com>  Sat, 05 Oct 2013 11:34:04 -0000

cm4all-beng-proxy (3.1.11) unstable; urgency=low

  * lhttp_stock: allow 4 concurrent connections per LHTTP process

 -- Max Kellermann <mk@cm4all.com>  Mon, 30 Sep 2013 16:10:05 -0000

cm4all-beng-proxy (3.1.10) unstable; urgency=low

  * resource-address: fix assertion failure in LHTTP operation
  * lhttp_request: use the LHTTP_HOST attribute
  * kill the logger process on shutdown

 -- Max Kellermann <mk@cm4all.com>  Wed, 25 Sep 2013 17:29:56 -0000

cm4all-beng-proxy (3.1.9) unstable; urgency=low

  * {fcgi,lhttp}_stock: reuse child processes after connection closed
  * translate-client: ignore DEFLATED,GZIPPED on NFS address
  * translate-client: ignore EXPAND_PATH_INFO on local file
  * ssl_factory: wildcard matches single letter
  * ssl_factory: wildcard matches only one segment

 -- Max Kellermann <mk@cm4all.com>  Tue, 24 Sep 2013 10:31:30 -0000

cm4all-beng-proxy (3.1.8) unstable; urgency=low

  * ssl_factory: fix broken certificat/key matching
  * doc: various manual updates (RFC 2617, ...)

 -- Max Kellermann <mk@cm4all.com>  Fri, 20 Sep 2013 12:55:55 -0000

cm4all-beng-proxy (3.1.7) unstable; urgency=low

  * merge release 3.0.30
  * resource-loader: new protocol "Local HTTP"

 -- Max Kellermann <mk@cm4all.com>  Tue, 17 Sep 2013 13:36:20 -0000

cm4all-beng-proxy (3.1.6) unstable; urgency=low

  * buffered_socket: fix assertion failure

 -- Max Kellermann <mk@cm4all.com>  Fri, 23 Aug 2013 12:39:47 -0000

cm4all-beng-proxy (3.1.5) unstable; urgency=low

  * merge release 3.0.26
  * lb: disallow deprecated configuration keywords
  * lb: conditional pools
  * lb_config: setting "ssl_cert" specifies both certificate and key
  * ssl_filter: support TLS Server Name Indication

 -- Max Kellermann <mk@cm4all.com>  Fri, 16 Aug 2013 16:29:34 -0000

cm4all-beng-proxy (3.1.4) unstable; urgency=low

  * nfs_cache: new dedicated cache for NFS files
  * nfs_{handler,request}: use Content-Type from translation server

 -- Max Kellermann <mk@cm4all.com>  Mon, 10 Jun 2013 20:50:58 -0000

cm4all-beng-proxy (3.1.3) unstable; urgency=low

  * nfs_client: fix crash due to uninitialized memory
  * nfs_client: disconnect idle connections
  * nfs_client: expire file metadata
  * istream-nfs: fix resuming a blocking sink
  * istream-nfs: detect file truncation

 -- Max Kellermann <mk@cm4all.com>  Mon, 03 Jun 2013 19:30:20 -0000

cm4all-beng-proxy (3.1.2) unstable; urgency=low

  * nfs_client: read larger chunks
  * nfs_handler: implement cache revalidation and byte ranges

 -- Max Kellermann <mk@cm4all.com>  Wed, 29 May 2013 16:23:15 -0000

cm4all-beng-proxy (3.1.1) unstable; urgency=low

  * nfs_client: fix crash on HEAD request
  * nfs_client: generate Last-Modified and ETag
  * http-cache: allow caching NFS files

 -- Max Kellermann <mk@cm4all.com>  Thu, 23 May 2013 11:00:49 -0000

cm4all-beng-proxy (3.1) unstable; urgency=low

  * nfs_client: new resource loader backend

 -- Max Kellermann <mk@cm4all.com>  Tue, 21 May 2013 21:14:06 -0000
=======
cm4all-beng-proxy (3.0.32) unstable; urgency=low

  * tcache: apply BASE to responses without an address
  * tcache: fix BASE on responses with CHECK
  * handler: fix crash after malformed CHECK/PREVIOUS translation

 -- Max Kellermann <mk@cm4all.com>  Tue, 08 Oct 2013 15:48:07 -0000
>>>>>>> 66b78839

cm4all-beng-proxy (3.0.31) unstable; urgency=low

  * socket_wrapper: work around libevent timeout reset bug

 -- Max Kellermann <mk@cm4all.com>  Wed, 02 Oct 2013 15:30:11 -0000

cm4all-beng-proxy (3.0.30) unstable; urgency=low

  * istream-file: fix crash bug
  * fcgi, was: fix memory leak on malformed translation response

 -- Max Kellermann <mk@cm4all.com>  Tue, 17 Sep 2013 13:23:28 -0000

cm4all-beng-proxy (3.0.29) unstable; urgency=low

  * fcgi-client: fix crash on certain malformed responses
  * parser: fix crash on certain CDATA sections

 -- Max Kellermann <mk@cm4all.com>  Mon, 02 Sep 2013 10:51:58 -0000

cm4all-beng-proxy (3.0.28) unstable; urgency=low

  * processor: fix widget lookup regression

 -- Max Kellermann <mk@cm4all.com>  Mon, 26 Aug 2013 18:21:03 -0000

cm4all-beng-proxy (3.0.27) unstable; urgency=low

  * processor: fix stalled transfer with two nested processors

 -- Max Kellermann <mk@cm4all.com>  Mon, 26 Aug 2013 17:09:47 -0000

cm4all-beng-proxy (3.0.26) unstable; urgency=low

  * respones: generate header P3P:CP="CAO PSA OUR" to work around IE10 bug
  * init: auto-create /var/run/cm4all
  * lb: enable GLib multi-threading

 -- Max Kellermann <mk@cm4all.com>  Fri, 26 Jul 2013 07:21:15 -0000

cm4all-beng-proxy (3.0.25) unstable; urgency=low

  * stock: fix access to undefind memory
  * file-handler, http-util: fix If-Match / If-None-Match check

 -- Max Kellermann <mk@cm4all.com>  Wed, 29 May 2013 16:13:54 -0000

cm4all-beng-proxy (3.0.24) unstable; urgency=low

  * memcached-client: fix bogus "peer closed socket prematurely"

 -- Max Kellermann <mk@cm4all.com>  Tue, 23 Apr 2013 11:20:00 -0000

cm4all-beng-proxy (3.0.23) unstable; urgency=low

  * lb: fix memory leak when request with body gets aborted early

 -- Max Kellermann <mk@cm4all.com>  Thu, 04 Apr 2013 15:33:57 -0000

cm4all-beng-proxy (3.0.22) unstable; urgency=low

  * http-server: fix rare crash in request body handler
  * http-client: fix memory leak

 -- Max Kellermann <mk@cm4all.com>  Tue, 26 Mar 2013 07:24:22 -0000

cm4all-beng-proxy (3.0.21) unstable; urgency=low

  * ajp-client: fix malformed request packet with empty request body

 -- Max Kellermann <mk@cm4all.com>  Thu, 21 Mar 2013 17:11:22 -0000

cm4all-beng-proxy (3.0.20) unstable; urgency=low

  * http-client: fix assertion failure with certain chunked responses

 -- Max Kellermann <mk@cm4all.com>  Thu, 21 Mar 2013 10:21:13 -0000

cm4all-beng-proxy (3.0.19) unstable; urgency=low

  * istream_tee: fix crash / memory leak on I/O error before request body
    was delivered to widget

 -- Max Kellermann <mk@cm4all.com>  Mon, 18 Mar 2013 11:23:27 -0000

cm4all-beng-proxy (3.0.18) unstable; urgency=low

  * bot: detect more crawler/bot user-agents
  * lb.init: add ACCESS_LOGGER variable

 -- Max Kellermann <mk@cm4all.com>  Fri, 15 Mar 2013 14:47:08 -0000

cm4all-beng-proxy (3.0.17) unstable; urgency=low

  * lb: add ssl_verify "optional"

 -- Max Kellermann <mk@cm4all.com>  Fri, 08 Mar 2013 14:31:25 -0000

cm4all-beng-proxy (3.0.16) unstable; urgency=low

  * http-request: fix assertion failure
  * log-{cat,split}: use unsigned characters in backslash-escape

 -- Max Kellermann <mk@cm4all.com>  Thu, 07 Mar 2013 15:26:26 -0000

cm4all-beng-proxy (3.0.15) unstable; urgency=low

  * stock: fix another assertion failure during idle cleanup
  * inline-widget: avoid unrecoverable I/O errors during initialisation

 -- Max Kellermann <mk@cm4all.com>  Tue, 05 Mar 2013 07:11:46 -0000

cm4all-beng-proxy (3.0.14) unstable; urgency=low

  * stock: fix assertion failure during idle cleanup
  * http-server: count bytes received, fixes regression
  * http-server: send "100 Continue", fixes regression
  * http-client: fix potential assertion failure after "100 Continue"

 -- Max Kellermann <mk@cm4all.com>  Fri, 01 Mar 2013 16:53:54 -0000

cm4all-beng-proxy (3.0.13) unstable; urgency=low

  * merge release 2.3.7
  * uri-verify: allow double slashes
  * change product token to "CM4all Webserver"

 -- Max Kellermann <mk@cm4all.com>  Mon, 18 Feb 2013 11:35:29 -0000

cm4all-beng-proxy (3.0.12) unstable; urgency=low

  * listener: enable TCP Fast Open (requires Linux 3.7)
  * rubber: optimize huge page allocation
  * rubber: optimize hole search
  * translate-cache: optimize INVALIDATE=HOST
  * filter-cache: reserve some space in the rubber allocator

 -- Max Kellermann <mk@cm4all.com>  Fri, 15 Feb 2013 09:57:51 -0000

cm4all-beng-proxy (3.0.11) unstable; urgency=low

  * stock: slow down destruction of surplus idle items
  * fcgi-client: try harder to reuse existing FastCGI connections
  * cmdline: new options to control the FastCGI/WAS stock

 -- Max Kellermann <mk@cm4all.com>  Tue, 12 Feb 2013 09:38:35 -0000

cm4all-beng-proxy (3.0.10) unstable; urgency=low

  * child: reduce verbosity of SIGTERM log message
  * connection: reduce verbosity of ECONNRESET log message
  * http-server: fix duplicate abort call
  * http-server: add missing pool reference in request body eof
  * handler: catch malformed URIs earlier
  * rubber: allocate from holes, avoid costly compression steps
  * http-cache: reserve some space in the rubber allocator

 -- Max Kellermann <mk@cm4all.com>  Fri, 08 Feb 2013 13:15:31 -0000

cm4all-beng-proxy (3.0.9) unstable; urgency=low

  * merge release 2.3.5
  * parser: fix malformed attribute value bounds
  * translation: packet VALIDATE_MTIME discards cache items after a file
    has been modified
  * http-server: fix spurious "closed prematurely" log messages
  * http-{server,client}: improve error messages
  * istream: clear the "direct" flag set on new streams
  * slice_pool: fix slice size and slices per area calculation

 -- Max Kellermann <mk@cm4all.com>  Wed, 06 Feb 2013 17:48:47 -0000

cm4all-beng-proxy (3.0.8) unstable; urgency=low

  * merge release 2.3.3
  * return unused I/O buffers to operating system
  * parser: optimize the attribute value parser
  * sink_rubber: fix assertion failure

 -- Max Kellermann <mk@cm4all.com>  Thu, 31 Jan 2013 13:27:39 -0000

cm4all-beng-proxy (3.0.7) unstable; urgency=low

  * istream-tee: fix crash due to erroneous read

 -- Max Kellermann <mk@cm4all.com>  Fri, 18 Jan 2013 13:32:49 -0000

cm4all-beng-proxy (3.0.6) unstable; urgency=low

  * control: new command "VERBOSE" manipulates logger verbosity
  * cmdline: remove obsolete option "enable_splice"
  * ajp-client: discard response body after HEAD request
  * fcgi-client: fix assertion failure after malformed HEAD response
  * fcgi-client: don't ignore log messages after HEAD request
  * translate-client: fix assertion failure after connection reset

 -- Max Kellermann <mk@cm4all.com>  Fri, 04 Jan 2013 13:14:09 -0000

cm4all-beng-proxy (3.0.5) unstable; urgency=low

  * translate-client: reduce number of system calls (optimization)
  * http-client: release the socket earlier for reusal
  * ajp-client: fix decoding the "special" response headers
  * ajp-client: wait for "end" packet before delivering empty response
  * ajp-client: use the Content-Length response header
  * ajp-client: send Content-Length request header only if body present
  * ajp-client: support HEAD requests
  * fcgi-client: support HEAD requests
  * fcgi-client: use the Content-Length response header
  * fcgi-client: don't discard buffer after socket has been closed
  * fcgi-client: continue parsing after response has been delivered
  * fcgi-client: don't attempt to write repeatedly if request body blocks
  * fcgi-client: optimized keep-alive after empty response

 -- Max Kellermann <mk@cm4all.com>  Fri, 28 Dec 2012 13:16:02 -0000

cm4all-beng-proxy (3.0.4) unstable; urgency=low

  * {http,filter}-cache: fix garbled data on large cache entries

 -- Max Kellermann <mk@cm4all.com>  Tue, 11 Dec 2012 15:17:17 -0000

cm4all-beng-proxy (3.0.3) unstable; urgency=low

  * memcached-client: fix assertion failure

 -- Max Kellermann <mk@cm4all.com>  Fri, 07 Dec 2012 18:52:33 -0000

cm4all-beng-proxy (3.0.2) unstable; urgency=low

  * merge release 2.3.1
  * lb: verify the client certificate issuer (option "ssl_verify")
  * lb: client certificate is mandatory if "ssl_verify" is enabled
  * lb: support extra CA certificate file (option "ssl_ca_cert")
  * cmdline: can't specify both --memcached-server and http_cache_size
  * init: default to one worker

 -- Max Kellermann <mk@cm4all.com>  Fri, 07 Dec 2012 09:24:52 -0000

cm4all-beng-proxy (3.0.1) unstable; urgency=low

  * http-cache: reduce memory usage while storing
  * {http,filter}-cache: reduce fork overhead
  * pool: fix crash when first allocation is large

 -- Max Kellermann <mk@cm4all.com>  Wed, 05 Dec 2012 14:05:28 -0000

cm4all-beng-proxy (3.0) unstable; urgency=low

  * {http,filter}-cache: reduce overhead when cache is disabled
  * {http,filter}-cache: exclude allocator table from reported size
  * filter-cache: reduce memory usage while storing
  * {http,filter,translate}-cache: return more free memory to operating system
  * pool: further overhead reduction
  * pool: reduce CPU overhead for large areas
  * rubber: fix assertion failure

 -- Max Kellermann <mk@cm4all.com>  Tue, 30 Oct 2012 16:32:45 -0000

cm4all-beng-proxy (2.2.1) unstable; urgency=low

  * merge release 2.1.13
  * control_local: fix assertion failure

 -- Max Kellermann <mk@cm4all.com>  Tue, 16 Oct 2012 15:46:16 -0000

cm4all-beng-proxy (2.2) unstable; urgency=low

  * cache: optimize lookups
  * pool: reduce overhead
  * pool: optimize the linear area recycler
  * resource-address: reduce memory overhead
  * session: reduce memory usage
  * http-cache, filter-cache: return free memory to operating system
  * control_server: support local and abstract sockets
  * python/control: support abstract sockets
  * bp_control: create implicit control channel for each worker process
  * require automake 1.11

 -- Max Kellermann <mk@cm4all.com>  Tue, 09 Oct 2012 15:11:24 -0000

cm4all-beng-proxy (2.3.7) unstable; urgency=low

  * tcache: fix assertion failure in BASE handler

 -- Max Kellermann <mk@cm4all.com>  Mon, 18 Feb 2013 11:58:01 -0000

cm4all-beng-proxy (2.3.6) unstable; urgency=low

  * listener: increase the backlog to 64
  * shm: reserve swap space, avoids theoretical crash

 -- Max Kellermann <mk@cm4all.com>  Sun, 17 Feb 2013 09:29:24 -0000

cm4all-beng-proxy (2.3.5) unstable; urgency=low

  * tcache: reduce CPU pressure when there are many virtual hosts (hot fix)
  * launch the access logger after daemonizing
  * user the configured logger user for the access logger
  * auto-close the access logger
  * debian/rules: compile with -fno-omit-frame-pointer

 -- Max Kellermann <mk@cm4all.com>  Tue, 05 Feb 2013 16:27:46 -0000

cm4all-beng-proxy (2.3.4) unstable; urgency=low

  * log-split: print referer and user agent
  * log-split: cache the last file
  * log-split: allow logging local time stamps
  * log-{split,cat}: escape URI, Referer and User-Agent
  * init: add ACCESS_LOGGER variable

 -- Max Kellermann <mk@cm4all.com>  Tue, 05 Feb 2013 01:31:31 -0000

cm4all-beng-proxy (2.3.3) unstable; urgency=low

  * pool: fix a memory leak in the temporary pool
  * processor: hard limit on length of attributes and parameters

 -- Max Kellermann <mk@cm4all.com>  Thu, 31 Jan 2013 13:16:33 -0000

cm4all-beng-proxy (2.3.2) unstable; urgency=low

  * merge release 2.1.17

 -- Max Kellermann <mk@cm4all.com>  Tue, 29 Jan 2013 00:01:23 -0000

cm4all-beng-proxy (2.3.1) unstable; urgency=low

  * merge release 2.1.16
  * pool: reduce CPU overhead for large areas

 -- Max Kellermann <mk@cm4all.com>  Thu, 06 Dec 2012 16:40:02 -0000

cm4all-beng-proxy (2.3) unstable; urgency=low

  * new stable branch based on v2.1.x, without the work-in-progress
    improvements from v2.2.x
  * cache: optimize lookups
  * pool: reduce overhead
  * pool: optimize the linear area recycler
  * resource-address: reduce memory overhead
  * session: reduce memory usage
  * {http,filter}-cache: reduce overhead when cache is disabled

 -- Max Kellermann <mk@cm4all.com>  Mon, 22 Oct 2012 13:48:20 -0000

cm4all-beng-proxy (2.1.17) unstable; urgency=low

  * merge release 2.0.55

 -- Max Kellermann <mk@cm4all.com>  Mon, 28 Jan 2013 23:59:54 -0000

cm4all-beng-proxy (2.1.16) unstable; urgency=low

  * merge release 2.0.54

 -- Max Kellermann <mk@cm4all.com>  Thu, 06 Dec 2012 16:35:17 -0000

cm4all-beng-proxy (2.1.15) unstable; urgency=low

  * merge release 2.0.53

 -- Max Kellermann <mk@cm4all.com>  Mon, 22 Oct 2012 12:26:57 -0000

cm4all-beng-proxy (2.1.14) unstable; urgency=low

  * merge release 2.0.52

 -- Max Kellermann <mk@cm4all.com>  Fri, 19 Oct 2012 12:10:09 -0000

cm4all-beng-proxy (2.1.13) unstable; urgency=low

  * merge release 2.0.51

 -- Max Kellermann <mk@cm4all.com>  Tue, 16 Oct 2012 15:41:58 -0000

cm4all-beng-proxy (2.1.12) unstable; urgency=low

  * merge release 2.0.50

 -- Max Kellermann <mk@cm4all.com>  Fri, 05 Oct 2012 12:26:24 -0000

cm4all-beng-proxy (2.1.11) unstable; urgency=low

  * merge release 2.0.49

 -- Max Kellermann <mk@cm4all.com>  Fri, 28 Sep 2012 15:04:36 -0000

cm4all-beng-proxy (2.1.10) unstable; urgency=low

  * merge release 2.0.48

 -- Max Kellermann <mk@cm4all.com>  Mon, 24 Sep 2012 15:43:46 -0000

cm4all-beng-proxy (2.1.9) unstable; urgency=low

  * merge release 2.0.47
  * lb: eliminate the duplicate "Date" response header (#1169)

 -- Max Kellermann <mk@cm4all.com>  Fri, 21 Sep 2012 15:56:06 -0000

cm4all-beng-proxy (2.1.8) unstable; urgency=low

  * control: publish statistics over the control protocol

 -- Max Kellermann <mk@cm4all.com>  Fri, 07 Sep 2012 12:47:34 -0000

cm4all-beng-proxy (2.1.7) unstable; urgency=low

  * resource-address: support expanding PIPE addresses
  * translation: support EXPAND_PATH for PROXY
  * reduced connect timeouts for translation server, FastCGI and beng-lb
  * uri-relative: support relative URI with just a query string
  * uri-relative: support relative URIs starting with a double slash
  * lb: improve error messages, include listener/pool name
  * lb: validate the selected sticky modde
  * lb: add sticky mode "source_ip"

 -- Max Kellermann <mk@cm4all.com>  Fri, 31 Aug 2012 14:03:41 -0000

cm4all-beng-proxy (2.1.6) unstable; urgency=low

  * merge release 2.0.46

 -- Max Kellermann <mk@cm4all.com>  Fri, 24 Aug 2012 11:11:20 -0000

cm4all-beng-proxy (2.1.5) unstable; urgency=low

  * lb_expect_monitor: configurable connect timeout

 -- Max Kellermann <mk@cm4all.com>  Mon, 20 Aug 2012 05:40:44 -0000

cm4all-beng-proxy (2.1.4) unstable; urgency=low

  * lb_monitor: configurable timeout

 -- Max Kellermann <mk@cm4all.com>  Fri, 17 Aug 2012 09:16:36 -0000

cm4all-beng-proxy (2.1.3) unstable; urgency=low

  * merge release 2.0.44
  * lb: implement tcp_expect option "expect_graceful"

 -- Max Kellermann <mk@cm4all.com>  Tue, 14 Aug 2012 14:30:57 -0000

cm4all-beng-proxy (2.1.2) unstable; urgency=low

  * support extended HTTP status codes from RFC 6585 and WebDAV

 -- Max Kellermann <mk@cm4all.com>  Thu, 09 Aug 2012 10:10:35 -0000

cm4all-beng-proxy (2.1.1) unstable; urgency=low

  * merge release 2.0.43
  * lb: support TRACE, OPTIONS and WebDAV

 -- Max Kellermann <mk@cm4all.com>  Fri, 03 Aug 2012 11:48:46 -0000

cm4all-beng-proxy (2.1) unstable; urgency=low

  * lb: add sticky mode "jvm_route" (Tomcat)

 -- Max Kellermann <mk@cm4all.com>  Mon, 30 Jul 2012 15:53:43 -0000

cm4all-beng-proxy (2.0.55) unstable; urgency=low

  * istream-tee: fix crash due to erroneous read
  * fix random crashes in the optimized build

 -- Max Kellermann <mk@cm4all.com>  Mon, 28 Jan 2013 23:52:26 -0000

cm4all-beng-proxy (2.0.54) unstable; urgency=low

  * http-cache: fix revalidation of memcached entries

 -- Max Kellermann <mk@cm4all.com>  Thu, 06 Dec 2012 16:31:23 -0000

cm4all-beng-proxy (2.0.53) unstable; urgency=low

  * filter-cache: fix assertion failure on serving empty response
  * http-cache: limit maximum age to 5 minutes if "Vary" includes cookies
  * lb: FADE_NODE lasts for 3 hours

 -- Max Kellermann <mk@cm4all.com>  Mon, 22 Oct 2012 12:21:18 -0000

cm4all-beng-proxy (2.0.52) unstable; urgency=low

  * {http,filter}-cache: include headers in cache size calculation
  * {http,filter}-cache: reduce headers memory usage
  * http-cache: limit maximum age to 1 week
    - 1 hour when "Vary" is used
    - 30 minutes when "Vary" includes "X-WidgetId" or "X-WidgetHref"
    - 5 minutes when "Vary" includes "X-CM4all-BENG-User"
  * cache: reduce number of system calls during lookup

 -- Max Kellermann <mk@cm4all.com>  Fri, 19 Oct 2012 12:07:10 -0000

cm4all-beng-proxy (2.0.51) unstable; urgency=low

  * merge release 1.4.33
  * processor: fix assertion failure with embedded CSS
  * lb: move control channel handler to worker process

 -- Max Kellermann <mk@cm4all.com>  Tue, 16 Oct 2012 15:39:32 -0000

cm4all-beng-proxy (2.0.50) unstable; urgency=low

  * pool: reduce memory overhead of debug data
  * fcgi-client: fix assertion failure due to redundant read event
  * lb: fix crash after pipe-to-socket splice I/O error

 -- Max Kellermann <mk@cm4all.com>  Fri, 05 Oct 2012 12:23:15 -0000

cm4all-beng-proxy (2.0.49) unstable; urgency=low

  * merge release 1.4.32

 -- Max Kellermann <mk@cm4all.com>  Fri, 28 Sep 2012 15:01:26 -0000

cm4all-beng-proxy (2.0.48) unstable; urgency=low

  * lb: fix duplicate monitor requests with --watchdog
  * child: verbose logging of child process events
  * log shutdown signal

 -- Max Kellermann <mk@cm4all.com>  Mon, 24 Sep 2012 15:36:03 -0000

cm4all-beng-proxy (2.0.47) unstable; urgency=low

  * merge release 1.4.31
  * cache: disable excessive debugging checks

 -- Max Kellermann <mk@cm4all.com>  Fri, 21 Sep 2012 15:24:30 -0000

cm4all-beng-proxy (2.0.46) unstable; urgency=low

  * merge release 1.4.30
  * lb: add option --config-file

 -- Max Kellermann <mk@cm4all.com>  Fri, 24 Aug 2012 10:52:29 -0000

cm4all-beng-proxy (2.0.45) unstable; urgency=low

  * merge release 1.4.29

 -- Max Kellermann <mk@cm4all.com>  Tue, 21 Aug 2012 15:49:49 -0000

cm4all-beng-proxy (2.0.44) unstable; urgency=low

  * lb: allow sticky with only one node
  * lb: add option "--check"
  * lb: run all monitors right after startup
  * lb: disable expiry of monitor results
  * lb: improved fallback for "sticky cookie"
  * lb: use Bulldog for "sticky cookie"
  * balancer, lb: persistent "fade" flag
  * balancer, lb: use the Bulldog "graceful" flag
  * control: add packet CONTROL_DUMP_POOLS

 -- Max Kellermann <mk@cm4all.com>  Tue, 14 Aug 2012 13:13:01 -0000

cm4all-beng-proxy (2.0.43) unstable; urgency=low

  * merge release 1.4.28
  * istream-replace: fix assertion failure with embedded CSS

 -- Max Kellermann <mk@cm4all.com>  Thu, 02 Aug 2012 11:14:27 -0000

cm4all-beng-proxy (2.0.42) unstable; urgency=low

  * js: new higher-level API

 -- Max Kellermann <mk@cm4all.com>  Wed, 01 Aug 2012 11:32:28 -0000

cm4all-beng-proxy (2.0.41) unstable; urgency=low

  * session: fix bogus assertion failure when loading expired session

 -- Max Kellermann <mk@cm4all.com>  Fri, 27 Jul 2012 12:47:49 -0000

cm4all-beng-proxy (2.0.40) unstable; urgency=low

  * merge release 1.4.27

 -- Max Kellermann <mk@cm4all.com>  Tue, 24 Jul 2012 16:29:13 -0000

cm4all-beng-proxy (2.0.39) unstable; urgency=low

  * merge release 1.4.26

 -- Max Kellermann <mk@cm4all.com>  Tue, 17 Jul 2012 17:00:20 -0000

cm4all-beng-proxy (2.0.38) unstable; urgency=low

  * merge release 1.4.25
  * strset: fix GROUP_CONTAINER false negatives

 -- Max Kellermann <mk@cm4all.com>  Tue, 17 Jul 2012 16:03:49 -0000

cm4all-beng-proxy (2.0.37) unstable; urgency=low

  * merge release 1.4.24

 -- Max Kellermann <mk@cm4all.com>  Mon, 16 Jul 2012 10:36:57 -0000

cm4all-beng-proxy (2.0.36) unstable; urgency=low

  * proxy-handler: re-add the URI suffix for "transparent" requests

 -- Max Kellermann <mk@cm4all.com>  Wed, 11 Jul 2012 14:12:11 -0000

cm4all-beng-proxy (2.0.35) unstable; urgency=low

  * translate: allow WIDGET_GROUP without PROCESS

 -- Max Kellermann <mk@cm4all.com>  Thu, 05 Jul 2012 13:03:21 -0000

cm4all-beng-proxy (2.0.34) unstable; urgency=low

  * session_save: skip shutdown code if saving is not configured
  * http-server: fix assertion on I/O error during POST
  * header-forward: new group FORWARD to forward the "Host" header

 -- Max Kellermann <mk@cm4all.com>  Tue, 03 Jul 2012 16:46:39 -0000

cm4all-beng-proxy (2.0.33) unstable; urgency=low

  * processor: option SELF_CONTAINER allows widget to only embed itself
  * processor: allow embedding approved widget groups
  * processor: optionally invoke CSS processor for style attributes
  * response, lb_http: put "Discard" cookie attribute to the end (Android bug)

 -- Max Kellermann <mk@cm4all.com>  Mon, 02 Jul 2012 17:52:32 -0000

cm4all-beng-proxy (2.0.32) unstable; urgency=low

  * socket_wrapper: fix two assertion failures
  * pheaders: emit Cache-Control:no-store to work around IE quirk

 -- Max Kellermann <mk@cm4all.com>  Tue, 26 Jun 2012 09:41:51 -0000

cm4all-beng-proxy (2.0.31) unstable; urgency=low

  * lb: publish the SSL peer issuer subject
  * widget-registry: copy the direct_addressing attribute

 -- Max Kellermann <mk@cm4all.com>  Wed, 06 Jun 2012 13:36:04 -0000

cm4all-beng-proxy (2.0.30) unstable; urgency=low

  * init: add --group variable to .default file
  * doc: update view security documentation
  * processor: apply underscore prefix to <A NAME="...">
  * session: restore sessions from a file

 -- Max Kellermann <mk@cm4all.com>  Fri, 01 Jun 2012 11:06:50 -0000

cm4all-beng-proxy (2.0.29) unstable; urgency=low

  * widget: optional direct URI addressing scheme
  * processor: eliminate additional underscore from class prefix
  * ssl_filter: support TLS client certificates

 -- Max Kellermann <mk@cm4all.com>  Tue, 29 May 2012 13:29:06 -0000

cm4all-beng-proxy (2.0.28) unstable; urgency=low

  * merge release 1.4.22

 -- Max Kellermann <mk@cm4all.com>  Wed, 16 May 2012 10:24:31 -0000

cm4all-beng-proxy (2.0.27) unstable; urgency=low

  * uri-address: fix assertion failures with UNIX domain sockets
  * uri-address: fix redirects with matching absolute URI

 -- Max Kellermann <mk@cm4all.com>  Wed, 09 May 2012 16:16:06 -0000

cm4all-beng-proxy (2.0.26) unstable; urgency=low

  * processor: rewrite URIs in META/refresh

 -- Max Kellermann <mk@cm4all.com>  Thu, 03 May 2012 14:43:03 -0000

cm4all-beng-proxy (2.0.25) unstable; urgency=low

  * merge release 1.4.21
  * processor: fix double free bug on failed widget lookup
  * session: don't access the session manager after worker crash
  * proxy-widget: fix assertion failure with empty view name

 -- Max Kellermann <mk@cm4all.com>  Thu, 26 Apr 2012 14:22:10 -0000

cm4all-beng-proxy (2.0.24) unstable; urgency=low

  * processor: optionally invoke CSS processor for <style>

 -- Max Kellermann <mk@cm4all.com>  Fri, 20 Apr 2012 12:10:42 -0000

cm4all-beng-proxy (2.0.23) unstable; urgency=low

  * widget-resolver: check for translation server failure
  * widget-resolver: don't sync with session when view is invalid
  * rewrite-uri: check for invalid view name
  * {css_,}processor: eliminate second underscore from class prefix
  * doc: document the algorithm for replacing two leading underscores

 -- Max Kellermann <mk@cm4all.com>  Thu, 29 Mar 2012 15:37:52 -0000

cm4all-beng-proxy (2.0.22) unstable; urgency=low

  * merge release 1.4.20
  * proxy-widget: forbid client to select view with address
  * proxy-widget: allow any view selection when widget is not a container
  * widget-http: allow any view selection for unprocessable response
  * widget-http: inherit the view from the template
  * widget-request: sync with session only if processor is enabled
  * widget-http: postpone saving to session after receiving response headers
  * processor: add entities &c:id; &c:type; &c:class;

 -- Max Kellermann <mk@cm4all.com>  Mon, 26 Mar 2012 14:05:05 -0000

cm4all-beng-proxy (2.0.21) unstable; urgency=low

  * css_processor: use mode "partial" for @import
  * rewrite-uri: use mode "partial" on invalid input

 -- Max Kellermann <mk@cm4all.com>  Tue, 20 Mar 2012 18:11:28 -0000

cm4all-beng-proxy (2.0.20) unstable; urgency=low

  * {css_,}processor: default mode is "partial"
  * processor: handle underscore prefixes in the "for" attribute

 -- Max Kellermann <mk@cm4all.com>  Tue, 20 Mar 2012 16:48:51 -0000

cm4all-beng-proxy (2.0.19) unstable; urgency=low

  * merge release 1.4.19

 -- Max Kellermann <mk@cm4all.com>  Tue, 20 Mar 2012 08:41:03 -0000

cm4all-beng-proxy (2.0.18) unstable; urgency=low

  * merge release 1.4.18

 -- Max Kellermann <mk@cm4all.com>  Thu, 15 Mar 2012 15:53:12 -0000

cm4all-beng-proxy (2.0.17) unstable; urgency=low

  * merge release 1.4.17
  * css_parser: check for url() following another token
  * css_processor: rewrite @import URIs
  * {text_,}processor: new entity &c:local;

 -- Max Kellermann <mk@cm4all.com>  Fri, 09 Mar 2012 16:50:19 -0000

cm4all-beng-proxy (2.0.16) unstable; urgency=low

  * response: generate Vary response header from translation response
  * widget-resolver: fix NULL dereference after failure
  * translation: User-Agent classification

 -- Max Kellermann <mk@cm4all.com>  Tue, 06 Mar 2012 11:54:10 -0000

cm4all-beng-proxy (2.0.15) unstable; urgency=low

  * merge release 1.4.16
  * uri-address: fix NULL dereference on certain malformed URIs

 -- Max Kellermann <mk@cm4all.com>  Fri, 02 Mar 2012 16:28:54 -0000

cm4all-beng-proxy (2.0.14) unstable; urgency=low

  * address-resolver: add missing initialization
  * rewrite-uri: fix NULL pointer dereference with "local URI"
  * rewrite-uri: allow mode=proxy (optional temporary kludge)
  * widget-http: auto-disable processor (optional temporary kludge)

 -- Max Kellermann <mk@cm4all.com>  Thu, 01 Mar 2012 18:36:38 -0000

cm4all-beng-proxy (2.0.13) unstable; urgency=low

  * merge release 1.4.15
  * translation: make CGI auto-base optional
  * handler: fix up translation client errors

 -- Max Kellermann <mk@cm4all.com>  Thu, 23 Feb 2012 17:31:03 -0000

cm4all-beng-proxy (2.0.12) unstable; urgency=low

  * merge release 1.4.13

 -- Max Kellermann <mk@cm4all.com>  Thu, 16 Feb 2012 14:41:45 -0000

cm4all-beng-proxy (2.0.11) unstable; urgency=low

  * merge release 1.4.11
  * processor: skip rewriting absolute URIs

 -- Max Kellermann <mk@cm4all.com>  Thu, 09 Feb 2012 09:43:06 -0000

cm4all-beng-proxy (2.0.10) unstable; urgency=low

  * resource-address: initialise type, fixes assertion failure

 -- Max Kellermann <mk@cm4all.com>  Tue, 07 Feb 2012 16:57:06 -0000

cm4all-beng-proxy (2.0.9) unstable; urgency=low

  * [css]processor: expand underscore only XML id / CSS class
  * widget-http: filter processor response headers
  * processor: forward Wildfire headers in the debug build

 -- Max Kellermann <mk@cm4all.com>  Tue, 07 Feb 2012 12:32:33 -0000

cm4all-beng-proxy (2.0.8) unstable; urgency=low

  * rewrite-uri: prefix "@/" refers to widget's "local URI"

 -- Max Kellermann <mk@cm4all.com>  Fri, 03 Feb 2012 13:50:16 -0000

cm4all-beng-proxy (2.0.7) unstable; urgency=low

  * merge release 1.4.10
  * stock: clear idle objects periodically

 -- Max Kellermann <mk@cm4all.com>  Thu, 02 Feb 2012 14:10:24 -0000

cm4all-beng-proxy (2.0.6) unstable; urgency=low

  * merge release 1.4.9

 -- Max Kellermann <mk@cm4all.com>  Tue, 31 Jan 2012 15:10:18 -0000

cm4all-beng-proxy (2.0.5) unstable; urgency=low

  * merge release 1.4.8
  * translate-client: verify the PROXY and AJP payloads
  * translation: support inserting regex matches into CGI/file path
  * translation: support customizing the cookie's "Domain" attribute
  * request: new option "dynamic_session_cookie" adds suffix to cookie
    name
  * uri-address: verify the path component

 -- Max Kellermann <mk@cm4all.com>  Wed, 25 Jan 2012 17:05:09 -0000

cm4all-beng-proxy (2.0.4) unstable; urgency=low

  * merge release 1.4.6
  * access-log: don't log the remote port
  * translation: support inserting regex matches into CGI's PATH_INFO
  * tcache: generate BASE automatically for CGI

 -- Max Kellermann <mk@cm4all.com>  Tue, 10 Jan 2012 15:18:37 -0000

cm4all-beng-proxy (2.0.3) unstable; urgency=low

  * merge release 1.4.4
  * http-server: log remote host address

 -- Max Kellermann <mk@cm4all.com>  Tue, 27 Dec 2011 07:41:15 -0000

cm4all-beng-proxy (2.0.2) unstable; urgency=low

  * merge release 1.4.2
  * widget-http: improved HTTP error messages
  * processor: forbid widget request after URI compress failure

 -- Max Kellermann <mk@cm4all.com>  Wed, 07 Dec 2011 16:51:58 -0000

cm4all-beng-proxy (2.0.1) unstable; urgency=low

  * merge release 1.4.1

 -- Max Kellermann <mk@cm4all.com>  Fri, 18 Nov 2011 13:57:27 -0000

cm4all-beng-proxy (2.0) unstable; urgency=low

  * rewrite-uri: reapply 'drop the deprecated mode "proxy"'
  * proxy-widget: reapply 'client can choose only views that have an address'

 -- Max Kellermann <mk@cm4all.com>  Thu, 17 Nov 2011 08:22:39 +0100

cm4all-beng-proxy (1.4.33) unstable; urgency=low

  * istream-file: reduce memory usage for small files
  * file-handler: fix xattr usage on ranged file request (possible
    assertion failure)

 -- Max Kellermann <mk@cm4all.com>  Tue, 16 Oct 2012 15:28:57 -0000

cm4all-beng-proxy (1.4.32) unstable; urgency=low

  * cgi: fix spontaneous shutdown due to misrouted SIGTERM signal

 -- Max Kellermann <mk@cm4all.com>  Fri, 28 Sep 2012 14:39:13 -0000

cm4all-beng-proxy (1.4.31) unstable; urgency=low

  * shm: fix check for shared memory allocation failure
  * child: handle lost SIGCHLD events
  * child: ignore stale child processes

 -- Max Kellermann <mk@cm4all.com>  Fri, 21 Sep 2012 15:21:20 -0000

cm4all-beng-proxy (1.4.30) unstable; urgency=low

  * http-server: parse all tokens in the "Connection" request header

 -- Max Kellermann <mk@cm4all.com>  Fri, 24 Aug 2012 10:50:28 -0000

cm4all-beng-proxy (1.4.29) unstable; urgency=low

  * proxy-widget: fix memory leak on aborted POST request

 -- Max Kellermann <mk@cm4all.com>  Tue, 21 Aug 2012 15:05:12 -0000

cm4all-beng-proxy (1.4.28) unstable; urgency=low

  * worker: reinitialize signal handlers after fork failure
  * lb: work around libevent bug that freezes during shutdown

 -- Max Kellermann <mk@cm4all.com>  Thu, 02 Aug 2012 13:53:18 -0000

cm4all-beng-proxy (1.4.27) unstable; urgency=low

  * lb: fix hanging SSL connection on bulk transfer

 -- Max Kellermann <mk@cm4all.com>  Tue, 24 Jul 2012 14:58:17 -0000

cm4all-beng-proxy (1.4.26) unstable; urgency=low

  * processor: fix regression, missing NULL check

 -- Max Kellermann <mk@cm4all.com>  Tue, 17 Jul 2012 16:55:24 -0000

cm4all-beng-proxy (1.4.25) unstable; urgency=low

  * processor: don't rewrite the fragment part of the URI

 -- Max Kellermann <mk@cm4all.com>  Tue, 17 Jul 2012 15:50:06 -0000

cm4all-beng-proxy (1.4.24) unstable; urgency=low

  * lb: fix splicing with SSL

 -- Max Kellermann <mk@cm4all.com>  Mon, 16 Jul 2012 10:32:17 -0000

cm4all-beng-proxy (1.4.23) unstable; urgency=low

  * widget-http: fix double free bug when POST is aborted

 -- Max Kellermann <mk@cm4all.com>  Tue, 03 Jul 2012 16:42:28 -0000

cm4all-beng-proxy (1.4.22) unstable; urgency=low

  * merge release 1.2.27
  * widget: backport memory leak fix from 2.0
  * widget-http: fix memory leak on abort

 -- Max Kellermann <mk@cm4all.com>  Wed, 16 May 2012 10:00:23 -0000

cm4all-beng-proxy (1.4.21) unstable; urgency=low

  * merge release 1.2.26

 -- Max Kellermann <mk@cm4all.com>  Thu, 26 Apr 2012 14:17:56 -0000

cm4all-beng-proxy (1.4.20) unstable; urgency=low

  * merge release 1.2.25

 -- Max Kellermann <mk@cm4all.com>  Mon, 26 Mar 2012 14:03:14 -0000

cm4all-beng-proxy (1.4.19) unstable; urgency=low

  * merge release 1.2.24

 -- Max Kellermann <mk@cm4all.com>  Tue, 20 Mar 2012 08:36:19 -0000

cm4all-beng-proxy (1.4.18) unstable; urgency=low

  * merge release 1.2.23

 -- Max Kellermann <mk@cm4all.com>  Thu, 15 Mar 2012 15:50:20 -0000

cm4all-beng-proxy (1.4.17) unstable; urgency=low

  * merge release 1.2.22

 -- Max Kellermann <mk@cm4all.com>  Thu, 08 Mar 2012 18:36:00 -0000

cm4all-beng-proxy (1.4.16) unstable; urgency=low

  * merge release 1.2.21

 -- Max Kellermann <mk@cm4all.com>  Fri, 02 Mar 2012 16:03:51 -0000

cm4all-beng-proxy (1.4.15) unstable; urgency=low

  * merge release 1.2.20

 -- Max Kellermann <mk@cm4all.com>  Thu, 23 Feb 2012 17:12:30 -0000

cm4all-beng-proxy (1.4.14) unstable; urgency=low

  * merge release 1.2.19

 -- Max Kellermann <mk@cm4all.com>  Thu, 23 Feb 2012 15:35:04 -0000

cm4all-beng-proxy (1.4.13) unstable; urgency=low

  * merge release 1.2.18

 -- Max Kellermann <mk@cm4all.com>  Thu, 16 Feb 2012 13:53:49 -0000

cm4all-beng-proxy (1.4.12) unstable; urgency=low

  * merge release 1.2.17

 -- Max Kellermann <mk@cm4all.com>  Wed, 15 Feb 2012 09:27:50 -0000

cm4all-beng-proxy (1.4.11) unstable; urgency=low

  * merge release 1.2.16

 -- Max Kellermann <mk@cm4all.com>  Thu, 09 Feb 2012 09:33:30 -0000

cm4all-beng-proxy (1.4.10) unstable; urgency=low

  * merge release 1.2.15

 -- Max Kellermann <mk@cm4all.com>  Thu, 02 Feb 2012 13:43:11 -0000

cm4all-beng-proxy (1.4.9) unstable; urgency=low

  * merge release 1.2.14

 -- Max Kellermann <mk@cm4all.com>  Tue, 31 Jan 2012 15:06:57 -0000

cm4all-beng-proxy (1.4.8) unstable; urgency=low

  * merge release 1.2.13

 -- Max Kellermann <mk@cm4all.com>  Wed, 25 Jan 2012 12:16:53 -0000

cm4all-beng-proxy (1.4.7) unstable; urgency=low

  * merge release 1.2.12

 -- Max Kellermann <mk@cm4all.com>  Tue, 17 Jan 2012 08:37:01 -0000

cm4all-beng-proxy (1.4.6) unstable; urgency=low

  * merge release 1.2.11

 -- Max Kellermann <mk@cm4all.com>  Wed, 04 Jan 2012 15:41:43 -0000

cm4all-beng-proxy (1.4.5) unstable; urgency=low

  * merge release 1.2.10

 -- Max Kellermann <mk@cm4all.com>  Wed, 28 Dec 2011 17:07:13 -0000

cm4all-beng-proxy (1.4.4) unstable; urgency=low

  * merge release 1.2.9

 -- Max Kellermann <mk@cm4all.com>  Thu, 22 Dec 2011 11:28:39 -0000

cm4all-beng-proxy (1.4.3) unstable; urgency=low

  * merge release 1.2.8

 -- Max Kellermann <mk@cm4all.com>  Wed, 14 Dec 2011 11:20:04 -0000

cm4all-beng-proxy (1.4.2) unstable; urgency=low

  * text-processor: allow processing "application/javascript",
    "application/json"
  * uri-relative: allow backtracking to the widget base with "../"
  * merge release 1.2.7

 -- Max Kellermann <mk@cm4all.com>  Tue, 06 Dec 2011 12:39:24 -0000

cm4all-beng-proxy (1.4.1) unstable; urgency=low

  * merge release 1.2.6

 -- Max Kellermann <mk@cm4all.com>  Fri, 18 Nov 2011 13:53:56 -0000

cm4all-beng-proxy (1.4) unstable; urgency=low

  * proxy-widget: revert 'client can choose only views that have an address'
  * rewrite-uri: revert 'drop the deprecated mode "proxy"'

 -- Max Kellermann <mk@cm4all.com>  Thu, 17 Nov 2011 08:10:42 +0100

cm4all-beng-proxy (1.3.2) unstable; urgency=low

  * tcache: add regex matching, translation packets REGEX, INVERSE_REGEX
  * widget: don't start the prefix with an underscore
  * translation: add new packet PROCESS_TEXT, to expand entity references
  * translation: add new packet WIDGET_INFO, enables additional request headers
  * doc: document the algorithm for replacing three leading underscores

 -- Max Kellermann <mk@cm4all.com>  Wed, 16 Nov 2011 17:00:16 +0100

cm4all-beng-proxy (1.3.1) unstable; urgency=low

  * merge release 1.2.5

 -- Max Kellermann <mk@cm4all.com>  Tue, 08 Nov 2011 19:51:18 +0100

cm4all-beng-proxy (1.3) unstable; urgency=low

  * rewrite-uri: drop the deprecated mode "proxy"
  * proxy-widget: client can choose only views that have an address

 -- Max Kellermann <mk@cm4all.com>  Mon, 31 Oct 2011 17:41:14 +0100

cm4all-beng-proxy (1.2.27) unstable; urgency=low

  * merge release 1.1.40

 -- Max Kellermann <mk@cm4all.com>  Wed, 16 May 2012 09:51:50 -0000

cm4all-beng-proxy (1.2.26) unstable; urgency=low

  * merge release 1.1.39

 -- Max Kellermann <mk@cm4all.com>  Thu, 26 Apr 2012 14:16:40 -0000

cm4all-beng-proxy (1.2.25) unstable; urgency=low

  * merge release 1.1.38

 -- Max Kellermann <mk@cm4all.com>  Mon, 26 Mar 2012 14:01:44 -0000

cm4all-beng-proxy (1.2.24) unstable; urgency=low

  * merge release 1.1.37

 -- Max Kellermann <mk@cm4all.com>  Tue, 20 Mar 2012 08:33:31 -0000

cm4all-beng-proxy (1.2.23) unstable; urgency=low

  * merge release 1.1.36

 -- Max Kellermann <mk@cm4all.com>  Thu, 15 Mar 2012 15:37:10 -0000

cm4all-beng-proxy (1.2.22) unstable; urgency=low

  * merge release 1.1.35

 -- Max Kellermann <mk@cm4all.com>  Thu, 08 Mar 2012 18:29:39 -0000

cm4all-beng-proxy (1.2.21) unstable; urgency=low

  * merge release 1.1.34

 -- Max Kellermann <mk@cm4all.com>  Fri, 02 Mar 2012 16:02:00 -0000

cm4all-beng-proxy (1.2.20) unstable; urgency=low

  * merge release 1.1.33

 -- Max Kellermann <mk@cm4all.com>  Thu, 23 Feb 2012 17:11:15 -0000

cm4all-beng-proxy (1.2.19) unstable; urgency=low

  * merge release 1.1.32

 -- Max Kellermann <mk@cm4all.com>  Thu, 23 Feb 2012 15:18:36 -0000

cm4all-beng-proxy (1.2.18) unstable; urgency=low

  * merge release 1.1.31

 -- Max Kellermann <mk@cm4all.com>  Thu, 16 Feb 2012 13:52:42 -0000

cm4all-beng-proxy (1.2.17) unstable; urgency=low

  * merge release 1.1.30

 -- Max Kellermann <mk@cm4all.com>  Wed, 15 Feb 2012 09:26:45 -0000

cm4all-beng-proxy (1.2.16) unstable; urgency=low

  * merge release 1.1.29

 -- Max Kellermann <mk@cm4all.com>  Thu, 09 Feb 2012 09:31:50 -0000

cm4all-beng-proxy (1.2.15) unstable; urgency=low

  * merge release 1.1.28

 -- Max Kellermann <mk@cm4all.com>  Thu, 02 Feb 2012 13:41:45 -0000

cm4all-beng-proxy (1.2.14) unstable; urgency=low

  * merge release 1.1.27

 -- Max Kellermann <mk@cm4all.com>  Tue, 31 Jan 2012 15:04:32 -0000

cm4all-beng-proxy (1.2.13) unstable; urgency=low

  * merge release 1.1.26

 -- Max Kellermann <mk@cm4all.com>  Wed, 25 Jan 2012 12:15:19 -0000

cm4all-beng-proxy (1.2.12) unstable; urgency=low

  * merge release 1.1.25

 -- Max Kellermann <mk@cm4all.com>  Tue, 17 Jan 2012 08:31:44 -0000

cm4all-beng-proxy (1.2.11) unstable; urgency=low

  * merge release 1.1.24

 -- Max Kellermann <mk@cm4all.com>  Wed, 04 Jan 2012 15:38:27 -0000

cm4all-beng-proxy (1.2.10) unstable; urgency=low

  * merge release 1.1.23

 -- Max Kellermann <mk@cm4all.com>  Wed, 28 Dec 2011 17:01:43 -0000

cm4all-beng-proxy (1.2.9) unstable; urgency=low

  * merge release 1.1.22

 -- Max Kellermann <mk@cm4all.com>  Thu, 22 Dec 2011 10:28:29 -0000

cm4all-beng-proxy (1.2.8) unstable; urgency=low

  * merge release 1.1.21

 -- Max Kellermann <mk@cm4all.com>  Wed, 14 Dec 2011 11:12:32 -0000

cm4all-beng-proxy (1.2.7) unstable; urgency=low

  * merge release 1.1.20

 -- Max Kellermann <mk@cm4all.com>  Tue, 06 Dec 2011 11:43:10 -0000

cm4all-beng-proxy (1.2.6) unstable; urgency=low

  * merge release 1.1.19

 -- Max Kellermann <mk@cm4all.com>  Fri, 18 Nov 2011 13:47:43 -0000

cm4all-beng-proxy (1.2.5) unstable; urgency=low

  * merge release 1.1.18
  * file-handler: handle If-Modified-Since followed by filter

 -- Max Kellermann <mk@cm4all.com>  Tue, 08 Nov 2011 19:43:58 +0100

cm4all-beng-proxy (1.2.4) unstable; urgency=low

  * merge release 1.1.17

 -- Max Kellermann <mk@cm4all.com>  Wed, 02 Nov 2011 16:58:28 +0100

cm4all-beng-proxy (1.2.3) unstable; urgency=low

  * merge release 1.1.16

 -- Max Kellermann <mk@cm4all.com>  Fri, 21 Oct 2011 15:16:13 +0200

cm4all-beng-proxy (1.2.2) unstable; urgency=low

  * merge release 1.1.15
  * widget-view: an empty name refers to the default view
  * processor: new entity &c:view;

 -- Max Kellermann <mk@cm4all.com>  Wed, 19 Oct 2011 11:43:20 +0200

cm4all-beng-proxy (1.2.1) unstable; urgency=low

  * merge release 1.1.13

 -- Max Kellermann <mk@cm4all.com>  Wed, 05 Oct 2011 17:16:04 +0200

cm4all-beng-proxy (1.2) unstable; urgency=low

  * delegate-client: improved error reporting
  * response-error: resolve errno codes
  * python/control/client: bind the unix domain socket
  * python/control/client: implement timeout
  * lb_control: allow querying node status over control socket

 -- Max Kellermann <mk@cm4all.com>  Tue, 27 Sep 2011 12:00:44 +0200

cm4all-beng-proxy (1.1.40) unstable; urgency=low

  * merge release 1.0.34

 -- Max Kellermann <mk@cm4all.com>  Wed, 16 May 2012 09:50:37 -0000

cm4all-beng-proxy (1.1.39) unstable; urgency=low

  * merge release 1.0.33

 -- Max Kellermann <mk@cm4all.com>  Thu, 26 Apr 2012 14:12:30 -0000

cm4all-beng-proxy (1.1.38) unstable; urgency=low

  * merge release 1.0.32

 -- Max Kellermann <mk@cm4all.com>  Mon, 26 Mar 2012 14:00:38 -0000

cm4all-beng-proxy (1.1.37) unstable; urgency=low

  * merge release 1.0.31

 -- Max Kellermann <mk@cm4all.com>  Tue, 20 Mar 2012 08:31:08 -0000

cm4all-beng-proxy (1.1.36) unstable; urgency=low

  * merge release 1.0.30

 -- Max Kellermann <mk@cm4all.com>  Thu, 15 Mar 2012 15:36:15 -0000

cm4all-beng-proxy (1.1.35) unstable; urgency=low

  * merge release 1.0.29
  * css_processor: delete "-c-mode" and "-c-view" from output

 -- Max Kellermann <mk@cm4all.com>  Thu, 08 Mar 2012 18:16:03 -0000

cm4all-beng-proxy (1.1.34) unstable; urgency=low

  * merge release 1.0.28

 -- Max Kellermann <mk@cm4all.com>  Fri, 02 Mar 2012 15:26:44 -0000

cm4all-beng-proxy (1.1.33) unstable; urgency=low

  * merge release 1.0.27

 -- Max Kellermann <mk@cm4all.com>  Thu, 23 Feb 2012 17:09:57 -0000

cm4all-beng-proxy (1.1.32) unstable; urgency=low

  * merge release 1.0.26

 -- Max Kellermann <mk@cm4all.com>  Thu, 23 Feb 2012 15:14:56 -0000

cm4all-beng-proxy (1.1.31) unstable; urgency=low

  * merge release 1.0.25

 -- Max Kellermann <mk@cm4all.com>  Thu, 16 Feb 2012 13:49:26 -0000

cm4all-beng-proxy (1.1.30) unstable; urgency=low

  * merge release 1.0.24

 -- Max Kellermann <mk@cm4all.com>  Wed, 15 Feb 2012 09:25:38 -0000

cm4all-beng-proxy (1.1.29) unstable; urgency=low

  * merge release 1.0.23

 -- Max Kellermann <mk@cm4all.com>  Thu, 09 Feb 2012 09:30:18 -0000

cm4all-beng-proxy (1.1.28) unstable; urgency=low

  * merge release 1.0.22

 -- Max Kellermann <mk@cm4all.com>  Thu, 02 Feb 2012 13:39:21 -0000

cm4all-beng-proxy (1.1.27) unstable; urgency=low

  * merge release 1.0.21

 -- Max Kellermann <mk@cm4all.com>  Tue, 31 Jan 2012 14:59:06 -0000

cm4all-beng-proxy (1.1.26) unstable; urgency=low

  * merge release 1.0.20

 -- Max Kellermann <mk@cm4all.com>  Wed, 25 Jan 2012 12:13:43 -0000

cm4all-beng-proxy (1.1.25) unstable; urgency=low

  * merge release 1.0.19

 -- Max Kellermann <mk@cm4all.com>  Tue, 17 Jan 2012 08:29:34 -0000

cm4all-beng-proxy (1.1.24) unstable; urgency=low

  * merge release 1.0.18

 -- Max Kellermann <mk@cm4all.com>  Wed, 04 Jan 2012 15:27:35 -0000

cm4all-beng-proxy (1.1.23) unstable; urgency=low

  * header-forward: remove port number from X-Forwarded-For

 -- Max Kellermann <mk@cm4all.com>  Wed, 28 Dec 2011 16:51:41 -0000

cm4all-beng-proxy (1.1.22) unstable; urgency=low

  * merge release 1.0.17
  * istream-socket: fix potential assertion failure

 -- Max Kellermann <mk@cm4all.com>  Wed, 21 Dec 2011 16:44:46 -0000

cm4all-beng-proxy (1.1.21) unstable; urgency=low

  * merge release 1.0.16

 -- Max Kellermann <mk@cm4all.com>  Wed, 14 Dec 2011 11:07:58 -0000

cm4all-beng-proxy (1.1.20) unstable; urgency=low

  * merge release 1.0.15
  * processor: don't rewrite "mailto:" hyperlinks

 -- Max Kellermann <mk@cm4all.com>  Mon, 05 Dec 2011 18:37:10 -0000

cm4all-beng-proxy (1.1.19) unstable; urgency=low

  * {css_,}processor: quote widget classes for prefixing XML IDs, CSS classes

 -- Max Kellermann <mk@cm4all.com>  Fri, 18 Nov 2011 13:17:02 -0000

cm4all-beng-proxy (1.1.18) unstable; urgency=low

  * merge release 1.0.13
  * lb_http: eliminate the duplicate "Date" response header

 -- Max Kellermann <mk@cm4all.com>  Tue, 08 Nov 2011 19:33:07 +0100

cm4all-beng-proxy (1.1.17) unstable; urgency=low

  * merge release 1.0.13

 -- Max Kellermann <mk@cm4all.com>  Wed, 02 Nov 2011 16:52:21 +0100

cm4all-beng-proxy (1.1.16) unstable; urgency=low

  * merge release 1.0.12

 -- Max Kellermann <mk@cm4all.com>  Fri, 21 Oct 2011 15:09:55 +0200

cm4all-beng-proxy (1.1.15) unstable; urgency=low

  * merge release 1.0.11

 -- Max Kellermann <mk@cm4all.com>  Wed, 19 Oct 2011 09:36:38 +0200

cm4all-beng-proxy (1.1.14) unstable; urgency=low

  * merge release 1.0.10

 -- Max Kellermann <mk@cm4all.com>  Fri, 07 Oct 2011 15:15:00 +0200

cm4all-beng-proxy (1.1.13) unstable; urgency=low

  * merge release 1.0.9

 -- Max Kellermann <mk@cm4all.com>  Thu, 29 Sep 2011 16:47:56 +0200

cm4all-beng-proxy (1.1.12) unstable; urgency=low

  * merge release 1.0.8

 -- Max Kellermann <mk@cm4all.com>  Thu, 22 Sep 2011 17:13:41 +0200

cm4all-beng-proxy (1.1.11) unstable; urgency=low

  * merge release 1.0.7
  * widget-http: response header X-CM4all-View selects a view
  * processor, css_processor: support prefixing XML ids
  * processor: property "c:view" selects a view

 -- Max Kellermann <mk@cm4all.com>  Fri, 16 Sep 2011 12:25:24 +0200

cm4all-beng-proxy (1.1.10) unstable; urgency=low

  * merge release 1.0.6
  * http-request: don't clear failure state on successful TCP connection
  * istream-socket: fix assertion failure after receive error
  * ssl_filter: check for end-of-file on plain socket
  * ssl_filter: fix buffer assertion failures

 -- Max Kellermann <mk@cm4all.com>  Tue, 13 Sep 2011 18:50:18 +0200

cm4all-beng-proxy (1.1.9) unstable; urgency=low

  * http-request: improve keep-alive cancellation detection
  * http-request: mark server "failed" after HTTP client error
  * lb: implement the control protocol
    - can disable and re-enable workers
  * lb: don't allow sticky pool with only one member
  * lb: verify that a new sticky host is alive
  * lb: mark server "failed" after HTTP client error

 -- Max Kellermann <mk@cm4all.com>  Fri, 09 Sep 2011 13:03:55 +0200

cm4all-beng-proxy (1.1.8) unstable; urgency=low

  * merge release 1.0.5
  * {css_,}processor: one more underscore for the prefix
  * processor: remove rewrite-uri processing instructions from output
  * translate: unknown packet is a fatal error
  * processor: add option to set widget/focus by default
  * rewrite-uri: a leading tilde refers to the widget base; translation
    packet ANCHOR_ABSOLUTE enables it by default

 -- Max Kellermann <mk@cm4all.com>  Mon, 05 Sep 2011 17:56:31 +0200

cm4all-beng-proxy (1.1.7) unstable; urgency=low

  * css_processor: implement property "-c-mode"
  * css_processor: translate underscore prefix in class names
  * processor: translate underscore prefix in CSS class names

 -- Max Kellermann <mk@cm4all.com>  Mon, 29 Aug 2011 17:47:48 +0200

cm4all-beng-proxy (1.1.6) unstable; urgency=low

  * merge release 1.0.3
  * implement CSS processor

 -- Max Kellermann <mk@cm4all.com>  Mon, 22 Aug 2011 17:13:56 +0200

cm4all-beng-proxy (1.1.5) unstable; urgency=low

  * lb: optionally generate Via and X-Forwarded-For

 -- Max Kellermann <mk@cm4all.com>  Wed, 17 Aug 2011 12:45:14 +0200

cm4all-beng-proxy (1.1.4) unstable; urgency=low

  * pipe-stock: fix assertion failure after optimization bug
  * istream-pipe: reuse drained pipes immediately
  * sink-socket: reinstate write event during bulk transfers

 -- Max Kellermann <mk@cm4all.com>  Thu, 11 Aug 2011 14:41:37 +0200

cm4all-beng-proxy (1.1.3) unstable; urgency=low

  * widget: quote invalid XMLID/JS characters for &c:prefix;
  * lb: add protocol "tcp"

 -- Max Kellermann <mk@cm4all.com>  Wed, 10 Aug 2011 18:53:12 +0200

cm4all-beng-proxy (1.1.2) unstable; urgency=low

  * merge release 1.0.2
  * http-server: report detailed errors
  * widget-http: implement header dumps
  * cgi, fastcgi: enable cookie jar with custom cookie "host"

 -- Max Kellermann <mk@cm4all.com>  Thu, 04 Aug 2011 17:27:51 +0200

cm4all-beng-proxy (1.1.1) unstable; urgency=low

  * merge release 1.0.1
  * lb: don't ignore unimplemented configuration keywords
  * lb: configurable monitor check interval
  * session: configurable idle timeout

 -- Max Kellermann <mk@cm4all.com>  Tue, 26 Jul 2011 11:27:20 +0200

cm4all-beng-proxy (1.1) unstable; urgency=low

  * http-client: send "Expect: 100-continue" only for big request body
  * lb: implement monitors (ping, connect, tcp_expect)

 -- Max Kellermann <mk@cm4all.com>  Wed, 20 Jul 2011 15:04:22 +0200
  
cm4all-beng-proxy (1.0.34) unstable; urgency=low

  * resource-loader: don't strip last segment from IPv6 address

 -- Max Kellermann <mk@cm4all.com>  Wed, 16 May 2012 09:47:43 -0000

cm4all-beng-proxy (1.0.33) unstable; urgency=low

  * widget-resolver: fix assertion failure on recursive abort

 -- Max Kellermann <mk@cm4all.com>  Thu, 26 Apr 2012 14:04:01 -0000

cm4all-beng-proxy (1.0.32) unstable; urgency=low

  * http-cache: add missing initialization on memcached miss

 -- Max Kellermann <mk@cm4all.com>  Mon, 26 Mar 2012 13:35:01 -0000

cm4all-beng-proxy (1.0.31) unstable; urgency=low

  * proxy-widget: close the request body when the view doesn't exist

 -- Max Kellermann <mk@cm4all.com>  Tue, 20 Mar 2012 08:28:00 -0000

cm4all-beng-proxy (1.0.30) unstable; urgency=low

  * widget-view: initialize the header forward settings
  * translate-client: new view inherits header forward settings from
    default view
  * handler: clear transformation after translation error
  * http-cache: release the memcached response on abort
  * fcgi-request: close the request body on stock failure

 -- Max Kellermann <mk@cm4all.com>  Thu, 15 Mar 2012 15:34:18 -0000

cm4all-beng-proxy (1.0.29) unstable; urgency=low

  * processor: unescape custom header values
  * widget-resolver: fix NULL dereference after failure

 -- Max Kellermann <mk@cm4all.com>  Thu, 08 Mar 2012 18:10:14 -0000

cm4all-beng-proxy (1.0.28) unstable; urgency=low

  * widget-resolver: serve responses in the right order
  * widget-request: fix session related assertion failure
  * translate: initialize all GError variables

 -- Max Kellermann <mk@cm4all.com>  Fri, 02 Mar 2012 15:20:54 -0000

cm4all-beng-proxy (1.0.27) unstable; urgency=low

  * resource-address: fix regression when CGI URI is not set

 -- Max Kellermann <mk@cm4all.com>  Thu, 23 Feb 2012 17:08:16 -0000

cm4all-beng-proxy (1.0.26) unstable; urgency=low

  * resource-address: apply BASE to the CGI request URI

 -- Max Kellermann <mk@cm4all.com>  Thu, 23 Feb 2012 15:11:42 -0000

cm4all-beng-proxy (1.0.25) unstable; urgency=low

  * cgi-client: clear the input pointer on close

 -- Max Kellermann <mk@cm4all.com>  Thu, 16 Feb 2012 13:46:13 -0000

cm4all-beng-proxy (1.0.24) unstable; urgency=low

  * debian/rules: optimize parallel build
  * cgi: break loop when headers are finished

 -- Max Kellermann <mk@cm4all.com>  Wed, 15 Feb 2012 09:23:22 -0000

cm4all-beng-proxy (1.0.23) unstable; urgency=low

  * cgi: detect large response headers
  * cgi: continue parsing response headers after buffer boundary
  * cgi: bigger response header buffer
  * fcgi-client: detect large response headers

 -- Max Kellermann <mk@cm4all.com>  Thu, 09 Feb 2012 09:27:50 -0000

cm4all-beng-proxy (1.0.22) unstable; urgency=low

  * debian/rules: don't run libtool
  * lb: thread safety for the SSL filter
  * lb: fix crash during shutdown
  * http-server: fix uninitialised variable

 -- Max Kellermann <mk@cm4all.com>  Thu, 02 Feb 2012 13:03:08 -0000

cm4all-beng-proxy (1.0.21) unstable; urgency=low

  * hstock: fix memory leak
  * notify: fix endless busy loop
  * ssl_filter: fix hang while tearing down connection

 -- Max Kellermann <mk@cm4all.com>  Tue, 31 Jan 2012 15:24:50 -0000

cm4all-beng-proxy (1.0.20) unstable; urgency=low

  * ssl: load the whole certificate chain
  * translate: fix PATH+JAILCGI+SITE check
  * translate: fix HOME check
  * resource-address: include all CGI attributes in cache key

 -- Max Kellermann <mk@cm4all.com>  Wed, 25 Jan 2012 12:10:43 -0000

cm4all-beng-proxy (1.0.19) unstable; urgency=low

  * cookie-client: add a missing out-of-memory check

 -- Max Kellermann <mk@cm4all.com>  Tue, 17 Jan 2012 08:27:38 -0000

cm4all-beng-proxy (1.0.18) unstable; urgency=low

  * resource-address: support zero-length path_info prefix (for BASE)
  * hashmap: optimize insertions
  * http-server: limit the number of request headers
  * proxy-widget: discard the unused request body on error

 -- Max Kellermann <mk@cm4all.com>  Wed, 04 Jan 2012 14:55:59 -0000

cm4all-beng-proxy (1.0.17) unstable; urgency=low

  * istream-chunked: avoid recursive buffer write, fixes crash

 -- Max Kellermann <mk@cm4all.com>  Wed, 21 Dec 2011 16:37:44 -0000

cm4all-beng-proxy (1.0.16) unstable; urgency=low

  * http-server: disable timeout while waiting for CGI
  * cgi: fix segmentation fault
  * processor: discard child's request body on abort
  * proxy-widget: discard the unused request body on error

 -- Max Kellermann <mk@cm4all.com>  Wed, 14 Dec 2011 11:53:31 +0100

cm4all-beng-proxy (1.0.15) unstable; urgency=low

  * http-client: fix assertion failure on bogus "100 Continue"
  * handler: don't close the request body twice
  * session: add a missing out-of-memory check
  * fcgi-client: check for EV_READ event
  * fcgi-serialize: fix serializing parameter without value

 -- Max Kellermann <mk@cm4all.com>  Mon, 05 Dec 2011 17:47:20 -0000

cm4all-beng-proxy (1.0.14) unstable; urgency=low

  * http-server: don't generate chunked HEAD response
  * http-server: don't override Content-Length for HEAD response
  * lb_http, proxy-widget, response: forward Content-Length after HEAD

 -- Max Kellermann <mk@cm4all.com>  Tue, 08 Nov 2011 18:19:42 +0100

cm4all-beng-proxy (1.0.13) unstable; urgency=low

  * processor: initialize URI rewrite options for <?cm4all-rewrite-uri?>

 -- Max Kellermann <mk@cm4all.com>  Wed, 02 Nov 2011 16:47:48 +0100

cm4all-beng-proxy (1.0.12) unstable; urgency=low

  * http-server, proxy-widget: add missing newline to log message
  * fcgi_client: fix assertion failure on response body error
  * http-cache-choice: fix crash due to wrong filter callback

 -- Max Kellermann <mk@cm4all.com>  Fri, 21 Oct 2011 15:02:42 +0200

cm4all-beng-proxy (1.0.11) unstable; urgency=low

  * lb_config: fix binding to wildcard address
  * rewrite-uri: clarify warning message when widget has no id

 -- Max Kellermann <mk@cm4all.com>  Wed, 19 Oct 2011 09:26:48 +0200

cm4all-beng-proxy (1.0.10) unstable; urgency=low

  * debian/control: beng-lb doesn't need "daemon" anymore
  * http-string: allow space in unquoted cookie values (RFC ignorant)

 -- Max Kellermann <mk@cm4all.com>  Fri, 07 Oct 2011 15:06:32 +0200

cm4all-beng-proxy (1.0.9) unstable; urgency=low

  * tcp-balancer: store a copy of the socket address
  * lb: default log directory is /var/log/cm4all/beng-lb
  * lb: use new built-in watchdog instead of /usr/bin/daemon

 -- Max Kellermann <mk@cm4all.com>  Thu, 29 Sep 2011 16:19:34 +0200

cm4all-beng-proxy (1.0.8) unstable; urgency=low

  * resource-address: copy the delegate JailCGI parameters (crash bug fix)
  * response: use the same URI for storing and dropping widget sessions

 -- Max Kellermann <mk@cm4all.com>  Thu, 22 Sep 2011 13:39:08 +0200

cm4all-beng-proxy (1.0.7) unstable; urgency=low

  * inline-widget: discard request body when class lookup fails

 -- Max Kellermann <mk@cm4all.com>  Fri, 16 Sep 2011 12:16:04 +0200

cm4all-beng-proxy (1.0.6) unstable; urgency=low

  * processor: support short "SCRIPT" tag
  * widget-uri: use the template's view specification

 -- Max Kellermann <mk@cm4all.com>  Tue, 13 Sep 2011 18:14:24 +0200

cm4all-beng-proxy (1.0.5) unstable; urgency=low

  * resource-loader: delete comma when extracting from X-Forwarded-For

 -- Max Kellermann <mk@cm4all.com>  Mon, 05 Sep 2011 17:43:22 +0200

cm4all-beng-proxy (1.0.4) unstable; urgency=low

  * istream-replace: update the buffer reader after new data was added

 -- Max Kellermann <mk@cm4all.com>  Mon, 05 Sep 2011 15:43:17 +0200

cm4all-beng-proxy (1.0.3) unstable; urgency=low

  * merge release 0.9.35
  * control-handler: fix uninitialized variable

 -- Max Kellermann <mk@cm4all.com>  Thu, 18 Aug 2011 15:15:52 +0200

cm4all-beng-proxy (1.0.2) unstable; urgency=low

  * merge release 0.9.34
  * handler: always log translate client errors
  * tcp-balancer: fix memory leak in error handler
  * http-string: allow more characters in cookie values (RFC ignorant)

 -- Max Kellermann <mk@cm4all.com>  Mon, 01 Aug 2011 16:30:05 +0200

cm4all-beng-proxy (1.0.1) unstable; urgency=low

  * session: increase idle timeout to 20 minutes

 -- Max Kellermann <mk@cm4all.com>  Tue, 26 Jul 2011 11:23:36 +0200

cm4all-beng-proxy (1.0) unstable; urgency=low

  * merge release 0.9.33
  * header-forward: eliminate the duplicate "Date" response header
  * proxy-handler: don't pass internal URI arguments to CGI

 -- Max Kellermann <mk@cm4all.com>  Mon, 18 Jul 2011 17:07:42 +0200

cm4all-beng-proxy (0.10.14) unstable; urgency=low

  * merge release 0.9.32

 -- Max Kellermann <mk@cm4all.com>  Tue, 12 Jul 2011 19:02:23 +0200

cm4all-beng-proxy (0.10.13) unstable; urgency=low

  * growing-buffer: reset the position when skipping buffers

 -- Max Kellermann <mk@cm4all.com>  Wed, 06 Jul 2011 10:07:50 +0200

cm4all-beng-proxy (0.10.12) unstable; urgency=low

  * merge release 0.9.31
  * rewrite-uri: log widget base mismatch
  * istream-replace: fix assertion failure with splitted buffer

 -- Max Kellermann <mk@cm4all.com>  Tue, 05 Jul 2011 22:05:44 +0200

cm4all-beng-proxy (0.10.11) unstable; urgency=low

  * merge release 0.9.30
  * lb: add SSL/TLS support

 -- Max Kellermann <mk@cm4all.com>  Mon, 04 Jul 2011 17:14:21 +0200

cm4all-beng-proxy (0.10.10) unstable; urgency=low

  * merge release 0.9.29

 -- Max Kellermann <mk@cm4all.com>  Tue, 28 Jun 2011 17:56:43 +0200

cm4all-beng-proxy (0.10.9) unstable; urgency=low

  * merge release 0.9.28

 -- Max Kellermann <mk@cm4all.com>  Mon, 27 Jun 2011 13:38:03 +0200

cm4all-beng-proxy (0.10.8) unstable; urgency=low

  * lb_http: don't access the connection object after it was closed
  * restart the load balancer automatically

 -- Max Kellermann <mk@cm4all.com>  Wed, 22 Jun 2011 12:38:39 +0200

cm4all-beng-proxy (0.10.7) unstable; urgency=low

  * config: make the session cookie name configurable
  * uri-relative: allow relative base URIs (for CGI)
  * widget-uri: combine existing CGI PATH_INFO and given widget location
  * python/translation/widget: support "path_info" specification

 -- Max Kellermann <mk@cm4all.com>  Mon, 20 Jun 2011 14:54:38 +0200

cm4all-beng-proxy (0.10.6) unstable; urgency=low

  * merge release 0.9.26

 -- Max Kellermann <mk@cm4all.com>  Wed, 15 Jun 2011 09:19:28 +0200

cm4all-beng-proxy (0.10.5) unstable; urgency=low

  * merge release 0.9.26

 -- Max Kellermann <mk@cm4all.com>  Fri, 10 Jun 2011 10:09:09 +0200

cm4all-beng-proxy (0.10.4) unstable; urgency=low

  * doc: add beng-lb documentation
  * lb: implement "fallback" option
  * merge release 0.9.25

 -- Max Kellermann <mk@cm4all.com>  Wed, 08 Jun 2011 14:13:43 +0200

cm4all-beng-proxy (0.10.3) unstable; urgency=low

  * python/translation.widget: support keyword "sticky"
  * lb: implement sticky modes "failover", "cookie"

 -- Max Kellermann <mk@cm4all.com>  Mon, 06 Jun 2011 15:51:36 +0200

cm4all-beng-proxy (0.10.2) unstable; urgency=low

  * debian: fix beng-lb pid file name
  * lb_http: implement sticky sessions
  * merge release 0.9.24

 -- Max Kellermann <mk@cm4all.com>  Tue, 31 May 2011 14:32:03 +0200

cm4all-beng-proxy (0.10.1) unstable; urgency=low

  * lb_http: close request body on error
  * lb_listener: print error message when binding fails
  * merge release 0.9.23

 -- Max Kellermann <mk@cm4all.com>  Fri, 27 May 2011 13:13:55 +0200

cm4all-beng-proxy (0.10) unstable; urgency=low

  * failure: fix inverted logic bug in expiry check
  * tcp-balancer: implement session stickiness
  * lb: new stand-alone load balancer

 -- Max Kellermann <mk@cm4all.com>  Thu, 26 May 2011 14:32:02 +0200

cm4all-beng-proxy (0.9.35) unstable; urgency=low

  * resource-loader: pass the last X-Forwarded-For element to AJP

 -- Max Kellermann <mk@cm4all.com>  Thu, 18 Aug 2011 15:05:02 +0200

cm4all-beng-proxy (0.9.34) unstable; urgency=low

  * request: fix double request body close in errdoc handler
  * handler: close request body on early abort

 -- Max Kellermann <mk@cm4all.com>  Mon, 01 Aug 2011 16:21:43 +0200

cm4all-beng-proxy (0.9.33) unstable; urgency=low

  * {http,ajp}-request, errdoc: check before closing the request body on
    error

 -- Max Kellermann <mk@cm4all.com>  Mon, 18 Jul 2011 16:30:29 +0200

cm4all-beng-proxy (0.9.32) unstable; urgency=low

  * processor: dispose request body when focused widget was not found
  * http-string: allow the slash in cookie values (RFC ignorant)

 -- Max Kellermann <mk@cm4all.com>  Tue, 12 Jul 2011 18:16:01 +0200

cm4all-beng-proxy (0.9.31) unstable; urgency=low

  * growing-buffer: fix assertion failure with empty first buffer

 -- Max Kellermann <mk@cm4all.com>  Tue, 05 Jul 2011 21:58:24 +0200

cm4all-beng-proxy (0.9.30) unstable; urgency=low

  * growing-buffer: fix assertion failure in reader when buffer is empty

 -- Max Kellermann <mk@cm4all.com>  Mon, 04 Jul 2011 16:59:28 +0200

cm4all-beng-proxy (0.9.29) unstable; urgency=low

  * http-string: allow the equality sign in cookie values (RFC ignorant)

 -- Max Kellermann <mk@cm4all.com>  Tue, 28 Jun 2011 17:50:23 +0200

cm4all-beng-proxy (0.9.28) unstable; urgency=low

  * http-string: allow round brackets in cookie values (RFC ignorant)

 -- Max Kellermann <mk@cm4all.com>  Mon, 27 Jun 2011 13:23:58 +0200

cm4all-beng-proxy (0.9.27) unstable; urgency=low

  * handler: don't delete existing session in TRANSPARENT mode

 -- Max Kellermann <mk@cm4all.com>  Wed, 15 Jun 2011 09:08:48 +0200

cm4all-beng-proxy (0.9.26) unstable; urgency=low

  * worker: read "crash" value before destroying shared memory
  * session: fix crash while discarding session

 -- Max Kellermann <mk@cm4all.com>  Fri, 10 Jun 2011 09:54:56 +0200

cm4all-beng-proxy (0.9.25) unstable; urgency=low

  * response: discard the request body before passing to errdoc
  * worker: don't restart all workers after "safe" worker crash
  * cgi: check for end-of-file after splice

 -- Max Kellermann <mk@cm4all.com>  Wed, 08 Jun 2011 15:02:35 +0200

cm4all-beng-proxy (0.9.24) unstable; urgency=low

  * fcgi-client: really discard packets on request id mismatch
  * memcached-client: don't schedule read event when buffer is full
  * session: support beng-lb sticky sessions

 -- Max Kellermann <mk@cm4all.com>  Tue, 31 May 2011 14:23:41 +0200

cm4all-beng-proxy (0.9.23) unstable; urgency=low

  * tcp-balancer: retry connecting to cluster if a node fails

 -- Max Kellermann <mk@cm4all.com>  Fri, 27 May 2011 13:01:31 +0200

cm4all-beng-proxy (0.9.22) unstable; urgency=low

  * failure: fix inverted logic bug in expiry check
  * uri-extract: support AJP URLs, fixes AJP cookies
  * ajp-client: don't schedule read event when buffer is full

 -- Max Kellermann <mk@cm4all.com>  Thu, 26 May 2011 08:32:32 +0200

cm4all-beng-proxy (0.9.21) unstable; urgency=low

  * balancer: re-enable load balancing (regression fix)
  * merge release 0.8.38

 -- Max Kellermann <mk@cm4all.com>  Fri, 20 May 2011 11:03:31 +0200

cm4all-beng-proxy (0.9.20) unstable; urgency=low

  * http-cache: fix assertion failure caused by wrong destructor
  * merge release 0.8.37

 -- Max Kellermann <mk@cm4all.com>  Mon, 16 May 2011 14:03:09 +0200

cm4all-beng-proxy (0.9.19) unstable; urgency=low

  * http-request: don't retry requests with a request body

 -- Max Kellermann <mk@cm4all.com>  Thu, 12 May 2011 11:35:55 +0200

cm4all-beng-proxy (0.9.18) unstable; urgency=low

  * http-body: fix assertion failure on EOF chunk after socket was closed
  * widget-http: fix crash in widget lookup error handler
  * merge release 0.8.36

 -- Max Kellermann <mk@cm4all.com>  Tue, 10 May 2011 18:56:33 +0200

cm4all-beng-proxy (0.9.17) unstable; urgency=low

  * growing-buffer: fix assertion failure after large initial write
  * http-request: retry after connection failure
  * test/t-cgi: fix bashisms in test scripts

 -- Max Kellermann <mk@cm4all.com>  Wed, 04 May 2011 18:54:57 +0200

cm4all-beng-proxy (0.9.16) unstable; urgency=low

  * resource-address: append "transparent" args to CGI path_info
  * tcache: fix crash on FastCGI with BASE

 -- Max Kellermann <mk@cm4all.com>  Mon, 02 May 2011 16:07:21 +0200

cm4all-beng-proxy (0.9.15) unstable; urgency=low

  * configure.ac: check if valgrind/memcheck.h is installed
  * configure.ac: check if libattr is available
  * access-log: log Referer and User-Agent
  * access-log: log the request duration
  * proxy-handler: allow forwarding URI arguments
  * merge release 0.8.35

 -- Max Kellermann <mk@cm4all.com>  Wed, 27 Apr 2011 18:54:17 +0200

cm4all-beng-proxy (0.9.14) unstable; urgency=low

  * processor: don't clear widget pointer at opening tag
  * debian: move ulimit call from init script to *.default
  * merge release 0.8.33

 -- Max Kellermann <mk@cm4all.com>  Wed, 13 Apr 2011 17:03:29 +0200

cm4all-beng-proxy (0.9.13) unstable; urgency=low

  * proxy-widget: apply the widget's response header forward settings
  * response: add option to dump the widget tree
  * widget-class: move header forward settings to view
  * merge release 0.8.30

 -- Max Kellermann <mk@cm4all.com>  Mon, 04 Apr 2011 16:31:26 +0200

cm4all-beng-proxy (0.9.12) unstable; urgency=low

  * widget: internal API refactorization
  * was-control: fix argument order in "abort" call
  * was-client: duplicate the GError object when it is used twice
  * {file,delegate}-handler: add Expires/ETag headers to 304 response
  * cgi: allow setting environment variables

 -- Max Kellermann <mk@cm4all.com>  Thu, 24 Mar 2011 15:12:54 +0100

cm4all-beng-proxy (0.9.11) unstable; urgency=low

  * processor: major API refactorization
  * merge release 0.8.29

 -- Max Kellermann <mk@cm4all.com>  Mon, 21 Mar 2011 19:43:28 +0100

cm4all-beng-proxy (0.9.10) unstable; urgency=low

  * merge release 0.8.27

 -- Max Kellermann <mk@cm4all.com>  Fri, 18 Mar 2011 14:11:16 +0100

cm4all-beng-proxy (0.9.9) unstable; urgency=low

  * merge release 0.8.25

 -- Max Kellermann <mk@cm4all.com>  Mon, 14 Mar 2011 16:05:51 +0100

cm4all-beng-proxy (0.9.8) unstable; urgency=low

  * translate: support UNIX domain sockets in ADDRESS_STRING
  * resource-address: support connections to existing FastCGI servers

 -- Max Kellermann <mk@cm4all.com>  Fri, 11 Mar 2011 19:24:33 +0100

cm4all-beng-proxy (0.9.7) unstable; urgency=low

  * merge release 0.8.24

 -- Max Kellermann <mk@cm4all.com>  Fri, 04 Mar 2011 13:07:36 +0100

cm4all-beng-proxy (0.9.6) unstable; urgency=low

  * merge release 0.8.23

 -- Max Kellermann <mk@cm4all.com>  Mon, 28 Feb 2011 11:47:45 +0100

cm4all-beng-proxy (0.9.5) unstable; urgency=low

  * translate: allow SITE without CGI

 -- Max Kellermann <mk@cm4all.com>  Mon, 31 Jan 2011 06:35:24 +0100

cm4all-beng-proxy (0.9.4) unstable; urgency=low

  * widget-class: allow distinct addresses for each view

 -- Max Kellermann <mk@cm4all.com>  Thu, 27 Jan 2011 17:51:21 +0100

cm4all-beng-proxy (0.9.3) unstable; urgency=low

  * istream-catch: log errors
  * proxy-handler: pass the original request URI to (Fast)CGI
  * proxy-handler: pass the original document root to (Fast)CGI
  * fcgi-stock: pass site id to child process
  * translation: new packet "HOME" for JailCGI
  * resource-loader: get remote host from "X-Forwarded-For"
  * cgi, fcgi-client: pass client IP address to application

 -- Max Kellermann <mk@cm4all.com>  Fri, 21 Jan 2011 18:13:38 +0100

cm4all-beng-proxy (0.9.2) unstable; urgency=low

  * merge release 0.8.21
  * http-response: better context for error messages
  * istream: method close() does not invoke handler->abort()
  * istream: better context for error messages
  * ajp-client: destruct properly when request stream fails
  * {delegate,fcgi,was}-stock: use the JailCGI 1.4 wrapper

 -- Max Kellermann <mk@cm4all.com>  Mon, 17 Jan 2011 12:08:04 +0100

cm4all-beng-proxy (0.9.1) unstable; urgency=low

  * http-server: count the number of raw bytes sent and received
  * control-handler: support TCACHE_INVALIDATE with SITE
  * new programs "log-forward", "log-exec" for network logging
  * new program "log-split" for creating per-site log files
  * new program "log-traffic" for creating per-site traffic logs
  * move logging servers to new package cm4all-beng-proxy-logging
  * python/control.client: add parameter "broadcast"

 -- Max Kellermann <mk@cm4all.com>  Thu, 02 Dec 2010 12:07:16 +0100

cm4all-beng-proxy (0.9) unstable; urgency=low

  * merge release 0.8.19
  * was-client: explicitly send 32 bit METHOD payload
  * was-client: explicitly parse STATUS as 32 bit integer
  * was-client: clear control channel object on destruction
  * was-client: reuse child process if state is clean on EOF
  * was-client: abort properly after receiving illegal packet
  * was-client: allow "request STOP" before response completed
  * was-client: postpone the response handler invocation
  * was-control: send packets in bulk
  * python: support WAS widgets
  * http-server: enable "cork" mode only for beginning of response
  * http-cache: don't access freed memory in pool_unref_denotify()
  * http: use libcm4all-http
  * new datagram based binary protocol for access logging
  * main: default WAS stock limit is 16

 -- Max Kellermann <mk@cm4all.com>  Thu, 18 Nov 2010 19:56:17 +0100

cm4all-beng-proxy (0.8.38) unstable; urgency=low

  * failure: update time stamp on existing item
  * errdoc: free the original response body on abort

 -- Max Kellermann <mk@cm4all.com>  Fri, 20 May 2011 10:17:14 +0200

cm4all-beng-proxy (0.8.37) unstable; urgency=low

  * widget-resolver: don't reuse failed resolver
  * http-request: fix NULL pointer dereference on invalid URI
  * config: disable the TCP stock limit by default

 -- Max Kellermann <mk@cm4all.com>  Mon, 16 May 2011 13:41:32 +0200

cm4all-beng-proxy (0.8.36) unstable; urgency=low

  * http-server: check if client closes connection while processing
  * http-client: release the socket before invoking the callback
  * fcgi-client: fix assertion failure on full input buffer
  * memcached-client: re-enable socket event after direct copy
  * istream-file: fix assertion failure on range request
  * test/t-cgi: fix bashisms in test scripts

 -- Max Kellermann <mk@cm4all.com>  Tue, 10 May 2011 18:45:48 +0200

cm4all-beng-proxy (0.8.35) unstable; urgency=low

  * session: fix potential session defragmentation crash
  * ajp-request: use "host:port" as TCP stock key
  * cgi: evaluate the Content-Length response header

 -- Max Kellermann <mk@cm4all.com>  Wed, 27 Apr 2011 13:32:05 +0200

cm4all-beng-proxy (0.8.34) unstable; urgency=low

  * js: replace all '%' with '$'
  * js: check if session_id is null
  * debian: add package cm4all-beng-proxy-tools

 -- Max Kellermann <mk@cm4all.com>  Tue, 19 Apr 2011 18:43:54 +0200

cm4all-beng-proxy (0.8.33) unstable; urgency=low

  * processor: don't quote query string arguments with dollar sign
  * widget-request: safely remove "view" and "path" from argument table
  * debian/control: add "Breaks << 0.8.32" on the JavaScript library

 -- Max Kellermann <mk@cm4all.com>  Tue, 12 Apr 2011 18:21:55 +0200

cm4all-beng-proxy (0.8.32) unstable; urgency=low

  * args: quote arguments with the dollar sign

 -- Max Kellermann <mk@cm4all.com>  Tue, 12 Apr 2011 13:34:42 +0200

cm4all-beng-proxy (0.8.31) unstable; urgency=low

  * proxy-widget: eliminate the duplicate "Server" response header
  * translation: add packet UNTRUSTED_SITE_SUFFIX

 -- Max Kellermann <mk@cm4all.com>  Thu, 07 Apr 2011 16:23:37 +0200

cm4all-beng-proxy (0.8.30) unstable; urgency=low

  * handler: make lower-case realm name from the "Host" header
  * session: copy attribute "realm", fixes segmentation fault

 -- Max Kellermann <mk@cm4all.com>  Tue, 29 Mar 2011 16:47:43 +0200

cm4all-beng-proxy (0.8.29) unstable; urgency=low

  * ajp-client: send query string in an AJP attribute

 -- Max Kellermann <mk@cm4all.com>  Mon, 21 Mar 2011 19:16:16 +0100

cm4all-beng-proxy (0.8.28) unstable; urgency=low

  * resource-loader: use X-Forwarded-For to obtain AJP remote host
  * resource-loader: strip port from AJP remote address
  * resource-loader: don't pass remote host to AJP server
  * resource-loader: parse server port for AJP
  * ajp-client: always send content-length
  * ajp-client: parse the remaining buffer after EAGAIN

 -- Max Kellermann <mk@cm4all.com>  Mon, 21 Mar 2011 11:12:07 +0100

cm4all-beng-proxy (0.8.27) unstable; urgency=low

  * http-request: close the request body on malformed URI
  * ajp-request: AJP translation packet contains ajp://host:port/path

 -- Max Kellermann <mk@cm4all.com>  Fri, 18 Mar 2011 14:04:21 +0100

cm4all-beng-proxy (0.8.26) unstable; urgency=low

  * python/response: fix typo in ajp()
  * session: validate sessions only within one realm

 -- Max Kellermann <mk@cm4all.com>  Fri, 18 Mar 2011 08:59:41 +0100

cm4all-beng-proxy (0.8.25) unstable; urgency=low

  * widget-http: discard request body on unknown view name
  * inline-widget: discard request body on error
  * {http,fcgi,was}-client: allocate response headers from caller pool
  * cmdline: fcgi_stock_limit defaults to 0 (no limit)

 -- Max Kellermann <mk@cm4all.com>  Mon, 14 Mar 2011 15:53:42 +0100

cm4all-beng-proxy (0.8.24) unstable; urgency=low

  * fcgi-client: release the connection even when padding not consumed
    after empty response

 -- Max Kellermann <mk@cm4all.com>  Wed, 02 Mar 2011 17:39:33 +0100

cm4all-beng-proxy (0.8.23) unstable; urgency=low

  * memcached-client: allocate a new memory pool
  * memcached-client: copy caller_pool reference before freeing the client
  * fcgi-client: check headers!=NULL
  * fcgi-client: release the connection even when padding not consumed

 -- Max Kellermann <mk@cm4all.com>  Mon, 28 Feb 2011 10:50:02 +0100

cm4all-beng-proxy (0.8.22) unstable; urgency=low

  * cgi: fill special variables CONTENT_TYPE, CONTENT_LENGTH
  * memcached-client: remove stray pool_unref() call
  * memcached-client: reuse the socket if the remaining value is buffered
  * http-cache-choice: abbreviate memcached keys
  * *-cache: allocate a parent pool for cache items
  * pool: re-enable linear pools
  * frame: free the request body on error
  * http-cache: free cached body which was dismissed

 -- Max Kellermann <mk@cm4all.com>  Mon, 07 Feb 2011 15:34:09 +0100

cm4all-beng-proxy (0.8.21) unstable; urgency=low

  * merge release 0.7.55
  * jail: translate the document root properly
  * header-forward: forward the "Host" header to CGI/FastCGI/AJP
  * http-error: map ENOTDIR to "404 Not Found"
  * http-server: fix assertion failure on write error
  * fcgi-stock: clear all environment variables

 -- Max Kellermann <mk@cm4all.com>  Thu, 06 Jan 2011 16:04:20 +0100

cm4all-beng-proxy (0.8.20) unstable; urgency=low

  * widget-resolver: add pedantic state assertions
  * async: remember a copy of the operation in !NDEBUG
  * python/translation/response: max_age() returns self

 -- Max Kellermann <mk@cm4all.com>  Mon, 06 Dec 2010 23:02:50 +0100

cm4all-beng-proxy (0.8.19) unstable; urgency=low

  * merge release 0.7.54

 -- Max Kellermann <mk@cm4all.com>  Wed, 17 Nov 2010 16:25:10 +0100

cm4all-beng-proxy (0.8.18) unstable; urgency=low

  * was-client: explicitly send 32 bit METHOD payload
  * was-client: explicitly parse STATUS as 32 bit integer
  * istream: check presence of as_fd() in optimized build

 -- Max Kellermann <mk@cm4all.com>  Fri, 05 Nov 2010 11:00:54 +0100

cm4all-beng-proxy (0.8.17) unstable; urgency=low

  * merged release 0.7.53
  * widget: use colon as widget path separator
  * was-client: check for abort during response handler
  * was-client: implement STOP
  * was-client: release memory pools
  * was-launch: enable non-blocking mode on input and output
  * http-server: don't crash on malformed pipelined request
  * main: free the WAS stock and the UDP listener in the SIGTERM handler

 -- Max Kellermann <mk@cm4all.com>  Thu, 28 Oct 2010 19:50:26 +0200

cm4all-beng-proxy (0.8.16) unstable; urgency=low

  * merged release 0.7.52
  * was-client: support for the WAS protocol

 -- Max Kellermann <mk@cm4all.com>  Wed, 13 Oct 2010 16:45:18 +0200

cm4all-beng-proxy (0.8.15) unstable; urgency=low

  * resource-address: don't skip question mark twice

 -- Max Kellermann <mk@cm4all.com>  Tue, 28 Sep 2010 12:20:33 +0200

cm4all-beng-proxy (0.8.14) unstable; urgency=low

  * processor: schedule "xmlns:c" deletion

 -- Max Kellermann <mk@cm4all.com>  Thu, 23 Sep 2010 14:42:31 +0200

cm4all-beng-proxy (0.8.13) unstable; urgency=low

  * processor: delete "xmlns:c" attributes from link elements
  * istream-{head,zero}: implement method available()
  * merged release 0.7.51

 -- Max Kellermann <mk@cm4all.com>  Tue, 17 Aug 2010 09:54:33 +0200

cm4all-beng-proxy (0.8.12) unstable; urgency=low

  * http-cache-memcached: copy resource address
  * debian/control: add missing ${shlibs:Depends}
  * merged release 0.7.50

 -- Max Kellermann <mk@cm4all.com>  Thu, 12 Aug 2010 20:17:52 +0200

cm4all-beng-proxy (0.8.11) unstable; urgency=low

  * delegate-client: fix SCM_RIGHTS check
  * use Linux 2.6 CLOEXEC/NONBLOCK flags
  * tcache: INVALIDATE removes all variants (error documents etc.)
  * control: new UDP based protocol, allows invalidating caches
  * hashmap: fix assertion failure in hashmap_remove_match()
  * merged release 0.7.49

 -- Max Kellermann <mk@cm4all.com>  Tue, 10 Aug 2010 15:48:10 +0200

cm4all-beng-proxy (0.8.10) unstable; urgency=low

  * tcache: copy response.previous

 -- Max Kellermann <mk@cm4all.com>  Mon, 02 Aug 2010 18:03:43 +0200

cm4all-beng-proxy (0.8.9) unstable; urgency=low

  * (f?)cgi-handler: forward query string only if focused
  * ajp-handler: merge into proxy-handler
  * proxy-handler: forward query string if focused
  * cgi, fastcgi-handler: enable the resource cache
  * translation: add packets CHECK and PREVIOUS for authentication
  * python: add Response.max_age()

 -- Max Kellermann <mk@cm4all.com>  Fri, 30 Jul 2010 11:39:22 +0200

cm4all-beng-proxy (0.8.8) unstable; urgency=low

  * prototypes/translate.py: added new ticket-fastcgi programs
  * http-cache: implement FastCGI caching
  * merged release 0.7.47

 -- Max Kellermann <mk@cm4all.com>  Wed, 21 Jul 2010 13:00:43 +0200

cm4all-beng-proxy (0.8.7) unstable; urgency=low

  * istream-delayed: update the "direct" bit mask
  * http-client: send "Expect: 100-continue"
  * response, widget-http: apply istream_pipe to filter input
  * proxy-handler: apply istream_pipe to request body
  * istream-ajp-body: send larger request body packets
  * ajp-client: support splice()
  * merged release 0.7.46

 -- Max Kellermann <mk@cm4all.com>  Fri, 25 Jun 2010 18:52:04 +0200

cm4all-beng-proxy (0.8.6) unstable; urgency=low

  * translation: added support for custom error documents
  * response: convert HEAD to GET if filter follows
  * processor: short-circuit on HEAD request
  * python: depend on python-twisted-core

 -- Max Kellermann <mk@cm4all.com>  Wed, 16 Jun 2010 16:37:42 +0200

cm4all-beng-proxy (0.8.5) unstable; urgency=low

  * istream-tee: allow second output to block
  * widget-http: don't transform error documents
  * response, widget-http: disable filters after widget frame request
  * translation: added packet FILTER_4XX to filter client errors
  * merged release 0.7.45

 -- Max Kellermann <mk@cm4all.com>  Thu, 10 Jun 2010 16:13:14 +0200

cm4all-beng-proxy (0.8.4) unstable; urgency=low

  * python: added missing "Response" import
  * python: resume parsing after deferred call
  * http-client: implement istream method as_fd()
  * merged release 0.7.44

 -- Max Kellermann <mk@cm4all.com>  Mon, 07 Jun 2010 17:01:16 +0200

cm4all-beng-proxy (0.8.3) unstable; urgency=low

  * file-handler: implement If-Range (RFC 2616 14.27)
  * merged release 0.7.42

 -- Max Kellermann <mk@cm4all.com>  Tue, 01 Jun 2010 16:17:13 +0200

cm4all-beng-proxy (0.8.2) unstable; urgency=low

  * cookie-client: verify the cookie path
  * python: use Twisted's logging library
  * python: added a widget registry class
  * merged release 0.7.41

 -- Max Kellermann <mk@cm4all.com>  Wed, 26 May 2010 13:08:16 +0200

cm4all-beng-proxy (0.8.1) unstable; urgency=low

  * http-cache-memcached: delete entity records on POST

 -- Max Kellermann <mk@cm4all.com>  Tue, 18 May 2010 12:21:55 +0200

cm4all-beng-proxy (0.8) unstable; urgency=low

  * istream: added method as_fd() to convert istream to file descriptor
  * fork: support passing stdin istream fd to child process
  * http-cache: discard only matching entries on POST
  * istream-html-escape: escape single and double quote
  * rewrite-uri: escape the result with XML entities

 -- Max Kellermann <mk@cm4all.com>  Thu, 13 May 2010 12:34:46 +0200

cm4all-beng-proxy (0.7.55) unstable; urgency=low

  * pool: reparent pools in optimized build
  * istream-deflate: add missing pool reference while reading
  * istream-deflate: fix several error handlers

 -- Max Kellermann <mk@cm4all.com>  Thu, 06 Jan 2011 12:59:39 +0100

cm4all-beng-proxy (0.7.54) unstable; urgency=low

  * http-server: fix crash on deferred chunked request body
  * parser: fix crash on malformed SCRIPT element

 -- Max Kellermann <mk@cm4all.com>  Wed, 17 Nov 2010 16:13:09 +0100

cm4all-beng-proxy (0.7.53) unstable; urgency=low

  * http-server: don't crash on malformed pipelined request
  * sink-header: fix assertion failure on empty trailer

 -- Max Kellermann <mk@cm4all.com>  Thu, 28 Oct 2010 18:39:01 +0200

cm4all-beng-proxy (0.7.52) unstable; urgency=low

  * fcgi-client: fix send timeout handler
  * fork: finish the buffer after pipe was drained

 -- Max Kellermann <mk@cm4all.com>  Wed, 13 Oct 2010 16:39:26 +0200

cm4all-beng-proxy (0.7.51) unstable; urgency=low

  * http-client: clear response body pointer before forwarding EOF event
  * processor: fix assertion failure for c:mode in c:widget

 -- Max Kellermann <mk@cm4all.com>  Mon, 16 Aug 2010 17:01:48 +0200

cm4all-beng-proxy (0.7.50) unstable; urgency=low

  * header-forward: don't forward the "Host" header to HTTP servers
  * resource-address: use uri_relative() for CGI
  * uri-relative: don't lose host name in uri_absolute()
  * uri-relative: don't fail on absolute URIs
  * http-cache-heap: don't use uninitialized item size

 -- Max Kellermann <mk@cm4all.com>  Thu, 12 Aug 2010 20:03:49 +0200

cm4all-beng-proxy (0.7.49) unstable; urgency=low

  * hashmap: fix assertion failure in hashmap_remove_value()

 -- Max Kellermann <mk@cm4all.com>  Tue, 10 Aug 2010 15:37:12 +0200

cm4all-beng-proxy (0.7.48) unstable; urgency=low

  * pipe-stock: add assertions on file descriptors

 -- Max Kellermann <mk@cm4all.com>  Mon, 09 Aug 2010 14:56:54 +0200

cm4all-beng-proxy (0.7.47) unstable; urgency=low

  * cmdline: add option "--group"

 -- Max Kellermann <mk@cm4all.com>  Fri, 16 Jul 2010 18:39:53 +0200

cm4all-beng-proxy (0.7.46) unstable; urgency=low

  * handler: initialize all translate_response attributes
  * http-client: consume buffer before header length check
  * istream-pipe: clear "direct" flags in constructor
  * istream-pipe: return gracefully when handler blocks
  * ajp-client: hold pool reference to reset TCP_CORK

 -- Max Kellermann <mk@cm4all.com>  Mon, 21 Jun 2010 17:53:21 +0200

cm4all-beng-proxy (0.7.45) unstable; urgency=low

  * istream-tee: separate "weak" values for the two outputs
  * fcache: don't close output when caching has been canceled
  * tcache: copy the attribute "secure_cookie"

 -- Max Kellermann <mk@cm4all.com>  Thu, 10 Jun 2010 15:21:34 +0200

cm4all-beng-proxy (0.7.44) unstable; urgency=low

  * http-client: check response header length
  * http-server: check request header length

 -- Max Kellermann <mk@cm4all.com>  Mon, 07 Jun 2010 16:51:57 +0200

cm4all-beng-proxy (0.7.43) unstable; urgency=low

  * http-cache: fixed NULL pointer dereference when storing empty response
    body on the heap

 -- Max Kellermann <mk@cm4all.com>  Tue, 01 Jun 2010 18:52:45 +0200

cm4all-beng-proxy (0.7.42) unstable; urgency=low

  * fork: check "direct" flag again after buffer flush
  * pool: pool_unref_denotify() remembers the code location
  * sink-{buffer,gstring}: don't invoke callback in abort()
  * async: added another debug flag to verify correctness

 -- Max Kellermann <mk@cm4all.com>  Mon, 31 May 2010 21:15:58 +0200

cm4all-beng-proxy (0.7.41) unstable; urgency=low

  * http-cache: initialize response status and headers on empty body

 -- Max Kellermann <mk@cm4all.com>  Tue, 25 May 2010 16:27:25 +0200

cm4all-beng-proxy (0.7.40) unstable; urgency=low

  * http-cache: fixed NULL pointer dereference when storing empty response
    body in memcached

 -- Max Kellermann <mk@cm4all.com>  Tue, 25 May 2010 15:04:44 +0200

cm4all-beng-proxy (0.7.39) unstable; urgency=low

  * memcached-stock: close value on connect failure
  * http: implement remaining status codes
  * http-cache: allow caching empty response body
  * http-cache: cache status codes 203, 206, 300, 301, 410
  * http-cache: don't cache authorized resources

 -- Max Kellermann <mk@cm4all.com>  Fri, 21 May 2010 17:37:29 +0200

cm4all-beng-proxy (0.7.38) unstable; urgency=low

  * http-server: send HTTP/1.1 declaration with "100 Continue"
  * connection: initialize "site_name", fixes crash bug
  * translation: added packet SECURE_COOKIE

 -- Max Kellermann <mk@cm4all.com>  Thu, 20 May 2010 15:40:34 +0200

cm4all-beng-proxy (0.7.37) unstable; urgency=low

  * *-client: implement a socket leak detector
  * handler: initialize response header without translation server

 -- Max Kellermann <mk@cm4all.com>  Tue, 18 May 2010 12:05:11 +0200

cm4all-beng-proxy (0.7.36) unstable; urgency=low

  * http-client: fixed NULL pointer dereference
  * handler, response: removed duplicate request body destruction calls

 -- Max Kellermann <mk@cm4all.com>  Tue, 11 May 2010 17:16:36 +0200

cm4all-beng-proxy (0.7.35) unstable; urgency=low

  * {http,fcgi,ajp}-request: close the request body on abort
  * handler: set fake translation response on malformed URI

 -- Max Kellermann <mk@cm4all.com>  Mon, 10 May 2010 11:22:23 +0200

cm4all-beng-proxy (0.7.34) unstable; urgency=low

  * translate: check the UNTRUSTED packet
  * translation: added packet UNTRUSTED_PREFIX

 -- Max Kellermann <mk@cm4all.com>  Fri, 30 Apr 2010 19:14:37 +0200

cm4all-beng-proxy (0.7.33) unstable; urgency=low

  * merged release 0.7.27.1
  * fcache: don't continue storing in background
  * fcgi-client: re-add event after some input data has been read

 -- Max Kellermann <mk@cm4all.com>  Fri, 30 Apr 2010 11:31:08 +0200

cm4all-beng-proxy (0.7.32) unstable; urgency=low

  * response: generate the "Server" response header
  * response: support the Authentication-Info response header
  * response: support custom authentication pages
  * translation: support custom response headers

 -- Max Kellermann <mk@cm4all.com>  Tue, 27 Apr 2010 17:09:59 +0200

cm4all-beng-proxy (0.7.31) unstable; urgency=low

  * support HTTP authentication (RFC 2617)

 -- Max Kellermann <mk@cm4all.com>  Mon, 26 Apr 2010 17:26:42 +0200

cm4all-beng-proxy (0.7.30) unstable; urgency=low

  * fcgi-client: support responses without a body
  * {http,fcgi}-client: hold caller pool reference during callback

 -- Max Kellermann <mk@cm4all.com>  Fri, 23 Apr 2010 14:41:05 +0200

cm4all-beng-proxy (0.7.29) unstable; urgency=low

  * http-cache: added missing pool_unref() in memcached_miss()
  * pool: added checked pool references

 -- Max Kellermann <mk@cm4all.com>  Thu, 22 Apr 2010 15:45:48 +0200

cm4all-beng-proxy (0.7.28) unstable; urgency=low

  * fcgi-client: support response status
  * translate: malformed packets are fatal
  * http-cache: don't cache resources with very long URIs
  * memcached-client: increase the maximum key size to 32 kB

 -- Max Kellermann <mk@cm4all.com>  Thu, 15 Apr 2010 15:06:51 +0200

cm4all-beng-proxy (0.7.27.1) unstable; urgency=low

  * http-cache: added missing pool_unref() in memcached_miss()
  * http-cache: don't cache resources with very long URIs
  * memcached-client: increase the maximum key size to 32 kB
  * fork: properly handle partially filled output buffer
  * fork: re-add event after some input data has been read

 -- Max Kellermann <mk@cm4all.com>  Thu, 29 Apr 2010 15:30:21 +0200

cm4all-beng-proxy (0.7.27) unstable; urgency=low

  * session: use GLib's PRNG to generate session ids
  * session: seed the PRNG with /dev/random
  * response: log UNTRUSTED violation attempts
  * response: drop widget sessions when there is no focus

 -- Max Kellermann <mk@cm4all.com>  Fri, 09 Apr 2010 12:04:18 +0200

cm4all-beng-proxy (0.7.26) unstable; urgency=low

  * memcached-client: schedule read event before callback
  * istream-tee: continue with second output if first is closed

 -- Max Kellermann <mk@cm4all.com>  Sun, 28 Mar 2010 18:08:11 +0200

cm4all-beng-proxy (0.7.25) unstable; urgency=low

  * memcached-client: don't poll if socket is closed
  * fork: close file descriptor on input error
  * pool: don't check attachments in pool_trash()

 -- Max Kellermann <mk@cm4all.com>  Thu, 25 Mar 2010 13:28:01 +0100

cm4all-beng-proxy (0.7.24) unstable; urgency=low

  * memcached-client: release socket after splice

 -- Max Kellermann <mk@cm4all.com>  Mon, 22 Mar 2010 11:29:45 +0100

cm4all-beng-proxy (0.7.23) unstable; urgency=low

  * sink-header: support splice
  * memcached-client: support splice (response)
  * fcgi-client: recover correctly after send error
  * fcgi-client: support chunked request body
  * fcgi-client: basic splice support for the request body
  * http-cache: duplicate headers
  * {http,memcached}-client: check "direct" mode after buffer flush
  * cmdline: added option "fcgi_stock_limit"
  * python: auto-export function write_packet()
  * python: Response methods return self

 -- Max Kellermann <mk@cm4all.com>  Fri, 19 Mar 2010 13:28:35 +0100

cm4all-beng-proxy (0.7.22) unstable; urgency=low

  * python: re-add function write_packet()

 -- Max Kellermann <mk@cm4all.com>  Fri, 12 Mar 2010 12:27:21 +0100

cm4all-beng-proxy (0.7.21) unstable; urgency=low

  * ajp-client: handle EAGAIN from send()
  * python: install the missing sources

 -- Max Kellermann <mk@cm4all.com>  Thu, 11 Mar 2010 16:58:25 +0100

cm4all-beng-proxy (0.7.20) unstable; urgency=low

  * http-client: don't reinstate event when socket is closed
  * access-log: log the site name
  * python: removed unused function write_packet()
  * python: split the module beng_proxy.translation
  * python: allow overriding query string and param in absolute_uri()
  * python: moved absolute_uri() to a separate library

 -- Max Kellermann <mk@cm4all.com>  Thu, 11 Mar 2010 09:48:52 +0100

cm4all-beng-proxy (0.7.19) unstable; urgency=low

  * client-socket: translate EV_TIMEOUT to ETIMEDOUT
  * fork: refill the input buffer as soon as possible
  * delegate-client: implement an abortable event
  * pool: added assertions for libevent leaks
  * direct: added option "-s enable_splice=no"

 -- Max Kellermann <mk@cm4all.com>  Thu, 04 Mar 2010 17:34:56 +0100

cm4all-beng-proxy (0.7.18) unstable; urgency=low

  * args: reserve memory for the trailing null byte

 -- Max Kellermann <mk@cm4all.com>  Tue, 23 Feb 2010 17:46:04 +0100

cm4all-beng-proxy (0.7.17) unstable; urgency=low

  * translation: added the BOUNCE packet (variant of REDIRECT)
  * translation: change widget packet HOST to UNTRUSTED
  * translation: pass internal URI arguments to the translation server
  * handler: use the specified status with REDIRECT
  * python: added method Request.absolute_uri()

 -- Max Kellermann <mk@cm4all.com>  Tue, 23 Feb 2010 16:15:22 +0100

cm4all-beng-proxy (0.7.16) unstable; urgency=low

  * processor: separate trusted from untrusted widgets by host name
  * processor: mode=partition is deprecated
  * translate: fix DOCUMENT_ROOT handler for CGI/FASTCGI
  * fcgi-request: added JailCGI support

 -- Max Kellermann <mk@cm4all.com>  Fri, 19 Feb 2010 14:29:29 +0100

cm4all-beng-proxy (0.7.15) unstable; urgency=low

  * processor: unreference the caller pool in abort()
  * tcache: clear BASE on mismatch
  * fcgi-client: generate the Content-Length request header
  * fcgi-client: send the CONTENT_TYPE parameter
  * prototypes/translate.py: use FastCGI to run PHP

 -- Max Kellermann <mk@cm4all.com>  Thu, 11 Feb 2010 14:43:21 +0100

cm4all-beng-proxy (0.7.14) unstable; urgency=low

  * connection: drop connections when the limit is exceeded
  * resource-address: added BASE support
  * fcgi-client: check the request ID in response packets
  * http-client: check response body when request body is closed
  * html-escape: use the last ampersand before the semicolon
  * html-escape: support &apos;
  * processor: unescape widget parameter values

 -- Max Kellermann <mk@cm4all.com>  Fri, 29 Jan 2010 17:49:43 +0100

cm4all-beng-proxy (0.7.13) unstable; urgency=low

  * fcgi-request: duplicate socket path
  * fcgi-request: support ACTION
  * fcgi-client: provide SCRIPT_FILENAME
  * fcgi-client: append empty PARAMS packet
  * fcgi-client: try to read response before request is finished
  * fcgi-client: implement the STDERR packet
  * fcgi-client: support request headers and body
  * fcgi-stock: manage one socket per child process
  * fcgi-stock: unlink socket path after connect
  * fcgi-stock: redirect fd 1,2 to /dev/null
  * fcgi-stock: kill FastCGI processes after 5 minutes idle
  * translation: new packet PAIR for passing parameters to FastCGI

 -- Max Kellermann <mk@cm4all.com>  Thu, 14 Jan 2010 13:36:48 +0100

cm4all-beng-proxy (0.7.12) unstable; urgency=low

  * http-cache: unlock the cache item after successful revalidation
  * http-cache-memcached: pass the expiration time to memcached
  * sink-header: comprise pending data in method available()
  * header-forward: forward the Expires response header

 -- Max Kellermann <mk@cm4all.com>  Tue, 22 Dec 2009 16:18:49 +0100

cm4all-beng-proxy (0.7.11) unstable; urgency=low

  * {ajp,memcached}-client: fix dis\appearing event for duplex socket
  * memcached-client: handle EAGAIN after send()
  * memcached-client: release socket as early as possible
  * header-forward: don't forward Accept-Encoding if transformation is
    enabled
  * widget-http, inline-widget: check Content-Encoding before processing
  * file-handler: send "Vary: Accept-Encoding" for compressed response
  * header-forward: support duplicate headers
  * fcache: implemented a 60 seconds timeout
  * fcache: copy pointer to local variable before callback
  * event2: refresh timeout after event has occurred

 -- Max Kellermann <mk@cm4all.com>  Fri, 18 Dec 2009 16:45:24 +0100

cm4all-beng-proxy (0.7.10) unstable; urgency=low

  * http-{server,client}: fix disappearing event for duplex socket

 -- Max Kellermann <mk@cm4all.com>  Mon, 14 Dec 2009 15:46:25 +0100

cm4all-beng-proxy (0.7.9) unstable; urgency=low

  * http: "Expect" is a hop-by-hop header
  * http-server: send "100 Continue" unless request body closed
  * http-client: poll socket after splice
  * http-server: handle EAGAIN after splice
  * http-server: send a 417 response on unrecognized "Expect" request
  * response, widget-http: append filter id to resource tag
  * resource-tag: check for "Cache-Control: no-store"

 -- Max Kellermann <mk@cm4all.com>  Mon, 14 Dec 2009 13:05:15 +0100

cm4all-beng-proxy (0.7.8) unstable; urgency=low

  * http-body: support partial response in method available()
  * file-handler: support pre-compressed static files
  * fcache: honor the "Cache-Control: no-store" response header

 -- Max Kellermann <mk@cm4all.com>  Wed, 09 Dec 2009 15:49:25 +0100

cm4all-beng-proxy (0.7.7) unstable; urgency=low

  * parser: allow underscore in attribute names
  * processor: check "type" attribute before URI rewriting
  * http-client: start receiving before request is sent
  * http-client: try to read response after write error
  * http-client: deliver response body after headers are finished
  * http-client: release socket as early as possible
  * http-client: serve buffer after socket has been closed
  * istream-chunked: clear input stream in abort handler
  * growing-buffer: fix crash after close in "data" callback

 -- Max Kellermann <mk@cm4all.com>  Thu, 03 Dec 2009 13:09:57 +0100

cm4all-beng-proxy (0.7.6) unstable; urgency=low

  * istream-hold: return -2 if handler is not available yet
  * http, ajp, fcgi: use istream_hold on request body
  * http-client: implemented splicing the request body
  * response: added missing URI substitution

 -- Max Kellermann <mk@cm4all.com>  Tue, 17 Nov 2009 15:25:35 +0100

cm4all-beng-proxy (0.7.5) unstable; urgency=low

  * session: 64 bit session ids
  * session: allow arbitrary session id size (at compile-time)
  * debian: larger default log file (16 * 4MB)
  * debian: added package cm4all-beng-proxy-toi

 -- Max Kellermann <mk@cm4all.com>  Mon, 16 Nov 2009 15:51:24 +0100

cm4all-beng-proxy (0.7.4) unstable; urgency=low

  * measure the latency of external resources
  * widget-http: partially revert "don't query session if !stateful"

 -- Max Kellermann <mk@cm4all.com>  Tue, 10 Nov 2009 15:06:03 +0100

cm4all-beng-proxy (0.7.3) unstable; urgency=low

  * uri-verify: don't reject double slash after first segment
  * hostname: allow the hyphen character
  * processor: allow processing without session
  * widget-http: don't query session if !stateful
  * request: disable session management for known bots
  * python: fixed AttributeError in __getattr__()
  * python: added method Response.process()
  * translation: added the response packets URI, HOST, SCHEME
  * translation: added header forward packets

 -- Max Kellermann <mk@cm4all.com>  Mon, 09 Nov 2009 16:40:27 +0100

cm4all-beng-proxy (0.7.2) unstable; urgency=low

  * fcache: close all caching connections on exit
  * istream-file: retry reading after EAGAIN
  * direct, istream-pipe: re-enable SPLICE_F_NONBLOCK
  * direct, istream-pipe: disable the SPLICE_F_MORE flag
  * http-client: handle EAGAIN after splice
  * http-client, header-writer: remove hop-by-hop response headers
  * response: optimized transformed response headers
  * handler: mangle CGI and FastCGI headers
  * header-forward: generate the X-Forwarded-For header
  * header-forward: add local host name to "Via" request header

 -- Max Kellermann <mk@cm4all.com>  Fri, 30 Oct 2009 13:41:02 +0100

cm4all-beng-proxy (0.7.1) unstable; urgency=low

  * file-handler: close the stream on "304 Not Modified"
  * pool: use assembler code only on gcc
  * cmdline: added option "--set tcp_stock_limit"
  * Makefile.am: enable the "subdir-objects" option

 -- Max Kellermann <mk@cm4all.com>  Thu, 22 Oct 2009 12:17:11 +0200

cm4all-beng-proxy (0.7) unstable; urgency=low

  * ajp-client: check if connection was closed during response callback
  * header-forward: log session id
  * istream: separate TCP splicing checks
  * istream-pipe: fix segmentation fault after incomplete direct transfer
  * istream-pipe: implement the "available" method
  * istream-pipe: allocate pipe only if handler supports it
  * istream-pipe: flush the pipe before reading from input
  * istream-pipe: reuse pipes in a stock
  * direct: support splice() from TCP socket to pipe
  * istream: direct() returns -3 if stream has been closed
  * hstock: don't destroy stocks while items are being created
  * tcp-stock: limit number of connections per host to 256
  * translate, http-client, ajp-client, cgi, http-cache: verify the HTTP
    response status
  * prototypes/translate.py: disallow "/../" and null bytes
  * prototypes/translate.py: added "/jail-delegate/" location
  * uri-parser: strict RFC 2396 URI verification
  * uri-parser: don't unescape the URI path
  * http-client, ajp-client: verify the request URI
  * uri-escape: unescape each character only once
  * http-cache: never use the memcached stock if caching is disabled
  * allow 8192 connections by default
  * allow 65536 file handles by default
  * added package cm4all-jailed-beng-proxy-delegate-helper

 -- Max Kellermann <mk@cm4all.com>  Wed, 21 Oct 2009 15:00:56 +0200

cm4all-beng-proxy (0.6.23) unstable; urgency=low

  * header-forward: log session information
  * prototypes/translate.py: added /cgi-bin/ location
  * http-server: disable keep-alive for HTTP/1.0 clients
  * http-server: don't send "Connection: Keep-Alive"
  * delegate-stock: clear the environment
  * delegate-stock: added jail support
  * delegate-client: reuse helper process after I/O error

 -- Max Kellermann <mk@cm4all.com>  Mon, 12 Oct 2009 17:29:35 +0200

cm4all-beng-proxy (0.6.22) unstable; urgency=low

  * istream-tee: clear both "enabled" flags in the eof/abort handler
  * istream-tee: fall back to first data() return value if second stream
    closed itself
  * http-cache: don't log body_abort after close

 -- Max Kellermann <mk@cm4all.com>  Thu, 01 Oct 2009 19:19:37 +0200

cm4all-beng-proxy (0.6.21) unstable; urgency=low

  * http-client: log more error messages
  * delegate-stock: added the DOCUMENT_ROOT environment variable
  * response, widget: accept "application/xhtml+xml"
  * cookie-server: allow square brackets in unquoted cookie values
    (violating RFC 2109 and RFC 2616)

 -- Max Kellermann <mk@cm4all.com>  Thu, 01 Oct 2009 13:55:40 +0200

cm4all-beng-proxy (0.6.20) unstable; urgency=low

  * stock: clear stock after 60 seconds idle
  * hstock: remove empty stocks
  * http-server, http-client, cgi: fixed off-by-one bug in header parser
  * istream-pipe: fix the direct() return value on error
  * istream-pipe: fix formula in range assertion
  * http-cache-memcached: implemented "remove"
  * handler: added FastCGI handler
  * fcgi-client: unref caller pool after socket release
  * fcgi-client: implemented response headers

 -- Max Kellermann <mk@cm4all.com>  Tue, 29 Sep 2009 14:07:13 +0200

cm4all-beng-proxy (0.6.19) unstable; urgency=low

  * http-client: release caller pool after socket release
  * memcached-client: release socket on marshalling error
  * stock: unref caller pool in abort handler
  * stock: lazy cleanup
  * http-cache: copy caller_pool to local variable

 -- Max Kellermann <mk@cm4all.com>  Thu, 24 Sep 2009 16:02:17 +0200

cm4all-beng-proxy (0.6.18) unstable; urgency=low

  * delegate-handler: support conditional GET and ranges
  * file-handler: fix suffix-byte-range-spec parser
  * delegate-helper: call open() with O_CLOEXEC|O_NOCTTY
  * istream-file: don't set FD_CLOEXEC if O_CLOEXEC is available
  * stock: hold caller pool during "get" operation
  * main: free balancer object during shutdown
  * memcached-client: enable socket timeout
  * delegate-stock: set FD_CLOEXEC on socket

 -- Max Kellermann <mk@cm4all.com>  Thu, 24 Sep 2009 10:50:53 +0200

cm4all-beng-proxy (0.6.17) unstable; urgency=low

  * tcp-stock: implemented a load balancer
  * python: accept address list in the ajp() method
  * http-server: added timeout for the HTTP request headers
  * response: close template when the content type is wrong
  * delegate-get: implemented response headers
  * delegate-get: provide status codes and error messages

 -- Max Kellermann <mk@cm4all.com>  Fri, 18 Sep 2009 15:36:57 +0200

cm4all-beng-proxy (0.6.16) unstable; urgency=low

  * tcp-stock: added support for bulldog-tyke
  * sink-buffer: close input if it's not used in the constructor
  * http-cache-memcached: close response body when deserialization fails
  * serialize: fix regression in serialize_uint64()

 -- Max Kellermann <mk@cm4all.com>  Tue, 15 Sep 2009 19:26:07 +0200

cm4all-beng-proxy (0.6.15) unstable; urgency=low

  * http-cache-choice: find more duplicates during cleanup
  * handler: added AJP handler
  * ajp-request: unref pool only on tcp_stock failure
  * ajp-client: prevent parser recursion
  * ajp-client: free request body when response is closed
  * ajp-client: reuse connection after END_RESPONSE packet
  * ajp-client: enable TCP_CORK while sending
  * istream-ajp-body: added a second "length" header field
  * ajp-client: auto-send empty request body chunk
  * ajp-client: register "write" event after GET_BODY_CHUNK packet
  * ajp-client: implemented request and response headers
  * http-cache-rfc: don't rewind tpool if called recursively

 -- Max Kellermann <mk@cm4all.com>  Fri, 11 Sep 2009 16:04:06 +0200

cm4all-beng-proxy (0.6.14) unstable; urgency=low

  * istream-tee: don't restart reading if already in progress

 -- Max Kellermann <mk@cm4all.com>  Thu, 03 Sep 2009 13:21:06 +0200

cm4all-beng-proxy (0.6.13) unstable; urgency=low

  * cookie-server: fix parsing multiple cookies
  * http-cache-memcached: clean up expired "choice" items
  * sink-gstring: use callback instead of public struct
  * istream-tee: restart reading when one output is closed

 -- Max Kellermann <mk@cm4all.com>  Wed, 02 Sep 2009 17:02:53 +0200

cm4all-beng-proxy (0.6.12) unstable; urgency=low

  * http-cache: don't attempt to remove cache items when the cache is disabled

 -- Max Kellermann <mk@cm4all.com>  Fri, 28 Aug 2009 15:40:48 +0200

cm4all-beng-proxy (0.6.11) unstable; urgency=low

  * http-cache-memcached: store HTTP status and response headers
  * http-cache-memcached: implemented flush (SIGHUP)
  * http-cache-memcached: support "Vary"
  * http-client: work around assertion failure in response_stream_close()

 -- Max Kellermann <mk@cm4all.com>  Thu, 27 Aug 2009 12:33:17 +0200

cm4all-beng-proxy (0.6.10) unstable; urgency=low

  * parser: finish tag before bailing out
  * http-request: allow URLs without path component
  * fork: clear event in read() method
  * istream-file: pass options O_CLOEXEC|O_NOCTTY to open()
  * response: check if the "Host" request header is valid

 -- Max Kellermann <mk@cm4all.com>  Tue, 18 Aug 2009 16:37:19 +0200

cm4all-beng-proxy (0.6.9) unstable; urgency=low

  * direct: disable SPLICE_F_NONBLOCK (temporary NFS EAGAIN workaround)

 -- Max Kellermann <mk@cm4all.com>  Mon, 17 Aug 2009 13:52:49 +0200

cm4all-beng-proxy (0.6.8) unstable; urgency=low

  * widget-http: close response body in error code path
  * http-cache: implemented memcached backend (--memcached-server)
  * processor: &c:base; returns the URI without scheme and host

 -- Max Kellermann <mk@cm4all.com>  Mon, 17 Aug 2009 12:29:19 +0200

cm4all-beng-proxy (0.6.7) unstable; urgency=low

  * file-handler: generate Expires from xattr user.MaxAge
  * cmdline: added option --set to configure:
    - max_connections
    - http_cache_size
    - filter_cache_size
    - translate_cache_size
  * flush caches on SIGHUP

 -- Max Kellermann <mk@cm4all.com>  Fri, 07 Aug 2009 11:41:10 +0200

cm4all-beng-proxy (0.6.6) unstable; urgency=low

  * added missing GLib build dependency
  * cgi-handler: set the "body_consumed" flag

 -- Max Kellermann <mk@cm4all.com>  Tue, 04 Aug 2009 09:53:01 +0200

cm4all-beng-proxy (0.6.5) unstable; urgency=low

  * shm: pass MAP_NORESERVE to mmap()
  * proxy-handler: support cookies
  * translation: added DISCARD_SESSION packet

 -- Max Kellermann <mk@cm4all.com>  Wed, 15 Jul 2009 18:00:33 +0200

cm4all-beng-proxy (0.6.4) unstable; urgency=low

  * http-client: don't read response body in HEAD requests
  * ajp-client: invoke the "abort" handler on error
  * filter-cache: lock cache items while they are served

 -- Max Kellermann <mk@cm4all.com>  Thu, 09 Jul 2009 14:36:14 +0200

cm4all-beng-proxy (0.6.3) unstable; urgency=low

  * http-server: implemented the DELETE method
  * http-server: refuse HTTP/0.9 requests
  * proxy-handler: send request body to template when no widget is focused
  * widget-request: pass original HTTP method to widget
  * session: automatically defragment sessions

 -- Max Kellermann <mk@cm4all.com>  Tue, 07 Jul 2009 16:57:22 +0200

cm4all-beng-proxy (0.6.2) unstable; urgency=low

  * lock: fixed race condition in debug flag updates
  * session: use rwlock for the session manager
  * proxy-handler: pass request headers to the remote HTTP server
  * proxy-handler: forward original Accept-Charset if processor is disabled
  * pipe: don't filter resources without a body
  * fcache: forward original HTTP status over "pipe" filter
  * cgi: support the "Status" line

 -- Max Kellermann <mk@cm4all.com>  Mon, 06 Jul 2009 16:38:26 +0200

cm4all-beng-proxy (0.6.1) unstable; urgency=low

  * session: consistently lock all session objects
  * rewrite-uri: check if widget_external_uri() returns NULL
  * widget-uri: don't generate the "path" argument when it's NULL
  * widget-uri: strip superfluous question mark from widget_base_address()
  * widget-uri: append parameters from the template first
  * widget-uri: re-add configured query string in widget_absolute_uri()
  * widget-uri: eliminate configured query string in widget_external_uri()
  * processor: don't consider session data for base=child and base=parent

 -- Max Kellermann <mk@cm4all.com>  Fri, 03 Jul 2009 15:52:01 +0200

cm4all-beng-proxy (0.6) unstable; urgency=low

  * inline-widget: check the widget HTTP response status
  * response: don't apply transformation on failed response
  * resource-address: include pipe arguments in filter cache key
  * handler: removed session redirect on the first request
  * http-cache: accept ETag response header instead of Last-Modified
  * filter-cache: don't require Last-Modified or Expires
  * file-handler: disable ETag only when processor comes first
  * file-handler: read ETag from xattr
  * pipe: generate new ETag for piped resource
  * session: purge sessions when shared memory is full
  * handler: don't enforce sessions for filtered responses

 -- Max Kellermann <mk@cm4all.com>  Tue, 30 Jun 2009 17:48:20 +0200

cm4all-beng-proxy (0.5.14) unstable; urgency=low

  * ajp-client: implemented request body
  * cookie-client: obey "max-age=0" properly
  * processor: forward the original HTTP status
  * response, widget-http: don't allow processing resource without body
  * widget-http: check the Content-Type before invoking processor
  * response: pass the "Location" response header
  * debian: added a separate -optimized-dbg package
  * added init script support for multiple ports (--port) and multiple listen
    (--listen) command line argumnents
  * translation: added the "APPEND" packet for command line arguments
  * pipe: support command line arguments

 -- Max Kellermann <mk@cm4all.com>  Mon, 29 Jun 2009 16:51:16 +0200

cm4all-beng-proxy (0.5.13) unstable; urgency=low

  * widget-registry: clear local_address in translate request
  * cmdline: added the "--listen" option

 -- Max Kellermann <mk@cm4all.com>  Wed, 24 Jun 2009 12:27:17 +0200

cm4all-beng-proxy (0.5.12) unstable; urgency=low

  * response: pass the "Location" response handler
  * added support for multiple listener ports

 -- Max Kellermann <mk@cm4all.com>  Tue, 23 Jun 2009 23:34:55 +0200

cm4all-beng-proxy (0.5.11) unstable; urgency=low

  * build with autotools
  * use libcm4all-socket, GLib
  * Makefile.am: support out-of-tree builds
  * added optimized Debian package
  * tcache: fixed wrong assignment in VARY=HOST
  * translation: added request packet LOCAL_ADDRESS

 -- Max Kellermann <mk@cm4all.com>  Tue, 23 Jun 2009 15:42:12 +0200

cm4all-beng-proxy (0.5.10) unstable; urgency=low

  * widget-http: assign the "address" variable

 -- Max Kellermann <mk@cm4all.com>  Mon, 15 Jun 2009 18:38:58 +0200

cm4all-beng-proxy (0.5.9) unstable; urgency=low

  * tcache: fixed typo in tcache_string_match()
  * tcache: support VARY=SESSION
  * translate: added the INVALIDATE response packet
  * cache, session: higher size limits
  * widget-uri: separate query_string from path_info
  * widget-uri: ignore widget parameters in widget_external_uri()

 -- Max Kellermann <mk@cm4all.com>  Mon, 15 Jun 2009 17:06:11 +0200

cm4all-beng-proxy (0.5.8) unstable; urgency=low

  * handler: fixed double free bug in translate_callback()

 -- Max Kellermann <mk@cm4all.com>  Sun, 14 Jun 2009 19:05:09 +0200

cm4all-beng-proxy (0.5.7) unstable; urgency=low

  * forward the Content-Disposition header
  * handler: assign new session to local variable, fix segfault
  * handler: don't dereference the NULL session

 -- Max Kellermann <mk@cm4all.com>  Sun, 14 Jun 2009 13:01:52 +0200

cm4all-beng-proxy (0.5.6) unstable; urgency=low

  * widget-http: send the "Via" request header instead of "X-Forwarded-For"
  * proxy-handler: send the "Via" request header
  * widget-request: check the "path" argument before calling uri_compress()

 -- Max Kellermann <mk@cm4all.com>  Tue, 09 Jun 2009 12:21:00 +0200

cm4all-beng-proxy (0.5.5) unstable; urgency=low

  * processor: allow specifying relative URI in c:base=child
  * widget-request: verify the "path" argument
  * widget: allocate address from widget's pool
  * widget-http: support multiple Set-Cookie response headers

 -- Max Kellermann <mk@cm4all.com>  Thu, 04 Jun 2009 15:10:15 +0200

cm4all-beng-proxy (0.5.4) unstable; urgency=low

  * implemented delegation of open() to a helper program
  * added the BASE translation packet, supported by the translation cache
  * deprecated c:mode=proxy
  * rewrite-uri: always enable focus in mode=partial
  * http-cache: don't cache resources with query string (RFC 2616 13.9)
  * http-cache: lock cache items while they are served

 -- Max Kellermann <mk@cm4all.com>  Thu, 28 May 2009 11:44:01 +0200

cm4all-beng-proxy (0.5.3) unstable; urgency=low

  * cgi: close request body on fork() failure
  * fork: added workaround for pipe-to-pipe splice()
  * http-cache: use cache entry when response ETag matches
  * cgi: loop in istream_cgi_read() to prevent blocking
  * cache: check for expired items once a minute
  * cache: optimize search for oldest item

 -- Max Kellermann <mk@cm4all.com>  Wed, 06 May 2009 13:23:46 +0200

cm4all-beng-proxy (0.5.2) unstable; urgency=low

  * added filter cache
  * header-parser: added missing range check in header_parse_line()
  * fork: added event for writing to the child process
  * fork: don't splice() from a pipe
  * response: don't pass request body to unfocused processor
  * added filter type "pipe"

 -- Max Kellermann <mk@cm4all.com>  Wed, 29 Apr 2009 13:24:26 +0200

cm4all-beng-proxy (0.5.1) unstable; urgency=low

  * processor: fixed base=child assertion failure
  * handler: close request body if it was not consumed
  * static-file: generate Last-Modified and ETag response headers
  * static-file: obey the Content-Type provided by the translation server
  * static-file: get Content-Type from extended attribute
  * http-cache: use istream_null when cached resource is empty

 -- Max Kellermann <mk@cm4all.com>  Mon, 27 Apr 2009 10:00:20 +0200

cm4all-beng-proxy (0.5) unstable; urgency=low

  * processor: accept c:mode/c:base attributes in any order
  * processor: removed alternative (anchor) rewrite syntax

 -- Max Kellermann <mk@cm4all.com>  Mon, 20 Apr 2009 22:04:19 +0200

cm4all-beng-proxy (0.4.10) unstable; urgency=low

  * processor: lift length limitation for widget parameters
  * translate: abort if a packet is too large
  * translate: support MAX_AGE for the whole response
  * hashmap: fix corruption of slot chain in hashmap_remove_value()

 -- Max Kellermann <mk@cm4all.com>  Fri, 17 Apr 2009 13:02:50 +0200

cm4all-beng-proxy (0.4.9) unstable; urgency=low

  * http-cache: explicitly start reading into cache
  * cgi: clear "headers" variable before publishing the response
  * translate: use DOCUMENT_ROOT as CGI parameter

 -- Max Kellermann <mk@cm4all.com>  Mon, 06 Apr 2009 16:21:57 +0200

cm4all-beng-proxy (0.4.8) unstable; urgency=low

  * translate: allow ADDRESS packets in AJP addresses
  * translate: initialize all fields of a FastCGI address
  * http-cache: close all caching connections on exit
  * processor: don't rewrite SCRIPT SRC attribute when proxying

 -- Max Kellermann <mk@cm4all.com>  Thu, 02 Apr 2009 15:45:46 +0200

cm4all-beng-proxy (0.4.7) unstable; urgency=low

  * http-server: use istream_null for empty request body
  * parser: check for trailing slash only in TAG_OPEN tags
  * parser: added support for XML Processing Instructions
  * processor: implemented XML Processing Instruction "cm4all-rewrite-uri"
  * uri-escape: escape the slash character
  * cache: remove all matching items in cache_remove()
  * http-cache: lock cache items while holding a reference

 -- Max Kellermann <mk@cm4all.com>  Thu, 02 Apr 2009 12:02:53 +0200

cm4all-beng-proxy (0.4.6) unstable; urgency=low

  * file_handler: fixed logic error in If-Modified-Since check
  * date: return UTC time stamp in http_date_parse()
  * cache: continue search after item was invalidated
  * cache: remove the correct cache item
  * istream-chunked: work around invalid assertion failure
  * istream-subst: fixed corruption after partial match

 -- Max Kellermann <mk@cm4all.com>  Wed, 25 Mar 2009 15:03:10 +0100

cm4all-beng-proxy (0.4.5) unstable; urgency=low

  * http-server: assume keep-alive is enabled on HTTP 1.1
  * http-client: unregister EV_READ when the buffer is full
  * translation: added QUERY_STRING packet
  * processor: optionally parse base/mode from URI

 -- Max Kellermann <mk@cm4all.com>  Tue, 17 Mar 2009 13:04:25 +0100

cm4all-beng-proxy (0.4.4) unstable; urgency=low

  * forward Accept-Language request header to the translation server
  * translate: added the USER_AGENT request packet
  * session: obey the USER/MAX_AGE setting
  * use libcm4all-inline-dev in libcm4all-beng-proxy-dev
  * added pkg-config file for libcm4all-beng-proxy-dev
  * updated python-central dependencies
  * processor: parse c:base/c:mode attributes in PARAM tags

 -- Max Kellermann <mk@cm4all.com>  Wed, 11 Mar 2009 09:43:48 +0100

cm4all-beng-proxy (0.4.3) unstable; urgency=low

  * processor: rewrite URI in LINK tags
  * processor: rewrite URI in PARAM tags
  * use splice() from glibc 2.7
  * translate: added VARY response packet
  * build documentation with texlive

 -- Max Kellermann <mk@cm4all.com>  Wed, 04 Mar 2009 09:53:56 +0100

cm4all-beng-proxy (0.4.2) unstable; urgency=low

  * hashmap: fix corruption in slot chain
  * use monotonic clock to calculate expiry times
  * processor: rewrite URIs in the EMBED, VIDEO, AUDIO tags

 -- Max Kellermann <mk@cm4all.com>  Tue, 17 Feb 2009 17:14:48 +0100

cm4all-beng-proxy (0.4.1) unstable; urgency=low

  * translate: clear client->transformation
  * handler: check for translation errors
  * http-server: fixed assertion failure during shutdown
  * http-server: send "Keep-Alive" response header
  * worker: after fork(), call event_reinit() in the parent process
  * added valgrind build dependency
  * build with Debian's libevent-1.4 package

 -- Max Kellermann <mk@cm4all.com>  Tue, 10 Feb 2009 11:48:53 +0100

cm4all-beng-proxy (0.4) unstable; urgency=low

  * added support for transformation views
    - in the JavaScript API, mode=proxy is now deprecated
  * http-cache: fix segfault when request_headers==NULL
  * http-cache: store multiple (varying) versions of a resource
  * http-cache: use the "max-age" cache-control response

 -- Max Kellermann <mk@cm4all.com>  Fri, 30 Jan 2009 13:29:43 +0100

cm4all-beng-proxy (0.3.9) unstable; urgency=low

  * http-client: assume keep-alive is enabled on HTTP 1.1
  * processor: use configured/session path-info for mode=child URIs

 -- Max Kellermann <mk@cm4all.com>  Tue, 27 Jan 2009 13:07:51 +0100

cm4all-beng-proxy (0.3.8) unstable; urgency=low

  * processor: pass Content-Type and Content-Language headers from
    template
  * http-client: allow chunked response body without keep-alive

 -- Max Kellermann <mk@cm4all.com>  Fri, 23 Jan 2009 13:02:42 +0100

cm4all-beng-proxy (0.3.7) unstable; urgency=low

  * istream_subst: exit the loop if state==INSERT
  * istream_iconv: check if the full buffer could be flushed
  * worker: don't reinitialize session manager during shutdown

 -- Max Kellermann <mk@cm4all.com>  Thu, 15 Jan 2009 10:39:47 +0100

cm4all-beng-proxy (0.3.6) unstable; urgency=low

  * processor: ignore closing </header>
  * widget-http: now really don't check content-type in frame parents
  * parser: skip comments
  * processor: implemented c:base="parent"
  * processor: added "c:" prefix to c:widget child elements
  * processor: renamed the "c:param" element to "c:parameter"

 -- Max Kellermann <mk@cm4all.com>  Thu, 08 Jan 2009 11:17:29 +0100

cm4all-beng-proxy (0.3.5) unstable; urgency=low

  * widget-http: don't check content-type in frame parents
  * istream-subst: allow null bytes in the input stream
  * js: added the "translate" parameter for passing values to the
    translation server
  * rewrite-uri: refuse to rewrite a frame URI without widget id

 -- Max Kellermann <mk@cm4all.com>  Mon, 05 Jan 2009 16:46:32 +0100

cm4all-beng-proxy (0.3.4) unstable; urgency=low

  * processor: added support for custom widget request headers
  * http-cache: obey the "Vary" response header
  * http-cache: pass the new http_cache_info object when testing a cache
    item

 -- Max Kellermann <mk@cm4all.com>  Tue, 30 Dec 2008 15:46:44 +0100

cm4all-beng-proxy (0.3.3) unstable; urgency=low

  * processor: grew widget parameter buffer to 512 bytes
  * widget-resolver: clear widget->resolver on abort
  * cgi: clear the input's handler in cgi_async_abort()
  * widget-stream: use istream_hold (reverts r4171)

 -- Max Kellermann <mk@cm4all.com>  Fri, 05 Dec 2008 14:43:05 +0100

cm4all-beng-proxy (0.3.2) unstable; urgency=low

  * processor: free memory before calling embed_frame_widget()
  * processor: allocate query string from the widget pool
  * processor: removed the obsolete widget attributes "tag" and "style"
  * parser: hold a reference to the pool

 -- Max Kellermann <mk@cm4all.com>  Mon, 01 Dec 2008 14:15:38 +0100

cm4all-beng-proxy (0.3.1) unstable; urgency=low

  * http-client: remove Transfer-Encoding and Content-Length from response
    headers
  * http-client: don't read body after invoke_response()
  * fork: retry splice() after EAGAIN
  * fork: don't close input when splice() fails
  * cgi: abort the response handler when the stdin stream fails
  * istream_file, istream_pipe, fork, client_socket, listener: fixed file
    descriptor leaks
  * processor: hold a reference to the caller's pool
  * debian/rules: enabled test suite

 -- Max Kellermann <mk@cm4all.com>  Thu, 27 Nov 2008 16:01:16 +0100

cm4all-beng-proxy (0.3) unstable; urgency=low

  * implemented widget filters
  * translate: initialize all fields of a CGI address
  * fork: read request body on EAGAIN
  * fork: implemented the direct() method with splice()
  * python: added class Response
  * prototypes/translate.py:
    - support "filter"
    - support "content_type"
  * demo: added widget filter demo

 -- Max Kellermann <mk@cm4all.com>  Wed, 26 Nov 2008 16:27:29 +0100

cm4all-beng-proxy (0.2) unstable; urgency=low

  * don't quote text/xml widgets
  * widget-resolver: pass widget_pool to widget_class_lookup()
  * widget-registry: allocate widget_class from widget_pool
  * widget-stream: eliminated the async operation proxy, because the
    operation cannot be aborted before the constructor returns
  * widget-stream: don't clear the "delayed" stream in the response() callback
  * rewrite-uri: trigger istream_read(delayed) after istream_delayed_set()
  * doc: clarified XSLT integration

 -- Max Kellermann <mk@cm4all.com>  Tue, 25 Nov 2008 15:28:54 +0100

cm4all-beng-proxy (0.1) unstable; urgency=low

  * initial release

 -- Max Kellermann <mk@cm4all.com>  Mon, 17 Nov 2008 11:59:36 +0100<|MERGE_RESOLUTION|>--- conflicted
+++ resolved
@@ -1,7 +1,6 @@
-<<<<<<< HEAD
 cm4all-beng-proxy (3.1.13) unstable; urgency=low
 
-  * 
+  * merge release 3.0.32
 
  --   
 
@@ -104,7 +103,7 @@
   * nfs_client: new resource loader backend
 
  -- Max Kellermann <mk@cm4all.com>  Tue, 21 May 2013 21:14:06 -0000
-=======
+
 cm4all-beng-proxy (3.0.32) unstable; urgency=low
 
   * tcache: apply BASE to responses without an address
@@ -112,7 +111,6 @@
   * handler: fix crash after malformed CHECK/PREVIOUS translation
 
  -- Max Kellermann <mk@cm4all.com>  Tue, 08 Oct 2013 15:48:07 -0000
->>>>>>> 66b78839
 
 cm4all-beng-proxy (3.0.31) unstable; urgency=low
 
