--- conflicted
+++ resolved
@@ -1,7 +1,6 @@
-<<<<<<< HEAD
 cm4all-beng-proxy (1.1.35) unstable; urgency=low
 
-  * 
+  * merge release 1.0.29
 
  --   
 
@@ -250,7 +249,6 @@
 
  -- Max Kellermann <mk@cm4all.com>  Wed, 20 Jul 2011 15:04:22 +0200
   
-=======
 cm4all-beng-proxy (1.0.29) unstable; urgency=low
 
   * processor: unescape custom header values
@@ -258,7 +256,6 @@
 
  -- Max Kellermann <mk@cm4all.com>  Thu, 08 Mar 2012 18:10:14 -0000
 
->>>>>>> c3a14e4e
 cm4all-beng-proxy (1.0.28) unstable; urgency=low
 
   * widget-resolver: serve responses in the right order
