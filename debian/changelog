<<<<<<< HEAD
cm4all-beng-proxy (18.0.14) unstable; urgency=low

  * 

 --   

cm4all-beng-proxy (18.0.13) unstable; urgency=low

  * merge release 17.9
  * nghttp2: generate Date and Server headers
  * lb: generate Server header in error responses
  * lb: implement HTTP Strict Transport Security

 -- Max Kellermann <mk@cm4all.com>  Fri, 03 Feb 2023 13:33:12 +0100

cm4all-beng-proxy (18.0.12) unstable; urgency=low

  * bp: fix filter_4xx on CHAIN response
  * translation: add packet DISPOSABLE

 -- Max Kellermann <mk@cm4all.com>  Fri, 27 Jan 2023 21:23:02 +0100

cm4all-beng-proxy (18.0.11) unstable; urgency=low

  * translation: add packet AUTO_BROTLI
  * translation: precompile LAYOUT/REGEX
  * lb: add setting "zeroconf_protocol"
  * lb: add Prometheus HTTP Service Discovery via Zeroconf

 -- Max Kellermann <mk@cm4all.com>  Thu, 12 Jan 2023 10:29:28 +0100

cm4all-beng-proxy (18.0.10) unstable; urgency=low

  * http_server: generate status 414/431 instead of closing connection
  * nghttp2/server: put a limit on the length of reject request URIs/headers
  * disable Nagle's algorithm on incoming connections

 -- Max Kellermann <mk@cm4all.com>  Wed, 04 Jan 2023 22:33:14 +0100

cm4all-beng-proxy (18.0.9) unstable; urgency=low

  * spawn: allow system call quotactl()
  * tcache: larger hash table
  * include: move to libcommon (eliminates package libcm4all-beng-proxy3-dev)

 -- Max Kellermann <mk@cm4all.com>  Wed, 14 Dec 2022 13:51:21 +0100

cm4all-beng-proxy (18.0.8) unstable; urgency=low

  * merge release 17.8
  * lb: support outgoing SSL/TLS connections
  * lb: add pool option "http_host"
  * use IP_BIND_ADDRESS_NO_PORT for IPv6

 -- Max Kellermann <mk@cm4all.com>  Thu, 01 Dec 2022 23:07:46 +0100

cm4all-beng-proxy (18.0.7) unstable; urgency=low

  * http_server, nghttp2: log cancelled HTTP requests
  * nghttp2: drop response body of HEAD requests
  * spawn: support MOUNT_HOME inside MOUNT_EMPTY
  * translation: add packet AUTHORIZED_KEYS
  * access_log: support lines without HTTP status
  * access_log: set type=HTTP_ACCESS/HTTP_ERROR
  * access_log: print placeholder "-" if there is no length
  * access_log: fix several datagram parser crash bugs

 -- Max Kellermann <mk@cm4all.com>  Tue, 29 Nov 2022 23:53:39 +0100

cm4all-beng-proxy (18.0.6) unstable; urgency=low

  * merge release 17.7
  * translation: add packet PATH_EXISTS

 -- Max Kellermann <mk@cm4all.com>  Tue, 22 Nov 2022 14:23:42 +0100

cm4all-beng-proxy (18.0.5) unstable; urgency=low

  * merge release 17.6

 -- Max Kellermann <mk@cm4all.com>  Wed, 05 Oct 2022 17:20:04 +0200

cm4all-beng-proxy (18.0.4) unstable; urgency=low

  * merge release 17.5

 -- Max Kellermann <mk@cm4all.com>  Tue, 04 Oct 2022 14:15:36 +0200

cm4all-beng-proxy (18.0.3) unstable; urgency=low

  * merge release 17.4

 -- Max Kellermann <mk@cm4all.com>  Thu, 29 Sep 2022 12:23:31 +0200

cm4all-beng-proxy (18.0.2) unstable; urgency=low

  * merge release 17.3

 -- Max Kellermann <mk@cm4all.com>  Wed, 21 Sep 2022 20:35:03 +0200

cm4all-beng-proxy (18.0.1) unstable; urgency=low

  * certdb: load /etc/cm4all/beng/certdb.conf
  * translation: add packet WRITE_FILE

 -- Max Kellermann <mk@cm4all.com>  Fri, 16 Sep 2022 17:25:24 +0200
=======
cm4all-beng-proxy (17.10) unstable; urgency=low

  * http_client: fix assertion failure

 -- Max Kellermann <mk@cm4all.com>  Tue, 07 Feb 2023 14:44:33 +0100
>>>>>>> e584be7a

cm4all-beng-proxy (17.9) unstable; urgency=low

  * ssl: fix erroneous "socket closed prematurely" error

 -- Max Kellermann <mk@cm4all.com>  Thu, 02 Feb 2023 19:49:38 +0100

cm4all-beng-proxy (17.8) unstable; urgency=low

  * http_server, nghttp2: log cancelled HTTP requests
  * nghttp2: drop response body of HEAD requests
  * access_log: support lines without HTTP status
  * access_log: set type=HTTP_ACCESS/HTTP_ERROR
  * access_log: print placeholder "-" if there is no length
  * access_log: fix several datagram parser crash bugs

 -- Max Kellermann <mk@cm4all.com>  Thu, 01 Dec 2022 17:04:37 +0100

cm4all-beng-proxy (17.7) unstable; urgency=low

  * lb: fix connection reset in TLS+TCP mode

 -- Max Kellermann <mk@cm4all.com>  Thu, 03 Nov 2022 23:00:04 +0100

cm4all-beng-proxy (17.6) unstable; urgency=low

  * http_client: fix use-after-free bug
  * spawn: fix SIGBUS crash on ARM64 due to misaligned stack

 -- Max Kellermann <mk@cm4all.com>  Wed, 05 Oct 2022 15:39:54 +0200

cm4all-beng-proxy (17.5) unstable; urgency=low

  * http_client: fix assertion failure
  * ssl: reduce the number of epoll_ctl() system calls
  * ssl: fix assertion failure
  * ssl: fix shutdown hang

 -- Max Kellermann <mk@cm4all.com>  Tue, 04 Oct 2022 14:04:02 +0200

cm4all-beng-proxy (17.4) unstable; urgency=low

  * certdb: fix "Old certificate not found in database" error

 -- Max Kellermann <mk@cm4all.com>  Fri, 23 Sep 2022 15:22:42 +0200

cm4all-beng-proxy (17.3) unstable; urgency=low

  * http_client: fix assertion failure due to buffering bug (17.2 regression)

 -- Max Kellermann <mk@cm4all.com>  Wed, 21 Sep 2022 14:08:18 +0200

cm4all-beng-proxy (17.2) unstable; urgency=low

  * translation: add packet REALM_SESSION
  * fcgi: fix assertion failure
  * http_server: disable read timeout if handler blocks
  * nghttp2/server: reduce concurrency to 64 to fix stuck mass uploads
  * nghttp2/server: always update the connection-level window
  * ssl: fix spurious "Socket buffer overflow" errors
  * status 502 instead of 500 for "Peer closed the connection prematurely"
  * stock: make the "waiting" list first-in-first-out

 -- Max Kellermann <mk@cm4all.com>  Wed, 14 Sep 2022 18:17:02 +0200

cm4all-beng-proxy (17.1) unstable; urgency=low

  * bp: fix assertion failure when io_uring is not available
  * istream/uring: allow sendfile()/splice()
  * istream/file: eliminate lseek() calls
  * js: fix strict (in)equality comparison

 -- Max Kellermann <mk@cm4all.com>  Wed, 31 Aug 2022 21:42:53 +0200

cm4all-beng-proxy (17.0.105) unstable; urgency=low

  * nghttp2/server: fix stall bug with many concurrent uploads
  * nghttp2/server: increase connection-level window size to 256 kB
  * http_server: disable read timeout after "expect:100-continue"
  * http_server: fix keep-alive if splice() was used
  * translation: add packet NO_PASSWORD

 -- Max Kellermann <mk@cm4all.com>  Tue, 30 Aug 2022 15:33:59 +0200

cm4all-beng-proxy (17.0.104) unstable; urgency=low

  * nghttp2/client: fix use-after-free bug

 -- Max Kellermann <mk@cm4all.com>  Mon, 15 Aug 2022 12:34:18 +0200

cm4all-beng-proxy (17.0.103) unstable; urgency=low

  * http/cookie: fix nullptr dereference bug

 -- Max Kellermann <mk@cm4all.com>  Mon, 15 Aug 2022 11:19:23 +0200

cm4all-beng-proxy (17.0.102) unstable; urgency=low

  * ssl: fix crash on cancelled certdb SNI callback (race)
  * spawn: failure to create systemd scope is fatal

 -- Max Kellermann <mk@cm4all.com>  Fri, 12 Aug 2022 11:11:59 +0200

cm4all-beng-proxy (17.0.101) unstable; urgency=low

  * bp: support "SameSite=None" in cookie headers
  * translation: add packet SESSION_COOKIE_SAME_SITE
  * spawn: fix bind mount on files

 -- Max Kellermann <mk@cm4all.com>  Fri, 15 Jul 2022 14:11:08 +0200

cm4all-beng-proxy (17.0.100) unstable; urgency=low

  * spawn: fix inotify busy loop
  * spawn: fix CRC miscalculation bug
  * python: fix Response.response_header() code (17.0.63 regression)

 -- Max Kellermann <mk@cm4all.com>  Tue, 05 Jul 2022 18:13:38 +0200

cm4all-beng-proxy (17.0.99) unstable; urgency=low

  * spawn: fix memory limit setup
  * spawn: support percent memory limits
  * spawn: use inotify to watch cgroup memory limits
  * lhttp: forward stdout to Pond as well
  * bp: generate ETag with nanosecond granularity

 -- Max Kellermann <mk@cm4all.com>  Wed, 29 Jun 2022 12:16:11 +0200

cm4all-beng-proxy (17.0.98) unstable; urgency=low

  * fcgi: fix missing "site" attribute on FastCGI STDERR packets
  * fcgi: fix lost FastCGI STDERR packets
  * spawn: forward startup errors to Pond
  * spawn: don't inherit capabilities to launched processes
  * translation: add packet CHDIR

 -- Max Kellermann <mk@cm4all.com>  Fri, 24 Jun 2022 18:07:09 +0200

cm4all-beng-proxy (17.0.97) unstable; urgency=low

  * bp: use the new URI for WAS/CGI/... after INTERNAL_REDIRECT
  * translation: allow EXECUTE in requests
  * translation: add packet PLAN

 -- Max Kellermann <mk@cm4all.com>  Fri, 17 Jun 2022 15:16:00 +0200

cm4all-beng-proxy (17.0.96) unstable; urgency=low

  * translation: add packet CHECK_HEADER
  * http2/client: ignore response body if status disallows one
  * bp: map ECONNREFUSED, ENETUNREACH, EHOSTUNREACH, ETIMEDOUT to "502 Bad
    Gateway"

 -- Max Kellermann <mk@cm4all.com>  Fri, 10 Jun 2022 11:11:24 +0200

cm4all-beng-proxy (17.0.95) unstable; urgency=low

  * translation: fix assertion failure

 -- Max Kellermann <mk@cm4all.com>  Wed, 08 Jun 2022 16:18:43 +0200

cm4all-beng-proxy (17.0.94) unstable; urgency=low

  * istream: fix assertion failure

 -- Max Kellermann <mk@cm4all.com>  Wed, 08 Jun 2022 13:01:14 +0200

cm4all-beng-proxy (17.0.93) unstable; urgency=low

  * bp: support INTERNAL_REDIRECT in CHAIN response
  * bp: reset LAYOUT after INTERNAL_REDIRECT
  * translation: allow LISTENER_TAG in translation response
  * translation: add packet CHECK_HEADER
  * ssl: fix "decryption failed" errors

 -- Max Kellermann <mk@cm4all.com>  Wed, 08 Jun 2022 10:20:16 +0200

cm4all-beng-proxy (17.0.92) unstable; urgency=low

  * access_log: fix malformed strings in log packets
  * access_log/json: escape ASCII control characters with "\u" instead of "\x"
  * spawn: don't propagate the "cpuset" controller
  * translation: add packet CGROUP_XATTR

 -- Max Kellermann <mk@cm4all.com>  Tue, 17 May 2022 14:53:37 +0200

cm4all-beng-proxy (17.0.91) unstable; urgency=low

  * bp: fix "Malformed spawn payload" (17.0.90 regression)
  * lb: fix double free bug (17.0.90 regression)

 -- Max Kellermann <mk@cm4all.com>  Wed, 11 May 2022 13:06:45 +0200

cm4all-beng-proxy (17.0.90) unstable; urgency=low

  * bp: fix assertion failure
  * lb: support "fair_scheduling" with static pool members
  * use IP_BIND_ADDRESS_NO_PORT

 -- Max Kellermann <mk@cm4all.com>  Wed, 11 May 2022 10:35:37 +0200

cm4all-beng-proxy (17.0.89) unstable; urgency=low

  * spawn: fix init process name regression 

 -- Max Kellermann <mk@cm4all.com>  Tue, 03 May 2022 20:38:37 +0200

cm4all-beng-proxy (17.0.88) unstable; urgency=low

  * bp: consider "trust_xff" for FastCGI REMOTE_ADDR
  * was: send the REMOTE_HOST packet
  * lb: allow ssl_verify with ssl_cert_db
  * lb: fix crash on broken certificate in certdb
  * {http,filter}_cache: fix use-after-free bugs
  * access_log: add setting "trust_xff_interface"

 -- Max Kellermann <mk@cm4all.com>  Fri, 29 Apr 2022 05:54:13 +0200

cm4all-beng-proxy (17.0.87) unstable; urgency=low

  * cgi: support BASE with empty PATH_INFO (SCRIPT_NAME ends with slash)
  * lhttp: don't attempt to reconnect after child process exited
  * spawn: fix bogus error "failed to kill child process: Operation not permitted"
  * spawn: fix bogus error "waitid() failed: No child processes"
  * spawn: print resource usage after child process exits
  * spawn: use CLONE_INTO_CGROUP
  * translation: add packets PARALLELISM, EXPIRES_RELATIVE_WITH_QUERY
  * lb: disable TLSv1.3 session tickets
  * ssl: implement cancellation of asynchronous certdb lookups
  * certdb: use SHA2-256 instead of SHA-1
  * certdb: generate EC-256 keys instead of RSA-4096

 -- Max Kellermann <mk@cm4all.com>  Tue, 26 Apr 2022 15:23:52 +0200

cm4all-beng-proxy (17.0.86) unstable; urgency=low

  * lhttp: increase listener backlog to avoid EAGAIN
  * lhttp: don't stop process after last connection closed
  * lb: add listener option "max_connections_per_ip"
  * bp: support CACHE_TAG in the HTTP cache
  * translation: add packets EAGER_CACHE, AUTO_FLUSH_CACHE
  * control: add command FLUSH_HTTP_CACHE

 -- Max Kellermann <mk@cm4all.com>  Tue, 05 Apr 2022 20:30:26 +0200

cm4all-beng-proxy (17.0.85) unstable; urgency=low

  * set virtual memory area names (Linux 5.17)
  * bp: fix assertion failure during ALPN HTTP/2 probe
  * lb: add configuration file setting "tcp_stock_limit"
  * lb: basic fair scheduling
  * lb: new option "tarpit" to handle simple DDoS attacks
  * certdb: add new index for faster "ON DELETE CASCADE"

 -- Max Kellermann <mk@cm4all.com>  Tue, 29 Mar 2022 17:18:09 +0200

cm4all-beng-proxy (17.0.84) unstable; urgency=low

  * http2/client: fix crash after cancellation
  * bp: probe outogoing HTTP/2 connections via TLS-ALPN
  * spawn: fix cgroup.kill regression
  * debian: allow polkitd instead of policykit-1

 -- Max Kellermann <mk@cm4all.com>  Wed, 09 Mar 2022 09:52:05 +0100

cm4all-beng-proxy (17.0.83) unstable; urgency=low

  * ssl: fix stall bug
  * ssl: asynchronous certdb lookups

 -- Max Kellermann <mk@cm4all.com>  Thu, 10 Feb 2022 10:13:41 +0100

cm4all-beng-proxy (17.0.82) unstable; urgency=low

  * certdb: optimize the certificate lookup query
  * certdb: optimize the name cache query
  * certdb: fix crash bug due to missing lock

 -- Max Kellermann <mk@cm4all.com>  Wed, 26 Jan 2022 12:37:14 +0100

cm4all-beng-proxy (17.0.81) unstable; urgency=low

  * spawn: drop unnecessary capabilities
  * spawn: workaround for cgroup permission problems in container

 -- Max Kellermann <mk@cm4all.com>  Wed, 19 Jan 2022 15:00:27 +0100

cm4all-beng-proxy (17.0.80) unstable; urgency=low

  * spawn: check for CAP_SETUID instead of CAP_SYS_ADMIN

 -- Max Kellermann <mk@cm4all.com>  Tue, 18 Jan 2022 10:00:32 +0100

cm4all-beng-proxy (17.0.79) unstable; urgency=low

  * certdb: add database column "special"
  * certdb: implement ACME tls-apn-01 (RFC 8737)
  * lb: fix unnecessary certdb cache misses

 -- Max Kellermann <mk@cm4all.com>  Fri, 07 Jan 2022 21:25:41 +0100

cm4all-beng-proxy (17.0.78) unstable; urgency=low

  * spawn: fix shutdown hang

 -- Max Kellermann <mk@cm4all.com>  Wed, 22 Dec 2021 12:07:47 +0100

cm4all-beng-proxy (17.0.77) unstable; urgency=low

  * lb: fix Zeroconf name
  * lb: fix isolation mode failures when launched inside container
  * spawn: support operation without CAP_SYS_ADMIN
  * spawn: allow path components to exist already
  * translation: add packets MOUNT_DEV, BIND_MOUNT_FILE

 -- Max Kellermann <mk@cm4all.com>  Tue, 21 Dec 2021 14:40:30 +0100

cm4all-beng-proxy (17.0.76) unstable; urgency=low

  * bp: fix assertion failure if io_uring submit queue is full
  * spawn: use pidfd
  * require Linux kernel 5.10 (Debian Bullseye)
  * python: drop Python 2 support
  * debian: remove clang build option

 -- Max Kellermann <mk@cm4all.com>  Wed, 08 Dec 2021 13:14:13 +0100

cm4all-beng-proxy (17.0.75) unstable; urgency=low

  * lb: ZeroConf publish support
  * add listener option "zeroconf_interface"
  * switch to PCRE2

 -- Max Kellermann <mk@cm4all.com>  Thu, 25 Nov 2021 17:43:44 +0100

cm4all-beng-proxy (17.0.74) unstable; urgency=low

  * bp: fix RECOVER_SESSION request payload
  * was: configure 256 kB pipe buffers for Multi-WAS

 -- Max Kellermann <mk@cm4all.com>  Wed, 17 Nov 2021 12:51:25 +0100

cm4all-beng-proxy (17.0.73) unstable; urgency=low

  * was: fix assertion failure
  * http_server: fix assertion failure
  * http_client: fix assertion failure
  * prometheus: show per-status and per-tag statistics
  * prometheus: export request duration counter
  * translation: add packet STATS_TAG
  * debian: build the Buster backport with clang 13

 -- Max Kellermann <mk@cm4all.com>  Thu, 11 Nov 2021 14:57:12 +0100

cm4all-beng-proxy (17.0.72) unstable; urgency=low

  * was: fix RemoteWAS hang bug after WAS process restarted
  * prometheus: show per-listener statistics

 -- Max Kellermann <mk@cm4all.com>  Wed, 03 Nov 2021 11:00:16 +0100

cm4all-beng-proxy (17.0.71) unstable; urgency=low

  * add listener mode setting
  * was: eliminate unnecessary epoll_ctl() calls
  * add a Prometheus exporter
  * reduce timer slack to 10ms

 -- Max Kellermann <mk@cm4all.com>  Mon, 25 Oct 2021 22:49:06 +0200

cm4all-beng-proxy (17.0.70) unstable; urgency=low

  * http_client: fix assertion failure

 -- Max Kellermann <mk@cm4all.com>  Fri, 15 Oct 2021 12:29:34 +0200

cm4all-beng-proxy (17.0.69) unstable; urgency=low

  * bp/session: fix memory leak
  * http_client: fix use-after-free bug
  * http_server: enable splice() for the request body
  * lhttp: fix crash after connect failure
  * lhttp: allow reusing the process even if one connection disables keep-alive
  * disable the EPOLL_CTL_DEL optimization to work around Linux kernel bug

 -- Max Kellermann <mk@cm4all.com>  Tue, 12 Oct 2021 16:20:41 +0200

cm4all-beng-proxy (17.0.68) unstable; urgency=low

  * http2: fix stall bug

 -- Max Kellermann <mk@cm4all.com>  Mon, 11 Oct 2021 09:44:20 +0200

cm4all-beng-proxy (17.0.67) unstable; urgency=low

  * bp: fix Multi-WAS and LHTTP stock limits
  * bp: don't create session for empty Set-Cookie header

 -- Max Kellermann <mk@cm4all.com>  Tue, 05 Oct 2021 09:20:08 +0200

cm4all-beng-proxy (17.0.66) unstable; urgency=low

  * was: fix Multi-WAS assertion failure
  * spawn: enable core scheduling to avoid cross-HT attacks

 -- Max Kellermann <mk@cm4all.com>  Thu, 23 Sep 2021 22:51:27 +0200

cm4all-beng-proxy (17.0.65) unstable; urgency=low

  * bp: fix HTTP/TOKEN_AUTH mixed mode breakage (17.0.64 regression)
  * bp: support Multi-WAS and LHTTP stock limits
  * bp: fade Multi-WAS processes if memory is low
  * was: use SOCK_SEQPACKET for Multi-WAS connections
  * was: initial Remote-WAS support

 -- Max Kellermann <mk@cm4all.com>  Thu, 16 Sep 2021 16:37:45 +0200

cm4all-beng-proxy (17.0.64) unstable; urgency=low

  * bp: send AUTHORIZATION only for HTTP_AUTH and CHECK translation requests
  * bp: fix hanging Multi-WAS connections
  * translation: add packet TRANSPARENT_CHAIN

 -- Max Kellermann <mk@cm4all.com>  Mon, 06 Sep 2021 14:43:08 +0200

cm4all-beng-proxy (17.0.63) unstable; urgency=low

  * was: initial Multi-WAS support
  * python/translation/response: allow binary payload in PATH, PAIR, ...

 -- Max Kellermann <mk@cm4all.com>  Thu, 26 Aug 2021 09:56:49 +0200

cm4all-beng-proxy (17.0.62) unstable; urgency=low

  * nghttp2: don't accept unknown request methods
  * nghttp2: concatenate all Cookie request headers with semicolon

 -- Max Kellermann <mk@cm4all.com>  Wed, 18 Aug 2021 11:20:04 +0200

cm4all-beng-proxy (17.0.61) unstable; urgency=low

  * merge release 16.34
  * bp: fix off-by-one buffer overflow
  * lb: fix use-after-free crash bug in resolver
  * lb: fix duplicate Content-Length header in HTTP/2 HEAD responses
  * translation: add packet AUTO_BROTLI_PATH

 -- Max Kellermann <mk@cm4all.com>  Thu, 29 Jul 2021 14:32:18 +0200

cm4all-beng-proxy (17.0.60) unstable; urgency=low

  * bp: send CSRF token even if the status indicates an error
  * bp: exclude PROPFIND and REPORT from REQUIRE_CSRF_TOKEN
  * bp: apply REQUIRE_CSRF_TOKEN only to requests with a session
  * bp: generate the "X-CM4all-BENG-Has-Session" request header
  * translation: add packet OPTIONAL (for BIND_MOUNT)

 -- Max Kellermann <mk@cm4all.com>  Wed, 23 Jun 2021 17:50:59 +0200

cm4all-beng-proxy (17.0.59) unstable; urgency=low

  * bp: allow combining HTTP_AUTH and TOKEN_AUTH
  * bp: send HOST and LISTENER_TAG with HTTP_AUTH requests
  * zeroconf: fix libavahi-client timeouts

 -- Max Kellermann <mk@cm4all.com>  Thu, 10 Jun 2021 14:58:02 +0200

cm4all-beng-proxy (17.0.58) unstable; urgency=low

  * translation: send the LISTENER_TAG packet in TOKEN_AUTH requests

 -- Max Kellermann <mk@cm4all.com>  Fri, 14 May 2021 19:01:35 +0200

cm4all-beng-proxy (17.0.57) unstable; urgency=low

  * nghttp2: fix crash with END_STREAM on incomplete DATA frame
  * nghttp2: fix crash after receiving bogus Content-Length
  * translation: allow REGEX_TAIL with LAYOUT
  * python/translation/request: support BASE and REGEX (for LAYOUT requests)

 -- Max Kellermann <mk@cm4all.com>  Wed, 12 May 2021 19:10:06 +0200

cm4all-beng-proxy (17.0.56) unstable; urgency=low

  * lb: support HTTPS_ONLY with STATUS/MESSAGE
  * spawn: Linux 5.12 compatibility

 -- Max Kellermann <mk@cm4all.com>  Wed, 05 May 2021 15:44:47 +0200

cm4all-beng-proxy (17.0.55) unstable; urgency=low

  * translation: support multiple CHILD_TAGs

 -- Max Kellermann <mk@cm4all.com>  Tue, 13 Apr 2021 09:35:21 +0200

cm4all-beng-proxy (17.0.54) unstable; urgency=low

  * spawn: fix cgroup namespaces
  * spawn: disable CLONE_IO to fix EINVAL while creating the systemd scope
  * spawn: fix hanging spawner by resetting systemd scope unit failures

 -- Max Kellermann <mk@cm4all.com>  Sun, 11 Apr 2021 06:25:24 +0200

cm4all-beng-proxy (17.0.53) unstable; urgency=low

  * bp/spawn: fix crash when memcg could not be opened
  * bp/spawn: full cgroup2 support
  * lb: support $remote_address in "branch" blocks

 -- Max Kellermann <mk@cm4all.com>  Fri, 09 Apr 2021 15:54:25 +0200

cm4all-beng-proxy (17.0.52) unstable; urgency=low

  * bp/spawn: fix MOUNT_ROOT_TMPFS

 -- Max Kellermann <mk@cm4all.com>  Tue, 30 Mar 2021 23:20:35 +0200

cm4all-beng-proxy (17.0.51) unstable; urgency=low

  * bp: fix the escaping rules for the original URI for BOUNCE
  * bp/spawn: initial cgroup2 support (work in progress)
  * lb: fix c-ares busy loop

 -- Max Kellermann <mk@cm4all.com>  Mon, 22 Mar 2021 21:25:26 +0100

cm4all-beng-proxy (17.0.50) unstable; urgency=low

  * merge release 16.33 (session bug fix not relevant)
  * translation: add packet RECOVER_SESSION

 -- Max Kellermann <mk@cm4all.com>  Thu, 11 Mar 2021 17:35:24 +0100

cm4all-beng-proxy (17.0.49) unstable; urgency=low

  * bp: fix "400 Malformed URI" response
  * bp: fix TOKEN_AUTH failure with "%2f" in query string
  * lb: fix corrupt error messages
  * lb: fix Zeroconf delays (error "Zeroconf cluster is empty")

 -- Max Kellermann <mk@cm4all.com>  Tue, 02 Mar 2021 00:40:23 +0100

cm4all-beng-proxy (17.0.48) unstable; urgency=low

  * bp: fix disappearing Zeroconf registrations

 -- Max Kellermann <mk@cm4all.com>  Wed, 24 Feb 2021 09:47:00 +0100

cm4all-beng-proxy (17.0.47) unstable; urgency=low

  * bp/auth: fix crash bug
  * translation: allow LAYOUT with REGEX
  * translation: echo BASE/REGEX with LAYOUT requests

 -- Max Kellermann <mk@cm4all.com>  Fri, 19 Feb 2021 11:11:34 +0100

cm4all-beng-proxy (17.0.46) unstable; urgency=low

  * merge release 16.32
  * event: optimized timers
  * translation: remove packet UA_CLASS

 -- Max Kellermann <mk@cm4all.com>  Wed, 17 Feb 2021 13:49:07 +0100

cm4all-beng-proxy (17.0.45) unstable; urgency=low

  * translation: add packet DISCARD_REALM_SESSION
  * translation: add packet LIKE_HOST
  * translation: add packet LAYOUT

 -- Max Kellermann <mk@cm4all.com>  Tue, 02 Feb 2021 23:23:45 +0100

cm4all-beng-proxy (17.0.44) unstable; urgency=low

  * bp: fix TOKEN_AUTH nullptr dereference
  * bp: fix session nullptr dereference
  * bp: parse all "Cookie" request headers

 -- Max Kellermann <mk@cm4all.com>  Tue, 19 Jan 2021 13:50:22 +0100

cm4all-beng-proxy (17.0.43) unstable; urgency=low

  * bp: re-add CHECK support
  * bp: revert "send AUTHORIZATION only with HTTP_AUTH"
  * bp: require at least translation protocol version 2
  * bp: reseed the session id PRNG periodically
  * translation: add packet ATTACH_SESSION
  * control: add command DISCARD_SESSION
  * verify the Host request header

 -- Max Kellermann <mk@cm4all.com>  Mon, 18 Jan 2021 19:34:12 +0100

cm4all-beng-proxy (17.0.42) unstable; urgency=low

  * don't start as root, use Linux capabilities
  * bp/control: flush widget cache in TCACHE_INVALIDATE
  * spawn: always drop capabilities in pidns init
  * spawn: don't share DBus connection with main process
  * debian: restart after upgrade

 -- Max Kellermann <mk@cm4all.com>  Wed, 06 Jan 2021 16:05:27 +0100

cm4all-beng-proxy (17.0.41) unstable; urgency=low

  * bp: fix assertion failure
  * bp: use the "X-CM4all-HTTPS" request header to build URLs
  * bp: support HTTPS_ONLY with SSL listeners
  * debian: add "Built-Using: ${sphinxdoc:Built-Using}"

 -- Max Kellermann <mk@cm4all.com>  Wed, 30 Dec 2020 11:23:56 +0100

cm4all-beng-proxy (17.0.40) unstable; urgency=low

  * bp: fix DEFER crash bug
  * bp: fix DELEGATE crash bug
  * bp: fix WANT_USER crash bug
  * bp: upper case "Bearer" prefix for "Authorization" header
  * bp: require a translation server, remove fallback code
  * bp: allow per-listener translation server
  * bp: remove CHECK support
  * bp: send AUTHORIZATION only with HTTP_AUTH
  * python: full Python 3 compatibility
  * debian: move postinst code to sysusers.d and tmpfiles.d

 -- Max Kellermann <mk@cm4all.com>  Thu, 24 Dec 2020 07:38:27 +0100

cm4all-beng-proxy (17.0.39) unstable; urgency=low

  * bp: specify current user in "Authorization" request header
  * spawn: use close_range() on Linux 5.8+
  * certdb: migrate from jsoncpp to boost::json

 -- Max Kellermann <mk@cm4all.com>  Mon, 21 Dec 2020 09:15:51 +0100

cm4all-beng-proxy (17.0.38) unstable; urgency=low

  * spawn: support "T" suffix for Terabytes in RLIMITS
  * systemd: remove LimitDATA, as it affects mmap() since Linux 4.7
  * debian: eliminate the "Build-Conflicts" on GTest, jsoncpp and yaml-cpp
  * debian: build with GCC 10 on Debian Bullseye

 -- Max Kellermann <mk@cm4all.com>  Wed, 16 Dec 2020 21:49:19 +0100

cm4all-beng-proxy (17.0.37) unstable; urgency=low

  * spawn: remount MOUNT_EMPTY read-only
  * translation: add packet TINY_IMAGE
  * fcgi, lhttp: move listener sockets to /run/cm4all/beng-proxy/
  * systemd: configure memory limits

 -- Max Kellermann <mk@cm4all.com>  Wed, 09 Dec 2020 22:27:23 +0100

cm4all-beng-proxy (17.0.36) unstable; urgency=low

  * translation: add packets TOKEN_AUTH, AUTH_TOKEN
  * translation: add packet MOUNT_EMPTY
  * spawn: make tmpfs writable for the user

 -- Max Kellermann <mk@cm4all.com>  Tue, 08 Dec 2020 14:56:58 +0100

cm4all-beng-proxy (17.0.35) unstable; urgency=low

  * bp: fix HTTP_AUTH cache bug
  * bp: handle DISCARD_SESSION before AUTH
  * bp: clear the SESSION translation request packet on DISCARD_SESSION
  * bp: collect cookies from response headers only if COOKIE=MANGLE
  * certdb: create DNS TXT record before updating the ACME dns-01 challenge
  * debian: build with clang 11

 -- Max Kellermann <mk@cm4all.com>  Fri, 04 Dec 2020 11:45:35 +0100

cm4all-beng-proxy (17.0.34) unstable; urgency=low

  * merge release 16.29
  * bp: generate header "X-CM4all-BENG-User" only if SECURE=MANGLE
  * translation: add packet HTTP_AUTH

 -- Max Kellermann <mk@cm4all.com>  Thu, 19 Nov 2020 22:32:15 +0100

cm4all-beng-proxy (17.0.33) unstable; urgency=low

  * http2: implement access logging
  * http2: fix window updates on failed/canceled requests
  * lb: add listener option "force_http2"

 -- Max Kellermann <mk@cm4all.com>  Tue, 10 Nov 2020 17:14:29 +0100

cm4all-beng-proxy (17.0.32) unstable; urgency=low

  * spawn: fix stack overflow (disable ld.so lazy binding)

 -- Max Kellermann <mk@cm4all.com>  Tue, 03 Nov 2020 22:09:14 +0100

cm4all-beng-proxy (17.0.31) unstable; urgency=low

  * spawn: don't apply resource limits twice
  * lb: improve consistent hashing distribution

 -- Max Kellermann <mk@cm4all.com>  Wed, 28 Oct 2020 10:12:50 +0100

cm4all-beng-proxy (17.0.30) unstable; urgency=low

  * lb: fix ALPN-HTTP/2 with certdb

 -- Max Kellermann <mk@cm4all.com>  Wed, 21 Oct 2020 13:48:11 +0200

cm4all-beng-proxy (17.0.29) unstable; urgency=low

  * child_error_logger: make the pipe non-blocking (workaround)

 -- Max Kellermann <mk@cm4all.com>  Wed, 07 Oct 2020 14:07:39 +0200

cm4all-beng-proxy (17.0.28) unstable; urgency=low

  * merge release 16.28

 -- Max Kellermann <mk@cm4all.com>  Mon, 05 Oct 2020 21:02:43 +0200

cm4all-beng-proxy (17.0.27) unstable; urgency=low

  * processor: skip incorrect widget declarations
  * processor: reduce memory overhead
  * io_uring: fix another buffer corruption after cancel

 -- Max Kellermann <mk@cm4all.com>  Thu, 24 Sep 2020 16:14:39 +0200

cm4all-beng-proxy (17.0.26) unstable; urgency=low

  * bp: fix miscalculcated end offset in Range requests
  * bp: fix memory corruption due to canceled io_uring statx
  * bp: reduce io_uring_enter() system calls

 -- Max Kellermann <mk@cm4all.com>  Tue, 22 Sep 2020 16:02:18 +0200

cm4all-beng-proxy (17.0.25) unstable; urgency=low

  * certdb: don't fail if option "alpn_http2" is present

 -- Max Kellermann <mk@cm4all.com>  Tue, 15 Sep 2020 18:18:50 +0200

cm4all-beng-proxy (17.0.24) unstable; urgency=low

  * processor: fix broken widgets when prefix_{css_class,xml_id} is enabled
  * processor: fix assertion failure
  * io_uring: fix buffer corruption after cancel

 -- Max Kellermann <mk@cm4all.com>  Thu, 10 Sep 2020 20:21:41 +0200

cm4all-beng-proxy (17.0.23) unstable; urgency=low

  * merge release 16.27
  * bp/mod_auth_easy: fix false negatives in the root directory
  * bp: fix assertion failure with EASY_BASE and malformed PATH
  * was: fix protocol error on WAS filters
  * lb: fix Zeroconf crash bug

 -- Max Kellermann <mk@cm4all.com>  Wed, 09 Sep 2020 23:24:25 +0200

cm4all-beng-proxy (17.0.22) unstable; urgency=low

  * merge release 16.26
  * was: optimistic wait for response length
  * was: fix memory leak

 -- Max Kellermann <mk@cm4all.com>  Wed, 09 Sep 2020 11:05:22 +0200

cm4all-beng-proxy (17.0.21) unstable; urgency=low

  * merge release 16.25
  * bp: fix crash on invalid range request

 -- Max Kellermann <mk@cm4all.com>  Mon, 07 Sep 2020 15:42:23 +0200

cm4all-beng-proxy (17.0.20) unstable; urgency=low

  * merge release 16.23
  * bp: fix BREAK_CHAIN crash bug
  * bp: fix FILTER_NO_BODY crash bug

 -- Max Kellermann <mk@cm4all.com>  Tue, 01 Sep 2020 16:28:13 +0200

cm4all-beng-proxy (17.0.19) unstable; urgency=low

  * bp: support CHAIN with FILTER
  * bp: support CHAIN with STATUS/MESSAGE
  * translation: add packet FILTER_NO_BODY

 -- Max Kellermann <mk@cm4all.com>  Mon, 24 Aug 2020 16:26:21 +0200

cm4all-beng-proxy (17.0.18) unstable; urgency=low

  * translation: add packets CHAIN, CHAIN_HEADER, BREAK_CHAIN
  * spawn: fix seccomp regression

 -- Max Kellermann <mk@cm4all.com>  Fri, 21 Aug 2020 14:48:46 +0200

cm4all-beng-proxy (17.0.17) unstable; urgency=low

  * merge release 16.22
  * http_server: fix stall bug
  * was: fix stall bug
  * spawn: enable NO_NEW_PRIVS only if enabled by translation server

 -- Max Kellermann <mk@cm4all.com>  Tue, 18 Aug 2020 19:01:25 +0200

cm4all-beng-proxy (17.0.16) unstable; urgency=low

  * merge release 16.21
  * bp: improve error message on unexpected DEFER
  * spawn: allow multiple MOUNT_TMPFS

 -- Max Kellermann <mk@cm4all.com>  Thu, 23 Jul 2020 12:29:37 +0200

cm4all-beng-proxy (17.0.15) unstable; urgency=low

  * merge release 16.20
  * certdb: import-account obtains contact email address

 -- Max Kellermann <mk@cm4all.com>  Thu, 09 Jul 2020 17:53:39 +0200

cm4all-beng-proxy (17.0.14) unstable; urgency=low

  * bp: fix REQUEST_URI_VERBATIM
  * certdb: fix compatibility with jsoncpp 1.9
  * certdb: add command "import-account"
  * OpenSSL 3.0.0 compatibility

 -- Max Kellermann <mk@cm4all.com>  Mon, 22 Jun 2020 20:08:59 +0200

cm4all-beng-proxy (17.0.13) unstable; urgency=low

  * debian: link libc++ statically
  * use std::filesystem instead of Boost

 -- Max Kellermann <mk@cm4all.com>  Mon, 15 Jun 2020 19:08:38 +0200

cm4all-beng-proxy (17.0.12) unstable; urgency=low

  * merge release 16.18
  * bp: remove support for multiple worker processes
  * translation: fix bogus "Invalid base address" error
  * remove several obsolete command-line options
  * debian: build with clang-10 and enable C++20 coroutines

 -- Max Kellermann <mk@cm4all.com>  Mon, 15 Jun 2020 14:25:36 +0200

cm4all-beng-proxy (17.0.11) unstable; urgency=low

  * merge release 16.17
  * switch to C++20
  * bp: support SSL client certificates (setting "ssl_verify")
  * bp: fix crash when closing HTTP/2 connection
  * translation: add option to enable/disable the child_error_logger
  * spawn: drop JailCGI/Refence support
  * certdb: allow --workshop-control before --progress
  * certdb: rename "new-reg" to "new-account"
  * certdb: manage ACME account keys in a new database table

 -- Max Kellermann <mk@cm4all.com>  Mon, 08 Jun 2020 18:19:21 +0200

cm4all-beng-proxy (17.0.10) unstable; urgency=low

  * lb: fix assertion failure
  * fcgi: fix STDERR_PATH_JAILED with child_error_logger
  * fcgi: redirect the FastCGI error stream into STDERR_PATH_JAILED

 -- Max Kellermann <mk@cm4all.com>  Tue, 26 May 2020 16:17:21 +0200

cm4all-beng-proxy (17.0.9) unstable; urgency=low

  * fcgi: fix STDERR_PATH_JAILED
  * spawn: allow configuring an open-ended "allow_user" range

 -- Max Kellermann <mk@cm4all.com>  Sun, 24 May 2020 12:01:56 +0200

cm4all-beng-proxy (17.0.8) unstable; urgency=low

  * certdb: print only the account location in `acme new-reg`

 -- Max Kellermann <mk@cm4all.com>  Thu, 21 May 2020 09:53:09 +0200

cm4all-beng-proxy (17.0.7) unstable; urgency=low

  * merge release 16.16
  * bp: use RESOLVE_BENEATH to restrict symlinks to the base directory
  * translation: add packet DEFER to support multiple translation servers
  * certdb: don't require beng-lb configuration for "acme new-reg"
  * certdb: add command "acme get-account"
  * certdb: print ACME account status

 -- Max Kellermann <mk@cm4all.com>  Wed, 20 May 2020 19:10:35 +0200

cm4all-beng-proxy (17.0.6) unstable; urgency=low

  * merge release 16.15
  * require Linux kernel 4.11 (Debian Buster)
  * bp: read from files using io_uring
  * certdb: fix dns-01 key authorization bug
  * certdb: fix concurrent authorizations on same domain
  * certdb: changed the `--dns-txt-program` interface

 -- Max Kellermann <mk@cm4all.com>  Mon, 11 May 2020 14:52:51 +0200

cm4all-beng-proxy (17.0.5) unstable; urgency=low

  * merge release 16.14

 -- Max Kellermann <mk@cm4all.com>  Wed, 29 Apr 2020 16:04:02 +0200

cm4all-beng-proxy (17.0.4) unstable; urgency=low

  * merge release 16.12
  * certdb: support ACME wild card requests using dns-01

 -- Max Kellermann <mk@cm4all.com>  Tue, 28 Apr 2020 19:16:52 +0200

cm4all-beng-proxy (17.0.3) unstable; urgency=low

  * merge release 16.11

 -- Max Kellermann <mk@cm4all.com>  Wed, 22 Apr 2020 17:58:14 +0200

cm4all-beng-proxy (17.0.2) unstable; urgency=low

  * fix two HTTP/2 related crashes
  * bp: support incoming HTTP/2 connections via TLS-ALPN
  * processor: fix assertion failure

 -- Max Kellermann <mk@cm4all.com>  Thu, 19 Mar 2020 20:19:58 +0100

cm4all-beng-proxy (17.0.1) unstable; urgency=low

  * bp: advertise Zeroconf IPv6 wildcard listeners as IPv4 as well
  * lb: allow limiting Zeroconf search to an interface
  * lb: support incoming HTTP/2 connections via TLS-ALPN
  * certdb: remove obsolete challenge method "sni-01"
  * certdb: implement ACMEv2

 -- Max Kellermann <mk@cm4all.com>  Wed, 18 Mar 2020 16:54:20 +0100

cm4all-beng-proxy (16.34) unstable; urgency=low

  * bp: decrease the default translate_stock_limit to 32
  * bp: fix "sticky session_modulo" bug (integer truncation)

 -- Max Kellermann <mk@cm4all.com>  Mon, 19 Jul 2021 20:55:53 +0200

cm4all-beng-proxy (16.33) unstable; urgency=low

  * bp: fix crash bug when session manager is out of shared memory

 -- Max Kellermann <mk@cm4all.com>  Thu, 04 Mar 2021 14:44:42 +0100

cm4all-beng-proxy (16.32) unstable; urgency=low

  * lb: fix crash bug
  * bp: flush the OpenSSL session cache on SIGHUP

 -- Max Kellermann <mk@cm4all.com>  Wed, 10 Feb 2021 21:18:40 +0100

cm4all-beng-proxy (16.31) unstable; urgency=low

  * systemd: remove LimitDATA, as it affects mmap() since Linux 4.7
  * bp: flush the OpenSSL session cache periodically
  * bp: support SSL client certificates (setting "ssl_verify")

 -- Max Kellermann <mk@cm4all.com>  Wed, 10 Feb 2021 20:44:22 +0100

cm4all-beng-proxy (16.30) unstable; urgency=low

  * bp/file: change the status of "Not a regular file" to 404
  * bp/errdoc: fix leak bug
  * bp/control: flush widget cache in TCACHE_INVALIDATE
  * bp: parse all "Cookie" request headers
  * bp: reseed the session id PRNG periodically
  * bp: fix assertion failure
  * bp: generate header "X-CM4all-BENG-User" only if SECURE=MANGLE
  * lb: add listener/branch option "redirect_https"
  * ssl: at most one worker thread per CPU
  * spawn: don't share DBus connection with main process
  * debian: restart after upgrade
  * debian: add "Built-Using: ${sphinxdoc:Built-Using}"
  * systemd: configure memory limits

 -- Max Kellermann <mk@cm4all.com>  Wed, 10 Feb 2021 16:28:15 +0100

cm4all-beng-proxy (16.29) unstable; urgency=low

  * translation: backport packet REQUEST_URI_VERBATIM from v17.x

 -- Max Kellermann <mk@cm4all.com>  Sun, 15 Nov 2020 18:52:41 +0100

cm4all-beng-proxy (16.28) unstable; urgency=low

  * bp: fix translation response URI regression

 -- Max Kellermann <mk@cm4all.com>  Fri, 25 Sep 2020 13:32:34 +0200

cm4all-beng-proxy (16.27) unstable; urgency=low

  * was: fix memory leak
  * was: fix protocol error on WAS filters

 -- Max Kellermann <mk@cm4all.com>  Wed, 09 Sep 2020 23:14:33 +0200

cm4all-beng-proxy (16.26) unstable; urgency=low

  * bp: fix assertion failure

 -- Max Kellermann <mk@cm4all.com>  Tue, 08 Sep 2020 22:13:57 +0200

cm4all-beng-proxy (16.25) unstable; urgency=low

  * was: fix assertion failure
  * http_client: fix crash bug

 -- Max Kellermann <mk@cm4all.com>  Mon, 07 Sep 2020 15:25:06 +0200

cm4all-beng-proxy (16.24) unstable; urgency=low

  * bp: fix assertion failure

 -- Max Kellermann <mk@cm4all.com>  Wed, 02 Sep 2020 12:07:03 +0200

cm4all-beng-proxy (16.23) unstable; urgency=low

  * cgi: fix use-after-free bug
  * http2: fix four stall bugs
  * http2: fix use-after-free bug

 -- Max Kellermann <mk@cm4all.com>  Tue, 01 Sep 2020 13:45:30 +0200

cm4all-beng-proxy (16.22) unstable; urgency=low

  * fcgi: fix use-after-free bug
  * was: fix endless busy loop after cancellation

 -- Max Kellermann <mk@cm4all.com>  Tue, 18 Aug 2020 13:31:39 +0200

cm4all-beng-proxy (16.21) unstable; urgency=low

  * was: fix crash bug
  * lhttp: fix widget support

 -- Max Kellermann <mk@cm4all.com>  Tue, 21 Jul 2020 13:50:10 +0200

cm4all-beng-proxy (16.20) unstable; urgency=low

  * fcache: fix use-after-free bug
  * http_cache: fix two use-after-free bugs
  * was: fix use-after-free bug
  * was: fix recovery after receiving PREMATURE

 -- Max Kellermann <mk@cm4all.com>  Thu, 09 Jul 2020 17:39:17 +0200

cm4all-beng-proxy (16.19) unstable; urgency=low

  * http_client: fix crash bug
  * OpenSSL 3.0.0 compatibility

 -- Max Kellermann <mk@cm4all.com>  Tue, 30 Jun 2020 16:38:47 +0200

cm4all-beng-proxy (16.18) unstable; urgency=low

  * http2: fix two stall bugs

 -- Max Kellermann <mk@cm4all.com>  Mon, 15 Jun 2020 14:14:33 +0200

cm4all-beng-proxy (16.17) unstable; urgency=low

  * spawn: fix crash bug
  * fcgi: fix STDERR_PATH_JAILED
  * lb/certdb: fix cache update bug

 -- Max Kellermann <mk@cm4all.com>  Wed, 03 Jun 2020 12:49:42 +0200

cm4all-beng-proxy (16.16) unstable; urgency=low

  * http_cache: update expiry from "304" responses
  * http_cache: support multiple "Vary" response headers
  * bp: fix memory leak after UNTRUSTED error

 -- Max Kellermann <mk@cm4all.com>  Wed, 20 May 2020 14:56:17 +0200

cm4all-beng-proxy (16.15) unstable; urgency=low

  * http_server: fix crash when garbage is received after end chunk

 -- Max Kellermann <mk@cm4all.com>  Wed, 06 May 2020 15:49:53 +0200

cm4all-beng-proxy (16.14) unstable; urgency=low

  * http_client: fix use-after-free bug (16.12 regression)

 -- Max Kellermann <mk@cm4all.com>  Wed, 29 Apr 2020 14:05:43 +0200

cm4all-beng-proxy (16.13) unstable; urgency=low

  * spawn: fix compatibility with kernels without clone3()
  * http_client: fix missing request headers (16.12 regression)

 -- Max Kellermann <mk@cm4all.com>  Wed, 29 Apr 2020 13:27:17 +0200

cm4all-beng-proxy (16.12) unstable; urgency=low

  * lhttp: retry after temporary failures
  * spawn: forbid the clone3() system call

 -- Max Kellermann <mk@cm4all.com>  Tue, 28 Apr 2020 18:50:47 +0200

cm4all-beng-proxy (16.11) unstable; urgency=low

  * bp: discard LHTTP processes on memory shortage
  * bp: fix memory leak
  * bp: fix "Malformed URI" response status (and don't log it)
  * bp: retry after I/O error on outgoing HTTP connection
  * lb: lower log level for translation server errors
  * lb/systemd: implement "reload"
  * spawn: higher OOM score adjustment for jailed processes

 -- Max Kellermann <mk@cm4all.com>  Wed, 22 Apr 2020 14:17:23 +0200

cm4all-beng-proxy (16.10) unstable; urgency=low

  * add listener option "v6only"

 -- Max Kellermann <mk@cm4all.com>  Tue, 24 Mar 2020 17:01:12 +0100

cm4all-beng-proxy (16.9) unstable; urgency=low

  * merge release 15.35

 -- Max Kellermann <mk@cm4all.com>  Mon, 16 Mar 2020 17:08:00 +0100

cm4all-beng-proxy (16.8) unstable; urgency=low

  * control: fix "stats" reply
  * ssl: fix busy loop during stalled read

 -- Max Kellermann <mk@cm4all.com>  Wed, 04 Mar 2020 14:08:06 +0100

cm4all-beng-proxy (16.7) unstable; urgency=low

  * stopwatch: show time since root initialization
  * translation: record connect event (stopwatch)
  * http_server: record cancel event (stopwatch)
  * bp: fix three crash bugs
  * http_client: fix two crash bugs

 -- Max Kellermann <mk@cm4all.com>  Tue, 03 Mar 2020 11:57:18 +0100

cm4all-beng-proxy (16.6) unstable; urgency=low

  * bp: advertise Zeroconf IPv6 wildcard listeners as IPv4 as well
  * lb: fix crash bug

 -- Max Kellermann <mk@cm4all.com>  Wed, 26 Feb 2020 14:25:16 +0100

cm4all-beng-proxy (16.5) unstable; urgency=low

  * bp: fix seven use-after-free crash bugs

 -- Max Kellermann <mk@cm4all.com>  Wed, 19 Feb 2020 17:05:44 +0100

cm4all-beng-proxy (16.4) unstable; urgency=low

  * bp/CssProcessor: fix use-after-free crash bug

 -- Max Kellermann <mk@cm4all.com>  Fri, 14 Feb 2020 19:48:38 +0100

cm4all-beng-proxy (16.3) unstable; urgency=low

  * merge release 15.33
  * fix resolver bug causing "Address already in use"
  * fix two crash bugs
  * fix "spawner gone, emergency"
  * bp: reduce FastCGI and LHTTP idle process limits
  * was, fcgi, lhttp: increase idle timeouts for non-jailed processes

 -- Max Kellermann <mk@cm4all.com>  Thu, 30 Jan 2020 23:18:17 +0100

cm4all-beng-proxy (16.2) unstable; urgency=low

  * bp: fix use-after-free bug

 -- Max Kellermann <mk@cm4all.com>  Wed, 29 Jan 2020 12:38:55 +0100

cm4all-beng-proxy (16.1) unstable; urgency=low

  * bp: limit widget request concurrency to 32
  * bp/processor: fix use-after-free buf

 -- Max Kellermann <mk@cm4all.com>  Fri, 24 Jan 2020 20:12:43 +0100

cm4all-beng-proxy (16.0.8) unstable; urgency=low

  * merge release 15.31
  * bp: convert SSL/TLS errors to "502 Bad Gateway"
  * bp/filter: fix use-after-free bug
  * control: rename STOPWATCH to STOPWATCH_PIPE
  * make Zeroconf, HTTP2, NFS, systemd and WAS build-time optional

 -- Max Kellermann <mk@cm4all.com>  Thu, 16 Jan 2020 18:34:58 +0100

cm4all-beng-proxy (16.0.7) unstable; urgency=low

  * merge release 15.29
  * use getrandom() instead of /dev/urandom if available
  * HTTP/2 client
  * ssl: support logging session keys for Wireshark
  * bp/processor: fix use-after-free bug

 -- Max Kellermann <mk@cm4all.com>  Tue, 10 Dec 2019 14:25:40 +0100

cm4all-beng-proxy (16.0.6) unstable; urgency=low

  * python/control/client: fix typo
  * python: add Python 3 package
  * debian/control: add missing dependency on python-future

 -- Max Kellermann <mk@cm4all.com>  Tue, 12 Nov 2019 20:20:36 +0100

cm4all-beng-proxy (16.0.5) unstable; urgency=low

  * merge release 15.26
  * spawn: support Memory{Min,Low,High,SwapMax}

 -- Max Kellermann <mk@cm4all.com>  Wed, 06 Nov 2019 14:12:53 +0100

cm4all-beng-proxy (16.0.4) unstable; urgency=low

  * bp: support the "SameSite" attribute in the session cookie

 -- Max Kellermann <mk@cm4all.com>  Thu, 17 Oct 2019 22:23:55 +0200

cm4all-beng-proxy (16.0.3) unstable; urgency=low

  * bp: optimized widget class cache
  * http_client: fix use-after-free bug
  * was_client: fix use-after-free bug
  * translation: fix use-after-free crash bug

 -- Max Kellermann <mk@cm4all.com>  Thu, 17 Oct 2019 13:16:31 +0200

cm4all-beng-proxy (16.0.2) unstable; urgency=low

  * fix several crash bugs

 -- Max Kellermann <mk@cm4all.com>  Mon, 07 Oct 2019 12:03:31 +0200

cm4all-beng-proxy (16.0.1) unstable; urgency=low

  * remove the obsolete Bulldog support
  * bp: move the spawner into cm4all.slice
  * bp: support time units in session_idle_timeout
  * bp: add setting "http_cache_obey_no_cache"
  * bp: write the session file atomically
  * bp: add Cross-Site Request Forgery blocker
  * bp: structured stopwatch output
  * bp: read stopwatch output using control client,
    deprecating the "stopwatch" setting
  * control: add packet FLUSH_FILTER_CACHE
  * control: new control client
  * translation: add packet CACHE_TAG
  * log: rate limit option for the child error logger
  * systemd: don't create /var/run/cm4all
  * debian: remove packages cm4all-beng-proxy-optimized, cm4all-beng-proxy-toi
  * debian: use debhelper 12

 -- Max Kellermann <mk@cm4all.com>  Fri, 27 Sep 2019 14:09:41 +0200

cm4all-beng-proxy (15.35) unstable; urgency=low

  * ssl: require TLS 1.2 or newer
  * ssl: disable insecure CBC ciphers

 -- Max Kellermann <mk@cm4all.com>  Mon, 16 Mar 2020 16:39:51 +0100

cm4all-beng-proxy (15.34) unstable; urgency=low

  * bot: add AspiegelBot (Huawei)
  * ssl: fix busy loop during stalled read
  * http_client: fix two crash bugs

 -- Max Kellermann <mk@cm4all.com>  Fri, 13 Mar 2020 13:37:48 +0100

cm4all-beng-proxy (15.33) unstable; urgency=low

  * bp/processor: escape substituted entity values using the URI syntax

 -- Max Kellermann <mk@cm4all.com>  Thu, 30 Jan 2020 16:29:36 +0100

cm4all-beng-proxy (15.32) unstable; urgency=low

  * bp/processor: escape "&c:XXX;" entity values

 -- Max Kellermann <mk@cm4all.com>  Thu, 30 Jan 2020 09:40:09 +0100

cm4all-beng-proxy (15.31) unstable; urgency=low

  * lhttp: use the configured concurrency for the listener backlog
  * fcache: cache "204 No Content" responses
  * fcache: fix memory leak

 -- Max Kellermann <mk@cm4all.com>  Tue, 14 Jan 2020 14:03:35 +0100

cm4all-beng-proxy (15.30) unstable; urgency=low

  * certdb: fix use-after-free bug after database disconnect
  * certdb: schedule database reconnect after reconnect failure

 -- Max Kellermann <mk@cm4all.com>  Tue, 17 Dec 2019 19:58:06 +0100

cm4all-beng-proxy (15.29) unstable; urgency=low

  * js: use `let` instead of `var` for local variables
  * spawn: show cgroup in init process name
  * remove "session" URI parameter, require cookies

 -- Max Kellermann <mk@cm4all.com>  Fri, 06 Dec 2019 12:00:01 +0100

cm4all-beng-proxy (15.28) unstable; urgency=low

  * bot: add adscanner, DotBot, serpstatbot
  * {http,was,fcgi,cgi}_client: validate response headers
  * "Base mismatch" throws status 502, not 400
  * fix assertion failure after base mismatch with INTERNAL_REDIRECT

 -- Max Kellermann <mk@cm4all.com>  Tue, 03 Dec 2019 20:13:36 +0100

cm4all-beng-proxy (15.27) unstable; urgency=low

  * ssl: fix crash due to race condition after "close notify" alert
  * debian: remove package cm4all-beng-proxy-optimized
  * debian: use debhelper 12

 -- Max Kellermann <mk@cm4all.com>  Wed, 20 Nov 2019 14:02:28 +0100

cm4all-beng-proxy (15.26) unstable; urgency=low

  * bp: allow Content-Length response header in HEAD requests
  * was: fix busy loop
  * ssl: fix race condition

 -- Max Kellermann <mk@cm4all.com>  Wed, 06 Nov 2019 13:54:22 +0100

cm4all-beng-proxy (15.25) unstable; urgency=low

  * spawn: fix orphaned LHTTP processes after EAGAIN on spawner socket
  * lb/certdb: don't reconnect to database after non-fatal error

 -- Max Kellermann <mk@cm4all.com>  Mon, 28 Oct 2019 14:19:52 +0100

cm4all-beng-proxy (15.24) unstable; urgency=low

  * lb: show listener name in SSL setup errors
  * lb: check if configured SSL certificate matches the key
  * control: recognize unbound local clients

 -- Max Kellermann <mk@cm4all.com>  Mon, 21 Oct 2019 17:26:32 +0200

cm4all-beng-proxy (15.23) unstable; urgency=low

  * certdb: fix path vulnerability in ACME "http-01" implementation

 -- Max Kellermann <mk@cm4all.com>  Fri, 27 Sep 2019 13:27:01 +0200

cm4all-beng-proxy (15.22) unstable; urgency=low

  * lb: fix TLS session resumption with client certificate

 -- Max Kellermann <mk@cm4all.com>  Fri, 06 Sep 2019 13:40:53 +0200

cm4all-beng-proxy (15.21) unstable; urgency=low

  * was: fix memory leak

 -- Max Kellermann <mk@cm4all.com>  Wed, 26 Jun 2019 13:04:13 +0200

cm4all-beng-proxy (15.20) unstable; urgency=low

  * was: fix memory leak

 -- Max Kellermann <mk@cm4all.com>  Fri, 07 Jun 2019 12:40:24 +0200

cm4all-beng-proxy (15.19) unstable; urgency=low

  * systemd: raise TasksMax to 50%

 -- Max Kellermann <mk@cm4all.com>  Tue, 04 Jun 2019 13:36:31 +0200

cm4all-beng-proxy (15.18) unstable; urgency=low

  * http_client: fix assertion failure

 -- Max Kellermann <mk@cm4all.com>  Wed, 08 May 2019 11:45:05 +0200

cm4all-beng-proxy (15.17) unstable; urgency=low

  * bp/mod_auth_easy: support the "apr1" password hash

 -- Max Kellermann <mk@cm4all.com>  Wed, 08 May 2019 09:31:09 +0200

cm4all-beng-proxy (15.16) unstable; urgency=low

  * debian/postinst: reload on trigger "cm4all-apps-changed" only if active

 -- Max Kellermann <mk@cm4all.com>  Wed, 13 Mar 2019 08:07:45 +0100

cm4all-beng-proxy (15.15) unstable; urgency=low

  * certdb: fix broken "tail" command
  * lb/certdb: reuse the database connection more often
  * lb/certdb: set schema after database reconnect
  * http_client: fix rare assertion failure on cancellation
  * bp: SIGHUP fades out child processes
  * debian: trigger "cm4all-apps-changed" fades out child processes

 -- Max Kellermann <mk@cm4all.com>  Mon, 11 Mar 2019 18:28:19 +0100

cm4all-beng-proxy (15.14) unstable; urgency=low

  * http_server: fix crash bug (15.12 regression)

 -- Max Kellermann <mk@cm4all.com>  Wed, 06 Mar 2019 10:35:38 +0100

cm4all-beng-proxy (15.13) unstable; urgency=low

  * balancer: fix crash bug (15.12 regression)

 -- Max Kellermann <mk@cm4all.com>  Wed, 06 Mar 2019 09:50:45 +0100

cm4all-beng-proxy (15.12) unstable; urgency=low

  * balancer: wait for consecutive failures before disabling node
  * http_client: continue receiving pending data after server closed the
    connection
  * http_server: preserve connection after discarding short request body
  * spawn/client: retry sending after EAGAIN

 -- Max Kellermann <mk@cm4all.com>  Wed, 06 Mar 2019 00:08:34 +0100

cm4all-beng-proxy (15.11) unstable; urgency=low

  * was, fcgi: truncate long stderr lines before sending to Pond
  * lb/control: log TCACHE_INVALIDATE packets
  * lb/certdb: fix shutdown hang

 -- Max Kellermann <mk@cm4all.com>  Tue, 26 Feb 2019 23:54:43 +0100

cm4all-beng-proxy (15.10) unstable; urgency=low

  * merge release 14.23

 -- Max Kellermann <mk@cm4all.com>  Wed, 13 Feb 2019 09:04:33 +0100

cm4all-beng-proxy (15.9) unstable; urgency=low

  * merge release 14.22
  * bot: add Applebot

 -- Max Kellermann <mk@cm4all.com>  Mon, 11 Feb 2019 08:57:30 +0100

cm4all-beng-proxy (15.8) unstable; urgency=low

  * lhttp: increase listener backlog
  * bp/mod_auth_easy: protect all files with .access

 -- Max Kellermann <mk@cm4all.com>  Wed, 06 Feb 2019 11:48:31 +0100

cm4all-beng-proxy (15.7) unstable; urgency=low

  * bp/mod_auth_easy: fix inverted check in .access file check
  * bp/processor: don't allow empty widget class name
  * debian: migrate from "-dbg" to "-dbgsym" packages
  * fix the pkg-config include directory

 -- Max Kellermann <mk@cm4all.com>  Mon, 28 Jan 2019 12:58:31 +0100

cm4all-beng-proxy (15.6) unstable; urgency=low

  * bp/mod_auth_easy: user name check is case insensitive
  * bp/mod_auth_easy: implement .access files

 -- Max Kellermann <mk@cm4all.com>  Tue, 22 Jan 2019 22:43:33 +0100

cm4all-beng-proxy (15.5) unstable; urgency=low

  * bp: add option to emulate mod_auth_easy

 -- Max Kellermann <mk@cm4all.com>  Mon, 21 Jan 2019 14:56:51 +0100

cm4all-beng-proxy (15.4) unstable; urgency=low

  * processor: rewrite empty form action URIs

 -- Max Kellermann <mk@cm4all.com>  Thu, 10 Jan 2019 11:11:45 +0100

cm4all-beng-proxy (15.3) unstable; urgency=low

  * merge release 14.21

 -- Max Kellermann <mk@cm4all.com>  Thu, 03 Jan 2019 11:28:35 +0100

cm4all-beng-proxy (15.2) unstable; urgency=low

  * merge release 14.20

 -- Max Kellermann <mk@cm4all.com>  Sun, 30 Dec 2018 13:52:14 +0100

cm4all-beng-proxy (15.1) unstable; urgency=low

  * feature freeze

 -- Max Kellermann <mk@cm4all.com>  Mon, 17 Dec 2018 15:10:07 +0100

cm4all-beng-proxy (15.0.14) unstable; urgency=low

  * merge release 14.19

 -- Max Kellermann <mk@cm4all.com>  Thu, 13 Dec 2018 10:46:26 +0100

cm4all-beng-proxy (15.0.13) unstable; urgency=low

  * spawn: configurable resource limits CPUWeight, TasksMax, MemoryMax
  * lhttp, fcgi: kill idle processes after 15 minutes
  * filter: use the previous status if filter returns "200 OK"
  * require OpenSSL 1.1

 -- Max Kellermann <mk@cm4all.com>  Mon, 10 Dec 2018 15:13:14 +0100

cm4all-beng-proxy (15.0.12) unstable; urgency=low

  * istream: fix two assertion failures

 -- Max Kellermann <mk@cm4all.com>  Mon, 03 Dec 2018 09:37:21 +0100

cm4all-beng-proxy (15.0.11) unstable; urgency=low

  * widget: widget tag headers replace existing headers

 -- Max Kellermann <mk@cm4all.com>  Thu, 29 Nov 2018 20:31:17 +0100

cm4all-beng-proxy (15.0.10) unstable; urgency=low

  * subst/yaml: use "{%name%}" and allow switching to "{[name]}" with
    SUBST_ALT_SYNTAX

 -- Max Kellermann <mk@cm4all.com>  Thu, 29 Nov 2018 13:14:59 +0100

cm4all-beng-proxy (15.0.9) unstable; urgency=low

  * fix EBADFD
  * subst/yaml: use "{[name]}" instead of "{{name}}"
  * subst/yaml: use the dot as a YAML path separator
  * subst/yaml: allow traversing child maps
  * bp/headers: optimize
  * bp/headers: add group "AUTH"

 -- Max Kellermann <mk@cm4all.com>  Tue, 27 Nov 2018 16:57:41 +0100

cm4all-beng-proxy (15.0.8) unstable; urgency=low

  * processor: don't rewrite "data:" links
  * processor: fix use-after-free crash bug in URI rewriter

 -- Max Kellermann <mk@cm4all.com>  Thu, 22 Nov 2018 09:24:35 +0100

cm4all-beng-proxy (15.0.7) unstable; urgency=low

  * translation: fix assertion failure
  * translation: fix use-after-free bug in PROBE_SUFFIX handler
  * certdb: add option --account-key

 -- Max Kellermann <mk@cm4all.com>  Wed, 21 Nov 2018 20:19:10 +0100

cm4all-beng-proxy (15.0.6) unstable; urgency=low

  * translation: fix bogus error "malformed MOUNT_UTS_NAMESPACE packet"
  * translation: add packet ALT_HOST

 -- Max Kellermann <mk@cm4all.com>  Fri, 16 Nov 2018 13:35:20 +0100

cm4all-beng-proxy (15.0.5) unstable; urgency=low

  * translation: add packet SUBST_YAML_FILE

 -- Max Kellermann <mk@cm4all.com>  Wed, 31 Oct 2018 12:38:58 +0100

cm4all-beng-proxy (15.0.4) unstable; urgency=low

  * merge release 14.18
  * bp: optimize the number of concurrent filter processes
  * translation: size optimizations
  * dev: convert headers to C++
  * ajp: remove unused AJPv13 protocol implementation
  * spawn: fix warning "... died from signal 31"

 -- Max Kellermann <mk@cm4all.com>  Mon, 22 Oct 2018 17:58:19 +0200

cm4all-beng-proxy (15.0.3) unstable; urgency=low

  * merge release 14.13

 -- Max Kellermann <mk@cm4all.com>  Mon, 01 Oct 2018 12:24:46 +0200

cm4all-beng-proxy (15.0.2) unstable; urgency=low

  * merge release 14.12
  * spawn: add fallback PATH

 -- Max Kellermann <mk@cm4all.com>  Thu, 27 Sep 2018 12:55:56 +0200

cm4all-beng-proxy (15.0.1) unstable; urgency=low

  * spawn: support reassociating with PID namespaces
  * http_{client,server}: remove HTTP/1.0 support
  * eliminate dependency on libevent

 -- Max Kellermann <mk@cm4all.com>  Mon, 03 Sep 2018 12:14:18 +0200

cm4all-beng-proxy (14.23) unstable; urgency=low

  * merge release 13.16

 -- Max Kellermann <mk@cm4all.com>  Wed, 13 Feb 2019 08:32:30 +0100

cm4all-beng-proxy (14.22) unstable; urgency=low

  * merge release 13.15

 -- Max Kellermann <mk@cm4all.com>  Mon, 11 Feb 2019 08:46:49 +0100

cm4all-beng-proxy (14.21) unstable; urgency=low

  * lhttp: fix crash bug (14.20 regression)

 -- Max Kellermann <mk@cm4all.com>  Thu, 03 Jan 2019 11:12:48 +0100

cm4all-beng-proxy (14.20) unstable; urgency=low

  * pipe: remove excess fcntl() system calls in the debug build
  * http_client: fix two crash bugs
  * http_client: fix stall bug with SSL
  * http_client: fix "Peer closed the socket prematurely" error with SSL

 -- Max Kellermann <mk@cm4all.com>  Sun, 30 Dec 2018 13:40:44 +0100

cm4all-beng-proxy (14.19) unstable; urgency=low

  * certdb: fix "std::bad_alloc" error after database connection loss
  * widget: fix missing request body for focused inline widget

 -- Max Kellermann <mk@cm4all.com>  Wed, 12 Dec 2018 22:23:06 +0100

cm4all-beng-proxy (14.18) unstable; urgency=low

  * was: fix use-after-free bug
  * enlarge I/O buffers to 32 for faster bulk transfers

 -- Max Kellermann <mk@cm4all.com>  Tue, 16 Oct 2018 19:05:34 +0200

cm4all-beng-proxy (14.17) unstable; urgency=low

  * translation, http_cache: fix use-after-free bugs

 -- Max Kellermann <mk@cm4all.com>  Mon, 15 Oct 2018 22:27:39 +0200

cm4all-beng-proxy (14.16) unstable; urgency=low

  * http_client: fix assertion failure due to unexpected recursion

 -- Max Kellermann <mk@cm4all.com>  Mon, 15 Oct 2018 17:03:13 +0200

cm4all-beng-proxy (14.15) unstable; urgency=low

  * spawn: fix error "Failed to create systemd scope: Unit
    cm4all-beng-spawn.scope not loaded"

 -- Max Kellermann <mk@cm4all.com>  Wed, 10 Oct 2018 11:49:25 +0200

cm4all-beng-proxy (14.14) unstable; urgency=low

  * merge release 13.13

 -- Max Kellermann <mk@cm4all.com>  Fri, 05 Oct 2018 14:10:08 +0200

cm4all-beng-proxy (14.13) unstable; urgency=low

  * spawn: fix "signalfd() failed: Bad file descriptor"
  * translation: fix crash bug
  * session: fix data loss after defragmentation

 -- Max Kellermann <mk@cm4all.com>  Fri, 28 Sep 2018 15:24:19 +0200

cm4all-beng-proxy (14.12) unstable; urgency=low

  * improved memory leak detector
  * add listener options "ack_timeout", "keepalive"
  * support HTTP method "REPORT"

 -- Max Kellermann <mk@cm4all.com>  Thu, 27 Sep 2018 10:55:50 +0200

cm4all-beng-proxy (14.11) unstable; urgency=low

  * merge release 13.12

 -- Max Kellermann <mk@cm4all.com>  Sat, 01 Sep 2018 19:46:50 +0200

cm4all-beng-proxy (14.10) unstable; urgency=low

  * http: don't require "Connection" header for WebSocket upgrade
  * bp/http: fix WebSocket header duplication

 -- Max Kellermann <mk@cm4all.com>  Wed, 22 Aug 2018 11:11:50 -0000

cm4all-beng-proxy (14.9) unstable; urgency=low

  * bp/http: abolish the forced "Connection:keep-alive" request header
  * spawn: work around LXC/systemd bug causing spawner failures

 -- Max Kellermann <mk@cm4all.com>  Thu, 16 Aug 2018 15:21:58 -0000

cm4all-beng-proxy (14.8) unstable; urgency=low

  * http_cache, fcache: fix use-after-free crash bug
  * spawn: support the systemd hybrid cgroup hierarchy

 -- Max Kellermann <mk@cm4all.com>  Tue, 19 Jun 2018 14:46:39 -0000

cm4all-beng-proxy (14.7) unstable; urgency=low

  * certdb: DELETE old name before INSERT to avoid constraint violation

 -- Max Kellermann <mk@cm4all.com>  Tue, 05 Jun 2018 20:12:17 -0000

cm4all-beng-proxy (14.6) unstable; urgency=low

  * http_client: fix use-after-free data corruption bug
  * fcache: fix use-after-free crash bug upon cancellation
  * access_log: fix crash after sendmsg() failure
  * istream/replace: fix stall bug
  * istream/subst: optimize mismatch check

 -- Max Kellermann <mk@cm4all.com>  Mon, 04 Jun 2018 10:22:47 -0000

cm4all-beng-proxy (14.5) unstable; urgency=low

  * access_log: fix CRC errors due to stack corruption

 -- Max Kellermann <mk@cm4all.com>  Mon, 14 May 2018 14:34:18 -0000

cm4all-beng-proxy (14.4) unstable; urgency=low

  * lb: fix "pivot_root" problem during start on kernel 4.9-
  * enable core dumps (PR_SET_DUMPABLE)
  * debian: don't start daemon during initial installation

 -- Max Kellermann <mk@cm4all.com>  Mon, 14 May 2018 10:42:12 -0000

cm4all-beng-proxy (14.3) unstable; urgency=low

  * bp: allow configuring child error logger without access logger
  * log: fix datagram corruption due to wrong attribute code
  * log-json: escape control characters

 -- Max Kellermann <mk@cm4all.com>  Thu, 26 Apr 2018 11:00:05 -0000

cm4all-beng-proxy (14.2) unstable; urgency=low

  * lb: fix use-after-free crash after using translation response
  * http_cache: fix use-after-free crash on request cancellation
  * http_client: fix assertion failure upon discarding large request body

 -- Max Kellermann <mk@cm4all.com>  Tue, 24 Apr 2018 11:11:36 -0000

cm4all-beng-proxy (14.1) unstable; urgency=low

  * feature freeze
  * lhttp: fix memory leak
  * lhttp: pass URI and site name to error logger
  * fcgi: implement "forward_child_errors" for STDERR payloads
  * pipe: fix assertion failure
  * cgi: fix crash bug
  * bp: SIGHUP flushes the NFS cache
  * control: add packet FLUSH_NFS_CACHE

 -- Max Kellermann <mk@cm4all.com>  Thu, 19 Apr 2018 08:43:23 -0000

cm4all-beng-proxy (14.0.9) unstable; urgency=low

  * translation: allow disabling the HTTP cache with "UNCACHED"
  * http_cache: remove the memcached backend
  * access_log: use protocol version 2
  * fcgi, was, lhttp: option "forward_child_errors" forwards stderr to logger

 -- Max Kellermann <mk@cm4all.com>  Mon, 26 Mar 2018 09:42:46 -0000

cm4all-beng-proxy (14.0.8) unstable; urgency=low

  * merge release 13.11
  * bp: add SSL/TLS support to the HTTP server
  * fix bogus assertion failure

 -- Max Kellermann <mk@cm4all.com>  Mon, 12 Mar 2018 10:38:35 -0000

cm4all-beng-proxy (14.0.7) unstable; urgency=low

  * merge release 13.10
  * header-forward: include "Content-Location" in header group "LINK"
  * http_client: enable keep-alive on HTTPS connections
  * ssl/client: send client certificates on server request
  * ssl/client: translation packet CERTIFICATE chooses client certificate
  * ssl/client: enable SNI

 -- Max Kellermann <mk@cm4all.com>  Thu, 01 Mar 2018 11:59:04 -0000

cm4all-beng-proxy (14.0.6) unstable; urgency=low

  * http_server: generate Content-Length for empty response (14.0.1
    regression)

 -- Max Kellermann <mk@cm4all.com>  Fri, 02 Feb 2018 10:54:19 -0000

cm4all-beng-proxy (14.0.5) unstable; urgency=low

  * bp: fix forwarding headers for request body

 -- Max Kellermann <mk@cm4all.com>  Thu, 25 Jan 2018 11:48:09 -0000

cm4all-beng-proxy (14.0.4) unstable; urgency=low

  * merge release 13.8
  * certdb: create ACME CSRs without subject, only subjectAltName

 -- Max Kellermann <mk@cm4all.com>  Tue, 23 Jan 2018 15:04:11 -0000

cm4all-beng-proxy (14.0.3) unstable; urgency=low

  * merge release 13.5
  * bp: fix nullptr dereference bug

 -- Max Kellermann <mk@cm4all.com>  Thu, 18 Jan 2018 18:24:29 -0000

cm4all-beng-proxy (14.0.2) unstable; urgency=low

  * access_log: support protocol version 2 (with CRC)
  * processor: rewrite URIs in META/property="og:{image,url}"
  * certdb: eliminate duplicate authz request
  * certdb: add ACME option "--debug"
  * certdb: implement ACME "http-01", option "--challenge-directory"

 -- Max Kellermann <mk@cm4all.com>  Fri, 12 Jan 2018 11:07:14 -0000

cm4all-beng-proxy (14.0.1) unstable; urgency=low

  * lb: forward HTTP from Lua to dynamic server (development feature)
  * certdb: retry ACME requests after status 5xx (server error)
  * certdb: support the Workshop control channel
  * log-json: generate JSONL (JSON Lines)

 -- Max Kellermann <mk@cm4all.com>  Fri, 05 Jan 2018 11:47:08 -0000

cm4all-beng-proxy (13.16) unstable; urgency=low

  * processor: fix crash due to malformed XML attribute
  * http_client: fix crash bug
  * ssl/cache: fix two crash bugs

 -- Max Kellermann <mk@cm4all.com>  Tue, 12 Feb 2019 21:39:41 +0100

cm4all-beng-proxy (13.15) unstable; urgency=low

  * was: send PREMATURE after client canceled the request

 -- Max Kellermann <mk@cm4all.com>  Mon, 11 Feb 2019 08:37:20 +0100

cm4all-beng-proxy (13.14) unstable; urgency=low

  * http_client: fix assertion failure due to unexpected recursion
  * lhttp: increase listener backlog
  * pipe: remove excess fcntl() system calls in the debug build
  * bp/processor: don't allow empty widget class name

 -- Max Kellermann <mk@cm4all.com>  Mon, 11 Feb 2019 07:40:00 +0100

cm4all-beng-proxy (13.13) unstable; urgency=low

  * was: fix memory leak
  * was: force pipe buffers to 256 kB
  * session: fix data loss after defragmentation

 -- Max Kellermann <mk@cm4all.com>  Fri, 05 Oct 2018 12:23:09 +0200

cm4all-beng-proxy (13.12) unstable; urgency=low

  * bp/http: abolish the forced "Connection:keep-alive" request header
  * session: fix two assertion failures
  * fcgi, lhttp: fix race condition with socket permissions
  * cgi: fix crash bug
  * pipe: fix assertion failure
  * fcache: fix crash due to mistakenly detected memory leak
  * lb: fix "pivot_root" problem during start on kernel 4.9-
  * enable core dumps (PR_SET_DUMPABLE)
  * debian: don't start daemon during initial installation

 -- Max Kellermann <mk@cm4all.com>  Sat, 01 Sep 2018 17:23:30 -0000

cm4all-beng-proxy (13.11) unstable; urgency=low

  * lb: ssl_cert_db and ssl_verify are mutually exclusive
  * log-json: fix crash bug with unknown type value
  * log: support type "SSH"

 -- Max Kellermann <mk@cm4all.com>  Fri, 09 Mar 2018 09:15:14 -0000

cm4all-beng-proxy (13.10) unstable; urgency=low

  * access_log: support record attribute "type"

 -- Max Kellermann <mk@cm4all.com>  Wed, 07 Feb 2018 08:27:48 -0000

cm4all-beng-proxy (13.9) unstable; urgency=low

  * spawn: fix kernel warning "oom_adj is deprecated, please use
    oom_score_adj instead"
  * lb/config: check whether sticky_mode is compatible with Zeroconf
  * access_log: fix crash on connect failure

 -- Max Kellermann <mk@cm4all.com>  Tue, 06 Feb 2018 09:23:23 -0000

cm4all-beng-proxy (13.8) unstable; urgency=low

  * lb/http: fix use-after-free bug

 -- Max Kellermann <mk@cm4all.com>  Tue, 23 Jan 2018 14:46:15 -0000

cm4all-beng-proxy (13.7) unstable; urgency=low

  * lb/tcp: fix use-after-free bug when outbound connect fails early
  * spawn: fix resource limits problem with user namespaces
  * spawn: increase the OOM score of child processes

 -- Max Kellermann <mk@cm4all.com>  Tue, 23 Jan 2018 11:54:03 -0000

cm4all-beng-proxy (13.6) unstable; urgency=low

  * http_server: fix two crash bugs with "417 Expectation failed"
  * lb: fix crash bug when POSTing to global_http_check
  * lb/tcp: fix double free bug when outbound is not yet connected

 -- Max Kellermann <mk@cm4all.com>  Mon, 22 Jan 2018 10:18:58 -0000

cm4all-beng-proxy (13.5) unstable; urgency=low

  * lb/tcp: fix crash with empty Zeroconf pool
  * nfs: fix memory leak
  * certdb: eliminate duplicate authz request
  * certdb: retry ACME nonce request after status 500
  * certdb: update the Let's Encrypt agreement URL to v1.2
  * certdb: add ACME option "--debug"
  * ssl: fix three transfer stall bugs
  * shrink I/O buffers back to 8 kB
  * access_log: support protocol version 2 (with CRC)

 -- Max Kellermann <mk@cm4all.com>  Thu, 18 Jan 2018 17:59:13 -0000

cm4all-beng-proxy (13.4) unstable; urgency=low

  * fcache: fix use-after-free crash bug

 -- Max Kellermann <mk@cm4all.com>  Wed, 03 Jan 2018 09:31:05 -0000

cm4all-beng-proxy (13.3) unstable; urgency=low

  * merge release 12.9

 -- Max Kellermann <mk@cm4all.com>  Mon, 18 Dec 2017 10:16:28 -0000

cm4all-beng-proxy (13.2) unstable; urgency=low

  * widget: case insensitive check for UNTRUSTED_SITE_SUFFIX and
    UNTRUSTED_RAW_SITE_SUFFIX

 -- Max Kellermann <mk@cm4all.com>  Fri, 01 Dec 2017 14:54:24 -0000

cm4all-beng-proxy (13.1) unstable; urgency=low

  * feature freeze

 -- Max Kellermann <mk@cm4all.com>  Thu, 30 Nov 2017 12:05:07 -0000

cm4all-beng-proxy (13.0.12) unstable; urgency=low

  * merge release 12.8
  * http_cache: handle If-None-Match, If-Modified-Since etc.
  * spawn: raise the command-line argument limit
  * log internal server errors even without --verbose

 -- Max Kellermann <mk@cm4all.com>  Tue, 21 Nov 2017 11:58:58 -0000

cm4all-beng-proxy (13.0.11) unstable; urgency=low

  * bp: map EACCES/EPERM to "403 Forbidden"
  * log-cat: use the local time zone

 -- Max Kellermann <mk@cm4all.com>  Mon, 06 Nov 2017 09:29:22 -0000

cm4all-beng-proxy (13.0.10) unstable; urgency=low

  * avahi: make services visible initially (13.0.9 regression)
  * lb: add client address filter for global_http_check
  * python/control/client: add methods send_{en,dis}able_zeroconf()

 -- Max Kellermann <mk@cm4all.com>  Tue, 10 Oct 2017 21:51:40 -0000

cm4all-beng-proxy (13.0.9) unstable; urgency=low

  * lb: support monitors in Zeroconf clusters
  * lb/config: require certificate even if ssl_cert_db is used
  * lb/monitor/expect: fix memory leak
  * certdb: retry ACME "new-authz" after "unauthorized"
  * certdb: generate a new private key for each "new-cert"
  * certdb: fix collisions with ACME challenge certificates
  * certdb: allow altNames longer than 64 characters with ACME
  * log: add attribute "FORWARDED_TO"
  * control: add packets "DISABLE_ZEROCONF", "ENABLE_ZEROCONF"

 -- Max Kellermann <mk@cm4all.com>  Fri, 06 Oct 2017 11:20:15 -0000

cm4all-beng-proxy (13.0.8.1) unstable; urgency=low

  * fix assertion failure when sending large HTTP headers
  * http_server: disallow request headers larger than 8 kB

 -- Max Kellermann <mk@cm4all.com>  Tue, 17 Oct 2017 09:49:47 -0000

cm4all-beng-proxy (13.0.8) unstable; urgency=low

  * certdb: check for database commit errors
  * certdb: repeat after PostgreSQL serialization failure

 -- Max Kellermann <mk@cm4all.com>  Tue, 26 Sep 2017 19:59:53 -0000

cm4all-beng-proxy (13.0.7) unstable; urgency=low

  * fcache: fix bogus memory leak test
  * handler: change "Translation server failed" to "Configuration server ..."
  * spawn: wait & try again after "Unit cm4all-beng-spawn.scope already exists"

 -- Max Kellermann <mk@cm4all.com>  Mon, 25 Sep 2017 13:16:21 -0000

cm4all-beng-proxy (13.0.6) unstable; urgency=low

  * merge release 12.5
  * widget/inline: fix memory leak on canceled POST
  * widget/inline: implement a response header timeout of 5s
  * certdb: fix notifications in non-default PostgreSQL schema

 -- Max Kellermann <mk@cm4all.com>  Wed, 20 Sep 2017 20:56:04 -0000

cm4all-beng-proxy (13.0.5) unstable; urgency=low

  * merge release 12.4
  * lb/http: fix several memory leaks with POST requests
  * lb: fix shutdown crash bug
  * lb: CONTROL_STATS returns translation cache size
  * log/lua: add a "filter" mode

 -- Max Kellermann <mk@cm4all.com>  Thu, 14 Sep 2017 18:39:12 -0000

cm4all-beng-proxy (13.0.4) unstable; urgency=low

  * lb: fix request headers in access logger (affects
    "ignore_localhost_200" and "User-Agent", "Referer", "Host",
    "X-Forwarded-For")

 -- Max Kellermann <mk@cm4all.com>  Mon, 11 Sep 2017 20:04:23 -0000

cm4all-beng-proxy (13.0.3) unstable; urgency=low

  * fix crash bug in CSS processor
  * lb: print the site name in access logs
  * log: add attribute MESSAGE

 -- Max Kellermann <mk@cm4all.com>  Mon, 11 Sep 2017 17:43:57 -0000

cm4all-beng-proxy (13.0.2) unstable; urgency=low

  * log translation server failures even without --verbose
  * translation: allow arbitrary non-zero characters in CHILD_TAG
  * control: add listener option "interface"
  * control: disable the "V6ONLY" flag on all IPv6 wildcard listeners
  * control: switch to IPv4 if joining IPv6 wildcard to IPv4 multicast group

 -- Max Kellermann <mk@cm4all.com>  Fri, 08 Sep 2017 12:24:04 -0000

cm4all-beng-proxy (13.0.1) unstable; urgency=low

  * remove libdaemon dependency
  * lhttp: FADE_CHILDEN prevents reusing existing busy processes
  * bp: allow CONTROL_FADE_CHILDREN with tag as payload

 -- Max Kellermann <mk@cm4all.com>  Tue, 29 Aug 2017 10:40:13 -0000

cm4all-beng-proxy (12.9) unstable; urgency=low

  * was: fix crash after malformed HEAD response
  * http_client: fix retry after error
  * lb/lua: allow building with LuaJIT 2.1

 -- Max Kellermann <mk@cm4all.com>  Mon, 18 Dec 2017 10:03:34 -0000

cm4all-beng-proxy (12.8) unstable; urgency=low

  * file: emit "Last-Modified" header in "304" responses
  * file: improved support for the user.ETag xattr
  * http_cache: update "Expires" from "304" responses

 -- Max Kellermann <mk@cm4all.com>  Fri, 17 Nov 2017 11:41:02 -0000

cm4all-beng-proxy (12.7) unstable; urgency=low

  * file: ignore If-Modified-Since after successful If-None-Match
  * file: emit cache headers in "304" responses (v11 regression)
  * file: failed If-None-Match emits "304" response, not "412"

 -- Max Kellermann <mk@cm4all.com>  Thu, 16 Nov 2017 12:19:44 -0000

cm4all-beng-proxy (12.6) unstable; urgency=low

  * fix assertion failure when sending large HTTP headers
  * http_server: disallow request headers larger than 8 kB
  * spawn: wait & try again after "Unit cm4all-beng-spawn.scope already exists"
  * widget/inline: fix memory leak on canceled POST
  * control: add listener option "interface"
  * control: disable the "V6ONLY" flag on all IPv6 wildcard listeners
  * control: switch to IPv4 if joining IPv6 wildcard to IPv4 multicast group
  * lb: print the site name in access logs
  * lb: fix request headers in access logger (affects
    "ignore_localhost_200" and "User-Agent", "Referer", "Host",
    "X-Forwarded-For")
  * lb/monitor/expect: fix memory leak
  * certdb: fix notifications in non-default PostgreSQL schema

 -- Max Kellermann <mk@cm4all.com>  Tue, 17 Oct 2017 10:58:40 -0000

cm4all-beng-proxy (12.5) unstable; urgency=low

  * lb/http: fix another memory leak with POST requests
  * lb: fix shutdown crash bug
  * certdb: fix crash after PostgreSQL host lookup failure

 -- Max Kellermann <mk@cm4all.com>  Wed, 20 Sep 2017 10:30:52 -0000

cm4all-beng-proxy (12.4) unstable; urgency=low

  * lb/http: fix several memory leaks with POST requests
  * fix crash bug in CSS processor

 -- Max Kellermann <mk@cm4all.com>  Wed, 13 Sep 2017 13:58:06 -0000

cm4all-beng-proxy (12.3) unstable; urgency=low

  * remove libhttp dependency
  * logger: fix off-by-one bug in log level check
  * http_server: fix crash bug

 -- Max Kellermann <mk@cm4all.com>  Tue, 29 Aug 2017 09:44:27 -0000

cm4all-beng-proxy (12.2) unstable; urgency=low

  * spawn: use the "systemd" controller
  * debian/control: move from "non-free" to "main"

 -- Max Kellermann <mk@cm4all.com>  Wed, 23 Aug 2017 09:35:27 -0000

cm4all-beng-proxy (12.1) unstable; urgency=low

  * all code is now covered by the Simplified BSD License (BSD-2-Clause)

 -- Max Kellermann <mk@cm4all.com>  Fri, 18 Aug 2017 08:53:52 -0000

cm4all-beng-proxy (12.0.44) unstable; urgency=low

  * lb: retry after connect error to Zeroconf member
  * spawn: make /proc writable if user namespaces are allowed

 -- Max Kellermann <mk@cm4all.com>  Thu, 17 Aug 2017 11:26:34 -0000

cm4all-beng-proxy (12.0.43) unstable; urgency=low

  * spawn: fix MOUNT_ROOT_TMPFS failure with USER_NAMESPACE
  * lb/control: allow TCACHE_INVALIDATE on SITE
  * systemd: no "-v" by default

 -- Max Kellermann <mk@cm4all.com>  Tue, 15 Aug 2017 21:41:04 -0000

cm4all-beng-proxy (12.0.42) unstable; urgency=low

  * spawn: fix bogus pivot_root() error message
  * translation: add packet MOUNT_ROOT_TMPFS

 -- Max Kellermann <mk@cm4all.com>  Tue, 15 Aug 2017 09:39:08 -0000

cm4all-beng-proxy (12.0.41) unstable; urgency=low

  * spawn: fix NETWORK_NAMESPACE_NAME corruption
  * spawn: work around USER_NAMESPACE + NETWORK_NAMESPACE_NAME conflict

 -- Max Kellermann <mk@cm4all.com>  Fri, 04 Aug 2017 16:15:09 -0000

cm4all-beng-proxy (12.0.40) unstable; urgency=low

  * spawn: attach to existing network namespace with NETWORK_NAMESPACE_NAME
  * spawn: allow unshare(), mount(), umount(), pivot_root()

 -- Max Kellermann <mk@cm4all.com>  Fri, 04 Aug 2017 09:42:44 -0000

cm4all-beng-proxy (12.0.39) unstable; urgency=low

  * net: resolving "*" prefers the IPv6 wildcard "::"
  * spawn: run the PID namespace init process as root
  * spawn: tight system call whitelist for init process
  * spawn: forbid fanotify_*, nfsservctl, syslog
  * lb/translation: fix false cache misses
  * lb/control: TCACHE_INVALIDATE flushes all translation caches
  * lb/cluster: improve consistent hashing distribution
  * control: support more commands in TCACHE_INVALIDATE payload
  * translation: fix the FORBID_MULTICAST setting
  * translation: add packet FORBID_BIND

 -- Max Kellermann <mk@cm4all.com>  Tue, 01 Aug 2017 14:03:03 -0000

cm4all-beng-proxy (12.0.38) unstable; urgency=low

  * fcgi: fix crash bug

 -- Max Kellermann <mk@cm4all.com>  Wed, 26 Jul 2017 17:43:05 -0000

cm4all-beng-proxy (12.0.37) unstable; urgency=low

  * bp: check HTTPS_ONLY before anything else

 -- Max Kellermann <mk@cm4all.com>  Thu, 20 Jul 2017 15:00:37 -0000

cm4all-beng-proxy (12.0.36) unstable; urgency=low

  * translation: add packet HTTPS_ONLY

 -- Max Kellermann <mk@cm4all.com>  Thu, 20 Jul 2017 13:26:49 -0000

cm4all-beng-proxy (12.0.35) unstable; urgency=low

  * bp: translation REQUEST_HEADER overrides existing request headers
  * bp: never forward the "X-CM4all-DocRoot" header
  * lb: set the "X-CM4all-HTTPS" header
  * cgi, fcgi: set HTTPS=on if the "X-CM4all-HTTPS" header is set

 -- Max Kellermann <mk@cm4all.com>  Wed, 19 Jul 2017 12:36:36 -0000

cm4all-beng-proxy (12.0.34) unstable; urgency=low

  * http_client: disable the read timeout

 -- Max Kellermann <mk@cm4all.com>  Wed, 19 Jul 2017 08:16:09 -0000

cm4all-beng-proxy (12.0.33) unstable; urgency=low

  * log-exec: allow multiple multicast processes on same host
  * headers: rename "X-CM4all-BENG-SSL" to "X-CM4all-HTTPS"
  * access_log: add option "send_to" which replaces log-forward

 -- Max Kellermann <mk@cm4all.com>  Tue, 18 Jul 2017 09:51:01 -0000

cm4all-beng-proxy (12.0.32) unstable; urgency=low

  * lb/translation: fix bogus wildcard cache entries
  * lb/translation: obey MAX_AGE=0
  * logger: fix log level
  * access_log: use microsecond precision in "timestamp" attribute
  * log-json: enclose output in "[]" and put commas between records
  * log-json: add "logger_client" attribute
  * log-lua: new access logger which calls a Lua script
  * config: make "access_logger" a block
  * config: add "access_logger" options "trust_xff", "ignore_localhost_200"
  * headers: add "X-CM4all-BENG-SSL" to group "SSL"

 -- Max Kellermann <mk@cm4all.com>  Mon, 17 Jul 2017 20:33:46 -0000

cm4all-beng-proxy (12.0.31) unstable; urgency=low

  * translation: add packet FORBID_MULTICAST
  * spawn: system call filter errors are fatal if explicitly enabled
  * spawn: apply cgroup namespace again after moving to new cgroup
  * net: support interface name as scope id in IPv6 addresses
  * config: support per-"control" setting "multicast_group"
  * log-exec: fix binding to wildcard address via "*"

 -- Max Kellermann <mk@cm4all.com>  Fri, 14 Jul 2017 08:19:05 -0000

cm4all-beng-proxy (12.0.30) unstable; urgency=low

  * bp: rename zeroconf_type to zeroconf_service
  * bp: control server supports IPv6 multicast
  * config: check Zeroconf service names
  * config: allow zeroconf_service with raw service name
  * log-exec: multicast support
  * translation: add packet REDIRECT_FULL_URI

 -- Max Kellermann <mk@cm4all.com>  Thu, 13 Jul 2017 12:13:19 -0000

cm4all-beng-proxy (12.0.29) unstable; urgency=low

  * lb: use consistent hashing to pick Zeroconf members
  * lhttp: fix bogus assertion failure during shutdown

 -- Max Kellermann <mk@cm4all.com>  Mon, 10 Jul 2017 21:49:23 -0000

cm4all-beng-proxy (12.0.28) unstable; urgency=low

  * config: add listener option "free_bind"
  * don't confuse child processes with different BIND_MOUNT settings
  * lb: add sticky_mode "xhost"'

 -- Max Kellermann <mk@cm4all.com>  Mon, 10 Jul 2017 10:20:26 -0000

cm4all-beng-proxy (12.0.27) unstable; urgency=low

  * access_log: reduce system calls in all access loggers
  * translation: add packet CGROUP_NAMESPACE
  * translation: allow underscore in cgroup controller name

 -- Max Kellermann <mk@cm4all.com>  Fri, 07 Jul 2017 15:19:28 -0000

cm4all-beng-proxy (12.0.26) unstable; urgency=low

  * spawn: abort the process immediately after uid/gid_map failure
  * spawn: create STDERR_PATH with mode 0600
  * spawn: fix socket family filter
  * translation: add packets UMASK, STDERR_PATH_JAILED

 -- Max Kellermann <mk@cm4all.com>  Tue, 04 Jul 2017 16:16:07 -0000

cm4all-beng-proxy (12.0.25) unstable; urgency=low

  * eliminate dependency on GLib
  * spawn: mount a new /proc for the PID namespace
  * spawn: implement user namespaces properly
  * spawn: fix seccomp filters on old kernels
  * spawn: fix journal for jailed processes
  * spawn: allow only local, IPv4 and IPv6 sockets
  * spawn: rename the PID namespace init process to "init"

 -- Max Kellermann <mk@cm4all.com>  Thu, 29 Jun 2017 20:10:24 -0000

cm4all-beng-proxy (12.0.24) unstable; urgency=low

  * spawn: unblock signals
  * http_server: fix memory leak
  * log: send the "Host" request header to the access logger
  * log-json: new access logger which dumps JSON
  * spawn: implement an init process for PID namespaces

 -- Max Kellermann <mk@cm4all.com>  Tue, 27 Jun 2017 11:21:19 -0000

cm4all-beng-proxy (12.0.23) unstable; urgency=low

  * lb: show the IP address of Zeroconf members in log messages
  * lb: disable failing Zeroconf members temporarily
  * config: add "spawn" section, replacing --allow-user and --allow-group

 -- Max Kellermann <mk@cm4all.com>  Wed, 21 Jun 2017 20:41:34 -0000

cm4all-beng-proxy (12.0.22) unstable; urgency=low

  * lb: suppress log message "malformed request URI"
  * was: fix assertion failure
  * translation: add packets SHELL, TOKEN

 -- Max Kellermann <mk@cm4all.com>  Tue, 20 Jun 2017 21:59:58 -0000

cm4all-beng-proxy (12.0.21) unstable; urgency=low

  * lower log level for "Peer closed the socket prematurely"
  * widget: set Request/LINK=no by default
  * translation: fix "std::exception" error messages

 -- Max Kellermann <mk@cm4all.com>  Tue, 20 Jun 2017 11:17:56 -0000

cm4all-beng-proxy (12.0.20) unstable; urgency=low

  * merge release 11.26
  * move the delegate-helper to a non-jailed package
  * translation: ignore whitespace in RLIMITS packet
  * headers: add "Referer" to group "LINK", off by default

 -- Max Kellermann <mk@cm4all.com>  Sat, 17 Jun 2017 09:49:46 -0000

cm4all-beng-proxy (12.0.19) unstable; urgency=low

  * lb: fix assertion failure with translated POST requests
  * lb: add "tag" setting to "listener" (translation packet LISTENER_TAG)

 -- Max Kellermann <mk@cm4all.com>  Mon, 12 Jun 2017 21:46:25 -0000

cm4all-beng-proxy (12.0.18) unstable; urgency=low

  * lb: SIGHUP flushes all translate_handler caches
  * certdb: command "names" obeys the "deleted" flag
  * certdb: command "find" prints column headers only with "--headers"
  * certdb: remove obsolete option "--all"

 -- Max Kellermann <mk@cm4all.com>  Tue, 06 Jun 2017 20:46:15 -0000

cm4all-beng-proxy (12.0.17) unstable; urgency=low

  * translation: add packet CANONICAL_HOST
  * lb: implement a translation_handler cache

 -- Max Kellermann <mk@cm4all.com>  Fri, 02 Jun 2017 11:25:35 -0000

cm4all-beng-proxy (12.0.16) unstable; urgency=low

  * lb: create monitors referenced only by {lua,translation}_handler
  * lb: allow the translation server to refer to branches and other types
  * lb/monitor: fix shutdown hang due to event leak
  * lb: add sticky mode "host"
  * lb: fix assertion failure with Zeroconf and sticky
  * lb: fix crash bug when Zeroconf cluster is empty
  * bp: fix crash bug

 -- Max Kellermann <mk@cm4all.com>  Wed, 31 May 2017 22:21:38 -0000

cm4all-beng-proxy (12.0.15) unstable; urgency=low

  * merge release 11.25
  * certdb: fix column "issuer_common_name" management
  * certdb: add column "handle"
    - new commands "names", "set-handle"
    - commands "load" requires handle parameter
    - command "delete" uses handle
    - commands "monitor" and "tail" print handles
    - acme commands "new-cert" and "new-authz-cert" require handle parameter
    - new acme command "renew-cert", replacing "new-authz-cert --all"
  * certdb: add command "get"
  * certdb: command "find" prints a list of matching certificates
  * certdb: add option "--progress" for Workshop
  * translation: add packet MESSAGE

 -- Max Kellermann <mk@cm4all.com>  Tue, 30 May 2017 21:42:23 -0000

cm4all-beng-proxy (12.0.14) unstable; urgency=low

  * merge release 11.24
  * certdb: add column "issuer_common_name"

 -- Max Kellermann <mk@cm4all.com>  Wed, 24 May 2017 10:27:17 -0000

cm4all-beng-proxy (12.0.13) unstable; urgency=low

  * merge release 11.23
  * lb/lua: catch "panics" and report error
  * lb/lua: fix Lua stack leaks
  * lb: allow a translation server to pick a cluster
  * fix use-after-free bug in HTTP request handler
  * spawn: forbid more dangerous system calls
  * spawn: activate system call filter for all architectures
  * translation: add packet FORBID_USER_NS

 -- Max Kellermann <mk@cm4all.com>  Sat, 20 May 2017 11:40:50 -0000

cm4all-beng-proxy (12.0.12) unstable; urgency=low

  * bp: pass the listener "interface" setting to Avahi
  * lb: fix crash with --check
  * lb: allow Lua scripts to handle HTTP requests

 -- Max Kellermann <mk@cm4all.com>  Thu, 27 Apr 2017 21:50:32 -0000

cm4all-beng-proxy (12.0.11) unstable; urgency=low

  * certdb: fix crash after PostgreSQL host lookup failure
  * transformation: fix crash due to compiler optimization
  * lb: fix crash while waiting for the Avahi resolver

 -- Max Kellermann <mk@cm4all.com>  Wed, 26 Apr 2017 11:49:48 -0000

cm4all-beng-proxy (12.0.10) unstable; urgency=low

  * merge release 11.22
  * lb: implement "sticky" in ZeroConf TCP pools
  * improved uid/gid verify error messages
  * certdb: update the Let's Encrypt agreement URL
  * certdb: add option "--agreement"

 -- Max Kellermann <mk@cm4all.com>  Tue, 18 Apr 2017 11:00:29 -0000

cm4all-beng-proxy (12.0.9) unstable; urgency=low

  * fix error "Failed to accept connection: Invalid argument"
  * lb: implement "sticky" in ZeroConf pools

 -- Max Kellermann <mk@cm4all.com>  Tue, 21 Mar 2017 09:38:04 -0000

cm4all-beng-proxy (12.0.8) unstable; urgency=low

  * merge release 11.21
  * build with Meson and Ninja
  * lb/certdb: fix assertion failure during shutdown

 -- Max Kellermann <mk@cm4all.com>  Wed, 15 Mar 2017 16:20:50 -0000

cm4all-beng-proxy (12.0.7) unstable; urgency=low

  * merge release 11.17
  * lb/http: add "redirect" as a possible destination for "branch"
  * ssl: fix memory leak
  * certdb: use $http_proxy
  * certdb: exclude *.acme.invalid from --all

 -- Max Kellermann <mk@cm4all.com>  Mon, 06 Feb 2017 22:22:08 -0000

cm4all-beng-proxy (12.0.6) unstable; urgency=low

  * lb/http: add "status" as a possible destination for "branch"
  * translation: add packet EXECUTE

 -- Max Kellermann <mk@cm4all.com>  Wed, 25 Jan 2017 21:11:58 -0000

cm4all-beng-proxy (12.0.5) unstable; urgency=low

  * merge release 11.15
  * lb/tcp: fix crash bug after connect failure
  * lb/tcp: connect outbound after SSL handshake is finished

 -- Max Kellermann <mk@cm4all.com>  Fri, 20 Jan 2017 14:12:25 -0000

cm4all-beng-proxy (12.0.4) unstable; urgency=low

  * merge release 11.13
  * spawn: forbid ptrace() and other dangerous system calls
  * certdb: add "--all" option to "new-cert" and "new-authz-cert"

 -- Max Kellermann <mk@cm4all.com>  Mon, 16 Jan 2017 19:47:31 -0000

cm4all-beng-proxy (12.0.3) unstable; urgency=low

  * config: add "access_logger", replacing the *.default setting
  * translation: add packets BIND_MOUNT_EXEC, STDERR_NULL

 -- Max Kellermann <mk@cm4all.com>  Thu, 08 Dec 2016 10:35:47 -0000

cm4all-beng-proxy (12.0.2) unstable; urgency=low

  * merge release 11.12
  * http_client: fix use-after-free bug on request cancellation
  * processor: fix buffer corruption bug
  * spawn/Systemd: fix hang while creating systemd scope
  * config: fix session_save_path corruption

 -- Max Kellermann <mk@cm4all.com>  Tue, 06 Dec 2016 11:01:26 -0000

cm4all-beng-proxy (12.0.1) unstable; urgency=low

  * move various buffers from the pool allocator to the slice allocator
  * translation: add packet CRON

 -- Max Kellermann <mk@cm4all.com>  Wed, 23 Nov 2016 14:57:02 -0000

cm4all-beng-proxy (11.26) unstable; urgency=low

  * was: added kludge to avoid killing process after STOP
  * lb/monitor: fix shutdown hang due to event leak

 -- Max Kellermann <mk@cm4all.com>  Fri, 16 Jun 2017 20:53:29 -0000

cm4all-beng-proxy (11.25) unstable; urgency=low

  * lb: fix error "Too many members"

 -- Max Kellermann <mk@cm4all.com>  Tue, 30 May 2017 18:17:53 -0000

cm4all-beng-proxy (11.24) unstable; urgency=low

  * {http,ajp}_client: fix crash after malformed URI without Keep-Alive

 -- Max Kellermann <mk@cm4all.com>  Wed, 24 May 2017 10:15:04 -0000

cm4all-beng-proxy (11.23) unstable; urgency=low

  * lb/tcp: fix stall bug
  * ssl: fix two stall bugs

 -- Max Kellermann <mk@cm4all.com>  Tue, 09 May 2017 16:25:08 -0000

cm4all-beng-proxy (11.22) unstable; urgency=low

  * bp: allow '=' in listener tag after --listen
  * was: fix crash bug
  * was: fix assertion failure

 -- Max Kellermann <mk@cm4all.com>  Thu, 13 Apr 2017 08:39:38 -0000

cm4all-beng-proxy (11.21) unstable; urgency=low

  * strmap: fix off-by-one bug
  * ssl: fix assertion failure
  * filter_cache: fix assertion failure
  * widget: detailed error message after untrusted host name mismatch
  * session: always apply SESSION_SITE

 -- Max Kellermann <mk@cm4all.com>  Wed, 15 Mar 2017 15:53:29 -0000

cm4all-beng-proxy (11.20) unstable; urgency=low

  * was: fix crash due to recursive error while sending STOP
  * was: fix crash if BODY is immediately followed by STATUS
  * widget: remove warning "... didn't send a response body"
  * filter_cache: fix assertion failure during shutdown
  * fcgi: fix assertion failure during shutdown

 -- Max Kellermann <mk@cm4all.com>  Mon, 13 Mar 2017 21:32:02 -0000

cm4all-beng-proxy (11.19) unstable; urgency=low

  * fix crash bug (assertion failure)
  * debian: remove unnecessary dependency on cm4all-certdb-sql

 -- Max Kellermann <mk@cm4all.com>  Mon, 13 Mar 2017 17:12:25 -0000

cm4all-beng-proxy (11.18) unstable; urgency=low

  * merge release 10.37

 -- Max Kellermann <mk@cm4all.com>  Tue, 28 Feb 2017 13:22:25 -0000

cm4all-beng-proxy (11.17) unstable; urgency=low

  * ssl: check for early PostgreSQL errors (e.g. DNS lookup failures)
  * certdb: set line-buffering mode
  * certdb: show HTTP status code in error message

 -- Max Kellermann <mk@cm4all.com>  Mon, 06 Feb 2017 17:08:23 -0000

cm4all-beng-proxy (11.16) unstable; urgency=low

  * http_{server,client}: reduce memory pool sizes
  * lb: SIGHUP flushes the certdb SSL session cache as well
  * lb: flush expired OpenSSL sessions every 10 minutes
  * lb: expire unused OpenSSL certificates after 24 hours
  * widget: enable Location header forwarding by default
  * translation: split header group "SSL" from "SECURE"
  * debian: move SQL scripts to package cm4all-certdb-sql

 -- Max Kellermann <mk@cm4all.com>  Mon, 30 Jan 2017 07:45:50 -0000

cm4all-beng-proxy (11.15) unstable; urgency=low

  * ssl: fix stall bug

 -- Max Kellermann <mk@cm4all.com>  Thu, 19 Jan 2017 20:56:55 -0000

cm4all-beng-proxy (11.14) unstable; urgency=low

  * http_client: fix assertion failure on chunked response cancellation
  * lb/tcp: fix assertion failure
  * ssl/filter: detect full input buffer, fail instead of stalling
  * enlarge I/O buffers to 16 kB to make large TLS fragments work

 -- Max Kellermann <mk@cm4all.com>  Tue, 17 Jan 2017 20:21:00 -0000

cm4all-beng-proxy (11.13) unstable; urgency=low

  * merge release 10.36
  * certdb: prefer certificates which expire later

 -- Max Kellermann <mk@cm4all.com>  Thu, 12 Jan 2017 20:18:08 -0000

cm4all-beng-proxy (11.12) unstable; urgency=low

  * merge release 10.35

 -- Max Kellermann <mk@cm4all.com>  Tue, 06 Dec 2016 08:03:09 -0000

cm4all-beng-proxy (11.11) unstable; urgency=low

  * fix theoretical data corruption bug in the header buffer
  * was: wait longer for PREMATURE after sending STOP
  * was: ignore in-flight packets during STOP recovery
  * was: implement early STOP recovery (before response headers)

 -- Max Kellermann <mk@cm4all.com>  Wed, 16 Nov 2016 19:47:11 -0000

cm4all-beng-proxy (11.10) unstable; urgency=low

  * merge release 10.34
  * systemd: override the locale, fixes "_S_create_c_locale" error

 -- Max Kellermann <mk@cm4all.com>  Tue, 25 Oct 2016 11:51:18 -0000

cm4all-beng-proxy (11.9) unstable; urgency=low

  * merge release 10.33

 -- Max Kellermann <mk@cm4all.com>  Wed, 19 Oct 2016 20:04:13 -0000

cm4all-beng-proxy (11.8) unstable; urgency=low

  * tcp_stock: fix crash during cancellation
  * config: fix memory leak

 -- Max Kellermann <mk@cm4all.com>  Sun, 09 Oct 2016 15:53:22 -0000

cm4all-beng-proxy (11.7) unstable; urgency=low

  * merge release 10.32
  * enforce Zeroconf/avahi-daemon browser notify after restarting beng-proxy

 -- Max Kellermann <mk@cm4all.com>  Tue, 04 Oct 2016 21:59:34 -0000

cm4all-beng-proxy (11.6) unstable; urgency=low

  * was: fix use-after-free bug

 -- Max Kellermann <mk@cm4all.com>  Thu, 29 Sep 2016 14:26:50 -0000

cm4all-beng-proxy (11.5) unstable; urgency=low

  * avahi: fix interface and protocol published via Zeroconf
  * lb: fix collision in Zeroconf node lookups
  * lb: support IPv6 link-local addresses from Zeroconf
  * lb: work around avahi-daemon IPv4/IPv6 mixup bug
  * config: allow space after '=' in @set
  * doc: remove bogus semicolons from configuration examples

 -- Max Kellermann <mk@cm4all.com>  Wed, 28 Sep 2016 21:42:43 -0000

cm4all-beng-proxy (11.4) unstable; urgency=low

  * merge release 10.31
  * bp: fix Zeroconf with automatic port

 -- Max Kellermann <mk@cm4all.com>  Tue, 27 Sep 2016 19:29:24 -0000

cm4all-beng-proxy (11.3) unstable; urgency=low

  * delegate: fix memory leak after clone() failure
  * avahi/client: fix shutdown hang due to event leak
  * config: add listener options "interface", "reuse_port"
  * lb: fix dbus connect failure due to process isolation
  * config: rename "include" to "@include"
  * config: introduce variables

 -- Max Kellermann <mk@cm4all.com>  Mon, 26 Sep 2016 20:28:47 -0000

cm4all-beng-proxy (11.2) unstable; urgency=low

  * disable the "V6ONLY" flag on all IPv6 wildcard listeners
  * fix crash bug due to uninitialized memory
  * etc: include conf.d/*.conf
  * debian: re-add dh_installinit to install the *.default files

 -- Max Kellermann <mk@cm4all.com>  Mon, 12 Sep 2016 11:32:14 -0000

cm4all-beng-proxy (11.1) unstable; urgency=low

  * merge release 10.30

 -- Max Kellermann <mk@cm4all.com>  Fri, 09 Sep 2016 09:28:23 -0000

cm4all-beng-proxy (11.0.3) unstable; urgency=low

  * config: allow shell wildcard after "include"
  * fcgi: fix "Connection refused" error
  * widget: improve error message when there is no address

 -- Max Kellermann <mk@cm4all.com>  Fri, 02 Sep 2016 12:55:19 -0000

cm4all-beng-proxy (11.0.2) unstable; urgency=low

  * spawn: fix clone=ENOMEM due to broken PID namespace
  * control: allow only TCACHE_INVALIDATE, STATS and NODE_STATUS via IP
  * config: add command "include_optional"

 -- Max Kellermann <mk@cm4all.com>  Wed, 31 Aug 2016 13:32:35 -0000

cm4all-beng-proxy (11.0.1) unstable; urgency=low

  * spawn: switch to a new systemd scope
  * spawn: create new PID namespace
  * spawn: create systemd journal identifier
  * translation: add packets CGROUP, CGROUP_SET, EXTERNAL_SESSION_MANAGER,
    EXTERNAL_SESSION_KEEPALIVE
  * session: allow multiple realms per session
  * ssl: free more drained I/O buffers
  * ssl: reduce memory usage
  * SlicePool: reduce fragmentation
  * enable TCP_DEFER_ACCEPT for HTTP listeners
  * remove the "args_escape_char" kludge after 5 years of transition
  * support kB, MB, GB suffixes in cache size specifications
  * bp: add configuration file
  * bp: allow multiple control listeners
  * lb: allow including configuration files
  * debian/lb.postinst: move user "cm4all-beng-lb" to group "nogroup"
  * remove obsolete sysv init scripts, depend on systemd instead
  * ZeroConf publish support

 -- Max Kellermann <mk@cm4all.com>  Tue, 30 Aug 2016 22:24:03 -0000

cm4all-beng-proxy (10.37) unstable; urgency=low

  * translation: expand REDIRECT with BASE

 -- Max Kellermann <mk@cm4all.com>  Tue, 28 Feb 2017 13:16:57 -0000

cm4all-beng-proxy (10.36) unstable; urgency=low

  * certdb: fix crash bug
  * lb: allow core dumps from within the isolated process

 -- Max Kellermann <mk@cm4all.com>  Thu, 12 Jan 2017 20:08:07 -0000

cm4all-beng-proxy (10.35) unstable; urgency=low

  * ssl: OpenSSL 1.1 compatibility
  * bot: add another Majestic bot user agent string
  * systemd: depend on network-online.target

 -- Max Kellermann <mk@cm4all.com>  Tue, 06 Dec 2016 07:42:56 -0000

cm4all-beng-proxy (10.34) unstable; urgency=low

  * lb: adapt to Linux 4.8 user namespace API change

 -- Max Kellermann <mk@cm4all.com>  Tue, 25 Oct 2016 11:35:30 -0000

cm4all-beng-proxy (10.33) unstable; urgency=low

  * spawn: create systemd journal identifier
  * spawn: no signal interruption while waiting for client to become ready
  * spawn: allow numeric uids/gids after --allow-user / --allow-group
  * was: add stopwatch support

 -- Max Kellermann <mk@cm4all.com>  Wed, 19 Oct 2016 19:38:21 -0000

cm4all-beng-proxy (10.32) unstable; urgency=low

  * merge release 9.16

 -- Max Kellermann <mk@cm4all.com>  Tue, 04 Oct 2016 11:05:53 -0000

cm4all-beng-proxy (10.31) unstable; urgency=low

  * fix memory leak after resource loader failure
  * delegate: fix memory leak after clone() failure
  * was: fix crash on spawn error

 -- Max Kellermann <mk@cm4all.com>  Tue, 27 Sep 2016 18:54:54 -0000

cm4all-beng-proxy (10.30) unstable; urgency=low

  * merge release 9.15

 -- Max Kellermann <mk@cm4all.com>  Thu, 08 Sep 2016 14:50:50 -0000

cm4all-beng-proxy (10.29) unstable; urgency=low

  * istream/pipe: fix crash after running out of file descriptors
  * bp: raise default connection limit to 32k
  * delegate: fix potential crash
  * translation: detect BASE/URI mismatch with INTERNAL_REDIRECT
  * lb/monitor/expect: fix assertion failure on shutdown
  * systemd: set default NOFILE limits to 256k
  * systemd: enable crash dumps

 -- Max Kellermann <mk@cm4all.com>  Wed, 07 Sep 2016 07:57:48 -0000

cm4all-beng-proxy (10.28) unstable; urgency=low

  * widget: improve error message when there is no address
  * lb: fix default control port
  * debian: adjust Ruby dependencies for Debian Jessie

 -- Max Kellermann <mk@cm4all.com>  Mon, 05 Sep 2016 10:58:34 -0000

cm4all-beng-proxy (10.27) unstable; urgency=low

  * ssl: disable RC4
  * ssl: ignore the client's cipher preferences
  * ssl: send TLS alert to peer after handshake refusal
  * fix crash when compiled with GCC6

 -- Max Kellermann <mk@cm4all.com>  Mon, 22 Aug 2016 18:34:30 -0000

cm4all-beng-proxy (10.26) unstable; urgency=low

  * bot: recognize WordPress pingbacks as "bot"
  * lb/monitor/expect: delay the receive call by 10ms
  * certdb, bp_cmdline, log-forward: use IPv6 only if available

 -- Max Kellermann <mk@cm4all.com>  Thu, 11 Aug 2016 13:04:23 -0000

cm4all-beng-proxy (10.25) unstable; urgency=low

  * shm: fix double allocation bug which caused session corruption

 -- Max Kellermann <mk@cm4all.com>  Thu, 21 Jul 2016 18:54:12 -0000

cm4all-beng-proxy (10.24) unstable; urgency=low

  * http_client: fix "excess data" error after "100 Continue"

 -- Max Kellermann <mk@cm4all.com>  Wed, 20 Jul 2016 12:25:34 -0000

cm4all-beng-proxy (10.23) unstable; urgency=low

  * cgi: ignore the "Proxy" request header to work around security
    vulnerabilities in several CGI programs
  * http_client: differentiate between "empty response body" and "no body"
  * http_server: log "-" if there is no response body

 -- Max Kellermann <mk@cm4all.com>  Tue, 19 Jul 2016 13:43:34 -0000

cm4all-beng-proxy (10.22) unstable; urgency=low

  * debian/control: add missing dependency on libcm4all-inline-dev
  * http_address: ensure that at least one socket address is specified
  * systemd: implement "reload"

 -- Max Kellermann <mk@cm4all.com>  Mon, 04 Jul 2016 11:12:29 -0000

cm4all-beng-proxy (10.21) unstable; urgency=low

  * session: fix user expiry after defragmentation
  * session: save site name in session file

 -- Max Kellermann <mk@cm4all.com>  Wed, 08 Jun 2016 20:07:13 -0000

cm4all-beng-proxy (10.20) unstable; urgency=low

  * fix nullptr dereference while removing stale "session" parameter

 -- Max Kellermann <mk@cm4all.com>  Wed, 25 May 2016 11:06:38 -0000

cm4all-beng-proxy (10.19) unstable; urgency=low

  * merge release 9.14
  * log the request URI on session realm mismatch
  * omit stale "session" parameter in processed URIs

 -- Max Kellermann <mk@cm4all.com>  Tue, 24 May 2016 17:36:07 -0000

cm4all-beng-proxy (10.18) unstable; urgency=low

  * http_client: fix TLS memory leak / crash bug

 -- Max Kellermann <mk@cm4all.com>  Thu, 19 May 2016 10:49:58 -0000

cm4all-beng-proxy (10.17) unstable; urgency=low

  * spawn/client: handle empty payloads from recvmmsg()

 -- Max Kellermann <mk@cm4all.com>  Mon, 09 May 2016 10:05:55 -0000

cm4all-beng-proxy (10.16) unstable; urgency=low

  * control: enable SO_REUSEADDR on the UDP socket

 -- Max Kellermann <mk@cm4all.com>  Fri, 29 Apr 2016 13:13:31 -0000

cm4all-beng-proxy (10.15) unstable; urgency=low

  * was: fix crash after spawn failure
  * spawn/client: abort worker process when the spawner is gone
  * spawn/client: optimize message receiver
  * spawn/server: retry sending after EAGAIN

 -- Max Kellermann <mk@cm4all.com>  Fri, 29 Apr 2016 09:31:54 -0000

cm4all-beng-proxy (10.14) unstable; urgency=low

  * enable TCP_DEFER_ACCEPT for HTTP and SSL listeners
  * ssl: increase the handshake timeout to 60 seconds
  * lb: log the client IP address

 -- Max Kellermann <mk@cm4all.com>  Thu, 28 Apr 2016 09:24:19 -0000

cm4all-beng-proxy (10.13) unstable; urgency=low

  * was: fix crash after early-crashing WAS process
  * was: fix crash after WAS process has been released
  * ssl: limit the handshake duration
  * beng-proxy: support listening on UNIX domain sockets

 -- Max Kellermann <mk@cm4all.com>  Wed, 27 Apr 2016 18:34:26 -0000

cm4all-beng-proxy (10.12) unstable; urgency=low

  * ssl: reduce allocator fragmentation, cycle another buffer

 -- Max Kellermann <mk@cm4all.com>  Thu, 21 Apr 2016 07:29:51 -0000

cm4all-beng-proxy (10.11) unstable; urgency=low

  * thread_queue: fix race condition
  * ssl: reduce allocator fragmentation

 -- Max Kellermann <mk@cm4all.com>  Mon, 18 Apr 2016 14:51:41 -0000

cm4all-beng-proxy (10.10) unstable; urgency=low

  * merge release 9.13
  * SlicePool: reduce fragmentation

 -- Max Kellermann <mk@cm4all.com>  Tue, 12 Apr 2016 15:12:03 -0000

cm4all-beng-proxy (10.9) unstable; urgency=low

  * merge release 9.12

 -- Max Kellermann <mk@cm4all.com>  Wed, 06 Apr 2016 12:11:38 -0000

cm4all-beng-proxy (10.8) unstable; urgency=low

  * SlicePool: optimize allocation
  * lb: cycle buffers before compressing slice allocator
  * was: fix spurious "Resource temporarily unavailable" warnings

 -- Max Kellermann <mk@cm4all.com>  Wed, 06 Apr 2016 06:35:37 -0000

cm4all-beng-proxy (10.7) unstable; urgency=low

  * lb: fix systemd service start timeout
  * spawn: fix assertion failure when STDERR_PATH fails
  * was: fix use-after-free bug

 -- Max Kellermann <mk@cm4all.com>  Tue, 29 Mar 2016 10:31:34 -0000

cm4all-beng-proxy (10.6) unstable; urgency=low

  * lb: fix false memory leak during shutdown
  * ssl: cycle buffers to reduce allocator fragmentation

 -- Max Kellermann <mk@cm4all.com>  Wed, 23 Mar 2016 14:16:55 -0000

cm4all-beng-proxy (10.5) unstable; urgency=low

  * lb: fix crash due to duplicate OpenSSL initialization by libpq
  * lb: check cert_db.ca_cert settings with --check
  * lb: fix shutdown with --watchdog
  * http_client: fix assertion failure with keep-alive disabled
  * http_server: fix missing "100 Continue"
  * certdb: unwrap key in "new-cert
  * certdb: allow overriding database with /etc/cm4all/beng/certdb.connect
  * spawn: fix assertion failure

 -- Max Kellermann <mk@cm4all.com>  Tue, 08 Mar 2016 16:01:22 -0000

cm4all-beng-proxy (10.4) unstable; urgency=low

  * merge release 9.11
  * spawn: fix uninitialized MOUNT_TMP_TMPFS setting

 -- Max Kellermann <mk@cm4all.com>  Thu, 03 Mar 2016 13:11:49 -0000

cm4all-beng-proxy (10.3) unstable; urgency=low

  * lhttp: fix double free bug
  * lhttp, fcgi: abandon child process after connect failure
  * spawn: wait for spawn process during shutdown
  * {http,filter,nfs}_cache: raise cacheable size limit to 512 kB
  * http_client: reschedule read event after blocking write recovery

 -- Max Kellermann <mk@cm4all.com>  Wed, 02 Mar 2016 14:06:44 -0000

cm4all-beng-proxy (10.2) unstable; urgency=low

  * rubber: remove excessive debugging code to speed up cache flush
  * spawn: fix SETENV breakage
  * spawn: initialize supplementary groups
  * spawn: change to user www-data by default
  * http_client: fix double free bug
  * fcache: raise default expiration to one week
  * systemd: set "Type=notify"

 -- Max Kellermann <mk@cm4all.com>  Tue, 01 Mar 2016 18:43:23 -0000

cm4all-beng-proxy (10.1) unstable; urgency=low

  * merge release 9.10
  * python: add missing constant TRANSLATE_REALM_FROM_AUTH_BASE
  * spawn: dedicated process for spawning child processes
  * fcgi: terminate FastCGI processes with SIGTERM instead of SIGUSR1
  * was: implement response body interruption
  * translation: add packet NO_NEW_PRIVS
  * session: 128 bit session ids
  * emit systemd "READY" notification
  * debian: eliminate the TOI build

 -- Max Kellermann <mk@cm4all.com>  Thu, 25 Feb 2016 23:55:33 -0000

cm4all-beng-proxy (10.0.5) unstable; urgency=low

  * http_client: fix memory leak
  * spawn/prepared: fix environment variable breakage
  * request: fix crash (due to realm regression in 10.0.4)

 -- Max Kellermann <mk@cm4all.com>  Tue, 09 Feb 2016 18:09:43 -0000

cm4all-beng-proxy (10.0.4) unstable; urgency=low

  * istream/dechunk: merge chunk sizes
  * istream/dechunk: fix bogus "closed prematurely" error
  * spawn/JailConfig: fix jail.conf parser regression
  * translate_parser: fix JailCGI home path regression
  * translation: add packet REALM_FROM_AUTH_BASE
  * translation: allow mount options in MOUNT_TMP_TMPFS
  * pipe_filter: add JailCGI support
  * fcgi/stock: fix double free bug
  * http_request: fix connection leak after OpenSSL error
  * ssl/cache: fix two crash bugs
  * ssl/cache: reduce delay from 1s to 200ms
  * ssl/cache: maintain cache only in worker process
  * ssl/cache: support CA chains
  * ssl/factory: support the subjectAltName extension
  * ssl/filter: handle "close notify" alerts
  * certdb: rename PostgreSQL table to singular
  * certdb: load PostgreSQL connect string from lb.conf
  * certdb: support the subjectAltName extension
  * certdb: implement the ACME protocol
  * systemd/lb: disable --watchdog, set Restart=on-failure instead
  * systemd/bp: default to --workers=0, set Restart=on-failure instead

 -- Max Kellermann <mk@cm4all.com>  Thu, 04 Feb 2016 21:12:22 -0000

cm4all-beng-proxy (10.0.3) unstable; urgency=low

  * ssl/cache: populate name cache asynchronously
  * certdb: add command "populate"

 -- Max Kellermann <mk@cm4all.com>  Tue, 12 Jan 2016 10:35:32 -0000

cm4all-beng-proxy (10.0.2) unstable; urgency=low

  * ssl/cache: open multiple PostgreSQL connections on demand
  * ssl/cache: mirror a list of all certificate host names
  * certdb: add command "delete"

 -- Max Kellermann <mk@cm4all.com>  Wed, 06 Jan 2016 11:11:51 -0000

cm4all-beng-proxy (10.0.1) unstable; urgency=low

  * drop support for Debian Squeeze
  * inline_widget: time out after 10 seconds
  * lb: support SSL certificates stored in PostgreSQL database
  * disable the access log by default

 -- Max Kellermann <mk@cm4all.com>  Fri, 18 Dec 2015 18:48:31 -0000

cm4all-beng-proxy (9.16) unstable; urgency=low

  * fix memory leak after resource loader failure
  * was: fix crash on spawn error
  * fcache: check X-CM4all-BENG-User (via REVEAL_USER) in cache lookup

 -- Max Kellermann <mk@cm4all.com>  Tue, 04 Oct 2016 10:44:09 -0000

cm4all-beng-proxy (9.15) unstable; urgency=low

  * cgi: ignore the "Proxy" request header to work around security
    vulnerabilities in several CGI programs
  * http_address: ensure that at least one socket address is specified
  * http_server: update the "raw bytes sent" attribute properly
  * http_client: differentiate between "empty response body" and "no body"
  * http_client: fix "excess data" error after "100 Continue"
  * fcgi: fix assertion failure
  * shm: fix double allocation bug which caused session corruption
  * session: fix user expiry after defragmentation
  * omit stale "session" parameter in processed URIs
  * bot: recognize WordPress pingbacks as "bot"
  * fix crash when compiled with GCC6
  * bp: raise default connection limit to 32k
  * systemd: set default NOFILE limits to 256k
  * systemd: enable crash dumps

 -- Max Kellermann <mk@cm4all.com>  Thu, 08 Sep 2016 14:25:37 -0000

cm4all-beng-proxy (9.14) unstable; urgency=low

  * merge release 8.13
  * was: fix crash on malformed STATUS packet

 -- Max Kellermann <mk@cm4all.com>  Fri, 20 May 2016 15:43:48 -0000

cm4all-beng-proxy (9.13) unstable; urgency=low

  * merge release 8.12
  * lb: fix false memory leak during shutdown

 -- Max Kellermann <mk@cm4all.com>  Tue, 12 Apr 2016 13:03:18 -0000

cm4all-beng-proxy (9.12) unstable; urgency=low

  * header-forward: fix duplicate "Location" header

 -- Max Kellermann <mk@cm4all.com>  Wed, 06 Apr 2016 12:09:46 -0000

cm4all-beng-proxy (9.11) unstable; urgency=low

  * merge release 8.11

 -- Max Kellermann <mk@cm4all.com>  Thu, 03 Mar 2016 13:03:41 -0000

cm4all-beng-proxy (9.10) unstable; urgency=low

  * merge release 8.10

 -- Max Kellermann <mk@cm4all.com>  Wed, 24 Feb 2016 11:46:38 -0000

cm4all-beng-proxy (9.9) unstable; urgency=low

  * merge release 8.9

 -- Max Kellermann <mk@cm4all.com>  Tue, 23 Feb 2016 15:56:21 -0000

cm4all-beng-proxy (9.8) unstable; urgency=low

  * merge release 8.8

 -- Max Kellermann <mk@cm4all.com>  Tue, 16 Feb 2016 11:30:47 -0000

cm4all-beng-proxy (9.7) unstable; urgency=low

  * merge release 8.7
  * http_request: fix connection leak after OpenSSL error

 -- Max Kellermann <mk@cm4all.com>  Tue, 26 Jan 2016 15:56:31 -0000

cm4all-beng-proxy (9.6) unstable; urgency=low

  * systemd: log to systemd-journald by default
  * header_forward: fix duplicate "Location" header
  * "--access-logger=null" disables the access log
  * widget: log Set-Cookie without host

 -- Max Kellermann <mk@cm4all.com>  Thu, 17 Dec 2015 22:15:04 -0000

cm4all-beng-proxy (9.5) unstable; urgency=low

  * merge release 4.23
  * auth: send the LISTENER_TAG packet with AUTH requests

 -- Max Kellermann <mk@cm4all.com>  Tue, 15 Dec 2015 13:46:36 -0000

cm4all-beng-proxy (9.4) unstable; urgency=low

  * processor: fix crash bug
  * ajp: fix bogus error "Peer closed the socket prematurely"
  * fcgi: fail after receiving excess data at end of response body
  * fcgi: fix assertion failure on i386
  * was: fold header name case
  * was: announce request body length as early as possible
  * was: fix crash bug with empty response

 -- Max Kellermann <mk@cm4all.com>  Thu, 19 Nov 2015 11:28:59 -0000

cm4all-beng-proxy (9.3) unstable; urgency=low

  * fcgi: fix buffer overflow with large response body
  * header_forward: always forward "Allow"

 -- Max Kellermann <mk@cm4all.com>  Tue, 17 Nov 2015 00:33:20 -0000

cm4all-beng-proxy (9.2) unstable; urgency=low

  * translate_client: fix crash bug

 -- Max Kellermann <mk@cm4all.com>  Mon, 16 Nov 2015 08:38:02 -0000

cm4all-beng-proxy (9.1) unstable; urgency=low

  * feature freeze
  * http_client: response body allows optimized socket writes
  * http_cache: response body allows optimized socket writes
  * fcgi: fix stall bug
  * fcgi: optimized response body chunking
  * fcgi: don't send empty PARAMS packet when request headers are empty
  * handler: use lstat() for FILE_NOT_FOUND
  * client_balancer: fix memory leak
  * istream: fix assertion failure
  * istream_tee: fix size miscalculation
  * nfs_stock: fix assertion failure
  * translate_cache: optimize memory usage
  * reduce fork() overhead

 -- Max Kellermann <mk@cm4all.com>  Fri, 13 Nov 2015 00:50:52 -0000

cm4all-beng-proxy (9.0.9) unstable; urgency=low

  * tstock: fix libevent crash on connection failure
  * tstock: fix hanging process during shutdown
  * request_session: don't send cleared session id of ignored session
  * pipe_stock: fix EBADF error due to malformed pointer cast
  * http_{client,server}: optimize chunked socket writes

 -- Max Kellermann <mk@cm4all.com>  Fri, 06 Nov 2015 23:39:50 -0000

cm4all-beng-proxy (9.0.8) unstable; urgency=low

  * child_stock: fix crash bug
  * translate_stock: fix use-after-free crash bug

 -- Max Kellermann <mk@cm4all.com>  Thu, 05 Nov 2015 15:14:43 -0000

cm4all-beng-proxy (9.0.7) unstable; urgency=low

  * merge release 8.6
  * ajp: fix regression after code refactoring
  * http_{client,server}: optimize socket writes
  * translate_stock: configurable stock limit, defaulting to 64
  * translate_cache: fix crash bug when cache is disabled
  * errdoc: fix crash bug when aborting error document generator

 -- Max Kellermann <mk@cm4all.com>  Wed, 04 Nov 2015 21:50:44 -0000

cm4all-beng-proxy (9.0.6) unstable; urgency=low

  * debian/rules: cross-compiler support
  * debian: build with gcc 5 on Debian Stretch
  * processor: fix broken URI rewrite after <script> due to inverted check
  * widget: log class name

 -- Max Kellermann <mk@cm4all.com>  Fri, 16 Oct 2015 10:21:42 -0000

cm4all-beng-proxy (9.0.5) unstable; urgency=low

  * merge release 8.5

 -- Max Kellermann <mk@cm4all.com>  Mon, 12 Oct 2015 10:44:20 -0000

cm4all-beng-proxy (9.0.4) unstable; urgency=low

  * xml_parser: fix assertion failure on abort
  * css_parser: fix buffer overflow due to off-by-one check

 -- Max Kellermann <mk@cm4all.com>  Thu, 08 Oct 2015 19:32:07 -0000

cm4all-beng-proxy (9.0.3) unstable; urgency=low

  * fcgi: fix uninitialized variable
  * processor: fix heap corruption due to wrong string length

 -- Max Kellermann <mk@cm4all.com>  Wed, 07 Oct 2015 19:56:05 -0000

cm4all-beng-proxy (9.0.2) unstable; urgency=low

  * translation: packet REVEAL_USER sends X-CM4all-BENG-User to filter

 -- Max Kellermann <mk@cm4all.com>  Mon, 05 Oct 2015 19:08:22 -0000

cm4all-beng-proxy (9.0.1) unstable; urgency=low

  * merge release 8.4
  * translation: add header group "LINK"
  * translation: add packet MOUNT_TMPFS
  * fix spurious BIND_MOUNT_RW failures

 -- Max Kellermann <mk@cm4all.com>  Fri, 02 Oct 2015 15:36:42 -0000

cm4all-beng-proxy (8.13) unstable; urgency=low

  * http_client: fix TLS memory leak
  * http_client: fix assertion failure with keep-alive disabled
  * was: fix crash after early-crashing WAS process
  * lb: fix false memory leak during shutdown
  * http_server: fix missing "100 Continue"
  * {http,filter,nfs}_cache: raise cacheable size limit to 512 kB
  * fcache: raise default expiration to one week
  * rubber: remove excessive debugging code to speed up cache flush

 -- Max Kellermann <mk@cm4all.com>  Fri, 20 May 2016 15:34:32 -0000

cm4all-beng-proxy (8.12) unstable; urgency=low

  * was: fix crash on malformed STATUS packet
  * was: allow 16 bit STATUS packet

 -- Max Kellermann <mk@cm4all.com>  Tue, 12 Apr 2016 12:28:21 -0000

cm4all-beng-proxy (8.11) unstable; urgency=low

  * http_client: fix assertion failure with TLS
  * lhttp, fcgi: abandon child process after connect failure
  * http_client: reschedule read event after blocking write recovery

 -- Max Kellermann <mk@cm4all.com>  Thu, 03 Mar 2016 12:59:50 -0000

cm4all-beng-proxy (8.10) unstable; urgency=low

  * was/input: verify the announced LENGTH
  * was/input: fix the "available" formula

 -- Max Kellermann <mk@cm4all.com>  Wed, 24 Feb 2016 11:31:50 -0000

cm4all-beng-proxy (8.9) unstable; urgency=low

  * istream/catch: fix another assertion failure

 -- Max Kellermann <mk@cm4all.com>  Tue, 23 Feb 2016 15:52:46 -0000

cm4all-beng-proxy (8.8) unstable; urgency=low

  * istream/catch: fix assertion failure

 -- Max Kellermann <mk@cm4all.com>  Tue, 16 Feb 2016 11:21:25 -0000

cm4all-beng-proxy (8.7) unstable; urgency=low

  * cgi, pipe: fix off-by-one bug in stderr filter

 -- Max Kellermann <mk@cm4all.com>  Tue, 26 Jan 2016 15:55:03 -0000

cm4all-beng-proxy (8.6) unstable; urgency=low

  * merge release 7.9

 -- Max Kellermann <mk@cm4all.com>  Mon, 26 Oct 2015 09:48:00 -0000

cm4all-beng-proxy (8.5) unstable; urgency=low

  * css_parser: fix buffer overflow due to off-by-one check
  * fcgi: fix uninitialized variable
  * fix spurious BIND_MOUNT_RW failures
  * fix two crashes due to malformed URI escapes

 -- Max Kellermann <mk@cm4all.com>  Mon, 12 Oct 2015 10:20:32 -0000

cm4all-beng-proxy (8.4) unstable; urgency=low

  * was: fix another memory leak

 -- Max Kellermann <mk@cm4all.com>  Fri, 02 Oct 2015 11:05:21 -0000

cm4all-beng-proxy (8.3) unstable; urgency=low

  * was: fix several memory leaks

 -- Max Kellermann <mk@cm4all.com>  Fri, 02 Oct 2015 09:54:09 -0000

cm4all-beng-proxy (8.2) unstable; urgency=low

  * debian/control: add "Breaks" on old translation servers to avoid
    runtime breakages due to broken widget descriptors; the translation
    server 1.9.1 contains a workaround
  * translate_parser: fix crash after malformed/misplaced
    UNTRUSTED_*_SITE_SUFFIX packet

 -- Max Kellermann <mk@cm4all.com>  Fri, 25 Sep 2015 12:55:18 -0000

cm4all-beng-proxy (8.1) unstable; urgency=low

  * feature freeze
  * fb_pool: compress I/O buffers periodically
  * http_cache, fcache, nfs_cache: compress the cache periodically

 -- Max Kellermann <mk@cm4all.com>  Tue, 22 Sep 2015 17:26:06 -0000

cm4all-beng-proxy (8.0.13) unstable; urgency=low

  * merge release 7.8
  * translation: support writable bind mounts (BIND_MOUNT_RW)
  * translation: add packet UNTRUSTED_RAW_SITE_SUFFIX
  * ssl: initialize OpenSSL engines
  * rewrite_uri: support "https://" and "//" URIs
  * regex: fix double free bug

 -- Max Kellermann <mk@cm4all.com>  Tue, 22 Sep 2015 08:00:20 -0000

cm4all-beng-proxy (8.0.12) unstable; urgency=low

  * merge release 7.7
  * rubber: optimized hole search
  * rubber: simplified defragmentation on tail allocation

 -- Max Kellermann <mk@cm4all.com>  Thu, 17 Sep 2015 20:41:59 -0000

cm4all-beng-proxy (8.0.11) unstable; urgency=low

  * regex: fix move operator, fixes spurious "Invalid regex capture"

 -- Max Kellermann <mk@cm4all.com>  Thu, 03 Sep 2015 13:08:16 -0000

cm4all-beng-proxy (8.0.10) unstable; urgency=low

  * regex: mismatching optional capture expands to empty string
  * regex: work around problem with mismatching optional last capture
  * request: avoid compressing the response body twice

 -- Max Kellermann <mk@cm4all.com>  Wed, 02 Sep 2015 15:56:38 -0000

cm4all-beng-proxy (8.0.9) unstable; urgency=low

  * merge release 7.6
  * regex: fix off-by-one error in capture range check

 -- Max Kellermann <mk@cm4all.com>  Tue, 01 Sep 2015 13:57:06 -0000

cm4all-beng-proxy (8.0.8) unstable; urgency=low

  * tcache: fix crash on regex mismatch

 -- Max Kellermann <mk@cm4all.com>  Mon, 31 Aug 2015 05:35:14 -0000

cm4all-beng-proxy (8.0.7) unstable; urgency=low

  * merge release 7.5
  * regex: fix spurious compile failures
  * fcache: include actual body data in stats
  * nfs_cache: add stats
  * fix several crash bugs with malformed URI escapes
  * control/stats: add cache brutto sizes
  * control/stats: add I/O buffers size

 -- Max Kellermann <mk@cm4all.com>  Thu, 27 Aug 2015 22:11:02 -0000

cm4all-beng-proxy (8.0.6) unstable; urgency=low

  * translation: decouple REGEX_UNESCAPE from INVERSE_REGEX

 -- Max Kellermann <mk@cm4all.com>  Tue, 25 Aug 2015 09:57:23 -0000

cm4all-beng-proxy (8.0.5) unstable; urgency=low

  * translation: add packet INVERSE_REGEX_UNESCAPE

 -- Max Kellermann <mk@cm4all.com>  Mon, 24 Aug 2015 16:58:16 -0000

cm4all-beng-proxy (8.0.4) unstable; urgency=low

  * translate_client: fix crash due to uninitialized variable

 -- Max Kellermann <mk@cm4all.com>  Fri, 21 Aug 2015 11:26:40 -0000

cm4all-beng-proxy (8.0.3) unstable; urgency=low

  * translation: add login packet SERVICE
  * translation: login allows packet LISTENER_TAG
  * translation: protocol v3 uses anchored regex
  * regex: disable the "multi-line" option
  * regex: switch to the PCRE library

 -- Max Kellermann <mk@cm4all.com>  Mon, 17 Aug 2015 14:31:32 -0000

cm4all-beng-proxy (8.0.2) unstable; urgency=low

  * translation: add packets LOGIN, PASSWORD, UID_GID
  * translation: native Refence support

 -- Max Kellermann <mk@cm4all.com>  Thu, 06 Aug 2015 11:15:58 -0000

cm4all-beng-proxy (8.0.1) unstable; urgency=low

  * cgi, pipe: log PID in stderr output
  * translation: add packets AUTO_GZIP, INTERNAL_REDIRECT

 -- Max Kellermann <mk@cm4all.com>  Fri, 24 Jul 2015 10:27:51 -0000

cm4all-beng-proxy (7.9) unstable; urgency=low

  * merge release 6.12

 -- Max Kellermann <mk@cm4all.com>  Mon, 26 Oct 2015 09:37:41 -0000

cm4all-beng-proxy (7.8) unstable; urgency=low

  * support SESSION_SITE in processor

 -- Max Kellermann <mk@cm4all.com>  Mon, 21 Sep 2015 12:26:13 -0000

cm4all-beng-proxy (7.7) unstable; urgency=low

  * merge release 6.11

 -- Max Kellermann <mk@cm4all.com>  Thu, 17 Sep 2015 19:08:50 -0000

cm4all-beng-proxy (7.6) unstable; urgency=low

  * merge release 6.10
  * fcache: include actual body data in stats
  * nfs_cache: add stats
  * control/stats: add cache brutto sizes
  * control/stats: add I/O buffers size

 -- Max Kellermann <mk@cm4all.com>  Tue, 01 Sep 2015 12:48:48 -0000

cm4all-beng-proxy (7.5) unstable; urgency=low

  * merge release 6.9

 -- Max Kellermann <mk@cm4all.com>  Thu, 27 Aug 2015 14:30:18 -0000

cm4all-beng-proxy (7.4) unstable; urgency=low

  * merge release 6.8
  * tcache: fix minor memory leak

 -- Max Kellermann <mk@cm4all.com>  Wed, 26 Aug 2015 13:29:42 -0000

cm4all-beng-proxy (7.3) unstable; urgency=low

  * merge release 6.7

 -- Max Kellermann <mk@cm4all.com>  Wed, 22 Jul 2015 21:18:30 -0000

cm4all-beng-proxy (7.2) unstable; urgency=low

  * translation: allow REGEX_ON_{HOST,USER}_URI with INVERSE_REGEX

 -- Max Kellermann <mk@cm4all.com>  Fri, 17 Jul 2015 06:53:50 -0000

cm4all-beng-proxy (7.1) unstable; urgency=low

  * feature freeze
  * translation: WANT supports USER
  * translation: add packet REGEX_ON_USER_URI

 -- Max Kellermann <mk@cm4all.com>  Tue, 14 Jul 2015 20:46:43 -0000

cm4all-beng-proxy (7.0.10) unstable; urgency=low

  * fix crash on "Cache-Control: only-if-cached"
  * fix worker respawn

 -- Max Kellermann <mk@cm4all.com>  Sat, 11 Jul 2015 10:19:11 -0000

cm4all-beng-proxy (7.0.9) unstable; urgency=low

  * istream_escape: fix crash bug when last byte is escaped
  * stats: don't crash master process on CONTROL_STATS
  * debian/rules: add kludge to support dh_python2 on Squeeze

 -- Max Kellermann <mk@cm4all.com>  Thu, 09 Jul 2015 11:40:12 -0000

cm4all-beng-proxy (7.0.8) unstable; urgency=low

  * translation: add packets EXPAND_HOME, EXPAND_STDERR_PATH
  * translation: apply EXPAND_URI to CGI addresses
  * session: fix crash while invalidating widget session

 -- Max Kellermann <mk@cm4all.com>  Thu, 25 Jun 2015 13:29:01 -0000

cm4all-beng-proxy (7.0.7) unstable; urgency=low

  * translation: add packet AUTO_DEFLATE
  * istream_deflate: fix stalled stream
  * tcache: expand uncacheable responses

 -- Max Kellermann <mk@cm4all.com>  Wed, 24 Jun 2015 11:43:47 -0000

cm4all-beng-proxy (7.0.6) unstable; urgency=low

  * tcache: expand responses of uncacheable requests

 -- Max Kellermann <mk@cm4all.com>  Fri, 19 Jun 2015 13:02:32 -0000

cm4all-beng-proxy (7.0.5) unstable; urgency=low

  * merge release 6.6
  * control: flush the whole translation cache if the TCACHE_INVALIDATE
    payload is empty
  * namespace: support IPC namespaces

 -- Max Kellermann <mk@cm4all.com>  Thu, 11 Jun 2015 16:31:34 -0000

cm4all-beng-proxy (7.0.4) unstable; urgency=low

  * handler: send LISTENER_TAG if translation protocol version is not yet
    negotiated
  * handler: bypass translation cache during protocol version negotiation

 -- Max Kellermann <mk@cm4all.com>  Thu, 28 May 2015 13:10:12 -0000

cm4all-beng-proxy (7.0.3) unstable; urgency=low

  * handler: more "verbose_response" messages
  * handler: return "502 Bad Gateway" on translation server error
  * translation: protocol v2 always transmits LISTENER_TAG
  * translation: add packets REGEX_ON_HOST_URI, SESSION_SITE
  * session_manager: fix bogus assertion failure in cleanup
  * build with libwas 1.0

 -- Max Kellermann <mk@cm4all.com>  Wed, 20 May 2015 16:41:44 -0000

cm4all-beng-proxy (7.0.2) unstable; urgency=low

  * merge release 6.5
  * require Boost 1.49

 -- Max Kellermann <mk@cm4all.com>  Wed, 29 Apr 2015 11:43:57 -0000

cm4all-beng-proxy (7.0.1) unstable; urgency=low

  * forward the "Accept-Ranges" response header
  * forward the "Range" request header
  * forward the request headers "Accept-Charset" and "Accept-Encoding" to
    frame widgets

 -- Max Kellermann <mk@cm4all.com>  Fri, 13 Mar 2015 16:53:29 -0000

cm4all-beng-proxy (6.12) unstable; urgency=low

  * css_parser: fix buffer overflow due to off-by-one check
  * fcgi: fix uninitialized variable
  * was: fix error after blocking send on control channel
  * fb_pool: compress I/O buffers periodically
  * ssl: initialize OpenSSL engines
  * support SESSION_SITE in processor
  * lb: never forward headers X-CM4all-BENG-Peer-Subject and
    X-CM4all-BENG-Peer-Issuer-Subject

 -- Max Kellermann <mk@cm4all.com>  Mon, 26 Oct 2015 09:34:09 -0000

cm4all-beng-proxy (6.11) unstable; urgency=low

  * fcgi_client: fix hang after error logger failure

 -- Max Kellermann <mk@cm4all.com>  Thu, 17 Sep 2015 19:06:14 -0000

cm4all-beng-proxy (6.10) unstable; urgency=low

  * translate_parser: allow absolute LOCAL_URI
  * uri-verify: don't check the query string
  * bp_control: let worker handle control packets in single-worker mode
  * stock: fix "outgoing_connections" being always zero in control stats
  * lb_stats: include TCP connections in "outgoing_connections"

 -- Max Kellermann <mk@cm4all.com>  Tue, 01 Sep 2015 11:51:11 -0000

cm4all-beng-proxy (6.9) unstable; urgency=low

  * fcgi_client: ignore STDERR packets in size calculation

 -- Max Kellermann <mk@cm4all.com>  Thu, 27 Aug 2015 14:04:04 -0000

cm4all-beng-proxy (6.8) unstable; urgency=low

  * tcache: verify URI after cache miss

 -- Max Kellermann <mk@cm4all.com>  Wed, 26 Aug 2015 12:32:19 -0000

cm4all-beng-proxy (6.7) unstable; urgency=low

  * ssl: fix certificate chain with Server Name Indication
  * lb: fix hang during shutdown

 -- Max Kellermann <mk@cm4all.com>  Wed, 22 Jul 2015 20:47:55 -0000

cm4all-beng-proxy (6.6) unstable; urgency=low

  * debian/rules: remove remaining python-central invocation
  * init: enable session_save_path by default if
    /var/run/cm4all/beng-proxy exists
  * init: read /etc/default/cm4all-beng-proxy.local
  * namespace: set "setgroups=deny" for Linux 3.18+
  * namespace: retry with mount flag "noexec" if mounting fails
  * build with libwas 1.0

 -- Max Kellermann <mk@cm4all.com>  Thu, 11 Jun 2015 15:22:14 -0000

cm4all-beng-proxy (6.5) unstable; urgency=low

  * debian: improve clang build-dependency
  * debian: migrate from python-central to dh_python2
  * debian: add missing dependency on python-twisted-names

 -- Max Kellermann <mk@cm4all.com>  Mon, 27 Apr 2015 15:27:10 -0000

cm4all-beng-proxy (6.4) unstable; urgency=low

  * widget: fix "Range" request headers with non-default view

 -- Max Kellermann <mk@cm4all.com>  Fri, 10 Apr 2015 12:28:47 -0000

cm4all-beng-proxy (6.3) unstable; urgency=low

  * forward the request headers "If-Modified-Since", "If-Unmodified-Since",
    "If-Match", "If-None-Match" and "If-Range" to frame widgets
  * session: improve session cleanup reliability
  * lb: verify SSL certificates in --check
  * ssl: reduce CPU overhead during TLS handshake

 -- Max Kellermann <mk@cm4all.com>  Tue, 24 Mar 2015 16:56:00 -0000

cm4all-beng-proxy (6.2) unstable; urgency=low

  * merge release 5.16

 -- Max Kellermann <mk@cm4all.com>  Wed, 18 Mar 2015 10:11:04 -0000

cm4all-beng-proxy (6.1) unstable; urgency=low

  * feature freeze

 -- Max Kellermann <mk@cm4all.com>  Thu, 05 Mar 2015 10:57:18 -0000

cm4all-beng-proxy (6.0.16) unstable; urgency=low

  * don't drop WANT request packet in repeated translation

 -- Max Kellermann <mk@cm4all.com>  Mon, 02 Mar 2015 08:38:49 -0000

cm4all-beng-proxy (6.0.15) unstable; urgency=low

  * widget: support the CONTENT_TYPE_LOOKUP protocol
  * CGI: disable request URI forwarding if there's a SCRIPT_NAME

 -- Max Kellermann <mk@cm4all.com>  Tue, 24 Feb 2015 16:44:37 -0000

cm4all-beng-proxy (6.0.14) unstable; urgency=low

  * merge release 5.15

 -- Max Kellermann <mk@cm4all.com>  Mon, 23 Feb 2015 12:48:39 -0000

cm4all-beng-proxy (6.0.13) unstable; urgency=low

  * don't steal the X-CM4all-View header from the HTTP cache

 -- Max Kellermann <mk@cm4all.com>  Fri, 20 Feb 2015 11:35:10 -0000

cm4all-beng-proxy (6.0.12) unstable; urgency=low

  * fcgi: don't redirect stderro to /dev/null
  * handler: reserve request body for focused widget even if processor
    disabled
  * remove the X-CM4all-View header after using it
  * headers: add group "TRANSFORMATION"
  * translation: add packet EXPAND_HEADER

 -- Max Kellermann <mk@cm4all.com>  Thu, 19 Feb 2015 15:36:19 -0000

cm4all-beng-proxy (6.0.11) unstable; urgency=low

  * translation: add packet EXPAND_READ_FILE
  * control: add command CONTROL_FADE_CHILDREN

 -- Max Kellermann <mk@cm4all.com>  Tue, 17 Feb 2015 12:02:40 -0000

cm4all-beng-proxy (6.0.10) unstable; urgency=low

  * merge release 5.14
  * translation: add packets NON_BLOCKING, READ_FILE

 -- Max Kellermann <mk@cm4all.com>  Fri, 13 Feb 2015 17:24:35 -0000

cm4all-beng-proxy (6.0.9) unstable; urgency=low

  * namespace_options: improved PIVOT_ROOT error message
  * translation: add packet EXPAND_BIND_MOUNT

 -- Max Kellermann <mk@cm4all.com>  Wed, 11 Feb 2015 11:36:51 -0000

cm4all-beng-proxy (6.0.8) unstable; urgency=low

  * debian: remove translation server demo packages
  * init: change default translation server address to @translation
  * translation: add packet EXPAND_COOKIE_HOST

 -- Max Kellermann <mk@cm4all.com>  Tue, 10 Feb 2015 12:24:22 -0000

cm4all-beng-proxy (6.0.7) unstable; urgency=low

  * translation: add packet LISTENER_TAG

 -- Max Kellermann <mk@cm4all.com>  Mon, 09 Feb 2015 11:02:06 -0000

cm4all-beng-proxy (6.0.6) unstable; urgency=low

  * http_server, http_client: reduce overhead of proxying chunked body

 -- Max Kellermann <mk@cm4all.com>  Fri, 06 Feb 2015 07:44:17 -0000

cm4all-beng-proxy (6.0.5) unstable; urgency=low

  * merge release 5.13
  * translate_client: check for PROBE_PATH_SUFFIXES without PROBE_SUFFIX
  * fix stack overflow on PROBE_SUFFIXES loop

 -- Max Kellermann <mk@cm4all.com>  Thu, 05 Feb 2015 13:30:21 -0000

cm4all-beng-proxy (6.0.4) unstable; urgency=low

  * hstock: fix memory leak
  * response: fix crash on invalid X-CM4all-View header
  * translation: add packets AUTH_FILE, EXPAND_AUTH_FILE,
    APPEND_AUTH, EXPAND_APPEND_AUTH
  * log unknown view names in X-CM4all-View

 -- Max Kellermann <mk@cm4all.com>  Wed, 04 Feb 2015 22:16:07 -0000

cm4all-beng-proxy (6.0.3) unstable; urgency=low

  * support response header X-CM4all-View for all responses
  * reduce fork overhead by dropping NFS cache
  * reduce I/O multi-threading overhead

 -- Max Kellermann <mk@cm4all.com>  Tue, 03 Feb 2015 14:50:27 -0000

cm4all-beng-proxy (6.0.2) unstable; urgency=low

  * translate_client: allow BASE="/" (regression fix)

 -- Max Kellermann <mk@cm4all.com>  Mon, 02 Feb 2015 11:32:01 -0000

cm4all-beng-proxy (6.0.1) unstable; urgency=low

  * translation: add packets EXPAND_DOCUMENT_ROOT, PROBE_PATH_SUFFIXES

 -- Max Kellermann <mk@cm4all.com>  Thu, 29 Jan 2015 22:32:02 -0000

cm4all-beng-proxy (5.16) unstable; urgency=low

  * net: fix crash due to parsing '@' twice
  * net: fix another off-by-one bug in local socket addresses
  * random: fix partial entropy collection
  * http_server: support method PATCH (RFC 5789)

 -- Max Kellermann <mk@cm4all.com>  Wed, 18 Mar 2015 09:56:43 -0000

cm4all-beng-proxy (5.15) unstable; urgency=low

  * ssl_client: fix crash on request with Keep-Alive disabled

 -- Max Kellermann <mk@cm4all.com>  Mon, 23 Feb 2015 12:44:50 -0000

cm4all-beng-proxy (5.14) unstable; urgency=low

  * merge release 4.22

 -- Max Kellermann <mk@cm4all.com>  Wed, 11 Feb 2015 20:50:41 -0000

cm4all-beng-proxy (5.13) unstable; urgency=low

  * ssl: throttle when OpenSSL buffer grows too large

 -- Max Kellermann <mk@cm4all.com>  Thu, 05 Feb 2015 10:14:15 -0000

cm4all-beng-proxy (5.12) unstable; urgency=low

  * merge release 4.21

 -- Max Kellermann <mk@cm4all.com>  Thu, 22 Jan 2015 16:42:55 -0000

cm4all-beng-proxy (5.11) unstable; urgency=low

  * merge release 4.20
  * ssl: disable weak ciphers

 -- Max Kellermann <mk@cm4all.com>  Fri, 16 Jan 2015 12:20:58 -0000

cm4all-beng-proxy (5.10) unstable; urgency=low

  * fix cookie mangling in CGI handlers

 -- Max Kellermann <mk@cm4all.com>  Wed, 14 Jan 2015 21:45:01 -0000

cm4all-beng-proxy (5.9) unstable; urgency=low

  * merge release 4.19
  * log-tee: new access logger

 -- Max Kellermann <mk@cm4all.com>  Wed, 24 Sep 2014 14:41:51 -0000

cm4all-beng-proxy (5.8) unstable; urgency=low

  * fcache: work around assertion failure

 -- Max Kellermann <mk@cm4all.com>  Thu, 18 Sep 2014 17:47:40 -0000

cm4all-beng-proxy (5.7) unstable; urgency=low

  * was_client: fix crash bug

 -- Max Kellermann <mk@cm4all.com>  Wed, 17 Sep 2014 18:39:12 -0000

cm4all-beng-proxy (5.6) unstable; urgency=low

  * ssl_filter: fix stalled connection

 -- Max Kellermann <mk@cm4all.com>  Wed, 17 Sep 2014 06:43:12 -0000

cm4all-beng-proxy (5.5) unstable; urgency=low

  * merge release 4.18

 -- Max Kellermann <mk@cm4all.com>  Fri, 12 Sep 2014 10:30:14 -0000

cm4all-beng-proxy (5.4) unstable; urgency=low

  * merge release 4.16

 -- Max Kellermann <mk@cm4all.com>  Wed, 10 Sep 2014 06:19:42 -0000

cm4all-beng-proxy (5.3) unstable; urgency=low

  * child_manager: fix tree insertion bug
  * http_server: fix logger assertion failure

 -- Max Kellermann <mk@cm4all.com>  Fri, 29 Aug 2014 18:50:09 -0000

cm4all-beng-proxy (5.2) unstable; urgency=low

  * was_input: fix assertion failure

 -- Max Kellermann <mk@cm4all.com>  Fri, 29 Aug 2014 11:30:37 -0000

cm4all-beng-proxy (5.1) unstable; urgency=low

  * merge release 4.15
  * net: fix off-by-one bug in local socket addresses

 -- Max Kellermann <mk@cm4all.com>  Fri, 29 Aug 2014 08:55:55 -0000

cm4all-beng-proxy (5.0.14) unstable; urgency=low

  * buffered_socket: reduce memory usage
  * ssl_filter: reduce memory usage further

 -- Max Kellermann <mk@cm4all.com>  Wed, 13 Aug 2014 11:01:56 -0000

cm4all-beng-proxy (5.0.13) unstable; urgency=low

  * merge release 4.14
  * ssl_filter: reduce memory usage

 -- Max Kellermann <mk@cm4all.com>  Fri, 08 Aug 2014 17:45:33 -0000

cm4all-beng-proxy (5.0.12) unstable; urgency=low

  * merge release 4.13
  * http_cache: fix memcached crash bug
  * lb: SIGHUP flushes the SSL session cache
  * ssl_factory: reduce memory usage

 -- Max Kellermann <mk@cm4all.com>  Tue, 05 Aug 2014 12:53:05 -0000

cm4all-beng-proxy (5.0.11) unstable; urgency=low

  * merge release 4.11
  * http_{client,server}: support WebSocket (RFC 6455)

 -- Max Kellermann <mk@cm4all.com>  Tue, 29 Jul 2014 20:31:30 -0000

cm4all-beng-proxy (5.0.10) unstable; urgency=low

  * merge release 4.10
  * http_server: don't disable keep-alive when discarding optional request
    body ("Expect: 100-continue")

 -- Max Kellermann <mk@cm4all.com>  Wed, 23 Jul 2014 17:51:02 -0000

cm4all-beng-proxy (5.0.9) unstable; urgency=low

  * merge release 4.9
  * translation: CONTENT_TYPE_LOOKUP response may contain transformations

 -- Max Kellermann <mk@cm4all.com>  Mon, 21 Jul 2014 16:37:34 -0000

cm4all-beng-proxy (5.0.8) unstable; urgency=low

  * merge release 4.8
  * translation: new packet AUTO_GZIPPED

 -- Max Kellermann <mk@cm4all.com>  Fri, 18 Jul 2014 19:04:45 -0000

cm4all-beng-proxy (5.0.7) unstable; urgency=low

  * lb: add per-listener option "verbose_response"
  * header_forward: another COOKIE=BOTH forwarding bug fix
  * translation: new packets REQUEST_HEADER, EXPAND_REQUEST_HEADER

 -- Max Kellermann <mk@cm4all.com>  Fri, 11 Jul 2014 13:46:08 -0000

cm4all-beng-proxy (5.0.6) unstable; urgency=low

  * merge release 4.7
  * translation: add packet EXPAND_SITE

 -- Max Kellermann <mk@cm4all.com>  Wed, 02 Jul 2014 12:58:55 +0200

cm4all-beng-proxy (5.0.5) unstable; urgency=low

  * translation: add packet EXPAND_URI
  * tcache: VALIDATE_MTIME=0 matches when the file does not exist

 -- Max Kellermann <mk@cm4all.com>  Mon, 30 Jun 2014 14:15:02 -0000

cm4all-beng-proxy (5.0.4) unstable; urgency=low

  * merge release 4.6

 -- Max Kellermann <mk@cm4all.com>  Wed, 25 Jun 2014 13:05:26 -0000

cm4all-beng-proxy (5.0.3) unstable; urgency=low

  * tcache: optimize invalidation with host filter
  * tcache: optimize invalidation with site filter

 -- Max Kellermann <mk@cm4all.com>  Tue, 24 Jun 2014 20:24:25 -0000

cm4all-beng-proxy (5.0.2) unstable; urgency=low

  * merge release 4.5
  * session: fix potential crash on shared memory exhaustion
  * session: really purge new sessions first
  * translate_client: strict HEADER_FORWARD checks
  * translate_client: fix the COOKIE=BOTH parser
  * header_forward: fix COOKIE=BOTH forwarding

 -- Max Kellermann <mk@cm4all.com>  Mon, 16 Jun 2014 14:26:06 -0000

cm4all-beng-proxy (5.0.1) unstable; urgency=low

  * processor: allow Content-Type application/xml
  * was, pipe_filter: don't inherit environment variables
  * pipe_filter: fix command-line argument corruption bug
  * pipe_filter: support custom environment variables
  * translation: SETENV sets environment vars for FastCGI and WAS
  * header_forward: add mode COOKIE=BOTH

 -- Max Kellermann <mk@cm4all.com>  Fri, 06 Jun 2014 13:41:44 -0000

cm4all-beng-proxy (4.23) unstable; urgency=low

  * http_server: support method PATCH (RFC 5789)
  * session: fix expiration timer
  * session: allocate 64k sessions (was 32k)
  * session: work around high CPU usage due to session purging
  * request_session: don't send cleared session id of ignored session
  * ajp: fix bogus error "Peer closed the socket prematurely"
  * fcgi: fix uninitialized variable
  * fcgi: fix hang after error logger failure
  * fcgi: ignore STDERR packets in size calculation
  * header_forward: always forward "Allow"
  * translate_cache: optimize memory usage
  * css_parser: fix buffer overflow due to off-by-one check
  * support SESSION_SITE in processor
  * lb: fix hang during shutdown
  * namespace: retry with mount flag "noexec" if mounting fails
  * random: fix partial entropy collection

 -- Max Kellermann <mk@cm4all.com>  Fri, 04 Dec 2015 16:52:26 -0000

cm4all-beng-proxy (4.22) unstable; urgency=low

  * fcgi: fix wrong child process reuse with different JailCGI homes

 -- Max Kellermann <mk@cm4all.com>  Wed, 11 Feb 2015 19:30:05 -0000

cm4all-beng-proxy (4.21) unstable; urgency=low

  * cgi, pipe: fix crash after fork failure when input is a regular file

 -- Max Kellermann <mk@cm4all.com>  Thu, 22 Jan 2015 16:38:00 -0000

cm4all-beng-proxy (4.20) unstable; urgency=low

  * ssl_server: disable SSLv2 and SSLv3 because they are insecure
  * ssl_client: enable TLS versions newer than 1.1

 -- Max Kellermann <mk@cm4all.com>  Fri, 16 Jan 2015 12:12:02 -0000

cm4all-beng-proxy (4.19) unstable; urgency=low

  * lb/tcp: fix assertion failure

 -- Max Kellermann <mk@cm4all.com>  Wed, 24 Sep 2014 14:31:24 -0000

cm4all-beng-proxy (4.18) unstable; urgency=low

  * http_server: fix missing response (Keep-Alive disabled)

 -- Max Kellermann <mk@cm4all.com>  Fri, 12 Sep 2014 10:22:51 -0000

cm4all-beng-proxy (4.17) unstable; urgency=low

  * http_server: fix logger assertion failure

 -- Max Kellermann <mk@cm4all.com>  Thu, 11 Sep 2014 08:52:31 -0000

cm4all-beng-proxy (4.16) unstable; urgency=low

  * was_client: fix assertion failure

 -- Max Kellermann <mk@cm4all.com>  Wed, 10 Sep 2014 06:17:58 -0000

cm4all-beng-proxy (4.15) unstable; urgency=low

  * merge release 3.1.38

 -- Max Kellermann <mk@cm4all.com>  Fri, 29 Aug 2014 08:52:10 -0000

cm4all-beng-proxy (4.14) unstable; urgency=low

  * ssl_filter: fix error check
  * http_server: log failed requests
  * lb_http: reduce verbosity of ECONNRESET log message

 -- Max Kellermann <mk@cm4all.com>  Fri, 08 Aug 2014 17:41:52 -0000

cm4all-beng-proxy (4.13) unstable; urgency=low

  * thread_worker: smaller thread stack (64 kB)
  * ssl_factory: enable ECDH for perfect forward secrecy
  * thread_socket_filter: reinvoke writing after recovering from full
    output buffer
  * buffered_socket: reschedule reading after input buffer drained

 -- Max Kellermann <mk@cm4all.com>  Tue, 05 Aug 2014 12:37:11 -0000

cm4all-beng-proxy (4.12) unstable; urgency=low

  * pool: fix bogus assertion failure after SSL disconnect
  * lb/tcp: fix send error message
  * lb/tcp: fix crash after write error
  * thread_socket_filter: fix assertion failure with full output buffer
  * thread_socket_filter: fix crash after write error

 -- Max Kellermann <mk@cm4all.com>  Thu, 31 Jul 2014 16:19:57 -0000

cm4all-beng-proxy (4.11) unstable; urgency=low

  * merge release 3.1.37

 -- Max Kellermann <mk@cm4all.com>  Mon, 28 Jul 2014 15:34:53 -0000

cm4all-beng-proxy (4.10) unstable; urgency=low

  * merge release 3.1.36
  * lhttp_stock: fix crash after fork failure

 -- Max Kellermann <mk@cm4all.com>  Wed, 23 Jul 2014 17:47:36 -0000

cm4all-beng-proxy (4.9) unstable; urgency=low

  * merge release 3.1.35

 -- Max Kellermann <mk@cm4all.com>  Mon, 21 Jul 2014 16:34:15 -0000

cm4all-beng-proxy (4.8) unstable; urgency=low

  * ssl: fix choking decryption on large SSL packets
  * http_server: discard incoming data while waiting for drained response

 -- Max Kellermann <mk@cm4all.com>  Thu, 17 Jul 2014 23:16:21 -0000

cm4all-beng-proxy (4.7) unstable; urgency=low

  * lb: flush all output buffers before closing HTTPS connection

 -- Max Kellermann <mk@cm4all.com>  Wed, 02 Jul 2014 10:46:07 -0000

cm4all-beng-proxy (4.6) unstable; urgency=low

  * merge release 3.1.34

 -- Max Kellermann <mk@cm4all.com>  Wed, 25 Jun 2014 13:02:07 -0000

cm4all-beng-proxy (4.5) unstable; urgency=low

  * tcache: enable VARY on LOCAL_ADDRESS_STRING

 -- Max Kellermann <mk@cm4all.com>  Sun, 15 Jun 2014 21:14:17 -0000

cm4all-beng-proxy (4.4) unstable; urgency=low

  * debian/control: refuse to build with libnfs 1.9.3-1 due to broken
    package name

 -- Max Kellermann <mk@cm4all.com>  Tue, 10 Jun 2014 09:59:57 -0000

cm4all-beng-proxy (4.3) unstable; urgency=low

  * merge release 3.1.33
  * widget_uri, cgi_address: fix potential crash

 -- Max Kellermann <mk@cm4all.com>  Tue, 10 Jun 2014 08:47:34 -0000

cm4all-beng-proxy (4.2) unstable; urgency=low

  * widget: avoid double slash when concatenating (Local) HTTP URI and
    path_info

 -- Max Kellermann <mk@cm4all.com>  Tue, 03 Jun 2014 18:08:54 -0000

cm4all-beng-proxy (4.1) unstable; urgency=medium

  * feature freeze

 -- Max Kellermann <mk@cm4all.com>  Fri, 30 May 2014 13:42:38 +0200

cm4all-beng-proxy (4.0.49) unstable; urgency=low

  * lb_config: allow escaping backslash in lb.conf
  * translation: add packet AUTH (yet another authentication protocol)

 -- Max Kellermann <mk@cm4all.com>  Wed, 28 May 2014 15:14:54 -0000

cm4all-beng-proxy (4.0.48) unstable; urgency=low

  * cgi_address: avoid double slash when concatenating script_name and
    path_info
  * cgi_address: default to script_name="/"

 -- Max Kellermann <mk@cm4all.com>  Tue, 27 May 2014 11:47:19 -0000

cm4all-beng-proxy (4.0.47) unstable; urgency=low

  * args: unescape values with dollar sign (4.0.46 regression)
  * translate_client: fix "Could not locate resource" (4.0.38 regression)

 -- Max Kellermann <mk@cm4all.com>  Mon, 26 May 2014 17:02:48 -0000

cm4all-beng-proxy (4.0.46) unstable; urgency=low

  * translate_client: check for valid base address after EASY_BASE
  * fcgi_client: detect bogus Content-Length response header

 -- Max Kellermann <mk@cm4all.com>  Mon, 26 May 2014 12:11:55 -0000

cm4all-beng-proxy (4.0.45) unstable; urgency=low

  * translate_client: fix crash after misplaced AUTO_BASE
  * fcgi_client: support STDERR_PATH for FastCGI's STDERR stream

 -- Max Kellermann <mk@cm4all.com>  Thu, 22 May 2014 15:42:08 -0000

cm4all-beng-proxy (4.0.44) unstable; urgency=low

  * cgi_address: unescape PATH_INFO in ENOTDIR handler
  * python/translation/response: add method bind_mount()

 -- Max Kellermann <mk@cm4all.com>  Wed, 21 May 2014 13:58:15 -0000

cm4all-beng-proxy (4.0.43) unstable; urgency=low

  * merge release 3.1.32
  * lhttp_stock: handle fork() failures
  * handler: fix assertion failure on malformed request URI

 -- Max Kellermann <mk@cm4all.com>  Wed, 21 May 2014 07:27:05 -0000

cm4all-beng-proxy (4.0.42) unstable; urgency=low

  * tstock: log abstract socket paths properly
  * translation: add packet COOKIE_PATH
  * cookie_{server,client}: upgrade to RFC 6265
  * http_string: allow comma in cookie values (RFC ignorant)

 -- Max Kellermann <mk@cm4all.com>  Wed, 14 May 2014 10:41:34 -0000

cm4all-beng-proxy (4.0.41) unstable; urgency=low

  * handler: forget CHECK after the check has completed
  * handler: apply SESSION before repeating translation
  * fcgi, lhttp, delegate: apply STDERR_PATH to stdout

 -- Max Kellermann <mk@cm4all.com>  Tue, 13 May 2014 15:14:58 -0000

cm4all-beng-proxy (4.0.40) unstable; urgency=low

  * file_hander: fix memory leak
  * rerror: add option "verbose_response"
  * translation: rename LHTTP_EXPAND_URI to EXPAND_LHTTP_URI
  * tcache: raise MAX_AGE limit to one day
  * ajp_client: fix header corruption
  * ajp_client: fix buffer overflow
  * python/translation/response: add method expand_pair()

 -- Max Kellermann <mk@cm4all.com>  Mon, 12 May 2014 15:58:07 -0000

cm4all-beng-proxy (4.0.39) unstable; urgency=low

  * file_enotdir: fix PATH_INFO forwarding for LHTTP

 -- Max Kellermann <mk@cm4all.com>  Fri, 09 May 2014 13:38:57 -0000

cm4all-beng-proxy (4.0.38) unstable; urgency=low

  * translation: add packet STDERR_PATH
  * translate_client: detect missing LHTTP_URI, NFS_EXPORT
  * handler: fix the USER translation packet (broken since 4.0.17)

 -- Max Kellermann <mk@cm4all.com>  Thu, 08 May 2014 21:49:55 -0000

cm4all-beng-proxy (4.0.37) unstable; urgency=low

  * enotdir: forward PATH_INFO to LHTTP server
  * lhttp: support environment variables via PAIR

 -- Max Kellermann <mk@cm4all.com>  Thu, 08 May 2014 12:59:50 -0000

cm4all-beng-proxy (4.0.36) unstable; urgency=low

  * tcache: log the final cache key
  * translation: add packet ENOTDIR

 -- Max Kellermann <mk@cm4all.com>  Thu, 08 May 2014 08:56:13 -0000

cm4all-beng-proxy (4.0.35) unstable; urgency=low

  * namespace_options, client-socket: Debian Squeeze compatibility tweaks
  * tcache: paranoid checks for REGEX (optional via UNSAFE_BASE)
  * translation: add packet REDIRECT_QUERY_STRING

 -- Max Kellermann <mk@cm4all.com>  Tue, 06 May 2014 16:20:22 -0000

cm4all-beng-proxy (4.0.34) unstable; urgency=low

  * tcache: fix URI with BASE
  * tcache: allow URI with AUTO_BASE/EASY_BASE
  * tcache: allow TEST_PATH with BASE
  * translation: add packet EXPAND_TEST_PATH

 -- Max Kellermann <mk@cm4all.com>  Tue, 06 May 2014 12:58:50 -0000

cm4all-beng-proxy (4.0.33) unstable; urgency=low

  * allow FILE_NOT_FOUND depth 20
  * translation: add packets EXPAND_SCRIPT_NAME, TEST_PATH

 -- Max Kellermann <mk@cm4all.com>  Mon, 05 May 2014 16:05:09 -0000

cm4all-beng-proxy (4.0.32) unstable; urgency=low

  * cgi_address: allow BASE without PATH_INFO
  * implement FILE_NOT_FOUND support for CGI, FastCGI, WAS, LHTTP

 -- Max Kellermann <mk@cm4all.com>  Fri, 02 May 2014 14:32:47 -0000

cm4all-beng-proxy (4.0.31) unstable; urgency=low

  * translation: add packet EXPAND_REDIRECT
  * tcache: regex compiler errors and base mismatches are fatal

 -- Max Kellermann <mk@cm4all.com>  Thu, 01 May 2014 18:23:24 -0000

cm4all-beng-proxy (4.0.30) unstable; urgency=low

  * merge release 3.1.31
  * uri_base: fix BASE store bug after request to the BASE

 -- Max Kellermann <mk@cm4all.com>  Tue, 29 Apr 2014 21:53:37 -0000

cm4all-beng-proxy (4.0.29) unstable; urgency=low

  * processor: add URI rewrite mode "response"

 -- Max Kellermann <mk@cm4all.com>  Wed, 23 Apr 2014 23:59:00 -0000

cm4all-beng-proxy (4.0.28) unstable; urgency=low

  * handler: fix SESSION and PARAM breakage
  * tcache: fix VARY/PARAM check
  * translation: allow null bytes in SESSION

 -- Max Kellermann <mk@cm4all.com>  Thu, 17 Apr 2014 12:21:29 -0000

cm4all-beng-proxy (4.0.27) unstable; urgency=low

  * tstock: support abstract sockets

 -- Max Kellermann <mk@cm4all.com>  Fri, 04 Apr 2014 12:58:09 -0000

cm4all-beng-proxy (4.0.26) unstable; urgency=low

  * merge release 3.1.28
  * translation: add packet EXPIRES_RELATIVE

 -- Max Kellermann <mk@cm4all.com>  Tue, 01 Apr 2014 17:18:55 -0000

cm4all-beng-proxy (4.0.25) unstable; urgency=low

  * merge release 3.1.27
  * lb/tcp: fix busy loop

 -- Max Kellermann <mk@cm4all.com>  Thu, 27 Mar 2014 11:22:05 -0000

cm4all-beng-proxy (4.0.24) unstable; urgency=low

  * failure: fix bogus assertion failure with abstract sockets
  * lb/tcp: fix memory leaks
  * lb/tcp: drain output buffers before closing the connection

 -- Max Kellermann <mk@cm4all.com>  Mon, 24 Mar 2014 17:42:04 -0000

cm4all-beng-proxy (4.0.23) unstable; urgency=low

  * translation: new packet DIRECTORY_INDEX

 -- Max Kellermann <mk@cm4all.com>  Fri, 21 Mar 2014 13:00:39 -0000

cm4all-beng-proxy (4.0.22) unstable; urgency=low

  * translation: allow ERROR_DOCUMENT payload, echo
  * translation: new packets FILE_NOT_FOUND, CONTENT_TYPE_LOOKUP
  * translate_client: check for multiple REGEX / INVERSE_REGEX
  * translate_client: support abstract sockets in ADDRESS_STRING

 -- Max Kellermann <mk@cm4all.com>  Thu, 20 Mar 2014 12:28:04 -0000

cm4all-beng-proxy (4.0.21) unstable; urgency=low

  * merge release 3.1.26
  * handler: forward HTTP errors from translation cache to browser
  * tcache: reduce memory usage
  * translate_client: don't send REMOTE_HOST unless requested via WANT
  * translate_client: check if BASE matches request URI
  * translation: make "UNSAFE_BASE" a modifier for "BASE"
  * translation: new packet "EASY_BASE" simplifies "BASE" usage
  * translation: new packets "REGEX_TAIL", "REGEX_UNESCAPE"

 -- Max Kellermann <mk@cm4all.com>  Mon, 17 Mar 2014 22:00:23 -0000

cm4all-beng-proxy (4.0.20) unstable; urgency=low

  * merge release 3.1.25
  * translate_client: refuse to parse incoming request packets
  * translate_client: check for illegal null bytes
  * translation: add packet "UNSAFE_BASE"
  * lb: drop root privileges irreversibly using PR_SET_NO_NEW_PRIVS

 -- Max Kellermann <mk@cm4all.com>  Thu, 13 Mar 2014 13:34:47 -0000

cm4all-beng-proxy (4.0.19) unstable; urgency=low

  * translation: add packet WANT, make several packets optional
  * translate_client: allow combining CHECK and WANT_FULL_URI
  * tcache: make PARAM cacheable, supported by VARY
  * python/translation/request: accept BEGIN in packetReceived()
  * python/translation/request: add attribute "protocol_version"
  * lb: detach from file system (security)

 -- Max Kellermann <mk@cm4all.com>  Wed, 05 Mar 2014 14:16:42 -0000

cm4all-beng-proxy (4.0.18) unstable; urgency=low

  * doc/lb: document sticky mode "source_ip"
  * lb/tcp: fix endless loop due to misrouted write event

 -- Max Kellermann <mk@cm4all.com>  Tue, 18 Feb 2014 14:48:47 -0000

cm4all-beng-proxy (4.0.17) unstable; urgency=low

  * handler: apply session directives from current translation response
    before resuming the "previous" response

 -- Max Kellermann <mk@cm4all.com>  Mon, 17 Feb 2014 17:46:44 -0000

cm4all-beng-proxy (4.0.16) unstable; urgency=low

  * namespace: set up uid/gid mapping without MOUNT_PROC
  * namespace: allow BIND_MOUNT, MOUNT_PROC, MOUNT_HOME, MOUNT_TMP_TMPFS without
    PIVOT_ROOT
  * configurable resource limits for child processes

 -- Max Kellermann <mk@cm4all.com>  Fri, 07 Feb 2014 12:48:44 -0000

cm4all-beng-proxy (4.0.15) unstable; urgency=low

  * daemon: set up supplementary groups
  * child_manager: log resource usage
  * fcgi_stock: kill child process after connect failure
  * fcgi_stock: kill child process after repeated timeout

 -- Max Kellermann <mk@cm4all.com>  Tue, 04 Feb 2014 15:17:36 -0000

cm4all-beng-proxy (4.0.14) unstable; urgency=low

  * add systemd unit
  * cgi, delegate, lhttp, pipe: enable missing namespace features
  * cgi, pipe: fix /proc mount failure
  * namespace: secure /proc flags
  * namespace: work around uid/gid mapper failure using PR_SET_DUMPABLE

 -- Max Kellermann <mk@cm4all.com>  Mon, 03 Feb 2014 20:40:49 -0000

cm4all-beng-proxy (4.0.13) unstable; urgency=low

  * namespace: make new root directory read-only
  * namespace: add option to mount tmpfs on /tmp
  * namespace: arbitrary bind-mounts
  * namespace: support UTS namespaces
  * namespace: set up uid/gid mapping in user namespace

 -- Max Kellermann <mk@cm4all.com>  Tue, 28 Jan 2014 22:37:47 -0000

cm4all-beng-proxy (4.0.12) unstable; urgency=low

  * cache: use monotonic clock
  * namespace: support PID namespaces
  * namespace: support mount namespace and pivot_root()
  * namespace: can mount new /proc, $HOME

 -- Max Kellermann <mk@cm4all.com>  Fri, 24 Jan 2014 14:02:34 -0000

cm4all-beng-proxy (4.0.11) unstable; urgency=low

  * was: fix misdirected pipes (4.0.10 regression)
  * translation: add packets EXPAND_APPEND, EXPAND_PAIR
  * file_handler: allow character devices

 -- Max Kellermann <mk@cm4all.com>  Tue, 21 Jan 2014 18:24:14 -0000

cm4all-beng-proxy (4.0.10) unstable; urgency=low

  * merge release 3.1.24
  * response: don't report version in "Server" response header
  * lhttp, delegate: support namespaces
  * delegate: fix spontaneous shutdown due to misrouted SIGTERM signal

 -- Max Kellermann <mk@cm4all.com>  Fri, 03 Jan 2014 21:18:45 -0000

cm4all-beng-proxy (4.0.9) unstable; urgency=low

  * pipe: fix signal handler race condition
  * pipe, CGI, FastCGI, WAS: support user/network namespaces

 -- Max Kellermann <mk@cm4all.com>  Mon, 23 Dec 2013 18:55:03 -0000

cm4all-beng-proxy (4.0.8) unstable; urgency=low

  * CGI, FastCGI, WAS: support command-line arguments
  * header-forward: add groups "CORS", "SECURE"

 -- Max Kellermann <mk@cm4all.com>  Mon, 16 Dec 2013 18:26:12 -0000

cm4all-beng-proxy (4.0.7) unstable; urgency=low

  * merge release 3.1.23
  * ssl_filter: fix stalled SSL read
  * thread_socket_filter: fix stalled SSL write

 -- Max Kellermann <mk@cm4all.com>  Sat, 07 Dec 2013 07:39:16 -0000

cm4all-beng-proxy (4.0.6) unstable; urgency=low

  * thread_queue: fix spurious thread exit

 -- Max Kellermann <mk@cm4all.com>  Tue, 26 Nov 2013 20:45:30 -0000

cm4all-beng-proxy (4.0.5) unstable; urgency=low

  * merge release 3.1.22

 -- Max Kellermann <mk@cm4all.com>  Mon, 25 Nov 2013 13:03:15 -0000

cm4all-beng-proxy (4.0.4) unstable; urgency=low

  * merge release 3.1.21
  * nfs: bind to privileged port

 -- Max Kellermann <mk@cm4all.com>  Sun, 24 Nov 2013 08:30:58 -0000

cm4all-beng-proxy (4.0.3) unstable; urgency=low

  * lb: allow the kernel to chooes a TCP bind port
  * lb: support forwarding HTTP requests with the original source IP

 -- Max Kellermann <mk@cm4all.com>  Sun, 10 Nov 2013 17:46:44 -0000

cm4all-beng-proxy (4.0.2) unstable; urgency=low

  * merge release 3.1.20
  * lb: support forwarding TCP connections with the original source IP

 -- Max Kellermann <mk@cm4all.com>  Tue, 05 Nov 2013 16:07:34 -0000

cm4all-beng-proxy (4.0.1) unstable; urgency=low

  * merge release 3.1.19

 -- Max Kellermann <mk@cm4all.com>  Wed, 30 Oct 2013 15:26:16 -0000

cm4all-beng-proxy (4.0) unstable; urgency=low

  * translation: rename TRANSLATE_PROXY to TRANSLATE_HTTP
  * thread_pool: start SSL worker threads on the first use
  * translate-client, resource-loader: support https://

 -- Max Kellermann <mk@cm4all.com>  Wed, 23 Oct 2013 19:29:38 -0000

cm4all-beng-proxy (3.1.38) unstable; urgency=low

  * istream: fix assertion failure due to inverted check
  * was_control: fix assertion failure due to missing check

 -- Max Kellermann <mk@cm4all.com>  Fri, 29 Aug 2014 08:52:53 -0000

cm4all-beng-proxy (3.1.37) unstable; urgency=low

  * http_cache: fix caching (Fast-)CGI responses
  * http_client: fix bug with HTTP 1.0 Keep-Alive
  * stock: destroy only surplus idle items

 -- Max Kellermann <mk@cm4all.com>  Mon, 28 Jul 2014 15:30:50 -0000

cm4all-beng-proxy (3.1.36) unstable; urgency=low

  * http_server: ignore case in "Connection" request header
  * http_client: allow comma-separated list in "Connection" response
    header

 -- Max Kellermann <mk@cm4all.com>  Wed, 23 Jul 2014 17:43:09 -0000

cm4all-beng-proxy (3.1.35) unstable; urgency=low

  * lb_tcp: fix memory leak after send failure
  * ssl_filter: fix race condition
  * ssl_filter: fix memory leak with client certificates

 -- Max Kellermann <mk@cm4all.com>  Mon, 21 Jul 2014 16:20:14 -0000

cm4all-beng-proxy (3.1.34) unstable; urgency=low

  * session: fix potential crash on shared memory exhaustion
  * session: really purge new sessions first
  * istream-iconv: fix endless loop with unknown charset

 -- Max Kellermann <mk@cm4all.com>  Wed, 25 Jun 2014 12:58:03 -0000

cm4all-beng-proxy (3.1.33) unstable; urgency=low

  * widget: avoid double slash when concatenating (Local) HTTP URI and
    path_info
  * pipe: fix command-line argument corruption bug
  * fcgi_client: detect bogus Content-Length response header

 -- Max Kellermann <mk@cm4all.com>  Tue, 10 Jun 2014 08:30:39 -0000

cm4all-beng-proxy (3.1.32) unstable; urgency=low

  * http_string: allow comma in cookie values (RFC ignorant)

 -- Max Kellermann <mk@cm4all.com>  Mon, 19 May 2014 07:52:24 -0000

cm4all-beng-proxy (3.1.31) unstable; urgency=low

  * rewrite-uri: fix view name corruption

 -- Max Kellermann <mk@cm4all.com>  Mon, 28 Apr 2014 16:30:17 -0000

cm4all-beng-proxy (3.1.30) unstable; urgency=low

  * translate-client: fix EXPAND_PATH on HTTP address

 -- Max Kellermann <mk@cm4all.com>  Mon, 28 Apr 2014 14:44:22 -0000

cm4all-beng-proxy (3.1.29) unstable; urgency=low

  * http-server: fix potential crash with too many request headers

 -- Max Kellermann <mk@cm4all.com>  Fri, 25 Apr 2014 15:52:16 -0000

cm4all-beng-proxy (3.1.28) unstable; urgency=low

  * buffered_socket: fix bogus assertion failure

 -- Max Kellermann <mk@cm4all.com>  Tue, 01 Apr 2014 16:53:22 -0000

cm4all-beng-proxy (3.1.27) unstable; urgency=low

  * fcgi-stock: show process name in log messages
  * fcgi-stock: check connection state before issuing new request

 -- Max Kellermann <mk@cm4all.com>  Tue, 25 Mar 2014 20:02:23 -0000

cm4all-beng-proxy (3.1.26) unstable; urgency=low

  * http-client: fix bogus assertion failure

 -- Max Kellermann <mk@cm4all.com>  Fri, 14 Mar 2014 14:36:12 -0000

cm4all-beng-proxy (3.1.25) unstable; urgency=low

  * escape: fix data corruption with glibc 2.18

 -- Max Kellermann <mk@cm4all.com>  Thu, 06 Mar 2014 11:47:14 -0000

cm4all-beng-proxy (3.1.24) unstable; urgency=low

  * fcgi-stock: fix crash on fork() failure
  * fcache: fix crash on responses without body

 -- Max Kellermann <mk@cm4all.com>  Thu, 02 Jan 2014 22:57:50 -0000

cm4all-beng-proxy (3.1.23) unstable; urgency=low

  * was-output: fix event leak
  * was-output: fix crash in error handler
  * was-client: free the request body on empty response
  * was-client: reuse connection after empty response
  * was-client: fix stalled response on LENGTH=0

 -- Max Kellermann <mk@cm4all.com>  Fri, 06 Dec 2013 13:23:40 -0000

cm4all-beng-proxy (3.1.22) unstable; urgency=low

  * http_server: fix stalled response

 -- Max Kellermann <mk@cm4all.com>  Mon, 25 Nov 2013 13:00:33 -0000

cm4all-beng-proxy (3.1.21) unstable; urgency=low

  * merge release 3.0.34
  * was-client: fix crash on abort
  * was-client: fix off-by-one error in header parser

 -- Max Kellermann <mk@cm4all.com>  Sun, 24 Nov 2013 08:04:41 -0000

cm4all-beng-proxy (3.1.20) unstable; urgency=low

  * jail: add "--" after last option, allows passing options to jail
  * keep CAP_KILL to be able to kill jailed child processes

 -- Max Kellermann <mk@cm4all.com>  Mon, 04 Nov 2013 14:41:34 -0000

cm4all-beng-proxy (3.1.19) unstable; urgency=low

  * handler: work around crash due to translation cache invalidation
  * child: send SIGKILL after 60 seconds

 -- Max Kellermann <mk@cm4all.com>  Wed, 30 Oct 2013 12:12:31 -0000

cm4all-beng-proxy (3.1.18) unstable; urgency=low

  * nfs: translate NFS3ERR_NOENT to "404 Not Found"
  * nfs_client: don't leak file descriptor to child processes

 -- Max Kellermann <mk@cm4all.com>  Wed, 30 Oct 2013 09:28:11 -0000

cm4all-beng-proxy (3.1.17) unstable; urgency=low

  * tcache: cache translation responses that contain STATUS

 -- Max Kellermann <mk@cm4all.com>  Fri, 25 Oct 2013 17:10:26 -0000

cm4all-beng-proxy (3.1.16) unstable; urgency=low

  * fcgi-stock: kill child processes with SIGUSR1 instead of SIGTERM

 -- Max Kellermann <mk@cm4all.com>  Wed, 23 Oct 2013 08:54:03 -0000

cm4all-beng-proxy (3.1.15) unstable; urgency=low

  * lhttp_address: don't unescape the BASE suffix
  * {file,nfs}_address: unescape EXPAND_PATH(_INFO) substitutions
  * child_stock: fix another assertion failure

 -- Max Kellermann <mk@cm4all.com>  Tue, 22 Oct 2013 15:15:42 -0000

cm4all-beng-proxy (3.1.14) unstable; urgency=low

  * istream_nfs: fix assertion failure on empty file
  * nfs_client: fix crash on malformed path
  * nfs_client: improved error messages
  * child_stock: fix assertion failure when busy child process gets killed

 -- Max Kellermann <mk@cm4all.com>  Mon, 21 Oct 2013 15:38:28 -0000

cm4all-beng-proxy (3.1.13) unstable; urgency=low

  * merge release 3.0.33
  * translation: new packet WANT_FULL_URI for obtaining the full URI

 -- Max Kellermann <mk@cm4all.com>  Wed, 09 Oct 2013 10:40:35 -0000

cm4all-beng-proxy (3.1.12) unstable; urgency=low

  * merge release 3.0.31
  * translation: new packet CONCURRENCY controls number of LHTTP
    connections per process

 -- Max Kellermann <mk@cm4all.com>  Sat, 05 Oct 2013 11:34:04 -0000

cm4all-beng-proxy (3.1.11) unstable; urgency=low

  * lhttp_stock: allow 4 concurrent connections per LHTTP process

 -- Max Kellermann <mk@cm4all.com>  Mon, 30 Sep 2013 16:10:05 -0000

cm4all-beng-proxy (3.1.10) unstable; urgency=low

  * resource-address: fix assertion failure in LHTTP operation
  * lhttp_request: use the LHTTP_HOST attribute
  * kill the logger process on shutdown

 -- Max Kellermann <mk@cm4all.com>  Wed, 25 Sep 2013 17:29:56 -0000

cm4all-beng-proxy (3.1.9) unstable; urgency=low

  * {fcgi,lhttp}_stock: reuse child processes after connection closed
  * translate-client: ignore DEFLATED,GZIPPED on NFS address
  * translate-client: ignore EXPAND_PATH_INFO on local file
  * ssl_factory: wildcard matches single letter
  * ssl_factory: wildcard matches only one segment

 -- Max Kellermann <mk@cm4all.com>  Tue, 24 Sep 2013 10:31:30 -0000

cm4all-beng-proxy (3.1.8) unstable; urgency=low

  * ssl_factory: fix broken certificat/key matching
  * doc: various manual updates (RFC 2617, ...)

 -- Max Kellermann <mk@cm4all.com>  Fri, 20 Sep 2013 12:55:55 -0000

cm4all-beng-proxy (3.1.7) unstable; urgency=low

  * merge release 3.0.30
  * resource-loader: new protocol "Local HTTP"

 -- Max Kellermann <mk@cm4all.com>  Tue, 17 Sep 2013 13:36:20 -0000

cm4all-beng-proxy (3.1.6) unstable; urgency=low

  * buffered_socket: fix assertion failure

 -- Max Kellermann <mk@cm4all.com>  Fri, 23 Aug 2013 12:39:47 -0000

cm4all-beng-proxy (3.1.5) unstable; urgency=low

  * merge release 3.0.26
  * lb: disallow deprecated configuration keywords
  * lb: conditional pools
  * lb_config: setting "ssl_cert" specifies both certificate and key
  * ssl_filter: support TLS Server Name Indication

 -- Max Kellermann <mk@cm4all.com>  Fri, 16 Aug 2013 16:29:34 -0000

cm4all-beng-proxy (3.1.4) unstable; urgency=low

  * nfs_cache: new dedicated cache for NFS files
  * nfs_{handler,request}: use Content-Type from translation server

 -- Max Kellermann <mk@cm4all.com>  Mon, 10 Jun 2013 20:50:58 -0000

cm4all-beng-proxy (3.1.3) unstable; urgency=low

  * nfs_client: fix crash due to uninitialized memory
  * nfs_client: disconnect idle connections
  * nfs_client: expire file metadata
  * istream-nfs: fix resuming a blocking sink
  * istream-nfs: detect file truncation

 -- Max Kellermann <mk@cm4all.com>  Mon, 03 Jun 2013 19:30:20 -0000

cm4all-beng-proxy (3.1.2) unstable; urgency=low

  * nfs_client: read larger chunks
  * nfs_handler: implement cache revalidation and byte ranges

 -- Max Kellermann <mk@cm4all.com>  Wed, 29 May 2013 16:23:15 -0000

cm4all-beng-proxy (3.1.1) unstable; urgency=low

  * nfs_client: fix crash on HEAD request
  * nfs_client: generate Last-Modified and ETag
  * http-cache: allow caching NFS files

 -- Max Kellermann <mk@cm4all.com>  Thu, 23 May 2013 11:00:49 -0000

cm4all-beng-proxy (3.1) unstable; urgency=low

  * nfs_client: new resource loader backend

 -- Max Kellermann <mk@cm4all.com>  Tue, 21 May 2013 21:14:06 -0000

cm4all-beng-proxy (3.0.34) unstable; urgency=low

  * processor: fix use-after-free crash bug

 -- Max Kellermann <mk@cm4all.com>  Sun, 24 Nov 2013 07:46:29 -0000

cm4all-beng-proxy (3.0.33) unstable; urgency=low

  * tcache: limit the cacheable CHECK length
  * tcache: allow binary data in the CHECK payload
  * tcache: fix matching the URI on INVALIDATE with CHECK

 -- Max Kellermann <mk@cm4all.com>  Wed, 09 Oct 2013 09:52:47 -0000

cm4all-beng-proxy (3.0.32) unstable; urgency=low

  * tcache: apply BASE to responses without an address
  * tcache: fix BASE on responses with CHECK
  * handler: fix crash after malformed CHECK/PREVIOUS translation

 -- Max Kellermann <mk@cm4all.com>  Tue, 08 Oct 2013 15:48:07 -0000

cm4all-beng-proxy (3.0.31) unstable; urgency=low

  * socket_wrapper: work around libevent timeout reset bug

 -- Max Kellermann <mk@cm4all.com>  Wed, 02 Oct 2013 15:30:11 -0000

cm4all-beng-proxy (3.0.30) unstable; urgency=low

  * istream-file: fix crash bug
  * fcgi, was: fix memory leak on malformed translation response

 -- Max Kellermann <mk@cm4all.com>  Tue, 17 Sep 2013 13:23:28 -0000

cm4all-beng-proxy (3.0.29) unstable; urgency=low

  * fcgi-client: fix crash on certain malformed responses
  * parser: fix crash on certain CDATA sections

 -- Max Kellermann <mk@cm4all.com>  Mon, 02 Sep 2013 10:51:58 -0000

cm4all-beng-proxy (3.0.28) unstable; urgency=low

  * processor: fix widget lookup regression

 -- Max Kellermann <mk@cm4all.com>  Mon, 26 Aug 2013 18:21:03 -0000

cm4all-beng-proxy (3.0.27) unstable; urgency=low

  * processor: fix stalled transfer with two nested processors

 -- Max Kellermann <mk@cm4all.com>  Mon, 26 Aug 2013 17:09:47 -0000

cm4all-beng-proxy (3.0.26) unstable; urgency=low

  * respones: generate header P3P:CP="CAO PSA OUR" to work around IE10 bug
  * init: auto-create /var/run/cm4all
  * lb: enable GLib multi-threading

 -- Max Kellermann <mk@cm4all.com>  Fri, 26 Jul 2013 07:21:15 -0000

cm4all-beng-proxy (3.0.25) unstable; urgency=low

  * stock: fix access to undefind memory
  * file-handler, http-util: fix If-Match / If-None-Match check

 -- Max Kellermann <mk@cm4all.com>  Wed, 29 May 2013 16:13:54 -0000

cm4all-beng-proxy (3.0.24) unstable; urgency=low

  * memcached-client: fix bogus "peer closed socket prematurely"

 -- Max Kellermann <mk@cm4all.com>  Tue, 23 Apr 2013 11:20:00 -0000

cm4all-beng-proxy (3.0.23) unstable; urgency=low

  * lb: fix memory leak when request with body gets aborted early

 -- Max Kellermann <mk@cm4all.com>  Thu, 04 Apr 2013 15:33:57 -0000

cm4all-beng-proxy (3.0.22) unstable; urgency=low

  * http-server: fix rare crash in request body handler
  * http-client: fix memory leak

 -- Max Kellermann <mk@cm4all.com>  Tue, 26 Mar 2013 07:24:22 -0000

cm4all-beng-proxy (3.0.21) unstable; urgency=low

  * ajp-client: fix malformed request packet with empty request body

 -- Max Kellermann <mk@cm4all.com>  Thu, 21 Mar 2013 17:11:22 -0000

cm4all-beng-proxy (3.0.20) unstable; urgency=low

  * http-client: fix assertion failure with certain chunked responses

 -- Max Kellermann <mk@cm4all.com>  Thu, 21 Mar 2013 10:21:13 -0000

cm4all-beng-proxy (3.0.19) unstable; urgency=low

  * istream_tee: fix crash / memory leak on I/O error before request body
    was delivered to widget

 -- Max Kellermann <mk@cm4all.com>  Mon, 18 Mar 2013 11:23:27 -0000

cm4all-beng-proxy (3.0.18) unstable; urgency=low

  * bot: detect more crawler/bot user-agents
  * lb.init: add ACCESS_LOGGER variable

 -- Max Kellermann <mk@cm4all.com>  Fri, 15 Mar 2013 14:47:08 -0000

cm4all-beng-proxy (3.0.17) unstable; urgency=low

  * lb: add ssl_verify "optional"

 -- Max Kellermann <mk@cm4all.com>  Fri, 08 Mar 2013 14:31:25 -0000

cm4all-beng-proxy (3.0.16) unstable; urgency=low

  * http-request: fix assertion failure
  * log-{cat,split}: use unsigned characters in backslash-escape

 -- Max Kellermann <mk@cm4all.com>  Thu, 07 Mar 2013 15:26:26 -0000

cm4all-beng-proxy (3.0.15) unstable; urgency=low

  * stock: fix another assertion failure during idle cleanup
  * inline-widget: avoid unrecoverable I/O errors during initialisation

 -- Max Kellermann <mk@cm4all.com>  Tue, 05 Mar 2013 07:11:46 -0000

cm4all-beng-proxy (3.0.14) unstable; urgency=low

  * stock: fix assertion failure during idle cleanup
  * http-server: count bytes received, fixes regression
  * http-server: send "100 Continue", fixes regression
  * http-client: fix potential assertion failure after "100 Continue"

 -- Max Kellermann <mk@cm4all.com>  Fri, 01 Mar 2013 16:53:54 -0000

cm4all-beng-proxy (3.0.13) unstable; urgency=low

  * merge release 2.3.7
  * uri-verify: allow double slashes
  * change product token to "CM4all Webserver"

 -- Max Kellermann <mk@cm4all.com>  Mon, 18 Feb 2013 11:35:29 -0000

cm4all-beng-proxy (3.0.12) unstable; urgency=low

  * listener: enable TCP Fast Open (requires Linux 3.7)
  * rubber: optimize huge page allocation
  * rubber: optimize hole search
  * translate-cache: optimize INVALIDATE=HOST
  * filter-cache: reserve some space in the rubber allocator

 -- Max Kellermann <mk@cm4all.com>  Fri, 15 Feb 2013 09:57:51 -0000

cm4all-beng-proxy (3.0.11) unstable; urgency=low

  * stock: slow down destruction of surplus idle items
  * fcgi-client: try harder to reuse existing FastCGI connections
  * cmdline: new options to control the FastCGI/WAS stock

 -- Max Kellermann <mk@cm4all.com>  Tue, 12 Feb 2013 09:38:35 -0000

cm4all-beng-proxy (3.0.10) unstable; urgency=low

  * child: reduce verbosity of SIGTERM log message
  * connection: reduce verbosity of ECONNRESET log message
  * http-server: fix duplicate abort call
  * http-server: add missing pool reference in request body eof
  * handler: catch malformed URIs earlier
  * rubber: allocate from holes, avoid costly compression steps
  * http-cache: reserve some space in the rubber allocator

 -- Max Kellermann <mk@cm4all.com>  Fri, 08 Feb 2013 13:15:31 -0000

cm4all-beng-proxy (3.0.9) unstable; urgency=low

  * merge release 2.3.5
  * parser: fix malformed attribute value bounds
  * translation: packet VALIDATE_MTIME discards cache items after a file
    has been modified
  * http-server: fix spurious "closed prematurely" log messages
  * http-{server,client}: improve error messages
  * istream: clear the "direct" flag set on new streams
  * slice_pool: fix slice size and slices per area calculation

 -- Max Kellermann <mk@cm4all.com>  Wed, 06 Feb 2013 17:48:47 -0000

cm4all-beng-proxy (3.0.8) unstable; urgency=low

  * merge release 2.3.3
  * return unused I/O buffers to operating system
  * parser: optimize the attribute value parser
  * sink_rubber: fix assertion failure

 -- Max Kellermann <mk@cm4all.com>  Thu, 31 Jan 2013 13:27:39 -0000

cm4all-beng-proxy (3.0.7) unstable; urgency=low

  * istream-tee: fix crash due to erroneous read

 -- Max Kellermann <mk@cm4all.com>  Fri, 18 Jan 2013 13:32:49 -0000

cm4all-beng-proxy (3.0.6) unstable; urgency=low

  * control: new command "VERBOSE" manipulates logger verbosity
  * cmdline: remove obsolete option "enable_splice"
  * ajp-client: discard response body after HEAD request
  * fcgi-client: fix assertion failure after malformed HEAD response
  * fcgi-client: don't ignore log messages after HEAD request
  * translate-client: fix assertion failure after connection reset

 -- Max Kellermann <mk@cm4all.com>  Fri, 04 Jan 2013 13:14:09 -0000

cm4all-beng-proxy (3.0.5) unstable; urgency=low

  * translate-client: reduce number of system calls (optimization)
  * http-client: release the socket earlier for reusal
  * ajp-client: fix decoding the "special" response headers
  * ajp-client: wait for "end" packet before delivering empty response
  * ajp-client: use the Content-Length response header
  * ajp-client: send Content-Length request header only if body present
  * ajp-client: support HEAD requests
  * fcgi-client: support HEAD requests
  * fcgi-client: use the Content-Length response header
  * fcgi-client: don't discard buffer after socket has been closed
  * fcgi-client: continue parsing after response has been delivered
  * fcgi-client: don't attempt to write repeatedly if request body blocks
  * fcgi-client: optimized keep-alive after empty response

 -- Max Kellermann <mk@cm4all.com>  Fri, 28 Dec 2012 13:16:02 -0000

cm4all-beng-proxy (3.0.4) unstable; urgency=low

  * {http,filter}-cache: fix garbled data on large cache entries

 -- Max Kellermann <mk@cm4all.com>  Tue, 11 Dec 2012 15:17:17 -0000

cm4all-beng-proxy (3.0.3) unstable; urgency=low

  * memcached-client: fix assertion failure

 -- Max Kellermann <mk@cm4all.com>  Fri, 07 Dec 2012 18:52:33 -0000

cm4all-beng-proxy (3.0.2) unstable; urgency=low

  * merge release 2.3.1
  * lb: verify the client certificate issuer (option "ssl_verify")
  * lb: client certificate is mandatory if "ssl_verify" is enabled
  * lb: support extra CA certificate file (option "ssl_ca_cert")
  * cmdline: can't specify both --memcached-server and http_cache_size
  * init: default to one worker

 -- Max Kellermann <mk@cm4all.com>  Fri, 07 Dec 2012 09:24:52 -0000

cm4all-beng-proxy (3.0.1) unstable; urgency=low

  * http-cache: reduce memory usage while storing
  * {http,filter}-cache: reduce fork overhead
  * pool: fix crash when first allocation is large

 -- Max Kellermann <mk@cm4all.com>  Wed, 05 Dec 2012 14:05:28 -0000

cm4all-beng-proxy (3.0) unstable; urgency=low

  * {http,filter}-cache: reduce overhead when cache is disabled
  * {http,filter}-cache: exclude allocator table from reported size
  * filter-cache: reduce memory usage while storing
  * {http,filter,translate}-cache: return more free memory to operating system
  * pool: further overhead reduction
  * pool: reduce CPU overhead for large areas
  * rubber: fix assertion failure

 -- Max Kellermann <mk@cm4all.com>  Tue, 30 Oct 2012 16:32:45 -0000

cm4all-beng-proxy (2.2.1) unstable; urgency=low

  * merge release 2.1.13
  * control_local: fix assertion failure

 -- Max Kellermann <mk@cm4all.com>  Tue, 16 Oct 2012 15:46:16 -0000

cm4all-beng-proxy (2.2) unstable; urgency=low

  * cache: optimize lookups
  * pool: reduce overhead
  * pool: optimize the linear area recycler
  * resource-address: reduce memory overhead
  * session: reduce memory usage
  * http-cache, filter-cache: return free memory to operating system
  * control_server: support local and abstract sockets
  * python/control: support abstract sockets
  * bp_control: create implicit control channel for each worker process
  * require automake 1.11

 -- Max Kellermann <mk@cm4all.com>  Tue, 09 Oct 2012 15:11:24 -0000

cm4all-beng-proxy (2.3.7) unstable; urgency=low

  * tcache: fix assertion failure in BASE handler

 -- Max Kellermann <mk@cm4all.com>  Mon, 18 Feb 2013 11:58:01 -0000

cm4all-beng-proxy (2.3.6) unstable; urgency=low

  * listener: increase the backlog to 64
  * shm: reserve swap space, avoids theoretical crash

 -- Max Kellermann <mk@cm4all.com>  Sun, 17 Feb 2013 09:29:24 -0000

cm4all-beng-proxy (2.3.5) unstable; urgency=low

  * tcache: reduce CPU pressure when there are many virtual hosts (hot fix)
  * launch the access logger after daemonizing
  * user the configured logger user for the access logger
  * auto-close the access logger
  * debian/rules: compile with -fno-omit-frame-pointer

 -- Max Kellermann <mk@cm4all.com>  Tue, 05 Feb 2013 16:27:46 -0000

cm4all-beng-proxy (2.3.4) unstable; urgency=low

  * log-split: print referer and user agent
  * log-split: cache the last file
  * log-split: allow logging local time stamps
  * log-{split,cat}: escape URI, Referer and User-Agent
  * init: add ACCESS_LOGGER variable

 -- Max Kellermann <mk@cm4all.com>  Tue, 05 Feb 2013 01:31:31 -0000

cm4all-beng-proxy (2.3.3) unstable; urgency=low

  * pool: fix a memory leak in the temporary pool
  * processor: hard limit on length of attributes and parameters

 -- Max Kellermann <mk@cm4all.com>  Thu, 31 Jan 2013 13:16:33 -0000

cm4all-beng-proxy (2.3.2) unstable; urgency=low

  * merge release 2.1.17

 -- Max Kellermann <mk@cm4all.com>  Tue, 29 Jan 2013 00:01:23 -0000

cm4all-beng-proxy (2.3.1) unstable; urgency=low

  * merge release 2.1.16
  * pool: reduce CPU overhead for large areas

 -- Max Kellermann <mk@cm4all.com>  Thu, 06 Dec 2012 16:40:02 -0000

cm4all-beng-proxy (2.3) unstable; urgency=low

  * new stable branch based on v2.1.x, without the work-in-progress
    improvements from v2.2.x
  * cache: optimize lookups
  * pool: reduce overhead
  * pool: optimize the linear area recycler
  * resource-address: reduce memory overhead
  * session: reduce memory usage
  * {http,filter}-cache: reduce overhead when cache is disabled

 -- Max Kellermann <mk@cm4all.com>  Mon, 22 Oct 2012 13:48:20 -0000

cm4all-beng-proxy (2.1.17) unstable; urgency=low

  * merge release 2.0.55

 -- Max Kellermann <mk@cm4all.com>  Mon, 28 Jan 2013 23:59:54 -0000

cm4all-beng-proxy (2.1.16) unstable; urgency=low

  * merge release 2.0.54

 -- Max Kellermann <mk@cm4all.com>  Thu, 06 Dec 2012 16:35:17 -0000

cm4all-beng-proxy (2.1.15) unstable; urgency=low

  * merge release 2.0.53

 -- Max Kellermann <mk@cm4all.com>  Mon, 22 Oct 2012 12:26:57 -0000

cm4all-beng-proxy (2.1.14) unstable; urgency=low

  * merge release 2.0.52

 -- Max Kellermann <mk@cm4all.com>  Fri, 19 Oct 2012 12:10:09 -0000

cm4all-beng-proxy (2.1.13) unstable; urgency=low

  * merge release 2.0.51

 -- Max Kellermann <mk@cm4all.com>  Tue, 16 Oct 2012 15:41:58 -0000

cm4all-beng-proxy (2.1.12) unstable; urgency=low

  * merge release 2.0.50

 -- Max Kellermann <mk@cm4all.com>  Fri, 05 Oct 2012 12:26:24 -0000

cm4all-beng-proxy (2.1.11) unstable; urgency=low

  * merge release 2.0.49

 -- Max Kellermann <mk@cm4all.com>  Fri, 28 Sep 2012 15:04:36 -0000

cm4all-beng-proxy (2.1.10) unstable; urgency=low

  * merge release 2.0.48

 -- Max Kellermann <mk@cm4all.com>  Mon, 24 Sep 2012 15:43:46 -0000

cm4all-beng-proxy (2.1.9) unstable; urgency=low

  * merge release 2.0.47
  * lb: eliminate the duplicate "Date" response header (#1169)

 -- Max Kellermann <mk@cm4all.com>  Fri, 21 Sep 2012 15:56:06 -0000

cm4all-beng-proxy (2.1.8) unstable; urgency=low

  * control: publish statistics over the control protocol

 -- Max Kellermann <mk@cm4all.com>  Fri, 07 Sep 2012 12:47:34 -0000

cm4all-beng-proxy (2.1.7) unstable; urgency=low

  * resource-address: support expanding PIPE addresses
  * translation: support EXPAND_PATH for PROXY
  * reduced connect timeouts for translation server, FastCGI and beng-lb
  * uri-relative: support relative URI with just a query string
  * uri-relative: support relative URIs starting with a double slash
  * lb: improve error messages, include listener/pool name
  * lb: validate the selected sticky modde
  * lb: add sticky mode "source_ip"

 -- Max Kellermann <mk@cm4all.com>  Fri, 31 Aug 2012 14:03:41 -0000

cm4all-beng-proxy (2.1.6) unstable; urgency=low

  * merge release 2.0.46

 -- Max Kellermann <mk@cm4all.com>  Fri, 24 Aug 2012 11:11:20 -0000

cm4all-beng-proxy (2.1.5) unstable; urgency=low

  * lb_expect_monitor: configurable connect timeout

 -- Max Kellermann <mk@cm4all.com>  Mon, 20 Aug 2012 05:40:44 -0000

cm4all-beng-proxy (2.1.4) unstable; urgency=low

  * lb_monitor: configurable timeout

 -- Max Kellermann <mk@cm4all.com>  Fri, 17 Aug 2012 09:16:36 -0000

cm4all-beng-proxy (2.1.3) unstable; urgency=low

  * merge release 2.0.44
  * lb: implement tcp_expect option "expect_graceful"

 -- Max Kellermann <mk@cm4all.com>  Tue, 14 Aug 2012 14:30:57 -0000

cm4all-beng-proxy (2.1.2) unstable; urgency=low

  * support extended HTTP status codes from RFC 6585 and WebDAV

 -- Max Kellermann <mk@cm4all.com>  Thu, 09 Aug 2012 10:10:35 -0000

cm4all-beng-proxy (2.1.1) unstable; urgency=low

  * merge release 2.0.43
  * lb: support TRACE, OPTIONS and WebDAV

 -- Max Kellermann <mk@cm4all.com>  Fri, 03 Aug 2012 11:48:46 -0000

cm4all-beng-proxy (2.1) unstable; urgency=low

  * lb: add sticky mode "jvm_route" (Tomcat)

 -- Max Kellermann <mk@cm4all.com>  Mon, 30 Jul 2012 15:53:43 -0000

cm4all-beng-proxy (2.0.55) unstable; urgency=low

  * istream-tee: fix crash due to erroneous read
  * fix random crashes in the optimized build

 -- Max Kellermann <mk@cm4all.com>  Mon, 28 Jan 2013 23:52:26 -0000

cm4all-beng-proxy (2.0.54) unstable; urgency=low

  * http-cache: fix revalidation of memcached entries

 -- Max Kellermann <mk@cm4all.com>  Thu, 06 Dec 2012 16:31:23 -0000

cm4all-beng-proxy (2.0.53) unstable; urgency=low

  * filter-cache: fix assertion failure on serving empty response
  * http-cache: limit maximum age to 5 minutes if "Vary" includes cookies
  * lb: FADE_NODE lasts for 3 hours

 -- Max Kellermann <mk@cm4all.com>  Mon, 22 Oct 2012 12:21:18 -0000

cm4all-beng-proxy (2.0.52) unstable; urgency=low

  * {http,filter}-cache: include headers in cache size calculation
  * {http,filter}-cache: reduce headers memory usage
  * http-cache: limit maximum age to 1 week
    - 1 hour when "Vary" is used
    - 30 minutes when "Vary" includes "X-WidgetId" or "X-WidgetHref"
    - 5 minutes when "Vary" includes "X-CM4all-BENG-User"
  * cache: reduce number of system calls during lookup

 -- Max Kellermann <mk@cm4all.com>  Fri, 19 Oct 2012 12:07:10 -0000

cm4all-beng-proxy (2.0.51) unstable; urgency=low

  * merge release 1.4.33
  * processor: fix assertion failure with embedded CSS
  * lb: move control channel handler to worker process

 -- Max Kellermann <mk@cm4all.com>  Tue, 16 Oct 2012 15:39:32 -0000

cm4all-beng-proxy (2.0.50) unstable; urgency=low

  * pool: reduce memory overhead of debug data
  * fcgi-client: fix assertion failure due to redundant read event
  * lb: fix crash after pipe-to-socket splice I/O error

 -- Max Kellermann <mk@cm4all.com>  Fri, 05 Oct 2012 12:23:15 -0000

cm4all-beng-proxy (2.0.49) unstable; urgency=low

  * merge release 1.4.32

 -- Max Kellermann <mk@cm4all.com>  Fri, 28 Sep 2012 15:01:26 -0000

cm4all-beng-proxy (2.0.48) unstable; urgency=low

  * lb: fix duplicate monitor requests with --watchdog
  * child: verbose logging of child process events
  * log shutdown signal

 -- Max Kellermann <mk@cm4all.com>  Mon, 24 Sep 2012 15:36:03 -0000

cm4all-beng-proxy (2.0.47) unstable; urgency=low

  * merge release 1.4.31
  * cache: disable excessive debugging checks

 -- Max Kellermann <mk@cm4all.com>  Fri, 21 Sep 2012 15:24:30 -0000

cm4all-beng-proxy (2.0.46) unstable; urgency=low

  * merge release 1.4.30
  * lb: add option --config-file

 -- Max Kellermann <mk@cm4all.com>  Fri, 24 Aug 2012 10:52:29 -0000

cm4all-beng-proxy (2.0.45) unstable; urgency=low

  * merge release 1.4.29

 -- Max Kellermann <mk@cm4all.com>  Tue, 21 Aug 2012 15:49:49 -0000

cm4all-beng-proxy (2.0.44) unstable; urgency=low

  * lb: allow sticky with only one node
  * lb: add option "--check"
  * lb: run all monitors right after startup
  * lb: disable expiry of monitor results
  * lb: improved fallback for "sticky cookie"
  * lb: use Bulldog for "sticky cookie"
  * balancer, lb: persistent "fade" flag
  * balancer, lb: use the Bulldog "graceful" flag
  * control: add packet CONTROL_DUMP_POOLS

 -- Max Kellermann <mk@cm4all.com>  Tue, 14 Aug 2012 13:13:01 -0000

cm4all-beng-proxy (2.0.43) unstable; urgency=low

  * merge release 1.4.28
  * istream-replace: fix assertion failure with embedded CSS

 -- Max Kellermann <mk@cm4all.com>  Thu, 02 Aug 2012 11:14:27 -0000

cm4all-beng-proxy (2.0.42) unstable; urgency=low

  * js: new higher-level API

 -- Max Kellermann <mk@cm4all.com>  Wed, 01 Aug 2012 11:32:28 -0000

cm4all-beng-proxy (2.0.41) unstable; urgency=low

  * session: fix bogus assertion failure when loading expired session

 -- Max Kellermann <mk@cm4all.com>  Fri, 27 Jul 2012 12:47:49 -0000

cm4all-beng-proxy (2.0.40) unstable; urgency=low

  * merge release 1.4.27

 -- Max Kellermann <mk@cm4all.com>  Tue, 24 Jul 2012 16:29:13 -0000

cm4all-beng-proxy (2.0.39) unstable; urgency=low

  * merge release 1.4.26

 -- Max Kellermann <mk@cm4all.com>  Tue, 17 Jul 2012 17:00:20 -0000

cm4all-beng-proxy (2.0.38) unstable; urgency=low

  * merge release 1.4.25
  * strset: fix GROUP_CONTAINER false negatives

 -- Max Kellermann <mk@cm4all.com>  Tue, 17 Jul 2012 16:03:49 -0000

cm4all-beng-proxy (2.0.37) unstable; urgency=low

  * merge release 1.4.24

 -- Max Kellermann <mk@cm4all.com>  Mon, 16 Jul 2012 10:36:57 -0000

cm4all-beng-proxy (2.0.36) unstable; urgency=low

  * proxy-handler: re-add the URI suffix for "transparent" requests

 -- Max Kellermann <mk@cm4all.com>  Wed, 11 Jul 2012 14:12:11 -0000

cm4all-beng-proxy (2.0.35) unstable; urgency=low

  * translate: allow WIDGET_GROUP without PROCESS

 -- Max Kellermann <mk@cm4all.com>  Thu, 05 Jul 2012 13:03:21 -0000

cm4all-beng-proxy (2.0.34) unstable; urgency=low

  * session_save: skip shutdown code if saving is not configured
  * http-server: fix assertion on I/O error during POST
  * header-forward: new group FORWARD to forward the "Host" header

 -- Max Kellermann <mk@cm4all.com>  Tue, 03 Jul 2012 16:46:39 -0000

cm4all-beng-proxy (2.0.33) unstable; urgency=low

  * processor: option SELF_CONTAINER allows widget to only embed itself
  * processor: allow embedding approved widget groups
  * processor: optionally invoke CSS processor for style attributes
  * response, lb_http: put "Discard" cookie attribute to the end (Android bug)

 -- Max Kellermann <mk@cm4all.com>  Mon, 02 Jul 2012 17:52:32 -0000

cm4all-beng-proxy (2.0.32) unstable; urgency=low

  * socket_wrapper: fix two assertion failures
  * pheaders: emit Cache-Control:no-store to work around IE quirk

 -- Max Kellermann <mk@cm4all.com>  Tue, 26 Jun 2012 09:41:51 -0000

cm4all-beng-proxy (2.0.31) unstable; urgency=low

  * lb: publish the SSL peer issuer subject
  * widget-registry: copy the direct_addressing attribute

 -- Max Kellermann <mk@cm4all.com>  Wed, 06 Jun 2012 13:36:04 -0000

cm4all-beng-proxy (2.0.30) unstable; urgency=low

  * init: add --group variable to .default file
  * doc: update view security documentation
  * processor: apply underscore prefix to <A NAME="...">
  * session: restore sessions from a file

 -- Max Kellermann <mk@cm4all.com>  Fri, 01 Jun 2012 11:06:50 -0000

cm4all-beng-proxy (2.0.29) unstable; urgency=low

  * widget: optional direct URI addressing scheme
  * processor: eliminate additional underscore from class prefix
  * ssl_filter: support TLS client certificates

 -- Max Kellermann <mk@cm4all.com>  Tue, 29 May 2012 13:29:06 -0000

cm4all-beng-proxy (2.0.28) unstable; urgency=low

  * merge release 1.4.22

 -- Max Kellermann <mk@cm4all.com>  Wed, 16 May 2012 10:24:31 -0000

cm4all-beng-proxy (2.0.27) unstable; urgency=low

  * uri-address: fix assertion failures with UNIX domain sockets
  * uri-address: fix redirects with matching absolute URI

 -- Max Kellermann <mk@cm4all.com>  Wed, 09 May 2012 16:16:06 -0000

cm4all-beng-proxy (2.0.26) unstable; urgency=low

  * processor: rewrite URIs in META/refresh

 -- Max Kellermann <mk@cm4all.com>  Thu, 03 May 2012 14:43:03 -0000

cm4all-beng-proxy (2.0.25) unstable; urgency=low

  * merge release 1.4.21
  * processor: fix double free bug on failed widget lookup
  * session: don't access the session manager after worker crash
  * proxy-widget: fix assertion failure with empty view name

 -- Max Kellermann <mk@cm4all.com>  Thu, 26 Apr 2012 14:22:10 -0000

cm4all-beng-proxy (2.0.24) unstable; urgency=low

  * processor: optionally invoke CSS processor for <style>

 -- Max Kellermann <mk@cm4all.com>  Fri, 20 Apr 2012 12:10:42 -0000

cm4all-beng-proxy (2.0.23) unstable; urgency=low

  * widget-resolver: check for translation server failure
  * widget-resolver: don't sync with session when view is invalid
  * rewrite-uri: check for invalid view name
  * {css_,}processor: eliminate second underscore from class prefix
  * doc: document the algorithm for replacing two leading underscores

 -- Max Kellermann <mk@cm4all.com>  Thu, 29 Mar 2012 15:37:52 -0000

cm4all-beng-proxy (2.0.22) unstable; urgency=low

  * merge release 1.4.20
  * proxy-widget: forbid client to select view with address
  * proxy-widget: allow any view selection when widget is not a container
  * widget-http: allow any view selection for unprocessable response
  * widget-http: inherit the view from the template
  * widget-request: sync with session only if processor is enabled
  * widget-http: postpone saving to session after receiving response headers
  * processor: add entities &c:id; &c:type; &c:class;

 -- Max Kellermann <mk@cm4all.com>  Mon, 26 Mar 2012 14:05:05 -0000

cm4all-beng-proxy (2.0.21) unstable; urgency=low

  * css_processor: use mode "partial" for @import
  * rewrite-uri: use mode "partial" on invalid input

 -- Max Kellermann <mk@cm4all.com>  Tue, 20 Mar 2012 18:11:28 -0000

cm4all-beng-proxy (2.0.20) unstable; urgency=low

  * {css_,}processor: default mode is "partial"
  * processor: handle underscore prefixes in the "for" attribute

 -- Max Kellermann <mk@cm4all.com>  Tue, 20 Mar 2012 16:48:51 -0000

cm4all-beng-proxy (2.0.19) unstable; urgency=low

  * merge release 1.4.19

 -- Max Kellermann <mk@cm4all.com>  Tue, 20 Mar 2012 08:41:03 -0000

cm4all-beng-proxy (2.0.18) unstable; urgency=low

  * merge release 1.4.18

 -- Max Kellermann <mk@cm4all.com>  Thu, 15 Mar 2012 15:53:12 -0000

cm4all-beng-proxy (2.0.17) unstable; urgency=low

  * merge release 1.4.17
  * css_parser: check for url() following another token
  * css_processor: rewrite @import URIs
  * {text_,}processor: new entity &c:local;

 -- Max Kellermann <mk@cm4all.com>  Fri, 09 Mar 2012 16:50:19 -0000

cm4all-beng-proxy (2.0.16) unstable; urgency=low

  * response: generate Vary response header from translation response
  * widget-resolver: fix NULL dereference after failure
  * translation: User-Agent classification

 -- Max Kellermann <mk@cm4all.com>  Tue, 06 Mar 2012 11:54:10 -0000

cm4all-beng-proxy (2.0.15) unstable; urgency=low

  * merge release 1.4.16
  * uri-address: fix NULL dereference on certain malformed URIs

 -- Max Kellermann <mk@cm4all.com>  Fri, 02 Mar 2012 16:28:54 -0000

cm4all-beng-proxy (2.0.14) unstable; urgency=low

  * address-resolver: add missing initialization
  * rewrite-uri: fix NULL pointer dereference with "local URI"
  * rewrite-uri: allow mode=proxy (optional temporary kludge)
  * widget-http: auto-disable processor (optional temporary kludge)

 -- Max Kellermann <mk@cm4all.com>  Thu, 01 Mar 2012 18:36:38 -0000

cm4all-beng-proxy (2.0.13) unstable; urgency=low

  * merge release 1.4.15
  * translation: make CGI auto-base optional
  * handler: fix up translation client errors

 -- Max Kellermann <mk@cm4all.com>  Thu, 23 Feb 2012 17:31:03 -0000

cm4all-beng-proxy (2.0.12) unstable; urgency=low

  * merge release 1.4.13

 -- Max Kellermann <mk@cm4all.com>  Thu, 16 Feb 2012 14:41:45 -0000

cm4all-beng-proxy (2.0.11) unstable; urgency=low

  * merge release 1.4.11
  * processor: skip rewriting absolute URIs

 -- Max Kellermann <mk@cm4all.com>  Thu, 09 Feb 2012 09:43:06 -0000

cm4all-beng-proxy (2.0.10) unstable; urgency=low

  * resource-address: initialise type, fixes assertion failure

 -- Max Kellermann <mk@cm4all.com>  Tue, 07 Feb 2012 16:57:06 -0000

cm4all-beng-proxy (2.0.9) unstable; urgency=low

  * [css]processor: expand underscore only XML id / CSS class
  * widget-http: filter processor response headers
  * processor: forward Wildfire headers in the debug build

 -- Max Kellermann <mk@cm4all.com>  Tue, 07 Feb 2012 12:32:33 -0000

cm4all-beng-proxy (2.0.8) unstable; urgency=low

  * rewrite-uri: prefix "@/" refers to widget's "local URI"

 -- Max Kellermann <mk@cm4all.com>  Fri, 03 Feb 2012 13:50:16 -0000

cm4all-beng-proxy (2.0.7) unstable; urgency=low

  * merge release 1.4.10
  * stock: clear idle objects periodically

 -- Max Kellermann <mk@cm4all.com>  Thu, 02 Feb 2012 14:10:24 -0000

cm4all-beng-proxy (2.0.6) unstable; urgency=low

  * merge release 1.4.9

 -- Max Kellermann <mk@cm4all.com>  Tue, 31 Jan 2012 15:10:18 -0000

cm4all-beng-proxy (2.0.5) unstable; urgency=low

  * merge release 1.4.8
  * translate-client: verify the PROXY and AJP payloads
  * translation: support inserting regex matches into CGI/file path
  * translation: support customizing the cookie's "Domain" attribute
  * request: new option "dynamic_session_cookie" adds suffix to cookie
    name
  * uri-address: verify the path component

 -- Max Kellermann <mk@cm4all.com>  Wed, 25 Jan 2012 17:05:09 -0000

cm4all-beng-proxy (2.0.4) unstable; urgency=low

  * merge release 1.4.6
  * access-log: don't log the remote port
  * translation: support inserting regex matches into CGI's PATH_INFO
  * tcache: generate BASE automatically for CGI

 -- Max Kellermann <mk@cm4all.com>  Tue, 10 Jan 2012 15:18:37 -0000

cm4all-beng-proxy (2.0.3) unstable; urgency=low

  * merge release 1.4.4
  * http-server: log remote host address

 -- Max Kellermann <mk@cm4all.com>  Tue, 27 Dec 2011 07:41:15 -0000

cm4all-beng-proxy (2.0.2) unstable; urgency=low

  * merge release 1.4.2
  * widget-http: improved HTTP error messages
  * processor: forbid widget request after URI compress failure

 -- Max Kellermann <mk@cm4all.com>  Wed, 07 Dec 2011 16:51:58 -0000

cm4all-beng-proxy (2.0.1) unstable; urgency=low

  * merge release 1.4.1

 -- Max Kellermann <mk@cm4all.com>  Fri, 18 Nov 2011 13:57:27 -0000

cm4all-beng-proxy (2.0) unstable; urgency=low

  * rewrite-uri: reapply 'drop the deprecated mode "proxy"'
  * proxy-widget: reapply 'client can choose only views that have an address'

 -- Max Kellermann <mk@cm4all.com>  Thu, 17 Nov 2011 08:22:39 +0100

cm4all-beng-proxy (1.4.33) unstable; urgency=low

  * istream-file: reduce memory usage for small files
  * file-handler: fix xattr usage on ranged file request (possible
    assertion failure)

 -- Max Kellermann <mk@cm4all.com>  Tue, 16 Oct 2012 15:28:57 -0000

cm4all-beng-proxy (1.4.32) unstable; urgency=low

  * cgi: fix spontaneous shutdown due to misrouted SIGTERM signal

 -- Max Kellermann <mk@cm4all.com>  Fri, 28 Sep 2012 14:39:13 -0000

cm4all-beng-proxy (1.4.31) unstable; urgency=low

  * shm: fix check for shared memory allocation failure
  * child: handle lost SIGCHLD events
  * child: ignore stale child processes

 -- Max Kellermann <mk@cm4all.com>  Fri, 21 Sep 2012 15:21:20 -0000

cm4all-beng-proxy (1.4.30) unstable; urgency=low

  * http-server: parse all tokens in the "Connection" request header

 -- Max Kellermann <mk@cm4all.com>  Fri, 24 Aug 2012 10:50:28 -0000

cm4all-beng-proxy (1.4.29) unstable; urgency=low

  * proxy-widget: fix memory leak on aborted POST request

 -- Max Kellermann <mk@cm4all.com>  Tue, 21 Aug 2012 15:05:12 -0000

cm4all-beng-proxy (1.4.28) unstable; urgency=low

  * worker: reinitialize signal handlers after fork failure
  * lb: work around libevent bug that freezes during shutdown

 -- Max Kellermann <mk@cm4all.com>  Thu, 02 Aug 2012 13:53:18 -0000

cm4all-beng-proxy (1.4.27) unstable; urgency=low

  * lb: fix hanging SSL connection on bulk transfer

 -- Max Kellermann <mk@cm4all.com>  Tue, 24 Jul 2012 14:58:17 -0000

cm4all-beng-proxy (1.4.26) unstable; urgency=low

  * processor: fix regression, missing NULL check

 -- Max Kellermann <mk@cm4all.com>  Tue, 17 Jul 2012 16:55:24 -0000

cm4all-beng-proxy (1.4.25) unstable; urgency=low

  * processor: don't rewrite the fragment part of the URI

 -- Max Kellermann <mk@cm4all.com>  Tue, 17 Jul 2012 15:50:06 -0000

cm4all-beng-proxy (1.4.24) unstable; urgency=low

  * lb: fix splicing with SSL

 -- Max Kellermann <mk@cm4all.com>  Mon, 16 Jul 2012 10:32:17 -0000

cm4all-beng-proxy (1.4.23) unstable; urgency=low

  * widget-http: fix double free bug when POST is aborted

 -- Max Kellermann <mk@cm4all.com>  Tue, 03 Jul 2012 16:42:28 -0000

cm4all-beng-proxy (1.4.22) unstable; urgency=low

  * merge release 1.2.27
  * widget: backport memory leak fix from 2.0
  * widget-http: fix memory leak on abort

 -- Max Kellermann <mk@cm4all.com>  Wed, 16 May 2012 10:00:23 -0000

cm4all-beng-proxy (1.4.21) unstable; urgency=low

  * merge release 1.2.26

 -- Max Kellermann <mk@cm4all.com>  Thu, 26 Apr 2012 14:17:56 -0000

cm4all-beng-proxy (1.4.20) unstable; urgency=low

  * merge release 1.2.25

 -- Max Kellermann <mk@cm4all.com>  Mon, 26 Mar 2012 14:03:14 -0000

cm4all-beng-proxy (1.4.19) unstable; urgency=low

  * merge release 1.2.24

 -- Max Kellermann <mk@cm4all.com>  Tue, 20 Mar 2012 08:36:19 -0000

cm4all-beng-proxy (1.4.18) unstable; urgency=low

  * merge release 1.2.23

 -- Max Kellermann <mk@cm4all.com>  Thu, 15 Mar 2012 15:50:20 -0000

cm4all-beng-proxy (1.4.17) unstable; urgency=low

  * merge release 1.2.22

 -- Max Kellermann <mk@cm4all.com>  Thu, 08 Mar 2012 18:36:00 -0000

cm4all-beng-proxy (1.4.16) unstable; urgency=low

  * merge release 1.2.21

 -- Max Kellermann <mk@cm4all.com>  Fri, 02 Mar 2012 16:03:51 -0000

cm4all-beng-proxy (1.4.15) unstable; urgency=low

  * merge release 1.2.20

 -- Max Kellermann <mk@cm4all.com>  Thu, 23 Feb 2012 17:12:30 -0000

cm4all-beng-proxy (1.4.14) unstable; urgency=low

  * merge release 1.2.19

 -- Max Kellermann <mk@cm4all.com>  Thu, 23 Feb 2012 15:35:04 -0000

cm4all-beng-proxy (1.4.13) unstable; urgency=low

  * merge release 1.2.18

 -- Max Kellermann <mk@cm4all.com>  Thu, 16 Feb 2012 13:53:49 -0000

cm4all-beng-proxy (1.4.12) unstable; urgency=low

  * merge release 1.2.17

 -- Max Kellermann <mk@cm4all.com>  Wed, 15 Feb 2012 09:27:50 -0000

cm4all-beng-proxy (1.4.11) unstable; urgency=low

  * merge release 1.2.16

 -- Max Kellermann <mk@cm4all.com>  Thu, 09 Feb 2012 09:33:30 -0000

cm4all-beng-proxy (1.4.10) unstable; urgency=low

  * merge release 1.2.15

 -- Max Kellermann <mk@cm4all.com>  Thu, 02 Feb 2012 13:43:11 -0000

cm4all-beng-proxy (1.4.9) unstable; urgency=low

  * merge release 1.2.14

 -- Max Kellermann <mk@cm4all.com>  Tue, 31 Jan 2012 15:06:57 -0000

cm4all-beng-proxy (1.4.8) unstable; urgency=low

  * merge release 1.2.13

 -- Max Kellermann <mk@cm4all.com>  Wed, 25 Jan 2012 12:16:53 -0000

cm4all-beng-proxy (1.4.7) unstable; urgency=low

  * merge release 1.2.12

 -- Max Kellermann <mk@cm4all.com>  Tue, 17 Jan 2012 08:37:01 -0000

cm4all-beng-proxy (1.4.6) unstable; urgency=low

  * merge release 1.2.11

 -- Max Kellermann <mk@cm4all.com>  Wed, 04 Jan 2012 15:41:43 -0000

cm4all-beng-proxy (1.4.5) unstable; urgency=low

  * merge release 1.2.10

 -- Max Kellermann <mk@cm4all.com>  Wed, 28 Dec 2011 17:07:13 -0000

cm4all-beng-proxy (1.4.4) unstable; urgency=low

  * merge release 1.2.9

 -- Max Kellermann <mk@cm4all.com>  Thu, 22 Dec 2011 11:28:39 -0000

cm4all-beng-proxy (1.4.3) unstable; urgency=low

  * merge release 1.2.8

 -- Max Kellermann <mk@cm4all.com>  Wed, 14 Dec 2011 11:20:04 -0000

cm4all-beng-proxy (1.4.2) unstable; urgency=low

  * text-processor: allow processing "application/javascript",
    "application/json"
  * uri-relative: allow backtracking to the widget base with "../"
  * merge release 1.2.7

 -- Max Kellermann <mk@cm4all.com>  Tue, 06 Dec 2011 12:39:24 -0000

cm4all-beng-proxy (1.4.1) unstable; urgency=low

  * merge release 1.2.6

 -- Max Kellermann <mk@cm4all.com>  Fri, 18 Nov 2011 13:53:56 -0000

cm4all-beng-proxy (1.4) unstable; urgency=low

  * proxy-widget: revert 'client can choose only views that have an address'
  * rewrite-uri: revert 'drop the deprecated mode "proxy"'

 -- Max Kellermann <mk@cm4all.com>  Thu, 17 Nov 2011 08:10:42 +0100

cm4all-beng-proxy (1.3.2) unstable; urgency=low

  * tcache: add regex matching, translation packets REGEX, INVERSE_REGEX
  * widget: don't start the prefix with an underscore
  * translation: add new packet PROCESS_TEXT, to expand entity references
  * translation: add new packet WIDGET_INFO, enables additional request headers
  * doc: document the algorithm for replacing three leading underscores

 -- Max Kellermann <mk@cm4all.com>  Wed, 16 Nov 2011 17:00:16 +0100

cm4all-beng-proxy (1.3.1) unstable; urgency=low

  * merge release 1.2.5

 -- Max Kellermann <mk@cm4all.com>  Tue, 08 Nov 2011 19:51:18 +0100

cm4all-beng-proxy (1.3) unstable; urgency=low

  * rewrite-uri: drop the deprecated mode "proxy"
  * proxy-widget: client can choose only views that have an address

 -- Max Kellermann <mk@cm4all.com>  Mon, 31 Oct 2011 17:41:14 +0100

cm4all-beng-proxy (1.2.27) unstable; urgency=low

  * merge release 1.1.40

 -- Max Kellermann <mk@cm4all.com>  Wed, 16 May 2012 09:51:50 -0000

cm4all-beng-proxy (1.2.26) unstable; urgency=low

  * merge release 1.1.39

 -- Max Kellermann <mk@cm4all.com>  Thu, 26 Apr 2012 14:16:40 -0000

cm4all-beng-proxy (1.2.25) unstable; urgency=low

  * merge release 1.1.38

 -- Max Kellermann <mk@cm4all.com>  Mon, 26 Mar 2012 14:01:44 -0000

cm4all-beng-proxy (1.2.24) unstable; urgency=low

  * merge release 1.1.37

 -- Max Kellermann <mk@cm4all.com>  Tue, 20 Mar 2012 08:33:31 -0000

cm4all-beng-proxy (1.2.23) unstable; urgency=low

  * merge release 1.1.36

 -- Max Kellermann <mk@cm4all.com>  Thu, 15 Mar 2012 15:37:10 -0000

cm4all-beng-proxy (1.2.22) unstable; urgency=low

  * merge release 1.1.35

 -- Max Kellermann <mk@cm4all.com>  Thu, 08 Mar 2012 18:29:39 -0000

cm4all-beng-proxy (1.2.21) unstable; urgency=low

  * merge release 1.1.34

 -- Max Kellermann <mk@cm4all.com>  Fri, 02 Mar 2012 16:02:00 -0000

cm4all-beng-proxy (1.2.20) unstable; urgency=low

  * merge release 1.1.33

 -- Max Kellermann <mk@cm4all.com>  Thu, 23 Feb 2012 17:11:15 -0000

cm4all-beng-proxy (1.2.19) unstable; urgency=low

  * merge release 1.1.32

 -- Max Kellermann <mk@cm4all.com>  Thu, 23 Feb 2012 15:18:36 -0000

cm4all-beng-proxy (1.2.18) unstable; urgency=low

  * merge release 1.1.31

 -- Max Kellermann <mk@cm4all.com>  Thu, 16 Feb 2012 13:52:42 -0000

cm4all-beng-proxy (1.2.17) unstable; urgency=low

  * merge release 1.1.30

 -- Max Kellermann <mk@cm4all.com>  Wed, 15 Feb 2012 09:26:45 -0000

cm4all-beng-proxy (1.2.16) unstable; urgency=low

  * merge release 1.1.29

 -- Max Kellermann <mk@cm4all.com>  Thu, 09 Feb 2012 09:31:50 -0000

cm4all-beng-proxy (1.2.15) unstable; urgency=low

  * merge release 1.1.28

 -- Max Kellermann <mk@cm4all.com>  Thu, 02 Feb 2012 13:41:45 -0000

cm4all-beng-proxy (1.2.14) unstable; urgency=low

  * merge release 1.1.27

 -- Max Kellermann <mk@cm4all.com>  Tue, 31 Jan 2012 15:04:32 -0000

cm4all-beng-proxy (1.2.13) unstable; urgency=low

  * merge release 1.1.26

 -- Max Kellermann <mk@cm4all.com>  Wed, 25 Jan 2012 12:15:19 -0000

cm4all-beng-proxy (1.2.12) unstable; urgency=low

  * merge release 1.1.25

 -- Max Kellermann <mk@cm4all.com>  Tue, 17 Jan 2012 08:31:44 -0000

cm4all-beng-proxy (1.2.11) unstable; urgency=low

  * merge release 1.1.24

 -- Max Kellermann <mk@cm4all.com>  Wed, 04 Jan 2012 15:38:27 -0000

cm4all-beng-proxy (1.2.10) unstable; urgency=low

  * merge release 1.1.23

 -- Max Kellermann <mk@cm4all.com>  Wed, 28 Dec 2011 17:01:43 -0000

cm4all-beng-proxy (1.2.9) unstable; urgency=low

  * merge release 1.1.22

 -- Max Kellermann <mk@cm4all.com>  Thu, 22 Dec 2011 10:28:29 -0000

cm4all-beng-proxy (1.2.8) unstable; urgency=low

  * merge release 1.1.21

 -- Max Kellermann <mk@cm4all.com>  Wed, 14 Dec 2011 11:12:32 -0000

cm4all-beng-proxy (1.2.7) unstable; urgency=low

  * merge release 1.1.20

 -- Max Kellermann <mk@cm4all.com>  Tue, 06 Dec 2011 11:43:10 -0000

cm4all-beng-proxy (1.2.6) unstable; urgency=low

  * merge release 1.1.19

 -- Max Kellermann <mk@cm4all.com>  Fri, 18 Nov 2011 13:47:43 -0000

cm4all-beng-proxy (1.2.5) unstable; urgency=low

  * merge release 1.1.18
  * file-handler: handle If-Modified-Since followed by filter

 -- Max Kellermann <mk@cm4all.com>  Tue, 08 Nov 2011 19:43:58 +0100

cm4all-beng-proxy (1.2.4) unstable; urgency=low

  * merge release 1.1.17

 -- Max Kellermann <mk@cm4all.com>  Wed, 02 Nov 2011 16:58:28 +0100

cm4all-beng-proxy (1.2.3) unstable; urgency=low

  * merge release 1.1.16

 -- Max Kellermann <mk@cm4all.com>  Fri, 21 Oct 2011 15:16:13 +0200

cm4all-beng-proxy (1.2.2) unstable; urgency=low

  * merge release 1.1.15
  * widget-view: an empty name refers to the default view
  * processor: new entity &c:view;

 -- Max Kellermann <mk@cm4all.com>  Wed, 19 Oct 2011 11:43:20 +0200

cm4all-beng-proxy (1.2.1) unstable; urgency=low

  * merge release 1.1.13

 -- Max Kellermann <mk@cm4all.com>  Wed, 05 Oct 2011 17:16:04 +0200

cm4all-beng-proxy (1.2) unstable; urgency=low

  * delegate-client: improved error reporting
  * response-error: resolve errno codes
  * python/control/client: bind the unix domain socket
  * python/control/client: implement timeout
  * lb_control: allow querying node status over control socket

 -- Max Kellermann <mk@cm4all.com>  Tue, 27 Sep 2011 12:00:44 +0200

cm4all-beng-proxy (1.1.40) unstable; urgency=low

  * merge release 1.0.34

 -- Max Kellermann <mk@cm4all.com>  Wed, 16 May 2012 09:50:37 -0000

cm4all-beng-proxy (1.1.39) unstable; urgency=low

  * merge release 1.0.33

 -- Max Kellermann <mk@cm4all.com>  Thu, 26 Apr 2012 14:12:30 -0000

cm4all-beng-proxy (1.1.38) unstable; urgency=low

  * merge release 1.0.32

 -- Max Kellermann <mk@cm4all.com>  Mon, 26 Mar 2012 14:00:38 -0000

cm4all-beng-proxy (1.1.37) unstable; urgency=low

  * merge release 1.0.31

 -- Max Kellermann <mk@cm4all.com>  Tue, 20 Mar 2012 08:31:08 -0000

cm4all-beng-proxy (1.1.36) unstable; urgency=low

  * merge release 1.0.30

 -- Max Kellermann <mk@cm4all.com>  Thu, 15 Mar 2012 15:36:15 -0000

cm4all-beng-proxy (1.1.35) unstable; urgency=low

  * merge release 1.0.29
  * css_processor: delete "-c-mode" and "-c-view" from output

 -- Max Kellermann <mk@cm4all.com>  Thu, 08 Mar 2012 18:16:03 -0000

cm4all-beng-proxy (1.1.34) unstable; urgency=low

  * merge release 1.0.28

 -- Max Kellermann <mk@cm4all.com>  Fri, 02 Mar 2012 15:26:44 -0000

cm4all-beng-proxy (1.1.33) unstable; urgency=low

  * merge release 1.0.27

 -- Max Kellermann <mk@cm4all.com>  Thu, 23 Feb 2012 17:09:57 -0000

cm4all-beng-proxy (1.1.32) unstable; urgency=low

  * merge release 1.0.26

 -- Max Kellermann <mk@cm4all.com>  Thu, 23 Feb 2012 15:14:56 -0000

cm4all-beng-proxy (1.1.31) unstable; urgency=low

  * merge release 1.0.25

 -- Max Kellermann <mk@cm4all.com>  Thu, 16 Feb 2012 13:49:26 -0000

cm4all-beng-proxy (1.1.30) unstable; urgency=low

  * merge release 1.0.24

 -- Max Kellermann <mk@cm4all.com>  Wed, 15 Feb 2012 09:25:38 -0000

cm4all-beng-proxy (1.1.29) unstable; urgency=low

  * merge release 1.0.23

 -- Max Kellermann <mk@cm4all.com>  Thu, 09 Feb 2012 09:30:18 -0000

cm4all-beng-proxy (1.1.28) unstable; urgency=low

  * merge release 1.0.22

 -- Max Kellermann <mk@cm4all.com>  Thu, 02 Feb 2012 13:39:21 -0000

cm4all-beng-proxy (1.1.27) unstable; urgency=low

  * merge release 1.0.21

 -- Max Kellermann <mk@cm4all.com>  Tue, 31 Jan 2012 14:59:06 -0000

cm4all-beng-proxy (1.1.26) unstable; urgency=low

  * merge release 1.0.20

 -- Max Kellermann <mk@cm4all.com>  Wed, 25 Jan 2012 12:13:43 -0000

cm4all-beng-proxy (1.1.25) unstable; urgency=low

  * merge release 1.0.19

 -- Max Kellermann <mk@cm4all.com>  Tue, 17 Jan 2012 08:29:34 -0000

cm4all-beng-proxy (1.1.24) unstable; urgency=low

  * merge release 1.0.18

 -- Max Kellermann <mk@cm4all.com>  Wed, 04 Jan 2012 15:27:35 -0000

cm4all-beng-proxy (1.1.23) unstable; urgency=low

  * header-forward: remove port number from X-Forwarded-For

 -- Max Kellermann <mk@cm4all.com>  Wed, 28 Dec 2011 16:51:41 -0000

cm4all-beng-proxy (1.1.22) unstable; urgency=low

  * merge release 1.0.17
  * istream-socket: fix potential assertion failure

 -- Max Kellermann <mk@cm4all.com>  Wed, 21 Dec 2011 16:44:46 -0000

cm4all-beng-proxy (1.1.21) unstable; urgency=low

  * merge release 1.0.16

 -- Max Kellermann <mk@cm4all.com>  Wed, 14 Dec 2011 11:07:58 -0000

cm4all-beng-proxy (1.1.20) unstable; urgency=low

  * merge release 1.0.15
  * processor: don't rewrite "mailto:" hyperlinks

 -- Max Kellermann <mk@cm4all.com>  Mon, 05 Dec 2011 18:37:10 -0000

cm4all-beng-proxy (1.1.19) unstable; urgency=low

  * {css_,}processor: quote widget classes for prefixing XML IDs, CSS classes

 -- Max Kellermann <mk@cm4all.com>  Fri, 18 Nov 2011 13:17:02 -0000

cm4all-beng-proxy (1.1.18) unstable; urgency=low

  * merge release 1.0.13
  * lb_http: eliminate the duplicate "Date" response header

 -- Max Kellermann <mk@cm4all.com>  Tue, 08 Nov 2011 19:33:07 +0100

cm4all-beng-proxy (1.1.17) unstable; urgency=low

  * merge release 1.0.13

 -- Max Kellermann <mk@cm4all.com>  Wed, 02 Nov 2011 16:52:21 +0100

cm4all-beng-proxy (1.1.16) unstable; urgency=low

  * merge release 1.0.12

 -- Max Kellermann <mk@cm4all.com>  Fri, 21 Oct 2011 15:09:55 +0200

cm4all-beng-proxy (1.1.15) unstable; urgency=low

  * merge release 1.0.11

 -- Max Kellermann <mk@cm4all.com>  Wed, 19 Oct 2011 09:36:38 +0200

cm4all-beng-proxy (1.1.14) unstable; urgency=low

  * merge release 1.0.10

 -- Max Kellermann <mk@cm4all.com>  Fri, 07 Oct 2011 15:15:00 +0200

cm4all-beng-proxy (1.1.13) unstable; urgency=low

  * merge release 1.0.9

 -- Max Kellermann <mk@cm4all.com>  Thu, 29 Sep 2011 16:47:56 +0200

cm4all-beng-proxy (1.1.12) unstable; urgency=low

  * merge release 1.0.8

 -- Max Kellermann <mk@cm4all.com>  Thu, 22 Sep 2011 17:13:41 +0200

cm4all-beng-proxy (1.1.11) unstable; urgency=low

  * merge release 1.0.7
  * widget-http: response header X-CM4all-View selects a view
  * processor, css_processor: support prefixing XML ids
  * processor: property "c:view" selects a view

 -- Max Kellermann <mk@cm4all.com>  Fri, 16 Sep 2011 12:25:24 +0200

cm4all-beng-proxy (1.1.10) unstable; urgency=low

  * merge release 1.0.6
  * http-request: don't clear failure state on successful TCP connection
  * istream-socket: fix assertion failure after receive error
  * ssl_filter: check for end-of-file on plain socket
  * ssl_filter: fix buffer assertion failures

 -- Max Kellermann <mk@cm4all.com>  Tue, 13 Sep 2011 18:50:18 +0200

cm4all-beng-proxy (1.1.9) unstable; urgency=low

  * http-request: improve keep-alive cancellation detection
  * http-request: mark server "failed" after HTTP client error
  * lb: implement the control protocol
    - can disable and re-enable workers
  * lb: don't allow sticky pool with only one member
  * lb: verify that a new sticky host is alive
  * lb: mark server "failed" after HTTP client error

 -- Max Kellermann <mk@cm4all.com>  Fri, 09 Sep 2011 13:03:55 +0200

cm4all-beng-proxy (1.1.8) unstable; urgency=low

  * merge release 1.0.5
  * {css_,}processor: one more underscore for the prefix
  * processor: remove rewrite-uri processing instructions from output
  * translate: unknown packet is a fatal error
  * processor: add option to set widget/focus by default
  * rewrite-uri: a leading tilde refers to the widget base; translation
    packet ANCHOR_ABSOLUTE enables it by default

 -- Max Kellermann <mk@cm4all.com>  Mon, 05 Sep 2011 17:56:31 +0200

cm4all-beng-proxy (1.1.7) unstable; urgency=low

  * css_processor: implement property "-c-mode"
  * css_processor: translate underscore prefix in class names
  * processor: translate underscore prefix in CSS class names

 -- Max Kellermann <mk@cm4all.com>  Mon, 29 Aug 2011 17:47:48 +0200

cm4all-beng-proxy (1.1.6) unstable; urgency=low

  * merge release 1.0.3
  * implement CSS processor

 -- Max Kellermann <mk@cm4all.com>  Mon, 22 Aug 2011 17:13:56 +0200

cm4all-beng-proxy (1.1.5) unstable; urgency=low

  * lb: optionally generate Via and X-Forwarded-For

 -- Max Kellermann <mk@cm4all.com>  Wed, 17 Aug 2011 12:45:14 +0200

cm4all-beng-proxy (1.1.4) unstable; urgency=low

  * pipe-stock: fix assertion failure after optimization bug
  * istream-pipe: reuse drained pipes immediately
  * sink-socket: reinstate write event during bulk transfers

 -- Max Kellermann <mk@cm4all.com>  Thu, 11 Aug 2011 14:41:37 +0200

cm4all-beng-proxy (1.1.3) unstable; urgency=low

  * widget: quote invalid XMLID/JS characters for &c:prefix;
  * lb: add protocol "tcp"

 -- Max Kellermann <mk@cm4all.com>  Wed, 10 Aug 2011 18:53:12 +0200

cm4all-beng-proxy (1.1.2) unstable; urgency=low

  * merge release 1.0.2
  * http-server: report detailed errors
  * widget-http: implement header dumps
  * cgi, fastcgi: enable cookie jar with custom cookie "host"

 -- Max Kellermann <mk@cm4all.com>  Thu, 04 Aug 2011 17:27:51 +0200

cm4all-beng-proxy (1.1.1) unstable; urgency=low

  * merge release 1.0.1
  * lb: don't ignore unimplemented configuration keywords
  * lb: configurable monitor check interval
  * session: configurable idle timeout

 -- Max Kellermann <mk@cm4all.com>  Tue, 26 Jul 2011 11:27:20 +0200

cm4all-beng-proxy (1.1) unstable; urgency=low

  * http-client: send "Expect: 100-continue" only for big request body
  * lb: implement monitors (ping, connect, tcp_expect)

 -- Max Kellermann <mk@cm4all.com>  Wed, 20 Jul 2011 15:04:22 +0200
  
cm4all-beng-proxy (1.0.34) unstable; urgency=low

  * resource-loader: don't strip last segment from IPv6 address

 -- Max Kellermann <mk@cm4all.com>  Wed, 16 May 2012 09:47:43 -0000

cm4all-beng-proxy (1.0.33) unstable; urgency=low

  * widget-resolver: fix assertion failure on recursive abort

 -- Max Kellermann <mk@cm4all.com>  Thu, 26 Apr 2012 14:04:01 -0000

cm4all-beng-proxy (1.0.32) unstable; urgency=low

  * http-cache: add missing initialization on memcached miss

 -- Max Kellermann <mk@cm4all.com>  Mon, 26 Mar 2012 13:35:01 -0000

cm4all-beng-proxy (1.0.31) unstable; urgency=low

  * proxy-widget: close the request body when the view doesn't exist

 -- Max Kellermann <mk@cm4all.com>  Tue, 20 Mar 2012 08:28:00 -0000

cm4all-beng-proxy (1.0.30) unstable; urgency=low

  * widget-view: initialize the header forward settings
  * translate-client: new view inherits header forward settings from
    default view
  * handler: clear transformation after translation error
  * http-cache: release the memcached response on abort
  * fcgi-request: close the request body on stock failure

 -- Max Kellermann <mk@cm4all.com>  Thu, 15 Mar 2012 15:34:18 -0000

cm4all-beng-proxy (1.0.29) unstable; urgency=low

  * processor: unescape custom header values
  * widget-resolver: fix NULL dereference after failure

 -- Max Kellermann <mk@cm4all.com>  Thu, 08 Mar 2012 18:10:14 -0000

cm4all-beng-proxy (1.0.28) unstable; urgency=low

  * widget-resolver: serve responses in the right order
  * widget-request: fix session related assertion failure
  * translate: initialize all GError variables

 -- Max Kellermann <mk@cm4all.com>  Fri, 02 Mar 2012 15:20:54 -0000

cm4all-beng-proxy (1.0.27) unstable; urgency=low

  * resource-address: fix regression when CGI URI is not set

 -- Max Kellermann <mk@cm4all.com>  Thu, 23 Feb 2012 17:08:16 -0000

cm4all-beng-proxy (1.0.26) unstable; urgency=low

  * resource-address: apply BASE to the CGI request URI

 -- Max Kellermann <mk@cm4all.com>  Thu, 23 Feb 2012 15:11:42 -0000

cm4all-beng-proxy (1.0.25) unstable; urgency=low

  * cgi-client: clear the input pointer on close

 -- Max Kellermann <mk@cm4all.com>  Thu, 16 Feb 2012 13:46:13 -0000

cm4all-beng-proxy (1.0.24) unstable; urgency=low

  * debian/rules: optimize parallel build
  * cgi: break loop when headers are finished

 -- Max Kellermann <mk@cm4all.com>  Wed, 15 Feb 2012 09:23:22 -0000

cm4all-beng-proxy (1.0.23) unstable; urgency=low

  * cgi: detect large response headers
  * cgi: continue parsing response headers after buffer boundary
  * cgi: bigger response header buffer
  * fcgi-client: detect large response headers

 -- Max Kellermann <mk@cm4all.com>  Thu, 09 Feb 2012 09:27:50 -0000

cm4all-beng-proxy (1.0.22) unstable; urgency=low

  * debian/rules: don't run libtool
  * lb: thread safety for the SSL filter
  * lb: fix crash during shutdown
  * http-server: fix uninitialised variable

 -- Max Kellermann <mk@cm4all.com>  Thu, 02 Feb 2012 13:03:08 -0000

cm4all-beng-proxy (1.0.21) unstable; urgency=low

  * hstock: fix memory leak
  * notify: fix endless busy loop
  * ssl_filter: fix hang while tearing down connection

 -- Max Kellermann <mk@cm4all.com>  Tue, 31 Jan 2012 15:24:50 -0000

cm4all-beng-proxy (1.0.20) unstable; urgency=low

  * ssl: load the whole certificate chain
  * translate: fix PATH+JAILCGI+SITE check
  * translate: fix HOME check
  * resource-address: include all CGI attributes in cache key

 -- Max Kellermann <mk@cm4all.com>  Wed, 25 Jan 2012 12:10:43 -0000

cm4all-beng-proxy (1.0.19) unstable; urgency=low

  * cookie-client: add a missing out-of-memory check

 -- Max Kellermann <mk@cm4all.com>  Tue, 17 Jan 2012 08:27:38 -0000

cm4all-beng-proxy (1.0.18) unstable; urgency=low

  * resource-address: support zero-length path_info prefix (for BASE)
  * hashmap: optimize insertions
  * http-server: limit the number of request headers
  * proxy-widget: discard the unused request body on error

 -- Max Kellermann <mk@cm4all.com>  Wed, 04 Jan 2012 14:55:59 -0000

cm4all-beng-proxy (1.0.17) unstable; urgency=low

  * istream-chunked: avoid recursive buffer write, fixes crash

 -- Max Kellermann <mk@cm4all.com>  Wed, 21 Dec 2011 16:37:44 -0000

cm4all-beng-proxy (1.0.16) unstable; urgency=low

  * http-server: disable timeout while waiting for CGI
  * cgi: fix segmentation fault
  * processor: discard child's request body on abort
  * proxy-widget: discard the unused request body on error

 -- Max Kellermann <mk@cm4all.com>  Wed, 14 Dec 2011 11:53:31 +0100

cm4all-beng-proxy (1.0.15) unstable; urgency=low

  * http-client: fix assertion failure on bogus "100 Continue"
  * handler: don't close the request body twice
  * session: add a missing out-of-memory check
  * fcgi-client: check for EV_READ event
  * fcgi-serialize: fix serializing parameter without value

 -- Max Kellermann <mk@cm4all.com>  Mon, 05 Dec 2011 17:47:20 -0000

cm4all-beng-proxy (1.0.14) unstable; urgency=low

  * http-server: don't generate chunked HEAD response
  * http-server: don't override Content-Length for HEAD response
  * lb_http, proxy-widget, response: forward Content-Length after HEAD

 -- Max Kellermann <mk@cm4all.com>  Tue, 08 Nov 2011 18:19:42 +0100

cm4all-beng-proxy (1.0.13) unstable; urgency=low

  * processor: initialize URI rewrite options for <?cm4all-rewrite-uri?>

 -- Max Kellermann <mk@cm4all.com>  Wed, 02 Nov 2011 16:47:48 +0100

cm4all-beng-proxy (1.0.12) unstable; urgency=low

  * http-server, proxy-widget: add missing newline to log message
  * fcgi_client: fix assertion failure on response body error
  * http-cache-choice: fix crash due to wrong filter callback

 -- Max Kellermann <mk@cm4all.com>  Fri, 21 Oct 2011 15:02:42 +0200

cm4all-beng-proxy (1.0.11) unstable; urgency=low

  * lb_config: fix binding to wildcard address
  * rewrite-uri: clarify warning message when widget has no id

 -- Max Kellermann <mk@cm4all.com>  Wed, 19 Oct 2011 09:26:48 +0200

cm4all-beng-proxy (1.0.10) unstable; urgency=low

  * debian/control: beng-lb doesn't need "daemon" anymore
  * http-string: allow space in unquoted cookie values (RFC ignorant)

 -- Max Kellermann <mk@cm4all.com>  Fri, 07 Oct 2011 15:06:32 +0200

cm4all-beng-proxy (1.0.9) unstable; urgency=low

  * tcp-balancer: store a copy of the socket address
  * lb: default log directory is /var/log/cm4all/beng-lb
  * lb: use new built-in watchdog instead of /usr/bin/daemon

 -- Max Kellermann <mk@cm4all.com>  Thu, 29 Sep 2011 16:19:34 +0200

cm4all-beng-proxy (1.0.8) unstable; urgency=low

  * resource-address: copy the delegate JailCGI parameters (crash bug fix)
  * response: use the same URI for storing and dropping widget sessions

 -- Max Kellermann <mk@cm4all.com>  Thu, 22 Sep 2011 13:39:08 +0200

cm4all-beng-proxy (1.0.7) unstable; urgency=low

  * inline-widget: discard request body when class lookup fails

 -- Max Kellermann <mk@cm4all.com>  Fri, 16 Sep 2011 12:16:04 +0200

cm4all-beng-proxy (1.0.6) unstable; urgency=low

  * processor: support short "SCRIPT" tag
  * widget-uri: use the template's view specification

 -- Max Kellermann <mk@cm4all.com>  Tue, 13 Sep 2011 18:14:24 +0200

cm4all-beng-proxy (1.0.5) unstable; urgency=low

  * resource-loader: delete comma when extracting from X-Forwarded-For

 -- Max Kellermann <mk@cm4all.com>  Mon, 05 Sep 2011 17:43:22 +0200

cm4all-beng-proxy (1.0.4) unstable; urgency=low

  * istream-replace: update the buffer reader after new data was added

 -- Max Kellermann <mk@cm4all.com>  Mon, 05 Sep 2011 15:43:17 +0200

cm4all-beng-proxy (1.0.3) unstable; urgency=low

  * merge release 0.9.35
  * control-handler: fix uninitialized variable

 -- Max Kellermann <mk@cm4all.com>  Thu, 18 Aug 2011 15:15:52 +0200

cm4all-beng-proxy (1.0.2) unstable; urgency=low

  * merge release 0.9.34
  * handler: always log translate client errors
  * tcp-balancer: fix memory leak in error handler
  * http-string: allow more characters in cookie values (RFC ignorant)

 -- Max Kellermann <mk@cm4all.com>  Mon, 01 Aug 2011 16:30:05 +0200

cm4all-beng-proxy (1.0.1) unstable; urgency=low

  * session: increase idle timeout to 20 minutes

 -- Max Kellermann <mk@cm4all.com>  Tue, 26 Jul 2011 11:23:36 +0200

cm4all-beng-proxy (1.0) unstable; urgency=low

  * merge release 0.9.33
  * header-forward: eliminate the duplicate "Date" response header
  * proxy-handler: don't pass internal URI arguments to CGI

 -- Max Kellermann <mk@cm4all.com>  Mon, 18 Jul 2011 17:07:42 +0200

cm4all-beng-proxy (0.10.14) unstable; urgency=low

  * merge release 0.9.32

 -- Max Kellermann <mk@cm4all.com>  Tue, 12 Jul 2011 19:02:23 +0200

cm4all-beng-proxy (0.10.13) unstable; urgency=low

  * growing-buffer: reset the position when skipping buffers

 -- Max Kellermann <mk@cm4all.com>  Wed, 06 Jul 2011 10:07:50 +0200

cm4all-beng-proxy (0.10.12) unstable; urgency=low

  * merge release 0.9.31
  * rewrite-uri: log widget base mismatch
  * istream-replace: fix assertion failure with splitted buffer

 -- Max Kellermann <mk@cm4all.com>  Tue, 05 Jul 2011 22:05:44 +0200

cm4all-beng-proxy (0.10.11) unstable; urgency=low

  * merge release 0.9.30
  * lb: add SSL/TLS support

 -- Max Kellermann <mk@cm4all.com>  Mon, 04 Jul 2011 17:14:21 +0200

cm4all-beng-proxy (0.10.10) unstable; urgency=low

  * merge release 0.9.29

 -- Max Kellermann <mk@cm4all.com>  Tue, 28 Jun 2011 17:56:43 +0200

cm4all-beng-proxy (0.10.9) unstable; urgency=low

  * merge release 0.9.28

 -- Max Kellermann <mk@cm4all.com>  Mon, 27 Jun 2011 13:38:03 +0200

cm4all-beng-proxy (0.10.8) unstable; urgency=low

  * lb_http: don't access the connection object after it was closed
  * restart the load balancer automatically

 -- Max Kellermann <mk@cm4all.com>  Wed, 22 Jun 2011 12:38:39 +0200

cm4all-beng-proxy (0.10.7) unstable; urgency=low

  * config: make the session cookie name configurable
  * uri-relative: allow relative base URIs (for CGI)
  * widget-uri: combine existing CGI PATH_INFO and given widget location
  * python/translation/widget: support "path_info" specification

 -- Max Kellermann <mk@cm4all.com>  Mon, 20 Jun 2011 14:54:38 +0200

cm4all-beng-proxy (0.10.6) unstable; urgency=low

  * merge release 0.9.26

 -- Max Kellermann <mk@cm4all.com>  Wed, 15 Jun 2011 09:19:28 +0200

cm4all-beng-proxy (0.10.5) unstable; urgency=low

  * merge release 0.9.26

 -- Max Kellermann <mk@cm4all.com>  Fri, 10 Jun 2011 10:09:09 +0200

cm4all-beng-proxy (0.10.4) unstable; urgency=low

  * doc: add beng-lb documentation
  * lb: implement "fallback" option
  * merge release 0.9.25

 -- Max Kellermann <mk@cm4all.com>  Wed, 08 Jun 2011 14:13:43 +0200

cm4all-beng-proxy (0.10.3) unstable; urgency=low

  * python/translation.widget: support keyword "sticky"
  * lb: implement sticky modes "failover", "cookie"

 -- Max Kellermann <mk@cm4all.com>  Mon, 06 Jun 2011 15:51:36 +0200

cm4all-beng-proxy (0.10.2) unstable; urgency=low

  * debian: fix beng-lb pid file name
  * lb_http: implement sticky sessions
  * merge release 0.9.24

 -- Max Kellermann <mk@cm4all.com>  Tue, 31 May 2011 14:32:03 +0200

cm4all-beng-proxy (0.10.1) unstable; urgency=low

  * lb_http: close request body on error
  * lb_listener: print error message when binding fails
  * merge release 0.9.23

 -- Max Kellermann <mk@cm4all.com>  Fri, 27 May 2011 13:13:55 +0200

cm4all-beng-proxy (0.10) unstable; urgency=low

  * failure: fix inverted logic bug in expiry check
  * tcp-balancer: implement session stickiness
  * lb: new stand-alone load balancer

 -- Max Kellermann <mk@cm4all.com>  Thu, 26 May 2011 14:32:02 +0200

cm4all-beng-proxy (0.9.35) unstable; urgency=low

  * resource-loader: pass the last X-Forwarded-For element to AJP

 -- Max Kellermann <mk@cm4all.com>  Thu, 18 Aug 2011 15:05:02 +0200

cm4all-beng-proxy (0.9.34) unstable; urgency=low

  * request: fix double request body close in errdoc handler
  * handler: close request body on early abort

 -- Max Kellermann <mk@cm4all.com>  Mon, 01 Aug 2011 16:21:43 +0200

cm4all-beng-proxy (0.9.33) unstable; urgency=low

  * {http,ajp}-request, errdoc: check before closing the request body on
    error

 -- Max Kellermann <mk@cm4all.com>  Mon, 18 Jul 2011 16:30:29 +0200

cm4all-beng-proxy (0.9.32) unstable; urgency=low

  * processor: dispose request body when focused widget was not found
  * http-string: allow the slash in cookie values (RFC ignorant)

 -- Max Kellermann <mk@cm4all.com>  Tue, 12 Jul 2011 18:16:01 +0200

cm4all-beng-proxy (0.9.31) unstable; urgency=low

  * growing-buffer: fix assertion failure with empty first buffer

 -- Max Kellermann <mk@cm4all.com>  Tue, 05 Jul 2011 21:58:24 +0200

cm4all-beng-proxy (0.9.30) unstable; urgency=low

  * growing-buffer: fix assertion failure in reader when buffer is empty

 -- Max Kellermann <mk@cm4all.com>  Mon, 04 Jul 2011 16:59:28 +0200

cm4all-beng-proxy (0.9.29) unstable; urgency=low

  * http-string: allow the equality sign in cookie values (RFC ignorant)

 -- Max Kellermann <mk@cm4all.com>  Tue, 28 Jun 2011 17:50:23 +0200

cm4all-beng-proxy (0.9.28) unstable; urgency=low

  * http-string: allow round brackets in cookie values (RFC ignorant)

 -- Max Kellermann <mk@cm4all.com>  Mon, 27 Jun 2011 13:23:58 +0200

cm4all-beng-proxy (0.9.27) unstable; urgency=low

  * handler: don't delete existing session in TRANSPARENT mode

 -- Max Kellermann <mk@cm4all.com>  Wed, 15 Jun 2011 09:08:48 +0200

cm4all-beng-proxy (0.9.26) unstable; urgency=low

  * worker: read "crash" value before destroying shared memory
  * session: fix crash while discarding session

 -- Max Kellermann <mk@cm4all.com>  Fri, 10 Jun 2011 09:54:56 +0200

cm4all-beng-proxy (0.9.25) unstable; urgency=low

  * response: discard the request body before passing to errdoc
  * worker: don't restart all workers after "safe" worker crash
  * cgi: check for end-of-file after splice

 -- Max Kellermann <mk@cm4all.com>  Wed, 08 Jun 2011 15:02:35 +0200

cm4all-beng-proxy (0.9.24) unstable; urgency=low

  * fcgi-client: really discard packets on request id mismatch
  * memcached-client: don't schedule read event when buffer is full
  * session: support beng-lb sticky sessions

 -- Max Kellermann <mk@cm4all.com>  Tue, 31 May 2011 14:23:41 +0200

cm4all-beng-proxy (0.9.23) unstable; urgency=low

  * tcp-balancer: retry connecting to cluster if a node fails

 -- Max Kellermann <mk@cm4all.com>  Fri, 27 May 2011 13:01:31 +0200

cm4all-beng-proxy (0.9.22) unstable; urgency=low

  * failure: fix inverted logic bug in expiry check
  * uri-extract: support AJP URLs, fixes AJP cookies
  * ajp-client: don't schedule read event when buffer is full

 -- Max Kellermann <mk@cm4all.com>  Thu, 26 May 2011 08:32:32 +0200

cm4all-beng-proxy (0.9.21) unstable; urgency=low

  * balancer: re-enable load balancing (regression fix)
  * merge release 0.8.38

 -- Max Kellermann <mk@cm4all.com>  Fri, 20 May 2011 11:03:31 +0200

cm4all-beng-proxy (0.9.20) unstable; urgency=low

  * http-cache: fix assertion failure caused by wrong destructor
  * merge release 0.8.37

 -- Max Kellermann <mk@cm4all.com>  Mon, 16 May 2011 14:03:09 +0200

cm4all-beng-proxy (0.9.19) unstable; urgency=low

  * http-request: don't retry requests with a request body

 -- Max Kellermann <mk@cm4all.com>  Thu, 12 May 2011 11:35:55 +0200

cm4all-beng-proxy (0.9.18) unstable; urgency=low

  * http-body: fix assertion failure on EOF chunk after socket was closed
  * widget-http: fix crash in widget lookup error handler
  * merge release 0.8.36

 -- Max Kellermann <mk@cm4all.com>  Tue, 10 May 2011 18:56:33 +0200

cm4all-beng-proxy (0.9.17) unstable; urgency=low

  * growing-buffer: fix assertion failure after large initial write
  * http-request: retry after connection failure
  * test/t-cgi: fix bashisms in test scripts

 -- Max Kellermann <mk@cm4all.com>  Wed, 04 May 2011 18:54:57 +0200

cm4all-beng-proxy (0.9.16) unstable; urgency=low

  * resource-address: append "transparent" args to CGI path_info
  * tcache: fix crash on FastCGI with BASE

 -- Max Kellermann <mk@cm4all.com>  Mon, 02 May 2011 16:07:21 +0200

cm4all-beng-proxy (0.9.15) unstable; urgency=low

  * configure.ac: check if valgrind/memcheck.h is installed
  * configure.ac: check if libattr is available
  * access-log: log Referer and User-Agent
  * access-log: log the request duration
  * proxy-handler: allow forwarding URI arguments
  * merge release 0.8.35

 -- Max Kellermann <mk@cm4all.com>  Wed, 27 Apr 2011 18:54:17 +0200

cm4all-beng-proxy (0.9.14) unstable; urgency=low

  * processor: don't clear widget pointer at opening tag
  * debian: move ulimit call from init script to *.default
  * merge release 0.8.33

 -- Max Kellermann <mk@cm4all.com>  Wed, 13 Apr 2011 17:03:29 +0200

cm4all-beng-proxy (0.9.13) unstable; urgency=low

  * proxy-widget: apply the widget's response header forward settings
  * response: add option to dump the widget tree
  * widget-class: move header forward settings to view
  * merge release 0.8.30

 -- Max Kellermann <mk@cm4all.com>  Mon, 04 Apr 2011 16:31:26 +0200

cm4all-beng-proxy (0.9.12) unstable; urgency=low

  * widget: internal API refactorization
  * was-control: fix argument order in "abort" call
  * was-client: duplicate the GError object when it is used twice
  * {file,delegate}-handler: add Expires/ETag headers to 304 response
  * cgi: allow setting environment variables

 -- Max Kellermann <mk@cm4all.com>  Thu, 24 Mar 2011 15:12:54 +0100

cm4all-beng-proxy (0.9.11) unstable; urgency=low

  * processor: major API refactorization
  * merge release 0.8.29

 -- Max Kellermann <mk@cm4all.com>  Mon, 21 Mar 2011 19:43:28 +0100

cm4all-beng-proxy (0.9.10) unstable; urgency=low

  * merge release 0.8.27

 -- Max Kellermann <mk@cm4all.com>  Fri, 18 Mar 2011 14:11:16 +0100

cm4all-beng-proxy (0.9.9) unstable; urgency=low

  * merge release 0.8.25

 -- Max Kellermann <mk@cm4all.com>  Mon, 14 Mar 2011 16:05:51 +0100

cm4all-beng-proxy (0.9.8) unstable; urgency=low

  * translate: support UNIX domain sockets in ADDRESS_STRING
  * resource-address: support connections to existing FastCGI servers

 -- Max Kellermann <mk@cm4all.com>  Fri, 11 Mar 2011 19:24:33 +0100

cm4all-beng-proxy (0.9.7) unstable; urgency=low

  * merge release 0.8.24

 -- Max Kellermann <mk@cm4all.com>  Fri, 04 Mar 2011 13:07:36 +0100

cm4all-beng-proxy (0.9.6) unstable; urgency=low

  * merge release 0.8.23

 -- Max Kellermann <mk@cm4all.com>  Mon, 28 Feb 2011 11:47:45 +0100

cm4all-beng-proxy (0.9.5) unstable; urgency=low

  * translate: allow SITE without CGI

 -- Max Kellermann <mk@cm4all.com>  Mon, 31 Jan 2011 06:35:24 +0100

cm4all-beng-proxy (0.9.4) unstable; urgency=low

  * widget-class: allow distinct addresses for each view

 -- Max Kellermann <mk@cm4all.com>  Thu, 27 Jan 2011 17:51:21 +0100

cm4all-beng-proxy (0.9.3) unstable; urgency=low

  * istream-catch: log errors
  * proxy-handler: pass the original request URI to (Fast)CGI
  * proxy-handler: pass the original document root to (Fast)CGI
  * fcgi-stock: pass site id to child process
  * translation: new packet "HOME" for JailCGI
  * resource-loader: get remote host from "X-Forwarded-For"
  * cgi, fcgi-client: pass client IP address to application

 -- Max Kellermann <mk@cm4all.com>  Fri, 21 Jan 2011 18:13:38 +0100

cm4all-beng-proxy (0.9.2) unstable; urgency=low

  * merge release 0.8.21
  * http-response: better context for error messages
  * istream: method close() does not invoke handler->abort()
  * istream: better context for error messages
  * ajp-client: destruct properly when request stream fails
  * {delegate,fcgi,was}-stock: use the JailCGI 1.4 wrapper

 -- Max Kellermann <mk@cm4all.com>  Mon, 17 Jan 2011 12:08:04 +0100

cm4all-beng-proxy (0.9.1) unstable; urgency=low

  * http-server: count the number of raw bytes sent and received
  * control-handler: support TCACHE_INVALIDATE with SITE
  * new programs "log-forward", "log-exec" for network logging
  * new program "log-split" for creating per-site log files
  * new program "log-traffic" for creating per-site traffic logs
  * move logging servers to new package cm4all-beng-proxy-logging
  * python/control.client: add parameter "broadcast"

 -- Max Kellermann <mk@cm4all.com>  Thu, 02 Dec 2010 12:07:16 +0100

cm4all-beng-proxy (0.9) unstable; urgency=low

  * merge release 0.8.19
  * was-client: explicitly send 32 bit METHOD payload
  * was-client: explicitly parse STATUS as 32 bit integer
  * was-client: clear control channel object on destruction
  * was-client: reuse child process if state is clean on EOF
  * was-client: abort properly after receiving illegal packet
  * was-client: allow "request STOP" before response completed
  * was-client: postpone the response handler invocation
  * was-control: send packets in bulk
  * python: support WAS widgets
  * http-server: enable "cork" mode only for beginning of response
  * http-cache: don't access freed memory in pool_unref_denotify()
  * http: use libcm4all-http
  * new datagram based binary protocol for access logging
  * main: default WAS stock limit is 16

 -- Max Kellermann <mk@cm4all.com>  Thu, 18 Nov 2010 19:56:17 +0100

cm4all-beng-proxy (0.8.38) unstable; urgency=low

  * failure: update time stamp on existing item
  * errdoc: free the original response body on abort

 -- Max Kellermann <mk@cm4all.com>  Fri, 20 May 2011 10:17:14 +0200

cm4all-beng-proxy (0.8.37) unstable; urgency=low

  * widget-resolver: don't reuse failed resolver
  * http-request: fix NULL pointer dereference on invalid URI
  * config: disable the TCP stock limit by default

 -- Max Kellermann <mk@cm4all.com>  Mon, 16 May 2011 13:41:32 +0200

cm4all-beng-proxy (0.8.36) unstable; urgency=low

  * http-server: check if client closes connection while processing
  * http-client: release the socket before invoking the callback
  * fcgi-client: fix assertion failure on full input buffer
  * memcached-client: re-enable socket event after direct copy
  * istream-file: fix assertion failure on range request
  * test/t-cgi: fix bashisms in test scripts

 -- Max Kellermann <mk@cm4all.com>  Tue, 10 May 2011 18:45:48 +0200

cm4all-beng-proxy (0.8.35) unstable; urgency=low

  * session: fix potential session defragmentation crash
  * ajp-request: use "host:port" as TCP stock key
  * cgi: evaluate the Content-Length response header

 -- Max Kellermann <mk@cm4all.com>  Wed, 27 Apr 2011 13:32:05 +0200

cm4all-beng-proxy (0.8.34) unstable; urgency=low

  * js: replace all '%' with '$'
  * js: check if session_id is null
  * debian: add package cm4all-beng-proxy-tools

 -- Max Kellermann <mk@cm4all.com>  Tue, 19 Apr 2011 18:43:54 +0200

cm4all-beng-proxy (0.8.33) unstable; urgency=low

  * processor: don't quote query string arguments with dollar sign
  * widget-request: safely remove "view" and "path" from argument table
  * debian/control: add "Breaks << 0.8.32" on the JavaScript library

 -- Max Kellermann <mk@cm4all.com>  Tue, 12 Apr 2011 18:21:55 +0200

cm4all-beng-proxy (0.8.32) unstable; urgency=low

  * args: quote arguments with the dollar sign

 -- Max Kellermann <mk@cm4all.com>  Tue, 12 Apr 2011 13:34:42 +0200

cm4all-beng-proxy (0.8.31) unstable; urgency=low

  * proxy-widget: eliminate the duplicate "Server" response header
  * translation: add packet UNTRUSTED_SITE_SUFFIX

 -- Max Kellermann <mk@cm4all.com>  Thu, 07 Apr 2011 16:23:37 +0200

cm4all-beng-proxy (0.8.30) unstable; urgency=low

  * handler: make lower-case realm name from the "Host" header
  * session: copy attribute "realm", fixes segmentation fault

 -- Max Kellermann <mk@cm4all.com>  Tue, 29 Mar 2011 16:47:43 +0200

cm4all-beng-proxy (0.8.29) unstable; urgency=low

  * ajp-client: send query string in an AJP attribute

 -- Max Kellermann <mk@cm4all.com>  Mon, 21 Mar 2011 19:16:16 +0100

cm4all-beng-proxy (0.8.28) unstable; urgency=low

  * resource-loader: use X-Forwarded-For to obtain AJP remote host
  * resource-loader: strip port from AJP remote address
  * resource-loader: don't pass remote host to AJP server
  * resource-loader: parse server port for AJP
  * ajp-client: always send content-length
  * ajp-client: parse the remaining buffer after EAGAIN

 -- Max Kellermann <mk@cm4all.com>  Mon, 21 Mar 2011 11:12:07 +0100

cm4all-beng-proxy (0.8.27) unstable; urgency=low

  * http-request: close the request body on malformed URI
  * ajp-request: AJP translation packet contains ajp://host:port/path

 -- Max Kellermann <mk@cm4all.com>  Fri, 18 Mar 2011 14:04:21 +0100

cm4all-beng-proxy (0.8.26) unstable; urgency=low

  * python/response: fix typo in ajp()
  * session: validate sessions only within one realm

 -- Max Kellermann <mk@cm4all.com>  Fri, 18 Mar 2011 08:59:41 +0100

cm4all-beng-proxy (0.8.25) unstable; urgency=low

  * widget-http: discard request body on unknown view name
  * inline-widget: discard request body on error
  * {http,fcgi,was}-client: allocate response headers from caller pool
  * cmdline: fcgi_stock_limit defaults to 0 (no limit)

 -- Max Kellermann <mk@cm4all.com>  Mon, 14 Mar 2011 15:53:42 +0100

cm4all-beng-proxy (0.8.24) unstable; urgency=low

  * fcgi-client: release the connection even when padding not consumed
    after empty response

 -- Max Kellermann <mk@cm4all.com>  Wed, 02 Mar 2011 17:39:33 +0100

cm4all-beng-proxy (0.8.23) unstable; urgency=low

  * memcached-client: allocate a new memory pool
  * memcached-client: copy caller_pool reference before freeing the client
  * fcgi-client: check headers!=NULL
  * fcgi-client: release the connection even when padding not consumed

 -- Max Kellermann <mk@cm4all.com>  Mon, 28 Feb 2011 10:50:02 +0100

cm4all-beng-proxy (0.8.22) unstable; urgency=low

  * cgi: fill special variables CONTENT_TYPE, CONTENT_LENGTH
  * memcached-client: remove stray pool_unref() call
  * memcached-client: reuse the socket if the remaining value is buffered
  * http-cache-choice: abbreviate memcached keys
  * *-cache: allocate a parent pool for cache items
  * pool: re-enable linear pools
  * frame: free the request body on error
  * http-cache: free cached body which was dismissed

 -- Max Kellermann <mk@cm4all.com>  Mon, 07 Feb 2011 15:34:09 +0100

cm4all-beng-proxy (0.8.21) unstable; urgency=low

  * merge release 0.7.55
  * jail: translate the document root properly
  * header-forward: forward the "Host" header to CGI/FastCGI/AJP
  * http-error: map ENOTDIR to "404 Not Found"
  * http-server: fix assertion failure on write error
  * fcgi-stock: clear all environment variables

 -- Max Kellermann <mk@cm4all.com>  Thu, 06 Jan 2011 16:04:20 +0100

cm4all-beng-proxy (0.8.20) unstable; urgency=low

  * widget-resolver: add pedantic state assertions
  * async: remember a copy of the operation in !NDEBUG
  * python/translation/response: max_age() returns self

 -- Max Kellermann <mk@cm4all.com>  Mon, 06 Dec 2010 23:02:50 +0100

cm4all-beng-proxy (0.8.19) unstable; urgency=low

  * merge release 0.7.54

 -- Max Kellermann <mk@cm4all.com>  Wed, 17 Nov 2010 16:25:10 +0100

cm4all-beng-proxy (0.8.18) unstable; urgency=low

  * was-client: explicitly send 32 bit METHOD payload
  * was-client: explicitly parse STATUS as 32 bit integer
  * istream: check presence of as_fd() in optimized build

 -- Max Kellermann <mk@cm4all.com>  Fri, 05 Nov 2010 11:00:54 +0100

cm4all-beng-proxy (0.8.17) unstable; urgency=low

  * merged release 0.7.53
  * widget: use colon as widget path separator
  * was-client: check for abort during response handler
  * was-client: implement STOP
  * was-client: release memory pools
  * was-launch: enable non-blocking mode on input and output
  * http-server: don't crash on malformed pipelined request
  * main: free the WAS stock and the UDP listener in the SIGTERM handler

 -- Max Kellermann <mk@cm4all.com>  Thu, 28 Oct 2010 19:50:26 +0200

cm4all-beng-proxy (0.8.16) unstable; urgency=low

  * merged release 0.7.52
  * was-client: support for the WAS protocol

 -- Max Kellermann <mk@cm4all.com>  Wed, 13 Oct 2010 16:45:18 +0200

cm4all-beng-proxy (0.8.15) unstable; urgency=low

  * resource-address: don't skip question mark twice

 -- Max Kellermann <mk@cm4all.com>  Tue, 28 Sep 2010 12:20:33 +0200

cm4all-beng-proxy (0.8.14) unstable; urgency=low

  * processor: schedule "xmlns:c" deletion

 -- Max Kellermann <mk@cm4all.com>  Thu, 23 Sep 2010 14:42:31 +0200

cm4all-beng-proxy (0.8.13) unstable; urgency=low

  * processor: delete "xmlns:c" attributes from link elements
  * istream-{head,zero}: implement method available()
  * merged release 0.7.51

 -- Max Kellermann <mk@cm4all.com>  Tue, 17 Aug 2010 09:54:33 +0200

cm4all-beng-proxy (0.8.12) unstable; urgency=low

  * http-cache-memcached: copy resource address
  * debian/control: add missing ${shlibs:Depends}
  * merged release 0.7.50

 -- Max Kellermann <mk@cm4all.com>  Thu, 12 Aug 2010 20:17:52 +0200

cm4all-beng-proxy (0.8.11) unstable; urgency=low

  * delegate-client: fix SCM_RIGHTS check
  * use Linux 2.6 CLOEXEC/NONBLOCK flags
  * tcache: INVALIDATE removes all variants (error documents etc.)
  * control: new UDP based protocol, allows invalidating caches
  * hashmap: fix assertion failure in hashmap_remove_match()
  * merged release 0.7.49

 -- Max Kellermann <mk@cm4all.com>  Tue, 10 Aug 2010 15:48:10 +0200

cm4all-beng-proxy (0.8.10) unstable; urgency=low

  * tcache: copy response.previous

 -- Max Kellermann <mk@cm4all.com>  Mon, 02 Aug 2010 18:03:43 +0200

cm4all-beng-proxy (0.8.9) unstable; urgency=low

  * (f?)cgi-handler: forward query string only if focused
  * ajp-handler: merge into proxy-handler
  * proxy-handler: forward query string if focused
  * cgi, fastcgi-handler: enable the resource cache
  * translation: add packets CHECK and PREVIOUS for authentication
  * python: add Response.max_age()

 -- Max Kellermann <mk@cm4all.com>  Fri, 30 Jul 2010 11:39:22 +0200

cm4all-beng-proxy (0.8.8) unstable; urgency=low

  * prototypes/translate.py: added new ticket-fastcgi programs
  * http-cache: implement FastCGI caching
  * merged release 0.7.47

 -- Max Kellermann <mk@cm4all.com>  Wed, 21 Jul 2010 13:00:43 +0200

cm4all-beng-proxy (0.8.7) unstable; urgency=low

  * istream-delayed: update the "direct" bit mask
  * http-client: send "Expect: 100-continue"
  * response, widget-http: apply istream_pipe to filter input
  * proxy-handler: apply istream_pipe to request body
  * istream-ajp-body: send larger request body packets
  * ajp-client: support splice()
  * merged release 0.7.46

 -- Max Kellermann <mk@cm4all.com>  Fri, 25 Jun 2010 18:52:04 +0200

cm4all-beng-proxy (0.8.6) unstable; urgency=low

  * translation: added support for custom error documents
  * response: convert HEAD to GET if filter follows
  * processor: short-circuit on HEAD request
  * python: depend on python-twisted-core

 -- Max Kellermann <mk@cm4all.com>  Wed, 16 Jun 2010 16:37:42 +0200

cm4all-beng-proxy (0.8.5) unstable; urgency=low

  * istream-tee: allow second output to block
  * widget-http: don't transform error documents
  * response, widget-http: disable filters after widget frame request
  * translation: added packet FILTER_4XX to filter client errors
  * merged release 0.7.45

 -- Max Kellermann <mk@cm4all.com>  Thu, 10 Jun 2010 16:13:14 +0200

cm4all-beng-proxy (0.8.4) unstable; urgency=low

  * python: added missing "Response" import
  * python: resume parsing after deferred call
  * http-client: implement istream method as_fd()
  * merged release 0.7.44

 -- Max Kellermann <mk@cm4all.com>  Mon, 07 Jun 2010 17:01:16 +0200

cm4all-beng-proxy (0.8.3) unstable; urgency=low

  * file-handler: implement If-Range (RFC 2616 14.27)
  * merged release 0.7.42

 -- Max Kellermann <mk@cm4all.com>  Tue, 01 Jun 2010 16:17:13 +0200

cm4all-beng-proxy (0.8.2) unstable; urgency=low

  * cookie-client: verify the cookie path
  * python: use Twisted's logging library
  * python: added a widget registry class
  * merged release 0.7.41

 -- Max Kellermann <mk@cm4all.com>  Wed, 26 May 2010 13:08:16 +0200

cm4all-beng-proxy (0.8.1) unstable; urgency=low

  * http-cache-memcached: delete entity records on POST

 -- Max Kellermann <mk@cm4all.com>  Tue, 18 May 2010 12:21:55 +0200

cm4all-beng-proxy (0.8) unstable; urgency=low

  * istream: added method as_fd() to convert istream to file descriptor
  * fork: support passing stdin istream fd to child process
  * http-cache: discard only matching entries on POST
  * istream-html-escape: escape single and double quote
  * rewrite-uri: escape the result with XML entities

 -- Max Kellermann <mk@cm4all.com>  Thu, 13 May 2010 12:34:46 +0200

cm4all-beng-proxy (0.7.55) unstable; urgency=low

  * pool: reparent pools in optimized build
  * istream-deflate: add missing pool reference while reading
  * istream-deflate: fix several error handlers

 -- Max Kellermann <mk@cm4all.com>  Thu, 06 Jan 2011 12:59:39 +0100

cm4all-beng-proxy (0.7.54) unstable; urgency=low

  * http-server: fix crash on deferred chunked request body
  * parser: fix crash on malformed SCRIPT element

 -- Max Kellermann <mk@cm4all.com>  Wed, 17 Nov 2010 16:13:09 +0100

cm4all-beng-proxy (0.7.53) unstable; urgency=low

  * http-server: don't crash on malformed pipelined request
  * sink-header: fix assertion failure on empty trailer

 -- Max Kellermann <mk@cm4all.com>  Thu, 28 Oct 2010 18:39:01 +0200

cm4all-beng-proxy (0.7.52) unstable; urgency=low

  * fcgi-client: fix send timeout handler
  * fork: finish the buffer after pipe was drained

 -- Max Kellermann <mk@cm4all.com>  Wed, 13 Oct 2010 16:39:26 +0200

cm4all-beng-proxy (0.7.51) unstable; urgency=low

  * http-client: clear response body pointer before forwarding EOF event
  * processor: fix assertion failure for c:mode in c:widget

 -- Max Kellermann <mk@cm4all.com>  Mon, 16 Aug 2010 17:01:48 +0200

cm4all-beng-proxy (0.7.50) unstable; urgency=low

  * header-forward: don't forward the "Host" header to HTTP servers
  * resource-address: use uri_relative() for CGI
  * uri-relative: don't lose host name in uri_absolute()
  * uri-relative: don't fail on absolute URIs
  * http-cache-heap: don't use uninitialized item size

 -- Max Kellermann <mk@cm4all.com>  Thu, 12 Aug 2010 20:03:49 +0200

cm4all-beng-proxy (0.7.49) unstable; urgency=low

  * hashmap: fix assertion failure in hashmap_remove_value()

 -- Max Kellermann <mk@cm4all.com>  Tue, 10 Aug 2010 15:37:12 +0200

cm4all-beng-proxy (0.7.48) unstable; urgency=low

  * pipe-stock: add assertions on file descriptors

 -- Max Kellermann <mk@cm4all.com>  Mon, 09 Aug 2010 14:56:54 +0200

cm4all-beng-proxy (0.7.47) unstable; urgency=low

  * cmdline: add option "--group"

 -- Max Kellermann <mk@cm4all.com>  Fri, 16 Jul 2010 18:39:53 +0200

cm4all-beng-proxy (0.7.46) unstable; urgency=low

  * handler: initialize all translate_response attributes
  * http-client: consume buffer before header length check
  * istream-pipe: clear "direct" flags in constructor
  * istream-pipe: return gracefully when handler blocks
  * ajp-client: hold pool reference to reset TCP_CORK

 -- Max Kellermann <mk@cm4all.com>  Mon, 21 Jun 2010 17:53:21 +0200

cm4all-beng-proxy (0.7.45) unstable; urgency=low

  * istream-tee: separate "weak" values for the two outputs
  * fcache: don't close output when caching has been canceled
  * tcache: copy the attribute "secure_cookie"

 -- Max Kellermann <mk@cm4all.com>  Thu, 10 Jun 2010 15:21:34 +0200

cm4all-beng-proxy (0.7.44) unstable; urgency=low

  * http-client: check response header length
  * http-server: check request header length

 -- Max Kellermann <mk@cm4all.com>  Mon, 07 Jun 2010 16:51:57 +0200

cm4all-beng-proxy (0.7.43) unstable; urgency=low

  * http-cache: fixed NULL pointer dereference when storing empty response
    body on the heap

 -- Max Kellermann <mk@cm4all.com>  Tue, 01 Jun 2010 18:52:45 +0200

cm4all-beng-proxy (0.7.42) unstable; urgency=low

  * fork: check "direct" flag again after buffer flush
  * pool: pool_unref_denotify() remembers the code location
  * sink-{buffer,gstring}: don't invoke callback in abort()
  * async: added another debug flag to verify correctness

 -- Max Kellermann <mk@cm4all.com>  Mon, 31 May 2010 21:15:58 +0200

cm4all-beng-proxy (0.7.41) unstable; urgency=low

  * http-cache: initialize response status and headers on empty body

 -- Max Kellermann <mk@cm4all.com>  Tue, 25 May 2010 16:27:25 +0200

cm4all-beng-proxy (0.7.40) unstable; urgency=low

  * http-cache: fixed NULL pointer dereference when storing empty response
    body in memcached

 -- Max Kellermann <mk@cm4all.com>  Tue, 25 May 2010 15:04:44 +0200

cm4all-beng-proxy (0.7.39) unstable; urgency=low

  * memcached-stock: close value on connect failure
  * http: implement remaining status codes
  * http-cache: allow caching empty response body
  * http-cache: cache status codes 203, 206, 300, 301, 410
  * http-cache: don't cache authorized resources

 -- Max Kellermann <mk@cm4all.com>  Fri, 21 May 2010 17:37:29 +0200

cm4all-beng-proxy (0.7.38) unstable; urgency=low

  * http-server: send HTTP/1.1 declaration with "100 Continue"
  * connection: initialize "site_name", fixes crash bug
  * translation: added packet SECURE_COOKIE

 -- Max Kellermann <mk@cm4all.com>  Thu, 20 May 2010 15:40:34 +0200

cm4all-beng-proxy (0.7.37) unstable; urgency=low

  * *-client: implement a socket leak detector
  * handler: initialize response header without translation server

 -- Max Kellermann <mk@cm4all.com>  Tue, 18 May 2010 12:05:11 +0200

cm4all-beng-proxy (0.7.36) unstable; urgency=low

  * http-client: fixed NULL pointer dereference
  * handler, response: removed duplicate request body destruction calls

 -- Max Kellermann <mk@cm4all.com>  Tue, 11 May 2010 17:16:36 +0200

cm4all-beng-proxy (0.7.35) unstable; urgency=low

  * {http,fcgi,ajp}-request: close the request body on abort
  * handler: set fake translation response on malformed URI

 -- Max Kellermann <mk@cm4all.com>  Mon, 10 May 2010 11:22:23 +0200

cm4all-beng-proxy (0.7.34) unstable; urgency=low

  * translate: check the UNTRUSTED packet
  * translation: added packet UNTRUSTED_PREFIX

 -- Max Kellermann <mk@cm4all.com>  Fri, 30 Apr 2010 19:14:37 +0200

cm4all-beng-proxy (0.7.33) unstable; urgency=low

  * merged release 0.7.27.1
  * fcache: don't continue storing in background
  * fcgi-client: re-add event after some input data has been read

 -- Max Kellermann <mk@cm4all.com>  Fri, 30 Apr 2010 11:31:08 +0200

cm4all-beng-proxy (0.7.32) unstable; urgency=low

  * response: generate the "Server" response header
  * response: support the Authentication-Info response header
  * response: support custom authentication pages
  * translation: support custom response headers

 -- Max Kellermann <mk@cm4all.com>  Tue, 27 Apr 2010 17:09:59 +0200

cm4all-beng-proxy (0.7.31) unstable; urgency=low

  * support HTTP authentication (RFC 2617)

 -- Max Kellermann <mk@cm4all.com>  Mon, 26 Apr 2010 17:26:42 +0200

cm4all-beng-proxy (0.7.30) unstable; urgency=low

  * fcgi-client: support responses without a body
  * {http,fcgi}-client: hold caller pool reference during callback

 -- Max Kellermann <mk@cm4all.com>  Fri, 23 Apr 2010 14:41:05 +0200

cm4all-beng-proxy (0.7.29) unstable; urgency=low

  * http-cache: added missing pool_unref() in memcached_miss()
  * pool: added checked pool references

 -- Max Kellermann <mk@cm4all.com>  Thu, 22 Apr 2010 15:45:48 +0200

cm4all-beng-proxy (0.7.28) unstable; urgency=low

  * fcgi-client: support response status
  * translate: malformed packets are fatal
  * http-cache: don't cache resources with very long URIs
  * memcached-client: increase the maximum key size to 32 kB

 -- Max Kellermann <mk@cm4all.com>  Thu, 15 Apr 2010 15:06:51 +0200

cm4all-beng-proxy (0.7.27.1) unstable; urgency=low

  * http-cache: added missing pool_unref() in memcached_miss()
  * http-cache: don't cache resources with very long URIs
  * memcached-client: increase the maximum key size to 32 kB
  * fork: properly handle partially filled output buffer
  * fork: re-add event after some input data has been read

 -- Max Kellermann <mk@cm4all.com>  Thu, 29 Apr 2010 15:30:21 +0200

cm4all-beng-proxy (0.7.27) unstable; urgency=low

  * session: use GLib's PRNG to generate session ids
  * session: seed the PRNG with /dev/random
  * response: log UNTRUSTED violation attempts
  * response: drop widget sessions when there is no focus

 -- Max Kellermann <mk@cm4all.com>  Fri, 09 Apr 2010 12:04:18 +0200

cm4all-beng-proxy (0.7.26) unstable; urgency=low

  * memcached-client: schedule read event before callback
  * istream-tee: continue with second output if first is closed

 -- Max Kellermann <mk@cm4all.com>  Sun, 28 Mar 2010 18:08:11 +0200

cm4all-beng-proxy (0.7.25) unstable; urgency=low

  * memcached-client: don't poll if socket is closed
  * fork: close file descriptor on input error
  * pool: don't check attachments in pool_trash()

 -- Max Kellermann <mk@cm4all.com>  Thu, 25 Mar 2010 13:28:01 +0100

cm4all-beng-proxy (0.7.24) unstable; urgency=low

  * memcached-client: release socket after splice

 -- Max Kellermann <mk@cm4all.com>  Mon, 22 Mar 2010 11:29:45 +0100

cm4all-beng-proxy (0.7.23) unstable; urgency=low

  * sink-header: support splice
  * memcached-client: support splice (response)
  * fcgi-client: recover correctly after send error
  * fcgi-client: support chunked request body
  * fcgi-client: basic splice support for the request body
  * http-cache: duplicate headers
  * {http,memcached}-client: check "direct" mode after buffer flush
  * cmdline: added option "fcgi_stock_limit"
  * python: auto-export function write_packet()
  * python: Response methods return self

 -- Max Kellermann <mk@cm4all.com>  Fri, 19 Mar 2010 13:28:35 +0100

cm4all-beng-proxy (0.7.22) unstable; urgency=low

  * python: re-add function write_packet()

 -- Max Kellermann <mk@cm4all.com>  Fri, 12 Mar 2010 12:27:21 +0100

cm4all-beng-proxy (0.7.21) unstable; urgency=low

  * ajp-client: handle EAGAIN from send()
  * python: install the missing sources

 -- Max Kellermann <mk@cm4all.com>  Thu, 11 Mar 2010 16:58:25 +0100

cm4all-beng-proxy (0.7.20) unstable; urgency=low

  * http-client: don't reinstate event when socket is closed
  * access-log: log the site name
  * python: removed unused function write_packet()
  * python: split the module beng_proxy.translation
  * python: allow overriding query string and param in absolute_uri()
  * python: moved absolute_uri() to a separate library

 -- Max Kellermann <mk@cm4all.com>  Thu, 11 Mar 2010 09:48:52 +0100

cm4all-beng-proxy (0.7.19) unstable; urgency=low

  * client-socket: translate EV_TIMEOUT to ETIMEDOUT
  * fork: refill the input buffer as soon as possible
  * delegate-client: implement an abortable event
  * pool: added assertions for libevent leaks
  * direct: added option "-s enable_splice=no"

 -- Max Kellermann <mk@cm4all.com>  Thu, 04 Mar 2010 17:34:56 +0100

cm4all-beng-proxy (0.7.18) unstable; urgency=low

  * args: reserve memory for the trailing null byte

 -- Max Kellermann <mk@cm4all.com>  Tue, 23 Feb 2010 17:46:04 +0100

cm4all-beng-proxy (0.7.17) unstable; urgency=low

  * translation: added the BOUNCE packet (variant of REDIRECT)
  * translation: change widget packet HOST to UNTRUSTED
  * translation: pass internal URI arguments to the translation server
  * handler: use the specified status with REDIRECT
  * python: added method Request.absolute_uri()

 -- Max Kellermann <mk@cm4all.com>  Tue, 23 Feb 2010 16:15:22 +0100

cm4all-beng-proxy (0.7.16) unstable; urgency=low

  * processor: separate trusted from untrusted widgets by host name
  * processor: mode=partition is deprecated
  * translate: fix DOCUMENT_ROOT handler for CGI/FASTCGI
  * fcgi-request: added JailCGI support

 -- Max Kellermann <mk@cm4all.com>  Fri, 19 Feb 2010 14:29:29 +0100

cm4all-beng-proxy (0.7.15) unstable; urgency=low

  * processor: unreference the caller pool in abort()
  * tcache: clear BASE on mismatch
  * fcgi-client: generate the Content-Length request header
  * fcgi-client: send the CONTENT_TYPE parameter
  * prototypes/translate.py: use FastCGI to run PHP

 -- Max Kellermann <mk@cm4all.com>  Thu, 11 Feb 2010 14:43:21 +0100

cm4all-beng-proxy (0.7.14) unstable; urgency=low

  * connection: drop connections when the limit is exceeded
  * resource-address: added BASE support
  * fcgi-client: check the request ID in response packets
  * http-client: check response body when request body is closed
  * html-escape: use the last ampersand before the semicolon
  * html-escape: support &apos;
  * processor: unescape widget parameter values

 -- Max Kellermann <mk@cm4all.com>  Fri, 29 Jan 2010 17:49:43 +0100

cm4all-beng-proxy (0.7.13) unstable; urgency=low

  * fcgi-request: duplicate socket path
  * fcgi-request: support ACTION
  * fcgi-client: provide SCRIPT_FILENAME
  * fcgi-client: append empty PARAMS packet
  * fcgi-client: try to read response before request is finished
  * fcgi-client: implement the STDERR packet
  * fcgi-client: support request headers and body
  * fcgi-stock: manage one socket per child process
  * fcgi-stock: unlink socket path after connect
  * fcgi-stock: redirect fd 1,2 to /dev/null
  * fcgi-stock: kill FastCGI processes after 5 minutes idle
  * translation: new packet PAIR for passing parameters to FastCGI

 -- Max Kellermann <mk@cm4all.com>  Thu, 14 Jan 2010 13:36:48 +0100

cm4all-beng-proxy (0.7.12) unstable; urgency=low

  * http-cache: unlock the cache item after successful revalidation
  * http-cache-memcached: pass the expiration time to memcached
  * sink-header: comprise pending data in method available()
  * header-forward: forward the Expires response header

 -- Max Kellermann <mk@cm4all.com>  Tue, 22 Dec 2009 16:18:49 +0100

cm4all-beng-proxy (0.7.11) unstable; urgency=low

  * {ajp,memcached}-client: fix dis\appearing event for duplex socket
  * memcached-client: handle EAGAIN after send()
  * memcached-client: release socket as early as possible
  * header-forward: don't forward Accept-Encoding if transformation is
    enabled
  * widget-http, inline-widget: check Content-Encoding before processing
  * file-handler: send "Vary: Accept-Encoding" for compressed response
  * header-forward: support duplicate headers
  * fcache: implemented a 60 seconds timeout
  * fcache: copy pointer to local variable before callback
  * event2: refresh timeout after event has occurred

 -- Max Kellermann <mk@cm4all.com>  Fri, 18 Dec 2009 16:45:24 +0100

cm4all-beng-proxy (0.7.10) unstable; urgency=low

  * http-{server,client}: fix disappearing event for duplex socket

 -- Max Kellermann <mk@cm4all.com>  Mon, 14 Dec 2009 15:46:25 +0100

cm4all-beng-proxy (0.7.9) unstable; urgency=low

  * http: "Expect" is a hop-by-hop header
  * http-server: send "100 Continue" unless request body closed
  * http-client: poll socket after splice
  * http-server: handle EAGAIN after splice
  * http-server: send a 417 response on unrecognized "Expect" request
  * response, widget-http: append filter id to resource tag
  * resource-tag: check for "Cache-Control: no-store"

 -- Max Kellermann <mk@cm4all.com>  Mon, 14 Dec 2009 13:05:15 +0100

cm4all-beng-proxy (0.7.8) unstable; urgency=low

  * http-body: support partial response in method available()
  * file-handler: support pre-compressed static files
  * fcache: honor the "Cache-Control: no-store" response header

 -- Max Kellermann <mk@cm4all.com>  Wed, 09 Dec 2009 15:49:25 +0100

cm4all-beng-proxy (0.7.7) unstable; urgency=low

  * parser: allow underscore in attribute names
  * processor: check "type" attribute before URI rewriting
  * http-client: start receiving before request is sent
  * http-client: try to read response after write error
  * http-client: deliver response body after headers are finished
  * http-client: release socket as early as possible
  * http-client: serve buffer after socket has been closed
  * istream-chunked: clear input stream in abort handler
  * growing-buffer: fix crash after close in "data" callback

 -- Max Kellermann <mk@cm4all.com>  Thu, 03 Dec 2009 13:09:57 +0100

cm4all-beng-proxy (0.7.6) unstable; urgency=low

  * istream-hold: return -2 if handler is not available yet
  * http, ajp, fcgi: use istream_hold on request body
  * http-client: implemented splicing the request body
  * response: added missing URI substitution

 -- Max Kellermann <mk@cm4all.com>  Tue, 17 Nov 2009 15:25:35 +0100

cm4all-beng-proxy (0.7.5) unstable; urgency=low

  * session: 64 bit session ids
  * session: allow arbitrary session id size (at compile-time)
  * debian: larger default log file (16 * 4MB)
  * debian: added package cm4all-beng-proxy-toi

 -- Max Kellermann <mk@cm4all.com>  Mon, 16 Nov 2009 15:51:24 +0100

cm4all-beng-proxy (0.7.4) unstable; urgency=low

  * measure the latency of external resources
  * widget-http: partially revert "don't query session if !stateful"

 -- Max Kellermann <mk@cm4all.com>  Tue, 10 Nov 2009 15:06:03 +0100

cm4all-beng-proxy (0.7.3) unstable; urgency=low

  * uri-verify: don't reject double slash after first segment
  * hostname: allow the hyphen character
  * processor: allow processing without session
  * widget-http: don't query session if !stateful
  * request: disable session management for known bots
  * python: fixed AttributeError in __getattr__()
  * python: added method Response.process()
  * translation: added the response packets URI, HOST, SCHEME
  * translation: added header forward packets

 -- Max Kellermann <mk@cm4all.com>  Mon, 09 Nov 2009 16:40:27 +0100

cm4all-beng-proxy (0.7.2) unstable; urgency=low

  * fcache: close all caching connections on exit
  * istream-file: retry reading after EAGAIN
  * direct, istream-pipe: re-enable SPLICE_F_NONBLOCK
  * direct, istream-pipe: disable the SPLICE_F_MORE flag
  * http-client: handle EAGAIN after splice
  * http-client, header-writer: remove hop-by-hop response headers
  * response: optimized transformed response headers
  * handler: mangle CGI and FastCGI headers
  * header-forward: generate the X-Forwarded-For header
  * header-forward: add local host name to "Via" request header

 -- Max Kellermann <mk@cm4all.com>  Fri, 30 Oct 2009 13:41:02 +0100

cm4all-beng-proxy (0.7.1) unstable; urgency=low

  * file-handler: close the stream on "304 Not Modified"
  * pool: use assembler code only on gcc
  * cmdline: added option "--set tcp_stock_limit"
  * Makefile.am: enable the "subdir-objects" option

 -- Max Kellermann <mk@cm4all.com>  Thu, 22 Oct 2009 12:17:11 +0200

cm4all-beng-proxy (0.7) unstable; urgency=low

  * ajp-client: check if connection was closed during response callback
  * header-forward: log session id
  * istream: separate TCP splicing checks
  * istream-pipe: fix segmentation fault after incomplete direct transfer
  * istream-pipe: implement the "available" method
  * istream-pipe: allocate pipe only if handler supports it
  * istream-pipe: flush the pipe before reading from input
  * istream-pipe: reuse pipes in a stock
  * direct: support splice() from TCP socket to pipe
  * istream: direct() returns -3 if stream has been closed
  * hstock: don't destroy stocks while items are being created
  * tcp-stock: limit number of connections per host to 256
  * translate, http-client, ajp-client, cgi, http-cache: verify the HTTP
    response status
  * prototypes/translate.py: disallow "/../" and null bytes
  * prototypes/translate.py: added "/jail-delegate/" location
  * uri-parser: strict RFC 2396 URI verification
  * uri-parser: don't unescape the URI path
  * http-client, ajp-client: verify the request URI
  * uri-escape: unescape each character only once
  * http-cache: never use the memcached stock if caching is disabled
  * allow 8192 connections by default
  * allow 65536 file handles by default
  * added package cm4all-jailed-beng-proxy-delegate-helper

 -- Max Kellermann <mk@cm4all.com>  Wed, 21 Oct 2009 15:00:56 +0200

cm4all-beng-proxy (0.6.23) unstable; urgency=low

  * header-forward: log session information
  * prototypes/translate.py: added /cgi-bin/ location
  * http-server: disable keep-alive for HTTP/1.0 clients
  * http-server: don't send "Connection: Keep-Alive"
  * delegate-stock: clear the environment
  * delegate-stock: added jail support
  * delegate-client: reuse helper process after I/O error

 -- Max Kellermann <mk@cm4all.com>  Mon, 12 Oct 2009 17:29:35 +0200

cm4all-beng-proxy (0.6.22) unstable; urgency=low

  * istream-tee: clear both "enabled" flags in the eof/abort handler
  * istream-tee: fall back to first data() return value if second stream
    closed itself
  * http-cache: don't log body_abort after close

 -- Max Kellermann <mk@cm4all.com>  Thu, 01 Oct 2009 19:19:37 +0200

cm4all-beng-proxy (0.6.21) unstable; urgency=low

  * http-client: log more error messages
  * delegate-stock: added the DOCUMENT_ROOT environment variable
  * response, widget: accept "application/xhtml+xml"
  * cookie-server: allow square brackets in unquoted cookie values
    (violating RFC 2109 and RFC 2616)

 -- Max Kellermann <mk@cm4all.com>  Thu, 01 Oct 2009 13:55:40 +0200

cm4all-beng-proxy (0.6.20) unstable; urgency=low

  * stock: clear stock after 60 seconds idle
  * hstock: remove empty stocks
  * http-server, http-client, cgi: fixed off-by-one bug in header parser
  * istream-pipe: fix the direct() return value on error
  * istream-pipe: fix formula in range assertion
  * http-cache-memcached: implemented "remove"
  * handler: added FastCGI handler
  * fcgi-client: unref caller pool after socket release
  * fcgi-client: implemented response headers

 -- Max Kellermann <mk@cm4all.com>  Tue, 29 Sep 2009 14:07:13 +0200

cm4all-beng-proxy (0.6.19) unstable; urgency=low

  * http-client: release caller pool after socket release
  * memcached-client: release socket on marshalling error
  * stock: unref caller pool in abort handler
  * stock: lazy cleanup
  * http-cache: copy caller_pool to local variable

 -- Max Kellermann <mk@cm4all.com>  Thu, 24 Sep 2009 16:02:17 +0200

cm4all-beng-proxy (0.6.18) unstable; urgency=low

  * delegate-handler: support conditional GET and ranges
  * file-handler: fix suffix-byte-range-spec parser
  * delegate-helper: call open() with O_CLOEXEC|O_NOCTTY
  * istream-file: don't set FD_CLOEXEC if O_CLOEXEC is available
  * stock: hold caller pool during "get" operation
  * main: free balancer object during shutdown
  * memcached-client: enable socket timeout
  * delegate-stock: set FD_CLOEXEC on socket

 -- Max Kellermann <mk@cm4all.com>  Thu, 24 Sep 2009 10:50:53 +0200

cm4all-beng-proxy (0.6.17) unstable; urgency=low

  * tcp-stock: implemented a load balancer
  * python: accept address list in the ajp() method
  * http-server: added timeout for the HTTP request headers
  * response: close template when the content type is wrong
  * delegate-get: implemented response headers
  * delegate-get: provide status codes and error messages

 -- Max Kellermann <mk@cm4all.com>  Fri, 18 Sep 2009 15:36:57 +0200

cm4all-beng-proxy (0.6.16) unstable; urgency=low

  * tcp-stock: added support for bulldog-tyke
  * sink-buffer: close input if it's not used in the constructor
  * http-cache-memcached: close response body when deserialization fails
  * serialize: fix regression in serialize_uint64()

 -- Max Kellermann <mk@cm4all.com>  Tue, 15 Sep 2009 19:26:07 +0200

cm4all-beng-proxy (0.6.15) unstable; urgency=low

  * http-cache-choice: find more duplicates during cleanup
  * handler: added AJP handler
  * ajp-request: unref pool only on tcp_stock failure
  * ajp-client: prevent parser recursion
  * ajp-client: free request body when response is closed
  * ajp-client: reuse connection after END_RESPONSE packet
  * ajp-client: enable TCP_CORK while sending
  * istream-ajp-body: added a second "length" header field
  * ajp-client: auto-send empty request body chunk
  * ajp-client: register "write" event after GET_BODY_CHUNK packet
  * ajp-client: implemented request and response headers
  * http-cache-rfc: don't rewind tpool if called recursively

 -- Max Kellermann <mk@cm4all.com>  Fri, 11 Sep 2009 16:04:06 +0200

cm4all-beng-proxy (0.6.14) unstable; urgency=low

  * istream-tee: don't restart reading if already in progress

 -- Max Kellermann <mk@cm4all.com>  Thu, 03 Sep 2009 13:21:06 +0200

cm4all-beng-proxy (0.6.13) unstable; urgency=low

  * cookie-server: fix parsing multiple cookies
  * http-cache-memcached: clean up expired "choice" items
  * sink-gstring: use callback instead of public struct
  * istream-tee: restart reading when one output is closed

 -- Max Kellermann <mk@cm4all.com>  Wed, 02 Sep 2009 17:02:53 +0200

cm4all-beng-proxy (0.6.12) unstable; urgency=low

  * http-cache: don't attempt to remove cache items when the cache is disabled

 -- Max Kellermann <mk@cm4all.com>  Fri, 28 Aug 2009 15:40:48 +0200

cm4all-beng-proxy (0.6.11) unstable; urgency=low

  * http-cache-memcached: store HTTP status and response headers
  * http-cache-memcached: implemented flush (SIGHUP)
  * http-cache-memcached: support "Vary"
  * http-client: work around assertion failure in response_stream_close()

 -- Max Kellermann <mk@cm4all.com>  Thu, 27 Aug 2009 12:33:17 +0200

cm4all-beng-proxy (0.6.10) unstable; urgency=low

  * parser: finish tag before bailing out
  * http-request: allow URLs without path component
  * fork: clear event in read() method
  * istream-file: pass options O_CLOEXEC|O_NOCTTY to open()
  * response: check if the "Host" request header is valid

 -- Max Kellermann <mk@cm4all.com>  Tue, 18 Aug 2009 16:37:19 +0200

cm4all-beng-proxy (0.6.9) unstable; urgency=low

  * direct: disable SPLICE_F_NONBLOCK (temporary NFS EAGAIN workaround)

 -- Max Kellermann <mk@cm4all.com>  Mon, 17 Aug 2009 13:52:49 +0200

cm4all-beng-proxy (0.6.8) unstable; urgency=low

  * widget-http: close response body in error code path
  * http-cache: implemented memcached backend (--memcached-server)
  * processor: &c:base; returns the URI without scheme and host

 -- Max Kellermann <mk@cm4all.com>  Mon, 17 Aug 2009 12:29:19 +0200

cm4all-beng-proxy (0.6.7) unstable; urgency=low

  * file-handler: generate Expires from xattr user.MaxAge
  * cmdline: added option --set to configure:
    - max_connections
    - http_cache_size
    - filter_cache_size
    - translate_cache_size
  * flush caches on SIGHUP

 -- Max Kellermann <mk@cm4all.com>  Fri, 07 Aug 2009 11:41:10 +0200

cm4all-beng-proxy (0.6.6) unstable; urgency=low

  * added missing GLib build dependency
  * cgi-handler: set the "body_consumed" flag

 -- Max Kellermann <mk@cm4all.com>  Tue, 04 Aug 2009 09:53:01 +0200

cm4all-beng-proxy (0.6.5) unstable; urgency=low

  * shm: pass MAP_NORESERVE to mmap()
  * proxy-handler: support cookies
  * translation: added DISCARD_SESSION packet

 -- Max Kellermann <mk@cm4all.com>  Wed, 15 Jul 2009 18:00:33 +0200

cm4all-beng-proxy (0.6.4) unstable; urgency=low

  * http-client: don't read response body in HEAD requests
  * ajp-client: invoke the "abort" handler on error
  * filter-cache: lock cache items while they are served

 -- Max Kellermann <mk@cm4all.com>  Thu, 09 Jul 2009 14:36:14 +0200

cm4all-beng-proxy (0.6.3) unstable; urgency=low

  * http-server: implemented the DELETE method
  * http-server: refuse HTTP/0.9 requests
  * proxy-handler: send request body to template when no widget is focused
  * widget-request: pass original HTTP method to widget
  * session: automatically defragment sessions

 -- Max Kellermann <mk@cm4all.com>  Tue, 07 Jul 2009 16:57:22 +0200

cm4all-beng-proxy (0.6.2) unstable; urgency=low

  * lock: fixed race condition in debug flag updates
  * session: use rwlock for the session manager
  * proxy-handler: pass request headers to the remote HTTP server
  * proxy-handler: forward original Accept-Charset if processor is disabled
  * pipe: don't filter resources without a body
  * fcache: forward original HTTP status over "pipe" filter
  * cgi: support the "Status" line

 -- Max Kellermann <mk@cm4all.com>  Mon, 06 Jul 2009 16:38:26 +0200

cm4all-beng-proxy (0.6.1) unstable; urgency=low

  * session: consistently lock all session objects
  * rewrite-uri: check if widget_external_uri() returns NULL
  * widget-uri: don't generate the "path" argument when it's NULL
  * widget-uri: strip superfluous question mark from widget_base_address()
  * widget-uri: append parameters from the template first
  * widget-uri: re-add configured query string in widget_absolute_uri()
  * widget-uri: eliminate configured query string in widget_external_uri()
  * processor: don't consider session data for base=child and base=parent

 -- Max Kellermann <mk@cm4all.com>  Fri, 03 Jul 2009 15:52:01 +0200

cm4all-beng-proxy (0.6) unstable; urgency=low

  * inline-widget: check the widget HTTP response status
  * response: don't apply transformation on failed response
  * resource-address: include pipe arguments in filter cache key
  * handler: removed session redirect on the first request
  * http-cache: accept ETag response header instead of Last-Modified
  * filter-cache: don't require Last-Modified or Expires
  * file-handler: disable ETag only when processor comes first
  * file-handler: read ETag from xattr
  * pipe: generate new ETag for piped resource
  * session: purge sessions when shared memory is full
  * handler: don't enforce sessions for filtered responses

 -- Max Kellermann <mk@cm4all.com>  Tue, 30 Jun 2009 17:48:20 +0200

cm4all-beng-proxy (0.5.14) unstable; urgency=low

  * ajp-client: implemented request body
  * cookie-client: obey "max-age=0" properly
  * processor: forward the original HTTP status
  * response, widget-http: don't allow processing resource without body
  * widget-http: check the Content-Type before invoking processor
  * response: pass the "Location" response header
  * debian: added a separate -optimized-dbg package
  * added init script support for multiple ports (--port) and multiple listen
    (--listen) command line argumnents
  * translation: added the "APPEND" packet for command line arguments
  * pipe: support command line arguments

 -- Max Kellermann <mk@cm4all.com>  Mon, 29 Jun 2009 16:51:16 +0200

cm4all-beng-proxy (0.5.13) unstable; urgency=low

  * widget-registry: clear local_address in translate request
  * cmdline: added the "--listen" option

 -- Max Kellermann <mk@cm4all.com>  Wed, 24 Jun 2009 12:27:17 +0200

cm4all-beng-proxy (0.5.12) unstable; urgency=low

  * response: pass the "Location" response handler
  * added support for multiple listener ports

 -- Max Kellermann <mk@cm4all.com>  Tue, 23 Jun 2009 23:34:55 +0200

cm4all-beng-proxy (0.5.11) unstable; urgency=low

  * build with autotools
  * use libcm4all-socket, GLib
  * Makefile.am: support out-of-tree builds
  * added optimized Debian package
  * tcache: fixed wrong assignment in VARY=HOST
  * translation: added request packet LOCAL_ADDRESS

 -- Max Kellermann <mk@cm4all.com>  Tue, 23 Jun 2009 15:42:12 +0200

cm4all-beng-proxy (0.5.10) unstable; urgency=low

  * widget-http: assign the "address" variable

 -- Max Kellermann <mk@cm4all.com>  Mon, 15 Jun 2009 18:38:58 +0200

cm4all-beng-proxy (0.5.9) unstable; urgency=low

  * tcache: fixed typo in tcache_string_match()
  * tcache: support VARY=SESSION
  * translate: added the INVALIDATE response packet
  * cache, session: higher size limits
  * widget-uri: separate query_string from path_info
  * widget-uri: ignore widget parameters in widget_external_uri()

 -- Max Kellermann <mk@cm4all.com>  Mon, 15 Jun 2009 17:06:11 +0200

cm4all-beng-proxy (0.5.8) unstable; urgency=low

  * handler: fixed double free bug in translate_callback()

 -- Max Kellermann <mk@cm4all.com>  Sun, 14 Jun 2009 19:05:09 +0200

cm4all-beng-proxy (0.5.7) unstable; urgency=low

  * forward the Content-Disposition header
  * handler: assign new session to local variable, fix segfault
  * handler: don't dereference the NULL session

 -- Max Kellermann <mk@cm4all.com>  Sun, 14 Jun 2009 13:01:52 +0200

cm4all-beng-proxy (0.5.6) unstable; urgency=low

  * widget-http: send the "Via" request header instead of "X-Forwarded-For"
  * proxy-handler: send the "Via" request header
  * widget-request: check the "path" argument before calling uri_compress()

 -- Max Kellermann <mk@cm4all.com>  Tue, 09 Jun 2009 12:21:00 +0200

cm4all-beng-proxy (0.5.5) unstable; urgency=low

  * processor: allow specifying relative URI in c:base=child
  * widget-request: verify the "path" argument
  * widget: allocate address from widget's pool
  * widget-http: support multiple Set-Cookie response headers

 -- Max Kellermann <mk@cm4all.com>  Thu, 04 Jun 2009 15:10:15 +0200

cm4all-beng-proxy (0.5.4) unstable; urgency=low

  * implemented delegation of open() to a helper program
  * added the BASE translation packet, supported by the translation cache
  * deprecated c:mode=proxy
  * rewrite-uri: always enable focus in mode=partial
  * http-cache: don't cache resources with query string (RFC 2616 13.9)
  * http-cache: lock cache items while they are served

 -- Max Kellermann <mk@cm4all.com>  Thu, 28 May 2009 11:44:01 +0200

cm4all-beng-proxy (0.5.3) unstable; urgency=low

  * cgi: close request body on fork() failure
  * fork: added workaround for pipe-to-pipe splice()
  * http-cache: use cache entry when response ETag matches
  * cgi: loop in istream_cgi_read() to prevent blocking
  * cache: check for expired items once a minute
  * cache: optimize search for oldest item

 -- Max Kellermann <mk@cm4all.com>  Wed, 06 May 2009 13:23:46 +0200

cm4all-beng-proxy (0.5.2) unstable; urgency=low

  * added filter cache
  * header-parser: added missing range check in header_parse_line()
  * fork: added event for writing to the child process
  * fork: don't splice() from a pipe
  * response: don't pass request body to unfocused processor
  * added filter type "pipe"

 -- Max Kellermann <mk@cm4all.com>  Wed, 29 Apr 2009 13:24:26 +0200

cm4all-beng-proxy (0.5.1) unstable; urgency=low

  * processor: fixed base=child assertion failure
  * handler: close request body if it was not consumed
  * static-file: generate Last-Modified and ETag response headers
  * static-file: obey the Content-Type provided by the translation server
  * static-file: get Content-Type from extended attribute
  * http-cache: use istream_null when cached resource is empty

 -- Max Kellermann <mk@cm4all.com>  Mon, 27 Apr 2009 10:00:20 +0200

cm4all-beng-proxy (0.5) unstable; urgency=low

  * processor: accept c:mode/c:base attributes in any order
  * processor: removed alternative (anchor) rewrite syntax

 -- Max Kellermann <mk@cm4all.com>  Mon, 20 Apr 2009 22:04:19 +0200

cm4all-beng-proxy (0.4.10) unstable; urgency=low

  * processor: lift length limitation for widget parameters
  * translate: abort if a packet is too large
  * translate: support MAX_AGE for the whole response
  * hashmap: fix corruption of slot chain in hashmap_remove_value()

 -- Max Kellermann <mk@cm4all.com>  Fri, 17 Apr 2009 13:02:50 +0200

cm4all-beng-proxy (0.4.9) unstable; urgency=low

  * http-cache: explicitly start reading into cache
  * cgi: clear "headers" variable before publishing the response
  * translate: use DOCUMENT_ROOT as CGI parameter

 -- Max Kellermann <mk@cm4all.com>  Mon, 06 Apr 2009 16:21:57 +0200

cm4all-beng-proxy (0.4.8) unstable; urgency=low

  * translate: allow ADDRESS packets in AJP addresses
  * translate: initialize all fields of a FastCGI address
  * http-cache: close all caching connections on exit
  * processor: don't rewrite SCRIPT SRC attribute when proxying

 -- Max Kellermann <mk@cm4all.com>  Thu, 02 Apr 2009 15:45:46 +0200

cm4all-beng-proxy (0.4.7) unstable; urgency=low

  * http-server: use istream_null for empty request body
  * parser: check for trailing slash only in TAG_OPEN tags
  * parser: added support for XML Processing Instructions
  * processor: implemented XML Processing Instruction "cm4all-rewrite-uri"
  * uri-escape: escape the slash character
  * cache: remove all matching items in cache_remove()
  * http-cache: lock cache items while holding a reference

 -- Max Kellermann <mk@cm4all.com>  Thu, 02 Apr 2009 12:02:53 +0200

cm4all-beng-proxy (0.4.6) unstable; urgency=low

  * file_handler: fixed logic error in If-Modified-Since check
  * date: return UTC time stamp in http_date_parse()
  * cache: continue search after item was invalidated
  * cache: remove the correct cache item
  * istream-chunked: work around invalid assertion failure
  * istream-subst: fixed corruption after partial match

 -- Max Kellermann <mk@cm4all.com>  Wed, 25 Mar 2009 15:03:10 +0100

cm4all-beng-proxy (0.4.5) unstable; urgency=low

  * http-server: assume keep-alive is enabled on HTTP 1.1
  * http-client: unregister EV_READ when the buffer is full
  * translation: added QUERY_STRING packet
  * processor: optionally parse base/mode from URI

 -- Max Kellermann <mk@cm4all.com>  Tue, 17 Mar 2009 13:04:25 +0100

cm4all-beng-proxy (0.4.4) unstable; urgency=low

  * forward Accept-Language request header to the translation server
  * translate: added the USER_AGENT request packet
  * session: obey the USER/MAX_AGE setting
  * use libcm4all-inline-dev in libcm4all-beng-proxy-dev
  * added pkg-config file for libcm4all-beng-proxy-dev
  * updated python-central dependencies
  * processor: parse c:base/c:mode attributes in PARAM tags

 -- Max Kellermann <mk@cm4all.com>  Wed, 11 Mar 2009 09:43:48 +0100

cm4all-beng-proxy (0.4.3) unstable; urgency=low

  * processor: rewrite URI in LINK tags
  * processor: rewrite URI in PARAM tags
  * use splice() from glibc 2.7
  * translate: added VARY response packet
  * build documentation with texlive

 -- Max Kellermann <mk@cm4all.com>  Wed, 04 Mar 2009 09:53:56 +0100

cm4all-beng-proxy (0.4.2) unstable; urgency=low

  * hashmap: fix corruption in slot chain
  * use monotonic clock to calculate expiry times
  * processor: rewrite URIs in the EMBED, VIDEO, AUDIO tags

 -- Max Kellermann <mk@cm4all.com>  Tue, 17 Feb 2009 17:14:48 +0100

cm4all-beng-proxy (0.4.1) unstable; urgency=low

  * translate: clear client->transformation
  * handler: check for translation errors
  * http-server: fixed assertion failure during shutdown
  * http-server: send "Keep-Alive" response header
  * worker: after fork(), call event_reinit() in the parent process
  * added valgrind build dependency
  * build with Debian's libevent-1.4 package

 -- Max Kellermann <mk@cm4all.com>  Tue, 10 Feb 2009 11:48:53 +0100

cm4all-beng-proxy (0.4) unstable; urgency=low

  * added support for transformation views
    - in the JavaScript API, mode=proxy is now deprecated
  * http-cache: fix segfault when request_headers==NULL
  * http-cache: store multiple (varying) versions of a resource
  * http-cache: use the "max-age" cache-control response

 -- Max Kellermann <mk@cm4all.com>  Fri, 30 Jan 2009 13:29:43 +0100

cm4all-beng-proxy (0.3.9) unstable; urgency=low

  * http-client: assume keep-alive is enabled on HTTP 1.1
  * processor: use configured/session path-info for mode=child URIs

 -- Max Kellermann <mk@cm4all.com>  Tue, 27 Jan 2009 13:07:51 +0100

cm4all-beng-proxy (0.3.8) unstable; urgency=low

  * processor: pass Content-Type and Content-Language headers from
    template
  * http-client: allow chunked response body without keep-alive

 -- Max Kellermann <mk@cm4all.com>  Fri, 23 Jan 2009 13:02:42 +0100

cm4all-beng-proxy (0.3.7) unstable; urgency=low

  * istream_subst: exit the loop if state==INSERT
  * istream_iconv: check if the full buffer could be flushed
  * worker: don't reinitialize session manager during shutdown

 -- Max Kellermann <mk@cm4all.com>  Thu, 15 Jan 2009 10:39:47 +0100

cm4all-beng-proxy (0.3.6) unstable; urgency=low

  * processor: ignore closing </header>
  * widget-http: now really don't check content-type in frame parents
  * parser: skip comments
  * processor: implemented c:base="parent"
  * processor: added "c:" prefix to c:widget child elements
  * processor: renamed the "c:param" element to "c:parameter"

 -- Max Kellermann <mk@cm4all.com>  Thu, 08 Jan 2009 11:17:29 +0100

cm4all-beng-proxy (0.3.5) unstable; urgency=low

  * widget-http: don't check content-type in frame parents
  * istream-subst: allow null bytes in the input stream
  * js: added the "translate" parameter for passing values to the
    translation server
  * rewrite-uri: refuse to rewrite a frame URI without widget id

 -- Max Kellermann <mk@cm4all.com>  Mon, 05 Jan 2009 16:46:32 +0100

cm4all-beng-proxy (0.3.4) unstable; urgency=low

  * processor: added support for custom widget request headers
  * http-cache: obey the "Vary" response header
  * http-cache: pass the new http_cache_info object when testing a cache
    item

 -- Max Kellermann <mk@cm4all.com>  Tue, 30 Dec 2008 15:46:44 +0100

cm4all-beng-proxy (0.3.3) unstable; urgency=low

  * processor: grew widget parameter buffer to 512 bytes
  * widget-resolver: clear widget->resolver on abort
  * cgi: clear the input's handler in cgi_async_abort()
  * widget-stream: use istream_hold (reverts r4171)

 -- Max Kellermann <mk@cm4all.com>  Fri, 05 Dec 2008 14:43:05 +0100

cm4all-beng-proxy (0.3.2) unstable; urgency=low

  * processor: free memory before calling embed_frame_widget()
  * processor: allocate query string from the widget pool
  * processor: removed the obsolete widget attributes "tag" and "style"
  * parser: hold a reference to the pool

 -- Max Kellermann <mk@cm4all.com>  Mon, 01 Dec 2008 14:15:38 +0100

cm4all-beng-proxy (0.3.1) unstable; urgency=low

  * http-client: remove Transfer-Encoding and Content-Length from response
    headers
  * http-client: don't read body after invoke_response()
  * fork: retry splice() after EAGAIN
  * fork: don't close input when splice() fails
  * cgi: abort the response handler when the stdin stream fails
  * istream_file, istream_pipe, fork, client_socket, listener: fixed file
    descriptor leaks
  * processor: hold a reference to the caller's pool
  * debian/rules: enabled test suite

 -- Max Kellermann <mk@cm4all.com>  Thu, 27 Nov 2008 16:01:16 +0100

cm4all-beng-proxy (0.3) unstable; urgency=low

  * implemented widget filters
  * translate: initialize all fields of a CGI address
  * fork: read request body on EAGAIN
  * fork: implemented the direct() method with splice()
  * python: added class Response
  * prototypes/translate.py:
    - support "filter"
    - support "content_type"
  * demo: added widget filter demo

 -- Max Kellermann <mk@cm4all.com>  Wed, 26 Nov 2008 16:27:29 +0100

cm4all-beng-proxy (0.2) unstable; urgency=low

  * don't quote text/xml widgets
  * widget-resolver: pass widget_pool to widget_class_lookup()
  * widget-registry: allocate widget_class from widget_pool
  * widget-stream: eliminated the async operation proxy, because the
    operation cannot be aborted before the constructor returns
  * widget-stream: don't clear the "delayed" stream in the response() callback
  * rewrite-uri: trigger istream_read(delayed) after istream_delayed_set()
  * doc: clarified XSLT integration

 -- Max Kellermann <mk@cm4all.com>  Tue, 25 Nov 2008 15:28:54 +0100

cm4all-beng-proxy (0.1) unstable; urgency=low

  * initial release

 -- Max Kellermann <mk@cm4all.com>  Mon, 17 Nov 2008 11:59:36 +0100<|MERGE_RESOLUTION|>--- conflicted
+++ resolved
@@ -1,7 +1,6 @@
-<<<<<<< HEAD
 cm4all-beng-proxy (18.0.14) unstable; urgency=low
 
-  * 
+  * merge release 17.10
 
  --   
 
@@ -105,13 +104,12 @@
   * translation: add packet WRITE_FILE
 
  -- Max Kellermann <mk@cm4all.com>  Fri, 16 Sep 2022 17:25:24 +0200
-=======
+
 cm4all-beng-proxy (17.10) unstable; urgency=low
 
   * http_client: fix assertion failure
 
  -- Max Kellermann <mk@cm4all.com>  Tue, 07 Feb 2023 14:44:33 +0100
->>>>>>> e584be7a
 
 cm4all-beng-proxy (17.9) unstable; urgency=low
 
