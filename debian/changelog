--- conflicted
+++ resolved
@@ -1,7 +1,6 @@
-<<<<<<< HEAD
 cm4all-beng-proxy (7.4) unstable; urgency=low
 
-  * 
+  * merge release 6.8
 
  --   
 
@@ -105,13 +104,12 @@
     frame widgets
 
  -- Max Kellermann <mk@cm4all.com>  Fri, 13 Mar 2015 16:53:29 -0000
-=======
+
 cm4all-beng-proxy (6.8) unstable; urgency=low
 
   * tcache: verify URI after cache miss
 
  -- Max Kellermann <mk@cm4all.com>  Wed, 26 Aug 2015 12:32:19 -0000
->>>>>>> 214e4b5b
 
 cm4all-beng-proxy (6.7) unstable; urgency=low
 
