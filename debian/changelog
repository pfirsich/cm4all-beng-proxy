--- conflicted
+++ resolved
@@ -1,7 +1,6 @@
-<<<<<<< HEAD
 cm4all-beng-proxy (4.11) unstable; urgency=low
 
-  * 
+  * merge release 3.1.37
 
  --   
 
@@ -460,7 +459,7 @@
   * translate-client, resource-loader: support https://
 
  -- Max Kellermann <mk@cm4all.com>  Wed, 23 Oct 2013 19:29:38 -0000
-=======
+
 cm4all-beng-proxy (3.1.37) unstable; urgency=low
 
   * http_cache: fix caching (Fast-)CGI responses
@@ -468,7 +467,6 @@
   * stock: destroy only surplus idle items
 
  -- Max Kellermann <mk@cm4all.com>  Mon, 28 Jul 2014 15:30:50 -0000
->>>>>>> 865b4887
 
 cm4all-beng-proxy (3.1.36) unstable; urgency=low
 
