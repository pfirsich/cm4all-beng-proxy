--- conflicted
+++ resolved
@@ -1,4 +1,3 @@
-<<<<<<< HEAD
 cm4all-beng-proxy (16.0.1) unstable; urgency=low
 
   * remove the obsolete Bulldog support
@@ -12,13 +11,12 @@
   * debian: use debhelper 12
 
  --   
-=======
+
 cm4all-beng-proxy (15.19) unstable; urgency=low
 
   * systemd: raise TasksMax to 50%
 
  -- Max Kellermann <mk@cm4all.com>  Tue, 04 Jun 2019 13:36:31 +0200
->>>>>>> 566a0299
 
 cm4all-beng-proxy (15.18) unstable; urgency=low
 
