<<<<<<< HEAD
cm4all-beng-proxy (0.9.13) unstable; urgency=low

  * proxy-widget: apply the widget's response header forward settings
  * response: add option to dump the widget tree
  * widget-class: move header forward settings to view

 --

cm4all-beng-proxy (0.9.12) unstable; urgency=low

  * widget: internal API refactorization
  * was-control: fix argument order in "abort" call
  * was-client: duplicate the GError object when it is used twice
  * {file,delegate}-handler: add Expires/ETag headers to 304 response
  * cgi: allow setting environment variables

 -- Max Kellermann <mk@cm4all.com>  Thu, 24 Mar 2011 15:12:54 +0100

cm4all-beng-proxy (0.9.11) unstable; urgency=low

  * processor: major API refactorization
  * merge release 0.8.29

 -- Max Kellermann <mk@cm4all.com>  Mon, 21 Mar 2011 19:43:28 +0100

cm4all-beng-proxy (0.9.10) unstable; urgency=low

  * merge release 0.8.27

 -- Max Kellermann <mk@cm4all.com>  Fri, 18 Mar 2011 14:11:16 +0100

cm4all-beng-proxy (0.9.9) unstable; urgency=low

  * merge release 0.8.25

 -- Max Kellermann <mk@cm4all.com>  Mon, 14 Mar 2011 16:05:51 +0100

cm4all-beng-proxy (0.9.8) unstable; urgency=low

  * translate: support UNIX domain sockets in ADDRESS_STRING
  * resource-address: support connections to existing FastCGI servers

 -- Max Kellermann <mk@cm4all.com>  Fri, 11 Mar 2011 19:24:33 +0100

cm4all-beng-proxy (0.9.7) unstable; urgency=low

  * merge release 0.8.24

 -- Max Kellermann <mk@cm4all.com>  Fri, 04 Mar 2011 13:07:36 +0100

cm4all-beng-proxy (0.9.6) unstable; urgency=low

  * merge release 0.8.23

 -- Max Kellermann <mk@cm4all.com>  Mon, 28 Feb 2011 11:47:45 +0100

cm4all-beng-proxy (0.9.5) unstable; urgency=low

  * translate: allow SITE without CGI

 -- Max Kellermann <mk@cm4all.com>  Mon, 31 Jan 2011 06:35:24 +0100

cm4all-beng-proxy (0.9.4) unstable; urgency=low

  * widget-class: allow distinct addresses for each view

 -- Max Kellermann <mk@cm4all.com>  Thu, 27 Jan 2011 17:51:21 +0100

cm4all-beng-proxy (0.9.3) unstable; urgency=low

  * istream-catch: log errors
  * proxy-handler: pass the original request URI to (Fast)CGI
  * proxy-handler: pass the original document root to (Fast)CGI
  * fcgi-stock: pass site id to child process
  * translation: new packet "HOME" for JailCGI
  * resource-loader: get remote host from "X-Forwarded-For"
  * cgi, fcgi-client: pass client IP address to application

 -- Max Kellermann <mk@cm4all.com>  Fri, 21 Jan 2011 18:13:38 +0100

cm4all-beng-proxy (0.9.2) unstable; urgency=low

  * merge release 0.8.21
  * http-response: better context for error messages
  * istream: method close() does not invoke handler->abort()
  * istream: better context for error messages
  * ajp-client: destruct properly when request stream fails
  * {delegate,fcgi,was}-stock: use the JailCGI 1.4 wrapper

 -- Max Kellermann <mk@cm4all.com>  Mon, 17 Jan 2011 12:08:04 +0100

cm4all-beng-proxy (0.9.1) unstable; urgency=low

  * http-server: count the number of raw bytes sent and received
  * control-handler: support TCACHE_INVALIDATE with SITE
  * new programs "log-forward", "log-exec" for network logging
  * new program "log-split" for creating per-site log files
  * new program "log-traffic" for creating per-site traffic logs
  * move logging servers to new package cm4all-beng-proxy-logging
  * python/control.client: add parameter "broadcast"

 -- Max Kellermann <mk@cm4all.com>  Thu, 02 Dec 2010 12:07:16 +0100

cm4all-beng-proxy (0.9) unstable; urgency=low

  * merge release 0.8.19
  * was-client: explicitly send 32 bit METHOD payload
  * was-client: explicitly parse STATUS as 32 bit integer
  * was-client: clear control channel object on destruction
  * was-client: reuse child process if state is clean on EOF
  * was-client: abort properly after receiving illegal packet
  * was-client: allow "request STOP" before response completed
  * was-client: postpone the response handler invocation
  * was-control: send packets in bulk
  * python: support WAS widgets
  * http-server: enable "cork" mode only for beginning of response
  * http-cache: don't access freed memory in pool_unref_denotify()
  * http: use libcm4all-http
  * new datagram based binary protocol for access logging
  * main: default WAS stock limit is 16

 -- Max Kellermann <mk@cm4all.com>  Thu, 18 Nov 2010 19:56:17 +0100
=======
cm4all-beng-proxy (0.8.30) unstable; urgency=low

  * handler: make lower-case realm name from the "Host" header
  * session: copy attribute "realm", fixes segmentation fault

 -- Max Kellermann <mk@cm4all.com>  Tue, 29 Mar 2011 16:47:43 +0200
>>>>>>> 094a0993

cm4all-beng-proxy (0.8.29) unstable; urgency=low

  * ajp-client: send query string in an AJP attribute

 -- Max Kellermann <mk@cm4all.com>  Mon, 21 Mar 2011 19:16:16 +0100

cm4all-beng-proxy (0.8.28) unstable; urgency=low

  * resource-loader: use X-Forwarded-For to obtain AJP remote host
  * resource-loader: strip port from AJP remote address
  * resource-loader: don't pass remote host to AJP server
  * resource-loader: parse server port for AJP
  * ajp-client: always send content-length
  * ajp-client: parse the remaining buffer after EAGAIN

 -- Max Kellermann <mk@cm4all.com>  Mon, 21 Mar 2011 11:12:07 +0100

cm4all-beng-proxy (0.8.27) unstable; urgency=low

  * http-request: close the request body on malformed URI
  * ajp-request: AJP translation packet contains ajp://host:port/path

 -- Max Kellermann <mk@cm4all.com>  Fri, 18 Mar 2011 14:04:21 +0100

cm4all-beng-proxy (0.8.26) unstable; urgency=low

  * python/response: fix typo in ajp()
  * session: validate sessions only within one realm

 -- Max Kellermann <mk@cm4all.com>  Fri, 18 Mar 2011 08:59:41 +0100

cm4all-beng-proxy (0.8.25) unstable; urgency=low

  * widget-http: discard request body on unknown view name
  * inline-widget: discard request body on error
  * {http,fcgi,was}-client: allocate response headers from caller pool
  * cmdline: fcgi_stock_limit defaults to 0 (no limit)

 -- Max Kellermann <mk@cm4all.com>  Mon, 14 Mar 2011 15:53:42 +0100

cm4all-beng-proxy (0.8.24) unstable; urgency=low

  * fcgi-client: release the connection even when padding not consumed
    after empty response

 -- Max Kellermann <mk@cm4all.com>  Wed, 02 Mar 2011 17:39:33 +0100

cm4all-beng-proxy (0.8.23) unstable; urgency=low

  * memcached-client: allocate a new memory pool
  * memcached-client: copy caller_pool reference before freeing the client
  * fcgi-client: check headers!=NULL
  * fcgi-client: release the connection even when padding not consumed

 -- Max Kellermann <mk@cm4all.com>  Mon, 28 Feb 2011 10:50:02 +0100

cm4all-beng-proxy (0.8.22) unstable; urgency=low

  * cgi: fill special variables CONTENT_TYPE, CONTENT_LENGTH
  * memcached-client: remove stray pool_unref() call
  * memcached-client: reuse the socket if the remaining value is buffered
  * http-cache-choice: abbreviate memcached keys
  * *-cache: allocate a parent pool for cache items
  * pool: re-enable linear pools
  * frame: free the request body on error
  * http-cache: free cached body which was dismissed

 -- Max Kellermann <mk@cm4all.com>  Mon, 07 Feb 2011 15:34:09 +0100

cm4all-beng-proxy (0.8.21) unstable; urgency=low

  * merge release 0.7.55
  * jail: translate the document root properly
  * header-forward: forward the "Host" header to CGI/FastCGI/AJP
  * http-error: map ENOTDIR to "404 Not Found"
  * http-server: fix assertion failure on write error
  * fcgi-stock: clear all environment variables

 -- Max Kellermann <mk@cm4all.com>  Thu, 06 Jan 2011 16:04:20 +0100

cm4all-beng-proxy (0.8.20) unstable; urgency=low

  * widget-resolver: add pedantic state assertions
  * async: remember a copy of the operation in !NDEBUG
  * python/translation/response: max_age() returns self

 -- Max Kellermann <mk@cm4all.com>  Mon, 06 Dec 2010 23:02:50 +0100

cm4all-beng-proxy (0.8.19) unstable; urgency=low

  * merge release 0.7.54

 -- Max Kellermann <mk@cm4all.com>  Wed, 17 Nov 2010 16:25:10 +0100

cm4all-beng-proxy (0.8.18) unstable; urgency=low

  * was-client: explicitly send 32 bit METHOD payload
  * was-client: explicitly parse STATUS as 32 bit integer
  * istream: check presence of as_fd() in optimized build

 -- Max Kellermann <mk@cm4all.com>  Fri, 05 Nov 2010 11:00:54 +0100

cm4all-beng-proxy (0.8.17) unstable; urgency=low

  * merged release 0.7.53
  * widget: use colon as widget path separator
  * was-client: check for abort during response handler
  * was-client: implement STOP
  * was-client: release memory pools
  * was-launch: enable non-blocking mode on input and output
  * http-server: don't crash on malformed pipelined request
  * main: free the WAS stock and the UDP listener in the SIGTERM handler

 -- Max Kellermann <mk@cm4all.com>  Thu, 28 Oct 2010 19:50:26 +0200

cm4all-beng-proxy (0.8.16) unstable; urgency=low

  * merged release 0.7.52
  * was-client: support for the WAS protocol

 -- Max Kellermann <mk@cm4all.com>  Wed, 13 Oct 2010 16:45:18 +0200

cm4all-beng-proxy (0.8.15) unstable; urgency=low

  * resource-address: don't skip question mark twice

 -- Max Kellermann <mk@cm4all.com>  Tue, 28 Sep 2010 12:20:33 +0200

cm4all-beng-proxy (0.8.14) unstable; urgency=low

  * processor: schedule "xmlns:c" deletion

 -- Max Kellermann <mk@cm4all.com>  Thu, 23 Sep 2010 14:42:31 +0200

cm4all-beng-proxy (0.8.13) unstable; urgency=low

  * processor: delete "xmlns:c" attributes from link elements
  * istream-{head,zero}: implement method available()
  * merged release 0.7.51

 -- Max Kellermann <mk@cm4all.com>  Tue, 17 Aug 2010 09:54:33 +0200

cm4all-beng-proxy (0.8.12) unstable; urgency=low

  * http-cache-memcached: copy resource address
  * debian/control: add missing ${shlibs:Depends}
  * merged release 0.7.50

 -- Max Kellermann <mk@cm4all.com>  Thu, 12 Aug 2010 20:17:52 +0200

cm4all-beng-proxy (0.8.11) unstable; urgency=low

  * delegate-client: fix SCM_RIGHTS check
  * use Linux 2.6 CLOEXEC/NONBLOCK flags
  * tcache: INVALIDATE removes all variants (error documents etc.)
  * control: new UDP based protocol, allows invalidating caches
  * hashmap: fix assertion failure in hashmap_remove_match()
  * merged release 0.7.49

 -- Max Kellermann <mk@cm4all.com>  Tue, 10 Aug 2010 15:48:10 +0200

cm4all-beng-proxy (0.8.10) unstable; urgency=low

  * tcache: copy response.previous

 -- Max Kellermann <mk@cm4all.com>  Mon, 02 Aug 2010 18:03:43 +0200

cm4all-beng-proxy (0.8.9) unstable; urgency=low

  * (f?)cgi-handler: forward query string only if focused
  * ajp-handler: merge into proxy-handler
  * proxy-handler: forward query string if focused
  * cgi, fastcgi-handler: enable the resource cache
  * translation: add packets CHECK and PREVIOUS for authentication
  * python: add Response.max_age()

 -- Max Kellermann <mk@cm4all.com>  Fri, 30 Jul 2010 11:39:22 +0200

cm4all-beng-proxy (0.8.8) unstable; urgency=low

  * prototypes/translate.py: added new ticket-fastcgi programs
  * http-cache: implement FastCGI caching
  * merged release 0.7.47

 -- Max Kellermann <mk@cm4all.com>  Wed, 21 Jul 2010 13:00:43 +0200

cm4all-beng-proxy (0.8.7) unstable; urgency=low

  * istream-delayed: update the "direct" bit mask
  * http-client: send "Expect: 100-continue"
  * response, widget-http: apply istream_pipe to filter input
  * proxy-handler: apply istream_pipe to request body
  * istream-ajp-body: send larger request body packets
  * ajp-client: support splice()
  * merged release 0.7.46

 -- Max Kellermann <mk@cm4all.com>  Fri, 25 Jun 2010 18:52:04 +0200

cm4all-beng-proxy (0.8.6) unstable; urgency=low

  * translation: added support for custom error documents
  * response: convert HEAD to GET if filter follows
  * processor: short-circuit on HEAD request
  * python: depend on python-twisted-core

 -- Max Kellermann <mk@cm4all.com>  Wed, 16 Jun 2010 16:37:42 +0200

cm4all-beng-proxy (0.8.5) unstable; urgency=low

  * istream-tee: allow second output to block
  * widget-http: don't transform error documents
  * response, widget-http: disable filters after widget frame request
  * translation: added packet FILTER_4XX to filter client errors
  * merged release 0.7.45

 -- Max Kellermann <mk@cm4all.com>  Thu, 10 Jun 2010 16:13:14 +0200

cm4all-beng-proxy (0.8.4) unstable; urgency=low

  * python: added missing "Response" import
  * python: resume parsing after deferred call
  * http-client: implement istream method as_fd()
  * merged release 0.7.44

 -- Max Kellermann <mk@cm4all.com>  Mon, 07 Jun 2010 17:01:16 +0200

cm4all-beng-proxy (0.8.3) unstable; urgency=low

  * file-handler: implement If-Range (RFC 2616 14.27)
  * merged release 0.7.42

 -- Max Kellermann <mk@cm4all.com>  Tue, 01 Jun 2010 16:17:13 +0200

cm4all-beng-proxy (0.8.2) unstable; urgency=low

  * cookie-client: verify the cookie path
  * python: use Twisted's logging library
  * python: added a widget registry class
  * merged release 0.7.41

 -- Max Kellermann <mk@cm4all.com>  Wed, 26 May 2010 13:08:16 +0200

cm4all-beng-proxy (0.8.1) unstable; urgency=low

  * http-cache-memcached: delete entity records on POST

 -- Max Kellermann <mk@cm4all.com>  Tue, 18 May 2010 12:21:55 +0200

cm4all-beng-proxy (0.8) unstable; urgency=low

  * istream: added method as_fd() to convert istream to file descriptor
  * fork: support passing stdin istream fd to child process
  * http-cache: discard only matching entries on POST
  * istream-html-escape: escape single and double quote
  * rewrite-uri: escape the result with XML entities

 -- Max Kellermann <mk@cm4all.com>  Thu, 13 May 2010 12:34:46 +0200

cm4all-beng-proxy (0.7.55) unstable; urgency=low

  * pool: reparent pools in optimized build
  * istream-deflate: add missing pool reference while reading
  * istream-deflate: fix several error handlers

 -- Max Kellermann <mk@cm4all.com>  Thu, 06 Jan 2011 12:59:39 +0100

cm4all-beng-proxy (0.7.54) unstable; urgency=low

  * http-server: fix crash on deferred chunked request body
  * parser: fix crash on malformed SCRIPT element

 -- Max Kellermann <mk@cm4all.com>  Wed, 17 Nov 2010 16:13:09 +0100

cm4all-beng-proxy (0.7.53) unstable; urgency=low

  * http-server: don't crash on malformed pipelined request
  * sink-header: fix assertion failure on empty trailer

 -- Max Kellermann <mk@cm4all.com>  Thu, 28 Oct 2010 18:39:01 +0200

cm4all-beng-proxy (0.7.52) unstable; urgency=low

  * fcgi-client: fix send timeout handler
  * fork: finish the buffer after pipe was drained

 -- Max Kellermann <mk@cm4all.com>  Wed, 13 Oct 2010 16:39:26 +0200

cm4all-beng-proxy (0.7.51) unstable; urgency=low

  * http-client: clear response body pointer before forwarding EOF event
  * processor: fix assertion failure for c:mode in c:widget

 -- Max Kellermann <mk@cm4all.com>  Mon, 16 Aug 2010 17:01:48 +0200

cm4all-beng-proxy (0.7.50) unstable; urgency=low

  * header-forward: don't forward the "Host" header to HTTP servers
  * resource-address: use uri_relative() for CGI
  * uri-relative: don't lose host name in uri_absolute()
  * uri-relative: don't fail on absolute URIs
  * http-cache-heap: don't use uninitialized item size

 -- Max Kellermann <mk@cm4all.com>  Thu, 12 Aug 2010 20:03:49 +0200

cm4all-beng-proxy (0.7.49) unstable; urgency=low

  * hashmap: fix assertion failure in hashmap_remove_value()

 -- Max Kellermann <mk@cm4all.com>  Tue, 10 Aug 2010 15:37:12 +0200

cm4all-beng-proxy (0.7.48) unstable; urgency=low

  * pipe-stock: add assertions on file descriptors

 -- Max Kellermann <mk@cm4all.com>  Mon, 09 Aug 2010 14:56:54 +0200

cm4all-beng-proxy (0.7.47) unstable; urgency=low

  * cmdline: add option "--group"

 -- Max Kellermann <mk@cm4all.com>  Fri, 16 Jul 2010 18:39:53 +0200

cm4all-beng-proxy (0.7.46) unstable; urgency=low

  * handler: initialize all translate_response attributes
  * http-client: consume buffer before header length check
  * istream-pipe: clear "direct" flags in constructor
  * istream-pipe: return gracefully when handler blocks
  * ajp-client: hold pool reference to reset TCP_CORK

 -- Max Kellermann <mk@cm4all.com>  Mon, 21 Jun 2010 17:53:21 +0200

cm4all-beng-proxy (0.7.45) unstable; urgency=low

  * istream-tee: separate "weak" values for the two outputs
  * fcache: don't close output when caching has been canceled
  * tcache: copy the attribute "secure_cookie"

 -- Max Kellermann <mk@cm4all.com>  Thu, 10 Jun 2010 15:21:34 +0200

cm4all-beng-proxy (0.7.44) unstable; urgency=low

  * http-client: check response header length
  * http-server: check request header length

 -- Max Kellermann <mk@cm4all.com>  Mon, 07 Jun 2010 16:51:57 +0200

cm4all-beng-proxy (0.7.43) unstable; urgency=low

  * http-cache: fixed NULL pointer dereference when storing empty response
    body on the heap

 -- Max Kellermann <mk@cm4all.com>  Tue, 01 Jun 2010 18:52:45 +0200

cm4all-beng-proxy (0.7.42) unstable; urgency=low

  * fork: check "direct" flag again after buffer flush
  * pool: pool_unref_denotify() remembers the code location
  * sink-{buffer,gstring}: don't invoke callback in abort()
  * async: added another debug flag to verify correctness

 -- Max Kellermann <mk@cm4all.com>  Mon, 31 May 2010 21:15:58 +0200

cm4all-beng-proxy (0.7.41) unstable; urgency=low

  * http-cache: initialize response status and headers on empty body

 -- Max Kellermann <mk@cm4all.com>  Tue, 25 May 2010 16:27:25 +0200

cm4all-beng-proxy (0.7.40) unstable; urgency=low

  * http-cache: fixed NULL pointer dereference when storing empty response
    body in memcached

 -- Max Kellermann <mk@cm4all.com>  Tue, 25 May 2010 15:04:44 +0200

cm4all-beng-proxy (0.7.39) unstable; urgency=low

  * memcached-stock: close value on connect failure
  * http: implement remaining status codes
  * http-cache: allow caching empty response body
  * http-cache: cache status codes 203, 206, 300, 301, 410
  * http-cache: don't cache authorized resources

 -- Max Kellermann <mk@cm4all.com>  Fri, 21 May 2010 17:37:29 +0200

cm4all-beng-proxy (0.7.38) unstable; urgency=low

  * http-server: send HTTP/1.1 declaration with "100 Continue"
  * connection: initialize "site_name", fixes crash bug
  * translation: added packet SECURE_COOKIE

 -- Max Kellermann <mk@cm4all.com>  Thu, 20 May 2010 15:40:34 +0200

cm4all-beng-proxy (0.7.37) unstable; urgency=low

  * *-client: implement a socket leak detector
  * handler: initialize response header without translation server

 -- Max Kellermann <mk@cm4all.com>  Tue, 18 May 2010 12:05:11 +0200

cm4all-beng-proxy (0.7.36) unstable; urgency=low

  * http-client: fixed NULL pointer dereference
  * handler, response: removed duplicate request body destruction calls

 -- Max Kellermann <mk@cm4all.com>  Tue, 11 May 2010 17:16:36 +0200

cm4all-beng-proxy (0.7.35) unstable; urgency=low

  * {http,fcgi,ajp}-request: close the request body on abort
  * handler: set fake translation response on malformed URI

 -- Max Kellermann <mk@cm4all.com>  Mon, 10 May 2010 11:22:23 +0200

cm4all-beng-proxy (0.7.34) unstable; urgency=low

  * translate: check the UNTRUSTED packet
  * translation: added packet UNTRUSTED_PREFIX

 -- Max Kellermann <mk@cm4all.com>  Fri, 30 Apr 2010 19:14:37 +0200

cm4all-beng-proxy (0.7.33) unstable; urgency=low

  * merged release 0.7.27.1
  * fcache: don't continue storing in background
  * fcgi-client: re-add event after some input data has been read

 -- Max Kellermann <mk@cm4all.com>  Fri, 30 Apr 2010 11:31:08 +0200

cm4all-beng-proxy (0.7.32) unstable; urgency=low

  * response: generate the "Server" response header
  * response: support the Authentication-Info response header
  * response: support custom authentication pages
  * translation: support custom response headers

 -- Max Kellermann <mk@cm4all.com>  Tue, 27 Apr 2010 17:09:59 +0200

cm4all-beng-proxy (0.7.31) unstable; urgency=low

  * support HTTP authentication (RFC 2617)

 -- Max Kellermann <mk@cm4all.com>  Mon, 26 Apr 2010 17:26:42 +0200

cm4all-beng-proxy (0.7.30) unstable; urgency=low

  * fcgi-client: support responses without a body
  * {http,fcgi}-client: hold caller pool reference during callback

 -- Max Kellermann <mk@cm4all.com>  Fri, 23 Apr 2010 14:41:05 +0200

cm4all-beng-proxy (0.7.29) unstable; urgency=low

  * http-cache: added missing pool_unref() in memcached_miss()
  * pool: added checked pool references

 -- Max Kellermann <mk@cm4all.com>  Thu, 22 Apr 2010 15:45:48 +0200

cm4all-beng-proxy (0.7.28) unstable; urgency=low

  * fcgi-client: support response status
  * translate: malformed packets are fatal
  * http-cache: don't cache resources with very long URIs
  * memcached-client: increase the maximum key size to 32 kB

 -- Max Kellermann <mk@cm4all.com>  Thu, 15 Apr 2010 15:06:51 +0200

cm4all-beng-proxy (0.7.27.1) unstable; urgency=low

  * http-cache: added missing pool_unref() in memcached_miss()
  * http-cache: don't cache resources with very long URIs
  * memcached-client: increase the maximum key size to 32 kB
  * fork: properly handle partially filled output buffer
  * fork: re-add event after some input data has been read

 -- Max Kellermann <mk@cm4all.com>  Thu, 29 Apr 2010 15:30:21 +0200

cm4all-beng-proxy (0.7.27) unstable; urgency=low

  * session: use GLib's PRNG to generate session ids
  * session: seed the PRNG with /dev/random
  * response: log UNTRUSTED violation attempts
  * response: drop widget sessions when there is no focus

 -- Max Kellermann <mk@cm4all.com>  Fri, 09 Apr 2010 12:04:18 +0200

cm4all-beng-proxy (0.7.26) unstable; urgency=low

  * memcached-client: schedule read event before callback
  * istream-tee: continue with second output if first is closed

 -- Max Kellermann <mk@cm4all.com>  Sun, 28 Mar 2010 18:08:11 +0200

cm4all-beng-proxy (0.7.25) unstable; urgency=low

  * memcached-client: don't poll if socket is closed
  * fork: close file descriptor on input error
  * pool: don't check attachments in pool_trash()

 -- Max Kellermann <mk@cm4all.com>  Thu, 25 Mar 2010 13:28:01 +0100

cm4all-beng-proxy (0.7.24) unstable; urgency=low

  * memcached-client: release socket after splice

 -- Max Kellermann <mk@cm4all.com>  Mon, 22 Mar 2010 11:29:45 +0100

cm4all-beng-proxy (0.7.23) unstable; urgency=low

  * sink-header: support splice
  * memcached-client: support splice (response)
  * fcgi-client: recover correctly after send error
  * fcgi-client: support chunked request body
  * fcgi-client: basic splice support for the request body
  * http-cache: duplicate headers
  * {http,memcached}-client: check "direct" mode after buffer flush
  * cmdline: added option "fcgi_stock_limit"
  * python: auto-export function write_packet()
  * python: Response methods return self

 -- Max Kellermann <mk@cm4all.com>  Fri, 19 Mar 2010 13:28:35 +0100

cm4all-beng-proxy (0.7.22) unstable; urgency=low

  * python: re-add function write_packet()

 -- Max Kellermann <mk@cm4all.com>  Fri, 12 Mar 2010 12:27:21 +0100

cm4all-beng-proxy (0.7.21) unstable; urgency=low

  * ajp-client: handle EAGAIN from send()
  * python: install the missing sources

 -- Max Kellermann <mk@cm4all.com>  Thu, 11 Mar 2010 16:58:25 +0100

cm4all-beng-proxy (0.7.20) unstable; urgency=low

  * http-client: don't reinstate event when socket is closed
  * access-log: log the site name
  * python: removed unused function write_packet()
  * python: split the module beng_proxy.translation
  * python: allow overriding query string and param in absolute_uri()
  * python: moved absolute_uri() to a separate library

 -- Max Kellermann <mk@cm4all.com>  Thu, 11 Mar 2010 09:48:52 +0100

cm4all-beng-proxy (0.7.19) unstable; urgency=low

  * client-socket: translate EV_TIMEOUT to ETIMEDOUT
  * fork: refill the input buffer as soon as possible
  * delegate-client: implement an abortable event
  * pool: added assertions for libevent leaks
  * direct: added option "-s enable_splice=no"

 -- Max Kellermann <mk@cm4all.com>  Thu, 04 Mar 2010 17:34:56 +0100

cm4all-beng-proxy (0.7.18) unstable; urgency=low

  * args: reserve memory for the trailing null byte

 -- Max Kellermann <mk@cm4all.com>  Tue, 23 Feb 2010 17:46:04 +0100

cm4all-beng-proxy (0.7.17) unstable; urgency=low

  * translation: added the BOUNCE packet (variant of REDIRECT)
  * translation: change widget packet HOST to UNTRUSTED
  * translation: pass internal URI arguments to the translation server
  * handler: use the specified status with REDIRECT
  * python: added method Request.absolute_uri()

 -- Max Kellermann <mk@cm4all.com>  Tue, 23 Feb 2010 16:15:22 +0100

cm4all-beng-proxy (0.7.16) unstable; urgency=low

  * processor: separate trusted from untrusted widgets by host name
  * processor: mode=partition is deprecated
  * translate: fix DOCUMENT_ROOT handler for CGI/FASTCGI
  * fcgi-request: added JailCGI support

 -- Max Kellermann <mk@cm4all.com>  Fri, 19 Feb 2010 14:29:29 +0100

cm4all-beng-proxy (0.7.15) unstable; urgency=low

  * processor: unreference the caller pool in abort()
  * tcache: clear BASE on mismatch
  * fcgi-client: generate the Content-Length request header
  * fcgi-client: send the CONTENT_TYPE parameter
  * prototypes/translate.py: use FastCGI to run PHP

 -- Max Kellermann <mk@cm4all.com>  Thu, 11 Feb 2010 14:43:21 +0100

cm4all-beng-proxy (0.7.14) unstable; urgency=low

  * connection: drop connections when the limit is exceeded
  * resource-address: added BASE support
  * fcgi-client: check the request ID in response packets
  * http-client: check response body when request body is closed
  * html-escape: use the last ampersand before the semicolon
  * html-escape: support &apos;
  * processor: unescape widget parameter values

 -- Max Kellermann <mk@cm4all.com>  Fri, 29 Jan 2010 17:49:43 +0100

cm4all-beng-proxy (0.7.13) unstable; urgency=low

  * fcgi-request: duplicate socket path
  * fcgi-request: support ACTION
  * fcgi-client: provide SCRIPT_FILENAME
  * fcgi-client: append empty PARAMS packet
  * fcgi-client: try to read response before request is finished
  * fcgi-client: implement the STDERR packet
  * fcgi-client: support request headers and body
  * fcgi-stock: manage one socket per child process
  * fcgi-stock: unlink socket path after connect
  * fcgi-stock: redirect fd 1,2 to /dev/null
  * fcgi-stock: kill FastCGI processes after 5 minutes idle
  * translation: new packet PAIR for passing parameters to FastCGI

 -- Max Kellermann <mk@cm4all.com>  Thu, 14 Jan 2010 13:36:48 +0100

cm4all-beng-proxy (0.7.12) unstable; urgency=low

  * http-cache: unlock the cache item after successful revalidation
  * http-cache-memcached: pass the expiration time to memcached
  * sink-header: comprise pending data in method available()
  * header-forward: forward the Expires response header

 -- Max Kellermann <mk@cm4all.com>  Tue, 22 Dec 2009 16:18:49 +0100

cm4all-beng-proxy (0.7.11) unstable; urgency=low

  * {ajp,memcached}-client: fix dis\appearing event for duplex socket
  * memcached-client: handle EAGAIN after send()
  * memcached-client: release socket as early as possible
  * header-forward: don't forward Accept-Encoding if transformation is
    enabled
  * widget-http, inline-widget: check Content-Encoding before processing
  * file-handler: send "Vary: Accept-Encoding" for compressed response
  * header-forward: support duplicate headers
  * fcache: implemented a 60 seconds timeout
  * fcache: copy pointer to local variable before callback
  * event2: refresh timeout after event has occurred

 -- Max Kellermann <mk@cm4all.com>  Fri, 18 Dec 2009 16:45:24 +0100

cm4all-beng-proxy (0.7.10) unstable; urgency=low

  * http-{server,client}: fix disappearing event for duplex socket

 -- Max Kellermann <mk@cm4all.com>  Mon, 14 Dec 2009 15:46:25 +0100

cm4all-beng-proxy (0.7.9) unstable; urgency=low

  * http: "Expect" is a hop-by-hop header
  * http-server: send "100 Continue" unless request body closed
  * http-client: poll socket after splice
  * http-server: handle EAGAIN after splice
  * http-server: send a 417 response on unrecognized "Expect" request
  * response, widget-http: append filter id to resource tag
  * resource-tag: check for "Cache-Control: no-store"

 -- Max Kellermann <mk@cm4all.com>  Mon, 14 Dec 2009 13:05:15 +0100

cm4all-beng-proxy (0.7.8) unstable; urgency=low

  * http-body: support partial response in method available()
  * file-handler: support pre-compressed static files
  * fcache: honor the "Cache-Control: no-store" response header

 -- Max Kellermann <mk@cm4all.com>  Wed, 09 Dec 2009 15:49:25 +0100

cm4all-beng-proxy (0.7.7) unstable; urgency=low

  * parser: allow underscore in attribute names
  * processor: check "type" attribute before URI rewriting
  * http-client: start receiving before request is sent
  * http-client: try to read response after write error
  * http-client: deliver response body after headers are finished
  * http-client: release socket as early as possible
  * http-client: serve buffer after socket has been closed
  * istream-chunked: clear input stream in abort handler
  * growing-buffer: fix crash after close in "data" callback

 -- Max Kellermann <mk@cm4all.com>  Thu, 03 Dec 2009 13:09:57 +0100

cm4all-beng-proxy (0.7.6) unstable; urgency=low

  * istream-hold: return -2 if handler is not available yet
  * http, ajp, fcgi: use istream_hold on request body
  * http-client: implemented splicing the request body
  * response: added missing URI substitution

 -- Max Kellermann <mk@cm4all.com>  Tue, 17 Nov 2009 15:25:35 +0100

cm4all-beng-proxy (0.7.5) unstable; urgency=low

  * session: 64 bit session ids
  * session: allow arbitrary session id size (at compile-time)
  * debian: larger default log file (16 * 4MB)
  * debian: added package cm4all-beng-proxy-toi

 -- Max Kellermann <mk@cm4all.com>  Mon, 16 Nov 2009 15:51:24 +0100

cm4all-beng-proxy (0.7.4) unstable; urgency=low

  * measure the latency of external resources
  * widget-http: partially revert "don't query session if !stateful"

 -- Max Kellermann <mk@cm4all.com>  Tue, 10 Nov 2009 15:06:03 +0100

cm4all-beng-proxy (0.7.3) unstable; urgency=low

  * uri-verify: don't reject double slash after first segment
  * hostname: allow the hyphen character
  * processor: allow processing without session
  * widget-http: don't query session if !stateful
  * request: disable session management for known bots
  * python: fixed AttributeError in __getattr__()
  * python: added method Response.process()
  * translation: added the response packets URI, HOST, SCHEME
  * translation: added header forward packets

 -- Max Kellermann <mk@cm4all.com>  Mon, 09 Nov 2009 16:40:27 +0100

cm4all-beng-proxy (0.7.2) unstable; urgency=low

  * fcache: close all caching connections on exit
  * istream-file: retry reading after EAGAIN
  * direct, istream-pipe: re-enable SPLICE_F_NONBLOCK
  * direct, istream-pipe: disable the SPLICE_F_MORE flag
  * http-client: handle EAGAIN after splice
  * http-client, header-writer: remove hop-by-hop response headers
  * response: optimized transformed response headers
  * handler: mangle CGI and FastCGI headers
  * header-forward: generate the X-Forwarded-For header
  * header-forward: add local host name to "Via" request header

 -- Max Kellermann <mk@cm4all.com>  Fri, 30 Oct 2009 13:41:02 +0100

cm4all-beng-proxy (0.7.1) unstable; urgency=low

  * file-handler: close the stream on "304 Not Modified"
  * pool: use assembler code only on gcc
  * cmdline: added option "--set tcp_stock_limit"
  * Makefile.am: enable the "subdir-objects" option

 -- Max Kellermann <mk@cm4all.com>  Thu, 22 Oct 2009 12:17:11 +0200

cm4all-beng-proxy (0.7) unstable; urgency=low

  * ajp-client: check if connection was closed during response callback
  * header-forward: log session id
  * istream: separate TCP splicing checks
  * istream-pipe: fix segmentation fault after incomplete direct transfer
  * istream-pipe: implement the "available" method
  * istream-pipe: allocate pipe only if handler supports it
  * istream-pipe: flush the pipe before reading from input
  * istream-pipe: reuse pipes in a stock
  * direct: support splice() from TCP socket to pipe
  * istream: direct() returns -3 if stream has been closed
  * hstock: don't destroy stocks while items are being created
  * tcp-stock: limit number of connections per host to 256
  * translate, http-client, ajp-client, cgi, http-cache: verify the HTTP
    response status
  * prototypes/translate.py: disallow "/../" and null bytes
  * prototypes/translate.py: added "/jail-delegate/" location
  * uri-parser: strict RFC 2396 URI verification
  * uri-parser: don't unescape the URI path
  * http-client, ajp-client: verify the request URI
  * uri-escape: unescape each character only once
  * http-cache: never use the memcached stock if caching is disabled
  * allow 8192 connections by default
  * allow 65536 file handles by default
  * added package cm4all-jailed-beng-proxy-delegate-helper

 -- Max Kellermann <mk@cm4all.com>  Wed, 21 Oct 2009 15:00:56 +0200

cm4all-beng-proxy (0.6.23) unstable; urgency=low

  * header-forward: log session information
  * prototypes/translate.py: added /cgi-bin/ location
  * http-server: disable keep-alive for HTTP/1.0 clients
  * http-server: don't send "Connection: Keep-Alive"
  * delegate-stock: clear the environment
  * delegate-stock: added jail support
  * delegate-client: reuse helper process after I/O error

 -- Max Kellermann <mk@cm4all.com>  Mon, 12 Oct 2009 17:29:35 +0200

cm4all-beng-proxy (0.6.22) unstable; urgency=low

  * istream-tee: clear both "enabled" flags in the eof/abort handler
  * istream-tee: fall back to first data() return value if second stream
    closed itself
  * http-cache: don't log body_abort after close

 -- Max Kellermann <mk@cm4all.com>  Thu, 01 Oct 2009 19:19:37 +0200

cm4all-beng-proxy (0.6.21) unstable; urgency=low

  * http-client: log more error messages
  * delegate-stock: added the DOCUMENT_ROOT environment variable
  * response, widget: accept "application/xhtml+xml"
  * cookie-server: allow square brackets in unquoted cookie values
    (violating RFC 2109 and RFC 2616)

 -- Max Kellermann <mk@cm4all.com>  Thu, 01 Oct 2009 13:55:40 +0200

cm4all-beng-proxy (0.6.20) unstable; urgency=low

  * stock: clear stock after 60 seconds idle
  * hstock: remove empty stocks
  * http-server, http-client, cgi: fixed off-by-one bug in header parser
  * istream-pipe: fix the direct() return value on error
  * istream-pipe: fix formula in range assertion
  * http-cache-memcached: implemented "remove"
  * handler: added FastCGI handler
  * fcgi-client: unref caller pool after socket release
  * fcgi-client: implemented response headers

 -- Max Kellermann <mk@cm4all.com>  Tue, 29 Sep 2009 14:07:13 +0200

cm4all-beng-proxy (0.6.19) unstable; urgency=low

  * http-client: release caller pool after socket release
  * memcached-client: release socket on marshalling error
  * stock: unref caller pool in abort handler
  * stock: lazy cleanup
  * http-cache: copy caller_pool to local variable

 -- Max Kellermann <mk@cm4all.com>  Thu, 24 Sep 2009 16:02:17 +0200

cm4all-beng-proxy (0.6.18) unstable; urgency=low

  * delegate-handler: support conditional GET and ranges
  * file-handler: fix suffix-byte-range-spec parser
  * delegate-helper: call open() with O_CLOEXEC|O_NOCTTY
  * istream-file: don't set FD_CLOEXEC if O_CLOEXEC is available
  * stock: hold caller pool during "get" operation
  * main: free balancer object during shutdown
  * memcached-client: enable socket timeout
  * delegate-stock: set FD_CLOEXEC on socket

 -- Max Kellermann <mk@cm4all.com>  Thu, 24 Sep 2009 10:50:53 +0200

cm4all-beng-proxy (0.6.17) unstable; urgency=low

  * tcp-stock: implemented a load balancer
  * python: accept address list in the ajp() method
  * http-server: added timeout for the HTTP request headers
  * response: close template when the content type is wrong
  * delegate-get: implemented response headers
  * delegate-get: provide status codes and error messages

 -- Max Kellermann <mk@cm4all.com>  Fri, 18 Sep 2009 15:36:57 +0200

cm4all-beng-proxy (0.6.16) unstable; urgency=low

  * tcp-stock: added support for bulldog-tyke
  * sink-buffer: close input if it's not used in the constructor
  * http-cache-memcached: close response body when deserialization fails
  * serialize: fix regression in serialize_uint64()

 -- Max Kellermann <mk@cm4all.com>  Tue, 15 Sep 2009 19:26:07 +0200

cm4all-beng-proxy (0.6.15) unstable; urgency=low

  * http-cache-choice: find more duplicates during cleanup
  * handler: added AJP handler
  * ajp-request: unref pool only on tcp_stock failure
  * ajp-client: prevent parser recursion
  * ajp-client: free request body when response is closed
  * ajp-client: reuse connection after END_RESPONSE packet
  * ajp-client: enable TCP_CORK while sending
  * istream-ajp-body: added a second "length" header field
  * ajp-client: auto-send empty request body chunk
  * ajp-client: register "write" event after GET_BODY_CHUNK packet
  * ajp-client: implemented request and response headers
  * http-cache-rfc: don't rewind tpool if called recursively

 -- Max Kellermann <mk@cm4all.com>  Fri, 11 Sep 2009 16:04:06 +0200

cm4all-beng-proxy (0.6.14) unstable; urgency=low

  * istream-tee: don't restart reading if already in progress

 -- Max Kellermann <mk@cm4all.com>  Thu, 03 Sep 2009 13:21:06 +0200

cm4all-beng-proxy (0.6.13) unstable; urgency=low

  * cookie-server: fix parsing multiple cookies
  * http-cache-memcached: clean up expired "choice" items
  * sink-gstring: use callback instead of public struct
  * istream-tee: restart reading when one output is closed

 -- Max Kellermann <mk@cm4all.com>  Wed, 02 Sep 2009 17:02:53 +0200

cm4all-beng-proxy (0.6.12) unstable; urgency=low

  * http-cache: don't attempt to remove cache items when the cache is disabled

 -- Max Kellermann <mk@cm4all.com>  Fri, 28 Aug 2009 15:40:48 +0200

cm4all-beng-proxy (0.6.11) unstable; urgency=low

  * http-cache-memcached: store HTTP status and response headers
  * http-cache-memcached: implemented flush (SIGHUP)
  * http-cache-memcached: support "Vary"
  * http-client: work around assertion failure in response_stream_close()

 -- Max Kellermann <mk@cm4all.com>  Thu, 27 Aug 2009 12:33:17 +0200

cm4all-beng-proxy (0.6.10) unstable; urgency=low

  * parser: finish tag before bailing out
  * http-request: allow URLs without path component
  * fork: clear event in read() method
  * istream-file: pass options O_CLOEXEC|O_NOCTTY to open()
  * response: check if the "Host" request header is valid

 -- Max Kellermann <mk@cm4all.com>  Tue, 18 Aug 2009 16:37:19 +0200

cm4all-beng-proxy (0.6.9) unstable; urgency=low

  * direct: disable SPLICE_F_NONBLOCK (temporary NFS EAGAIN workaround)

 -- Max Kellermann <mk@cm4all.com>  Mon, 17 Aug 2009 13:52:49 +0200

cm4all-beng-proxy (0.6.8) unstable; urgency=low

  * widget-http: close response body in error code path
  * http-cache: implemented memcached backend (--memcached-server)
  * processor: &c:base; returns the URI without scheme and host

 -- Max Kellermann <mk@cm4all.com>  Mon, 17 Aug 2009 12:29:19 +0200

cm4all-beng-proxy (0.6.7) unstable; urgency=low

  * file-handler: generate Expires from xattr user.MaxAge
  * cmdline: added option --set to configure:
    - max_connections
    - http_cache_size
    - filter_cache_size
    - translate_cache_size
  * flush caches on SIGHUP

 -- Max Kellermann <mk@cm4all.com>  Fri, 07 Aug 2009 11:41:10 +0200

cm4all-beng-proxy (0.6.6) unstable; urgency=low

  * added missing GLib build dependency
  * cgi-handler: set the "body_consumed" flag

 -- Max Kellermann <mk@cm4all.com>  Tue, 04 Aug 2009 09:53:01 +0200

cm4all-beng-proxy (0.6.5) unstable; urgency=low

  * shm: pass MAP_NORESERVE to mmap()
  * proxy-handler: support cookies
  * translation: added DISCARD_SESSION packet

 -- Max Kellermann <mk@cm4all.com>  Wed, 15 Jul 2009 18:00:33 +0200

cm4all-beng-proxy (0.6.4) unstable; urgency=low

  * http-client: don't read response body in HEAD requests
  * ajp-client: invoke the "abort" handler on error
  * filter-cache: lock cache items while they are served

 -- Max Kellermann <mk@cm4all.com>  Thu, 09 Jul 2009 14:36:14 +0200

cm4all-beng-proxy (0.6.3) unstable; urgency=low

  * http-server: implemented the DELETE method
  * http-server: refuse HTTP/0.9 requests
  * proxy-handler: send request body to template when no widget is focused
  * widget-request: pass original HTTP method to widget
  * session: automatically defragment sessions

 -- Max Kellermann <mk@cm4all.com>  Tue, 07 Jul 2009 16:57:22 +0200

cm4all-beng-proxy (0.6.2) unstable; urgency=low

  * lock: fixed race condition in debug flag updates
  * session: use rwlock for the session manager
  * proxy-handler: pass request headers to the remote HTTP server
  * proxy-handler: forward original Accept-Charset if processor is disabled
  * pipe: don't filter resources without a body
  * fcache: forward original HTTP status over "pipe" filter
  * cgi: support the "Status" line

 -- Max Kellermann <mk@cm4all.com>  Mon, 06 Jul 2009 16:38:26 +0200

cm4all-beng-proxy (0.6.1) unstable; urgency=low

  * session: consistently lock all session objects
  * rewrite-uri: check if widget_external_uri() returns NULL
  * widget-uri: don't generate the "path" argument when it's NULL
  * widget-uri: strip superfluous question mark from widget_base_address()
  * widget-uri: append parameters from the template first
  * widget-uri: re-add configured query string in widget_absolute_uri()
  * widget-uri: eliminate configured query string in widget_external_uri()
  * processor: don't consider session data for base=child and base=parent

 -- Max Kellermann <mk@cm4all.com>  Fri, 03 Jul 2009 15:52:01 +0200

cm4all-beng-proxy (0.6) unstable; urgency=low

  * inline-widget: check the widget HTTP response status
  * response: don't apply transformation on failed response
  * resource-address: include pipe arguments in filter cache key
  * handler: removed session redirect on the first request
  * http-cache: accept ETag response header instead of Last-Modified
  * filter-cache: don't require Last-Modified or Expires
  * file-handler: disable ETag only when processor comes first
  * file-handler: read ETag from xattr
  * pipe: generate new ETag for piped resource
  * session: purge sessions when shared memory is full
  * handler: don't enforce sessions for filtered responses

 -- Max Kellermann <mk@cm4all.com>  Tue, 30 Jun 2009 17:48:20 +0200

cm4all-beng-proxy (0.5.14) unstable; urgency=low

  * ajp-client: implemented request body
  * cookie-client: obey "max-age=0" properly
  * processor: forward the original HTTP status
  * response, widget-http: don't allow processing resource without body
  * widget-http: check the Content-Type before invoking processor
  * response: pass the "Location" response header
  * debian: added a separate -optimized-dbg package
  * added init script support for multiple ports (--port) and multiple listen
    (--listen) command line argumnents
  * translation: added the "APPEND" packet for command line arguments
  * pipe: support command line arguments

 -- Max Kellermann <mk@cm4all.com>  Mon, 29 Jun 2009 16:51:16 +0200

cm4all-beng-proxy (0.5.13) unstable; urgency=low

  * widget-registry: clear local_address in translate request
  * cmdline: added the "--listen" option

 -- Max Kellermann <mk@cm4all.com>  Wed, 24 Jun 2009 12:27:17 +0200

cm4all-beng-proxy (0.5.12) unstable; urgency=low

  * response: pass the "Location" response handler
  * added support for multiple listener ports

 -- Max Kellermann <mk@cm4all.com>  Tue, 23 Jun 2009 23:34:55 +0200

cm4all-beng-proxy (0.5.11) unstable; urgency=low

  * build with autotools
  * use libcm4all-socket, GLib
  * Makefile.am: support out-of-tree builds
  * added optimized Debian package
  * tcache: fixed wrong assignment in VARY=HOST
  * translation: added request packet LOCAL_ADDRESS

 -- Max Kellermann <mk@cm4all.com>  Tue, 23 Jun 2009 15:42:12 +0200

cm4all-beng-proxy (0.5.10) unstable; urgency=low

  * widget-http: assign the "address" variable

 -- Max Kellermann <mk@cm4all.com>  Mon, 15 Jun 2009 18:38:58 +0200

cm4all-beng-proxy (0.5.9) unstable; urgency=low

  * tcache: fixed typo in tcache_string_match()
  * tcache: support VARY=SESSION
  * translate: added the INVALIDATE response packet
  * cache, session: higher size limits
  * widget-uri: separate query_string from path_info
  * widget-uri: ignore widget parameters in widget_external_uri()

 -- Max Kellermann <mk@cm4all.com>  Mon, 15 Jun 2009 17:06:11 +0200

cm4all-beng-proxy (0.5.8) unstable; urgency=low

  * handler: fixed double free bug in translate_callback()

 -- Max Kellermann <mk@cm4all.com>  Sun, 14 Jun 2009 19:05:09 +0200

cm4all-beng-proxy (0.5.7) unstable; urgency=low

  * forward the Content-Disposition header
  * handler: assign new session to local variable, fix segfault
  * handler: don't dereference the NULL session

 -- Max Kellermann <mk@cm4all.com>  Sun, 14 Jun 2009 13:01:52 +0200

cm4all-beng-proxy (0.5.6) unstable; urgency=low

  * widget-http: send the "Via" request header instead of "X-Forwarded-For"
  * proxy-handler: send the "Via" request header
  * widget-request: check the "path" argument before calling uri_compress()

 -- Max Kellermann <mk@cm4all.com>  Tue, 09 Jun 2009 12:21:00 +0200

cm4all-beng-proxy (0.5.5) unstable; urgency=low

  * processor: allow specifying relative URI in c:base=child
  * widget-request: verify the "path" argument
  * widget: allocate address from widget's pool
  * widget-http: support multiple Set-Cookie response headers

 -- Max Kellermann <mk@cm4all.com>  Thu, 04 Jun 2009 15:10:15 +0200

cm4all-beng-proxy (0.5.4) unstable; urgency=low

  * implemented delegation of open() to a helper program
  * added the BASE translation packet, supported by the translation cache
  * deprecated c:mode=proxy
  * rewrite-uri: always enable focus in mode=partial
  * http-cache: don't cache resources with query string (RFC 2616 13.9)
  * http-cache: lock cache items while they are served

 -- Max Kellermann <mk@cm4all.com>  Thu, 28 May 2009 11:44:01 +0200

cm4all-beng-proxy (0.5.3) unstable; urgency=low

  * cgi: close request body on fork() failure
  * fork: added workaround for pipe-to-pipe splice()
  * http-cache: use cache entry when response ETag matches
  * cgi: loop in istream_cgi_read() to prevent blocking
  * cache: check for expired items once a minute
  * cache: optimize search for oldest item

 -- Max Kellermann <mk@cm4all.com>  Wed, 06 May 2009 13:23:46 +0200

cm4all-beng-proxy (0.5.2) unstable; urgency=low

  * added filter cache
  * header-parser: added missing range check in header_parse_line()
  * fork: added event for writing to the child process
  * fork: don't splice() from a pipe
  * response: don't pass request body to unfocused processor
  * added filter type "pipe"

 -- Max Kellermann <mk@cm4all.com>  Wed, 29 Apr 2009 13:24:26 +0200

cm4all-beng-proxy (0.5.1) unstable; urgency=low

  * processor: fixed base=child assertion failure
  * handler: close request body if it was not consumed
  * static-file: generate Last-Modified and ETag response headers
  * static-file: obey the Content-Type provided by the translation server
  * static-file: get Content-Type from extended attribute
  * http-cache: use istream_null when cached resource is empty

 -- Max Kellermann <mk@cm4all.com>  Mon, 27 Apr 2009 10:00:20 +0200

cm4all-beng-proxy (0.5) unstable; urgency=low

  * processor: accept c:mode/c:base attributes in any order
  * processor: removed alternative (anchor) rewrite syntax

 -- Max Kellermann <mk@cm4all.com>  Mon, 20 Apr 2009 22:04:19 +0200

cm4all-beng-proxy (0.4.10) unstable; urgency=low

  * processor: lift length limitation for widget parameters
  * translate: abort if a packet is too large
  * translate: support MAX_AGE for the whole response
  * hashmap: fix corruption of slot chain in hashmap_remove_value()

 -- Max Kellermann <mk@cm4all.com>  Fri, 17 Apr 2009 13:02:50 +0200

cm4all-beng-proxy (0.4.9) unstable; urgency=low

  * http-cache: explicitly start reading into cache
  * cgi: clear "headers" variable before publishing the response
  * translate: use DOCUMENT_ROOT as CGI parameter

 -- Max Kellermann <mk@cm4all.com>  Mon, 06 Apr 2009 16:21:57 +0200

cm4all-beng-proxy (0.4.8) unstable; urgency=low

  * translate: allow ADDRESS packets in AJP addresses
  * translate: initialize all fields of a FastCGI address
  * http-cache: close all caching connections on exit
  * processor: don't rewrite SCRIPT SRC attribute when proxying

 -- Max Kellermann <mk@cm4all.com>  Thu, 02 Apr 2009 15:45:46 +0200

cm4all-beng-proxy (0.4.7) unstable; urgency=low

  * http-server: use istream_null for empty request body
  * parser: check for trailing slash only in TAG_OPEN tags
  * parser: added support for XML Processing Instructions
  * processor: implemented XML Processing Instruction "cm4all-rewrite-uri"
  * uri-escape: escape the slash character
  * cache: remove all matching items in cache_remove()
  * http-cache: lock cache items while holding a reference

 -- Max Kellermann <mk@cm4all.com>  Thu, 02 Apr 2009 12:02:53 +0200

cm4all-beng-proxy (0.4.6) unstable; urgency=low

  * file_handler: fixed logic error in If-Modified-Since check
  * date: return UTC time stamp in http_date_parse()
  * cache: continue search after item was invalidated
  * cache: remove the correct cache item
  * istream-chunked: work around invalid assertion failure
  * istream-subst: fixed corruption after partial match

 -- Max Kellermann <mk@cm4all.com>  Wed, 25 Mar 2009 15:03:10 +0100

cm4all-beng-proxy (0.4.5) unstable; urgency=low

  * http-server: assume keep-alive is enabled on HTTP 1.1
  * http-client: unregister EV_READ when the buffer is full
  * translation: added QUERY_STRING packet
  * processor: optionally parse base/mode from URI

 -- Max Kellermann <mk@cm4all.com>  Tue, 17 Mar 2009 13:04:25 +0100

cm4all-beng-proxy (0.4.4) unstable; urgency=low

  * forward Accept-Language request header to the translation server
  * translate: added the USER_AGENT request packet
  * session: obey the USER/MAX_AGE setting
  * use libcm4all-inline-dev in libcm4all-beng-proxy-dev
  * added pkg-config file for libcm4all-beng-proxy-dev
  * updated python-central dependencies
  * processor: parse c:base/c:mode attributes in PARAM tags

 -- Max Kellermann <mk@cm4all.com>  Wed, 11 Mar 2009 09:43:48 +0100

cm4all-beng-proxy (0.4.3) unstable; urgency=low

  * processor: rewrite URI in LINK tags
  * processor: rewrite URI in PARAM tags
  * use splice() from glibc 2.7
  * translate: added VARY response packet
  * build documentation with texlive

 -- Max Kellermann <mk@cm4all.com>  Wed, 04 Mar 2009 09:53:56 +0100

cm4all-beng-proxy (0.4.2) unstable; urgency=low

  * hashmap: fix corruption in slot chain
  * use monotonic clock to calculate expiry times
  * processor: rewrite URIs in the EMBED, VIDEO, AUDIO tags

 -- Max Kellermann <mk@cm4all.com>  Tue, 17 Feb 2009 17:14:48 +0100

cm4all-beng-proxy (0.4.1) unstable; urgency=low

  * translate: clear client->transformation
  * handler: check for translation errors
  * http-server: fixed assertion failure during shutdown
  * http-server: send "Keep-Alive" response header
  * worker: after fork(), call event_reinit() in the parent process
  * added valgrind build dependency
  * build with Debian's libevent-1.4 package

 -- Max Kellermann <mk@cm4all.com>  Tue, 10 Feb 2009 11:48:53 +0100

cm4all-beng-proxy (0.4) unstable; urgency=low

  * added support for transformation views
    - in the JavaScript API, mode=proxy is now deprecated
  * http-cache: fix segfault when request_headers==NULL
  * http-cache: store multiple (varying) versions of a resource
  * http-cache: use the "max-age" cache-control response

 -- Max Kellermann <mk@cm4all.com>  Fri, 30 Jan 2009 13:29:43 +0100

cm4all-beng-proxy (0.3.9) unstable; urgency=low

  * http-client: assume keep-alive is enabled on HTTP 1.1
  * processor: use configured/session path-info for mode=child URIs

 -- Max Kellermann <mk@cm4all.com>  Tue, 27 Jan 2009 13:07:51 +0100

cm4all-beng-proxy (0.3.8) unstable; urgency=low

  * processor: pass Content-Type and Content-Language headers from
    template
  * http-client: allow chunked response body without keep-alive

 -- Max Kellermann <mk@cm4all.com>  Fri, 23 Jan 2009 13:02:42 +0100

cm4all-beng-proxy (0.3.7) unstable; urgency=low

  * istream_subst: exit the loop if state==INSERT
  * istream_iconv: check if the full buffer could be flushed
  * worker: don't reinitialize session manager during shutdown

 -- Max Kellermann <mk@cm4all.com>  Thu, 15 Jan 2009 10:39:47 +0100

cm4all-beng-proxy (0.3.6) unstable; urgency=low

  * processor: ignore closing </header>
  * widget-http: now really don't check content-type in frame parents
  * parser: skip comments
  * processor: implemented c:base="parent"
  * processor: added "c:" prefix to c:widget child elements
  * processor: renamed the "c:param" element to "c:parameter"

 -- Max Kellermann <mk@cm4all.com>  Thu, 08 Jan 2009 11:17:29 +0100

cm4all-beng-proxy (0.3.5) unstable; urgency=low

  * widget-http: don't check content-type in frame parents
  * istream-subst: allow null bytes in the input stream
  * js: added the "translate" parameter for passing values to the
    translation server
  * rewrite-uri: refuse to rewrite a frame URI without widget id

 -- Max Kellermann <mk@cm4all.com>  Mon, 05 Jan 2009 16:46:32 +0100

cm4all-beng-proxy (0.3.4) unstable; urgency=low

  * processor: added support for custom widget request headers
  * http-cache: obey the "Vary" response header
  * http-cache: pass the new http_cache_info object when testing a cache
    item

 -- Max Kellermann <mk@cm4all.com>  Tue, 30 Dec 2008 15:46:44 +0100

cm4all-beng-proxy (0.3.3) unstable; urgency=low

  * processor: grew widget parameter buffer to 512 bytes
  * widget-resolver: clear widget->resolver on abort
  * cgi: clear the input's handler in cgi_async_abort()
  * widget-stream: use istream_hold (reverts r4171)

 -- Max Kellermann <mk@cm4all.com>  Fri, 05 Dec 2008 14:43:05 +0100

cm4all-beng-proxy (0.3.2) unstable; urgency=low

  * processor: free memory before calling embed_frame_widget()
  * processor: allocate query string from the widget pool
  * processor: removed the obsolete widget attributes "tag" and "style"
  * parser: hold a reference to the pool

 -- Max Kellermann <mk@cm4all.com>  Mon, 01 Dec 2008 14:15:38 +0100

cm4all-beng-proxy (0.3.1) unstable; urgency=low

  * http-client: remove Transfer-Encoding and Content-Length from response
    headers
  * http-client: don't read body after invoke_response()
  * fork: retry splice() after EAGAIN
  * fork: don't close input when splice() fails
  * cgi: abort the response handler when the stdin stream fails
  * istream_file, istream_pipe, fork, client_socket, listener: fixed file
    descriptor leaks
  * processor: hold a reference to the caller's pool
  * debian/rules: enabled test suite

 -- Max Kellermann <mk@cm4all.com>  Thu, 27 Nov 2008 16:01:16 +0100

cm4all-beng-proxy (0.3) unstable; urgency=low

  * implemented widget filters
  * translate: initialize all fields of a CGI address
  * fork: read request body on EAGAIN
  * fork: implemented the direct() method with splice()
  * python: added class Response
  * prototypes/translate.py:
    - support "filter"
    - support "content_type"
  * demo: added widget filter demo

 -- Max Kellermann <mk@cm4all.com>  Wed, 26 Nov 2008 16:27:29 +0100

cm4all-beng-proxy (0.2) unstable; urgency=low

  * don't quote text/xml widgets
  * widget-resolver: pass widget_pool to widget_class_lookup()
  * widget-registry: allocate widget_class from widget_pool
  * widget-stream: eliminated the async operation proxy, because the
    operation cannot be aborted before the constructor returns
  * widget-stream: don't clear the "delayed" stream in the response() callback
  * rewrite-uri: trigger istream_read(delayed) after istream_delayed_set()
  * doc: clarified XSLT integration

 -- Max Kellermann <mk@cm4all.com>  Tue, 25 Nov 2008 15:28:54 +0100

cm4all-beng-proxy (0.1) unstable; urgency=low

  * initial release

 -- Max Kellermann <mk@cm4all.com>  Mon, 17 Nov 2008 11:59:36 +0100<|MERGE_RESOLUTION|>--- conflicted
+++ resolved
@@ -1,9 +1,9 @@
-<<<<<<< HEAD
 cm4all-beng-proxy (0.9.13) unstable; urgency=low
 
   * proxy-widget: apply the widget's response header forward settings
   * response: add option to dump the widget tree
   * widget-class: move header forward settings to view
+  * merge release 0.8.30
 
  --
 
@@ -121,14 +121,13 @@
   * main: default WAS stock limit is 16
 
  -- Max Kellermann <mk@cm4all.com>  Thu, 18 Nov 2010 19:56:17 +0100
-=======
+
 cm4all-beng-proxy (0.8.30) unstable; urgency=low
 
   * handler: make lower-case realm name from the "Host" header
   * session: copy attribute "realm", fixes segmentation fault
 
  -- Max Kellermann <mk@cm4all.com>  Tue, 29 Mar 2011 16:47:43 +0200
->>>>>>> 094a0993
 
 cm4all-beng-proxy (0.8.29) unstable; urgency=low
 
