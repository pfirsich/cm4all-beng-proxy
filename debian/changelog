--- conflicted
+++ resolved
@@ -1,6 +1,6 @@
-<<<<<<< HEAD
 cm4all-beng-proxy (2.0.7) unstable; urgency=low
 
+  * merge release 1.4.10
   * stock: clear idle objects periodically
 
  --   
@@ -59,13 +59,12 @@
   * proxy-widget: reapply 'client can choose only views that have an address'
 
  -- Max Kellermann <mk@cm4all.com>  Thu, 17 Nov 2011 08:22:39 +0100
-=======
+
 cm4all-beng-proxy (1.4.10) unstable; urgency=low
 
   * merge release 1.2.15
 
  -- Max Kellermann <mk@cm4all.com>  Thu, 02 Feb 2012 13:43:11 -0000
->>>>>>> dfc0702a
 
 cm4all-beng-proxy (1.4.9) unstable; urgency=low
 
