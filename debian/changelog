<<<<<<< HEAD
cm4all-beng-proxy (2.0.13) unstable; urgency=low

  * merge release 1.4.14

 --   

cm4all-beng-proxy (2.0.12) unstable; urgency=low

  * merge release 1.4.13

 -- Max Kellermann <mk@cm4all.com>  Thu, 16 Feb 2012 14:41:45 -0000

cm4all-beng-proxy (2.0.11) unstable; urgency=low

  * merge release 1.4.11
  * processor: skip rewriting absolute URIs

 -- Max Kellermann <mk@cm4all.com>  Thu, 09 Feb 2012 09:43:06 -0000

cm4all-beng-proxy (2.0.10) unstable; urgency=low

  * resource-address: initialise type, fixes assertion failure

 -- Max Kellermann <mk@cm4all.com>  Tue, 07 Feb 2012 16:57:06 -0000

cm4all-beng-proxy (2.0.9) unstable; urgency=low

  * [css]processor: expand underscore only XML id / CSS class
  * widget-http: filter processor response headers
  * processor: forward Wildfire headers in the debug build

 -- Max Kellermann <mk@cm4all.com>  Tue, 07 Feb 2012 12:32:33 -0000

cm4all-beng-proxy (2.0.8) unstable; urgency=low

  * rewrite-uri: prefix "@/" refers to widget's "local URI"

 -- Max Kellermann <mk@cm4all.com>  Fri, 03 Feb 2012 13:50:16 -0000

cm4all-beng-proxy (2.0.7) unstable; urgency=low

  * merge release 1.4.10
  * stock: clear idle objects periodically

 -- Max Kellermann <mk@cm4all.com>  Thu, 02 Feb 2012 14:10:24 -0000

cm4all-beng-proxy (2.0.6) unstable; urgency=low

  * merge release 1.4.9

 -- Max Kellermann <mk@cm4all.com>  Tue, 31 Jan 2012 15:10:18 -0000

cm4all-beng-proxy (2.0.5) unstable; urgency=low

  * merge release 1.4.8
  * translate-client: verify the PROXY and AJP payloads
  * translation: support inserting regex matches into CGI/file path
  * translation: support customizing the cookie's "Domain" attribute
  * request: new option "dynamic_session_cookie" adds suffix to cookie
    name
  * uri-address: verify the path component

 -- Max Kellermann <mk@cm4all.com>  Wed, 25 Jan 2012 17:05:09 -0000

cm4all-beng-proxy (2.0.4) unstable; urgency=low

  * merge release 1.4.6
  * access-log: don't log the remote port
  * translation: support inserting regex matches into CGI's PATH_INFO
  * tcache: generate BASE automatically for CGI

 -- Max Kellermann <mk@cm4all.com>  Tue, 10 Jan 2012 15:18:37 -0000

cm4all-beng-proxy (2.0.3) unstable; urgency=low

  * merge release 1.4.4
  * http-server: log remote host address

 -- Max Kellermann <mk@cm4all.com>  Tue, 27 Dec 2011 07:41:15 -0000

cm4all-beng-proxy (2.0.2) unstable; urgency=low

  * merge release 1.4.2
  * widget-http: improved HTTP error messages
  * processor: forbid widget request after URI compress failure

 -- Max Kellermann <mk@cm4all.com>  Wed, 07 Dec 2011 16:51:58 -0000

cm4all-beng-proxy (2.0.1) unstable; urgency=low

  * merge release 1.4.1

 -- Max Kellermann <mk@cm4all.com>  Fri, 18 Nov 2011 13:57:27 -0000

cm4all-beng-proxy (2.0) unstable; urgency=low

  * rewrite-uri: reapply 'drop the deprecated mode "proxy"'
  * proxy-widget: reapply 'client can choose only views that have an address'

 -- Max Kellermann <mk@cm4all.com>  Thu, 17 Nov 2011 08:22:39 +0100
=======
cm4all-beng-proxy (1.4.15) unstable; urgency=low

  * merge release 1.2.20

 -- Max Kellermann <mk@cm4all.com>  Thu, 23 Feb 2012 17:12:30 -0000
>>>>>>> 202c5a07

cm4all-beng-proxy (1.4.14) unstable; urgency=low

  * merge release 1.2.19

 -- Max Kellermann <mk@cm4all.com>  Thu, 23 Feb 2012 15:35:04 -0000

cm4all-beng-proxy (1.4.13) unstable; urgency=low

  * merge release 1.2.18

 -- Max Kellermann <mk@cm4all.com>  Thu, 16 Feb 2012 13:53:49 -0000

cm4all-beng-proxy (1.4.12) unstable; urgency=low

  * merge release 1.2.17

 -- Max Kellermann <mk@cm4all.com>  Wed, 15 Feb 2012 09:27:50 -0000

cm4all-beng-proxy (1.4.11) unstable; urgency=low

  * merge release 1.2.16

 -- Max Kellermann <mk@cm4all.com>  Thu, 09 Feb 2012 09:33:30 -0000

cm4all-beng-proxy (1.4.10) unstable; urgency=low

  * merge release 1.2.15

 -- Max Kellermann <mk@cm4all.com>  Thu, 02 Feb 2012 13:43:11 -0000

cm4all-beng-proxy (1.4.9) unstable; urgency=low

  * merge release 1.2.14

 -- Max Kellermann <mk@cm4all.com>  Tue, 31 Jan 2012 15:06:57 -0000

cm4all-beng-proxy (1.4.8) unstable; urgency=low

  * merge release 1.2.13

 -- Max Kellermann <mk@cm4all.com>  Wed, 25 Jan 2012 12:16:53 -0000

cm4all-beng-proxy (1.4.7) unstable; urgency=low

  * merge release 1.2.12

 -- Max Kellermann <mk@cm4all.com>  Tue, 17 Jan 2012 08:37:01 -0000

cm4all-beng-proxy (1.4.6) unstable; urgency=low

  * merge release 1.2.11

 -- Max Kellermann <mk@cm4all.com>  Wed, 04 Jan 2012 15:41:43 -0000

cm4all-beng-proxy (1.4.5) unstable; urgency=low

  * merge release 1.2.10

 -- Max Kellermann <mk@cm4all.com>  Wed, 28 Dec 2011 17:07:13 -0000

cm4all-beng-proxy (1.4.4) unstable; urgency=low

  * merge release 1.2.9

 -- Max Kellermann <mk@cm4all.com>  Thu, 22 Dec 2011 11:28:39 -0000

cm4all-beng-proxy (1.4.3) unstable; urgency=low

  * merge release 1.2.8

 -- Max Kellermann <mk@cm4all.com>  Wed, 14 Dec 2011 11:20:04 -0000

cm4all-beng-proxy (1.4.2) unstable; urgency=low

  * text-processor: allow processing "application/javascript",
    "application/json"
  * uri-relative: allow backtracking to the widget base with "../"
  * merge release 1.2.7

 -- Max Kellermann <mk@cm4all.com>  Tue, 06 Dec 2011 12:39:24 -0000

cm4all-beng-proxy (1.4.1) unstable; urgency=low

  * merge release 1.2.6

 -- Max Kellermann <mk@cm4all.com>  Fri, 18 Nov 2011 13:53:56 -0000

cm4all-beng-proxy (1.4) unstable; urgency=low

  * proxy-widget: revert 'client can choose only views that have an address'
  * rewrite-uri: revert 'drop the deprecated mode "proxy"'

 -- Max Kellermann <mk@cm4all.com>  Thu, 17 Nov 2011 08:10:42 +0100

cm4all-beng-proxy (1.3.2) unstable; urgency=low

  * tcache: add regex matching, translation packets REGEX, INVERSE_REGEX
  * widget: don't start the prefix with an underscore
  * translation: add new packet PROCESS_TEXT, to expand entity references
  * translation: add new packet WIDGET_INFO, enables additional request headers
  * doc: document the algorithm for replacing three leading underscores

 -- Max Kellermann <mk@cm4all.com>  Wed, 16 Nov 2011 17:00:16 +0100

cm4all-beng-proxy (1.3.1) unstable; urgency=low

  * merge release 1.2.5

 -- Max Kellermann <mk@cm4all.com>  Tue, 08 Nov 2011 19:51:18 +0100

cm4all-beng-proxy (1.3) unstable; urgency=low

  * rewrite-uri: drop the deprecated mode "proxy"
  * proxy-widget: client can choose only views that have an address

 -- Max Kellermann <mk@cm4all.com>  Mon, 31 Oct 2011 17:41:14 +0100

cm4all-beng-proxy (1.2.20) unstable; urgency=low

  * merge release 1.1.33

 -- Max Kellermann <mk@cm4all.com>  Thu, 23 Feb 2012 17:11:15 -0000

cm4all-beng-proxy (1.2.19) unstable; urgency=low

  * merge release 1.1.32

 -- Max Kellermann <mk@cm4all.com>  Thu, 23 Feb 2012 15:18:36 -0000

cm4all-beng-proxy (1.2.18) unstable; urgency=low

  * merge release 1.1.31

 -- Max Kellermann <mk@cm4all.com>  Thu, 16 Feb 2012 13:52:42 -0000

cm4all-beng-proxy (1.2.17) unstable; urgency=low

  * merge release 1.1.30

 -- Max Kellermann <mk@cm4all.com>  Wed, 15 Feb 2012 09:26:45 -0000

cm4all-beng-proxy (1.2.16) unstable; urgency=low

  * merge release 1.1.29

 -- Max Kellermann <mk@cm4all.com>  Thu, 09 Feb 2012 09:31:50 -0000

cm4all-beng-proxy (1.2.15) unstable; urgency=low

  * merge release 1.1.28

 -- Max Kellermann <mk@cm4all.com>  Thu, 02 Feb 2012 13:41:45 -0000

cm4all-beng-proxy (1.2.14) unstable; urgency=low

  * merge release 1.1.27

 -- Max Kellermann <mk@cm4all.com>  Tue, 31 Jan 2012 15:04:32 -0000

cm4all-beng-proxy (1.2.13) unstable; urgency=low

  * merge release 1.1.26

 -- Max Kellermann <mk@cm4all.com>  Wed, 25 Jan 2012 12:15:19 -0000

cm4all-beng-proxy (1.2.12) unstable; urgency=low

  * merge release 1.1.25

 -- Max Kellermann <mk@cm4all.com>  Tue, 17 Jan 2012 08:31:44 -0000

cm4all-beng-proxy (1.2.11) unstable; urgency=low

  * merge release 1.1.24

 -- Max Kellermann <mk@cm4all.com>  Wed, 04 Jan 2012 15:38:27 -0000

cm4all-beng-proxy (1.2.10) unstable; urgency=low

  * merge release 1.1.23

 -- Max Kellermann <mk@cm4all.com>  Wed, 28 Dec 2011 17:01:43 -0000

cm4all-beng-proxy (1.2.9) unstable; urgency=low

  * merge release 1.1.22

 -- Max Kellermann <mk@cm4all.com>  Thu, 22 Dec 2011 10:28:29 -0000

cm4all-beng-proxy (1.2.8) unstable; urgency=low

  * merge release 1.1.21

 -- Max Kellermann <mk@cm4all.com>  Wed, 14 Dec 2011 11:12:32 -0000

cm4all-beng-proxy (1.2.7) unstable; urgency=low

  * merge release 1.1.20

 -- Max Kellermann <mk@cm4all.com>  Tue, 06 Dec 2011 11:43:10 -0000

cm4all-beng-proxy (1.2.6) unstable; urgency=low

  * merge release 1.1.19

 -- Max Kellermann <mk@cm4all.com>  Fri, 18 Nov 2011 13:47:43 -0000

cm4all-beng-proxy (1.2.5) unstable; urgency=low

  * merge release 1.1.18
  * file-handler: handle If-Modified-Since followed by filter

 -- Max Kellermann <mk@cm4all.com>  Tue, 08 Nov 2011 19:43:58 +0100

cm4all-beng-proxy (1.2.4) unstable; urgency=low

  * merge release 1.1.17

 -- Max Kellermann <mk@cm4all.com>  Wed, 02 Nov 2011 16:58:28 +0100

cm4all-beng-proxy (1.2.3) unstable; urgency=low

  * merge release 1.1.16

 -- Max Kellermann <mk@cm4all.com>  Fri, 21 Oct 2011 15:16:13 +0200

cm4all-beng-proxy (1.2.2) unstable; urgency=low

  * merge release 1.1.15
  * widget-view: an empty name refers to the default view
  * processor: new entity &c:view;

 -- Max Kellermann <mk@cm4all.com>  Wed, 19 Oct 2011 11:43:20 +0200

cm4all-beng-proxy (1.2.1) unstable; urgency=low

  * merge release 1.1.13

 -- Max Kellermann <mk@cm4all.com>  Wed, 05 Oct 2011 17:16:04 +0200

cm4all-beng-proxy (1.2) unstable; urgency=low

  * delegate-client: improved error reporting
  * response-error: resolve errno codes
  * python/control/client: bind the unix domain socket
  * python/control/client: implement timeout
  * lb_control: allow querying node status over control socket

 -- Max Kellermann <mk@cm4all.com>  Tue, 27 Sep 2011 12:00:44 +0200

cm4all-beng-proxy (1.1.33) unstable; urgency=low

  * merge release 1.0.27

 -- Max Kellermann <mk@cm4all.com>  Thu, 23 Feb 2012 17:09:57 -0000

cm4all-beng-proxy (1.1.32) unstable; urgency=low

  * merge release 1.0.26

 -- Max Kellermann <mk@cm4all.com>  Thu, 23 Feb 2012 15:14:56 -0000

cm4all-beng-proxy (1.1.31) unstable; urgency=low

  * merge release 1.0.25

 -- Max Kellermann <mk@cm4all.com>  Thu, 16 Feb 2012 13:49:26 -0000

cm4all-beng-proxy (1.1.30) unstable; urgency=low

  * merge release 1.0.24

 -- Max Kellermann <mk@cm4all.com>  Wed, 15 Feb 2012 09:25:38 -0000

cm4all-beng-proxy (1.1.29) unstable; urgency=low

  * merge release 1.0.23

 -- Max Kellermann <mk@cm4all.com>  Thu, 09 Feb 2012 09:30:18 -0000

cm4all-beng-proxy (1.1.28) unstable; urgency=low

  * merge release 1.0.22

 -- Max Kellermann <mk@cm4all.com>  Thu, 02 Feb 2012 13:39:21 -0000

cm4all-beng-proxy (1.1.27) unstable; urgency=low

  * merge release 1.0.21

 -- Max Kellermann <mk@cm4all.com>  Tue, 31 Jan 2012 14:59:06 -0000

cm4all-beng-proxy (1.1.26) unstable; urgency=low

  * merge release 1.0.20

 -- Max Kellermann <mk@cm4all.com>  Wed, 25 Jan 2012 12:13:43 -0000

cm4all-beng-proxy (1.1.25) unstable; urgency=low

  * merge release 1.0.19

 -- Max Kellermann <mk@cm4all.com>  Tue, 17 Jan 2012 08:29:34 -0000

cm4all-beng-proxy (1.1.24) unstable; urgency=low

  * merge release 1.0.18

 -- Max Kellermann <mk@cm4all.com>  Wed, 04 Jan 2012 15:27:35 -0000

cm4all-beng-proxy (1.1.23) unstable; urgency=low

  * header-forward: remove port number from X-Forwarded-For

 -- Max Kellermann <mk@cm4all.com>  Wed, 28 Dec 2011 16:51:41 -0000

cm4all-beng-proxy (1.1.22) unstable; urgency=low

  * merge release 1.0.17
  * istream-socket: fix potential assertion failure

 -- Max Kellermann <mk@cm4all.com>  Wed, 21 Dec 2011 16:44:46 -0000

cm4all-beng-proxy (1.1.21) unstable; urgency=low

  * merge release 1.0.16

 -- Max Kellermann <mk@cm4all.com>  Wed, 14 Dec 2011 11:07:58 -0000

cm4all-beng-proxy (1.1.20) unstable; urgency=low

  * merge release 1.0.15
  * processor: don't rewrite "mailto:" hyperlinks

 -- Max Kellermann <mk@cm4all.com>  Mon, 05 Dec 2011 18:37:10 -0000

cm4all-beng-proxy (1.1.19) unstable; urgency=low

  * {css_,}processor: quote widget classes for prefixing XML IDs, CSS classes

 -- Max Kellermann <mk@cm4all.com>  Fri, 18 Nov 2011 13:17:02 -0000

cm4all-beng-proxy (1.1.18) unstable; urgency=low

  * merge release 1.0.13
  * lb_http: eliminate the duplicate "Date" response header

 -- Max Kellermann <mk@cm4all.com>  Tue, 08 Nov 2011 19:33:07 +0100

cm4all-beng-proxy (1.1.17) unstable; urgency=low

  * merge release 1.0.13

 -- Max Kellermann <mk@cm4all.com>  Wed, 02 Nov 2011 16:52:21 +0100

cm4all-beng-proxy (1.1.16) unstable; urgency=low

  * merge release 1.0.12

 -- Max Kellermann <mk@cm4all.com>  Fri, 21 Oct 2011 15:09:55 +0200

cm4all-beng-proxy (1.1.15) unstable; urgency=low

  * merge release 1.0.11

 -- Max Kellermann <mk@cm4all.com>  Wed, 19 Oct 2011 09:36:38 +0200

cm4all-beng-proxy (1.1.14) unstable; urgency=low

  * merge release 1.0.10

 -- Max Kellermann <mk@cm4all.com>  Fri, 07 Oct 2011 15:15:00 +0200

cm4all-beng-proxy (1.1.13) unstable; urgency=low

  * merge release 1.0.9

 -- Max Kellermann <mk@cm4all.com>  Thu, 29 Sep 2011 16:47:56 +0200

cm4all-beng-proxy (1.1.12) unstable; urgency=low

  * merge release 1.0.8

 -- Max Kellermann <mk@cm4all.com>  Thu, 22 Sep 2011 17:13:41 +0200

cm4all-beng-proxy (1.1.11) unstable; urgency=low

  * merge release 1.0.7
  * widget-http: response header X-CM4all-View selects a view
  * processor, css_processor: support prefixing XML ids
  * processor: property "c:view" selects a view

 -- Max Kellermann <mk@cm4all.com>  Fri, 16 Sep 2011 12:25:24 +0200

cm4all-beng-proxy (1.1.10) unstable; urgency=low

  * merge release 1.0.6
  * http-request: don't clear failure state on successful TCP connection
  * istream-socket: fix assertion failure after receive error
  * ssl_filter: check for end-of-file on plain socket
  * ssl_filter: fix buffer assertion failures

 -- Max Kellermann <mk@cm4all.com>  Tue, 13 Sep 2011 18:50:18 +0200

cm4all-beng-proxy (1.1.9) unstable; urgency=low

  * http-request: improve keep-alive cancellation detection
  * http-request: mark server "failed" after HTTP client error
  * lb: implement the control protocol
    - can disable and re-enable workers
  * lb: don't allow sticky pool with only one member
  * lb: verify that a new sticky host is alive
  * lb: mark server "failed" after HTTP client error

 -- Max Kellermann <mk@cm4all.com>  Fri, 09 Sep 2011 13:03:55 +0200

cm4all-beng-proxy (1.1.8) unstable; urgency=low

  * merge release 1.0.5
  * {css_,}processor: one more underscore for the prefix
  * processor: remove rewrite-uri processing instructions from output
  * translate: unknown packet is a fatal error
  * processor: add option to set widget/focus by default
  * rewrite-uri: a leading tilde refers to the widget base; translation
    packet ANCHOR_ABSOLUTE enables it by default

 -- Max Kellermann <mk@cm4all.com>  Mon, 05 Sep 2011 17:56:31 +0200

cm4all-beng-proxy (1.1.7) unstable; urgency=low

  * css_processor: implement property "-c-mode"
  * css_processor: translate underscore prefix in class names
  * processor: translate underscore prefix in CSS class names

 -- Max Kellermann <mk@cm4all.com>  Mon, 29 Aug 2011 17:47:48 +0200

cm4all-beng-proxy (1.1.6) unstable; urgency=low

  * merge release 1.0.3
  * implement CSS processor

 -- Max Kellermann <mk@cm4all.com>  Mon, 22 Aug 2011 17:13:56 +0200

cm4all-beng-proxy (1.1.5) unstable; urgency=low

  * lb: optionally generate Via and X-Forwarded-For

 -- Max Kellermann <mk@cm4all.com>  Wed, 17 Aug 2011 12:45:14 +0200

cm4all-beng-proxy (1.1.4) unstable; urgency=low

  * pipe-stock: fix assertion failure after optimization bug
  * istream-pipe: reuse drained pipes immediately
  * sink-socket: reinstate write event during bulk transfers

 -- Max Kellermann <mk@cm4all.com>  Thu, 11 Aug 2011 14:41:37 +0200

cm4all-beng-proxy (1.1.3) unstable; urgency=low

  * widget: quote invalid XMLID/JS characters for &c:prefix;
  * lb: add protocol "tcp"

 -- Max Kellermann <mk@cm4all.com>  Wed, 10 Aug 2011 18:53:12 +0200

cm4all-beng-proxy (1.1.2) unstable; urgency=low

  * merge release 1.0.2
  * http-server: report detailed errors
  * widget-http: implement header dumps
  * cgi, fastcgi: enable cookie jar with custom cookie "host"

 -- Max Kellermann <mk@cm4all.com>  Thu, 04 Aug 2011 17:27:51 +0200

cm4all-beng-proxy (1.1.1) unstable; urgency=low

  * merge release 1.0.1
  * lb: don't ignore unimplemented configuration keywords
  * lb: configurable monitor check interval
  * session: configurable idle timeout

 -- Max Kellermann <mk@cm4all.com>  Tue, 26 Jul 2011 11:27:20 +0200

cm4all-beng-proxy (1.1) unstable; urgency=low

  * http-client: send "Expect: 100-continue" only for big request body
  * lb: implement monitors (ping, connect, tcp_expect)

 -- Max Kellermann <mk@cm4all.com>  Wed, 20 Jul 2011 15:04:22 +0200
  
cm4all-beng-proxy (1.0.27) unstable; urgency=low

  * resource-address: fix regression when CGI URI is not set

 -- Max Kellermann <mk@cm4all.com>  Thu, 23 Feb 2012 17:08:16 -0000

cm4all-beng-proxy (1.0.26) unstable; urgency=low

  * resource-address: apply BASE to the CGI request URI

 -- Max Kellermann <mk@cm4all.com>  Thu, 23 Feb 2012 15:11:42 -0000

cm4all-beng-proxy (1.0.25) unstable; urgency=low

  * cgi-client: clear the input pointer on close

 -- Max Kellermann <mk@cm4all.com>  Thu, 16 Feb 2012 13:46:13 -0000

cm4all-beng-proxy (1.0.24) unstable; urgency=low

  * debian/rules: optimize parallel build
  * cgi: break loop when headers are finished

 -- Max Kellermann <mk@cm4all.com>  Wed, 15 Feb 2012 09:23:22 -0000

cm4all-beng-proxy (1.0.23) unstable; urgency=low

  * cgi: detect large response headers
  * cgi: continue parsing response headers after buffer boundary
  * cgi: bigger response header buffer
  * fcgi-client: detect large response headers

 -- Max Kellermann <mk@cm4all.com>  Thu, 09 Feb 2012 09:27:50 -0000

cm4all-beng-proxy (1.0.22) unstable; urgency=low

  * debian/rules: don't run libtool
  * lb: thread safety for the SSL filter
  * lb: fix crash during shutdown
  * http-server: fix uninitialised variable

 -- Max Kellermann <mk@cm4all.com>  Thu, 02 Feb 2012 13:03:08 -0000

cm4all-beng-proxy (1.0.21) unstable; urgency=low

  * hstock: fix memory leak
  * notify: fix endless busy loop
  * ssl_filter: fix hang while tearing down connection

 -- Max Kellermann <mk@cm4all.com>  Tue, 31 Jan 2012 15:24:50 -0000

cm4all-beng-proxy (1.0.20) unstable; urgency=low

  * ssl: load the whole certificate chain
  * translate: fix PATH+JAILCGI+SITE check
  * translate: fix HOME check
  * resource-address: include all CGI attributes in cache key

 -- Max Kellermann <mk@cm4all.com>  Wed, 25 Jan 2012 12:10:43 -0000

cm4all-beng-proxy (1.0.19) unstable; urgency=low

  * cookie-client: add a missing out-of-memory check

 -- Max Kellermann <mk@cm4all.com>  Tue, 17 Jan 2012 08:27:38 -0000

cm4all-beng-proxy (1.0.18) unstable; urgency=low

  * resource-address: support zero-length path_info prefix (for BASE)
  * hashmap: optimize insertions
  * http-server: limit the number of request headers
  * proxy-widget: discard the unused request body on error

 -- Max Kellermann <mk@cm4all.com>  Wed, 04 Jan 2012 14:55:59 -0000

cm4all-beng-proxy (1.0.17) unstable; urgency=low

  * istream-chunked: avoid recursive buffer write, fixes crash

 -- Max Kellermann <mk@cm4all.com>  Wed, 21 Dec 2011 16:37:44 -0000

cm4all-beng-proxy (1.0.16) unstable; urgency=low

  * http-server: disable timeout while waiting for CGI
  * cgi: fix segmentation fault
  * processor: discard child's request body on abort
  * proxy-widget: discard the unused request body on error

 -- Max Kellermann <mk@cm4all.com>  Wed, 14 Dec 2011 11:53:31 +0100

cm4all-beng-proxy (1.0.15) unstable; urgency=low

  * http-client: fix assertion failure on bogus "100 Continue"
  * handler: don't close the request body twice
  * session: add a missing out-of-memory check
  * fcgi-client: check for EV_READ event
  * fcgi-serialize: fix serializing parameter without value

 -- Max Kellermann <mk@cm4all.com>  Mon, 05 Dec 2011 17:47:20 -0000

cm4all-beng-proxy (1.0.14) unstable; urgency=low

  * http-server: don't generate chunked HEAD response
  * http-server: don't override Content-Length for HEAD response
  * lb_http, proxy-widget, response: forward Content-Length after HEAD

 -- Max Kellermann <mk@cm4all.com>  Tue, 08 Nov 2011 18:19:42 +0100

cm4all-beng-proxy (1.0.13) unstable; urgency=low

  * processor: initialize URI rewrite options for <?cm4all-rewrite-uri?>

 -- Max Kellermann <mk@cm4all.com>  Wed, 02 Nov 2011 16:47:48 +0100

cm4all-beng-proxy (1.0.12) unstable; urgency=low

  * http-server, proxy-widget: add missing newline to log message
  * fcgi_client: fix assertion failure on response body error
  * http-cache-choice: fix crash due to wrong filter callback

 -- Max Kellermann <mk@cm4all.com>  Fri, 21 Oct 2011 15:02:42 +0200

cm4all-beng-proxy (1.0.11) unstable; urgency=low

  * lb_config: fix binding to wildcard address
  * rewrite-uri: clarify warning message when widget has no id

 -- Max Kellermann <mk@cm4all.com>  Wed, 19 Oct 2011 09:26:48 +0200

cm4all-beng-proxy (1.0.10) unstable; urgency=low

  * debian/control: beng-lb doesn't need "daemon" anymore
  * http-string: allow space in unquoted cookie values (RFC ignorant)

 -- Max Kellermann <mk@cm4all.com>  Fri, 07 Oct 2011 15:06:32 +0200

cm4all-beng-proxy (1.0.9) unstable; urgency=low

  * tcp-balancer: store a copy of the socket address
  * lb: default log directory is /var/log/cm4all/beng-lb
  * lb: use new built-in watchdog instead of /usr/bin/daemon

 -- Max Kellermann <mk@cm4all.com>  Thu, 29 Sep 2011 16:19:34 +0200

cm4all-beng-proxy (1.0.8) unstable; urgency=low

  * resource-address: copy the delegate JailCGI parameters (crash bug fix)
  * response: use the same URI for storing and dropping widget sessions

 -- Max Kellermann <mk@cm4all.com>  Thu, 22 Sep 2011 13:39:08 +0200

cm4all-beng-proxy (1.0.7) unstable; urgency=low

  * inline-widget: discard request body when class lookup fails

 -- Max Kellermann <mk@cm4all.com>  Fri, 16 Sep 2011 12:16:04 +0200

cm4all-beng-proxy (1.0.6) unstable; urgency=low

  * processor: support short "SCRIPT" tag
  * widget-uri: use the template's view specification

 -- Max Kellermann <mk@cm4all.com>  Tue, 13 Sep 2011 18:14:24 +0200

cm4all-beng-proxy (1.0.5) unstable; urgency=low

  * resource-loader: delete comma when extracting from X-Forwarded-For

 -- Max Kellermann <mk@cm4all.com>  Mon, 05 Sep 2011 17:43:22 +0200

cm4all-beng-proxy (1.0.4) unstable; urgency=low

  * istream-replace: update the buffer reader after new data was added

 -- Max Kellermann <mk@cm4all.com>  Mon, 05 Sep 2011 15:43:17 +0200

cm4all-beng-proxy (1.0.3) unstable; urgency=low

  * merge release 0.9.35
  * control-handler: fix uninitialized variable

 -- Max Kellermann <mk@cm4all.com>  Thu, 18 Aug 2011 15:15:52 +0200

cm4all-beng-proxy (1.0.2) unstable; urgency=low

  * merge release 0.9.34
  * handler: always log translate client errors
  * tcp-balancer: fix memory leak in error handler
  * http-string: allow more characters in cookie values (RFC ignorant)

 -- Max Kellermann <mk@cm4all.com>  Mon, 01 Aug 2011 16:30:05 +0200

cm4all-beng-proxy (1.0.1) unstable; urgency=low

  * session: increase idle timeout to 20 minutes

 -- Max Kellermann <mk@cm4all.com>  Tue, 26 Jul 2011 11:23:36 +0200

cm4all-beng-proxy (1.0) unstable; urgency=low

  * merge release 0.9.33
  * header-forward: eliminate the duplicate "Date" response header
  * proxy-handler: don't pass internal URI arguments to CGI

 -- Max Kellermann <mk@cm4all.com>  Mon, 18 Jul 2011 17:07:42 +0200

cm4all-beng-proxy (0.10.14) unstable; urgency=low

  * merge release 0.9.32

 -- Max Kellermann <mk@cm4all.com>  Tue, 12 Jul 2011 19:02:23 +0200

cm4all-beng-proxy (0.10.13) unstable; urgency=low

  * growing-buffer: reset the position when skipping buffers

 -- Max Kellermann <mk@cm4all.com>  Wed, 06 Jul 2011 10:07:50 +0200

cm4all-beng-proxy (0.10.12) unstable; urgency=low

  * merge release 0.9.31
  * rewrite-uri: log widget base mismatch
  * istream-replace: fix assertion failure with splitted buffer

 -- Max Kellermann <mk@cm4all.com>  Tue, 05 Jul 2011 22:05:44 +0200

cm4all-beng-proxy (0.10.11) unstable; urgency=low

  * merge release 0.9.30
  * lb: add SSL/TLS support

 -- Max Kellermann <mk@cm4all.com>  Mon, 04 Jul 2011 17:14:21 +0200

cm4all-beng-proxy (0.10.10) unstable; urgency=low

  * merge release 0.9.29

 -- Max Kellermann <mk@cm4all.com>  Tue, 28 Jun 2011 17:56:43 +0200

cm4all-beng-proxy (0.10.9) unstable; urgency=low

  * merge release 0.9.28

 -- Max Kellermann <mk@cm4all.com>  Mon, 27 Jun 2011 13:38:03 +0200

cm4all-beng-proxy (0.10.8) unstable; urgency=low

  * lb_http: don't access the connection object after it was closed
  * restart the load balancer automatically

 -- Max Kellermann <mk@cm4all.com>  Wed, 22 Jun 2011 12:38:39 +0200

cm4all-beng-proxy (0.10.7) unstable; urgency=low

  * config: make the session cookie name configurable
  * uri-relative: allow relative base URIs (for CGI)
  * widget-uri: combine existing CGI PATH_INFO and given widget location
  * python/translation/widget: support "path_info" specification

 -- Max Kellermann <mk@cm4all.com>  Mon, 20 Jun 2011 14:54:38 +0200

cm4all-beng-proxy (0.10.6) unstable; urgency=low

  * merge release 0.9.26

 -- Max Kellermann <mk@cm4all.com>  Wed, 15 Jun 2011 09:19:28 +0200

cm4all-beng-proxy (0.10.5) unstable; urgency=low

  * merge release 0.9.26

 -- Max Kellermann <mk@cm4all.com>  Fri, 10 Jun 2011 10:09:09 +0200

cm4all-beng-proxy (0.10.4) unstable; urgency=low

  * doc: add beng-lb documentation
  * lb: implement "fallback" option
  * merge release 0.9.25

 -- Max Kellermann <mk@cm4all.com>  Wed, 08 Jun 2011 14:13:43 +0200

cm4all-beng-proxy (0.10.3) unstable; urgency=low

  * python/translation.widget: support keyword "sticky"
  * lb: implement sticky modes "failover", "cookie"

 -- Max Kellermann <mk@cm4all.com>  Mon, 06 Jun 2011 15:51:36 +0200

cm4all-beng-proxy (0.10.2) unstable; urgency=low

  * debian: fix beng-lb pid file name
  * lb_http: implement sticky sessions
  * merge release 0.9.24

 -- Max Kellermann <mk@cm4all.com>  Tue, 31 May 2011 14:32:03 +0200

cm4all-beng-proxy (0.10.1) unstable; urgency=low

  * lb_http: close request body on error
  * lb_listener: print error message when binding fails
  * merge release 0.9.23

 -- Max Kellermann <mk@cm4all.com>  Fri, 27 May 2011 13:13:55 +0200

cm4all-beng-proxy (0.10) unstable; urgency=low

  * failure: fix inverted logic bug in expiry check
  * tcp-balancer: implement session stickiness
  * lb: new stand-alone load balancer

 -- Max Kellermann <mk@cm4all.com>  Thu, 26 May 2011 14:32:02 +0200

cm4all-beng-proxy (0.9.35) unstable; urgency=low

  * resource-loader: pass the last X-Forwarded-For element to AJP

 -- Max Kellermann <mk@cm4all.com>  Thu, 18 Aug 2011 15:05:02 +0200

cm4all-beng-proxy (0.9.34) unstable; urgency=low

  * request: fix double request body close in errdoc handler
  * handler: close request body on early abort

 -- Max Kellermann <mk@cm4all.com>  Mon, 01 Aug 2011 16:21:43 +0200

cm4all-beng-proxy (0.9.33) unstable; urgency=low

  * {http,ajp}-request, errdoc: check before closing the request body on
    error

 -- Max Kellermann <mk@cm4all.com>  Mon, 18 Jul 2011 16:30:29 +0200

cm4all-beng-proxy (0.9.32) unstable; urgency=low

  * processor: dispose request body when focused widget was not found
  * http-string: allow the slash in cookie values (RFC ignorant)

 -- Max Kellermann <mk@cm4all.com>  Tue, 12 Jul 2011 18:16:01 +0200

cm4all-beng-proxy (0.9.31) unstable; urgency=low

  * growing-buffer: fix assertion failure with empty first buffer

 -- Max Kellermann <mk@cm4all.com>  Tue, 05 Jul 2011 21:58:24 +0200

cm4all-beng-proxy (0.9.30) unstable; urgency=low

  * growing-buffer: fix assertion failure in reader when buffer is empty

 -- Max Kellermann <mk@cm4all.com>  Mon, 04 Jul 2011 16:59:28 +0200

cm4all-beng-proxy (0.9.29) unstable; urgency=low

  * http-string: allow the equality sign in cookie values (RFC ignorant)

 -- Max Kellermann <mk@cm4all.com>  Tue, 28 Jun 2011 17:50:23 +0200

cm4all-beng-proxy (0.9.28) unstable; urgency=low

  * http-string: allow round brackets in cookie values (RFC ignorant)

 -- Max Kellermann <mk@cm4all.com>  Mon, 27 Jun 2011 13:23:58 +0200

cm4all-beng-proxy (0.9.27) unstable; urgency=low

  * handler: don't delete existing session in TRANSPARENT mode

 -- Max Kellermann <mk@cm4all.com>  Wed, 15 Jun 2011 09:08:48 +0200

cm4all-beng-proxy (0.9.26) unstable; urgency=low

  * worker: read "crash" value before destroying shared memory
  * session: fix crash while discarding session

 -- Max Kellermann <mk@cm4all.com>  Fri, 10 Jun 2011 09:54:56 +0200

cm4all-beng-proxy (0.9.25) unstable; urgency=low

  * response: discard the request body before passing to errdoc
  * worker: don't restart all workers after "safe" worker crash
  * cgi: check for end-of-file after splice

 -- Max Kellermann <mk@cm4all.com>  Wed, 08 Jun 2011 15:02:35 +0200

cm4all-beng-proxy (0.9.24) unstable; urgency=low

  * fcgi-client: really discard packets on request id mismatch
  * memcached-client: don't schedule read event when buffer is full
  * session: support beng-lb sticky sessions

 -- Max Kellermann <mk@cm4all.com>  Tue, 31 May 2011 14:23:41 +0200

cm4all-beng-proxy (0.9.23) unstable; urgency=low

  * tcp-balancer: retry connecting to cluster if a node fails

 -- Max Kellermann <mk@cm4all.com>  Fri, 27 May 2011 13:01:31 +0200

cm4all-beng-proxy (0.9.22) unstable; urgency=low

  * failure: fix inverted logic bug in expiry check
  * uri-extract: support AJP URLs, fixes AJP cookies
  * ajp-client: don't schedule read event when buffer is full

 -- Max Kellermann <mk@cm4all.com>  Thu, 26 May 2011 08:32:32 +0200

cm4all-beng-proxy (0.9.21) unstable; urgency=low

  * balancer: re-enable load balancing (regression fix)
  * merge release 0.8.38

 -- Max Kellermann <mk@cm4all.com>  Fri, 20 May 2011 11:03:31 +0200

cm4all-beng-proxy (0.9.20) unstable; urgency=low

  * http-cache: fix assertion failure caused by wrong destructor
  * merge release 0.8.37

 -- Max Kellermann <mk@cm4all.com>  Mon, 16 May 2011 14:03:09 +0200

cm4all-beng-proxy (0.9.19) unstable; urgency=low

  * http-request: don't retry requests with a request body

 -- Max Kellermann <mk@cm4all.com>  Thu, 12 May 2011 11:35:55 +0200

cm4all-beng-proxy (0.9.18) unstable; urgency=low

  * http-body: fix assertion failure on EOF chunk after socket was closed
  * widget-http: fix crash in widget lookup error handler
  * merge release 0.8.36

 -- Max Kellermann <mk@cm4all.com>  Tue, 10 May 2011 18:56:33 +0200

cm4all-beng-proxy (0.9.17) unstable; urgency=low

  * growing-buffer: fix assertion failure after large initial write
  * http-request: retry after connection failure
  * test/t-cgi: fix bashisms in test scripts

 -- Max Kellermann <mk@cm4all.com>  Wed, 04 May 2011 18:54:57 +0200

cm4all-beng-proxy (0.9.16) unstable; urgency=low

  * resource-address: append "transparent" args to CGI path_info
  * tcache: fix crash on FastCGI with BASE

 -- Max Kellermann <mk@cm4all.com>  Mon, 02 May 2011 16:07:21 +0200

cm4all-beng-proxy (0.9.15) unstable; urgency=low

  * configure.ac: check if valgrind/memcheck.h is installed
  * configure.ac: check if libattr is available
  * access-log: log Referer and User-Agent
  * access-log: log the request duration
  * proxy-handler: allow forwarding URI arguments
  * merge release 0.8.35

 -- Max Kellermann <mk@cm4all.com>  Wed, 27 Apr 2011 18:54:17 +0200

cm4all-beng-proxy (0.9.14) unstable; urgency=low

  * processor: don't clear widget pointer at opening tag
  * debian: move ulimit call from init script to *.default
  * merge release 0.8.33

 -- Max Kellermann <mk@cm4all.com>  Wed, 13 Apr 2011 17:03:29 +0200

cm4all-beng-proxy (0.9.13) unstable; urgency=low

  * proxy-widget: apply the widget's response header forward settings
  * response: add option to dump the widget tree
  * widget-class: move header forward settings to view
  * merge release 0.8.30

 -- Max Kellermann <mk@cm4all.com>  Mon, 04 Apr 2011 16:31:26 +0200

cm4all-beng-proxy (0.9.12) unstable; urgency=low

  * widget: internal API refactorization
  * was-control: fix argument order in "abort" call
  * was-client: duplicate the GError object when it is used twice
  * {file,delegate}-handler: add Expires/ETag headers to 304 response
  * cgi: allow setting environment variables

 -- Max Kellermann <mk@cm4all.com>  Thu, 24 Mar 2011 15:12:54 +0100

cm4all-beng-proxy (0.9.11) unstable; urgency=low

  * processor: major API refactorization
  * merge release 0.8.29

 -- Max Kellermann <mk@cm4all.com>  Mon, 21 Mar 2011 19:43:28 +0100

cm4all-beng-proxy (0.9.10) unstable; urgency=low

  * merge release 0.8.27

 -- Max Kellermann <mk@cm4all.com>  Fri, 18 Mar 2011 14:11:16 +0100

cm4all-beng-proxy (0.9.9) unstable; urgency=low

  * merge release 0.8.25

 -- Max Kellermann <mk@cm4all.com>  Mon, 14 Mar 2011 16:05:51 +0100

cm4all-beng-proxy (0.9.8) unstable; urgency=low

  * translate: support UNIX domain sockets in ADDRESS_STRING
  * resource-address: support connections to existing FastCGI servers

 -- Max Kellermann <mk@cm4all.com>  Fri, 11 Mar 2011 19:24:33 +0100

cm4all-beng-proxy (0.9.7) unstable; urgency=low

  * merge release 0.8.24

 -- Max Kellermann <mk@cm4all.com>  Fri, 04 Mar 2011 13:07:36 +0100

cm4all-beng-proxy (0.9.6) unstable; urgency=low

  * merge release 0.8.23

 -- Max Kellermann <mk@cm4all.com>  Mon, 28 Feb 2011 11:47:45 +0100

cm4all-beng-proxy (0.9.5) unstable; urgency=low

  * translate: allow SITE without CGI

 -- Max Kellermann <mk@cm4all.com>  Mon, 31 Jan 2011 06:35:24 +0100

cm4all-beng-proxy (0.9.4) unstable; urgency=low

  * widget-class: allow distinct addresses for each view

 -- Max Kellermann <mk@cm4all.com>  Thu, 27 Jan 2011 17:51:21 +0100

cm4all-beng-proxy (0.9.3) unstable; urgency=low

  * istream-catch: log errors
  * proxy-handler: pass the original request URI to (Fast)CGI
  * proxy-handler: pass the original document root to (Fast)CGI
  * fcgi-stock: pass site id to child process
  * translation: new packet "HOME" for JailCGI
  * resource-loader: get remote host from "X-Forwarded-For"
  * cgi, fcgi-client: pass client IP address to application

 -- Max Kellermann <mk@cm4all.com>  Fri, 21 Jan 2011 18:13:38 +0100

cm4all-beng-proxy (0.9.2) unstable; urgency=low

  * merge release 0.8.21
  * http-response: better context for error messages
  * istream: method close() does not invoke handler->abort()
  * istream: better context for error messages
  * ajp-client: destruct properly when request stream fails
  * {delegate,fcgi,was}-stock: use the JailCGI 1.4 wrapper

 -- Max Kellermann <mk@cm4all.com>  Mon, 17 Jan 2011 12:08:04 +0100

cm4all-beng-proxy (0.9.1) unstable; urgency=low

  * http-server: count the number of raw bytes sent and received
  * control-handler: support TCACHE_INVALIDATE with SITE
  * new programs "log-forward", "log-exec" for network logging
  * new program "log-split" for creating per-site log files
  * new program "log-traffic" for creating per-site traffic logs
  * move logging servers to new package cm4all-beng-proxy-logging
  * python/control.client: add parameter "broadcast"

 -- Max Kellermann <mk@cm4all.com>  Thu, 02 Dec 2010 12:07:16 +0100

cm4all-beng-proxy (0.9) unstable; urgency=low

  * merge release 0.8.19
  * was-client: explicitly send 32 bit METHOD payload
  * was-client: explicitly parse STATUS as 32 bit integer
  * was-client: clear control channel object on destruction
  * was-client: reuse child process if state is clean on EOF
  * was-client: abort properly after receiving illegal packet
  * was-client: allow "request STOP" before response completed
  * was-client: postpone the response handler invocation
  * was-control: send packets in bulk
  * python: support WAS widgets
  * http-server: enable "cork" mode only for beginning of response
  * http-cache: don't access freed memory in pool_unref_denotify()
  * http: use libcm4all-http
  * new datagram based binary protocol for access logging
  * main: default WAS stock limit is 16

 -- Max Kellermann <mk@cm4all.com>  Thu, 18 Nov 2010 19:56:17 +0100

cm4all-beng-proxy (0.8.38) unstable; urgency=low

  * failure: update time stamp on existing item
  * errdoc: free the original response body on abort

 -- Max Kellermann <mk@cm4all.com>  Fri, 20 May 2011 10:17:14 +0200

cm4all-beng-proxy (0.8.37) unstable; urgency=low

  * widget-resolver: don't reuse failed resolver
  * http-request: fix NULL pointer dereference on invalid URI
  * config: disable the TCP stock limit by default

 -- Max Kellermann <mk@cm4all.com>  Mon, 16 May 2011 13:41:32 +0200

cm4all-beng-proxy (0.8.36) unstable; urgency=low

  * http-server: check if client closes connection while processing
  * http-client: release the socket before invoking the callback
  * fcgi-client: fix assertion failure on full input buffer
  * memcached-client: re-enable socket event after direct copy
  * istream-file: fix assertion failure on range request
  * test/t-cgi: fix bashisms in test scripts

 -- Max Kellermann <mk@cm4all.com>  Tue, 10 May 2011 18:45:48 +0200

cm4all-beng-proxy (0.8.35) unstable; urgency=low

  * session: fix potential session defragmentation crash
  * ajp-request: use "host:port" as TCP stock key
  * cgi: evaluate the Content-Length response header

 -- Max Kellermann <mk@cm4all.com>  Wed, 27 Apr 2011 13:32:05 +0200

cm4all-beng-proxy (0.8.34) unstable; urgency=low

  * js: replace all '%' with '$'
  * js: check if session_id is null
  * debian: add package cm4all-beng-proxy-tools

 -- Max Kellermann <mk@cm4all.com>  Tue, 19 Apr 2011 18:43:54 +0200

cm4all-beng-proxy (0.8.33) unstable; urgency=low

  * processor: don't quote query string arguments with dollar sign
  * widget-request: safely remove "view" and "path" from argument table
  * debian/control: add "Breaks << 0.8.32" on the JavaScript library

 -- Max Kellermann <mk@cm4all.com>  Tue, 12 Apr 2011 18:21:55 +0200

cm4all-beng-proxy (0.8.32) unstable; urgency=low

  * args: quote arguments with the dollar sign

 -- Max Kellermann <mk@cm4all.com>  Tue, 12 Apr 2011 13:34:42 +0200

cm4all-beng-proxy (0.8.31) unstable; urgency=low

  * proxy-widget: eliminate the duplicate "Server" response header
  * translation: add packet UNTRUSTED_SITE_SUFFIX

 -- Max Kellermann <mk@cm4all.com>  Thu, 07 Apr 2011 16:23:37 +0200

cm4all-beng-proxy (0.8.30) unstable; urgency=low

  * handler: make lower-case realm name from the "Host" header
  * session: copy attribute "realm", fixes segmentation fault

 -- Max Kellermann <mk@cm4all.com>  Tue, 29 Mar 2011 16:47:43 +0200

cm4all-beng-proxy (0.8.29) unstable; urgency=low

  * ajp-client: send query string in an AJP attribute

 -- Max Kellermann <mk@cm4all.com>  Mon, 21 Mar 2011 19:16:16 +0100

cm4all-beng-proxy (0.8.28) unstable; urgency=low

  * resource-loader: use X-Forwarded-For to obtain AJP remote host
  * resource-loader: strip port from AJP remote address
  * resource-loader: don't pass remote host to AJP server
  * resource-loader: parse server port for AJP
  * ajp-client: always send content-length
  * ajp-client: parse the remaining buffer after EAGAIN

 -- Max Kellermann <mk@cm4all.com>  Mon, 21 Mar 2011 11:12:07 +0100

cm4all-beng-proxy (0.8.27) unstable; urgency=low

  * http-request: close the request body on malformed URI
  * ajp-request: AJP translation packet contains ajp://host:port/path

 -- Max Kellermann <mk@cm4all.com>  Fri, 18 Mar 2011 14:04:21 +0100

cm4all-beng-proxy (0.8.26) unstable; urgency=low

  * python/response: fix typo in ajp()
  * session: validate sessions only within one realm

 -- Max Kellermann <mk@cm4all.com>  Fri, 18 Mar 2011 08:59:41 +0100

cm4all-beng-proxy (0.8.25) unstable; urgency=low

  * widget-http: discard request body on unknown view name
  * inline-widget: discard request body on error
  * {http,fcgi,was}-client: allocate response headers from caller pool
  * cmdline: fcgi_stock_limit defaults to 0 (no limit)

 -- Max Kellermann <mk@cm4all.com>  Mon, 14 Mar 2011 15:53:42 +0100

cm4all-beng-proxy (0.8.24) unstable; urgency=low

  * fcgi-client: release the connection even when padding not consumed
    after empty response

 -- Max Kellermann <mk@cm4all.com>  Wed, 02 Mar 2011 17:39:33 +0100

cm4all-beng-proxy (0.8.23) unstable; urgency=low

  * memcached-client: allocate a new memory pool
  * memcached-client: copy caller_pool reference before freeing the client
  * fcgi-client: check headers!=NULL
  * fcgi-client: release the connection even when padding not consumed

 -- Max Kellermann <mk@cm4all.com>  Mon, 28 Feb 2011 10:50:02 +0100

cm4all-beng-proxy (0.8.22) unstable; urgency=low

  * cgi: fill special variables CONTENT_TYPE, CONTENT_LENGTH
  * memcached-client: remove stray pool_unref() call
  * memcached-client: reuse the socket if the remaining value is buffered
  * http-cache-choice: abbreviate memcached keys
  * *-cache: allocate a parent pool for cache items
  * pool: re-enable linear pools
  * frame: free the request body on error
  * http-cache: free cached body which was dismissed

 -- Max Kellermann <mk@cm4all.com>  Mon, 07 Feb 2011 15:34:09 +0100

cm4all-beng-proxy (0.8.21) unstable; urgency=low

  * merge release 0.7.55
  * jail: translate the document root properly
  * header-forward: forward the "Host" header to CGI/FastCGI/AJP
  * http-error: map ENOTDIR to "404 Not Found"
  * http-server: fix assertion failure on write error
  * fcgi-stock: clear all environment variables

 -- Max Kellermann <mk@cm4all.com>  Thu, 06 Jan 2011 16:04:20 +0100

cm4all-beng-proxy (0.8.20) unstable; urgency=low

  * widget-resolver: add pedantic state assertions
  * async: remember a copy of the operation in !NDEBUG
  * python/translation/response: max_age() returns self

 -- Max Kellermann <mk@cm4all.com>  Mon, 06 Dec 2010 23:02:50 +0100

cm4all-beng-proxy (0.8.19) unstable; urgency=low

  * merge release 0.7.54

 -- Max Kellermann <mk@cm4all.com>  Wed, 17 Nov 2010 16:25:10 +0100

cm4all-beng-proxy (0.8.18) unstable; urgency=low

  * was-client: explicitly send 32 bit METHOD payload
  * was-client: explicitly parse STATUS as 32 bit integer
  * istream: check presence of as_fd() in optimized build

 -- Max Kellermann <mk@cm4all.com>  Fri, 05 Nov 2010 11:00:54 +0100

cm4all-beng-proxy (0.8.17) unstable; urgency=low

  * merged release 0.7.53
  * widget: use colon as widget path separator
  * was-client: check for abort during response handler
  * was-client: implement STOP
  * was-client: release memory pools
  * was-launch: enable non-blocking mode on input and output
  * http-server: don't crash on malformed pipelined request
  * main: free the WAS stock and the UDP listener in the SIGTERM handler

 -- Max Kellermann <mk@cm4all.com>  Thu, 28 Oct 2010 19:50:26 +0200

cm4all-beng-proxy (0.8.16) unstable; urgency=low

  * merged release 0.7.52
  * was-client: support for the WAS protocol

 -- Max Kellermann <mk@cm4all.com>  Wed, 13 Oct 2010 16:45:18 +0200

cm4all-beng-proxy (0.8.15) unstable; urgency=low

  * resource-address: don't skip question mark twice

 -- Max Kellermann <mk@cm4all.com>  Tue, 28 Sep 2010 12:20:33 +0200

cm4all-beng-proxy (0.8.14) unstable; urgency=low

  * processor: schedule "xmlns:c" deletion

 -- Max Kellermann <mk@cm4all.com>  Thu, 23 Sep 2010 14:42:31 +0200

cm4all-beng-proxy (0.8.13) unstable; urgency=low

  * processor: delete "xmlns:c" attributes from link elements
  * istream-{head,zero}: implement method available()
  * merged release 0.7.51

 -- Max Kellermann <mk@cm4all.com>  Tue, 17 Aug 2010 09:54:33 +0200

cm4all-beng-proxy (0.8.12) unstable; urgency=low

  * http-cache-memcached: copy resource address
  * debian/control: add missing ${shlibs:Depends}
  * merged release 0.7.50

 -- Max Kellermann <mk@cm4all.com>  Thu, 12 Aug 2010 20:17:52 +0200

cm4all-beng-proxy (0.8.11) unstable; urgency=low

  * delegate-client: fix SCM_RIGHTS check
  * use Linux 2.6 CLOEXEC/NONBLOCK flags
  * tcache: INVALIDATE removes all variants (error documents etc.)
  * control: new UDP based protocol, allows invalidating caches
  * hashmap: fix assertion failure in hashmap_remove_match()
  * merged release 0.7.49

 -- Max Kellermann <mk@cm4all.com>  Tue, 10 Aug 2010 15:48:10 +0200

cm4all-beng-proxy (0.8.10) unstable; urgency=low

  * tcache: copy response.previous

 -- Max Kellermann <mk@cm4all.com>  Mon, 02 Aug 2010 18:03:43 +0200

cm4all-beng-proxy (0.8.9) unstable; urgency=low

  * (f?)cgi-handler: forward query string only if focused
  * ajp-handler: merge into proxy-handler
  * proxy-handler: forward query string if focused
  * cgi, fastcgi-handler: enable the resource cache
  * translation: add packets CHECK and PREVIOUS for authentication
  * python: add Response.max_age()

 -- Max Kellermann <mk@cm4all.com>  Fri, 30 Jul 2010 11:39:22 +0200

cm4all-beng-proxy (0.8.8) unstable; urgency=low

  * prototypes/translate.py: added new ticket-fastcgi programs
  * http-cache: implement FastCGI caching
  * merged release 0.7.47

 -- Max Kellermann <mk@cm4all.com>  Wed, 21 Jul 2010 13:00:43 +0200

cm4all-beng-proxy (0.8.7) unstable; urgency=low

  * istream-delayed: update the "direct" bit mask
  * http-client: send "Expect: 100-continue"
  * response, widget-http: apply istream_pipe to filter input
  * proxy-handler: apply istream_pipe to request body
  * istream-ajp-body: send larger request body packets
  * ajp-client: support splice()
  * merged release 0.7.46

 -- Max Kellermann <mk@cm4all.com>  Fri, 25 Jun 2010 18:52:04 +0200

cm4all-beng-proxy (0.8.6) unstable; urgency=low

  * translation: added support for custom error documents
  * response: convert HEAD to GET if filter follows
  * processor: short-circuit on HEAD request
  * python: depend on python-twisted-core

 -- Max Kellermann <mk@cm4all.com>  Wed, 16 Jun 2010 16:37:42 +0200

cm4all-beng-proxy (0.8.5) unstable; urgency=low

  * istream-tee: allow second output to block
  * widget-http: don't transform error documents
  * response, widget-http: disable filters after widget frame request
  * translation: added packet FILTER_4XX to filter client errors
  * merged release 0.7.45

 -- Max Kellermann <mk@cm4all.com>  Thu, 10 Jun 2010 16:13:14 +0200

cm4all-beng-proxy (0.8.4) unstable; urgency=low

  * python: added missing "Response" import
  * python: resume parsing after deferred call
  * http-client: implement istream method as_fd()
  * merged release 0.7.44

 -- Max Kellermann <mk@cm4all.com>  Mon, 07 Jun 2010 17:01:16 +0200

cm4all-beng-proxy (0.8.3) unstable; urgency=low

  * file-handler: implement If-Range (RFC 2616 14.27)
  * merged release 0.7.42

 -- Max Kellermann <mk@cm4all.com>  Tue, 01 Jun 2010 16:17:13 +0200

cm4all-beng-proxy (0.8.2) unstable; urgency=low

  * cookie-client: verify the cookie path
  * python: use Twisted's logging library
  * python: added a widget registry class
  * merged release 0.7.41

 -- Max Kellermann <mk@cm4all.com>  Wed, 26 May 2010 13:08:16 +0200

cm4all-beng-proxy (0.8.1) unstable; urgency=low

  * http-cache-memcached: delete entity records on POST

 -- Max Kellermann <mk@cm4all.com>  Tue, 18 May 2010 12:21:55 +0200

cm4all-beng-proxy (0.8) unstable; urgency=low

  * istream: added method as_fd() to convert istream to file descriptor
  * fork: support passing stdin istream fd to child process
  * http-cache: discard only matching entries on POST
  * istream-html-escape: escape single and double quote
  * rewrite-uri: escape the result with XML entities

 -- Max Kellermann <mk@cm4all.com>  Thu, 13 May 2010 12:34:46 +0200

cm4all-beng-proxy (0.7.55) unstable; urgency=low

  * pool: reparent pools in optimized build
  * istream-deflate: add missing pool reference while reading
  * istream-deflate: fix several error handlers

 -- Max Kellermann <mk@cm4all.com>  Thu, 06 Jan 2011 12:59:39 +0100

cm4all-beng-proxy (0.7.54) unstable; urgency=low

  * http-server: fix crash on deferred chunked request body
  * parser: fix crash on malformed SCRIPT element

 -- Max Kellermann <mk@cm4all.com>  Wed, 17 Nov 2010 16:13:09 +0100

cm4all-beng-proxy (0.7.53) unstable; urgency=low

  * http-server: don't crash on malformed pipelined request
  * sink-header: fix assertion failure on empty trailer

 -- Max Kellermann <mk@cm4all.com>  Thu, 28 Oct 2010 18:39:01 +0200

cm4all-beng-proxy (0.7.52) unstable; urgency=low

  * fcgi-client: fix send timeout handler
  * fork: finish the buffer after pipe was drained

 -- Max Kellermann <mk@cm4all.com>  Wed, 13 Oct 2010 16:39:26 +0200

cm4all-beng-proxy (0.7.51) unstable; urgency=low

  * http-client: clear response body pointer before forwarding EOF event
  * processor: fix assertion failure for c:mode in c:widget

 -- Max Kellermann <mk@cm4all.com>  Mon, 16 Aug 2010 17:01:48 +0200

cm4all-beng-proxy (0.7.50) unstable; urgency=low

  * header-forward: don't forward the "Host" header to HTTP servers
  * resource-address: use uri_relative() for CGI
  * uri-relative: don't lose host name in uri_absolute()
  * uri-relative: don't fail on absolute URIs
  * http-cache-heap: don't use uninitialized item size

 -- Max Kellermann <mk@cm4all.com>  Thu, 12 Aug 2010 20:03:49 +0200

cm4all-beng-proxy (0.7.49) unstable; urgency=low

  * hashmap: fix assertion failure in hashmap_remove_value()

 -- Max Kellermann <mk@cm4all.com>  Tue, 10 Aug 2010 15:37:12 +0200

cm4all-beng-proxy (0.7.48) unstable; urgency=low

  * pipe-stock: add assertions on file descriptors

 -- Max Kellermann <mk@cm4all.com>  Mon, 09 Aug 2010 14:56:54 +0200

cm4all-beng-proxy (0.7.47) unstable; urgency=low

  * cmdline: add option "--group"

 -- Max Kellermann <mk@cm4all.com>  Fri, 16 Jul 2010 18:39:53 +0200

cm4all-beng-proxy (0.7.46) unstable; urgency=low

  * handler: initialize all translate_response attributes
  * http-client: consume buffer before header length check
  * istream-pipe: clear "direct" flags in constructor
  * istream-pipe: return gracefully when handler blocks
  * ajp-client: hold pool reference to reset TCP_CORK

 -- Max Kellermann <mk@cm4all.com>  Mon, 21 Jun 2010 17:53:21 +0200

cm4all-beng-proxy (0.7.45) unstable; urgency=low

  * istream-tee: separate "weak" values for the two outputs
  * fcache: don't close output when caching has been canceled
  * tcache: copy the attribute "secure_cookie"

 -- Max Kellermann <mk@cm4all.com>  Thu, 10 Jun 2010 15:21:34 +0200

cm4all-beng-proxy (0.7.44) unstable; urgency=low

  * http-client: check response header length
  * http-server: check request header length

 -- Max Kellermann <mk@cm4all.com>  Mon, 07 Jun 2010 16:51:57 +0200

cm4all-beng-proxy (0.7.43) unstable; urgency=low

  * http-cache: fixed NULL pointer dereference when storing empty response
    body on the heap

 -- Max Kellermann <mk@cm4all.com>  Tue, 01 Jun 2010 18:52:45 +0200

cm4all-beng-proxy (0.7.42) unstable; urgency=low

  * fork: check "direct" flag again after buffer flush
  * pool: pool_unref_denotify() remembers the code location
  * sink-{buffer,gstring}: don't invoke callback in abort()
  * async: added another debug flag to verify correctness

 -- Max Kellermann <mk@cm4all.com>  Mon, 31 May 2010 21:15:58 +0200

cm4all-beng-proxy (0.7.41) unstable; urgency=low

  * http-cache: initialize response status and headers on empty body

 -- Max Kellermann <mk@cm4all.com>  Tue, 25 May 2010 16:27:25 +0200

cm4all-beng-proxy (0.7.40) unstable; urgency=low

  * http-cache: fixed NULL pointer dereference when storing empty response
    body in memcached

 -- Max Kellermann <mk@cm4all.com>  Tue, 25 May 2010 15:04:44 +0200

cm4all-beng-proxy (0.7.39) unstable; urgency=low

  * memcached-stock: close value on connect failure
  * http: implement remaining status codes
  * http-cache: allow caching empty response body
  * http-cache: cache status codes 203, 206, 300, 301, 410
  * http-cache: don't cache authorized resources

 -- Max Kellermann <mk@cm4all.com>  Fri, 21 May 2010 17:37:29 +0200

cm4all-beng-proxy (0.7.38) unstable; urgency=low

  * http-server: send HTTP/1.1 declaration with "100 Continue"
  * connection: initialize "site_name", fixes crash bug
  * translation: added packet SECURE_COOKIE

 -- Max Kellermann <mk@cm4all.com>  Thu, 20 May 2010 15:40:34 +0200

cm4all-beng-proxy (0.7.37) unstable; urgency=low

  * *-client: implement a socket leak detector
  * handler: initialize response header without translation server

 -- Max Kellermann <mk@cm4all.com>  Tue, 18 May 2010 12:05:11 +0200

cm4all-beng-proxy (0.7.36) unstable; urgency=low

  * http-client: fixed NULL pointer dereference
  * handler, response: removed duplicate request body destruction calls

 -- Max Kellermann <mk@cm4all.com>  Tue, 11 May 2010 17:16:36 +0200

cm4all-beng-proxy (0.7.35) unstable; urgency=low

  * {http,fcgi,ajp}-request: close the request body on abort
  * handler: set fake translation response on malformed URI

 -- Max Kellermann <mk@cm4all.com>  Mon, 10 May 2010 11:22:23 +0200

cm4all-beng-proxy (0.7.34) unstable; urgency=low

  * translate: check the UNTRUSTED packet
  * translation: added packet UNTRUSTED_PREFIX

 -- Max Kellermann <mk@cm4all.com>  Fri, 30 Apr 2010 19:14:37 +0200

cm4all-beng-proxy (0.7.33) unstable; urgency=low

  * merged release 0.7.27.1
  * fcache: don't continue storing in background
  * fcgi-client: re-add event after some input data has been read

 -- Max Kellermann <mk@cm4all.com>  Fri, 30 Apr 2010 11:31:08 +0200

cm4all-beng-proxy (0.7.32) unstable; urgency=low

  * response: generate the "Server" response header
  * response: support the Authentication-Info response header
  * response: support custom authentication pages
  * translation: support custom response headers

 -- Max Kellermann <mk@cm4all.com>  Tue, 27 Apr 2010 17:09:59 +0200

cm4all-beng-proxy (0.7.31) unstable; urgency=low

  * support HTTP authentication (RFC 2617)

 -- Max Kellermann <mk@cm4all.com>  Mon, 26 Apr 2010 17:26:42 +0200

cm4all-beng-proxy (0.7.30) unstable; urgency=low

  * fcgi-client: support responses without a body
  * {http,fcgi}-client: hold caller pool reference during callback

 -- Max Kellermann <mk@cm4all.com>  Fri, 23 Apr 2010 14:41:05 +0200

cm4all-beng-proxy (0.7.29) unstable; urgency=low

  * http-cache: added missing pool_unref() in memcached_miss()
  * pool: added checked pool references

 -- Max Kellermann <mk@cm4all.com>  Thu, 22 Apr 2010 15:45:48 +0200

cm4all-beng-proxy (0.7.28) unstable; urgency=low

  * fcgi-client: support response status
  * translate: malformed packets are fatal
  * http-cache: don't cache resources with very long URIs
  * memcached-client: increase the maximum key size to 32 kB

 -- Max Kellermann <mk@cm4all.com>  Thu, 15 Apr 2010 15:06:51 +0200

cm4all-beng-proxy (0.7.27.1) unstable; urgency=low

  * http-cache: added missing pool_unref() in memcached_miss()
  * http-cache: don't cache resources with very long URIs
  * memcached-client: increase the maximum key size to 32 kB
  * fork: properly handle partially filled output buffer
  * fork: re-add event after some input data has been read

 -- Max Kellermann <mk@cm4all.com>  Thu, 29 Apr 2010 15:30:21 +0200

cm4all-beng-proxy (0.7.27) unstable; urgency=low

  * session: use GLib's PRNG to generate session ids
  * session: seed the PRNG with /dev/random
  * response: log UNTRUSTED violation attempts
  * response: drop widget sessions when there is no focus

 -- Max Kellermann <mk@cm4all.com>  Fri, 09 Apr 2010 12:04:18 +0200

cm4all-beng-proxy (0.7.26) unstable; urgency=low

  * memcached-client: schedule read event before callback
  * istream-tee: continue with second output if first is closed

 -- Max Kellermann <mk@cm4all.com>  Sun, 28 Mar 2010 18:08:11 +0200

cm4all-beng-proxy (0.7.25) unstable; urgency=low

  * memcached-client: don't poll if socket is closed
  * fork: close file descriptor on input error
  * pool: don't check attachments in pool_trash()

 -- Max Kellermann <mk@cm4all.com>  Thu, 25 Mar 2010 13:28:01 +0100

cm4all-beng-proxy (0.7.24) unstable; urgency=low

  * memcached-client: release socket after splice

 -- Max Kellermann <mk@cm4all.com>  Mon, 22 Mar 2010 11:29:45 +0100

cm4all-beng-proxy (0.7.23) unstable; urgency=low

  * sink-header: support splice
  * memcached-client: support splice (response)
  * fcgi-client: recover correctly after send error
  * fcgi-client: support chunked request body
  * fcgi-client: basic splice support for the request body
  * http-cache: duplicate headers
  * {http,memcached}-client: check "direct" mode after buffer flush
  * cmdline: added option "fcgi_stock_limit"
  * python: auto-export function write_packet()
  * python: Response methods return self

 -- Max Kellermann <mk@cm4all.com>  Fri, 19 Mar 2010 13:28:35 +0100

cm4all-beng-proxy (0.7.22) unstable; urgency=low

  * python: re-add function write_packet()

 -- Max Kellermann <mk@cm4all.com>  Fri, 12 Mar 2010 12:27:21 +0100

cm4all-beng-proxy (0.7.21) unstable; urgency=low

  * ajp-client: handle EAGAIN from send()
  * python: install the missing sources

 -- Max Kellermann <mk@cm4all.com>  Thu, 11 Mar 2010 16:58:25 +0100

cm4all-beng-proxy (0.7.20) unstable; urgency=low

  * http-client: don't reinstate event when socket is closed
  * access-log: log the site name
  * python: removed unused function write_packet()
  * python: split the module beng_proxy.translation
  * python: allow overriding query string and param in absolute_uri()
  * python: moved absolute_uri() to a separate library

 -- Max Kellermann <mk@cm4all.com>  Thu, 11 Mar 2010 09:48:52 +0100

cm4all-beng-proxy (0.7.19) unstable; urgency=low

  * client-socket: translate EV_TIMEOUT to ETIMEDOUT
  * fork: refill the input buffer as soon as possible
  * delegate-client: implement an abortable event
  * pool: added assertions for libevent leaks
  * direct: added option "-s enable_splice=no"

 -- Max Kellermann <mk@cm4all.com>  Thu, 04 Mar 2010 17:34:56 +0100

cm4all-beng-proxy (0.7.18) unstable; urgency=low

  * args: reserve memory for the trailing null byte

 -- Max Kellermann <mk@cm4all.com>  Tue, 23 Feb 2010 17:46:04 +0100

cm4all-beng-proxy (0.7.17) unstable; urgency=low

  * translation: added the BOUNCE packet (variant of REDIRECT)
  * translation: change widget packet HOST to UNTRUSTED
  * translation: pass internal URI arguments to the translation server
  * handler: use the specified status with REDIRECT
  * python: added method Request.absolute_uri()

 -- Max Kellermann <mk@cm4all.com>  Tue, 23 Feb 2010 16:15:22 +0100

cm4all-beng-proxy (0.7.16) unstable; urgency=low

  * processor: separate trusted from untrusted widgets by host name
  * processor: mode=partition is deprecated
  * translate: fix DOCUMENT_ROOT handler for CGI/FASTCGI
  * fcgi-request: added JailCGI support

 -- Max Kellermann <mk@cm4all.com>  Fri, 19 Feb 2010 14:29:29 +0100

cm4all-beng-proxy (0.7.15) unstable; urgency=low

  * processor: unreference the caller pool in abort()
  * tcache: clear BASE on mismatch
  * fcgi-client: generate the Content-Length request header
  * fcgi-client: send the CONTENT_TYPE parameter
  * prototypes/translate.py: use FastCGI to run PHP

 -- Max Kellermann <mk@cm4all.com>  Thu, 11 Feb 2010 14:43:21 +0100

cm4all-beng-proxy (0.7.14) unstable; urgency=low

  * connection: drop connections when the limit is exceeded
  * resource-address: added BASE support
  * fcgi-client: check the request ID in response packets
  * http-client: check response body when request body is closed
  * html-escape: use the last ampersand before the semicolon
  * html-escape: support &apos;
  * processor: unescape widget parameter values

 -- Max Kellermann <mk@cm4all.com>  Fri, 29 Jan 2010 17:49:43 +0100

cm4all-beng-proxy (0.7.13) unstable; urgency=low

  * fcgi-request: duplicate socket path
  * fcgi-request: support ACTION
  * fcgi-client: provide SCRIPT_FILENAME
  * fcgi-client: append empty PARAMS packet
  * fcgi-client: try to read response before request is finished
  * fcgi-client: implement the STDERR packet
  * fcgi-client: support request headers and body
  * fcgi-stock: manage one socket per child process
  * fcgi-stock: unlink socket path after connect
  * fcgi-stock: redirect fd 1,2 to /dev/null
  * fcgi-stock: kill FastCGI processes after 5 minutes idle
  * translation: new packet PAIR for passing parameters to FastCGI

 -- Max Kellermann <mk@cm4all.com>  Thu, 14 Jan 2010 13:36:48 +0100

cm4all-beng-proxy (0.7.12) unstable; urgency=low

  * http-cache: unlock the cache item after successful revalidation
  * http-cache-memcached: pass the expiration time to memcached
  * sink-header: comprise pending data in method available()
  * header-forward: forward the Expires response header

 -- Max Kellermann <mk@cm4all.com>  Tue, 22 Dec 2009 16:18:49 +0100

cm4all-beng-proxy (0.7.11) unstable; urgency=low

  * {ajp,memcached}-client: fix dis\appearing event for duplex socket
  * memcached-client: handle EAGAIN after send()
  * memcached-client: release socket as early as possible
  * header-forward: don't forward Accept-Encoding if transformation is
    enabled
  * widget-http, inline-widget: check Content-Encoding before processing
  * file-handler: send "Vary: Accept-Encoding" for compressed response
  * header-forward: support duplicate headers
  * fcache: implemented a 60 seconds timeout
  * fcache: copy pointer to local variable before callback
  * event2: refresh timeout after event has occurred

 -- Max Kellermann <mk@cm4all.com>  Fri, 18 Dec 2009 16:45:24 +0100

cm4all-beng-proxy (0.7.10) unstable; urgency=low

  * http-{server,client}: fix disappearing event for duplex socket

 -- Max Kellermann <mk@cm4all.com>  Mon, 14 Dec 2009 15:46:25 +0100

cm4all-beng-proxy (0.7.9) unstable; urgency=low

  * http: "Expect" is a hop-by-hop header
  * http-server: send "100 Continue" unless request body closed
  * http-client: poll socket after splice
  * http-server: handle EAGAIN after splice
  * http-server: send a 417 response on unrecognized "Expect" request
  * response, widget-http: append filter id to resource tag
  * resource-tag: check for "Cache-Control: no-store"

 -- Max Kellermann <mk@cm4all.com>  Mon, 14 Dec 2009 13:05:15 +0100

cm4all-beng-proxy (0.7.8) unstable; urgency=low

  * http-body: support partial response in method available()
  * file-handler: support pre-compressed static files
  * fcache: honor the "Cache-Control: no-store" response header

 -- Max Kellermann <mk@cm4all.com>  Wed, 09 Dec 2009 15:49:25 +0100

cm4all-beng-proxy (0.7.7) unstable; urgency=low

  * parser: allow underscore in attribute names
  * processor: check "type" attribute before URI rewriting
  * http-client: start receiving before request is sent
  * http-client: try to read response after write error
  * http-client: deliver response body after headers are finished
  * http-client: release socket as early as possible
  * http-client: serve buffer after socket has been closed
  * istream-chunked: clear input stream in abort handler
  * growing-buffer: fix crash after close in "data" callback

 -- Max Kellermann <mk@cm4all.com>  Thu, 03 Dec 2009 13:09:57 +0100

cm4all-beng-proxy (0.7.6) unstable; urgency=low

  * istream-hold: return -2 if handler is not available yet
  * http, ajp, fcgi: use istream_hold on request body
  * http-client: implemented splicing the request body
  * response: added missing URI substitution

 -- Max Kellermann <mk@cm4all.com>  Tue, 17 Nov 2009 15:25:35 +0100

cm4all-beng-proxy (0.7.5) unstable; urgency=low

  * session: 64 bit session ids
  * session: allow arbitrary session id size (at compile-time)
  * debian: larger default log file (16 * 4MB)
  * debian: added package cm4all-beng-proxy-toi

 -- Max Kellermann <mk@cm4all.com>  Mon, 16 Nov 2009 15:51:24 +0100

cm4all-beng-proxy (0.7.4) unstable; urgency=low

  * measure the latency of external resources
  * widget-http: partially revert "don't query session if !stateful"

 -- Max Kellermann <mk@cm4all.com>  Tue, 10 Nov 2009 15:06:03 +0100

cm4all-beng-proxy (0.7.3) unstable; urgency=low

  * uri-verify: don't reject double slash after first segment
  * hostname: allow the hyphen character
  * processor: allow processing without session
  * widget-http: don't query session if !stateful
  * request: disable session management for known bots
  * python: fixed AttributeError in __getattr__()
  * python: added method Response.process()
  * translation: added the response packets URI, HOST, SCHEME
  * translation: added header forward packets

 -- Max Kellermann <mk@cm4all.com>  Mon, 09 Nov 2009 16:40:27 +0100

cm4all-beng-proxy (0.7.2) unstable; urgency=low

  * fcache: close all caching connections on exit
  * istream-file: retry reading after EAGAIN
  * direct, istream-pipe: re-enable SPLICE_F_NONBLOCK
  * direct, istream-pipe: disable the SPLICE_F_MORE flag
  * http-client: handle EAGAIN after splice
  * http-client, header-writer: remove hop-by-hop response headers
  * response: optimized transformed response headers
  * handler: mangle CGI and FastCGI headers
  * header-forward: generate the X-Forwarded-For header
  * header-forward: add local host name to "Via" request header

 -- Max Kellermann <mk@cm4all.com>  Fri, 30 Oct 2009 13:41:02 +0100

cm4all-beng-proxy (0.7.1) unstable; urgency=low

  * file-handler: close the stream on "304 Not Modified"
  * pool: use assembler code only on gcc
  * cmdline: added option "--set tcp_stock_limit"
  * Makefile.am: enable the "subdir-objects" option

 -- Max Kellermann <mk@cm4all.com>  Thu, 22 Oct 2009 12:17:11 +0200

cm4all-beng-proxy (0.7) unstable; urgency=low

  * ajp-client: check if connection was closed during response callback
  * header-forward: log session id
  * istream: separate TCP splicing checks
  * istream-pipe: fix segmentation fault after incomplete direct transfer
  * istream-pipe: implement the "available" method
  * istream-pipe: allocate pipe only if handler supports it
  * istream-pipe: flush the pipe before reading from input
  * istream-pipe: reuse pipes in a stock
  * direct: support splice() from TCP socket to pipe
  * istream: direct() returns -3 if stream has been closed
  * hstock: don't destroy stocks while items are being created
  * tcp-stock: limit number of connections per host to 256
  * translate, http-client, ajp-client, cgi, http-cache: verify the HTTP
    response status
  * prototypes/translate.py: disallow "/../" and null bytes
  * prototypes/translate.py: added "/jail-delegate/" location
  * uri-parser: strict RFC 2396 URI verification
  * uri-parser: don't unescape the URI path
  * http-client, ajp-client: verify the request URI
  * uri-escape: unescape each character only once
  * http-cache: never use the memcached stock if caching is disabled
  * allow 8192 connections by default
  * allow 65536 file handles by default
  * added package cm4all-jailed-beng-proxy-delegate-helper

 -- Max Kellermann <mk@cm4all.com>  Wed, 21 Oct 2009 15:00:56 +0200

cm4all-beng-proxy (0.6.23) unstable; urgency=low

  * header-forward: log session information
  * prototypes/translate.py: added /cgi-bin/ location
  * http-server: disable keep-alive for HTTP/1.0 clients
  * http-server: don't send "Connection: Keep-Alive"
  * delegate-stock: clear the environment
  * delegate-stock: added jail support
  * delegate-client: reuse helper process after I/O error

 -- Max Kellermann <mk@cm4all.com>  Mon, 12 Oct 2009 17:29:35 +0200

cm4all-beng-proxy (0.6.22) unstable; urgency=low

  * istream-tee: clear both "enabled" flags in the eof/abort handler
  * istream-tee: fall back to first data() return value if second stream
    closed itself
  * http-cache: don't log body_abort after close

 -- Max Kellermann <mk@cm4all.com>  Thu, 01 Oct 2009 19:19:37 +0200

cm4all-beng-proxy (0.6.21) unstable; urgency=low

  * http-client: log more error messages
  * delegate-stock: added the DOCUMENT_ROOT environment variable
  * response, widget: accept "application/xhtml+xml"
  * cookie-server: allow square brackets in unquoted cookie values
    (violating RFC 2109 and RFC 2616)

 -- Max Kellermann <mk@cm4all.com>  Thu, 01 Oct 2009 13:55:40 +0200

cm4all-beng-proxy (0.6.20) unstable; urgency=low

  * stock: clear stock after 60 seconds idle
  * hstock: remove empty stocks
  * http-server, http-client, cgi: fixed off-by-one bug in header parser
  * istream-pipe: fix the direct() return value on error
  * istream-pipe: fix formula in range assertion
  * http-cache-memcached: implemented "remove"
  * handler: added FastCGI handler
  * fcgi-client: unref caller pool after socket release
  * fcgi-client: implemented response headers

 -- Max Kellermann <mk@cm4all.com>  Tue, 29 Sep 2009 14:07:13 +0200

cm4all-beng-proxy (0.6.19) unstable; urgency=low

  * http-client: release caller pool after socket release
  * memcached-client: release socket on marshalling error
  * stock: unref caller pool in abort handler
  * stock: lazy cleanup
  * http-cache: copy caller_pool to local variable

 -- Max Kellermann <mk@cm4all.com>  Thu, 24 Sep 2009 16:02:17 +0200

cm4all-beng-proxy (0.6.18) unstable; urgency=low

  * delegate-handler: support conditional GET and ranges
  * file-handler: fix suffix-byte-range-spec parser
  * delegate-helper: call open() with O_CLOEXEC|O_NOCTTY
  * istream-file: don't set FD_CLOEXEC if O_CLOEXEC is available
  * stock: hold caller pool during "get" operation
  * main: free balancer object during shutdown
  * memcached-client: enable socket timeout
  * delegate-stock: set FD_CLOEXEC on socket

 -- Max Kellermann <mk@cm4all.com>  Thu, 24 Sep 2009 10:50:53 +0200

cm4all-beng-proxy (0.6.17) unstable; urgency=low

  * tcp-stock: implemented a load balancer
  * python: accept address list in the ajp() method
  * http-server: added timeout for the HTTP request headers
  * response: close template when the content type is wrong
  * delegate-get: implemented response headers
  * delegate-get: provide status codes and error messages

 -- Max Kellermann <mk@cm4all.com>  Fri, 18 Sep 2009 15:36:57 +0200

cm4all-beng-proxy (0.6.16) unstable; urgency=low

  * tcp-stock: added support for bulldog-tyke
  * sink-buffer: close input if it's not used in the constructor
  * http-cache-memcached: close response body when deserialization fails
  * serialize: fix regression in serialize_uint64()

 -- Max Kellermann <mk@cm4all.com>  Tue, 15 Sep 2009 19:26:07 +0200

cm4all-beng-proxy (0.6.15) unstable; urgency=low

  * http-cache-choice: find more duplicates during cleanup
  * handler: added AJP handler
  * ajp-request: unref pool only on tcp_stock failure
  * ajp-client: prevent parser recursion
  * ajp-client: free request body when response is closed
  * ajp-client: reuse connection after END_RESPONSE packet
  * ajp-client: enable TCP_CORK while sending
  * istream-ajp-body: added a second "length" header field
  * ajp-client: auto-send empty request body chunk
  * ajp-client: register "write" event after GET_BODY_CHUNK packet
  * ajp-client: implemented request and response headers
  * http-cache-rfc: don't rewind tpool if called recursively

 -- Max Kellermann <mk@cm4all.com>  Fri, 11 Sep 2009 16:04:06 +0200

cm4all-beng-proxy (0.6.14) unstable; urgency=low

  * istream-tee: don't restart reading if already in progress

 -- Max Kellermann <mk@cm4all.com>  Thu, 03 Sep 2009 13:21:06 +0200

cm4all-beng-proxy (0.6.13) unstable; urgency=low

  * cookie-server: fix parsing multiple cookies
  * http-cache-memcached: clean up expired "choice" items
  * sink-gstring: use callback instead of public struct
  * istream-tee: restart reading when one output is closed

 -- Max Kellermann <mk@cm4all.com>  Wed, 02 Sep 2009 17:02:53 +0200

cm4all-beng-proxy (0.6.12) unstable; urgency=low

  * http-cache: don't attempt to remove cache items when the cache is disabled

 -- Max Kellermann <mk@cm4all.com>  Fri, 28 Aug 2009 15:40:48 +0200

cm4all-beng-proxy (0.6.11) unstable; urgency=low

  * http-cache-memcached: store HTTP status and response headers
  * http-cache-memcached: implemented flush (SIGHUP)
  * http-cache-memcached: support "Vary"
  * http-client: work around assertion failure in response_stream_close()

 -- Max Kellermann <mk@cm4all.com>  Thu, 27 Aug 2009 12:33:17 +0200

cm4all-beng-proxy (0.6.10) unstable; urgency=low

  * parser: finish tag before bailing out
  * http-request: allow URLs without path component
  * fork: clear event in read() method
  * istream-file: pass options O_CLOEXEC|O_NOCTTY to open()
  * response: check if the "Host" request header is valid

 -- Max Kellermann <mk@cm4all.com>  Tue, 18 Aug 2009 16:37:19 +0200

cm4all-beng-proxy (0.6.9) unstable; urgency=low

  * direct: disable SPLICE_F_NONBLOCK (temporary NFS EAGAIN workaround)

 -- Max Kellermann <mk@cm4all.com>  Mon, 17 Aug 2009 13:52:49 +0200

cm4all-beng-proxy (0.6.8) unstable; urgency=low

  * widget-http: close response body in error code path
  * http-cache: implemented memcached backend (--memcached-server)
  * processor: &c:base; returns the URI without scheme and host

 -- Max Kellermann <mk@cm4all.com>  Mon, 17 Aug 2009 12:29:19 +0200

cm4all-beng-proxy (0.6.7) unstable; urgency=low

  * file-handler: generate Expires from xattr user.MaxAge
  * cmdline: added option --set to configure:
    - max_connections
    - http_cache_size
    - filter_cache_size
    - translate_cache_size
  * flush caches on SIGHUP

 -- Max Kellermann <mk@cm4all.com>  Fri, 07 Aug 2009 11:41:10 +0200

cm4all-beng-proxy (0.6.6) unstable; urgency=low

  * added missing GLib build dependency
  * cgi-handler: set the "body_consumed" flag

 -- Max Kellermann <mk@cm4all.com>  Tue, 04 Aug 2009 09:53:01 +0200

cm4all-beng-proxy (0.6.5) unstable; urgency=low

  * shm: pass MAP_NORESERVE to mmap()
  * proxy-handler: support cookies
  * translation: added DISCARD_SESSION packet

 -- Max Kellermann <mk@cm4all.com>  Wed, 15 Jul 2009 18:00:33 +0200

cm4all-beng-proxy (0.6.4) unstable; urgency=low

  * http-client: don't read response body in HEAD requests
  * ajp-client: invoke the "abort" handler on error
  * filter-cache: lock cache items while they are served

 -- Max Kellermann <mk@cm4all.com>  Thu, 09 Jul 2009 14:36:14 +0200

cm4all-beng-proxy (0.6.3) unstable; urgency=low

  * http-server: implemented the DELETE method
  * http-server: refuse HTTP/0.9 requests
  * proxy-handler: send request body to template when no widget is focused
  * widget-request: pass original HTTP method to widget
  * session: automatically defragment sessions

 -- Max Kellermann <mk@cm4all.com>  Tue, 07 Jul 2009 16:57:22 +0200

cm4all-beng-proxy (0.6.2) unstable; urgency=low

  * lock: fixed race condition in debug flag updates
  * session: use rwlock for the session manager
  * proxy-handler: pass request headers to the remote HTTP server
  * proxy-handler: forward original Accept-Charset if processor is disabled
  * pipe: don't filter resources without a body
  * fcache: forward original HTTP status over "pipe" filter
  * cgi: support the "Status" line

 -- Max Kellermann <mk@cm4all.com>  Mon, 06 Jul 2009 16:38:26 +0200

cm4all-beng-proxy (0.6.1) unstable; urgency=low

  * session: consistently lock all session objects
  * rewrite-uri: check if widget_external_uri() returns NULL
  * widget-uri: don't generate the "path" argument when it's NULL
  * widget-uri: strip superfluous question mark from widget_base_address()
  * widget-uri: append parameters from the template first
  * widget-uri: re-add configured query string in widget_absolute_uri()
  * widget-uri: eliminate configured query string in widget_external_uri()
  * processor: don't consider session data for base=child and base=parent

 -- Max Kellermann <mk@cm4all.com>  Fri, 03 Jul 2009 15:52:01 +0200

cm4all-beng-proxy (0.6) unstable; urgency=low

  * inline-widget: check the widget HTTP response status
  * response: don't apply transformation on failed response
  * resource-address: include pipe arguments in filter cache key
  * handler: removed session redirect on the first request
  * http-cache: accept ETag response header instead of Last-Modified
  * filter-cache: don't require Last-Modified or Expires
  * file-handler: disable ETag only when processor comes first
  * file-handler: read ETag from xattr
  * pipe: generate new ETag for piped resource
  * session: purge sessions when shared memory is full
  * handler: don't enforce sessions for filtered responses

 -- Max Kellermann <mk@cm4all.com>  Tue, 30 Jun 2009 17:48:20 +0200

cm4all-beng-proxy (0.5.14) unstable; urgency=low

  * ajp-client: implemented request body
  * cookie-client: obey "max-age=0" properly
  * processor: forward the original HTTP status
  * response, widget-http: don't allow processing resource without body
  * widget-http: check the Content-Type before invoking processor
  * response: pass the "Location" response header
  * debian: added a separate -optimized-dbg package
  * added init script support for multiple ports (--port) and multiple listen
    (--listen) command line argumnents
  * translation: added the "APPEND" packet for command line arguments
  * pipe: support command line arguments

 -- Max Kellermann <mk@cm4all.com>  Mon, 29 Jun 2009 16:51:16 +0200

cm4all-beng-proxy (0.5.13) unstable; urgency=low

  * widget-registry: clear local_address in translate request
  * cmdline: added the "--listen" option

 -- Max Kellermann <mk@cm4all.com>  Wed, 24 Jun 2009 12:27:17 +0200

cm4all-beng-proxy (0.5.12) unstable; urgency=low

  * response: pass the "Location" response handler
  * added support for multiple listener ports

 -- Max Kellermann <mk@cm4all.com>  Tue, 23 Jun 2009 23:34:55 +0200

cm4all-beng-proxy (0.5.11) unstable; urgency=low

  * build with autotools
  * use libcm4all-socket, GLib
  * Makefile.am: support out-of-tree builds
  * added optimized Debian package
  * tcache: fixed wrong assignment in VARY=HOST
  * translation: added request packet LOCAL_ADDRESS

 -- Max Kellermann <mk@cm4all.com>  Tue, 23 Jun 2009 15:42:12 +0200

cm4all-beng-proxy (0.5.10) unstable; urgency=low

  * widget-http: assign the "address" variable

 -- Max Kellermann <mk@cm4all.com>  Mon, 15 Jun 2009 18:38:58 +0200

cm4all-beng-proxy (0.5.9) unstable; urgency=low

  * tcache: fixed typo in tcache_string_match()
  * tcache: support VARY=SESSION
  * translate: added the INVALIDATE response packet
  * cache, session: higher size limits
  * widget-uri: separate query_string from path_info
  * widget-uri: ignore widget parameters in widget_external_uri()

 -- Max Kellermann <mk@cm4all.com>  Mon, 15 Jun 2009 17:06:11 +0200

cm4all-beng-proxy (0.5.8) unstable; urgency=low

  * handler: fixed double free bug in translate_callback()

 -- Max Kellermann <mk@cm4all.com>  Sun, 14 Jun 2009 19:05:09 +0200

cm4all-beng-proxy (0.5.7) unstable; urgency=low

  * forward the Content-Disposition header
  * handler: assign new session to local variable, fix segfault
  * handler: don't dereference the NULL session

 -- Max Kellermann <mk@cm4all.com>  Sun, 14 Jun 2009 13:01:52 +0200

cm4all-beng-proxy (0.5.6) unstable; urgency=low

  * widget-http: send the "Via" request header instead of "X-Forwarded-For"
  * proxy-handler: send the "Via" request header
  * widget-request: check the "path" argument before calling uri_compress()

 -- Max Kellermann <mk@cm4all.com>  Tue, 09 Jun 2009 12:21:00 +0200

cm4all-beng-proxy (0.5.5) unstable; urgency=low

  * processor: allow specifying relative URI in c:base=child
  * widget-request: verify the "path" argument
  * widget: allocate address from widget's pool
  * widget-http: support multiple Set-Cookie response headers

 -- Max Kellermann <mk@cm4all.com>  Thu, 04 Jun 2009 15:10:15 +0200

cm4all-beng-proxy (0.5.4) unstable; urgency=low

  * implemented delegation of open() to a helper program
  * added the BASE translation packet, supported by the translation cache
  * deprecated c:mode=proxy
  * rewrite-uri: always enable focus in mode=partial
  * http-cache: don't cache resources with query string (RFC 2616 13.9)
  * http-cache: lock cache items while they are served

 -- Max Kellermann <mk@cm4all.com>  Thu, 28 May 2009 11:44:01 +0200

cm4all-beng-proxy (0.5.3) unstable; urgency=low

  * cgi: close request body on fork() failure
  * fork: added workaround for pipe-to-pipe splice()
  * http-cache: use cache entry when response ETag matches
  * cgi: loop in istream_cgi_read() to prevent blocking
  * cache: check for expired items once a minute
  * cache: optimize search for oldest item

 -- Max Kellermann <mk@cm4all.com>  Wed, 06 May 2009 13:23:46 +0200

cm4all-beng-proxy (0.5.2) unstable; urgency=low

  * added filter cache
  * header-parser: added missing range check in header_parse_line()
  * fork: added event for writing to the child process
  * fork: don't splice() from a pipe
  * response: don't pass request body to unfocused processor
  * added filter type "pipe"

 -- Max Kellermann <mk@cm4all.com>  Wed, 29 Apr 2009 13:24:26 +0200

cm4all-beng-proxy (0.5.1) unstable; urgency=low

  * processor: fixed base=child assertion failure
  * handler: close request body if it was not consumed
  * static-file: generate Last-Modified and ETag response headers
  * static-file: obey the Content-Type provided by the translation server
  * static-file: get Content-Type from extended attribute
  * http-cache: use istream_null when cached resource is empty

 -- Max Kellermann <mk@cm4all.com>  Mon, 27 Apr 2009 10:00:20 +0200

cm4all-beng-proxy (0.5) unstable; urgency=low

  * processor: accept c:mode/c:base attributes in any order
  * processor: removed alternative (anchor) rewrite syntax

 -- Max Kellermann <mk@cm4all.com>  Mon, 20 Apr 2009 22:04:19 +0200

cm4all-beng-proxy (0.4.10) unstable; urgency=low

  * processor: lift length limitation for widget parameters
  * translate: abort if a packet is too large
  * translate: support MAX_AGE for the whole response
  * hashmap: fix corruption of slot chain in hashmap_remove_value()

 -- Max Kellermann <mk@cm4all.com>  Fri, 17 Apr 2009 13:02:50 +0200

cm4all-beng-proxy (0.4.9) unstable; urgency=low

  * http-cache: explicitly start reading into cache
  * cgi: clear "headers" variable before publishing the response
  * translate: use DOCUMENT_ROOT as CGI parameter

 -- Max Kellermann <mk@cm4all.com>  Mon, 06 Apr 2009 16:21:57 +0200

cm4all-beng-proxy (0.4.8) unstable; urgency=low

  * translate: allow ADDRESS packets in AJP addresses
  * translate: initialize all fields of a FastCGI address
  * http-cache: close all caching connections on exit
  * processor: don't rewrite SCRIPT SRC attribute when proxying

 -- Max Kellermann <mk@cm4all.com>  Thu, 02 Apr 2009 15:45:46 +0200

cm4all-beng-proxy (0.4.7) unstable; urgency=low

  * http-server: use istream_null for empty request body
  * parser: check for trailing slash only in TAG_OPEN tags
  * parser: added support for XML Processing Instructions
  * processor: implemented XML Processing Instruction "cm4all-rewrite-uri"
  * uri-escape: escape the slash character
  * cache: remove all matching items in cache_remove()
  * http-cache: lock cache items while holding a reference

 -- Max Kellermann <mk@cm4all.com>  Thu, 02 Apr 2009 12:02:53 +0200

cm4all-beng-proxy (0.4.6) unstable; urgency=low

  * file_handler: fixed logic error in If-Modified-Since check
  * date: return UTC time stamp in http_date_parse()
  * cache: continue search after item was invalidated
  * cache: remove the correct cache item
  * istream-chunked: work around invalid assertion failure
  * istream-subst: fixed corruption after partial match

 -- Max Kellermann <mk@cm4all.com>  Wed, 25 Mar 2009 15:03:10 +0100

cm4all-beng-proxy (0.4.5) unstable; urgency=low

  * http-server: assume keep-alive is enabled on HTTP 1.1
  * http-client: unregister EV_READ when the buffer is full
  * translation: added QUERY_STRING packet
  * processor: optionally parse base/mode from URI

 -- Max Kellermann <mk@cm4all.com>  Tue, 17 Mar 2009 13:04:25 +0100

cm4all-beng-proxy (0.4.4) unstable; urgency=low

  * forward Accept-Language request header to the translation server
  * translate: added the USER_AGENT request packet
  * session: obey the USER/MAX_AGE setting
  * use libcm4all-inline-dev in libcm4all-beng-proxy-dev
  * added pkg-config file for libcm4all-beng-proxy-dev
  * updated python-central dependencies
  * processor: parse c:base/c:mode attributes in PARAM tags

 -- Max Kellermann <mk@cm4all.com>  Wed, 11 Mar 2009 09:43:48 +0100

cm4all-beng-proxy (0.4.3) unstable; urgency=low

  * processor: rewrite URI in LINK tags
  * processor: rewrite URI in PARAM tags
  * use splice() from glibc 2.7
  * translate: added VARY response packet
  * build documentation with texlive

 -- Max Kellermann <mk@cm4all.com>  Wed, 04 Mar 2009 09:53:56 +0100

cm4all-beng-proxy (0.4.2) unstable; urgency=low

  * hashmap: fix corruption in slot chain
  * use monotonic clock to calculate expiry times
  * processor: rewrite URIs in the EMBED, VIDEO, AUDIO tags

 -- Max Kellermann <mk@cm4all.com>  Tue, 17 Feb 2009 17:14:48 +0100

cm4all-beng-proxy (0.4.1) unstable; urgency=low

  * translate: clear client->transformation
  * handler: check for translation errors
  * http-server: fixed assertion failure during shutdown
  * http-server: send "Keep-Alive" response header
  * worker: after fork(), call event_reinit() in the parent process
  * added valgrind build dependency
  * build with Debian's libevent-1.4 package

 -- Max Kellermann <mk@cm4all.com>  Tue, 10 Feb 2009 11:48:53 +0100

cm4all-beng-proxy (0.4) unstable; urgency=low

  * added support for transformation views
    - in the JavaScript API, mode=proxy is now deprecated
  * http-cache: fix segfault when request_headers==NULL
  * http-cache: store multiple (varying) versions of a resource
  * http-cache: use the "max-age" cache-control response

 -- Max Kellermann <mk@cm4all.com>  Fri, 30 Jan 2009 13:29:43 +0100

cm4all-beng-proxy (0.3.9) unstable; urgency=low

  * http-client: assume keep-alive is enabled on HTTP 1.1
  * processor: use configured/session path-info for mode=child URIs

 -- Max Kellermann <mk@cm4all.com>  Tue, 27 Jan 2009 13:07:51 +0100

cm4all-beng-proxy (0.3.8) unstable; urgency=low

  * processor: pass Content-Type and Content-Language headers from
    template
  * http-client: allow chunked response body without keep-alive

 -- Max Kellermann <mk@cm4all.com>  Fri, 23 Jan 2009 13:02:42 +0100

cm4all-beng-proxy (0.3.7) unstable; urgency=low

  * istream_subst: exit the loop if state==INSERT
  * istream_iconv: check if the full buffer could be flushed
  * worker: don't reinitialize session manager during shutdown

 -- Max Kellermann <mk@cm4all.com>  Thu, 15 Jan 2009 10:39:47 +0100

cm4all-beng-proxy (0.3.6) unstable; urgency=low

  * processor: ignore closing </header>
  * widget-http: now really don't check content-type in frame parents
  * parser: skip comments
  * processor: implemented c:base="parent"
  * processor: added "c:" prefix to c:widget child elements
  * processor: renamed the "c:param" element to "c:parameter"

 -- Max Kellermann <mk@cm4all.com>  Thu, 08 Jan 2009 11:17:29 +0100

cm4all-beng-proxy (0.3.5) unstable; urgency=low

  * widget-http: don't check content-type in frame parents
  * istream-subst: allow null bytes in the input stream
  * js: added the "translate" parameter for passing values to the
    translation server
  * rewrite-uri: refuse to rewrite a frame URI without widget id

 -- Max Kellermann <mk@cm4all.com>  Mon, 05 Jan 2009 16:46:32 +0100

cm4all-beng-proxy (0.3.4) unstable; urgency=low

  * processor: added support for custom widget request headers
  * http-cache: obey the "Vary" response header
  * http-cache: pass the new http_cache_info object when testing a cache
    item

 -- Max Kellermann <mk@cm4all.com>  Tue, 30 Dec 2008 15:46:44 +0100

cm4all-beng-proxy (0.3.3) unstable; urgency=low

  * processor: grew widget parameter buffer to 512 bytes
  * widget-resolver: clear widget->resolver on abort
  * cgi: clear the input's handler in cgi_async_abort()
  * widget-stream: use istream_hold (reverts r4171)

 -- Max Kellermann <mk@cm4all.com>  Fri, 05 Dec 2008 14:43:05 +0100

cm4all-beng-proxy (0.3.2) unstable; urgency=low

  * processor: free memory before calling embed_frame_widget()
  * processor: allocate query string from the widget pool
  * processor: removed the obsolete widget attributes "tag" and "style"
  * parser: hold a reference to the pool

 -- Max Kellermann <mk@cm4all.com>  Mon, 01 Dec 2008 14:15:38 +0100

cm4all-beng-proxy (0.3.1) unstable; urgency=low

  * http-client: remove Transfer-Encoding and Content-Length from response
    headers
  * http-client: don't read body after invoke_response()
  * fork: retry splice() after EAGAIN
  * fork: don't close input when splice() fails
  * cgi: abort the response handler when the stdin stream fails
  * istream_file, istream_pipe, fork, client_socket, listener: fixed file
    descriptor leaks
  * processor: hold a reference to the caller's pool
  * debian/rules: enabled test suite

 -- Max Kellermann <mk@cm4all.com>  Thu, 27 Nov 2008 16:01:16 +0100

cm4all-beng-proxy (0.3) unstable; urgency=low

  * implemented widget filters
  * translate: initialize all fields of a CGI address
  * fork: read request body on EAGAIN
  * fork: implemented the direct() method with splice()
  * python: added class Response
  * prototypes/translate.py:
    - support "filter"
    - support "content_type"
  * demo: added widget filter demo

 -- Max Kellermann <mk@cm4all.com>  Wed, 26 Nov 2008 16:27:29 +0100

cm4all-beng-proxy (0.2) unstable; urgency=low

  * don't quote text/xml widgets
  * widget-resolver: pass widget_pool to widget_class_lookup()
  * widget-registry: allocate widget_class from widget_pool
  * widget-stream: eliminated the async operation proxy, because the
    operation cannot be aborted before the constructor returns
  * widget-stream: don't clear the "delayed" stream in the response() callback
  * rewrite-uri: trigger istream_read(delayed) after istream_delayed_set()
  * doc: clarified XSLT integration

 -- Max Kellermann <mk@cm4all.com>  Tue, 25 Nov 2008 15:28:54 +0100

cm4all-beng-proxy (0.1) unstable; urgency=low

  * initial release

 -- Max Kellermann <mk@cm4all.com>  Mon, 17 Nov 2008 11:59:36 +0100<|MERGE_RESOLUTION|>--- conflicted
+++ resolved
@@ -1,7 +1,6 @@
-<<<<<<< HEAD
 cm4all-beng-proxy (2.0.13) unstable; urgency=low
 
-  * merge release 1.4.14
+  * merge release 1.4.15
 
  --   
 
@@ -99,13 +98,12 @@
   * proxy-widget: reapply 'client can choose only views that have an address'
 
  -- Max Kellermann <mk@cm4all.com>  Thu, 17 Nov 2011 08:22:39 +0100
-=======
+
 cm4all-beng-proxy (1.4.15) unstable; urgency=low
 
   * merge release 1.2.20
 
  -- Max Kellermann <mk@cm4all.com>  Thu, 23 Feb 2012 17:12:30 -0000
->>>>>>> 202c5a07
 
 cm4all-beng-proxy (1.4.14) unstable; urgency=low
 
