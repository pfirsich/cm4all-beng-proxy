--- conflicted
+++ resolved
@@ -1,7 +1,6 @@
-<<<<<<< HEAD
 cm4all-beng-proxy (4.0.30) unstable; urgency=low
 
-  * merge release 3.1.29
+  * merge release 3.1.30
 
  --   
 
@@ -242,13 +241,12 @@
   * translate-client, resource-loader: support https://
 
  -- Max Kellermann <mk@cm4all.com>  Wed, 23 Oct 2013 19:29:38 -0000
-=======
+
 cm4all-beng-proxy (3.1.30) unstable; urgency=low
 
   * translate-client: fix EXPAND_PATH on HTTP address
 
  -- Max Kellermann <mk@cm4all.com>  Mon, 28 Apr 2014 14:44:22 -0000
->>>>>>> 765bf8a3
 
 cm4all-beng-proxy (3.1.29) unstable; urgency=low
 
