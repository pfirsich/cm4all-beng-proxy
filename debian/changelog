<<<<<<< HEAD
cm4all-beng-proxy (5.5) unstable; urgency=low

  * 

 --   

cm4all-beng-proxy (5.4) unstable; urgency=low

  * merge release 4.16

 -- Max Kellermann <mk@cm4all.com>  Wed, 10 Sep 2014 06:19:42 -0000

cm4all-beng-proxy (5.3) unstable; urgency=low

  * child_manager: fix tree insertion bug
  * http_server: fix logger assertion failure

 -- Max Kellermann <mk@cm4all.com>  Fri, 29 Aug 2014 18:50:09 -0000

cm4all-beng-proxy (5.2) unstable; urgency=low

  * was_input: fix assertion failure

 -- Max Kellermann <mk@cm4all.com>  Fri, 29 Aug 2014 11:30:37 -0000

cm4all-beng-proxy (5.1) unstable; urgency=low

  * merge release 4.15
  * net: fix off-by-one bug in local socket addresses

 -- Max Kellermann <mk@cm4all.com>  Fri, 29 Aug 2014 08:55:55 -0000

cm4all-beng-proxy (5.0.14) unstable; urgency=low

  * buffered_socket: reduce memory usage
  * ssl_filter: reduce memory usage further

 -- Max Kellermann <mk@cm4all.com>  Wed, 13 Aug 2014 11:01:56 -0000

cm4all-beng-proxy (5.0.13) unstable; urgency=low

  * merge release 4.14
  * ssl_filter: reduce memory usage

 -- Max Kellermann <mk@cm4all.com>  Fri, 08 Aug 2014 17:45:33 -0000

cm4all-beng-proxy (5.0.12) unstable; urgency=low

  * merge release 4.13
  * http_cache: fix memcached crash bug
  * lb: SIGHUP flushes the SSL session cache
  * ssl_factory: reduce memory usage

 -- Max Kellermann <mk@cm4all.com>  Tue, 05 Aug 2014 12:53:05 -0000

cm4all-beng-proxy (5.0.11) unstable; urgency=low

  * merge release 4.11
  * http_{client,server}: support WebSocket (RFC 6455)

 -- Max Kellermann <mk@cm4all.com>  Tue, 29 Jul 2014 20:31:30 -0000

cm4all-beng-proxy (5.0.10) unstable; urgency=low

  * merge release 4.10
  * http_server: don't disable keep-alive when discarding optional request
    body ("Expect: 100-continue")

 -- Max Kellermann <mk@cm4all.com>  Wed, 23 Jul 2014 17:51:02 -0000

cm4all-beng-proxy (5.0.9) unstable; urgency=low

  * merge release 4.9
  * translation: CONTENT_TYPE_LOOKUP response may contain transformations

 -- Max Kellermann <mk@cm4all.com>  Mon, 21 Jul 2014 16:37:34 -0000

cm4all-beng-proxy (5.0.8) unstable; urgency=low

  * merge release 4.8
  * translation: new packet AUTO_GZIPPED

 -- Max Kellermann <mk@cm4all.com>  Fri, 18 Jul 2014 19:04:45 -0000

cm4all-beng-proxy (5.0.7) unstable; urgency=low

  * lb: add per-listener option "verbose_response"
  * header_forward: another COOKIE=BOTH forwarding bug fix
  * translation: new packets REQUEST_HEADER, EXPAND_REQUEST_HEADER

 -- Max Kellermann <mk@cm4all.com>  Fri, 11 Jul 2014 13:46:08 -0000

cm4all-beng-proxy (5.0.6) unstable; urgency=low

  * merge release 4.7
  * translation: add packet EXPAND_SITE

 -- Max Kellermann <mk@cm4all.com>  Wed, 02 Jul 2014 12:58:55 +0200

cm4all-beng-proxy (5.0.5) unstable; urgency=low

  * translation: add packet EXPAND_URI
  * tcache: VALIDATE_MTIME=0 matches when the file does not exist

 -- Max Kellermann <mk@cm4all.com>  Mon, 30 Jun 2014 14:15:02 -0000

cm4all-beng-proxy (5.0.4) unstable; urgency=low

  * merge release 4.6

 -- Max Kellermann <mk@cm4all.com>  Wed, 25 Jun 2014 13:05:26 -0000

cm4all-beng-proxy (5.0.3) unstable; urgency=low

  * tcache: optimize invalidation with host filter
  * tcache: optimize invalidation with site filter

 -- Max Kellermann <mk@cm4all.com>  Tue, 24 Jun 2014 20:24:25 -0000

cm4all-beng-proxy (5.0.2) unstable; urgency=low

  * merge release 4.5
  * session: fix potential crash on shared memory exhaustion
  * session: really purge new sessions first
  * translate_client: strict HEADER_FORWARD checks
  * translate_client: fix the COOKIE=BOTH parser
  * header_forward: fix COOKIE=BOTH forwarding

 -- Max Kellermann <mk@cm4all.com>  Mon, 16 Jun 2014 14:26:06 -0000

cm4all-beng-proxy (5.0.1) unstable; urgency=low

  * processor: allow Content-Type application/xml
  * was, pipe_filter: don't inherit environment variables
  * pipe_filter: fix command-line argument corruption bug
  * pipe_filter: support custom environment variables
  * translation: SETENV sets environment vars for FastCGI and WAS
  * header_forward: add mode COOKIE=BOTH

 -- Max Kellermann <mk@cm4all.com>  Fri, 06 Jun 2014 13:41:44 -0000
=======
cm4all-beng-proxy (4.18) unstable; urgency=low

  * http_server: fix missing response (Keep-Alive disabled)

 -- Max Kellermann <mk@cm4all.com>  Fri, 12 Sep 2014 10:22:51 -0000

cm4all-beng-proxy (4.17) unstable; urgency=low

  * http_server: fix logger assertion failure

 -- Max Kellermann <mk@cm4all.com>  Thu, 11 Sep 2014 08:52:31 -0000
>>>>>>> 3a9a0326

cm4all-beng-proxy (4.16) unstable; urgency=low

  * was_client: fix assertion failure

 -- Max Kellermann <mk@cm4all.com>  Wed, 10 Sep 2014 06:17:58 -0000

cm4all-beng-proxy (4.15) unstable; urgency=low

  * merge release 3.1.38

 -- Max Kellermann <mk@cm4all.com>  Fri, 29 Aug 2014 08:52:10 -0000

cm4all-beng-proxy (4.14) unstable; urgency=low

  * ssl_filter: fix error check
  * http_server: log failed requests
  * lb_http: reduce verbosity of ECONNRESET log message

 -- Max Kellermann <mk@cm4all.com>  Fri, 08 Aug 2014 17:41:52 -0000

cm4all-beng-proxy (4.13) unstable; urgency=low

  * thread_worker: smaller thread stack (64 kB)
  * ssl_factory: enable ECDH for perfect forward secrecy
  * thread_socket_filter: reinvoke writing after recovering from full
    output buffer
  * buffered_socket: reschedule reading after input buffer drained

 -- Max Kellermann <mk@cm4all.com>  Tue, 05 Aug 2014 12:37:11 -0000

cm4all-beng-proxy (4.12) unstable; urgency=low

  * pool: fix bogus assertion failure after SSL disconnect
  * lb/tcp: fix send error message
  * lb/tcp: fix crash after write error
  * thread_socket_filter: fix assertion failure with full output buffer
  * thread_socket_filter: fix crash after write error

 -- Max Kellermann <mk@cm4all.com>  Thu, 31 Jul 2014 16:19:57 -0000

cm4all-beng-proxy (4.11) unstable; urgency=low

  * merge release 3.1.37

 -- Max Kellermann <mk@cm4all.com>  Mon, 28 Jul 2014 15:34:53 -0000

cm4all-beng-proxy (4.10) unstable; urgency=low

  * merge release 3.1.36
  * lhttp_stock: fix crash after fork failure

 -- Max Kellermann <mk@cm4all.com>  Wed, 23 Jul 2014 17:47:36 -0000

cm4all-beng-proxy (4.9) unstable; urgency=low

  * merge release 3.1.35

 -- Max Kellermann <mk@cm4all.com>  Mon, 21 Jul 2014 16:34:15 -0000

cm4all-beng-proxy (4.8) unstable; urgency=low

  * ssl: fix choking decryption on large SSL packets
  * http_server: discard incoming data while waiting for drained response

 -- Max Kellermann <mk@cm4all.com>  Thu, 17 Jul 2014 23:16:21 -0000

cm4all-beng-proxy (4.7) unstable; urgency=low

  * lb: flush all output buffers before closing HTTPS connection

 -- Max Kellermann <mk@cm4all.com>  Wed, 02 Jul 2014 10:46:07 -0000

cm4all-beng-proxy (4.6) unstable; urgency=low

  * merge release 3.1.34

 -- Max Kellermann <mk@cm4all.com>  Wed, 25 Jun 2014 13:02:07 -0000

cm4all-beng-proxy (4.5) unstable; urgency=low

  * tcache: enable VARY on LOCAL_ADDRESS_STRING

 -- Max Kellermann <mk@cm4all.com>  Sun, 15 Jun 2014 21:14:17 -0000

cm4all-beng-proxy (4.4) unstable; urgency=low

  * debian/control: refuse to build with libnfs 1.9.3-1 due to broken
    package name

 -- Max Kellermann <mk@cm4all.com>  Tue, 10 Jun 2014 09:59:57 -0000

cm4all-beng-proxy (4.3) unstable; urgency=low

  * merge release 3.1.33
  * widget_uri, cgi_address: fix potential crash

 -- Max Kellermann <mk@cm4all.com>  Tue, 10 Jun 2014 08:47:34 -0000

cm4all-beng-proxy (4.2) unstable; urgency=low

  * widget: avoid double slash when concatenating (Local) HTTP URI and
    path_info

 -- Max Kellermann <mk@cm4all.com>  Tue, 03 Jun 2014 18:08:54 -0000

cm4all-beng-proxy (4.1) unstable; urgency=medium

  * feature freeze

 -- Max Kellermann <mk@cm4all.com>  Fri, 30 May 2014 13:42:38 +0200

cm4all-beng-proxy (4.0.49) unstable; urgency=low

  * lb_config: allow escaping backslash in lb.conf
  * translation: add packet AUTH (yet another authentication protocol)

 -- Max Kellermann <mk@cm4all.com>  Wed, 28 May 2014 15:14:54 -0000

cm4all-beng-proxy (4.0.48) unstable; urgency=low

  * cgi_address: avoid double slash when concatenating script_name and
    path_info
  * cgi_address: default to script_name="/"

 -- Max Kellermann <mk@cm4all.com>  Tue, 27 May 2014 11:47:19 -0000

cm4all-beng-proxy (4.0.47) unstable; urgency=low

  * args: unescape values with dollar sign (4.0.46 regression)
  * translate_client: fix "Could not locate resource" (4.0.38 regression)

 -- Max Kellermann <mk@cm4all.com>  Mon, 26 May 2014 17:02:48 -0000

cm4all-beng-proxy (4.0.46) unstable; urgency=low

  * translate_client: check for valid base address after EASY_BASE
  * fcgi_client: detect bogus Content-Length response header

 -- Max Kellermann <mk@cm4all.com>  Mon, 26 May 2014 12:11:55 -0000

cm4all-beng-proxy (4.0.45) unstable; urgency=low

  * translate_client: fix crash after misplaced AUTO_BASE
  * fcgi_client: support STDERR_PATH for FastCGI's STDERR stream

 -- Max Kellermann <mk@cm4all.com>  Thu, 22 May 2014 15:42:08 -0000

cm4all-beng-proxy (4.0.44) unstable; urgency=low

  * cgi_address: unescape PATH_INFO in ENOTDIR handler
  * python/translation/response: add method bind_mount()

 -- Max Kellermann <mk@cm4all.com>  Wed, 21 May 2014 13:58:15 -0000

cm4all-beng-proxy (4.0.43) unstable; urgency=low

  * merge release 3.1.32
  * lhttp_stock: handle fork() failures
  * handler: fix assertion failure on malformed request URI

 -- Max Kellermann <mk@cm4all.com>  Wed, 21 May 2014 07:27:05 -0000

cm4all-beng-proxy (4.0.42) unstable; urgency=low

  * tstock: log abstract socket paths properly
  * translation: add packet COOKIE_PATH
  * cookie_{server,client}: upgrade to RFC 6265
  * http_string: allow comma in cookie values (RFC ignorant)

 -- Max Kellermann <mk@cm4all.com>  Wed, 14 May 2014 10:41:34 -0000

cm4all-beng-proxy (4.0.41) unstable; urgency=low

  * handler: forget CHECK after the check has completed
  * handler: apply SESSION before repeating translation
  * fcgi, lhttp, delegate: apply STDERR_PATH to stdout

 -- Max Kellermann <mk@cm4all.com>  Tue, 13 May 2014 15:14:58 -0000

cm4all-beng-proxy (4.0.40) unstable; urgency=low

  * file_hander: fix memory leak
  * rerror: add option "verbose_response"
  * translation: rename LHTTP_EXPAND_URI to EXPAND_LHTTP_URI
  * tcache: raise MAX_AGE limit to one day
  * ajp_client: fix header corruption
  * ajp_client: fix buffer overflow
  * python/translation/response: add method expand_pair()

 -- Max Kellermann <mk@cm4all.com>  Mon, 12 May 2014 15:58:07 -0000

cm4all-beng-proxy (4.0.39) unstable; urgency=low

  * file_enotdir: fix PATH_INFO forwarding for LHTTP

 -- Max Kellermann <mk@cm4all.com>  Fri, 09 May 2014 13:38:57 -0000

cm4all-beng-proxy (4.0.38) unstable; urgency=low

  * translation: add packet STDERR_PATH
  * translate_client: detect missing LHTTP_URI, NFS_EXPORT
  * handler: fix the USER translation packet (broken since 4.0.17)

 -- Max Kellermann <mk@cm4all.com>  Thu, 08 May 2014 21:49:55 -0000

cm4all-beng-proxy (4.0.37) unstable; urgency=low

  * enotdir: forward PATH_INFO to LHTTP server
  * lhttp: support environment variables via PAIR

 -- Max Kellermann <mk@cm4all.com>  Thu, 08 May 2014 12:59:50 -0000

cm4all-beng-proxy (4.0.36) unstable; urgency=low

  * tcache: log the final cache key
  * translation: add packet ENOTDIR

 -- Max Kellermann <mk@cm4all.com>  Thu, 08 May 2014 08:56:13 -0000

cm4all-beng-proxy (4.0.35) unstable; urgency=low

  * namespace_options, client-socket: Debian Squeeze compatibility tweaks
  * tcache: paranoid checks for REGEX (optional via UNSAFE_BASE)
  * translation: add packet REDIRECT_QUERY_STRING

 -- Max Kellermann <mk@cm4all.com>  Tue, 06 May 2014 16:20:22 -0000

cm4all-beng-proxy (4.0.34) unstable; urgency=low

  * tcache: fix URI with BASE
  * tcache: allow URI with AUTO_BASE/EASY_BASE
  * tcache: allow TEST_PATH with BASE
  * translation: add packet EXPAND_TEST_PATH

 -- Max Kellermann <mk@cm4all.com>  Tue, 06 May 2014 12:58:50 -0000

cm4all-beng-proxy (4.0.33) unstable; urgency=low

  * allow FILE_NOT_FOUND depth 20
  * translation: add packets EXPAND_SCRIPT_NAME, TEST_PATH

 -- Max Kellermann <mk@cm4all.com>  Mon, 05 May 2014 16:05:09 -0000

cm4all-beng-proxy (4.0.32) unstable; urgency=low

  * cgi_address: allow BASE without PATH_INFO
  * implement FILE_NOT_FOUND support for CGI, FastCGI, WAS, LHTTP

 -- Max Kellermann <mk@cm4all.com>  Fri, 02 May 2014 14:32:47 -0000

cm4all-beng-proxy (4.0.31) unstable; urgency=low

  * translation: add packet EXPAND_REDIRECT
  * tcache: regex compiler errors and base mismatches are fatal

 -- Max Kellermann <mk@cm4all.com>  Thu, 01 May 2014 18:23:24 -0000

cm4all-beng-proxy (4.0.30) unstable; urgency=low

  * merge release 3.1.31
  * uri_base: fix BASE store bug after request to the BASE

 -- Max Kellermann <mk@cm4all.com>  Tue, 29 Apr 2014 21:53:37 -0000

cm4all-beng-proxy (4.0.29) unstable; urgency=low

  * processor: add URI rewrite mode "response"

 -- Max Kellermann <mk@cm4all.com>  Wed, 23 Apr 2014 23:59:00 -0000

cm4all-beng-proxy (4.0.28) unstable; urgency=low

  * handler: fix SESSION and PARAM breakage
  * tcache: fix VARY/PARAM check
  * translation: allow null bytes in SESSION

 -- Max Kellermann <mk@cm4all.com>  Thu, 17 Apr 2014 12:21:29 -0000

cm4all-beng-proxy (4.0.27) unstable; urgency=low

  * tstock: support abstract sockets

 -- Max Kellermann <mk@cm4all.com>  Fri, 04 Apr 2014 12:58:09 -0000

cm4all-beng-proxy (4.0.26) unstable; urgency=low

  * merge release 3.1.28
  * translation: add packet EXPIRES_RELATIVE

 -- Max Kellermann <mk@cm4all.com>  Tue, 01 Apr 2014 17:18:55 -0000

cm4all-beng-proxy (4.0.25) unstable; urgency=low

  * merge release 3.1.27
  * lb/tcp: fix busy loop

 -- Max Kellermann <mk@cm4all.com>  Thu, 27 Mar 2014 11:22:05 -0000

cm4all-beng-proxy (4.0.24) unstable; urgency=low

  * failure: fix bogus assertion failure with abstract sockets
  * lb/tcp: fix memory leaks
  * lb/tcp: drain output buffers before closing the connection

 -- Max Kellermann <mk@cm4all.com>  Mon, 24 Mar 2014 17:42:04 -0000

cm4all-beng-proxy (4.0.23) unstable; urgency=low

  * translation: new packet DIRECTORY_INDEX

 -- Max Kellermann <mk@cm4all.com>  Fri, 21 Mar 2014 13:00:39 -0000

cm4all-beng-proxy (4.0.22) unstable; urgency=low

  * translation: allow ERROR_DOCUMENT payload, echo
  * translation: new packets FILE_NOT_FOUND, CONTENT_TYPE_LOOKUP
  * translate_client: check for multiple REGEX / INVERSE_REGEX
  * translate_client: support abstract sockets in ADDRESS_STRING

 -- Max Kellermann <mk@cm4all.com>  Thu, 20 Mar 2014 12:28:04 -0000

cm4all-beng-proxy (4.0.21) unstable; urgency=low

  * merge release 3.1.26
  * handler: forward HTTP errors from translation cache to browser
  * tcache: reduce memory usage
  * translate_client: don't send REMOTE_HOST unless requested via WANT
  * translate_client: check if BASE matches request URI
  * translation: make "UNSAFE_BASE" a modifier for "BASE"
  * translation: new packet "EASY_BASE" simplifies "BASE" usage
  * translation: new packets "REGEX_TAIL", "REGEX_UNESCAPE"

 -- Max Kellermann <mk@cm4all.com>  Mon, 17 Mar 2014 22:00:23 -0000

cm4all-beng-proxy (4.0.20) unstable; urgency=low

  * merge release 3.1.25
  * translate_client: refuse to parse incoming request packets
  * translate_client: check for illegal null bytes
  * translation: add packet "UNSAFE_BASE"
  * lb: drop root privileges irreversibly using PR_SET_NO_NEW_PRIVS

 -- Max Kellermann <mk@cm4all.com>  Thu, 13 Mar 2014 13:34:47 -0000

cm4all-beng-proxy (4.0.19) unstable; urgency=low

  * translation: add packet WANT, make several packets optional
  * translate_client: allow combining CHECK and WANT_FULL_URI
  * tcache: make PARAM cacheable, supported by VARY
  * python/translation/request: accept BEGIN in packetReceived()
  * python/translation/request: add attribute "protocol_version"
  * lb: detach from file system (security)

 -- Max Kellermann <mk@cm4all.com>  Wed, 05 Mar 2014 14:16:42 -0000

cm4all-beng-proxy (4.0.18) unstable; urgency=low

  * doc/lb: document sticky mode "source_ip"
  * lb/tcp: fix endless loop due to misrouted write event

 -- Max Kellermann <mk@cm4all.com>  Tue, 18 Feb 2014 14:48:47 -0000

cm4all-beng-proxy (4.0.17) unstable; urgency=low

  * handler: apply session directives from current translation response
    before resuming the "previous" response

 -- Max Kellermann <mk@cm4all.com>  Mon, 17 Feb 2014 17:46:44 -0000

cm4all-beng-proxy (4.0.16) unstable; urgency=low

  * namespace: set up uid/gid mapping without MOUNT_PROC
  * namespace: allow BIND_MOUNT, MOUNT_PROC, MOUNT_HOME, MOUNT_TMP_TMPFS without
    PIVOT_ROOT
  * configurable resource limits for child processes

 -- Max Kellermann <mk@cm4all.com>  Fri, 07 Feb 2014 12:48:44 -0000

cm4all-beng-proxy (4.0.15) unstable; urgency=low

  * daemon: set up supplementary groups
  * child_manager: log resource usage
  * fcgi_stock: kill child process after connect failure
  * fcgi_stock: kill child process after repeated timeout

 -- Max Kellermann <mk@cm4all.com>  Tue, 04 Feb 2014 15:17:36 -0000

cm4all-beng-proxy (4.0.14) unstable; urgency=low

  * add systemd unit
  * cgi, delegate, lhttp, pipe: enable missing namespace features
  * cgi, pipe: fix /proc mount failure
  * namespace: secure /proc flags
  * namespace: work around uid/gid mapper failure using PR_SET_DUMPABLE

 -- Max Kellermann <mk@cm4all.com>  Mon, 03 Feb 2014 20:40:49 -0000

cm4all-beng-proxy (4.0.13) unstable; urgency=low

  * namespace: make new root directory read-only
  * namespace: add option to mount tmpfs on /tmp
  * namespace: arbitrary bind-mounts
  * namespace: support UTS namespaces
  * namespace: set up uid/gid mapping in user namespace

 -- Max Kellermann <mk@cm4all.com>  Tue, 28 Jan 2014 22:37:47 -0000

cm4all-beng-proxy (4.0.12) unstable; urgency=low

  * cache: use monotonic clock
  * namespace: support PID namespaces
  * namespace: support mount namespace and pivot_root()
  * namespace: can mount new /proc, $HOME

 -- Max Kellermann <mk@cm4all.com>  Fri, 24 Jan 2014 14:02:34 -0000

cm4all-beng-proxy (4.0.11) unstable; urgency=low

  * was: fix misdirected pipes (4.0.10 regression)
  * translation: add packets EXPAND_APPEND, EXPAND_PAIR
  * file_handler: allow character devices

 -- Max Kellermann <mk@cm4all.com>  Tue, 21 Jan 2014 18:24:14 -0000

cm4all-beng-proxy (4.0.10) unstable; urgency=low

  * merge release 3.1.24
  * response: don't report version in "Server" response header
  * lhttp, delegate: support namespaces
  * delegate: fix spontaneous shutdown due to misrouted SIGTERM signal

 -- Max Kellermann <mk@cm4all.com>  Fri, 03 Jan 2014 21:18:45 -0000

cm4all-beng-proxy (4.0.9) unstable; urgency=low

  * pipe: fix signal handler race condition
  * pipe, CGI, FastCGI, WAS: support user/network namespaces

 -- Max Kellermann <mk@cm4all.com>  Mon, 23 Dec 2013 18:55:03 -0000

cm4all-beng-proxy (4.0.8) unstable; urgency=low

  * CGI, FastCGI, WAS: support command-line arguments
  * header-forward: add groups "CORS", "SECURE"

 -- Max Kellermann <mk@cm4all.com>  Mon, 16 Dec 2013 18:26:12 -0000

cm4all-beng-proxy (4.0.7) unstable; urgency=low

  * merge release 3.1.23
  * ssl_filter: fix stalled SSL read
  * thread_socket_filter: fix stalled SSL write

 -- Max Kellermann <mk@cm4all.com>  Sat, 07 Dec 2013 07:39:16 -0000

cm4all-beng-proxy (4.0.6) unstable; urgency=low

  * thread_queue: fix spurious thread exit

 -- Max Kellermann <mk@cm4all.com>  Tue, 26 Nov 2013 20:45:30 -0000

cm4all-beng-proxy (4.0.5) unstable; urgency=low

  * merge release 3.1.22

 -- Max Kellermann <mk@cm4all.com>  Mon, 25 Nov 2013 13:03:15 -0000

cm4all-beng-proxy (4.0.4) unstable; urgency=low

  * merge release 3.1.21
  * nfs: bind to privileged port

 -- Max Kellermann <mk@cm4all.com>  Sun, 24 Nov 2013 08:30:58 -0000

cm4all-beng-proxy (4.0.3) unstable; urgency=low

  * lb: allow the kernel to chooes a TCP bind port
  * lb: support forwarding HTTP requests with the original source IP

 -- Max Kellermann <mk@cm4all.com>  Sun, 10 Nov 2013 17:46:44 -0000

cm4all-beng-proxy (4.0.2) unstable; urgency=low

  * merge release 3.1.20
  * lb: support forwarding TCP connections with the original source IP

 -- Max Kellermann <mk@cm4all.com>  Tue, 05 Nov 2013 16:07:34 -0000

cm4all-beng-proxy (4.0.1) unstable; urgency=low

  * merge release 3.1.19

 -- Max Kellermann <mk@cm4all.com>  Wed, 30 Oct 2013 15:26:16 -0000

cm4all-beng-proxy (4.0) unstable; urgency=low

  * translation: rename TRANSLATE_PROXY to TRANSLATE_HTTP
  * thread_pool: start SSL worker threads on the first use
  * translate-client, resource-loader: support https://

 -- Max Kellermann <mk@cm4all.com>  Wed, 23 Oct 2013 19:29:38 -0000

cm4all-beng-proxy (3.1.38) unstable; urgency=low

  * istream: fix assertion failure due to inverted check
  * was_control: fix assertion failure due to missing check

 -- Max Kellermann <mk@cm4all.com>  Fri, 29 Aug 2014 08:52:53 -0000

cm4all-beng-proxy (3.1.37) unstable; urgency=low

  * http_cache: fix caching (Fast-)CGI responses
  * http_client: fix bug with HTTP 1.0 Keep-Alive
  * stock: destroy only surplus idle items

 -- Max Kellermann <mk@cm4all.com>  Mon, 28 Jul 2014 15:30:50 -0000

cm4all-beng-proxy (3.1.36) unstable; urgency=low

  * http_server: ignore case in "Connection" request header
  * http_client: allow comma-separated list in "Connection" response
    header

 -- Max Kellermann <mk@cm4all.com>  Wed, 23 Jul 2014 17:43:09 -0000

cm4all-beng-proxy (3.1.35) unstable; urgency=low

  * lb_tcp: fix memory leak after send failure
  * ssl_filter: fix race condition
  * ssl_filter: fix memory leak with client certificates

 -- Max Kellermann <mk@cm4all.com>  Mon, 21 Jul 2014 16:20:14 -0000

cm4all-beng-proxy (3.1.34) unstable; urgency=low

  * session: fix potential crash on shared memory exhaustion
  * session: really purge new sessions first
  * istream-iconv: fix endless loop with unknown charset

 -- Max Kellermann <mk@cm4all.com>  Wed, 25 Jun 2014 12:58:03 -0000

cm4all-beng-proxy (3.1.33) unstable; urgency=low

  * widget: avoid double slash when concatenating (Local) HTTP URI and
    path_info
  * pipe: fix command-line argument corruption bug
  * fcgi_client: detect bogus Content-Length response header

 -- Max Kellermann <mk@cm4all.com>  Tue, 10 Jun 2014 08:30:39 -0000

cm4all-beng-proxy (3.1.32) unstable; urgency=low

  * http_string: allow comma in cookie values (RFC ignorant)

 -- Max Kellermann <mk@cm4all.com>  Mon, 19 May 2014 07:52:24 -0000

cm4all-beng-proxy (3.1.31) unstable; urgency=low

  * rewrite-uri: fix view name corruption

 -- Max Kellermann <mk@cm4all.com>  Mon, 28 Apr 2014 16:30:17 -0000

cm4all-beng-proxy (3.1.30) unstable; urgency=low

  * translate-client: fix EXPAND_PATH on HTTP address

 -- Max Kellermann <mk@cm4all.com>  Mon, 28 Apr 2014 14:44:22 -0000

cm4all-beng-proxy (3.1.29) unstable; urgency=low

  * http-server: fix potential crash with too many request headers

 -- Max Kellermann <mk@cm4all.com>  Fri, 25 Apr 2014 15:52:16 -0000

cm4all-beng-proxy (3.1.28) unstable; urgency=low

  * buffered_socket: fix bogus assertion failure

 -- Max Kellermann <mk@cm4all.com>  Tue, 01 Apr 2014 16:53:22 -0000

cm4all-beng-proxy (3.1.27) unstable; urgency=low

  * fcgi-stock: show process name in log messages
  * fcgi-stock: check connection state before issuing new request

 -- Max Kellermann <mk@cm4all.com>  Tue, 25 Mar 2014 20:02:23 -0000

cm4all-beng-proxy (3.1.26) unstable; urgency=low

  * http-client: fix bogus assertion failure

 -- Max Kellermann <mk@cm4all.com>  Fri, 14 Mar 2014 14:36:12 -0000

cm4all-beng-proxy (3.1.25) unstable; urgency=low

  * escape: fix data corruption with glibc 2.18

 -- Max Kellermann <mk@cm4all.com>  Thu, 06 Mar 2014 11:47:14 -0000

cm4all-beng-proxy (3.1.24) unstable; urgency=low

  * fcgi-stock: fix crash on fork() failure
  * fcache: fix crash on responses without body

 -- Max Kellermann <mk@cm4all.com>  Thu, 02 Jan 2014 22:57:50 -0000

cm4all-beng-proxy (3.1.23) unstable; urgency=low

  * was-output: fix event leak
  * was-output: fix crash in error handler
  * was-client: free the request body on empty response
  * was-client: reuse connection after empty response
  * was-client: fix stalled response on LENGTH=0

 -- Max Kellermann <mk@cm4all.com>  Fri, 06 Dec 2013 13:23:40 -0000

cm4all-beng-proxy (3.1.22) unstable; urgency=low

  * http_server: fix stalled response

 -- Max Kellermann <mk@cm4all.com>  Mon, 25 Nov 2013 13:00:33 -0000

cm4all-beng-proxy (3.1.21) unstable; urgency=low

  * merge release 3.0.34
  * was-client: fix crash on abort
  * was-client: fix off-by-one error in header parser

 -- Max Kellermann <mk@cm4all.com>  Sun, 24 Nov 2013 08:04:41 -0000

cm4all-beng-proxy (3.1.20) unstable; urgency=low

  * jail: add "--" after last option, allows passing options to jail
  * keep CAP_KILL to be able to kill jailed child processes

 -- Max Kellermann <mk@cm4all.com>  Mon, 04 Nov 2013 14:41:34 -0000

cm4all-beng-proxy (3.1.19) unstable; urgency=low

  * handler: work around crash due to translation cache invalidation
  * child: send SIGKILL after 60 seconds

 -- Max Kellermann <mk@cm4all.com>  Wed, 30 Oct 2013 12:12:31 -0000

cm4all-beng-proxy (3.1.18) unstable; urgency=low

  * nfs: translate NFS3ERR_NOENT to "404 Not Found"
  * nfs_client: don't leak file descriptor to child processes

 -- Max Kellermann <mk@cm4all.com>  Wed, 30 Oct 2013 09:28:11 -0000

cm4all-beng-proxy (3.1.17) unstable; urgency=low

  * tcache: cache translation responses that contain STATUS

 -- Max Kellermann <mk@cm4all.com>  Fri, 25 Oct 2013 17:10:26 -0000

cm4all-beng-proxy (3.1.16) unstable; urgency=low

  * fcgi-stock: kill child processes with SIGUSR1 instead of SIGTERM

 -- Max Kellermann <mk@cm4all.com>  Wed, 23 Oct 2013 08:54:03 -0000

cm4all-beng-proxy (3.1.15) unstable; urgency=low

  * lhttp_address: don't unescape the BASE suffix
  * {file,nfs}_address: unescape EXPAND_PATH(_INFO) substitutions
  * child_stock: fix another assertion failure

 -- Max Kellermann <mk@cm4all.com>  Tue, 22 Oct 2013 15:15:42 -0000

cm4all-beng-proxy (3.1.14) unstable; urgency=low

  * istream_nfs: fix assertion failure on empty file
  * nfs_client: fix crash on malformed path
  * nfs_client: improved error messages
  * child_stock: fix assertion failure when busy child process gets killed

 -- Max Kellermann <mk@cm4all.com>  Mon, 21 Oct 2013 15:38:28 -0000

cm4all-beng-proxy (3.1.13) unstable; urgency=low

  * merge release 3.0.33
  * translation: new packet WANT_FULL_URI for obtaining the full URI

 -- Max Kellermann <mk@cm4all.com>  Wed, 09 Oct 2013 10:40:35 -0000

cm4all-beng-proxy (3.1.12) unstable; urgency=low

  * merge release 3.0.31
  * translation: new packet CONCURRENCY controls number of LHTTP
    connections per process

 -- Max Kellermann <mk@cm4all.com>  Sat, 05 Oct 2013 11:34:04 -0000

cm4all-beng-proxy (3.1.11) unstable; urgency=low

  * lhttp_stock: allow 4 concurrent connections per LHTTP process

 -- Max Kellermann <mk@cm4all.com>  Mon, 30 Sep 2013 16:10:05 -0000

cm4all-beng-proxy (3.1.10) unstable; urgency=low

  * resource-address: fix assertion failure in LHTTP operation
  * lhttp_request: use the LHTTP_HOST attribute
  * kill the logger process on shutdown

 -- Max Kellermann <mk@cm4all.com>  Wed, 25 Sep 2013 17:29:56 -0000

cm4all-beng-proxy (3.1.9) unstable; urgency=low

  * {fcgi,lhttp}_stock: reuse child processes after connection closed
  * translate-client: ignore DEFLATED,GZIPPED on NFS address
  * translate-client: ignore EXPAND_PATH_INFO on local file
  * ssl_factory: wildcard matches single letter
  * ssl_factory: wildcard matches only one segment

 -- Max Kellermann <mk@cm4all.com>  Tue, 24 Sep 2013 10:31:30 -0000

cm4all-beng-proxy (3.1.8) unstable; urgency=low

  * ssl_factory: fix broken certificat/key matching
  * doc: various manual updates (RFC 2617, ...)

 -- Max Kellermann <mk@cm4all.com>  Fri, 20 Sep 2013 12:55:55 -0000

cm4all-beng-proxy (3.1.7) unstable; urgency=low

  * merge release 3.0.30
  * resource-loader: new protocol "Local HTTP"

 -- Max Kellermann <mk@cm4all.com>  Tue, 17 Sep 2013 13:36:20 -0000

cm4all-beng-proxy (3.1.6) unstable; urgency=low

  * buffered_socket: fix assertion failure

 -- Max Kellermann <mk@cm4all.com>  Fri, 23 Aug 2013 12:39:47 -0000

cm4all-beng-proxy (3.1.5) unstable; urgency=low

  * merge release 3.0.26
  * lb: disallow deprecated configuration keywords
  * lb: conditional pools
  * lb_config: setting "ssl_cert" specifies both certificate and key
  * ssl_filter: support TLS Server Name Indication

 -- Max Kellermann <mk@cm4all.com>  Fri, 16 Aug 2013 16:29:34 -0000

cm4all-beng-proxy (3.1.4) unstable; urgency=low

  * nfs_cache: new dedicated cache for NFS files
  * nfs_{handler,request}: use Content-Type from translation server

 -- Max Kellermann <mk@cm4all.com>  Mon, 10 Jun 2013 20:50:58 -0000

cm4all-beng-proxy (3.1.3) unstable; urgency=low

  * nfs_client: fix crash due to uninitialized memory
  * nfs_client: disconnect idle connections
  * nfs_client: expire file metadata
  * istream-nfs: fix resuming a blocking sink
  * istream-nfs: detect file truncation

 -- Max Kellermann <mk@cm4all.com>  Mon, 03 Jun 2013 19:30:20 -0000

cm4all-beng-proxy (3.1.2) unstable; urgency=low

  * nfs_client: read larger chunks
  * nfs_handler: implement cache revalidation and byte ranges

 -- Max Kellermann <mk@cm4all.com>  Wed, 29 May 2013 16:23:15 -0000

cm4all-beng-proxy (3.1.1) unstable; urgency=low

  * nfs_client: fix crash on HEAD request
  * nfs_client: generate Last-Modified and ETag
  * http-cache: allow caching NFS files

 -- Max Kellermann <mk@cm4all.com>  Thu, 23 May 2013 11:00:49 -0000

cm4all-beng-proxy (3.1) unstable; urgency=low

  * nfs_client: new resource loader backend

 -- Max Kellermann <mk@cm4all.com>  Tue, 21 May 2013 21:14:06 -0000

cm4all-beng-proxy (3.0.34) unstable; urgency=low

  * processor: fix use-after-free crash bug

 -- Max Kellermann <mk@cm4all.com>  Sun, 24 Nov 2013 07:46:29 -0000

cm4all-beng-proxy (3.0.33) unstable; urgency=low

  * tcache: limit the cacheable CHECK length
  * tcache: allow binary data in the CHECK payload
  * tcache: fix matching the URI on INVALIDATE with CHECK

 -- Max Kellermann <mk@cm4all.com>  Wed, 09 Oct 2013 09:52:47 -0000

cm4all-beng-proxy (3.0.32) unstable; urgency=low

  * tcache: apply BASE to responses without an address
  * tcache: fix BASE on responses with CHECK
  * handler: fix crash after malformed CHECK/PREVIOUS translation

 -- Max Kellermann <mk@cm4all.com>  Tue, 08 Oct 2013 15:48:07 -0000

cm4all-beng-proxy (3.0.31) unstable; urgency=low

  * socket_wrapper: work around libevent timeout reset bug

 -- Max Kellermann <mk@cm4all.com>  Wed, 02 Oct 2013 15:30:11 -0000

cm4all-beng-proxy (3.0.30) unstable; urgency=low

  * istream-file: fix crash bug
  * fcgi, was: fix memory leak on malformed translation response

 -- Max Kellermann <mk@cm4all.com>  Tue, 17 Sep 2013 13:23:28 -0000

cm4all-beng-proxy (3.0.29) unstable; urgency=low

  * fcgi-client: fix crash on certain malformed responses
  * parser: fix crash on certain CDATA sections

 -- Max Kellermann <mk@cm4all.com>  Mon, 02 Sep 2013 10:51:58 -0000

cm4all-beng-proxy (3.0.28) unstable; urgency=low

  * processor: fix widget lookup regression

 -- Max Kellermann <mk@cm4all.com>  Mon, 26 Aug 2013 18:21:03 -0000

cm4all-beng-proxy (3.0.27) unstable; urgency=low

  * processor: fix stalled transfer with two nested processors

 -- Max Kellermann <mk@cm4all.com>  Mon, 26 Aug 2013 17:09:47 -0000

cm4all-beng-proxy (3.0.26) unstable; urgency=low

  * respones: generate header P3P:CP="CAO PSA OUR" to work around IE10 bug
  * init: auto-create /var/run/cm4all
  * lb: enable GLib multi-threading

 -- Max Kellermann <mk@cm4all.com>  Fri, 26 Jul 2013 07:21:15 -0000

cm4all-beng-proxy (3.0.25) unstable; urgency=low

  * stock: fix access to undefind memory
  * file-handler, http-util: fix If-Match / If-None-Match check

 -- Max Kellermann <mk@cm4all.com>  Wed, 29 May 2013 16:13:54 -0000

cm4all-beng-proxy (3.0.24) unstable; urgency=low

  * memcached-client: fix bogus "peer closed socket prematurely"

 -- Max Kellermann <mk@cm4all.com>  Tue, 23 Apr 2013 11:20:00 -0000

cm4all-beng-proxy (3.0.23) unstable; urgency=low

  * lb: fix memory leak when request with body gets aborted early

 -- Max Kellermann <mk@cm4all.com>  Thu, 04 Apr 2013 15:33:57 -0000

cm4all-beng-proxy (3.0.22) unstable; urgency=low

  * http-server: fix rare crash in request body handler
  * http-client: fix memory leak

 -- Max Kellermann <mk@cm4all.com>  Tue, 26 Mar 2013 07:24:22 -0000

cm4all-beng-proxy (3.0.21) unstable; urgency=low

  * ajp-client: fix malformed request packet with empty request body

 -- Max Kellermann <mk@cm4all.com>  Thu, 21 Mar 2013 17:11:22 -0000

cm4all-beng-proxy (3.0.20) unstable; urgency=low

  * http-client: fix assertion failure with certain chunked responses

 -- Max Kellermann <mk@cm4all.com>  Thu, 21 Mar 2013 10:21:13 -0000

cm4all-beng-proxy (3.0.19) unstable; urgency=low

  * istream_tee: fix crash / memory leak on I/O error before request body
    was delivered to widget

 -- Max Kellermann <mk@cm4all.com>  Mon, 18 Mar 2013 11:23:27 -0000

cm4all-beng-proxy (3.0.18) unstable; urgency=low

  * bot: detect more crawler/bot user-agents
  * lb.init: add ACCESS_LOGGER variable

 -- Max Kellermann <mk@cm4all.com>  Fri, 15 Mar 2013 14:47:08 -0000

cm4all-beng-proxy (3.0.17) unstable; urgency=low

  * lb: add ssl_verify "optional"

 -- Max Kellermann <mk@cm4all.com>  Fri, 08 Mar 2013 14:31:25 -0000

cm4all-beng-proxy (3.0.16) unstable; urgency=low

  * http-request: fix assertion failure
  * log-{cat,split}: use unsigned characters in backslash-escape

 -- Max Kellermann <mk@cm4all.com>  Thu, 07 Mar 2013 15:26:26 -0000

cm4all-beng-proxy (3.0.15) unstable; urgency=low

  * stock: fix another assertion failure during idle cleanup
  * inline-widget: avoid unrecoverable I/O errors during initialisation

 -- Max Kellermann <mk@cm4all.com>  Tue, 05 Mar 2013 07:11:46 -0000

cm4all-beng-proxy (3.0.14) unstable; urgency=low

  * stock: fix assertion failure during idle cleanup
  * http-server: count bytes received, fixes regression
  * http-server: send "100 Continue", fixes regression
  * http-client: fix potential assertion failure after "100 Continue"

 -- Max Kellermann <mk@cm4all.com>  Fri, 01 Mar 2013 16:53:54 -0000

cm4all-beng-proxy (3.0.13) unstable; urgency=low

  * merge release 2.3.7
  * uri-verify: allow double slashes
  * change product token to "CM4all Webserver"

 -- Max Kellermann <mk@cm4all.com>  Mon, 18 Feb 2013 11:35:29 -0000

cm4all-beng-proxy (3.0.12) unstable; urgency=low

  * listener: enable TCP Fast Open (requires Linux 3.7)
  * rubber: optimize huge page allocation
  * rubber: optimize hole search
  * translate-cache: optimize INVALIDATE=HOST
  * filter-cache: reserve some space in the rubber allocator

 -- Max Kellermann <mk@cm4all.com>  Fri, 15 Feb 2013 09:57:51 -0000

cm4all-beng-proxy (3.0.11) unstable; urgency=low

  * stock: slow down destruction of surplus idle items
  * fcgi-client: try harder to reuse existing FastCGI connections
  * cmdline: new options to control the FastCGI/WAS stock

 -- Max Kellermann <mk@cm4all.com>  Tue, 12 Feb 2013 09:38:35 -0000

cm4all-beng-proxy (3.0.10) unstable; urgency=low

  * child: reduce verbosity of SIGTERM log message
  * connection: reduce verbosity of ECONNRESET log message
  * http-server: fix duplicate abort call
  * http-server: add missing pool reference in request body eof
  * handler: catch malformed URIs earlier
  * rubber: allocate from holes, avoid costly compression steps
  * http-cache: reserve some space in the rubber allocator

 -- Max Kellermann <mk@cm4all.com>  Fri, 08 Feb 2013 13:15:31 -0000

cm4all-beng-proxy (3.0.9) unstable; urgency=low

  * merge release 2.3.5
  * parser: fix malformed attribute value bounds
  * translation: packet VALIDATE_MTIME discards cache items after a file
    has been modified
  * http-server: fix spurious "closed prematurely" log messages
  * http-{server,client}: improve error messages
  * istream: clear the "direct" flag set on new streams
  * slice_pool: fix slice size and slices per area calculation

 -- Max Kellermann <mk@cm4all.com>  Wed, 06 Feb 2013 17:48:47 -0000

cm4all-beng-proxy (3.0.8) unstable; urgency=low

  * merge release 2.3.3
  * return unused I/O buffers to operating system
  * parser: optimize the attribute value parser
  * sink_rubber: fix assertion failure

 -- Max Kellermann <mk@cm4all.com>  Thu, 31 Jan 2013 13:27:39 -0000

cm4all-beng-proxy (3.0.7) unstable; urgency=low

  * istream-tee: fix crash due to erroneous read

 -- Max Kellermann <mk@cm4all.com>  Fri, 18 Jan 2013 13:32:49 -0000

cm4all-beng-proxy (3.0.6) unstable; urgency=low

  * control: new command "VERBOSE" manipulates logger verbosity
  * cmdline: remove obsolete option "enable_splice"
  * ajp-client: discard response body after HEAD request
  * fcgi-client: fix assertion failure after malformed HEAD response
  * fcgi-client: don't ignore log messages after HEAD request
  * translate-client: fix assertion failure after connection reset

 -- Max Kellermann <mk@cm4all.com>  Fri, 04 Jan 2013 13:14:09 -0000

cm4all-beng-proxy (3.0.5) unstable; urgency=low

  * translate-client: reduce number of system calls (optimization)
  * http-client: release the socket earlier for reusal
  * ajp-client: fix decoding the "special" response headers
  * ajp-client: wait for "end" packet before delivering empty response
  * ajp-client: use the Content-Length response header
  * ajp-client: send Content-Length request header only if body present
  * ajp-client: support HEAD requests
  * fcgi-client: support HEAD requests
  * fcgi-client: use the Content-Length response header
  * fcgi-client: don't discard buffer after socket has been closed
  * fcgi-client: continue parsing after response has been delivered
  * fcgi-client: don't attempt to write repeatedly if request body blocks
  * fcgi-client: optimized keep-alive after empty response

 -- Max Kellermann <mk@cm4all.com>  Fri, 28 Dec 2012 13:16:02 -0000

cm4all-beng-proxy (3.0.4) unstable; urgency=low

  * {http,filter}-cache: fix garbled data on large cache entries

 -- Max Kellermann <mk@cm4all.com>  Tue, 11 Dec 2012 15:17:17 -0000

cm4all-beng-proxy (3.0.3) unstable; urgency=low

  * memcached-client: fix assertion failure

 -- Max Kellermann <mk@cm4all.com>  Fri, 07 Dec 2012 18:52:33 -0000

cm4all-beng-proxy (3.0.2) unstable; urgency=low

  * merge release 2.3.1
  * lb: verify the client certificate issuer (option "ssl_verify")
  * lb: client certificate is mandatory if "ssl_verify" is enabled
  * lb: support extra CA certificate file (option "ssl_ca_cert")
  * cmdline: can't specify both --memcached-server and http_cache_size
  * init: default to one worker

 -- Max Kellermann <mk@cm4all.com>  Fri, 07 Dec 2012 09:24:52 -0000

cm4all-beng-proxy (3.0.1) unstable; urgency=low

  * http-cache: reduce memory usage while storing
  * {http,filter}-cache: reduce fork overhead
  * pool: fix crash when first allocation is large

 -- Max Kellermann <mk@cm4all.com>  Wed, 05 Dec 2012 14:05:28 -0000

cm4all-beng-proxy (3.0) unstable; urgency=low

  * {http,filter}-cache: reduce overhead when cache is disabled
  * {http,filter}-cache: exclude allocator table from reported size
  * filter-cache: reduce memory usage while storing
  * {http,filter,translate}-cache: return more free memory to operating system
  * pool: further overhead reduction
  * pool: reduce CPU overhead for large areas
  * rubber: fix assertion failure

 -- Max Kellermann <mk@cm4all.com>  Tue, 30 Oct 2012 16:32:45 -0000

cm4all-beng-proxy (2.2.1) unstable; urgency=low

  * merge release 2.1.13
  * control_local: fix assertion failure

 -- Max Kellermann <mk@cm4all.com>  Tue, 16 Oct 2012 15:46:16 -0000

cm4all-beng-proxy (2.2) unstable; urgency=low

  * cache: optimize lookups
  * pool: reduce overhead
  * pool: optimize the linear area recycler
  * resource-address: reduce memory overhead
  * session: reduce memory usage
  * http-cache, filter-cache: return free memory to operating system
  * control_server: support local and abstract sockets
  * python/control: support abstract sockets
  * bp_control: create implicit control channel for each worker process
  * require automake 1.11

 -- Max Kellermann <mk@cm4all.com>  Tue, 09 Oct 2012 15:11:24 -0000

cm4all-beng-proxy (2.3.7) unstable; urgency=low

  * tcache: fix assertion failure in BASE handler

 -- Max Kellermann <mk@cm4all.com>  Mon, 18 Feb 2013 11:58:01 -0000

cm4all-beng-proxy (2.3.6) unstable; urgency=low

  * listener: increase the backlog to 64
  * shm: reserve swap space, avoids theoretical crash

 -- Max Kellermann <mk@cm4all.com>  Sun, 17 Feb 2013 09:29:24 -0000

cm4all-beng-proxy (2.3.5) unstable; urgency=low

  * tcache: reduce CPU pressure when there are many virtual hosts (hot fix)
  * launch the access logger after daemonizing
  * user the configured logger user for the access logger
  * auto-close the access logger
  * debian/rules: compile with -fno-omit-frame-pointer

 -- Max Kellermann <mk@cm4all.com>  Tue, 05 Feb 2013 16:27:46 -0000

cm4all-beng-proxy (2.3.4) unstable; urgency=low

  * log-split: print referer and user agent
  * log-split: cache the last file
  * log-split: allow logging local time stamps
  * log-{split,cat}: escape URI, Referer and User-Agent
  * init: add ACCESS_LOGGER variable

 -- Max Kellermann <mk@cm4all.com>  Tue, 05 Feb 2013 01:31:31 -0000

cm4all-beng-proxy (2.3.3) unstable; urgency=low

  * pool: fix a memory leak in the temporary pool
  * processor: hard limit on length of attributes and parameters

 -- Max Kellermann <mk@cm4all.com>  Thu, 31 Jan 2013 13:16:33 -0000

cm4all-beng-proxy (2.3.2) unstable; urgency=low

  * merge release 2.1.17

 -- Max Kellermann <mk@cm4all.com>  Tue, 29 Jan 2013 00:01:23 -0000

cm4all-beng-proxy (2.3.1) unstable; urgency=low

  * merge release 2.1.16
  * pool: reduce CPU overhead for large areas

 -- Max Kellermann <mk@cm4all.com>  Thu, 06 Dec 2012 16:40:02 -0000

cm4all-beng-proxy (2.3) unstable; urgency=low

  * new stable branch based on v2.1.x, without the work-in-progress
    improvements from v2.2.x
  * cache: optimize lookups
  * pool: reduce overhead
  * pool: optimize the linear area recycler
  * resource-address: reduce memory overhead
  * session: reduce memory usage
  * {http,filter}-cache: reduce overhead when cache is disabled

 -- Max Kellermann <mk@cm4all.com>  Mon, 22 Oct 2012 13:48:20 -0000

cm4all-beng-proxy (2.1.17) unstable; urgency=low

  * merge release 2.0.55

 -- Max Kellermann <mk@cm4all.com>  Mon, 28 Jan 2013 23:59:54 -0000

cm4all-beng-proxy (2.1.16) unstable; urgency=low

  * merge release 2.0.54

 -- Max Kellermann <mk@cm4all.com>  Thu, 06 Dec 2012 16:35:17 -0000

cm4all-beng-proxy (2.1.15) unstable; urgency=low

  * merge release 2.0.53

 -- Max Kellermann <mk@cm4all.com>  Mon, 22 Oct 2012 12:26:57 -0000

cm4all-beng-proxy (2.1.14) unstable; urgency=low

  * merge release 2.0.52

 -- Max Kellermann <mk@cm4all.com>  Fri, 19 Oct 2012 12:10:09 -0000

cm4all-beng-proxy (2.1.13) unstable; urgency=low

  * merge release 2.0.51

 -- Max Kellermann <mk@cm4all.com>  Tue, 16 Oct 2012 15:41:58 -0000

cm4all-beng-proxy (2.1.12) unstable; urgency=low

  * merge release 2.0.50

 -- Max Kellermann <mk@cm4all.com>  Fri, 05 Oct 2012 12:26:24 -0000

cm4all-beng-proxy (2.1.11) unstable; urgency=low

  * merge release 2.0.49

 -- Max Kellermann <mk@cm4all.com>  Fri, 28 Sep 2012 15:04:36 -0000

cm4all-beng-proxy (2.1.10) unstable; urgency=low

  * merge release 2.0.48

 -- Max Kellermann <mk@cm4all.com>  Mon, 24 Sep 2012 15:43:46 -0000

cm4all-beng-proxy (2.1.9) unstable; urgency=low

  * merge release 2.0.47
  * lb: eliminate the duplicate "Date" response header (#1169)

 -- Max Kellermann <mk@cm4all.com>  Fri, 21 Sep 2012 15:56:06 -0000

cm4all-beng-proxy (2.1.8) unstable; urgency=low

  * control: publish statistics over the control protocol

 -- Max Kellermann <mk@cm4all.com>  Fri, 07 Sep 2012 12:47:34 -0000

cm4all-beng-proxy (2.1.7) unstable; urgency=low

  * resource-address: support expanding PIPE addresses
  * translation: support EXPAND_PATH for PROXY
  * reduced connect timeouts for translation server, FastCGI and beng-lb
  * uri-relative: support relative URI with just a query string
  * uri-relative: support relative URIs starting with a double slash
  * lb: improve error messages, include listener/pool name
  * lb: validate the selected sticky modde
  * lb: add sticky mode "source_ip"

 -- Max Kellermann <mk@cm4all.com>  Fri, 31 Aug 2012 14:03:41 -0000

cm4all-beng-proxy (2.1.6) unstable; urgency=low

  * merge release 2.0.46

 -- Max Kellermann <mk@cm4all.com>  Fri, 24 Aug 2012 11:11:20 -0000

cm4all-beng-proxy (2.1.5) unstable; urgency=low

  * lb_expect_monitor: configurable connect timeout

 -- Max Kellermann <mk@cm4all.com>  Mon, 20 Aug 2012 05:40:44 -0000

cm4all-beng-proxy (2.1.4) unstable; urgency=low

  * lb_monitor: configurable timeout

 -- Max Kellermann <mk@cm4all.com>  Fri, 17 Aug 2012 09:16:36 -0000

cm4all-beng-proxy (2.1.3) unstable; urgency=low

  * merge release 2.0.44
  * lb: implement tcp_expect option "expect_graceful"

 -- Max Kellermann <mk@cm4all.com>  Tue, 14 Aug 2012 14:30:57 -0000

cm4all-beng-proxy (2.1.2) unstable; urgency=low

  * support extended HTTP status codes from RFC 6585 and WebDAV

 -- Max Kellermann <mk@cm4all.com>  Thu, 09 Aug 2012 10:10:35 -0000

cm4all-beng-proxy (2.1.1) unstable; urgency=low

  * merge release 2.0.43
  * lb: support TRACE, OPTIONS and WebDAV

 -- Max Kellermann <mk@cm4all.com>  Fri, 03 Aug 2012 11:48:46 -0000

cm4all-beng-proxy (2.1) unstable; urgency=low

  * lb: add sticky mode "jvm_route" (Tomcat)

 -- Max Kellermann <mk@cm4all.com>  Mon, 30 Jul 2012 15:53:43 -0000

cm4all-beng-proxy (2.0.55) unstable; urgency=low

  * istream-tee: fix crash due to erroneous read
  * fix random crashes in the optimized build

 -- Max Kellermann <mk@cm4all.com>  Mon, 28 Jan 2013 23:52:26 -0000

cm4all-beng-proxy (2.0.54) unstable; urgency=low

  * http-cache: fix revalidation of memcached entries

 -- Max Kellermann <mk@cm4all.com>  Thu, 06 Dec 2012 16:31:23 -0000

cm4all-beng-proxy (2.0.53) unstable; urgency=low

  * filter-cache: fix assertion failure on serving empty response
  * http-cache: limit maximum age to 5 minutes if "Vary" includes cookies
  * lb: FADE_NODE lasts for 3 hours

 -- Max Kellermann <mk@cm4all.com>  Mon, 22 Oct 2012 12:21:18 -0000

cm4all-beng-proxy (2.0.52) unstable; urgency=low

  * {http,filter}-cache: include headers in cache size calculation
  * {http,filter}-cache: reduce headers memory usage
  * http-cache: limit maximum age to 1 week
    - 1 hour when "Vary" is used
    - 30 minutes when "Vary" includes "X-WidgetId" or "X-WidgetHref"
    - 5 minutes when "Vary" includes "X-CM4all-BENG-User"
  * cache: reduce number of system calls during lookup

 -- Max Kellermann <mk@cm4all.com>  Fri, 19 Oct 2012 12:07:10 -0000

cm4all-beng-proxy (2.0.51) unstable; urgency=low

  * merge release 1.4.33
  * processor: fix assertion failure with embedded CSS
  * lb: move control channel handler to worker process

 -- Max Kellermann <mk@cm4all.com>  Tue, 16 Oct 2012 15:39:32 -0000

cm4all-beng-proxy (2.0.50) unstable; urgency=low

  * pool: reduce memory overhead of debug data
  * fcgi-client: fix assertion failure due to redundant read event
  * lb: fix crash after pipe-to-socket splice I/O error

 -- Max Kellermann <mk@cm4all.com>  Fri, 05 Oct 2012 12:23:15 -0000

cm4all-beng-proxy (2.0.49) unstable; urgency=low

  * merge release 1.4.32

 -- Max Kellermann <mk@cm4all.com>  Fri, 28 Sep 2012 15:01:26 -0000

cm4all-beng-proxy (2.0.48) unstable; urgency=low

  * lb: fix duplicate monitor requests with --watchdog
  * child: verbose logging of child process events
  * log shutdown signal

 -- Max Kellermann <mk@cm4all.com>  Mon, 24 Sep 2012 15:36:03 -0000

cm4all-beng-proxy (2.0.47) unstable; urgency=low

  * merge release 1.4.31
  * cache: disable excessive debugging checks

 -- Max Kellermann <mk@cm4all.com>  Fri, 21 Sep 2012 15:24:30 -0000

cm4all-beng-proxy (2.0.46) unstable; urgency=low

  * merge release 1.4.30
  * lb: add option --config-file

 -- Max Kellermann <mk@cm4all.com>  Fri, 24 Aug 2012 10:52:29 -0000

cm4all-beng-proxy (2.0.45) unstable; urgency=low

  * merge release 1.4.29

 -- Max Kellermann <mk@cm4all.com>  Tue, 21 Aug 2012 15:49:49 -0000

cm4all-beng-proxy (2.0.44) unstable; urgency=low

  * lb: allow sticky with only one node
  * lb: add option "--check"
  * lb: run all monitors right after startup
  * lb: disable expiry of monitor results
  * lb: improved fallback for "sticky cookie"
  * lb: use Bulldog for "sticky cookie"
  * balancer, lb: persistent "fade" flag
  * balancer, lb: use the Bulldog "graceful" flag
  * control: add packet CONTROL_DUMP_POOLS

 -- Max Kellermann <mk@cm4all.com>  Tue, 14 Aug 2012 13:13:01 -0000

cm4all-beng-proxy (2.0.43) unstable; urgency=low

  * merge release 1.4.28
  * istream-replace: fix assertion failure with embedded CSS

 -- Max Kellermann <mk@cm4all.com>  Thu, 02 Aug 2012 11:14:27 -0000

cm4all-beng-proxy (2.0.42) unstable; urgency=low

  * js: new higher-level API

 -- Max Kellermann <mk@cm4all.com>  Wed, 01 Aug 2012 11:32:28 -0000

cm4all-beng-proxy (2.0.41) unstable; urgency=low

  * session: fix bogus assertion failure when loading expired session

 -- Max Kellermann <mk@cm4all.com>  Fri, 27 Jul 2012 12:47:49 -0000

cm4all-beng-proxy (2.0.40) unstable; urgency=low

  * merge release 1.4.27

 -- Max Kellermann <mk@cm4all.com>  Tue, 24 Jul 2012 16:29:13 -0000

cm4all-beng-proxy (2.0.39) unstable; urgency=low

  * merge release 1.4.26

 -- Max Kellermann <mk@cm4all.com>  Tue, 17 Jul 2012 17:00:20 -0000

cm4all-beng-proxy (2.0.38) unstable; urgency=low

  * merge release 1.4.25
  * strset: fix GROUP_CONTAINER false negatives

 -- Max Kellermann <mk@cm4all.com>  Tue, 17 Jul 2012 16:03:49 -0000

cm4all-beng-proxy (2.0.37) unstable; urgency=low

  * merge release 1.4.24

 -- Max Kellermann <mk@cm4all.com>  Mon, 16 Jul 2012 10:36:57 -0000

cm4all-beng-proxy (2.0.36) unstable; urgency=low

  * proxy-handler: re-add the URI suffix for "transparent" requests

 -- Max Kellermann <mk@cm4all.com>  Wed, 11 Jul 2012 14:12:11 -0000

cm4all-beng-proxy (2.0.35) unstable; urgency=low

  * translate: allow WIDGET_GROUP without PROCESS

 -- Max Kellermann <mk@cm4all.com>  Thu, 05 Jul 2012 13:03:21 -0000

cm4all-beng-proxy (2.0.34) unstable; urgency=low

  * session_save: skip shutdown code if saving is not configured
  * http-server: fix assertion on I/O error during POST
  * header-forward: new group FORWARD to forward the "Host" header

 -- Max Kellermann <mk@cm4all.com>  Tue, 03 Jul 2012 16:46:39 -0000

cm4all-beng-proxy (2.0.33) unstable; urgency=low

  * processor: option SELF_CONTAINER allows widget to only embed itself
  * processor: allow embedding approved widget groups
  * processor: optionally invoke CSS processor for style attributes
  * response, lb_http: put "Discard" cookie attribute to the end (Android bug)

 -- Max Kellermann <mk@cm4all.com>  Mon, 02 Jul 2012 17:52:32 -0000

cm4all-beng-proxy (2.0.32) unstable; urgency=low

  * socket_wrapper: fix two assertion failures
  * pheaders: emit Cache-Control:no-store to work around IE quirk

 -- Max Kellermann <mk@cm4all.com>  Tue, 26 Jun 2012 09:41:51 -0000

cm4all-beng-proxy (2.0.31) unstable; urgency=low

  * lb: publish the SSL peer issuer subject
  * widget-registry: copy the direct_addressing attribute

 -- Max Kellermann <mk@cm4all.com>  Wed, 06 Jun 2012 13:36:04 -0000

cm4all-beng-proxy (2.0.30) unstable; urgency=low

  * init: add --group variable to .default file
  * doc: update view security documentation
  * processor: apply underscore prefix to <A NAME="...">
  * session: restore sessions from a file

 -- Max Kellermann <mk@cm4all.com>  Fri, 01 Jun 2012 11:06:50 -0000

cm4all-beng-proxy (2.0.29) unstable; urgency=low

  * widget: optional direct URI addressing scheme
  * processor: eliminate additional underscore from class prefix
  * ssl_filter: support TLS client certificates

 -- Max Kellermann <mk@cm4all.com>  Tue, 29 May 2012 13:29:06 -0000

cm4all-beng-proxy (2.0.28) unstable; urgency=low

  * merge release 1.4.22

 -- Max Kellermann <mk@cm4all.com>  Wed, 16 May 2012 10:24:31 -0000

cm4all-beng-proxy (2.0.27) unstable; urgency=low

  * uri-address: fix assertion failures with UNIX domain sockets
  * uri-address: fix redirects with matching absolute URI

 -- Max Kellermann <mk@cm4all.com>  Wed, 09 May 2012 16:16:06 -0000

cm4all-beng-proxy (2.0.26) unstable; urgency=low

  * processor: rewrite URIs in META/refresh

 -- Max Kellermann <mk@cm4all.com>  Thu, 03 May 2012 14:43:03 -0000

cm4all-beng-proxy (2.0.25) unstable; urgency=low

  * merge release 1.4.21
  * processor: fix double free bug on failed widget lookup
  * session: don't access the session manager after worker crash
  * proxy-widget: fix assertion failure with empty view name

 -- Max Kellermann <mk@cm4all.com>  Thu, 26 Apr 2012 14:22:10 -0000

cm4all-beng-proxy (2.0.24) unstable; urgency=low

  * processor: optionally invoke CSS processor for <style>

 -- Max Kellermann <mk@cm4all.com>  Fri, 20 Apr 2012 12:10:42 -0000

cm4all-beng-proxy (2.0.23) unstable; urgency=low

  * widget-resolver: check for translation server failure
  * widget-resolver: don't sync with session when view is invalid
  * rewrite-uri: check for invalid view name
  * {css_,}processor: eliminate second underscore from class prefix
  * doc: document the algorithm for replacing two leading underscores

 -- Max Kellermann <mk@cm4all.com>  Thu, 29 Mar 2012 15:37:52 -0000

cm4all-beng-proxy (2.0.22) unstable; urgency=low

  * merge release 1.4.20
  * proxy-widget: forbid client to select view with address
  * proxy-widget: allow any view selection when widget is not a container
  * widget-http: allow any view selection for unprocessable response
  * widget-http: inherit the view from the template
  * widget-request: sync with session only if processor is enabled
  * widget-http: postpone saving to session after receiving response headers
  * processor: add entities &c:id; &c:type; &c:class;

 -- Max Kellermann <mk@cm4all.com>  Mon, 26 Mar 2012 14:05:05 -0000

cm4all-beng-proxy (2.0.21) unstable; urgency=low

  * css_processor: use mode "partial" for @import
  * rewrite-uri: use mode "partial" on invalid input

 -- Max Kellermann <mk@cm4all.com>  Tue, 20 Mar 2012 18:11:28 -0000

cm4all-beng-proxy (2.0.20) unstable; urgency=low

  * {css_,}processor: default mode is "partial"
  * processor: handle underscore prefixes in the "for" attribute

 -- Max Kellermann <mk@cm4all.com>  Tue, 20 Mar 2012 16:48:51 -0000

cm4all-beng-proxy (2.0.19) unstable; urgency=low

  * merge release 1.4.19

 -- Max Kellermann <mk@cm4all.com>  Tue, 20 Mar 2012 08:41:03 -0000

cm4all-beng-proxy (2.0.18) unstable; urgency=low

  * merge release 1.4.18

 -- Max Kellermann <mk@cm4all.com>  Thu, 15 Mar 2012 15:53:12 -0000

cm4all-beng-proxy (2.0.17) unstable; urgency=low

  * merge release 1.4.17
  * css_parser: check for url() following another token
  * css_processor: rewrite @import URIs
  * {text_,}processor: new entity &c:local;

 -- Max Kellermann <mk@cm4all.com>  Fri, 09 Mar 2012 16:50:19 -0000

cm4all-beng-proxy (2.0.16) unstable; urgency=low

  * response: generate Vary response header from translation response
  * widget-resolver: fix NULL dereference after failure
  * translation: User-Agent classification

 -- Max Kellermann <mk@cm4all.com>  Tue, 06 Mar 2012 11:54:10 -0000

cm4all-beng-proxy (2.0.15) unstable; urgency=low

  * merge release 1.4.16
  * uri-address: fix NULL dereference on certain malformed URIs

 -- Max Kellermann <mk@cm4all.com>  Fri, 02 Mar 2012 16:28:54 -0000

cm4all-beng-proxy (2.0.14) unstable; urgency=low

  * address-resolver: add missing initialization
  * rewrite-uri: fix NULL pointer dereference with "local URI"
  * rewrite-uri: allow mode=proxy (optional temporary kludge)
  * widget-http: auto-disable processor (optional temporary kludge)

 -- Max Kellermann <mk@cm4all.com>  Thu, 01 Mar 2012 18:36:38 -0000

cm4all-beng-proxy (2.0.13) unstable; urgency=low

  * merge release 1.4.15
  * translation: make CGI auto-base optional
  * handler: fix up translation client errors

 -- Max Kellermann <mk@cm4all.com>  Thu, 23 Feb 2012 17:31:03 -0000

cm4all-beng-proxy (2.0.12) unstable; urgency=low

  * merge release 1.4.13

 -- Max Kellermann <mk@cm4all.com>  Thu, 16 Feb 2012 14:41:45 -0000

cm4all-beng-proxy (2.0.11) unstable; urgency=low

  * merge release 1.4.11
  * processor: skip rewriting absolute URIs

 -- Max Kellermann <mk@cm4all.com>  Thu, 09 Feb 2012 09:43:06 -0000

cm4all-beng-proxy (2.0.10) unstable; urgency=low

  * resource-address: initialise type, fixes assertion failure

 -- Max Kellermann <mk@cm4all.com>  Tue, 07 Feb 2012 16:57:06 -0000

cm4all-beng-proxy (2.0.9) unstable; urgency=low

  * [css]processor: expand underscore only XML id / CSS class
  * widget-http: filter processor response headers
  * processor: forward Wildfire headers in the debug build

 -- Max Kellermann <mk@cm4all.com>  Tue, 07 Feb 2012 12:32:33 -0000

cm4all-beng-proxy (2.0.8) unstable; urgency=low

  * rewrite-uri: prefix "@/" refers to widget's "local URI"

 -- Max Kellermann <mk@cm4all.com>  Fri, 03 Feb 2012 13:50:16 -0000

cm4all-beng-proxy (2.0.7) unstable; urgency=low

  * merge release 1.4.10
  * stock: clear idle objects periodically

 -- Max Kellermann <mk@cm4all.com>  Thu, 02 Feb 2012 14:10:24 -0000

cm4all-beng-proxy (2.0.6) unstable; urgency=low

  * merge release 1.4.9

 -- Max Kellermann <mk@cm4all.com>  Tue, 31 Jan 2012 15:10:18 -0000

cm4all-beng-proxy (2.0.5) unstable; urgency=low

  * merge release 1.4.8
  * translate-client: verify the PROXY and AJP payloads
  * translation: support inserting regex matches into CGI/file path
  * translation: support customizing the cookie's "Domain" attribute
  * request: new option "dynamic_session_cookie" adds suffix to cookie
    name
  * uri-address: verify the path component

 -- Max Kellermann <mk@cm4all.com>  Wed, 25 Jan 2012 17:05:09 -0000

cm4all-beng-proxy (2.0.4) unstable; urgency=low

  * merge release 1.4.6
  * access-log: don't log the remote port
  * translation: support inserting regex matches into CGI's PATH_INFO
  * tcache: generate BASE automatically for CGI

 -- Max Kellermann <mk@cm4all.com>  Tue, 10 Jan 2012 15:18:37 -0000

cm4all-beng-proxy (2.0.3) unstable; urgency=low

  * merge release 1.4.4
  * http-server: log remote host address

 -- Max Kellermann <mk@cm4all.com>  Tue, 27 Dec 2011 07:41:15 -0000

cm4all-beng-proxy (2.0.2) unstable; urgency=low

  * merge release 1.4.2
  * widget-http: improved HTTP error messages
  * processor: forbid widget request after URI compress failure

 -- Max Kellermann <mk@cm4all.com>  Wed, 07 Dec 2011 16:51:58 -0000

cm4all-beng-proxy (2.0.1) unstable; urgency=low

  * merge release 1.4.1

 -- Max Kellermann <mk@cm4all.com>  Fri, 18 Nov 2011 13:57:27 -0000

cm4all-beng-proxy (2.0) unstable; urgency=low

  * rewrite-uri: reapply 'drop the deprecated mode "proxy"'
  * proxy-widget: reapply 'client can choose only views that have an address'

 -- Max Kellermann <mk@cm4all.com>  Thu, 17 Nov 2011 08:22:39 +0100

cm4all-beng-proxy (1.4.33) unstable; urgency=low

  * istream-file: reduce memory usage for small files
  * file-handler: fix xattr usage on ranged file request (possible
    assertion failure)

 -- Max Kellermann <mk@cm4all.com>  Tue, 16 Oct 2012 15:28:57 -0000

cm4all-beng-proxy (1.4.32) unstable; urgency=low

  * cgi: fix spontaneous shutdown due to misrouted SIGTERM signal

 -- Max Kellermann <mk@cm4all.com>  Fri, 28 Sep 2012 14:39:13 -0000

cm4all-beng-proxy (1.4.31) unstable; urgency=low

  * shm: fix check for shared memory allocation failure
  * child: handle lost SIGCHLD events
  * child: ignore stale child processes

 -- Max Kellermann <mk@cm4all.com>  Fri, 21 Sep 2012 15:21:20 -0000

cm4all-beng-proxy (1.4.30) unstable; urgency=low

  * http-server: parse all tokens in the "Connection" request header

 -- Max Kellermann <mk@cm4all.com>  Fri, 24 Aug 2012 10:50:28 -0000

cm4all-beng-proxy (1.4.29) unstable; urgency=low

  * proxy-widget: fix memory leak on aborted POST request

 -- Max Kellermann <mk@cm4all.com>  Tue, 21 Aug 2012 15:05:12 -0000

cm4all-beng-proxy (1.4.28) unstable; urgency=low

  * worker: reinitialize signal handlers after fork failure
  * lb: work around libevent bug that freezes during shutdown

 -- Max Kellermann <mk@cm4all.com>  Thu, 02 Aug 2012 13:53:18 -0000

cm4all-beng-proxy (1.4.27) unstable; urgency=low

  * lb: fix hanging SSL connection on bulk transfer

 -- Max Kellermann <mk@cm4all.com>  Tue, 24 Jul 2012 14:58:17 -0000

cm4all-beng-proxy (1.4.26) unstable; urgency=low

  * processor: fix regression, missing NULL check

 -- Max Kellermann <mk@cm4all.com>  Tue, 17 Jul 2012 16:55:24 -0000

cm4all-beng-proxy (1.4.25) unstable; urgency=low

  * processor: don't rewrite the fragment part of the URI

 -- Max Kellermann <mk@cm4all.com>  Tue, 17 Jul 2012 15:50:06 -0000

cm4all-beng-proxy (1.4.24) unstable; urgency=low

  * lb: fix splicing with SSL

 -- Max Kellermann <mk@cm4all.com>  Mon, 16 Jul 2012 10:32:17 -0000

cm4all-beng-proxy (1.4.23) unstable; urgency=low

  * widget-http: fix double free bug when POST is aborted

 -- Max Kellermann <mk@cm4all.com>  Tue, 03 Jul 2012 16:42:28 -0000

cm4all-beng-proxy (1.4.22) unstable; urgency=low

  * merge release 1.2.27
  * widget: backport memory leak fix from 2.0
  * widget-http: fix memory leak on abort

 -- Max Kellermann <mk@cm4all.com>  Wed, 16 May 2012 10:00:23 -0000

cm4all-beng-proxy (1.4.21) unstable; urgency=low

  * merge release 1.2.26

 -- Max Kellermann <mk@cm4all.com>  Thu, 26 Apr 2012 14:17:56 -0000

cm4all-beng-proxy (1.4.20) unstable; urgency=low

  * merge release 1.2.25

 -- Max Kellermann <mk@cm4all.com>  Mon, 26 Mar 2012 14:03:14 -0000

cm4all-beng-proxy (1.4.19) unstable; urgency=low

  * merge release 1.2.24

 -- Max Kellermann <mk@cm4all.com>  Tue, 20 Mar 2012 08:36:19 -0000

cm4all-beng-proxy (1.4.18) unstable; urgency=low

  * merge release 1.2.23

 -- Max Kellermann <mk@cm4all.com>  Thu, 15 Mar 2012 15:50:20 -0000

cm4all-beng-proxy (1.4.17) unstable; urgency=low

  * merge release 1.2.22

 -- Max Kellermann <mk@cm4all.com>  Thu, 08 Mar 2012 18:36:00 -0000

cm4all-beng-proxy (1.4.16) unstable; urgency=low

  * merge release 1.2.21

 -- Max Kellermann <mk@cm4all.com>  Fri, 02 Mar 2012 16:03:51 -0000

cm4all-beng-proxy (1.4.15) unstable; urgency=low

  * merge release 1.2.20

 -- Max Kellermann <mk@cm4all.com>  Thu, 23 Feb 2012 17:12:30 -0000

cm4all-beng-proxy (1.4.14) unstable; urgency=low

  * merge release 1.2.19

 -- Max Kellermann <mk@cm4all.com>  Thu, 23 Feb 2012 15:35:04 -0000

cm4all-beng-proxy (1.4.13) unstable; urgency=low

  * merge release 1.2.18

 -- Max Kellermann <mk@cm4all.com>  Thu, 16 Feb 2012 13:53:49 -0000

cm4all-beng-proxy (1.4.12) unstable; urgency=low

  * merge release 1.2.17

 -- Max Kellermann <mk@cm4all.com>  Wed, 15 Feb 2012 09:27:50 -0000

cm4all-beng-proxy (1.4.11) unstable; urgency=low

  * merge release 1.2.16

 -- Max Kellermann <mk@cm4all.com>  Thu, 09 Feb 2012 09:33:30 -0000

cm4all-beng-proxy (1.4.10) unstable; urgency=low

  * merge release 1.2.15

 -- Max Kellermann <mk@cm4all.com>  Thu, 02 Feb 2012 13:43:11 -0000

cm4all-beng-proxy (1.4.9) unstable; urgency=low

  * merge release 1.2.14

 -- Max Kellermann <mk@cm4all.com>  Tue, 31 Jan 2012 15:06:57 -0000

cm4all-beng-proxy (1.4.8) unstable; urgency=low

  * merge release 1.2.13

 -- Max Kellermann <mk@cm4all.com>  Wed, 25 Jan 2012 12:16:53 -0000

cm4all-beng-proxy (1.4.7) unstable; urgency=low

  * merge release 1.2.12

 -- Max Kellermann <mk@cm4all.com>  Tue, 17 Jan 2012 08:37:01 -0000

cm4all-beng-proxy (1.4.6) unstable; urgency=low

  * merge release 1.2.11

 -- Max Kellermann <mk@cm4all.com>  Wed, 04 Jan 2012 15:41:43 -0000

cm4all-beng-proxy (1.4.5) unstable; urgency=low

  * merge release 1.2.10

 -- Max Kellermann <mk@cm4all.com>  Wed, 28 Dec 2011 17:07:13 -0000

cm4all-beng-proxy (1.4.4) unstable; urgency=low

  * merge release 1.2.9

 -- Max Kellermann <mk@cm4all.com>  Thu, 22 Dec 2011 11:28:39 -0000

cm4all-beng-proxy (1.4.3) unstable; urgency=low

  * merge release 1.2.8

 -- Max Kellermann <mk@cm4all.com>  Wed, 14 Dec 2011 11:20:04 -0000

cm4all-beng-proxy (1.4.2) unstable; urgency=low

  * text-processor: allow processing "application/javascript",
    "application/json"
  * uri-relative: allow backtracking to the widget base with "../"
  * merge release 1.2.7

 -- Max Kellermann <mk@cm4all.com>  Tue, 06 Dec 2011 12:39:24 -0000

cm4all-beng-proxy (1.4.1) unstable; urgency=low

  * merge release 1.2.6

 -- Max Kellermann <mk@cm4all.com>  Fri, 18 Nov 2011 13:53:56 -0000

cm4all-beng-proxy (1.4) unstable; urgency=low

  * proxy-widget: revert 'client can choose only views that have an address'
  * rewrite-uri: revert 'drop the deprecated mode "proxy"'

 -- Max Kellermann <mk@cm4all.com>  Thu, 17 Nov 2011 08:10:42 +0100

cm4all-beng-proxy (1.3.2) unstable; urgency=low

  * tcache: add regex matching, translation packets REGEX, INVERSE_REGEX
  * widget: don't start the prefix with an underscore
  * translation: add new packet PROCESS_TEXT, to expand entity references
  * translation: add new packet WIDGET_INFO, enables additional request headers
  * doc: document the algorithm for replacing three leading underscores

 -- Max Kellermann <mk@cm4all.com>  Wed, 16 Nov 2011 17:00:16 +0100

cm4all-beng-proxy (1.3.1) unstable; urgency=low

  * merge release 1.2.5

 -- Max Kellermann <mk@cm4all.com>  Tue, 08 Nov 2011 19:51:18 +0100

cm4all-beng-proxy (1.3) unstable; urgency=low

  * rewrite-uri: drop the deprecated mode "proxy"
  * proxy-widget: client can choose only views that have an address

 -- Max Kellermann <mk@cm4all.com>  Mon, 31 Oct 2011 17:41:14 +0100

cm4all-beng-proxy (1.2.27) unstable; urgency=low

  * merge release 1.1.40

 -- Max Kellermann <mk@cm4all.com>  Wed, 16 May 2012 09:51:50 -0000

cm4all-beng-proxy (1.2.26) unstable; urgency=low

  * merge release 1.1.39

 -- Max Kellermann <mk@cm4all.com>  Thu, 26 Apr 2012 14:16:40 -0000

cm4all-beng-proxy (1.2.25) unstable; urgency=low

  * merge release 1.1.38

 -- Max Kellermann <mk@cm4all.com>  Mon, 26 Mar 2012 14:01:44 -0000

cm4all-beng-proxy (1.2.24) unstable; urgency=low

  * merge release 1.1.37

 -- Max Kellermann <mk@cm4all.com>  Tue, 20 Mar 2012 08:33:31 -0000

cm4all-beng-proxy (1.2.23) unstable; urgency=low

  * merge release 1.1.36

 -- Max Kellermann <mk@cm4all.com>  Thu, 15 Mar 2012 15:37:10 -0000

cm4all-beng-proxy (1.2.22) unstable; urgency=low

  * merge release 1.1.35

 -- Max Kellermann <mk@cm4all.com>  Thu, 08 Mar 2012 18:29:39 -0000

cm4all-beng-proxy (1.2.21) unstable; urgency=low

  * merge release 1.1.34

 -- Max Kellermann <mk@cm4all.com>  Fri, 02 Mar 2012 16:02:00 -0000

cm4all-beng-proxy (1.2.20) unstable; urgency=low

  * merge release 1.1.33

 -- Max Kellermann <mk@cm4all.com>  Thu, 23 Feb 2012 17:11:15 -0000

cm4all-beng-proxy (1.2.19) unstable; urgency=low

  * merge release 1.1.32

 -- Max Kellermann <mk@cm4all.com>  Thu, 23 Feb 2012 15:18:36 -0000

cm4all-beng-proxy (1.2.18) unstable; urgency=low

  * merge release 1.1.31

 -- Max Kellermann <mk@cm4all.com>  Thu, 16 Feb 2012 13:52:42 -0000

cm4all-beng-proxy (1.2.17) unstable; urgency=low

  * merge release 1.1.30

 -- Max Kellermann <mk@cm4all.com>  Wed, 15 Feb 2012 09:26:45 -0000

cm4all-beng-proxy (1.2.16) unstable; urgency=low

  * merge release 1.1.29

 -- Max Kellermann <mk@cm4all.com>  Thu, 09 Feb 2012 09:31:50 -0000

cm4all-beng-proxy (1.2.15) unstable; urgency=low

  * merge release 1.1.28

 -- Max Kellermann <mk@cm4all.com>  Thu, 02 Feb 2012 13:41:45 -0000

cm4all-beng-proxy (1.2.14) unstable; urgency=low

  * merge release 1.1.27

 -- Max Kellermann <mk@cm4all.com>  Tue, 31 Jan 2012 15:04:32 -0000

cm4all-beng-proxy (1.2.13) unstable; urgency=low

  * merge release 1.1.26

 -- Max Kellermann <mk@cm4all.com>  Wed, 25 Jan 2012 12:15:19 -0000

cm4all-beng-proxy (1.2.12) unstable; urgency=low

  * merge release 1.1.25

 -- Max Kellermann <mk@cm4all.com>  Tue, 17 Jan 2012 08:31:44 -0000

cm4all-beng-proxy (1.2.11) unstable; urgency=low

  * merge release 1.1.24

 -- Max Kellermann <mk@cm4all.com>  Wed, 04 Jan 2012 15:38:27 -0000

cm4all-beng-proxy (1.2.10) unstable; urgency=low

  * merge release 1.1.23

 -- Max Kellermann <mk@cm4all.com>  Wed, 28 Dec 2011 17:01:43 -0000

cm4all-beng-proxy (1.2.9) unstable; urgency=low

  * merge release 1.1.22

 -- Max Kellermann <mk@cm4all.com>  Thu, 22 Dec 2011 10:28:29 -0000

cm4all-beng-proxy (1.2.8) unstable; urgency=low

  * merge release 1.1.21

 -- Max Kellermann <mk@cm4all.com>  Wed, 14 Dec 2011 11:12:32 -0000

cm4all-beng-proxy (1.2.7) unstable; urgency=low

  * merge release 1.1.20

 -- Max Kellermann <mk@cm4all.com>  Tue, 06 Dec 2011 11:43:10 -0000

cm4all-beng-proxy (1.2.6) unstable; urgency=low

  * merge release 1.1.19

 -- Max Kellermann <mk@cm4all.com>  Fri, 18 Nov 2011 13:47:43 -0000

cm4all-beng-proxy (1.2.5) unstable; urgency=low

  * merge release 1.1.18
  * file-handler: handle If-Modified-Since followed by filter

 -- Max Kellermann <mk@cm4all.com>  Tue, 08 Nov 2011 19:43:58 +0100

cm4all-beng-proxy (1.2.4) unstable; urgency=low

  * merge release 1.1.17

 -- Max Kellermann <mk@cm4all.com>  Wed, 02 Nov 2011 16:58:28 +0100

cm4all-beng-proxy (1.2.3) unstable; urgency=low

  * merge release 1.1.16

 -- Max Kellermann <mk@cm4all.com>  Fri, 21 Oct 2011 15:16:13 +0200

cm4all-beng-proxy (1.2.2) unstable; urgency=low

  * merge release 1.1.15
  * widget-view: an empty name refers to the default view
  * processor: new entity &c:view;

 -- Max Kellermann <mk@cm4all.com>  Wed, 19 Oct 2011 11:43:20 +0200

cm4all-beng-proxy (1.2.1) unstable; urgency=low

  * merge release 1.1.13

 -- Max Kellermann <mk@cm4all.com>  Wed, 05 Oct 2011 17:16:04 +0200

cm4all-beng-proxy (1.2) unstable; urgency=low

  * delegate-client: improved error reporting
  * response-error: resolve errno codes
  * python/control/client: bind the unix domain socket
  * python/control/client: implement timeout
  * lb_control: allow querying node status over control socket

 -- Max Kellermann <mk@cm4all.com>  Tue, 27 Sep 2011 12:00:44 +0200

cm4all-beng-proxy (1.1.40) unstable; urgency=low

  * merge release 1.0.34

 -- Max Kellermann <mk@cm4all.com>  Wed, 16 May 2012 09:50:37 -0000

cm4all-beng-proxy (1.1.39) unstable; urgency=low

  * merge release 1.0.33

 -- Max Kellermann <mk@cm4all.com>  Thu, 26 Apr 2012 14:12:30 -0000

cm4all-beng-proxy (1.1.38) unstable; urgency=low

  * merge release 1.0.32

 -- Max Kellermann <mk@cm4all.com>  Mon, 26 Mar 2012 14:00:38 -0000

cm4all-beng-proxy (1.1.37) unstable; urgency=low

  * merge release 1.0.31

 -- Max Kellermann <mk@cm4all.com>  Tue, 20 Mar 2012 08:31:08 -0000

cm4all-beng-proxy (1.1.36) unstable; urgency=low

  * merge release 1.0.30

 -- Max Kellermann <mk@cm4all.com>  Thu, 15 Mar 2012 15:36:15 -0000

cm4all-beng-proxy (1.1.35) unstable; urgency=low

  * merge release 1.0.29
  * css_processor: delete "-c-mode" and "-c-view" from output

 -- Max Kellermann <mk@cm4all.com>  Thu, 08 Mar 2012 18:16:03 -0000

cm4all-beng-proxy (1.1.34) unstable; urgency=low

  * merge release 1.0.28

 -- Max Kellermann <mk@cm4all.com>  Fri, 02 Mar 2012 15:26:44 -0000

cm4all-beng-proxy (1.1.33) unstable; urgency=low

  * merge release 1.0.27

 -- Max Kellermann <mk@cm4all.com>  Thu, 23 Feb 2012 17:09:57 -0000

cm4all-beng-proxy (1.1.32) unstable; urgency=low

  * merge release 1.0.26

 -- Max Kellermann <mk@cm4all.com>  Thu, 23 Feb 2012 15:14:56 -0000

cm4all-beng-proxy (1.1.31) unstable; urgency=low

  * merge release 1.0.25

 -- Max Kellermann <mk@cm4all.com>  Thu, 16 Feb 2012 13:49:26 -0000

cm4all-beng-proxy (1.1.30) unstable; urgency=low

  * merge release 1.0.24

 -- Max Kellermann <mk@cm4all.com>  Wed, 15 Feb 2012 09:25:38 -0000

cm4all-beng-proxy (1.1.29) unstable; urgency=low

  * merge release 1.0.23

 -- Max Kellermann <mk@cm4all.com>  Thu, 09 Feb 2012 09:30:18 -0000

cm4all-beng-proxy (1.1.28) unstable; urgency=low

  * merge release 1.0.22

 -- Max Kellermann <mk@cm4all.com>  Thu, 02 Feb 2012 13:39:21 -0000

cm4all-beng-proxy (1.1.27) unstable; urgency=low

  * merge release 1.0.21

 -- Max Kellermann <mk@cm4all.com>  Tue, 31 Jan 2012 14:59:06 -0000

cm4all-beng-proxy (1.1.26) unstable; urgency=low

  * merge release 1.0.20

 -- Max Kellermann <mk@cm4all.com>  Wed, 25 Jan 2012 12:13:43 -0000

cm4all-beng-proxy (1.1.25) unstable; urgency=low

  * merge release 1.0.19

 -- Max Kellermann <mk@cm4all.com>  Tue, 17 Jan 2012 08:29:34 -0000

cm4all-beng-proxy (1.1.24) unstable; urgency=low

  * merge release 1.0.18

 -- Max Kellermann <mk@cm4all.com>  Wed, 04 Jan 2012 15:27:35 -0000

cm4all-beng-proxy (1.1.23) unstable; urgency=low

  * header-forward: remove port number from X-Forwarded-For

 -- Max Kellermann <mk@cm4all.com>  Wed, 28 Dec 2011 16:51:41 -0000

cm4all-beng-proxy (1.1.22) unstable; urgency=low

  * merge release 1.0.17
  * istream-socket: fix potential assertion failure

 -- Max Kellermann <mk@cm4all.com>  Wed, 21 Dec 2011 16:44:46 -0000

cm4all-beng-proxy (1.1.21) unstable; urgency=low

  * merge release 1.0.16

 -- Max Kellermann <mk@cm4all.com>  Wed, 14 Dec 2011 11:07:58 -0000

cm4all-beng-proxy (1.1.20) unstable; urgency=low

  * merge release 1.0.15
  * processor: don't rewrite "mailto:" hyperlinks

 -- Max Kellermann <mk@cm4all.com>  Mon, 05 Dec 2011 18:37:10 -0000

cm4all-beng-proxy (1.1.19) unstable; urgency=low

  * {css_,}processor: quote widget classes for prefixing XML IDs, CSS classes

 -- Max Kellermann <mk@cm4all.com>  Fri, 18 Nov 2011 13:17:02 -0000

cm4all-beng-proxy (1.1.18) unstable; urgency=low

  * merge release 1.0.13
  * lb_http: eliminate the duplicate "Date" response header

 -- Max Kellermann <mk@cm4all.com>  Tue, 08 Nov 2011 19:33:07 +0100

cm4all-beng-proxy (1.1.17) unstable; urgency=low

  * merge release 1.0.13

 -- Max Kellermann <mk@cm4all.com>  Wed, 02 Nov 2011 16:52:21 +0100

cm4all-beng-proxy (1.1.16) unstable; urgency=low

  * merge release 1.0.12

 -- Max Kellermann <mk@cm4all.com>  Fri, 21 Oct 2011 15:09:55 +0200

cm4all-beng-proxy (1.1.15) unstable; urgency=low

  * merge release 1.0.11

 -- Max Kellermann <mk@cm4all.com>  Wed, 19 Oct 2011 09:36:38 +0200

cm4all-beng-proxy (1.1.14) unstable; urgency=low

  * merge release 1.0.10

 -- Max Kellermann <mk@cm4all.com>  Fri, 07 Oct 2011 15:15:00 +0200

cm4all-beng-proxy (1.1.13) unstable; urgency=low

  * merge release 1.0.9

 -- Max Kellermann <mk@cm4all.com>  Thu, 29 Sep 2011 16:47:56 +0200

cm4all-beng-proxy (1.1.12) unstable; urgency=low

  * merge release 1.0.8

 -- Max Kellermann <mk@cm4all.com>  Thu, 22 Sep 2011 17:13:41 +0200

cm4all-beng-proxy (1.1.11) unstable; urgency=low

  * merge release 1.0.7
  * widget-http: response header X-CM4all-View selects a view
  * processor, css_processor: support prefixing XML ids
  * processor: property "c:view" selects a view

 -- Max Kellermann <mk@cm4all.com>  Fri, 16 Sep 2011 12:25:24 +0200

cm4all-beng-proxy (1.1.10) unstable; urgency=low

  * merge release 1.0.6
  * http-request: don't clear failure state on successful TCP connection
  * istream-socket: fix assertion failure after receive error
  * ssl_filter: check for end-of-file on plain socket
  * ssl_filter: fix buffer assertion failures

 -- Max Kellermann <mk@cm4all.com>  Tue, 13 Sep 2011 18:50:18 +0200

cm4all-beng-proxy (1.1.9) unstable; urgency=low

  * http-request: improve keep-alive cancellation detection
  * http-request: mark server "failed" after HTTP client error
  * lb: implement the control protocol
    - can disable and re-enable workers
  * lb: don't allow sticky pool with only one member
  * lb: verify that a new sticky host is alive
  * lb: mark server "failed" after HTTP client error

 -- Max Kellermann <mk@cm4all.com>  Fri, 09 Sep 2011 13:03:55 +0200

cm4all-beng-proxy (1.1.8) unstable; urgency=low

  * merge release 1.0.5
  * {css_,}processor: one more underscore for the prefix
  * processor: remove rewrite-uri processing instructions from output
  * translate: unknown packet is a fatal error
  * processor: add option to set widget/focus by default
  * rewrite-uri: a leading tilde refers to the widget base; translation
    packet ANCHOR_ABSOLUTE enables it by default

 -- Max Kellermann <mk@cm4all.com>  Mon, 05 Sep 2011 17:56:31 +0200

cm4all-beng-proxy (1.1.7) unstable; urgency=low

  * css_processor: implement property "-c-mode"
  * css_processor: translate underscore prefix in class names
  * processor: translate underscore prefix in CSS class names

 -- Max Kellermann <mk@cm4all.com>  Mon, 29 Aug 2011 17:47:48 +0200

cm4all-beng-proxy (1.1.6) unstable; urgency=low

  * merge release 1.0.3
  * implement CSS processor

 -- Max Kellermann <mk@cm4all.com>  Mon, 22 Aug 2011 17:13:56 +0200

cm4all-beng-proxy (1.1.5) unstable; urgency=low

  * lb: optionally generate Via and X-Forwarded-For

 -- Max Kellermann <mk@cm4all.com>  Wed, 17 Aug 2011 12:45:14 +0200

cm4all-beng-proxy (1.1.4) unstable; urgency=low

  * pipe-stock: fix assertion failure after optimization bug
  * istream-pipe: reuse drained pipes immediately
  * sink-socket: reinstate write event during bulk transfers

 -- Max Kellermann <mk@cm4all.com>  Thu, 11 Aug 2011 14:41:37 +0200

cm4all-beng-proxy (1.1.3) unstable; urgency=low

  * widget: quote invalid XMLID/JS characters for &c:prefix;
  * lb: add protocol "tcp"

 -- Max Kellermann <mk@cm4all.com>  Wed, 10 Aug 2011 18:53:12 +0200

cm4all-beng-proxy (1.1.2) unstable; urgency=low

  * merge release 1.0.2
  * http-server: report detailed errors
  * widget-http: implement header dumps
  * cgi, fastcgi: enable cookie jar with custom cookie "host"

 -- Max Kellermann <mk@cm4all.com>  Thu, 04 Aug 2011 17:27:51 +0200

cm4all-beng-proxy (1.1.1) unstable; urgency=low

  * merge release 1.0.1
  * lb: don't ignore unimplemented configuration keywords
  * lb: configurable monitor check interval
  * session: configurable idle timeout

 -- Max Kellermann <mk@cm4all.com>  Tue, 26 Jul 2011 11:27:20 +0200

cm4all-beng-proxy (1.1) unstable; urgency=low

  * http-client: send "Expect: 100-continue" only for big request body
  * lb: implement monitors (ping, connect, tcp_expect)

 -- Max Kellermann <mk@cm4all.com>  Wed, 20 Jul 2011 15:04:22 +0200
  
cm4all-beng-proxy (1.0.34) unstable; urgency=low

  * resource-loader: don't strip last segment from IPv6 address

 -- Max Kellermann <mk@cm4all.com>  Wed, 16 May 2012 09:47:43 -0000

cm4all-beng-proxy (1.0.33) unstable; urgency=low

  * widget-resolver: fix assertion failure on recursive abort

 -- Max Kellermann <mk@cm4all.com>  Thu, 26 Apr 2012 14:04:01 -0000

cm4all-beng-proxy (1.0.32) unstable; urgency=low

  * http-cache: add missing initialization on memcached miss

 -- Max Kellermann <mk@cm4all.com>  Mon, 26 Mar 2012 13:35:01 -0000

cm4all-beng-proxy (1.0.31) unstable; urgency=low

  * proxy-widget: close the request body when the view doesn't exist

 -- Max Kellermann <mk@cm4all.com>  Tue, 20 Mar 2012 08:28:00 -0000

cm4all-beng-proxy (1.0.30) unstable; urgency=low

  * widget-view: initialize the header forward settings
  * translate-client: new view inherits header forward settings from
    default view
  * handler: clear transformation after translation error
  * http-cache: release the memcached response on abort
  * fcgi-request: close the request body on stock failure

 -- Max Kellermann <mk@cm4all.com>  Thu, 15 Mar 2012 15:34:18 -0000

cm4all-beng-proxy (1.0.29) unstable; urgency=low

  * processor: unescape custom header values
  * widget-resolver: fix NULL dereference after failure

 -- Max Kellermann <mk@cm4all.com>  Thu, 08 Mar 2012 18:10:14 -0000

cm4all-beng-proxy (1.0.28) unstable; urgency=low

  * widget-resolver: serve responses in the right order
  * widget-request: fix session related assertion failure
  * translate: initialize all GError variables

 -- Max Kellermann <mk@cm4all.com>  Fri, 02 Mar 2012 15:20:54 -0000

cm4all-beng-proxy (1.0.27) unstable; urgency=low

  * resource-address: fix regression when CGI URI is not set

 -- Max Kellermann <mk@cm4all.com>  Thu, 23 Feb 2012 17:08:16 -0000

cm4all-beng-proxy (1.0.26) unstable; urgency=low

  * resource-address: apply BASE to the CGI request URI

 -- Max Kellermann <mk@cm4all.com>  Thu, 23 Feb 2012 15:11:42 -0000

cm4all-beng-proxy (1.0.25) unstable; urgency=low

  * cgi-client: clear the input pointer on close

 -- Max Kellermann <mk@cm4all.com>  Thu, 16 Feb 2012 13:46:13 -0000

cm4all-beng-proxy (1.0.24) unstable; urgency=low

  * debian/rules: optimize parallel build
  * cgi: break loop when headers are finished

 -- Max Kellermann <mk@cm4all.com>  Wed, 15 Feb 2012 09:23:22 -0000

cm4all-beng-proxy (1.0.23) unstable; urgency=low

  * cgi: detect large response headers
  * cgi: continue parsing response headers after buffer boundary
  * cgi: bigger response header buffer
  * fcgi-client: detect large response headers

 -- Max Kellermann <mk@cm4all.com>  Thu, 09 Feb 2012 09:27:50 -0000

cm4all-beng-proxy (1.0.22) unstable; urgency=low

  * debian/rules: don't run libtool
  * lb: thread safety for the SSL filter
  * lb: fix crash during shutdown
  * http-server: fix uninitialised variable

 -- Max Kellermann <mk@cm4all.com>  Thu, 02 Feb 2012 13:03:08 -0000

cm4all-beng-proxy (1.0.21) unstable; urgency=low

  * hstock: fix memory leak
  * notify: fix endless busy loop
  * ssl_filter: fix hang while tearing down connection

 -- Max Kellermann <mk@cm4all.com>  Tue, 31 Jan 2012 15:24:50 -0000

cm4all-beng-proxy (1.0.20) unstable; urgency=low

  * ssl: load the whole certificate chain
  * translate: fix PATH+JAILCGI+SITE check
  * translate: fix HOME check
  * resource-address: include all CGI attributes in cache key

 -- Max Kellermann <mk@cm4all.com>  Wed, 25 Jan 2012 12:10:43 -0000

cm4all-beng-proxy (1.0.19) unstable; urgency=low

  * cookie-client: add a missing out-of-memory check

 -- Max Kellermann <mk@cm4all.com>  Tue, 17 Jan 2012 08:27:38 -0000

cm4all-beng-proxy (1.0.18) unstable; urgency=low

  * resource-address: support zero-length path_info prefix (for BASE)
  * hashmap: optimize insertions
  * http-server: limit the number of request headers
  * proxy-widget: discard the unused request body on error

 -- Max Kellermann <mk@cm4all.com>  Wed, 04 Jan 2012 14:55:59 -0000

cm4all-beng-proxy (1.0.17) unstable; urgency=low

  * istream-chunked: avoid recursive buffer write, fixes crash

 -- Max Kellermann <mk@cm4all.com>  Wed, 21 Dec 2011 16:37:44 -0000

cm4all-beng-proxy (1.0.16) unstable; urgency=low

  * http-server: disable timeout while waiting for CGI
  * cgi: fix segmentation fault
  * processor: discard child's request body on abort
  * proxy-widget: discard the unused request body on error

 -- Max Kellermann <mk@cm4all.com>  Wed, 14 Dec 2011 11:53:31 +0100

cm4all-beng-proxy (1.0.15) unstable; urgency=low

  * http-client: fix assertion failure on bogus "100 Continue"
  * handler: don't close the request body twice
  * session: add a missing out-of-memory check
  * fcgi-client: check for EV_READ event
  * fcgi-serialize: fix serializing parameter without value

 -- Max Kellermann <mk@cm4all.com>  Mon, 05 Dec 2011 17:47:20 -0000

cm4all-beng-proxy (1.0.14) unstable; urgency=low

  * http-server: don't generate chunked HEAD response
  * http-server: don't override Content-Length for HEAD response
  * lb_http, proxy-widget, response: forward Content-Length after HEAD

 -- Max Kellermann <mk@cm4all.com>  Tue, 08 Nov 2011 18:19:42 +0100

cm4all-beng-proxy (1.0.13) unstable; urgency=low

  * processor: initialize URI rewrite options for <?cm4all-rewrite-uri?>

 -- Max Kellermann <mk@cm4all.com>  Wed, 02 Nov 2011 16:47:48 +0100

cm4all-beng-proxy (1.0.12) unstable; urgency=low

  * http-server, proxy-widget: add missing newline to log message
  * fcgi_client: fix assertion failure on response body error
  * http-cache-choice: fix crash due to wrong filter callback

 -- Max Kellermann <mk@cm4all.com>  Fri, 21 Oct 2011 15:02:42 +0200

cm4all-beng-proxy (1.0.11) unstable; urgency=low

  * lb_config: fix binding to wildcard address
  * rewrite-uri: clarify warning message when widget has no id

 -- Max Kellermann <mk@cm4all.com>  Wed, 19 Oct 2011 09:26:48 +0200

cm4all-beng-proxy (1.0.10) unstable; urgency=low

  * debian/control: beng-lb doesn't need "daemon" anymore
  * http-string: allow space in unquoted cookie values (RFC ignorant)

 -- Max Kellermann <mk@cm4all.com>  Fri, 07 Oct 2011 15:06:32 +0200

cm4all-beng-proxy (1.0.9) unstable; urgency=low

  * tcp-balancer: store a copy of the socket address
  * lb: default log directory is /var/log/cm4all/beng-lb
  * lb: use new built-in watchdog instead of /usr/bin/daemon

 -- Max Kellermann <mk@cm4all.com>  Thu, 29 Sep 2011 16:19:34 +0200

cm4all-beng-proxy (1.0.8) unstable; urgency=low

  * resource-address: copy the delegate JailCGI parameters (crash bug fix)
  * response: use the same URI for storing and dropping widget sessions

 -- Max Kellermann <mk@cm4all.com>  Thu, 22 Sep 2011 13:39:08 +0200

cm4all-beng-proxy (1.0.7) unstable; urgency=low

  * inline-widget: discard request body when class lookup fails

 -- Max Kellermann <mk@cm4all.com>  Fri, 16 Sep 2011 12:16:04 +0200

cm4all-beng-proxy (1.0.6) unstable; urgency=low

  * processor: support short "SCRIPT" tag
  * widget-uri: use the template's view specification

 -- Max Kellermann <mk@cm4all.com>  Tue, 13 Sep 2011 18:14:24 +0200

cm4all-beng-proxy (1.0.5) unstable; urgency=low

  * resource-loader: delete comma when extracting from X-Forwarded-For

 -- Max Kellermann <mk@cm4all.com>  Mon, 05 Sep 2011 17:43:22 +0200

cm4all-beng-proxy (1.0.4) unstable; urgency=low

  * istream-replace: update the buffer reader after new data was added

 -- Max Kellermann <mk@cm4all.com>  Mon, 05 Sep 2011 15:43:17 +0200

cm4all-beng-proxy (1.0.3) unstable; urgency=low

  * merge release 0.9.35
  * control-handler: fix uninitialized variable

 -- Max Kellermann <mk@cm4all.com>  Thu, 18 Aug 2011 15:15:52 +0200

cm4all-beng-proxy (1.0.2) unstable; urgency=low

  * merge release 0.9.34
  * handler: always log translate client errors
  * tcp-balancer: fix memory leak in error handler
  * http-string: allow more characters in cookie values (RFC ignorant)

 -- Max Kellermann <mk@cm4all.com>  Mon, 01 Aug 2011 16:30:05 +0200

cm4all-beng-proxy (1.0.1) unstable; urgency=low

  * session: increase idle timeout to 20 minutes

 -- Max Kellermann <mk@cm4all.com>  Tue, 26 Jul 2011 11:23:36 +0200

cm4all-beng-proxy (1.0) unstable; urgency=low

  * merge release 0.9.33
  * header-forward: eliminate the duplicate "Date" response header
  * proxy-handler: don't pass internal URI arguments to CGI

 -- Max Kellermann <mk@cm4all.com>  Mon, 18 Jul 2011 17:07:42 +0200

cm4all-beng-proxy (0.10.14) unstable; urgency=low

  * merge release 0.9.32

 -- Max Kellermann <mk@cm4all.com>  Tue, 12 Jul 2011 19:02:23 +0200

cm4all-beng-proxy (0.10.13) unstable; urgency=low

  * growing-buffer: reset the position when skipping buffers

 -- Max Kellermann <mk@cm4all.com>  Wed, 06 Jul 2011 10:07:50 +0200

cm4all-beng-proxy (0.10.12) unstable; urgency=low

  * merge release 0.9.31
  * rewrite-uri: log widget base mismatch
  * istream-replace: fix assertion failure with splitted buffer

 -- Max Kellermann <mk@cm4all.com>  Tue, 05 Jul 2011 22:05:44 +0200

cm4all-beng-proxy (0.10.11) unstable; urgency=low

  * merge release 0.9.30
  * lb: add SSL/TLS support

 -- Max Kellermann <mk@cm4all.com>  Mon, 04 Jul 2011 17:14:21 +0200

cm4all-beng-proxy (0.10.10) unstable; urgency=low

  * merge release 0.9.29

 -- Max Kellermann <mk@cm4all.com>  Tue, 28 Jun 2011 17:56:43 +0200

cm4all-beng-proxy (0.10.9) unstable; urgency=low

  * merge release 0.9.28

 -- Max Kellermann <mk@cm4all.com>  Mon, 27 Jun 2011 13:38:03 +0200

cm4all-beng-proxy (0.10.8) unstable; urgency=low

  * lb_http: don't access the connection object after it was closed
  * restart the load balancer automatically

 -- Max Kellermann <mk@cm4all.com>  Wed, 22 Jun 2011 12:38:39 +0200

cm4all-beng-proxy (0.10.7) unstable; urgency=low

  * config: make the session cookie name configurable
  * uri-relative: allow relative base URIs (for CGI)
  * widget-uri: combine existing CGI PATH_INFO and given widget location
  * python/translation/widget: support "path_info" specification

 -- Max Kellermann <mk@cm4all.com>  Mon, 20 Jun 2011 14:54:38 +0200

cm4all-beng-proxy (0.10.6) unstable; urgency=low

  * merge release 0.9.26

 -- Max Kellermann <mk@cm4all.com>  Wed, 15 Jun 2011 09:19:28 +0200

cm4all-beng-proxy (0.10.5) unstable; urgency=low

  * merge release 0.9.26

 -- Max Kellermann <mk@cm4all.com>  Fri, 10 Jun 2011 10:09:09 +0200

cm4all-beng-proxy (0.10.4) unstable; urgency=low

  * doc: add beng-lb documentation
  * lb: implement "fallback" option
  * merge release 0.9.25

 -- Max Kellermann <mk@cm4all.com>  Wed, 08 Jun 2011 14:13:43 +0200

cm4all-beng-proxy (0.10.3) unstable; urgency=low

  * python/translation.widget: support keyword "sticky"
  * lb: implement sticky modes "failover", "cookie"

 -- Max Kellermann <mk@cm4all.com>  Mon, 06 Jun 2011 15:51:36 +0200

cm4all-beng-proxy (0.10.2) unstable; urgency=low

  * debian: fix beng-lb pid file name
  * lb_http: implement sticky sessions
  * merge release 0.9.24

 -- Max Kellermann <mk@cm4all.com>  Tue, 31 May 2011 14:32:03 +0200

cm4all-beng-proxy (0.10.1) unstable; urgency=low

  * lb_http: close request body on error
  * lb_listener: print error message when binding fails
  * merge release 0.9.23

 -- Max Kellermann <mk@cm4all.com>  Fri, 27 May 2011 13:13:55 +0200

cm4all-beng-proxy (0.10) unstable; urgency=low

  * failure: fix inverted logic bug in expiry check
  * tcp-balancer: implement session stickiness
  * lb: new stand-alone load balancer

 -- Max Kellermann <mk@cm4all.com>  Thu, 26 May 2011 14:32:02 +0200

cm4all-beng-proxy (0.9.35) unstable; urgency=low

  * resource-loader: pass the last X-Forwarded-For element to AJP

 -- Max Kellermann <mk@cm4all.com>  Thu, 18 Aug 2011 15:05:02 +0200

cm4all-beng-proxy (0.9.34) unstable; urgency=low

  * request: fix double request body close in errdoc handler
  * handler: close request body on early abort

 -- Max Kellermann <mk@cm4all.com>  Mon, 01 Aug 2011 16:21:43 +0200

cm4all-beng-proxy (0.9.33) unstable; urgency=low

  * {http,ajp}-request, errdoc: check before closing the request body on
    error

 -- Max Kellermann <mk@cm4all.com>  Mon, 18 Jul 2011 16:30:29 +0200

cm4all-beng-proxy (0.9.32) unstable; urgency=low

  * processor: dispose request body when focused widget was not found
  * http-string: allow the slash in cookie values (RFC ignorant)

 -- Max Kellermann <mk@cm4all.com>  Tue, 12 Jul 2011 18:16:01 +0200

cm4all-beng-proxy (0.9.31) unstable; urgency=low

  * growing-buffer: fix assertion failure with empty first buffer

 -- Max Kellermann <mk@cm4all.com>  Tue, 05 Jul 2011 21:58:24 +0200

cm4all-beng-proxy (0.9.30) unstable; urgency=low

  * growing-buffer: fix assertion failure in reader when buffer is empty

 -- Max Kellermann <mk@cm4all.com>  Mon, 04 Jul 2011 16:59:28 +0200

cm4all-beng-proxy (0.9.29) unstable; urgency=low

  * http-string: allow the equality sign in cookie values (RFC ignorant)

 -- Max Kellermann <mk@cm4all.com>  Tue, 28 Jun 2011 17:50:23 +0200

cm4all-beng-proxy (0.9.28) unstable; urgency=low

  * http-string: allow round brackets in cookie values (RFC ignorant)

 -- Max Kellermann <mk@cm4all.com>  Mon, 27 Jun 2011 13:23:58 +0200

cm4all-beng-proxy (0.9.27) unstable; urgency=low

  * handler: don't delete existing session in TRANSPARENT mode

 -- Max Kellermann <mk@cm4all.com>  Wed, 15 Jun 2011 09:08:48 +0200

cm4all-beng-proxy (0.9.26) unstable; urgency=low

  * worker: read "crash" value before destroying shared memory
  * session: fix crash while discarding session

 -- Max Kellermann <mk@cm4all.com>  Fri, 10 Jun 2011 09:54:56 +0200

cm4all-beng-proxy (0.9.25) unstable; urgency=low

  * response: discard the request body before passing to errdoc
  * worker: don't restart all workers after "safe" worker crash
  * cgi: check for end-of-file after splice

 -- Max Kellermann <mk@cm4all.com>  Wed, 08 Jun 2011 15:02:35 +0200

cm4all-beng-proxy (0.9.24) unstable; urgency=low

  * fcgi-client: really discard packets on request id mismatch
  * memcached-client: don't schedule read event when buffer is full
  * session: support beng-lb sticky sessions

 -- Max Kellermann <mk@cm4all.com>  Tue, 31 May 2011 14:23:41 +0200

cm4all-beng-proxy (0.9.23) unstable; urgency=low

  * tcp-balancer: retry connecting to cluster if a node fails

 -- Max Kellermann <mk@cm4all.com>  Fri, 27 May 2011 13:01:31 +0200

cm4all-beng-proxy (0.9.22) unstable; urgency=low

  * failure: fix inverted logic bug in expiry check
  * uri-extract: support AJP URLs, fixes AJP cookies
  * ajp-client: don't schedule read event when buffer is full

 -- Max Kellermann <mk@cm4all.com>  Thu, 26 May 2011 08:32:32 +0200

cm4all-beng-proxy (0.9.21) unstable; urgency=low

  * balancer: re-enable load balancing (regression fix)
  * merge release 0.8.38

 -- Max Kellermann <mk@cm4all.com>  Fri, 20 May 2011 11:03:31 +0200

cm4all-beng-proxy (0.9.20) unstable; urgency=low

  * http-cache: fix assertion failure caused by wrong destructor
  * merge release 0.8.37

 -- Max Kellermann <mk@cm4all.com>  Mon, 16 May 2011 14:03:09 +0200

cm4all-beng-proxy (0.9.19) unstable; urgency=low

  * http-request: don't retry requests with a request body

 -- Max Kellermann <mk@cm4all.com>  Thu, 12 May 2011 11:35:55 +0200

cm4all-beng-proxy (0.9.18) unstable; urgency=low

  * http-body: fix assertion failure on EOF chunk after socket was closed
  * widget-http: fix crash in widget lookup error handler
  * merge release 0.8.36

 -- Max Kellermann <mk@cm4all.com>  Tue, 10 May 2011 18:56:33 +0200

cm4all-beng-proxy (0.9.17) unstable; urgency=low

  * growing-buffer: fix assertion failure after large initial write
  * http-request: retry after connection failure
  * test/t-cgi: fix bashisms in test scripts

 -- Max Kellermann <mk@cm4all.com>  Wed, 04 May 2011 18:54:57 +0200

cm4all-beng-proxy (0.9.16) unstable; urgency=low

  * resource-address: append "transparent" args to CGI path_info
  * tcache: fix crash on FastCGI with BASE

 -- Max Kellermann <mk@cm4all.com>  Mon, 02 May 2011 16:07:21 +0200

cm4all-beng-proxy (0.9.15) unstable; urgency=low

  * configure.ac: check if valgrind/memcheck.h is installed
  * configure.ac: check if libattr is available
  * access-log: log Referer and User-Agent
  * access-log: log the request duration
  * proxy-handler: allow forwarding URI arguments
  * merge release 0.8.35

 -- Max Kellermann <mk@cm4all.com>  Wed, 27 Apr 2011 18:54:17 +0200

cm4all-beng-proxy (0.9.14) unstable; urgency=low

  * processor: don't clear widget pointer at opening tag
  * debian: move ulimit call from init script to *.default
  * merge release 0.8.33

 -- Max Kellermann <mk@cm4all.com>  Wed, 13 Apr 2011 17:03:29 +0200

cm4all-beng-proxy (0.9.13) unstable; urgency=low

  * proxy-widget: apply the widget's response header forward settings
  * response: add option to dump the widget tree
  * widget-class: move header forward settings to view
  * merge release 0.8.30

 -- Max Kellermann <mk@cm4all.com>  Mon, 04 Apr 2011 16:31:26 +0200

cm4all-beng-proxy (0.9.12) unstable; urgency=low

  * widget: internal API refactorization
  * was-control: fix argument order in "abort" call
  * was-client: duplicate the GError object when it is used twice
  * {file,delegate}-handler: add Expires/ETag headers to 304 response
  * cgi: allow setting environment variables

 -- Max Kellermann <mk@cm4all.com>  Thu, 24 Mar 2011 15:12:54 +0100

cm4all-beng-proxy (0.9.11) unstable; urgency=low

  * processor: major API refactorization
  * merge release 0.8.29

 -- Max Kellermann <mk@cm4all.com>  Mon, 21 Mar 2011 19:43:28 +0100

cm4all-beng-proxy (0.9.10) unstable; urgency=low

  * merge release 0.8.27

 -- Max Kellermann <mk@cm4all.com>  Fri, 18 Mar 2011 14:11:16 +0100

cm4all-beng-proxy (0.9.9) unstable; urgency=low

  * merge release 0.8.25

 -- Max Kellermann <mk@cm4all.com>  Mon, 14 Mar 2011 16:05:51 +0100

cm4all-beng-proxy (0.9.8) unstable; urgency=low

  * translate: support UNIX domain sockets in ADDRESS_STRING
  * resource-address: support connections to existing FastCGI servers

 -- Max Kellermann <mk@cm4all.com>  Fri, 11 Mar 2011 19:24:33 +0100

cm4all-beng-proxy (0.9.7) unstable; urgency=low

  * merge release 0.8.24

 -- Max Kellermann <mk@cm4all.com>  Fri, 04 Mar 2011 13:07:36 +0100

cm4all-beng-proxy (0.9.6) unstable; urgency=low

  * merge release 0.8.23

 -- Max Kellermann <mk@cm4all.com>  Mon, 28 Feb 2011 11:47:45 +0100

cm4all-beng-proxy (0.9.5) unstable; urgency=low

  * translate: allow SITE without CGI

 -- Max Kellermann <mk@cm4all.com>  Mon, 31 Jan 2011 06:35:24 +0100

cm4all-beng-proxy (0.9.4) unstable; urgency=low

  * widget-class: allow distinct addresses for each view

 -- Max Kellermann <mk@cm4all.com>  Thu, 27 Jan 2011 17:51:21 +0100

cm4all-beng-proxy (0.9.3) unstable; urgency=low

  * istream-catch: log errors
  * proxy-handler: pass the original request URI to (Fast)CGI
  * proxy-handler: pass the original document root to (Fast)CGI
  * fcgi-stock: pass site id to child process
  * translation: new packet "HOME" for JailCGI
  * resource-loader: get remote host from "X-Forwarded-For"
  * cgi, fcgi-client: pass client IP address to application

 -- Max Kellermann <mk@cm4all.com>  Fri, 21 Jan 2011 18:13:38 +0100

cm4all-beng-proxy (0.9.2) unstable; urgency=low

  * merge release 0.8.21
  * http-response: better context for error messages
  * istream: method close() does not invoke handler->abort()
  * istream: better context for error messages
  * ajp-client: destruct properly when request stream fails
  * {delegate,fcgi,was}-stock: use the JailCGI 1.4 wrapper

 -- Max Kellermann <mk@cm4all.com>  Mon, 17 Jan 2011 12:08:04 +0100

cm4all-beng-proxy (0.9.1) unstable; urgency=low

  * http-server: count the number of raw bytes sent and received
  * control-handler: support TCACHE_INVALIDATE with SITE
  * new programs "log-forward", "log-exec" for network logging
  * new program "log-split" for creating per-site log files
  * new program "log-traffic" for creating per-site traffic logs
  * move logging servers to new package cm4all-beng-proxy-logging
  * python/control.client: add parameter "broadcast"

 -- Max Kellermann <mk@cm4all.com>  Thu, 02 Dec 2010 12:07:16 +0100

cm4all-beng-proxy (0.9) unstable; urgency=low

  * merge release 0.8.19
  * was-client: explicitly send 32 bit METHOD payload
  * was-client: explicitly parse STATUS as 32 bit integer
  * was-client: clear control channel object on destruction
  * was-client: reuse child process if state is clean on EOF
  * was-client: abort properly after receiving illegal packet
  * was-client: allow "request STOP" before response completed
  * was-client: postpone the response handler invocation
  * was-control: send packets in bulk
  * python: support WAS widgets
  * http-server: enable "cork" mode only for beginning of response
  * http-cache: don't access freed memory in pool_unref_denotify()
  * http: use libcm4all-http
  * new datagram based binary protocol for access logging
  * main: default WAS stock limit is 16

 -- Max Kellermann <mk@cm4all.com>  Thu, 18 Nov 2010 19:56:17 +0100

cm4all-beng-proxy (0.8.38) unstable; urgency=low

  * failure: update time stamp on existing item
  * errdoc: free the original response body on abort

 -- Max Kellermann <mk@cm4all.com>  Fri, 20 May 2011 10:17:14 +0200

cm4all-beng-proxy (0.8.37) unstable; urgency=low

  * widget-resolver: don't reuse failed resolver
  * http-request: fix NULL pointer dereference on invalid URI
  * config: disable the TCP stock limit by default

 -- Max Kellermann <mk@cm4all.com>  Mon, 16 May 2011 13:41:32 +0200

cm4all-beng-proxy (0.8.36) unstable; urgency=low

  * http-server: check if client closes connection while processing
  * http-client: release the socket before invoking the callback
  * fcgi-client: fix assertion failure on full input buffer
  * memcached-client: re-enable socket event after direct copy
  * istream-file: fix assertion failure on range request
  * test/t-cgi: fix bashisms in test scripts

 -- Max Kellermann <mk@cm4all.com>  Tue, 10 May 2011 18:45:48 +0200

cm4all-beng-proxy (0.8.35) unstable; urgency=low

  * session: fix potential session defragmentation crash
  * ajp-request: use "host:port" as TCP stock key
  * cgi: evaluate the Content-Length response header

 -- Max Kellermann <mk@cm4all.com>  Wed, 27 Apr 2011 13:32:05 +0200

cm4all-beng-proxy (0.8.34) unstable; urgency=low

  * js: replace all '%' with '$'
  * js: check if session_id is null
  * debian: add package cm4all-beng-proxy-tools

 -- Max Kellermann <mk@cm4all.com>  Tue, 19 Apr 2011 18:43:54 +0200

cm4all-beng-proxy (0.8.33) unstable; urgency=low

  * processor: don't quote query string arguments with dollar sign
  * widget-request: safely remove "view" and "path" from argument table
  * debian/control: add "Breaks << 0.8.32" on the JavaScript library

 -- Max Kellermann <mk@cm4all.com>  Tue, 12 Apr 2011 18:21:55 +0200

cm4all-beng-proxy (0.8.32) unstable; urgency=low

  * args: quote arguments with the dollar sign

 -- Max Kellermann <mk@cm4all.com>  Tue, 12 Apr 2011 13:34:42 +0200

cm4all-beng-proxy (0.8.31) unstable; urgency=low

  * proxy-widget: eliminate the duplicate "Server" response header
  * translation: add packet UNTRUSTED_SITE_SUFFIX

 -- Max Kellermann <mk@cm4all.com>  Thu, 07 Apr 2011 16:23:37 +0200

cm4all-beng-proxy (0.8.30) unstable; urgency=low

  * handler: make lower-case realm name from the "Host" header
  * session: copy attribute "realm", fixes segmentation fault

 -- Max Kellermann <mk@cm4all.com>  Tue, 29 Mar 2011 16:47:43 +0200

cm4all-beng-proxy (0.8.29) unstable; urgency=low

  * ajp-client: send query string in an AJP attribute

 -- Max Kellermann <mk@cm4all.com>  Mon, 21 Mar 2011 19:16:16 +0100

cm4all-beng-proxy (0.8.28) unstable; urgency=low

  * resource-loader: use X-Forwarded-For to obtain AJP remote host
  * resource-loader: strip port from AJP remote address
  * resource-loader: don't pass remote host to AJP server
  * resource-loader: parse server port for AJP
  * ajp-client: always send content-length
  * ajp-client: parse the remaining buffer after EAGAIN

 -- Max Kellermann <mk@cm4all.com>  Mon, 21 Mar 2011 11:12:07 +0100

cm4all-beng-proxy (0.8.27) unstable; urgency=low

  * http-request: close the request body on malformed URI
  * ajp-request: AJP translation packet contains ajp://host:port/path

 -- Max Kellermann <mk@cm4all.com>  Fri, 18 Mar 2011 14:04:21 +0100

cm4all-beng-proxy (0.8.26) unstable; urgency=low

  * python/response: fix typo in ajp()
  * session: validate sessions only within one realm

 -- Max Kellermann <mk@cm4all.com>  Fri, 18 Mar 2011 08:59:41 +0100

cm4all-beng-proxy (0.8.25) unstable; urgency=low

  * widget-http: discard request body on unknown view name
  * inline-widget: discard request body on error
  * {http,fcgi,was}-client: allocate response headers from caller pool
  * cmdline: fcgi_stock_limit defaults to 0 (no limit)

 -- Max Kellermann <mk@cm4all.com>  Mon, 14 Mar 2011 15:53:42 +0100

cm4all-beng-proxy (0.8.24) unstable; urgency=low

  * fcgi-client: release the connection even when padding not consumed
    after empty response

 -- Max Kellermann <mk@cm4all.com>  Wed, 02 Mar 2011 17:39:33 +0100

cm4all-beng-proxy (0.8.23) unstable; urgency=low

  * memcached-client: allocate a new memory pool
  * memcached-client: copy caller_pool reference before freeing the client
  * fcgi-client: check headers!=NULL
  * fcgi-client: release the connection even when padding not consumed

 -- Max Kellermann <mk@cm4all.com>  Mon, 28 Feb 2011 10:50:02 +0100

cm4all-beng-proxy (0.8.22) unstable; urgency=low

  * cgi: fill special variables CONTENT_TYPE, CONTENT_LENGTH
  * memcached-client: remove stray pool_unref() call
  * memcached-client: reuse the socket if the remaining value is buffered
  * http-cache-choice: abbreviate memcached keys
  * *-cache: allocate a parent pool for cache items
  * pool: re-enable linear pools
  * frame: free the request body on error
  * http-cache: free cached body which was dismissed

 -- Max Kellermann <mk@cm4all.com>  Mon, 07 Feb 2011 15:34:09 +0100

cm4all-beng-proxy (0.8.21) unstable; urgency=low

  * merge release 0.7.55
  * jail: translate the document root properly
  * header-forward: forward the "Host" header to CGI/FastCGI/AJP
  * http-error: map ENOTDIR to "404 Not Found"
  * http-server: fix assertion failure on write error
  * fcgi-stock: clear all environment variables

 -- Max Kellermann <mk@cm4all.com>  Thu, 06 Jan 2011 16:04:20 +0100

cm4all-beng-proxy (0.8.20) unstable; urgency=low

  * widget-resolver: add pedantic state assertions
  * async: remember a copy of the operation in !NDEBUG
  * python/translation/response: max_age() returns self

 -- Max Kellermann <mk@cm4all.com>  Mon, 06 Dec 2010 23:02:50 +0100

cm4all-beng-proxy (0.8.19) unstable; urgency=low

  * merge release 0.7.54

 -- Max Kellermann <mk@cm4all.com>  Wed, 17 Nov 2010 16:25:10 +0100

cm4all-beng-proxy (0.8.18) unstable; urgency=low

  * was-client: explicitly send 32 bit METHOD payload
  * was-client: explicitly parse STATUS as 32 bit integer
  * istream: check presence of as_fd() in optimized build

 -- Max Kellermann <mk@cm4all.com>  Fri, 05 Nov 2010 11:00:54 +0100

cm4all-beng-proxy (0.8.17) unstable; urgency=low

  * merged release 0.7.53
  * widget: use colon as widget path separator
  * was-client: check for abort during response handler
  * was-client: implement STOP
  * was-client: release memory pools
  * was-launch: enable non-blocking mode on input and output
  * http-server: don't crash on malformed pipelined request
  * main: free the WAS stock and the UDP listener in the SIGTERM handler

 -- Max Kellermann <mk@cm4all.com>  Thu, 28 Oct 2010 19:50:26 +0200

cm4all-beng-proxy (0.8.16) unstable; urgency=low

  * merged release 0.7.52
  * was-client: support for the WAS protocol

 -- Max Kellermann <mk@cm4all.com>  Wed, 13 Oct 2010 16:45:18 +0200

cm4all-beng-proxy (0.8.15) unstable; urgency=low

  * resource-address: don't skip question mark twice

 -- Max Kellermann <mk@cm4all.com>  Tue, 28 Sep 2010 12:20:33 +0200

cm4all-beng-proxy (0.8.14) unstable; urgency=low

  * processor: schedule "xmlns:c" deletion

 -- Max Kellermann <mk@cm4all.com>  Thu, 23 Sep 2010 14:42:31 +0200

cm4all-beng-proxy (0.8.13) unstable; urgency=low

  * processor: delete "xmlns:c" attributes from link elements
  * istream-{head,zero}: implement method available()
  * merged release 0.7.51

 -- Max Kellermann <mk@cm4all.com>  Tue, 17 Aug 2010 09:54:33 +0200

cm4all-beng-proxy (0.8.12) unstable; urgency=low

  * http-cache-memcached: copy resource address
  * debian/control: add missing ${shlibs:Depends}
  * merged release 0.7.50

 -- Max Kellermann <mk@cm4all.com>  Thu, 12 Aug 2010 20:17:52 +0200

cm4all-beng-proxy (0.8.11) unstable; urgency=low

  * delegate-client: fix SCM_RIGHTS check
  * use Linux 2.6 CLOEXEC/NONBLOCK flags
  * tcache: INVALIDATE removes all variants (error documents etc.)
  * control: new UDP based protocol, allows invalidating caches
  * hashmap: fix assertion failure in hashmap_remove_match()
  * merged release 0.7.49

 -- Max Kellermann <mk@cm4all.com>  Tue, 10 Aug 2010 15:48:10 +0200

cm4all-beng-proxy (0.8.10) unstable; urgency=low

  * tcache: copy response.previous

 -- Max Kellermann <mk@cm4all.com>  Mon, 02 Aug 2010 18:03:43 +0200

cm4all-beng-proxy (0.8.9) unstable; urgency=low

  * (f?)cgi-handler: forward query string only if focused
  * ajp-handler: merge into proxy-handler
  * proxy-handler: forward query string if focused
  * cgi, fastcgi-handler: enable the resource cache
  * translation: add packets CHECK and PREVIOUS for authentication
  * python: add Response.max_age()

 -- Max Kellermann <mk@cm4all.com>  Fri, 30 Jul 2010 11:39:22 +0200

cm4all-beng-proxy (0.8.8) unstable; urgency=low

  * prototypes/translate.py: added new ticket-fastcgi programs
  * http-cache: implement FastCGI caching
  * merged release 0.7.47

 -- Max Kellermann <mk@cm4all.com>  Wed, 21 Jul 2010 13:00:43 +0200

cm4all-beng-proxy (0.8.7) unstable; urgency=low

  * istream-delayed: update the "direct" bit mask
  * http-client: send "Expect: 100-continue"
  * response, widget-http: apply istream_pipe to filter input
  * proxy-handler: apply istream_pipe to request body
  * istream-ajp-body: send larger request body packets
  * ajp-client: support splice()
  * merged release 0.7.46

 -- Max Kellermann <mk@cm4all.com>  Fri, 25 Jun 2010 18:52:04 +0200

cm4all-beng-proxy (0.8.6) unstable; urgency=low

  * translation: added support for custom error documents
  * response: convert HEAD to GET if filter follows
  * processor: short-circuit on HEAD request
  * python: depend on python-twisted-core

 -- Max Kellermann <mk@cm4all.com>  Wed, 16 Jun 2010 16:37:42 +0200

cm4all-beng-proxy (0.8.5) unstable; urgency=low

  * istream-tee: allow second output to block
  * widget-http: don't transform error documents
  * response, widget-http: disable filters after widget frame request
  * translation: added packet FILTER_4XX to filter client errors
  * merged release 0.7.45

 -- Max Kellermann <mk@cm4all.com>  Thu, 10 Jun 2010 16:13:14 +0200

cm4all-beng-proxy (0.8.4) unstable; urgency=low

  * python: added missing "Response" import
  * python: resume parsing after deferred call
  * http-client: implement istream method as_fd()
  * merged release 0.7.44

 -- Max Kellermann <mk@cm4all.com>  Mon, 07 Jun 2010 17:01:16 +0200

cm4all-beng-proxy (0.8.3) unstable; urgency=low

  * file-handler: implement If-Range (RFC 2616 14.27)
  * merged release 0.7.42

 -- Max Kellermann <mk@cm4all.com>  Tue, 01 Jun 2010 16:17:13 +0200

cm4all-beng-proxy (0.8.2) unstable; urgency=low

  * cookie-client: verify the cookie path
  * python: use Twisted's logging library
  * python: added a widget registry class
  * merged release 0.7.41

 -- Max Kellermann <mk@cm4all.com>  Wed, 26 May 2010 13:08:16 +0200

cm4all-beng-proxy (0.8.1) unstable; urgency=low

  * http-cache-memcached: delete entity records on POST

 -- Max Kellermann <mk@cm4all.com>  Tue, 18 May 2010 12:21:55 +0200

cm4all-beng-proxy (0.8) unstable; urgency=low

  * istream: added method as_fd() to convert istream to file descriptor
  * fork: support passing stdin istream fd to child process
  * http-cache: discard only matching entries on POST
  * istream-html-escape: escape single and double quote
  * rewrite-uri: escape the result with XML entities

 -- Max Kellermann <mk@cm4all.com>  Thu, 13 May 2010 12:34:46 +0200

cm4all-beng-proxy (0.7.55) unstable; urgency=low

  * pool: reparent pools in optimized build
  * istream-deflate: add missing pool reference while reading
  * istream-deflate: fix several error handlers

 -- Max Kellermann <mk@cm4all.com>  Thu, 06 Jan 2011 12:59:39 +0100

cm4all-beng-proxy (0.7.54) unstable; urgency=low

  * http-server: fix crash on deferred chunked request body
  * parser: fix crash on malformed SCRIPT element

 -- Max Kellermann <mk@cm4all.com>  Wed, 17 Nov 2010 16:13:09 +0100

cm4all-beng-proxy (0.7.53) unstable; urgency=low

  * http-server: don't crash on malformed pipelined request
  * sink-header: fix assertion failure on empty trailer

 -- Max Kellermann <mk@cm4all.com>  Thu, 28 Oct 2010 18:39:01 +0200

cm4all-beng-proxy (0.7.52) unstable; urgency=low

  * fcgi-client: fix send timeout handler
  * fork: finish the buffer after pipe was drained

 -- Max Kellermann <mk@cm4all.com>  Wed, 13 Oct 2010 16:39:26 +0200

cm4all-beng-proxy (0.7.51) unstable; urgency=low

  * http-client: clear response body pointer before forwarding EOF event
  * processor: fix assertion failure for c:mode in c:widget

 -- Max Kellermann <mk@cm4all.com>  Mon, 16 Aug 2010 17:01:48 +0200

cm4all-beng-proxy (0.7.50) unstable; urgency=low

  * header-forward: don't forward the "Host" header to HTTP servers
  * resource-address: use uri_relative() for CGI
  * uri-relative: don't lose host name in uri_absolute()
  * uri-relative: don't fail on absolute URIs
  * http-cache-heap: don't use uninitialized item size

 -- Max Kellermann <mk@cm4all.com>  Thu, 12 Aug 2010 20:03:49 +0200

cm4all-beng-proxy (0.7.49) unstable; urgency=low

  * hashmap: fix assertion failure in hashmap_remove_value()

 -- Max Kellermann <mk@cm4all.com>  Tue, 10 Aug 2010 15:37:12 +0200

cm4all-beng-proxy (0.7.48) unstable; urgency=low

  * pipe-stock: add assertions on file descriptors

 -- Max Kellermann <mk@cm4all.com>  Mon, 09 Aug 2010 14:56:54 +0200

cm4all-beng-proxy (0.7.47) unstable; urgency=low

  * cmdline: add option "--group"

 -- Max Kellermann <mk@cm4all.com>  Fri, 16 Jul 2010 18:39:53 +0200

cm4all-beng-proxy (0.7.46) unstable; urgency=low

  * handler: initialize all translate_response attributes
  * http-client: consume buffer before header length check
  * istream-pipe: clear "direct" flags in constructor
  * istream-pipe: return gracefully when handler blocks
  * ajp-client: hold pool reference to reset TCP_CORK

 -- Max Kellermann <mk@cm4all.com>  Mon, 21 Jun 2010 17:53:21 +0200

cm4all-beng-proxy (0.7.45) unstable; urgency=low

  * istream-tee: separate "weak" values for the two outputs
  * fcache: don't close output when caching has been canceled
  * tcache: copy the attribute "secure_cookie"

 -- Max Kellermann <mk@cm4all.com>  Thu, 10 Jun 2010 15:21:34 +0200

cm4all-beng-proxy (0.7.44) unstable; urgency=low

  * http-client: check response header length
  * http-server: check request header length

 -- Max Kellermann <mk@cm4all.com>  Mon, 07 Jun 2010 16:51:57 +0200

cm4all-beng-proxy (0.7.43) unstable; urgency=low

  * http-cache: fixed NULL pointer dereference when storing empty response
    body on the heap

 -- Max Kellermann <mk@cm4all.com>  Tue, 01 Jun 2010 18:52:45 +0200

cm4all-beng-proxy (0.7.42) unstable; urgency=low

  * fork: check "direct" flag again after buffer flush
  * pool: pool_unref_denotify() remembers the code location
  * sink-{buffer,gstring}: don't invoke callback in abort()
  * async: added another debug flag to verify correctness

 -- Max Kellermann <mk@cm4all.com>  Mon, 31 May 2010 21:15:58 +0200

cm4all-beng-proxy (0.7.41) unstable; urgency=low

  * http-cache: initialize response status and headers on empty body

 -- Max Kellermann <mk@cm4all.com>  Tue, 25 May 2010 16:27:25 +0200

cm4all-beng-proxy (0.7.40) unstable; urgency=low

  * http-cache: fixed NULL pointer dereference when storing empty response
    body in memcached

 -- Max Kellermann <mk@cm4all.com>  Tue, 25 May 2010 15:04:44 +0200

cm4all-beng-proxy (0.7.39) unstable; urgency=low

  * memcached-stock: close value on connect failure
  * http: implement remaining status codes
  * http-cache: allow caching empty response body
  * http-cache: cache status codes 203, 206, 300, 301, 410
  * http-cache: don't cache authorized resources

 -- Max Kellermann <mk@cm4all.com>  Fri, 21 May 2010 17:37:29 +0200

cm4all-beng-proxy (0.7.38) unstable; urgency=low

  * http-server: send HTTP/1.1 declaration with "100 Continue"
  * connection: initialize "site_name", fixes crash bug
  * translation: added packet SECURE_COOKIE

 -- Max Kellermann <mk@cm4all.com>  Thu, 20 May 2010 15:40:34 +0200

cm4all-beng-proxy (0.7.37) unstable; urgency=low

  * *-client: implement a socket leak detector
  * handler: initialize response header without translation server

 -- Max Kellermann <mk@cm4all.com>  Tue, 18 May 2010 12:05:11 +0200

cm4all-beng-proxy (0.7.36) unstable; urgency=low

  * http-client: fixed NULL pointer dereference
  * handler, response: removed duplicate request body destruction calls

 -- Max Kellermann <mk@cm4all.com>  Tue, 11 May 2010 17:16:36 +0200

cm4all-beng-proxy (0.7.35) unstable; urgency=low

  * {http,fcgi,ajp}-request: close the request body on abort
  * handler: set fake translation response on malformed URI

 -- Max Kellermann <mk@cm4all.com>  Mon, 10 May 2010 11:22:23 +0200

cm4all-beng-proxy (0.7.34) unstable; urgency=low

  * translate: check the UNTRUSTED packet
  * translation: added packet UNTRUSTED_PREFIX

 -- Max Kellermann <mk@cm4all.com>  Fri, 30 Apr 2010 19:14:37 +0200

cm4all-beng-proxy (0.7.33) unstable; urgency=low

  * merged release 0.7.27.1
  * fcache: don't continue storing in background
  * fcgi-client: re-add event after some input data has been read

 -- Max Kellermann <mk@cm4all.com>  Fri, 30 Apr 2010 11:31:08 +0200

cm4all-beng-proxy (0.7.32) unstable; urgency=low

  * response: generate the "Server" response header
  * response: support the Authentication-Info response header
  * response: support custom authentication pages
  * translation: support custom response headers

 -- Max Kellermann <mk@cm4all.com>  Tue, 27 Apr 2010 17:09:59 +0200

cm4all-beng-proxy (0.7.31) unstable; urgency=low

  * support HTTP authentication (RFC 2617)

 -- Max Kellermann <mk@cm4all.com>  Mon, 26 Apr 2010 17:26:42 +0200

cm4all-beng-proxy (0.7.30) unstable; urgency=low

  * fcgi-client: support responses without a body
  * {http,fcgi}-client: hold caller pool reference during callback

 -- Max Kellermann <mk@cm4all.com>  Fri, 23 Apr 2010 14:41:05 +0200

cm4all-beng-proxy (0.7.29) unstable; urgency=low

  * http-cache: added missing pool_unref() in memcached_miss()
  * pool: added checked pool references

 -- Max Kellermann <mk@cm4all.com>  Thu, 22 Apr 2010 15:45:48 +0200

cm4all-beng-proxy (0.7.28) unstable; urgency=low

  * fcgi-client: support response status
  * translate: malformed packets are fatal
  * http-cache: don't cache resources with very long URIs
  * memcached-client: increase the maximum key size to 32 kB

 -- Max Kellermann <mk@cm4all.com>  Thu, 15 Apr 2010 15:06:51 +0200

cm4all-beng-proxy (0.7.27.1) unstable; urgency=low

  * http-cache: added missing pool_unref() in memcached_miss()
  * http-cache: don't cache resources with very long URIs
  * memcached-client: increase the maximum key size to 32 kB
  * fork: properly handle partially filled output buffer
  * fork: re-add event after some input data has been read

 -- Max Kellermann <mk@cm4all.com>  Thu, 29 Apr 2010 15:30:21 +0200

cm4all-beng-proxy (0.7.27) unstable; urgency=low

  * session: use GLib's PRNG to generate session ids
  * session: seed the PRNG with /dev/random
  * response: log UNTRUSTED violation attempts
  * response: drop widget sessions when there is no focus

 -- Max Kellermann <mk@cm4all.com>  Fri, 09 Apr 2010 12:04:18 +0200

cm4all-beng-proxy (0.7.26) unstable; urgency=low

  * memcached-client: schedule read event before callback
  * istream-tee: continue with second output if first is closed

 -- Max Kellermann <mk@cm4all.com>  Sun, 28 Mar 2010 18:08:11 +0200

cm4all-beng-proxy (0.7.25) unstable; urgency=low

  * memcached-client: don't poll if socket is closed
  * fork: close file descriptor on input error
  * pool: don't check attachments in pool_trash()

 -- Max Kellermann <mk@cm4all.com>  Thu, 25 Mar 2010 13:28:01 +0100

cm4all-beng-proxy (0.7.24) unstable; urgency=low

  * memcached-client: release socket after splice

 -- Max Kellermann <mk@cm4all.com>  Mon, 22 Mar 2010 11:29:45 +0100

cm4all-beng-proxy (0.7.23) unstable; urgency=low

  * sink-header: support splice
  * memcached-client: support splice (response)
  * fcgi-client: recover correctly after send error
  * fcgi-client: support chunked request body
  * fcgi-client: basic splice support for the request body
  * http-cache: duplicate headers
  * {http,memcached}-client: check "direct" mode after buffer flush
  * cmdline: added option "fcgi_stock_limit"
  * python: auto-export function write_packet()
  * python: Response methods return self

 -- Max Kellermann <mk@cm4all.com>  Fri, 19 Mar 2010 13:28:35 +0100

cm4all-beng-proxy (0.7.22) unstable; urgency=low

  * python: re-add function write_packet()

 -- Max Kellermann <mk@cm4all.com>  Fri, 12 Mar 2010 12:27:21 +0100

cm4all-beng-proxy (0.7.21) unstable; urgency=low

  * ajp-client: handle EAGAIN from send()
  * python: install the missing sources

 -- Max Kellermann <mk@cm4all.com>  Thu, 11 Mar 2010 16:58:25 +0100

cm4all-beng-proxy (0.7.20) unstable; urgency=low

  * http-client: don't reinstate event when socket is closed
  * access-log: log the site name
  * python: removed unused function write_packet()
  * python: split the module beng_proxy.translation
  * python: allow overriding query string and param in absolute_uri()
  * python: moved absolute_uri() to a separate library

 -- Max Kellermann <mk@cm4all.com>  Thu, 11 Mar 2010 09:48:52 +0100

cm4all-beng-proxy (0.7.19) unstable; urgency=low

  * client-socket: translate EV_TIMEOUT to ETIMEDOUT
  * fork: refill the input buffer as soon as possible
  * delegate-client: implement an abortable event
  * pool: added assertions for libevent leaks
  * direct: added option "-s enable_splice=no"

 -- Max Kellermann <mk@cm4all.com>  Thu, 04 Mar 2010 17:34:56 +0100

cm4all-beng-proxy (0.7.18) unstable; urgency=low

  * args: reserve memory for the trailing null byte

 -- Max Kellermann <mk@cm4all.com>  Tue, 23 Feb 2010 17:46:04 +0100

cm4all-beng-proxy (0.7.17) unstable; urgency=low

  * translation: added the BOUNCE packet (variant of REDIRECT)
  * translation: change widget packet HOST to UNTRUSTED
  * translation: pass internal URI arguments to the translation server
  * handler: use the specified status with REDIRECT
  * python: added method Request.absolute_uri()

 -- Max Kellermann <mk@cm4all.com>  Tue, 23 Feb 2010 16:15:22 +0100

cm4all-beng-proxy (0.7.16) unstable; urgency=low

  * processor: separate trusted from untrusted widgets by host name
  * processor: mode=partition is deprecated
  * translate: fix DOCUMENT_ROOT handler for CGI/FASTCGI
  * fcgi-request: added JailCGI support

 -- Max Kellermann <mk@cm4all.com>  Fri, 19 Feb 2010 14:29:29 +0100

cm4all-beng-proxy (0.7.15) unstable; urgency=low

  * processor: unreference the caller pool in abort()
  * tcache: clear BASE on mismatch
  * fcgi-client: generate the Content-Length request header
  * fcgi-client: send the CONTENT_TYPE parameter
  * prototypes/translate.py: use FastCGI to run PHP

 -- Max Kellermann <mk@cm4all.com>  Thu, 11 Feb 2010 14:43:21 +0100

cm4all-beng-proxy (0.7.14) unstable; urgency=low

  * connection: drop connections when the limit is exceeded
  * resource-address: added BASE support
  * fcgi-client: check the request ID in response packets
  * http-client: check response body when request body is closed
  * html-escape: use the last ampersand before the semicolon
  * html-escape: support &apos;
  * processor: unescape widget parameter values

 -- Max Kellermann <mk@cm4all.com>  Fri, 29 Jan 2010 17:49:43 +0100

cm4all-beng-proxy (0.7.13) unstable; urgency=low

  * fcgi-request: duplicate socket path
  * fcgi-request: support ACTION
  * fcgi-client: provide SCRIPT_FILENAME
  * fcgi-client: append empty PARAMS packet
  * fcgi-client: try to read response before request is finished
  * fcgi-client: implement the STDERR packet
  * fcgi-client: support request headers and body
  * fcgi-stock: manage one socket per child process
  * fcgi-stock: unlink socket path after connect
  * fcgi-stock: redirect fd 1,2 to /dev/null
  * fcgi-stock: kill FastCGI processes after 5 minutes idle
  * translation: new packet PAIR for passing parameters to FastCGI

 -- Max Kellermann <mk@cm4all.com>  Thu, 14 Jan 2010 13:36:48 +0100

cm4all-beng-proxy (0.7.12) unstable; urgency=low

  * http-cache: unlock the cache item after successful revalidation
  * http-cache-memcached: pass the expiration time to memcached
  * sink-header: comprise pending data in method available()
  * header-forward: forward the Expires response header

 -- Max Kellermann <mk@cm4all.com>  Tue, 22 Dec 2009 16:18:49 +0100

cm4all-beng-proxy (0.7.11) unstable; urgency=low

  * {ajp,memcached}-client: fix dis\appearing event for duplex socket
  * memcached-client: handle EAGAIN after send()
  * memcached-client: release socket as early as possible
  * header-forward: don't forward Accept-Encoding if transformation is
    enabled
  * widget-http, inline-widget: check Content-Encoding before processing
  * file-handler: send "Vary: Accept-Encoding" for compressed response
  * header-forward: support duplicate headers
  * fcache: implemented a 60 seconds timeout
  * fcache: copy pointer to local variable before callback
  * event2: refresh timeout after event has occurred

 -- Max Kellermann <mk@cm4all.com>  Fri, 18 Dec 2009 16:45:24 +0100

cm4all-beng-proxy (0.7.10) unstable; urgency=low

  * http-{server,client}: fix disappearing event for duplex socket

 -- Max Kellermann <mk@cm4all.com>  Mon, 14 Dec 2009 15:46:25 +0100

cm4all-beng-proxy (0.7.9) unstable; urgency=low

  * http: "Expect" is a hop-by-hop header
  * http-server: send "100 Continue" unless request body closed
  * http-client: poll socket after splice
  * http-server: handle EAGAIN after splice
  * http-server: send a 417 response on unrecognized "Expect" request
  * response, widget-http: append filter id to resource tag
  * resource-tag: check for "Cache-Control: no-store"

 -- Max Kellermann <mk@cm4all.com>  Mon, 14 Dec 2009 13:05:15 +0100

cm4all-beng-proxy (0.7.8) unstable; urgency=low

  * http-body: support partial response in method available()
  * file-handler: support pre-compressed static files
  * fcache: honor the "Cache-Control: no-store" response header

 -- Max Kellermann <mk@cm4all.com>  Wed, 09 Dec 2009 15:49:25 +0100

cm4all-beng-proxy (0.7.7) unstable; urgency=low

  * parser: allow underscore in attribute names
  * processor: check "type" attribute before URI rewriting
  * http-client: start receiving before request is sent
  * http-client: try to read response after write error
  * http-client: deliver response body after headers are finished
  * http-client: release socket as early as possible
  * http-client: serve buffer after socket has been closed
  * istream-chunked: clear input stream in abort handler
  * growing-buffer: fix crash after close in "data" callback

 -- Max Kellermann <mk@cm4all.com>  Thu, 03 Dec 2009 13:09:57 +0100

cm4all-beng-proxy (0.7.6) unstable; urgency=low

  * istream-hold: return -2 if handler is not available yet
  * http, ajp, fcgi: use istream_hold on request body
  * http-client: implemented splicing the request body
  * response: added missing URI substitution

 -- Max Kellermann <mk@cm4all.com>  Tue, 17 Nov 2009 15:25:35 +0100

cm4all-beng-proxy (0.7.5) unstable; urgency=low

  * session: 64 bit session ids
  * session: allow arbitrary session id size (at compile-time)
  * debian: larger default log file (16 * 4MB)
  * debian: added package cm4all-beng-proxy-toi

 -- Max Kellermann <mk@cm4all.com>  Mon, 16 Nov 2009 15:51:24 +0100

cm4all-beng-proxy (0.7.4) unstable; urgency=low

  * measure the latency of external resources
  * widget-http: partially revert "don't query session if !stateful"

 -- Max Kellermann <mk@cm4all.com>  Tue, 10 Nov 2009 15:06:03 +0100

cm4all-beng-proxy (0.7.3) unstable; urgency=low

  * uri-verify: don't reject double slash after first segment
  * hostname: allow the hyphen character
  * processor: allow processing without session
  * widget-http: don't query session if !stateful
  * request: disable session management for known bots
  * python: fixed AttributeError in __getattr__()
  * python: added method Response.process()
  * translation: added the response packets URI, HOST, SCHEME
  * translation: added header forward packets

 -- Max Kellermann <mk@cm4all.com>  Mon, 09 Nov 2009 16:40:27 +0100

cm4all-beng-proxy (0.7.2) unstable; urgency=low

  * fcache: close all caching connections on exit
  * istream-file: retry reading after EAGAIN
  * direct, istream-pipe: re-enable SPLICE_F_NONBLOCK
  * direct, istream-pipe: disable the SPLICE_F_MORE flag
  * http-client: handle EAGAIN after splice
  * http-client, header-writer: remove hop-by-hop response headers
  * response: optimized transformed response headers
  * handler: mangle CGI and FastCGI headers
  * header-forward: generate the X-Forwarded-For header
  * header-forward: add local host name to "Via" request header

 -- Max Kellermann <mk@cm4all.com>  Fri, 30 Oct 2009 13:41:02 +0100

cm4all-beng-proxy (0.7.1) unstable; urgency=low

  * file-handler: close the stream on "304 Not Modified"
  * pool: use assembler code only on gcc
  * cmdline: added option "--set tcp_stock_limit"
  * Makefile.am: enable the "subdir-objects" option

 -- Max Kellermann <mk@cm4all.com>  Thu, 22 Oct 2009 12:17:11 +0200

cm4all-beng-proxy (0.7) unstable; urgency=low

  * ajp-client: check if connection was closed during response callback
  * header-forward: log session id
  * istream: separate TCP splicing checks
  * istream-pipe: fix segmentation fault after incomplete direct transfer
  * istream-pipe: implement the "available" method
  * istream-pipe: allocate pipe only if handler supports it
  * istream-pipe: flush the pipe before reading from input
  * istream-pipe: reuse pipes in a stock
  * direct: support splice() from TCP socket to pipe
  * istream: direct() returns -3 if stream has been closed
  * hstock: don't destroy stocks while items are being created
  * tcp-stock: limit number of connections per host to 256
  * translate, http-client, ajp-client, cgi, http-cache: verify the HTTP
    response status
  * prototypes/translate.py: disallow "/../" and null bytes
  * prototypes/translate.py: added "/jail-delegate/" location
  * uri-parser: strict RFC 2396 URI verification
  * uri-parser: don't unescape the URI path
  * http-client, ajp-client: verify the request URI
  * uri-escape: unescape each character only once
  * http-cache: never use the memcached stock if caching is disabled
  * allow 8192 connections by default
  * allow 65536 file handles by default
  * added package cm4all-jailed-beng-proxy-delegate-helper

 -- Max Kellermann <mk@cm4all.com>  Wed, 21 Oct 2009 15:00:56 +0200

cm4all-beng-proxy (0.6.23) unstable; urgency=low

  * header-forward: log session information
  * prototypes/translate.py: added /cgi-bin/ location
  * http-server: disable keep-alive for HTTP/1.0 clients
  * http-server: don't send "Connection: Keep-Alive"
  * delegate-stock: clear the environment
  * delegate-stock: added jail support
  * delegate-client: reuse helper process after I/O error

 -- Max Kellermann <mk@cm4all.com>  Mon, 12 Oct 2009 17:29:35 +0200

cm4all-beng-proxy (0.6.22) unstable; urgency=low

  * istream-tee: clear both "enabled" flags in the eof/abort handler
  * istream-tee: fall back to first data() return value if second stream
    closed itself
  * http-cache: don't log body_abort after close

 -- Max Kellermann <mk@cm4all.com>  Thu, 01 Oct 2009 19:19:37 +0200

cm4all-beng-proxy (0.6.21) unstable; urgency=low

  * http-client: log more error messages
  * delegate-stock: added the DOCUMENT_ROOT environment variable
  * response, widget: accept "application/xhtml+xml"
  * cookie-server: allow square brackets in unquoted cookie values
    (violating RFC 2109 and RFC 2616)

 -- Max Kellermann <mk@cm4all.com>  Thu, 01 Oct 2009 13:55:40 +0200

cm4all-beng-proxy (0.6.20) unstable; urgency=low

  * stock: clear stock after 60 seconds idle
  * hstock: remove empty stocks
  * http-server, http-client, cgi: fixed off-by-one bug in header parser
  * istream-pipe: fix the direct() return value on error
  * istream-pipe: fix formula in range assertion
  * http-cache-memcached: implemented "remove"
  * handler: added FastCGI handler
  * fcgi-client: unref caller pool after socket release
  * fcgi-client: implemented response headers

 -- Max Kellermann <mk@cm4all.com>  Tue, 29 Sep 2009 14:07:13 +0200

cm4all-beng-proxy (0.6.19) unstable; urgency=low

  * http-client: release caller pool after socket release
  * memcached-client: release socket on marshalling error
  * stock: unref caller pool in abort handler
  * stock: lazy cleanup
  * http-cache: copy caller_pool to local variable

 -- Max Kellermann <mk@cm4all.com>  Thu, 24 Sep 2009 16:02:17 +0200

cm4all-beng-proxy (0.6.18) unstable; urgency=low

  * delegate-handler: support conditional GET and ranges
  * file-handler: fix suffix-byte-range-spec parser
  * delegate-helper: call open() with O_CLOEXEC|O_NOCTTY
  * istream-file: don't set FD_CLOEXEC if O_CLOEXEC is available
  * stock: hold caller pool during "get" operation
  * main: free balancer object during shutdown
  * memcached-client: enable socket timeout
  * delegate-stock: set FD_CLOEXEC on socket

 -- Max Kellermann <mk@cm4all.com>  Thu, 24 Sep 2009 10:50:53 +0200

cm4all-beng-proxy (0.6.17) unstable; urgency=low

  * tcp-stock: implemented a load balancer
  * python: accept address list in the ajp() method
  * http-server: added timeout for the HTTP request headers
  * response: close template when the content type is wrong
  * delegate-get: implemented response headers
  * delegate-get: provide status codes and error messages

 -- Max Kellermann <mk@cm4all.com>  Fri, 18 Sep 2009 15:36:57 +0200

cm4all-beng-proxy (0.6.16) unstable; urgency=low

  * tcp-stock: added support for bulldog-tyke
  * sink-buffer: close input if it's not used in the constructor
  * http-cache-memcached: close response body when deserialization fails
  * serialize: fix regression in serialize_uint64()

 -- Max Kellermann <mk@cm4all.com>  Tue, 15 Sep 2009 19:26:07 +0200

cm4all-beng-proxy (0.6.15) unstable; urgency=low

  * http-cache-choice: find more duplicates during cleanup
  * handler: added AJP handler
  * ajp-request: unref pool only on tcp_stock failure
  * ajp-client: prevent parser recursion
  * ajp-client: free request body when response is closed
  * ajp-client: reuse connection after END_RESPONSE packet
  * ajp-client: enable TCP_CORK while sending
  * istream-ajp-body: added a second "length" header field
  * ajp-client: auto-send empty request body chunk
  * ajp-client: register "write" event after GET_BODY_CHUNK packet
  * ajp-client: implemented request and response headers
  * http-cache-rfc: don't rewind tpool if called recursively

 -- Max Kellermann <mk@cm4all.com>  Fri, 11 Sep 2009 16:04:06 +0200

cm4all-beng-proxy (0.6.14) unstable; urgency=low

  * istream-tee: don't restart reading if already in progress

 -- Max Kellermann <mk@cm4all.com>  Thu, 03 Sep 2009 13:21:06 +0200

cm4all-beng-proxy (0.6.13) unstable; urgency=low

  * cookie-server: fix parsing multiple cookies
  * http-cache-memcached: clean up expired "choice" items
  * sink-gstring: use callback instead of public struct
  * istream-tee: restart reading when one output is closed

 -- Max Kellermann <mk@cm4all.com>  Wed, 02 Sep 2009 17:02:53 +0200

cm4all-beng-proxy (0.6.12) unstable; urgency=low

  * http-cache: don't attempt to remove cache items when the cache is disabled

 -- Max Kellermann <mk@cm4all.com>  Fri, 28 Aug 2009 15:40:48 +0200

cm4all-beng-proxy (0.6.11) unstable; urgency=low

  * http-cache-memcached: store HTTP status and response headers
  * http-cache-memcached: implemented flush (SIGHUP)
  * http-cache-memcached: support "Vary"
  * http-client: work around assertion failure in response_stream_close()

 -- Max Kellermann <mk@cm4all.com>  Thu, 27 Aug 2009 12:33:17 +0200

cm4all-beng-proxy (0.6.10) unstable; urgency=low

  * parser: finish tag before bailing out
  * http-request: allow URLs without path component
  * fork: clear event in read() method
  * istream-file: pass options O_CLOEXEC|O_NOCTTY to open()
  * response: check if the "Host" request header is valid

 -- Max Kellermann <mk@cm4all.com>  Tue, 18 Aug 2009 16:37:19 +0200

cm4all-beng-proxy (0.6.9) unstable; urgency=low

  * direct: disable SPLICE_F_NONBLOCK (temporary NFS EAGAIN workaround)

 -- Max Kellermann <mk@cm4all.com>  Mon, 17 Aug 2009 13:52:49 +0200

cm4all-beng-proxy (0.6.8) unstable; urgency=low

  * widget-http: close response body in error code path
  * http-cache: implemented memcached backend (--memcached-server)
  * processor: &c:base; returns the URI without scheme and host

 -- Max Kellermann <mk@cm4all.com>  Mon, 17 Aug 2009 12:29:19 +0200

cm4all-beng-proxy (0.6.7) unstable; urgency=low

  * file-handler: generate Expires from xattr user.MaxAge
  * cmdline: added option --set to configure:
    - max_connections
    - http_cache_size
    - filter_cache_size
    - translate_cache_size
  * flush caches on SIGHUP

 -- Max Kellermann <mk@cm4all.com>  Fri, 07 Aug 2009 11:41:10 +0200

cm4all-beng-proxy (0.6.6) unstable; urgency=low

  * added missing GLib build dependency
  * cgi-handler: set the "body_consumed" flag

 -- Max Kellermann <mk@cm4all.com>  Tue, 04 Aug 2009 09:53:01 +0200

cm4all-beng-proxy (0.6.5) unstable; urgency=low

  * shm: pass MAP_NORESERVE to mmap()
  * proxy-handler: support cookies
  * translation: added DISCARD_SESSION packet

 -- Max Kellermann <mk@cm4all.com>  Wed, 15 Jul 2009 18:00:33 +0200

cm4all-beng-proxy (0.6.4) unstable; urgency=low

  * http-client: don't read response body in HEAD requests
  * ajp-client: invoke the "abort" handler on error
  * filter-cache: lock cache items while they are served

 -- Max Kellermann <mk@cm4all.com>  Thu, 09 Jul 2009 14:36:14 +0200

cm4all-beng-proxy (0.6.3) unstable; urgency=low

  * http-server: implemented the DELETE method
  * http-server: refuse HTTP/0.9 requests
  * proxy-handler: send request body to template when no widget is focused
  * widget-request: pass original HTTP method to widget
  * session: automatically defragment sessions

 -- Max Kellermann <mk@cm4all.com>  Tue, 07 Jul 2009 16:57:22 +0200

cm4all-beng-proxy (0.6.2) unstable; urgency=low

  * lock: fixed race condition in debug flag updates
  * session: use rwlock for the session manager
  * proxy-handler: pass request headers to the remote HTTP server
  * proxy-handler: forward original Accept-Charset if processor is disabled
  * pipe: don't filter resources without a body
  * fcache: forward original HTTP status over "pipe" filter
  * cgi: support the "Status" line

 -- Max Kellermann <mk@cm4all.com>  Mon, 06 Jul 2009 16:38:26 +0200

cm4all-beng-proxy (0.6.1) unstable; urgency=low

  * session: consistently lock all session objects
  * rewrite-uri: check if widget_external_uri() returns NULL
  * widget-uri: don't generate the "path" argument when it's NULL
  * widget-uri: strip superfluous question mark from widget_base_address()
  * widget-uri: append parameters from the template first
  * widget-uri: re-add configured query string in widget_absolute_uri()
  * widget-uri: eliminate configured query string in widget_external_uri()
  * processor: don't consider session data for base=child and base=parent

 -- Max Kellermann <mk@cm4all.com>  Fri, 03 Jul 2009 15:52:01 +0200

cm4all-beng-proxy (0.6) unstable; urgency=low

  * inline-widget: check the widget HTTP response status
  * response: don't apply transformation on failed response
  * resource-address: include pipe arguments in filter cache key
  * handler: removed session redirect on the first request
  * http-cache: accept ETag response header instead of Last-Modified
  * filter-cache: don't require Last-Modified or Expires
  * file-handler: disable ETag only when processor comes first
  * file-handler: read ETag from xattr
  * pipe: generate new ETag for piped resource
  * session: purge sessions when shared memory is full
  * handler: don't enforce sessions for filtered responses

 -- Max Kellermann <mk@cm4all.com>  Tue, 30 Jun 2009 17:48:20 +0200

cm4all-beng-proxy (0.5.14) unstable; urgency=low

  * ajp-client: implemented request body
  * cookie-client: obey "max-age=0" properly
  * processor: forward the original HTTP status
  * response, widget-http: don't allow processing resource without body
  * widget-http: check the Content-Type before invoking processor
  * response: pass the "Location" response header
  * debian: added a separate -optimized-dbg package
  * added init script support for multiple ports (--port) and multiple listen
    (--listen) command line argumnents
  * translation: added the "APPEND" packet for command line arguments
  * pipe: support command line arguments

 -- Max Kellermann <mk@cm4all.com>  Mon, 29 Jun 2009 16:51:16 +0200

cm4all-beng-proxy (0.5.13) unstable; urgency=low

  * widget-registry: clear local_address in translate request
  * cmdline: added the "--listen" option

 -- Max Kellermann <mk@cm4all.com>  Wed, 24 Jun 2009 12:27:17 +0200

cm4all-beng-proxy (0.5.12) unstable; urgency=low

  * response: pass the "Location" response handler
  * added support for multiple listener ports

 -- Max Kellermann <mk@cm4all.com>  Tue, 23 Jun 2009 23:34:55 +0200

cm4all-beng-proxy (0.5.11) unstable; urgency=low

  * build with autotools
  * use libcm4all-socket, GLib
  * Makefile.am: support out-of-tree builds
  * added optimized Debian package
  * tcache: fixed wrong assignment in VARY=HOST
  * translation: added request packet LOCAL_ADDRESS

 -- Max Kellermann <mk@cm4all.com>  Tue, 23 Jun 2009 15:42:12 +0200

cm4all-beng-proxy (0.5.10) unstable; urgency=low

  * widget-http: assign the "address" variable

 -- Max Kellermann <mk@cm4all.com>  Mon, 15 Jun 2009 18:38:58 +0200

cm4all-beng-proxy (0.5.9) unstable; urgency=low

  * tcache: fixed typo in tcache_string_match()
  * tcache: support VARY=SESSION
  * translate: added the INVALIDATE response packet
  * cache, session: higher size limits
  * widget-uri: separate query_string from path_info
  * widget-uri: ignore widget parameters in widget_external_uri()

 -- Max Kellermann <mk@cm4all.com>  Mon, 15 Jun 2009 17:06:11 +0200

cm4all-beng-proxy (0.5.8) unstable; urgency=low

  * handler: fixed double free bug in translate_callback()

 -- Max Kellermann <mk@cm4all.com>  Sun, 14 Jun 2009 19:05:09 +0200

cm4all-beng-proxy (0.5.7) unstable; urgency=low

  * forward the Content-Disposition header
  * handler: assign new session to local variable, fix segfault
  * handler: don't dereference the NULL session

 -- Max Kellermann <mk@cm4all.com>  Sun, 14 Jun 2009 13:01:52 +0200

cm4all-beng-proxy (0.5.6) unstable; urgency=low

  * widget-http: send the "Via" request header instead of "X-Forwarded-For"
  * proxy-handler: send the "Via" request header
  * widget-request: check the "path" argument before calling uri_compress()

 -- Max Kellermann <mk@cm4all.com>  Tue, 09 Jun 2009 12:21:00 +0200

cm4all-beng-proxy (0.5.5) unstable; urgency=low

  * processor: allow specifying relative URI in c:base=child
  * widget-request: verify the "path" argument
  * widget: allocate address from widget's pool
  * widget-http: support multiple Set-Cookie response headers

 -- Max Kellermann <mk@cm4all.com>  Thu, 04 Jun 2009 15:10:15 +0200

cm4all-beng-proxy (0.5.4) unstable; urgency=low

  * implemented delegation of open() to a helper program
  * added the BASE translation packet, supported by the translation cache
  * deprecated c:mode=proxy
  * rewrite-uri: always enable focus in mode=partial
  * http-cache: don't cache resources with query string (RFC 2616 13.9)
  * http-cache: lock cache items while they are served

 -- Max Kellermann <mk@cm4all.com>  Thu, 28 May 2009 11:44:01 +0200

cm4all-beng-proxy (0.5.3) unstable; urgency=low

  * cgi: close request body on fork() failure
  * fork: added workaround for pipe-to-pipe splice()
  * http-cache: use cache entry when response ETag matches
  * cgi: loop in istream_cgi_read() to prevent blocking
  * cache: check for expired items once a minute
  * cache: optimize search for oldest item

 -- Max Kellermann <mk@cm4all.com>  Wed, 06 May 2009 13:23:46 +0200

cm4all-beng-proxy (0.5.2) unstable; urgency=low

  * added filter cache
  * header-parser: added missing range check in header_parse_line()
  * fork: added event for writing to the child process
  * fork: don't splice() from a pipe
  * response: don't pass request body to unfocused processor
  * added filter type "pipe"

 -- Max Kellermann <mk@cm4all.com>  Wed, 29 Apr 2009 13:24:26 +0200

cm4all-beng-proxy (0.5.1) unstable; urgency=low

  * processor: fixed base=child assertion failure
  * handler: close request body if it was not consumed
  * static-file: generate Last-Modified and ETag response headers
  * static-file: obey the Content-Type provided by the translation server
  * static-file: get Content-Type from extended attribute
  * http-cache: use istream_null when cached resource is empty

 -- Max Kellermann <mk@cm4all.com>  Mon, 27 Apr 2009 10:00:20 +0200

cm4all-beng-proxy (0.5) unstable; urgency=low

  * processor: accept c:mode/c:base attributes in any order
  * processor: removed alternative (anchor) rewrite syntax

 -- Max Kellermann <mk@cm4all.com>  Mon, 20 Apr 2009 22:04:19 +0200

cm4all-beng-proxy (0.4.10) unstable; urgency=low

  * processor: lift length limitation for widget parameters
  * translate: abort if a packet is too large
  * translate: support MAX_AGE for the whole response
  * hashmap: fix corruption of slot chain in hashmap_remove_value()

 -- Max Kellermann <mk@cm4all.com>  Fri, 17 Apr 2009 13:02:50 +0200

cm4all-beng-proxy (0.4.9) unstable; urgency=low

  * http-cache: explicitly start reading into cache
  * cgi: clear "headers" variable before publishing the response
  * translate: use DOCUMENT_ROOT as CGI parameter

 -- Max Kellermann <mk@cm4all.com>  Mon, 06 Apr 2009 16:21:57 +0200

cm4all-beng-proxy (0.4.8) unstable; urgency=low

  * translate: allow ADDRESS packets in AJP addresses
  * translate: initialize all fields of a FastCGI address
  * http-cache: close all caching connections on exit
  * processor: don't rewrite SCRIPT SRC attribute when proxying

 -- Max Kellermann <mk@cm4all.com>  Thu, 02 Apr 2009 15:45:46 +0200

cm4all-beng-proxy (0.4.7) unstable; urgency=low

  * http-server: use istream_null for empty request body
  * parser: check for trailing slash only in TAG_OPEN tags
  * parser: added support for XML Processing Instructions
  * processor: implemented XML Processing Instruction "cm4all-rewrite-uri"
  * uri-escape: escape the slash character
  * cache: remove all matching items in cache_remove()
  * http-cache: lock cache items while holding a reference

 -- Max Kellermann <mk@cm4all.com>  Thu, 02 Apr 2009 12:02:53 +0200

cm4all-beng-proxy (0.4.6) unstable; urgency=low

  * file_handler: fixed logic error in If-Modified-Since check
  * date: return UTC time stamp in http_date_parse()
  * cache: continue search after item was invalidated
  * cache: remove the correct cache item
  * istream-chunked: work around invalid assertion failure
  * istream-subst: fixed corruption after partial match

 -- Max Kellermann <mk@cm4all.com>  Wed, 25 Mar 2009 15:03:10 +0100

cm4all-beng-proxy (0.4.5) unstable; urgency=low

  * http-server: assume keep-alive is enabled on HTTP 1.1
  * http-client: unregister EV_READ when the buffer is full
  * translation: added QUERY_STRING packet
  * processor: optionally parse base/mode from URI

 -- Max Kellermann <mk@cm4all.com>  Tue, 17 Mar 2009 13:04:25 +0100

cm4all-beng-proxy (0.4.4) unstable; urgency=low

  * forward Accept-Language request header to the translation server
  * translate: added the USER_AGENT request packet
  * session: obey the USER/MAX_AGE setting
  * use libcm4all-inline-dev in libcm4all-beng-proxy-dev
  * added pkg-config file for libcm4all-beng-proxy-dev
  * updated python-central dependencies
  * processor: parse c:base/c:mode attributes in PARAM tags

 -- Max Kellermann <mk@cm4all.com>  Wed, 11 Mar 2009 09:43:48 +0100

cm4all-beng-proxy (0.4.3) unstable; urgency=low

  * processor: rewrite URI in LINK tags
  * processor: rewrite URI in PARAM tags
  * use splice() from glibc 2.7
  * translate: added VARY response packet
  * build documentation with texlive

 -- Max Kellermann <mk@cm4all.com>  Wed, 04 Mar 2009 09:53:56 +0100

cm4all-beng-proxy (0.4.2) unstable; urgency=low

  * hashmap: fix corruption in slot chain
  * use monotonic clock to calculate expiry times
  * processor: rewrite URIs in the EMBED, VIDEO, AUDIO tags

 -- Max Kellermann <mk@cm4all.com>  Tue, 17 Feb 2009 17:14:48 +0100

cm4all-beng-proxy (0.4.1) unstable; urgency=low

  * translate: clear client->transformation
  * handler: check for translation errors
  * http-server: fixed assertion failure during shutdown
  * http-server: send "Keep-Alive" response header
  * worker: after fork(), call event_reinit() in the parent process
  * added valgrind build dependency
  * build with Debian's libevent-1.4 package

 -- Max Kellermann <mk@cm4all.com>  Tue, 10 Feb 2009 11:48:53 +0100

cm4all-beng-proxy (0.4) unstable; urgency=low

  * added support for transformation views
    - in the JavaScript API, mode=proxy is now deprecated
  * http-cache: fix segfault when request_headers==NULL
  * http-cache: store multiple (varying) versions of a resource
  * http-cache: use the "max-age" cache-control response

 -- Max Kellermann <mk@cm4all.com>  Fri, 30 Jan 2009 13:29:43 +0100

cm4all-beng-proxy (0.3.9) unstable; urgency=low

  * http-client: assume keep-alive is enabled on HTTP 1.1
  * processor: use configured/session path-info for mode=child URIs

 -- Max Kellermann <mk@cm4all.com>  Tue, 27 Jan 2009 13:07:51 +0100

cm4all-beng-proxy (0.3.8) unstable; urgency=low

  * processor: pass Content-Type and Content-Language headers from
    template
  * http-client: allow chunked response body without keep-alive

 -- Max Kellermann <mk@cm4all.com>  Fri, 23 Jan 2009 13:02:42 +0100

cm4all-beng-proxy (0.3.7) unstable; urgency=low

  * istream_subst: exit the loop if state==INSERT
  * istream_iconv: check if the full buffer could be flushed
  * worker: don't reinitialize session manager during shutdown

 -- Max Kellermann <mk@cm4all.com>  Thu, 15 Jan 2009 10:39:47 +0100

cm4all-beng-proxy (0.3.6) unstable; urgency=low

  * processor: ignore closing </header>
  * widget-http: now really don't check content-type in frame parents
  * parser: skip comments
  * processor: implemented c:base="parent"
  * processor: added "c:" prefix to c:widget child elements
  * processor: renamed the "c:param" element to "c:parameter"

 -- Max Kellermann <mk@cm4all.com>  Thu, 08 Jan 2009 11:17:29 +0100

cm4all-beng-proxy (0.3.5) unstable; urgency=low

  * widget-http: don't check content-type in frame parents
  * istream-subst: allow null bytes in the input stream
  * js: added the "translate" parameter for passing values to the
    translation server
  * rewrite-uri: refuse to rewrite a frame URI without widget id

 -- Max Kellermann <mk@cm4all.com>  Mon, 05 Jan 2009 16:46:32 +0100

cm4all-beng-proxy (0.3.4) unstable; urgency=low

  * processor: added support for custom widget request headers
  * http-cache: obey the "Vary" response header
  * http-cache: pass the new http_cache_info object when testing a cache
    item

 -- Max Kellermann <mk@cm4all.com>  Tue, 30 Dec 2008 15:46:44 +0100

cm4all-beng-proxy (0.3.3) unstable; urgency=low

  * processor: grew widget parameter buffer to 512 bytes
  * widget-resolver: clear widget->resolver on abort
  * cgi: clear the input's handler in cgi_async_abort()
  * widget-stream: use istream_hold (reverts r4171)

 -- Max Kellermann <mk@cm4all.com>  Fri, 05 Dec 2008 14:43:05 +0100

cm4all-beng-proxy (0.3.2) unstable; urgency=low

  * processor: free memory before calling embed_frame_widget()
  * processor: allocate query string from the widget pool
  * processor: removed the obsolete widget attributes "tag" and "style"
  * parser: hold a reference to the pool

 -- Max Kellermann <mk@cm4all.com>  Mon, 01 Dec 2008 14:15:38 +0100

cm4all-beng-proxy (0.3.1) unstable; urgency=low

  * http-client: remove Transfer-Encoding and Content-Length from response
    headers
  * http-client: don't read body after invoke_response()
  * fork: retry splice() after EAGAIN
  * fork: don't close input when splice() fails
  * cgi: abort the response handler when the stdin stream fails
  * istream_file, istream_pipe, fork, client_socket, listener: fixed file
    descriptor leaks
  * processor: hold a reference to the caller's pool
  * debian/rules: enabled test suite

 -- Max Kellermann <mk@cm4all.com>  Thu, 27 Nov 2008 16:01:16 +0100

cm4all-beng-proxy (0.3) unstable; urgency=low

  * implemented widget filters
  * translate: initialize all fields of a CGI address
  * fork: read request body on EAGAIN
  * fork: implemented the direct() method with splice()
  * python: added class Response
  * prototypes/translate.py:
    - support "filter"
    - support "content_type"
  * demo: added widget filter demo

 -- Max Kellermann <mk@cm4all.com>  Wed, 26 Nov 2008 16:27:29 +0100

cm4all-beng-proxy (0.2) unstable; urgency=low

  * don't quote text/xml widgets
  * widget-resolver: pass widget_pool to widget_class_lookup()
  * widget-registry: allocate widget_class from widget_pool
  * widget-stream: eliminated the async operation proxy, because the
    operation cannot be aborted before the constructor returns
  * widget-stream: don't clear the "delayed" stream in the response() callback
  * rewrite-uri: trigger istream_read(delayed) after istream_delayed_set()
  * doc: clarified XSLT integration

 -- Max Kellermann <mk@cm4all.com>  Tue, 25 Nov 2008 15:28:54 +0100

cm4all-beng-proxy (0.1) unstable; urgency=low

  * initial release

 -- Max Kellermann <mk@cm4all.com>  Mon, 17 Nov 2008 11:59:36 +0100<|MERGE_RESOLUTION|>--- conflicted
+++ resolved
@@ -1,7 +1,6 @@
-<<<<<<< HEAD
 cm4all-beng-proxy (5.5) unstable; urgency=low
 
-  * 
+  * merge release 4.18
 
  --   
 
@@ -139,7 +138,7 @@
   * header_forward: add mode COOKIE=BOTH
 
  -- Max Kellermann <mk@cm4all.com>  Fri, 06 Jun 2014 13:41:44 -0000
-=======
+
 cm4all-beng-proxy (4.18) unstable; urgency=low
 
   * http_server: fix missing response (Keep-Alive disabled)
@@ -151,7 +150,6 @@
   * http_server: fix logger assertion failure
 
  -- Max Kellermann <mk@cm4all.com>  Thu, 11 Sep 2014 08:52:31 -0000
->>>>>>> 3a9a0326
 
 cm4all-beng-proxy (4.16) unstable; urgency=low
 
