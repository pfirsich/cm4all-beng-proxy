--- conflicted
+++ resolved
@@ -1,6 +1,6 @@
-<<<<<<< HEAD
 cm4all-beng-proxy (1.4.22) unstable; urgency=low
 
+  * merge release 1.2.27
   * widget: backport memory leak fix from 2.0
   * widget-http: fix memory leak on abort
 
@@ -164,13 +164,12 @@
   * proxy-widget: client can choose only views that have an address
 
  -- Max Kellermann <mk@cm4all.com>  Mon, 31 Oct 2011 17:41:14 +0100
-=======
+
 cm4all-beng-proxy (1.2.27) unstable; urgency=low
 
   * merge release 1.1.40
 
  -- Max Kellermann <mk@cm4all.com>  Wed, 16 May 2012 09:51:50 -0000
->>>>>>> 5c76aa92
 
 cm4all-beng-proxy (1.2.26) unstable; urgency=low
 
