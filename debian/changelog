--- conflicted
+++ resolved
@@ -1,7 +1,6 @@
-<<<<<<< HEAD
 cm4all-beng-proxy (1.4.10) unstable; urgency=low
 
-  * 
+  * merge release 1.2.15
 
  --   
 
@@ -91,13 +90,12 @@
   * proxy-widget: client can choose only views that have an address
 
  -- Max Kellermann <mk@cm4all.com>  Mon, 31 Oct 2011 17:41:14 +0100
-=======
+
 cm4all-beng-proxy (1.2.15) unstable; urgency=low
 
   * merge release 1.1.28
 
  -- Max Kellermann <mk@cm4all.com>  Thu, 02 Feb 2012 13:41:45 -0000
->>>>>>> 8c840918
 
 cm4all-beng-proxy (1.2.14) unstable; urgency=low
 
