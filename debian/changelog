--- conflicted
+++ resolved
@@ -1,4 +1,3 @@
-<<<<<<< HEAD
 cm4all-beng-proxy (11.0.1) unstable; urgency=low
 
   * spawn: switch to a new systemd scope
@@ -14,7 +13,7 @@
   * remove obsolete sysv init scripts, depend on systemd instead
 
  --
-=======
+
 cm4all-beng-proxy (10.23) unstable; urgency=low
 
   * cgi: ignore the "Proxy" request header to work around security
@@ -23,7 +22,6 @@
   * http_server: log "-" if there is no response body
 
  -- Max Kellermann <mk@cm4all.com>  Tue, 19 Jul 2016 13:43:34 -0000
->>>>>>> e5eb970d
 
 cm4all-beng-proxy (10.22) unstable; urgency=low
 
