<<<<<<< HEAD
cm4all-beng-proxy (1.2.10) unstable; urgency=low

  * 

 --   

cm4all-beng-proxy (1.2.9) unstable; urgency=low

  * merge release 1.1.22

 -- Max Kellermann <mk@cm4all.com>  Thu, 22 Dec 2011 10:28:29 -0000

cm4all-beng-proxy (1.2.8) unstable; urgency=low

  * merge release 1.1.21

 -- Max Kellermann <mk@cm4all.com>  Wed, 14 Dec 2011 11:12:32 -0000

cm4all-beng-proxy (1.2.7) unstable; urgency=low

  * merge release 1.1.20

 -- Max Kellermann <mk@cm4all.com>  Tue, 06 Dec 2011 11:43:10 -0000

cm4all-beng-proxy (1.2.6) unstable; urgency=low

  * merge release 1.1.19

 -- Max Kellermann <mk@cm4all.com>  Fri, 18 Nov 2011 13:47:43 -0000

cm4all-beng-proxy (1.2.5) unstable; urgency=low

  * merge release 1.1.18
  * file-handler: handle If-Modified-Since followed by filter

 -- Max Kellermann <mk@cm4all.com>  Tue, 08 Nov 2011 19:43:58 +0100

cm4all-beng-proxy (1.2.4) unstable; urgency=low

  * merge release 1.1.17

 -- Max Kellermann <mk@cm4all.com>  Wed, 02 Nov 2011 16:58:28 +0100

cm4all-beng-proxy (1.2.3) unstable; urgency=low

  * merge release 1.1.16

 -- Max Kellermann <mk@cm4all.com>  Fri, 21 Oct 2011 15:16:13 +0200

cm4all-beng-proxy (1.2.2) unstable; urgency=low

  * merge release 1.1.15
  * widget-view: an empty name refers to the default view
  * processor: new entity &c:view;

 -- Max Kellermann <mk@cm4all.com>  Wed, 19 Oct 2011 11:43:20 +0200

cm4all-beng-proxy (1.2.1) unstable; urgency=low

  * merge release 1.1.13

 -- Max Kellermann <mk@cm4all.com>  Wed, 05 Oct 2011 17:16:04 +0200

cm4all-beng-proxy (1.2) unstable; urgency=low

  * delegate-client: improved error reporting
  * response-error: resolve errno codes
  * python/control/client: bind the unix domain socket
  * python/control/client: implement timeout
  * lb_control: allow querying node status over control socket

 -- Max Kellermann <mk@cm4all.com>  Tue, 27 Sep 2011 12:00:44 +0200
=======
cm4all-beng-proxy (1.1.23) unstable; urgency=low

  * header-forward: remove port number from X-Forwarded-For

 -- Max Kellermann <mk@cm4all.com>  Wed, 28 Dec 2011 16:51:41 -0000
>>>>>>> ec0465ef

cm4all-beng-proxy (1.1.22) unstable; urgency=low

  * merge release 1.0.17
  * istream-socket: fix potential assertion failure

 -- Max Kellermann <mk@cm4all.com>  Wed, 21 Dec 2011 16:44:46 -0000

cm4all-beng-proxy (1.1.21) unstable; urgency=low

  * merge release 1.0.16

 -- Max Kellermann <mk@cm4all.com>  Wed, 14 Dec 2011 11:07:58 -0000

cm4all-beng-proxy (1.1.20) unstable; urgency=low

  * merge release 1.0.15
  * processor: don't rewrite "mailto:" hyperlinks

 -- Max Kellermann <mk@cm4all.com>  Mon, 05 Dec 2011 18:37:10 -0000

cm4all-beng-proxy (1.1.19) unstable; urgency=low

  * {css_,}processor: quote widget classes for prefixing XML IDs, CSS classes

 -- Max Kellermann <mk@cm4all.com>  Fri, 18 Nov 2011 13:17:02 -0000

cm4all-beng-proxy (1.1.18) unstable; urgency=low

  * merge release 1.0.13
  * lb_http: eliminate the duplicate "Date" response header

 -- Max Kellermann <mk@cm4all.com>  Tue, 08 Nov 2011 19:33:07 +0100

cm4all-beng-proxy (1.1.17) unstable; urgency=low

  * merge release 1.0.13

 -- Max Kellermann <mk@cm4all.com>  Wed, 02 Nov 2011 16:52:21 +0100

cm4all-beng-proxy (1.1.16) unstable; urgency=low

  * merge release 1.0.12

 -- Max Kellermann <mk@cm4all.com>  Fri, 21 Oct 2011 15:09:55 +0200

cm4all-beng-proxy (1.1.15) unstable; urgency=low

  * merge release 1.0.11

 -- Max Kellermann <mk@cm4all.com>  Wed, 19 Oct 2011 09:36:38 +0200

cm4all-beng-proxy (1.1.14) unstable; urgency=low

  * merge release 1.0.10

 -- Max Kellermann <mk@cm4all.com>  Fri, 07 Oct 2011 15:15:00 +0200

cm4all-beng-proxy (1.1.13) unstable; urgency=low

  * merge release 1.0.9

 -- Max Kellermann <mk@cm4all.com>  Thu, 29 Sep 2011 16:47:56 +0200

cm4all-beng-proxy (1.1.12) unstable; urgency=low

  * merge release 1.0.8

 -- Max Kellermann <mk@cm4all.com>  Thu, 22 Sep 2011 17:13:41 +0200

cm4all-beng-proxy (1.1.11) unstable; urgency=low

  * merge release 1.0.7
  * widget-http: response header X-CM4all-View selects a view
  * processor, css_processor: support prefixing XML ids
  * processor: property "c:view" selects a view

 -- Max Kellermann <mk@cm4all.com>  Fri, 16 Sep 2011 12:25:24 +0200

cm4all-beng-proxy (1.1.10) unstable; urgency=low

  * merge release 1.0.6
  * http-request: don't clear failure state on successful TCP connection
  * istream-socket: fix assertion failure after receive error
  * ssl_filter: check for end-of-file on plain socket
  * ssl_filter: fix buffer assertion failures

 -- Max Kellermann <mk@cm4all.com>  Tue, 13 Sep 2011 18:50:18 +0200

cm4all-beng-proxy (1.1.9) unstable; urgency=low

  * http-request: improve keep-alive cancellation detection
  * http-request: mark server "failed" after HTTP client error
  * lb: implement the control protocol
    - can disable and re-enable workers
  * lb: don't allow sticky pool with only one member
  * lb: verify that a new sticky host is alive
  * lb: mark server "failed" after HTTP client error

 -- Max Kellermann <mk@cm4all.com>  Fri, 09 Sep 2011 13:03:55 +0200

cm4all-beng-proxy (1.1.8) unstable; urgency=low

  * merge release 1.0.5
  * {css_,}processor: one more underscore for the prefix
  * processor: remove rewrite-uri processing instructions from output
  * translate: unknown packet is a fatal error
  * processor: add option to set widget/focus by default
  * rewrite-uri: a leading tilde refers to the widget base; translation
    packet ANCHOR_ABSOLUTE enables it by default

 -- Max Kellermann <mk@cm4all.com>  Mon, 05 Sep 2011 17:56:31 +0200

cm4all-beng-proxy (1.1.7) unstable; urgency=low

  * css_processor: implement property "-c-mode"
  * css_processor: translate underscore prefix in class names
  * processor: translate underscore prefix in CSS class names

 -- Max Kellermann <mk@cm4all.com>  Mon, 29 Aug 2011 17:47:48 +0200

cm4all-beng-proxy (1.1.6) unstable; urgency=low

  * merge release 1.0.3
  * implement CSS processor

 -- Max Kellermann <mk@cm4all.com>  Mon, 22 Aug 2011 17:13:56 +0200

cm4all-beng-proxy (1.1.5) unstable; urgency=low

  * lb: optionally generate Via and X-Forwarded-For

 -- Max Kellermann <mk@cm4all.com>  Wed, 17 Aug 2011 12:45:14 +0200

cm4all-beng-proxy (1.1.4) unstable; urgency=low

  * pipe-stock: fix assertion failure after optimization bug
  * istream-pipe: reuse drained pipes immediately
  * sink-socket: reinstate write event during bulk transfers

 -- Max Kellermann <mk@cm4all.com>  Thu, 11 Aug 2011 14:41:37 +0200

cm4all-beng-proxy (1.1.3) unstable; urgency=low

  * widget: quote invalid XMLID/JS characters for &c:prefix;
  * lb: add protocol "tcp"

 -- Max Kellermann <mk@cm4all.com>  Wed, 10 Aug 2011 18:53:12 +0200

cm4all-beng-proxy (1.1.2) unstable; urgency=low

  * merge release 1.0.2
  * http-server: report detailed errors
  * widget-http: implement header dumps
  * cgi, fastcgi: enable cookie jar with custom cookie "host"

 -- Max Kellermann <mk@cm4all.com>  Thu, 04 Aug 2011 17:27:51 +0200

cm4all-beng-proxy (1.1.1) unstable; urgency=low

  * merge release 1.0.1
  * lb: don't ignore unimplemented configuration keywords
  * lb: configurable monitor check interval
  * session: configurable idle timeout

 -- Max Kellermann <mk@cm4all.com>  Tue, 26 Jul 2011 11:27:20 +0200

cm4all-beng-proxy (1.1) unstable; urgency=low

  * http-client: send "Expect: 100-continue" only for big request body
  * lb: implement monitors (ping, connect, tcp_expect)

 -- Max Kellermann <mk@cm4all.com>  Wed, 20 Jul 2011 15:04:22 +0200
  
cm4all-beng-proxy (1.0.17) unstable; urgency=low

  * istream-chunked: avoid recursive buffer write, fixes crash

 -- Max Kellermann <mk@cm4all.com>  Wed, 21 Dec 2011 16:37:44 -0000

cm4all-beng-proxy (1.0.16) unstable; urgency=low

  * http-server: disable timeout while waiting for CGI
  * cgi: fix segmentation fault
  * processor: discard child's request body on abort
  * proxy-widget: discard the unused request body on error

 -- Max Kellermann <mk@cm4all.com>  Wed, 14 Dec 2011 11:53:31 +0100

cm4all-beng-proxy (1.0.15) unstable; urgency=low

  * http-client: fix assertion failure on bogus "100 Continue"
  * handler: don't close the request body twice
  * session: add a missing out-of-memory check
  * fcgi-client: check for EV_READ event
  * fcgi-serialize: fix serializing parameter without value

 -- Max Kellermann <mk@cm4all.com>  Mon, 05 Dec 2011 17:47:20 -0000

cm4all-beng-proxy (1.0.14) unstable; urgency=low

  * http-server: don't generate chunked HEAD response
  * http-server: don't override Content-Length for HEAD response
  * lb_http, proxy-widget, response: forward Content-Length after HEAD

 -- Max Kellermann <mk@cm4all.com>  Tue, 08 Nov 2011 18:19:42 +0100

cm4all-beng-proxy (1.0.13) unstable; urgency=low

  * processor: initialize URI rewrite options for <?cm4all-rewrite-uri?>

 -- Max Kellermann <mk@cm4all.com>  Wed, 02 Nov 2011 16:47:48 +0100

cm4all-beng-proxy (1.0.12) unstable; urgency=low

  * http-server, proxy-widget: add missing newline to log message
  * fcgi_client: fix assertion failure on response body error
  * http-cache-choice: fix crash due to wrong filter callback

 -- Max Kellermann <mk@cm4all.com>  Fri, 21 Oct 2011 15:02:42 +0200

cm4all-beng-proxy (1.0.11) unstable; urgency=low

  * lb_config: fix binding to wildcard address
  * rewrite-uri: clarify warning message when widget has no id

 -- Max Kellermann <mk@cm4all.com>  Wed, 19 Oct 2011 09:26:48 +0200

cm4all-beng-proxy (1.0.10) unstable; urgency=low

  * debian/control: beng-lb doesn't need "daemon" anymore
  * http-string: allow space in unquoted cookie values (RFC ignorant)

 -- Max Kellermann <mk@cm4all.com>  Fri, 07 Oct 2011 15:06:32 +0200

cm4all-beng-proxy (1.0.9) unstable; urgency=low

  * tcp-balancer: store a copy of the socket address
  * lb: default log directory is /var/log/cm4all/beng-lb
  * lb: use new built-in watchdog instead of /usr/bin/daemon

 -- Max Kellermann <mk@cm4all.com>  Thu, 29 Sep 2011 16:19:34 +0200

cm4all-beng-proxy (1.0.8) unstable; urgency=low

  * resource-address: copy the delegate JailCGI parameters (crash bug fix)
  * response: use the same URI for storing and dropping widget sessions

 -- Max Kellermann <mk@cm4all.com>  Thu, 22 Sep 2011 13:39:08 +0200

cm4all-beng-proxy (1.0.7) unstable; urgency=low

  * inline-widget: discard request body when class lookup fails

 -- Max Kellermann <mk@cm4all.com>  Fri, 16 Sep 2011 12:16:04 +0200

cm4all-beng-proxy (1.0.6) unstable; urgency=low

  * processor: support short "SCRIPT" tag
  * widget-uri: use the template's view specification

 -- Max Kellermann <mk@cm4all.com>  Tue, 13 Sep 2011 18:14:24 +0200

cm4all-beng-proxy (1.0.5) unstable; urgency=low

  * resource-loader: delete comma when extracting from X-Forwarded-For

 -- Max Kellermann <mk@cm4all.com>  Mon, 05 Sep 2011 17:43:22 +0200

cm4all-beng-proxy (1.0.4) unstable; urgency=low

  * istream-replace: update the buffer reader after new data was added

 -- Max Kellermann <mk@cm4all.com>  Mon, 05 Sep 2011 15:43:17 +0200

cm4all-beng-proxy (1.0.3) unstable; urgency=low

  * merge release 0.9.35
  * control-handler: fix uninitialized variable

 -- Max Kellermann <mk@cm4all.com>  Thu, 18 Aug 2011 15:15:52 +0200

cm4all-beng-proxy (1.0.2) unstable; urgency=low

  * merge release 0.9.34
  * handler: always log translate client errors
  * tcp-balancer: fix memory leak in error handler
  * http-string: allow more characters in cookie values (RFC ignorant)

 -- Max Kellermann <mk@cm4all.com>  Mon, 01 Aug 2011 16:30:05 +0200

cm4all-beng-proxy (1.0.1) unstable; urgency=low

  * session: increase idle timeout to 20 minutes

 -- Max Kellermann <mk@cm4all.com>  Tue, 26 Jul 2011 11:23:36 +0200

cm4all-beng-proxy (1.0) unstable; urgency=low

  * merge release 0.9.33
  * header-forward: eliminate the duplicate "Date" response header
  * proxy-handler: don't pass internal URI arguments to CGI

 -- Max Kellermann <mk@cm4all.com>  Mon, 18 Jul 2011 17:07:42 +0200

cm4all-beng-proxy (0.10.14) unstable; urgency=low

  * merge release 0.9.32

 -- Max Kellermann <mk@cm4all.com>  Tue, 12 Jul 2011 19:02:23 +0200

cm4all-beng-proxy (0.10.13) unstable; urgency=low

  * growing-buffer: reset the position when skipping buffers

 -- Max Kellermann <mk@cm4all.com>  Wed, 06 Jul 2011 10:07:50 +0200

cm4all-beng-proxy (0.10.12) unstable; urgency=low

  * merge release 0.9.31
  * rewrite-uri: log widget base mismatch
  * istream-replace: fix assertion failure with splitted buffer

 -- Max Kellermann <mk@cm4all.com>  Tue, 05 Jul 2011 22:05:44 +0200

cm4all-beng-proxy (0.10.11) unstable; urgency=low

  * merge release 0.9.30
  * lb: add SSL/TLS support

 -- Max Kellermann <mk@cm4all.com>  Mon, 04 Jul 2011 17:14:21 +0200

cm4all-beng-proxy (0.10.10) unstable; urgency=low

  * merge release 0.9.29

 -- Max Kellermann <mk@cm4all.com>  Tue, 28 Jun 2011 17:56:43 +0200

cm4all-beng-proxy (0.10.9) unstable; urgency=low

  * merge release 0.9.28

 -- Max Kellermann <mk@cm4all.com>  Mon, 27 Jun 2011 13:38:03 +0200

cm4all-beng-proxy (0.10.8) unstable; urgency=low

  * lb_http: don't access the connection object after it was closed
  * restart the load balancer automatically

 -- Max Kellermann <mk@cm4all.com>  Wed, 22 Jun 2011 12:38:39 +0200

cm4all-beng-proxy (0.10.7) unstable; urgency=low

  * config: make the session cookie name configurable
  * uri-relative: allow relative base URIs (for CGI)
  * widget-uri: combine existing CGI PATH_INFO and given widget location
  * python/translation/widget: support "path_info" specification

 -- Max Kellermann <mk@cm4all.com>  Mon, 20 Jun 2011 14:54:38 +0200

cm4all-beng-proxy (0.10.6) unstable; urgency=low

  * merge release 0.9.26

 -- Max Kellermann <mk@cm4all.com>  Wed, 15 Jun 2011 09:19:28 +0200

cm4all-beng-proxy (0.10.5) unstable; urgency=low

  * merge release 0.9.26

 -- Max Kellermann <mk@cm4all.com>  Fri, 10 Jun 2011 10:09:09 +0200

cm4all-beng-proxy (0.10.4) unstable; urgency=low

  * doc: add beng-lb documentation
  * lb: implement "fallback" option
  * merge release 0.9.25

 -- Max Kellermann <mk@cm4all.com>  Wed, 08 Jun 2011 14:13:43 +0200

cm4all-beng-proxy (0.10.3) unstable; urgency=low

  * python/translation.widget: support keyword "sticky"
  * lb: implement sticky modes "failover", "cookie"

 -- Max Kellermann <mk@cm4all.com>  Mon, 06 Jun 2011 15:51:36 +0200

cm4all-beng-proxy (0.10.2) unstable; urgency=low

  * debian: fix beng-lb pid file name
  * lb_http: implement sticky sessions
  * merge release 0.9.24

 -- Max Kellermann <mk@cm4all.com>  Tue, 31 May 2011 14:32:03 +0200

cm4all-beng-proxy (0.10.1) unstable; urgency=low

  * lb_http: close request body on error
  * lb_listener: print error message when binding fails
  * merge release 0.9.23

 -- Max Kellermann <mk@cm4all.com>  Fri, 27 May 2011 13:13:55 +0200

cm4all-beng-proxy (0.10) unstable; urgency=low

  * failure: fix inverted logic bug in expiry check
  * tcp-balancer: implement session stickiness
  * lb: new stand-alone load balancer

 -- Max Kellermann <mk@cm4all.com>  Thu, 26 May 2011 14:32:02 +0200

cm4all-beng-proxy (0.9.35) unstable; urgency=low

  * resource-loader: pass the last X-Forwarded-For element to AJP

 -- Max Kellermann <mk@cm4all.com>  Thu, 18 Aug 2011 15:05:02 +0200

cm4all-beng-proxy (0.9.34) unstable; urgency=low

  * request: fix double request body close in errdoc handler
  * handler: close request body on early abort

 -- Max Kellermann <mk@cm4all.com>  Mon, 01 Aug 2011 16:21:43 +0200

cm4all-beng-proxy (0.9.33) unstable; urgency=low

  * {http,ajp}-request, errdoc: check before closing the request body on
    error

 -- Max Kellermann <mk@cm4all.com>  Mon, 18 Jul 2011 16:30:29 +0200

cm4all-beng-proxy (0.9.32) unstable; urgency=low

  * processor: dispose request body when focused widget was not found
  * http-string: allow the slash in cookie values (RFC ignorant)

 -- Max Kellermann <mk@cm4all.com>  Tue, 12 Jul 2011 18:16:01 +0200

cm4all-beng-proxy (0.9.31) unstable; urgency=low

  * growing-buffer: fix assertion failure with empty first buffer

 -- Max Kellermann <mk@cm4all.com>  Tue, 05 Jul 2011 21:58:24 +0200

cm4all-beng-proxy (0.9.30) unstable; urgency=low

  * growing-buffer: fix assertion failure in reader when buffer is empty

 -- Max Kellermann <mk@cm4all.com>  Mon, 04 Jul 2011 16:59:28 +0200

cm4all-beng-proxy (0.9.29) unstable; urgency=low

  * http-string: allow the equality sign in cookie values (RFC ignorant)

 -- Max Kellermann <mk@cm4all.com>  Tue, 28 Jun 2011 17:50:23 +0200

cm4all-beng-proxy (0.9.28) unstable; urgency=low

  * http-string: allow round brackets in cookie values (RFC ignorant)

 -- Max Kellermann <mk@cm4all.com>  Mon, 27 Jun 2011 13:23:58 +0200

cm4all-beng-proxy (0.9.27) unstable; urgency=low

  * handler: don't delete existing session in TRANSPARENT mode

 -- Max Kellermann <mk@cm4all.com>  Wed, 15 Jun 2011 09:08:48 +0200

cm4all-beng-proxy (0.9.26) unstable; urgency=low

  * worker: read "crash" value before destroying shared memory
  * session: fix crash while discarding session

 -- Max Kellermann <mk@cm4all.com>  Fri, 10 Jun 2011 09:54:56 +0200

cm4all-beng-proxy (0.9.25) unstable; urgency=low

  * response: discard the request body before passing to errdoc
  * worker: don't restart all workers after "safe" worker crash
  * cgi: check for end-of-file after splice

 -- Max Kellermann <mk@cm4all.com>  Wed, 08 Jun 2011 15:02:35 +0200

cm4all-beng-proxy (0.9.24) unstable; urgency=low

  * fcgi-client: really discard packets on request id mismatch
  * memcached-client: don't schedule read event when buffer is full
  * session: support beng-lb sticky sessions

 -- Max Kellermann <mk@cm4all.com>  Tue, 31 May 2011 14:23:41 +0200

cm4all-beng-proxy (0.9.23) unstable; urgency=low

  * tcp-balancer: retry connecting to cluster if a node fails

 -- Max Kellermann <mk@cm4all.com>  Fri, 27 May 2011 13:01:31 +0200

cm4all-beng-proxy (0.9.22) unstable; urgency=low

  * failure: fix inverted logic bug in expiry check
  * uri-extract: support AJP URLs, fixes AJP cookies
  * ajp-client: don't schedule read event when buffer is full

 -- Max Kellermann <mk@cm4all.com>  Thu, 26 May 2011 08:32:32 +0200

cm4all-beng-proxy (0.9.21) unstable; urgency=low

  * balancer: re-enable load balancing (regression fix)
  * merge release 0.8.38

 -- Max Kellermann <mk@cm4all.com>  Fri, 20 May 2011 11:03:31 +0200

cm4all-beng-proxy (0.9.20) unstable; urgency=low

  * http-cache: fix assertion failure caused by wrong destructor
  * merge release 0.8.37

 -- Max Kellermann <mk@cm4all.com>  Mon, 16 May 2011 14:03:09 +0200

cm4all-beng-proxy (0.9.19) unstable; urgency=low

  * http-request: don't retry requests with a request body

 -- Max Kellermann <mk@cm4all.com>  Thu, 12 May 2011 11:35:55 +0200

cm4all-beng-proxy (0.9.18) unstable; urgency=low

  * http-body: fix assertion failure on EOF chunk after socket was closed
  * widget-http: fix crash in widget lookup error handler
  * merge release 0.8.36

 -- Max Kellermann <mk@cm4all.com>  Tue, 10 May 2011 18:56:33 +0200

cm4all-beng-proxy (0.9.17) unstable; urgency=low

  * growing-buffer: fix assertion failure after large initial write
  * http-request: retry after connection failure
  * test/t-cgi: fix bashisms in test scripts

 -- Max Kellermann <mk@cm4all.com>  Wed, 04 May 2011 18:54:57 +0200

cm4all-beng-proxy (0.9.16) unstable; urgency=low

  * resource-address: append "transparent" args to CGI path_info
  * tcache: fix crash on FastCGI with BASE

 -- Max Kellermann <mk@cm4all.com>  Mon, 02 May 2011 16:07:21 +0200

cm4all-beng-proxy (0.9.15) unstable; urgency=low

  * configure.ac: check if valgrind/memcheck.h is installed
  * configure.ac: check if libattr is available
  * access-log: log Referer and User-Agent
  * access-log: log the request duration
  * proxy-handler: allow forwarding URI arguments
  * merge release 0.8.35

 -- Max Kellermann <mk@cm4all.com>  Wed, 27 Apr 2011 18:54:17 +0200

cm4all-beng-proxy (0.9.14) unstable; urgency=low

  * processor: don't clear widget pointer at opening tag
  * debian: move ulimit call from init script to *.default
  * merge release 0.8.33

 -- Max Kellermann <mk@cm4all.com>  Wed, 13 Apr 2011 17:03:29 +0200

cm4all-beng-proxy (0.9.13) unstable; urgency=low

  * proxy-widget: apply the widget's response header forward settings
  * response: add option to dump the widget tree
  * widget-class: move header forward settings to view
  * merge release 0.8.30

 -- Max Kellermann <mk@cm4all.com>  Mon, 04 Apr 2011 16:31:26 +0200

cm4all-beng-proxy (0.9.12) unstable; urgency=low

  * widget: internal API refactorization
  * was-control: fix argument order in "abort" call
  * was-client: duplicate the GError object when it is used twice
  * {file,delegate}-handler: add Expires/ETag headers to 304 response
  * cgi: allow setting environment variables

 -- Max Kellermann <mk@cm4all.com>  Thu, 24 Mar 2011 15:12:54 +0100

cm4all-beng-proxy (0.9.11) unstable; urgency=low

  * processor: major API refactorization
  * merge release 0.8.29

 -- Max Kellermann <mk@cm4all.com>  Mon, 21 Mar 2011 19:43:28 +0100

cm4all-beng-proxy (0.9.10) unstable; urgency=low

  * merge release 0.8.27

 -- Max Kellermann <mk@cm4all.com>  Fri, 18 Mar 2011 14:11:16 +0100

cm4all-beng-proxy (0.9.9) unstable; urgency=low

  * merge release 0.8.25

 -- Max Kellermann <mk@cm4all.com>  Mon, 14 Mar 2011 16:05:51 +0100

cm4all-beng-proxy (0.9.8) unstable; urgency=low

  * translate: support UNIX domain sockets in ADDRESS_STRING
  * resource-address: support connections to existing FastCGI servers

 -- Max Kellermann <mk@cm4all.com>  Fri, 11 Mar 2011 19:24:33 +0100

cm4all-beng-proxy (0.9.7) unstable; urgency=low

  * merge release 0.8.24

 -- Max Kellermann <mk@cm4all.com>  Fri, 04 Mar 2011 13:07:36 +0100

cm4all-beng-proxy (0.9.6) unstable; urgency=low

  * merge release 0.8.23

 -- Max Kellermann <mk@cm4all.com>  Mon, 28 Feb 2011 11:47:45 +0100

cm4all-beng-proxy (0.9.5) unstable; urgency=low

  * translate: allow SITE without CGI

 -- Max Kellermann <mk@cm4all.com>  Mon, 31 Jan 2011 06:35:24 +0100

cm4all-beng-proxy (0.9.4) unstable; urgency=low

  * widget-class: allow distinct addresses for each view

 -- Max Kellermann <mk@cm4all.com>  Thu, 27 Jan 2011 17:51:21 +0100

cm4all-beng-proxy (0.9.3) unstable; urgency=low

  * istream-catch: log errors
  * proxy-handler: pass the original request URI to (Fast)CGI
  * proxy-handler: pass the original document root to (Fast)CGI
  * fcgi-stock: pass site id to child process
  * translation: new packet "HOME" for JailCGI
  * resource-loader: get remote host from "X-Forwarded-For"
  * cgi, fcgi-client: pass client IP address to application

 -- Max Kellermann <mk@cm4all.com>  Fri, 21 Jan 2011 18:13:38 +0100

cm4all-beng-proxy (0.9.2) unstable; urgency=low

  * merge release 0.8.21
  * http-response: better context for error messages
  * istream: method close() does not invoke handler->abort()
  * istream: better context for error messages
  * ajp-client: destruct properly when request stream fails
  * {delegate,fcgi,was}-stock: use the JailCGI 1.4 wrapper

 -- Max Kellermann <mk@cm4all.com>  Mon, 17 Jan 2011 12:08:04 +0100

cm4all-beng-proxy (0.9.1) unstable; urgency=low

  * http-server: count the number of raw bytes sent and received
  * control-handler: support TCACHE_INVALIDATE with SITE
  * new programs "log-forward", "log-exec" for network logging
  * new program "log-split" for creating per-site log files
  * new program "log-traffic" for creating per-site traffic logs
  * move logging servers to new package cm4all-beng-proxy-logging
  * python/control.client: add parameter "broadcast"

 -- Max Kellermann <mk@cm4all.com>  Thu, 02 Dec 2010 12:07:16 +0100

cm4all-beng-proxy (0.9) unstable; urgency=low

  * merge release 0.8.19
  * was-client: explicitly send 32 bit METHOD payload
  * was-client: explicitly parse STATUS as 32 bit integer
  * was-client: clear control channel object on destruction
  * was-client: reuse child process if state is clean on EOF
  * was-client: abort properly after receiving illegal packet
  * was-client: allow "request STOP" before response completed
  * was-client: postpone the response handler invocation
  * was-control: send packets in bulk
  * python: support WAS widgets
  * http-server: enable "cork" mode only for beginning of response
  * http-cache: don't access freed memory in pool_unref_denotify()
  * http: use libcm4all-http
  * new datagram based binary protocol for access logging
  * main: default WAS stock limit is 16

 -- Max Kellermann <mk@cm4all.com>  Thu, 18 Nov 2010 19:56:17 +0100

cm4all-beng-proxy (0.8.38) unstable; urgency=low

  * failure: update time stamp on existing item
  * errdoc: free the original response body on abort

 -- Max Kellermann <mk@cm4all.com>  Fri, 20 May 2011 10:17:14 +0200

cm4all-beng-proxy (0.8.37) unstable; urgency=low

  * widget-resolver: don't reuse failed resolver
  * http-request: fix NULL pointer dereference on invalid URI
  * config: disable the TCP stock limit by default

 -- Max Kellermann <mk@cm4all.com>  Mon, 16 May 2011 13:41:32 +0200

cm4all-beng-proxy (0.8.36) unstable; urgency=low

  * http-server: check if client closes connection while processing
  * http-client: release the socket before invoking the callback
  * fcgi-client: fix assertion failure on full input buffer
  * memcached-client: re-enable socket event after direct copy
  * istream-file: fix assertion failure on range request
  * test/t-cgi: fix bashisms in test scripts

 -- Max Kellermann <mk@cm4all.com>  Tue, 10 May 2011 18:45:48 +0200

cm4all-beng-proxy (0.8.35) unstable; urgency=low

  * session: fix potential session defragmentation crash
  * ajp-request: use "host:port" as TCP stock key
  * cgi: evaluate the Content-Length response header

 -- Max Kellermann <mk@cm4all.com>  Wed, 27 Apr 2011 13:32:05 +0200

cm4all-beng-proxy (0.8.34) unstable; urgency=low

  * js: replace all '%' with '$'
  * js: check if session_id is null
  * debian: add package cm4all-beng-proxy-tools

 -- Max Kellermann <mk@cm4all.com>  Tue, 19 Apr 2011 18:43:54 +0200

cm4all-beng-proxy (0.8.33) unstable; urgency=low

  * processor: don't quote query string arguments with dollar sign
  * widget-request: safely remove "view" and "path" from argument table
  * debian/control: add "Breaks << 0.8.32" on the JavaScript library

 -- Max Kellermann <mk@cm4all.com>  Tue, 12 Apr 2011 18:21:55 +0200

cm4all-beng-proxy (0.8.32) unstable; urgency=low

  * args: quote arguments with the dollar sign

 -- Max Kellermann <mk@cm4all.com>  Tue, 12 Apr 2011 13:34:42 +0200

cm4all-beng-proxy (0.8.31) unstable; urgency=low

  * proxy-widget: eliminate the duplicate "Server" response header
  * translation: add packet UNTRUSTED_SITE_SUFFIX

 -- Max Kellermann <mk@cm4all.com>  Thu, 07 Apr 2011 16:23:37 +0200

cm4all-beng-proxy (0.8.30) unstable; urgency=low

  * handler: make lower-case realm name from the "Host" header
  * session: copy attribute "realm", fixes segmentation fault

 -- Max Kellermann <mk@cm4all.com>  Tue, 29 Mar 2011 16:47:43 +0200

cm4all-beng-proxy (0.8.29) unstable; urgency=low

  * ajp-client: send query string in an AJP attribute

 -- Max Kellermann <mk@cm4all.com>  Mon, 21 Mar 2011 19:16:16 +0100

cm4all-beng-proxy (0.8.28) unstable; urgency=low

  * resource-loader: use X-Forwarded-For to obtain AJP remote host
  * resource-loader: strip port from AJP remote address
  * resource-loader: don't pass remote host to AJP server
  * resource-loader: parse server port for AJP
  * ajp-client: always send content-length
  * ajp-client: parse the remaining buffer after EAGAIN

 -- Max Kellermann <mk@cm4all.com>  Mon, 21 Mar 2011 11:12:07 +0100

cm4all-beng-proxy (0.8.27) unstable; urgency=low

  * http-request: close the request body on malformed URI
  * ajp-request: AJP translation packet contains ajp://host:port/path

 -- Max Kellermann <mk@cm4all.com>  Fri, 18 Mar 2011 14:04:21 +0100

cm4all-beng-proxy (0.8.26) unstable; urgency=low

  * python/response: fix typo in ajp()
  * session: validate sessions only within one realm

 -- Max Kellermann <mk@cm4all.com>  Fri, 18 Mar 2011 08:59:41 +0100

cm4all-beng-proxy (0.8.25) unstable; urgency=low

  * widget-http: discard request body on unknown view name
  * inline-widget: discard request body on error
  * {http,fcgi,was}-client: allocate response headers from caller pool
  * cmdline: fcgi_stock_limit defaults to 0 (no limit)

 -- Max Kellermann <mk@cm4all.com>  Mon, 14 Mar 2011 15:53:42 +0100

cm4all-beng-proxy (0.8.24) unstable; urgency=low

  * fcgi-client: release the connection even when padding not consumed
    after empty response

 -- Max Kellermann <mk@cm4all.com>  Wed, 02 Mar 2011 17:39:33 +0100

cm4all-beng-proxy (0.8.23) unstable; urgency=low

  * memcached-client: allocate a new memory pool
  * memcached-client: copy caller_pool reference before freeing the client
  * fcgi-client: check headers!=NULL
  * fcgi-client: release the connection even when padding not consumed

 -- Max Kellermann <mk@cm4all.com>  Mon, 28 Feb 2011 10:50:02 +0100

cm4all-beng-proxy (0.8.22) unstable; urgency=low

  * cgi: fill special variables CONTENT_TYPE, CONTENT_LENGTH
  * memcached-client: remove stray pool_unref() call
  * memcached-client: reuse the socket if the remaining value is buffered
  * http-cache-choice: abbreviate memcached keys
  * *-cache: allocate a parent pool for cache items
  * pool: re-enable linear pools
  * frame: free the request body on error
  * http-cache: free cached body which was dismissed

 -- Max Kellermann <mk@cm4all.com>  Mon, 07 Feb 2011 15:34:09 +0100

cm4all-beng-proxy (0.8.21) unstable; urgency=low

  * merge release 0.7.55
  * jail: translate the document root properly
  * header-forward: forward the "Host" header to CGI/FastCGI/AJP
  * http-error: map ENOTDIR to "404 Not Found"
  * http-server: fix assertion failure on write error
  * fcgi-stock: clear all environment variables

 -- Max Kellermann <mk@cm4all.com>  Thu, 06 Jan 2011 16:04:20 +0100

cm4all-beng-proxy (0.8.20) unstable; urgency=low

  * widget-resolver: add pedantic state assertions
  * async: remember a copy of the operation in !NDEBUG
  * python/translation/response: max_age() returns self

 -- Max Kellermann <mk@cm4all.com>  Mon, 06 Dec 2010 23:02:50 +0100

cm4all-beng-proxy (0.8.19) unstable; urgency=low

  * merge release 0.7.54

 -- Max Kellermann <mk@cm4all.com>  Wed, 17 Nov 2010 16:25:10 +0100

cm4all-beng-proxy (0.8.18) unstable; urgency=low

  * was-client: explicitly send 32 bit METHOD payload
  * was-client: explicitly parse STATUS as 32 bit integer
  * istream: check presence of as_fd() in optimized build

 -- Max Kellermann <mk@cm4all.com>  Fri, 05 Nov 2010 11:00:54 +0100

cm4all-beng-proxy (0.8.17) unstable; urgency=low

  * merged release 0.7.53
  * widget: use colon as widget path separator
  * was-client: check for abort during response handler
  * was-client: implement STOP
  * was-client: release memory pools
  * was-launch: enable non-blocking mode on input and output
  * http-server: don't crash on malformed pipelined request
  * main: free the WAS stock and the UDP listener in the SIGTERM handler

 -- Max Kellermann <mk@cm4all.com>  Thu, 28 Oct 2010 19:50:26 +0200

cm4all-beng-proxy (0.8.16) unstable; urgency=low

  * merged release 0.7.52
  * was-client: support for the WAS protocol

 -- Max Kellermann <mk@cm4all.com>  Wed, 13 Oct 2010 16:45:18 +0200

cm4all-beng-proxy (0.8.15) unstable; urgency=low

  * resource-address: don't skip question mark twice

 -- Max Kellermann <mk@cm4all.com>  Tue, 28 Sep 2010 12:20:33 +0200

cm4all-beng-proxy (0.8.14) unstable; urgency=low

  * processor: schedule "xmlns:c" deletion

 -- Max Kellermann <mk@cm4all.com>  Thu, 23 Sep 2010 14:42:31 +0200

cm4all-beng-proxy (0.8.13) unstable; urgency=low

  * processor: delete "xmlns:c" attributes from link elements
  * istream-{head,zero}: implement method available()
  * merged release 0.7.51

 -- Max Kellermann <mk@cm4all.com>  Tue, 17 Aug 2010 09:54:33 +0200

cm4all-beng-proxy (0.8.12) unstable; urgency=low

  * http-cache-memcached: copy resource address
  * debian/control: add missing ${shlibs:Depends}
  * merged release 0.7.50

 -- Max Kellermann <mk@cm4all.com>  Thu, 12 Aug 2010 20:17:52 +0200

cm4all-beng-proxy (0.8.11) unstable; urgency=low

  * delegate-client: fix SCM_RIGHTS check
  * use Linux 2.6 CLOEXEC/NONBLOCK flags
  * tcache: INVALIDATE removes all variants (error documents etc.)
  * control: new UDP based protocol, allows invalidating caches
  * hashmap: fix assertion failure in hashmap_remove_match()
  * merged release 0.7.49

 -- Max Kellermann <mk@cm4all.com>  Tue, 10 Aug 2010 15:48:10 +0200

cm4all-beng-proxy (0.8.10) unstable; urgency=low

  * tcache: copy response.previous

 -- Max Kellermann <mk@cm4all.com>  Mon, 02 Aug 2010 18:03:43 +0200

cm4all-beng-proxy (0.8.9) unstable; urgency=low

  * (f?)cgi-handler: forward query string only if focused
  * ajp-handler: merge into proxy-handler
  * proxy-handler: forward query string if focused
  * cgi, fastcgi-handler: enable the resource cache
  * translation: add packets CHECK and PREVIOUS for authentication
  * python: add Response.max_age()

 -- Max Kellermann <mk@cm4all.com>  Fri, 30 Jul 2010 11:39:22 +0200

cm4all-beng-proxy (0.8.8) unstable; urgency=low

  * prototypes/translate.py: added new ticket-fastcgi programs
  * http-cache: implement FastCGI caching
  * merged release 0.7.47

 -- Max Kellermann <mk@cm4all.com>  Wed, 21 Jul 2010 13:00:43 +0200

cm4all-beng-proxy (0.8.7) unstable; urgency=low

  * istream-delayed: update the "direct" bit mask
  * http-client: send "Expect: 100-continue"
  * response, widget-http: apply istream_pipe to filter input
  * proxy-handler: apply istream_pipe to request body
  * istream-ajp-body: send larger request body packets
  * ajp-client: support splice()
  * merged release 0.7.46

 -- Max Kellermann <mk@cm4all.com>  Fri, 25 Jun 2010 18:52:04 +0200

cm4all-beng-proxy (0.8.6) unstable; urgency=low

  * translation: added support for custom error documents
  * response: convert HEAD to GET if filter follows
  * processor: short-circuit on HEAD request
  * python: depend on python-twisted-core

 -- Max Kellermann <mk@cm4all.com>  Wed, 16 Jun 2010 16:37:42 +0200

cm4all-beng-proxy (0.8.5) unstable; urgency=low

  * istream-tee: allow second output to block
  * widget-http: don't transform error documents
  * response, widget-http: disable filters after widget frame request
  * translation: added packet FILTER_4XX to filter client errors
  * merged release 0.7.45

 -- Max Kellermann <mk@cm4all.com>  Thu, 10 Jun 2010 16:13:14 +0200

cm4all-beng-proxy (0.8.4) unstable; urgency=low

  * python: added missing "Response" import
  * python: resume parsing after deferred call
  * http-client: implement istream method as_fd()
  * merged release 0.7.44

 -- Max Kellermann <mk@cm4all.com>  Mon, 07 Jun 2010 17:01:16 +0200

cm4all-beng-proxy (0.8.3) unstable; urgency=low

  * file-handler: implement If-Range (RFC 2616 14.27)
  * merged release 0.7.42

 -- Max Kellermann <mk@cm4all.com>  Tue, 01 Jun 2010 16:17:13 +0200

cm4all-beng-proxy (0.8.2) unstable; urgency=low

  * cookie-client: verify the cookie path
  * python: use Twisted's logging library
  * python: added a widget registry class
  * merged release 0.7.41

 -- Max Kellermann <mk@cm4all.com>  Wed, 26 May 2010 13:08:16 +0200

cm4all-beng-proxy (0.8.1) unstable; urgency=low

  * http-cache-memcached: delete entity records on POST

 -- Max Kellermann <mk@cm4all.com>  Tue, 18 May 2010 12:21:55 +0200

cm4all-beng-proxy (0.8) unstable; urgency=low

  * istream: added method as_fd() to convert istream to file descriptor
  * fork: support passing stdin istream fd to child process
  * http-cache: discard only matching entries on POST
  * istream-html-escape: escape single and double quote
  * rewrite-uri: escape the result with XML entities

 -- Max Kellermann <mk@cm4all.com>  Thu, 13 May 2010 12:34:46 +0200

cm4all-beng-proxy (0.7.55) unstable; urgency=low

  * pool: reparent pools in optimized build
  * istream-deflate: add missing pool reference while reading
  * istream-deflate: fix several error handlers

 -- Max Kellermann <mk@cm4all.com>  Thu, 06 Jan 2011 12:59:39 +0100

cm4all-beng-proxy (0.7.54) unstable; urgency=low

  * http-server: fix crash on deferred chunked request body
  * parser: fix crash on malformed SCRIPT element

 -- Max Kellermann <mk@cm4all.com>  Wed, 17 Nov 2010 16:13:09 +0100

cm4all-beng-proxy (0.7.53) unstable; urgency=low

  * http-server: don't crash on malformed pipelined request
  * sink-header: fix assertion failure on empty trailer

 -- Max Kellermann <mk@cm4all.com>  Thu, 28 Oct 2010 18:39:01 +0200

cm4all-beng-proxy (0.7.52) unstable; urgency=low

  * fcgi-client: fix send timeout handler
  * fork: finish the buffer after pipe was drained

 -- Max Kellermann <mk@cm4all.com>  Wed, 13 Oct 2010 16:39:26 +0200

cm4all-beng-proxy (0.7.51) unstable; urgency=low

  * http-client: clear response body pointer before forwarding EOF event
  * processor: fix assertion failure for c:mode in c:widget

 -- Max Kellermann <mk@cm4all.com>  Mon, 16 Aug 2010 17:01:48 +0200

cm4all-beng-proxy (0.7.50) unstable; urgency=low

  * header-forward: don't forward the "Host" header to HTTP servers
  * resource-address: use uri_relative() for CGI
  * uri-relative: don't lose host name in uri_absolute()
  * uri-relative: don't fail on absolute URIs
  * http-cache-heap: don't use uninitialized item size

 -- Max Kellermann <mk@cm4all.com>  Thu, 12 Aug 2010 20:03:49 +0200

cm4all-beng-proxy (0.7.49) unstable; urgency=low

  * hashmap: fix assertion failure in hashmap_remove_value()

 -- Max Kellermann <mk@cm4all.com>  Tue, 10 Aug 2010 15:37:12 +0200

cm4all-beng-proxy (0.7.48) unstable; urgency=low

  * pipe-stock: add assertions on file descriptors

 -- Max Kellermann <mk@cm4all.com>  Mon, 09 Aug 2010 14:56:54 +0200

cm4all-beng-proxy (0.7.47) unstable; urgency=low

  * cmdline: add option "--group"

 -- Max Kellermann <mk@cm4all.com>  Fri, 16 Jul 2010 18:39:53 +0200

cm4all-beng-proxy (0.7.46) unstable; urgency=low

  * handler: initialize all translate_response attributes
  * http-client: consume buffer before header length check
  * istream-pipe: clear "direct" flags in constructor
  * istream-pipe: return gracefully when handler blocks
  * ajp-client: hold pool reference to reset TCP_CORK

 -- Max Kellermann <mk@cm4all.com>  Mon, 21 Jun 2010 17:53:21 +0200

cm4all-beng-proxy (0.7.45) unstable; urgency=low

  * istream-tee: separate "weak" values for the two outputs
  * fcache: don't close output when caching has been canceled
  * tcache: copy the attribute "secure_cookie"

 -- Max Kellermann <mk@cm4all.com>  Thu, 10 Jun 2010 15:21:34 +0200

cm4all-beng-proxy (0.7.44) unstable; urgency=low

  * http-client: check response header length
  * http-server: check request header length

 -- Max Kellermann <mk@cm4all.com>  Mon, 07 Jun 2010 16:51:57 +0200

cm4all-beng-proxy (0.7.43) unstable; urgency=low

  * http-cache: fixed NULL pointer dereference when storing empty response
    body on the heap

 -- Max Kellermann <mk@cm4all.com>  Tue, 01 Jun 2010 18:52:45 +0200

cm4all-beng-proxy (0.7.42) unstable; urgency=low

  * fork: check "direct" flag again after buffer flush
  * pool: pool_unref_denotify() remembers the code location
  * sink-{buffer,gstring}: don't invoke callback in abort()
  * async: added another debug flag to verify correctness

 -- Max Kellermann <mk@cm4all.com>  Mon, 31 May 2010 21:15:58 +0200

cm4all-beng-proxy (0.7.41) unstable; urgency=low

  * http-cache: initialize response status and headers on empty body

 -- Max Kellermann <mk@cm4all.com>  Tue, 25 May 2010 16:27:25 +0200

cm4all-beng-proxy (0.7.40) unstable; urgency=low

  * http-cache: fixed NULL pointer dereference when storing empty response
    body in memcached

 -- Max Kellermann <mk@cm4all.com>  Tue, 25 May 2010 15:04:44 +0200

cm4all-beng-proxy (0.7.39) unstable; urgency=low

  * memcached-stock: close value on connect failure
  * http: implement remaining status codes
  * http-cache: allow caching empty response body
  * http-cache: cache status codes 203, 206, 300, 301, 410
  * http-cache: don't cache authorized resources

 -- Max Kellermann <mk@cm4all.com>  Fri, 21 May 2010 17:37:29 +0200

cm4all-beng-proxy (0.7.38) unstable; urgency=low

  * http-server: send HTTP/1.1 declaration with "100 Continue"
  * connection: initialize "site_name", fixes crash bug
  * translation: added packet SECURE_COOKIE

 -- Max Kellermann <mk@cm4all.com>  Thu, 20 May 2010 15:40:34 +0200

cm4all-beng-proxy (0.7.37) unstable; urgency=low

  * *-client: implement a socket leak detector
  * handler: initialize response header without translation server

 -- Max Kellermann <mk@cm4all.com>  Tue, 18 May 2010 12:05:11 +0200

cm4all-beng-proxy (0.7.36) unstable; urgency=low

  * http-client: fixed NULL pointer dereference
  * handler, response: removed duplicate request body destruction calls

 -- Max Kellermann <mk@cm4all.com>  Tue, 11 May 2010 17:16:36 +0200

cm4all-beng-proxy (0.7.35) unstable; urgency=low

  * {http,fcgi,ajp}-request: close the request body on abort
  * handler: set fake translation response on malformed URI

 -- Max Kellermann <mk@cm4all.com>  Mon, 10 May 2010 11:22:23 +0200

cm4all-beng-proxy (0.7.34) unstable; urgency=low

  * translate: check the UNTRUSTED packet
  * translation: added packet UNTRUSTED_PREFIX

 -- Max Kellermann <mk@cm4all.com>  Fri, 30 Apr 2010 19:14:37 +0200

cm4all-beng-proxy (0.7.33) unstable; urgency=low

  * merged release 0.7.27.1
  * fcache: don't continue storing in background
  * fcgi-client: re-add event after some input data has been read

 -- Max Kellermann <mk@cm4all.com>  Fri, 30 Apr 2010 11:31:08 +0200

cm4all-beng-proxy (0.7.32) unstable; urgency=low

  * response: generate the "Server" response header
  * response: support the Authentication-Info response header
  * response: support custom authentication pages
  * translation: support custom response headers

 -- Max Kellermann <mk@cm4all.com>  Tue, 27 Apr 2010 17:09:59 +0200

cm4all-beng-proxy (0.7.31) unstable; urgency=low

  * support HTTP authentication (RFC 2617)

 -- Max Kellermann <mk@cm4all.com>  Mon, 26 Apr 2010 17:26:42 +0200

cm4all-beng-proxy (0.7.30) unstable; urgency=low

  * fcgi-client: support responses without a body
  * {http,fcgi}-client: hold caller pool reference during callback

 -- Max Kellermann <mk@cm4all.com>  Fri, 23 Apr 2010 14:41:05 +0200

cm4all-beng-proxy (0.7.29) unstable; urgency=low

  * http-cache: added missing pool_unref() in memcached_miss()
  * pool: added checked pool references

 -- Max Kellermann <mk@cm4all.com>  Thu, 22 Apr 2010 15:45:48 +0200

cm4all-beng-proxy (0.7.28) unstable; urgency=low

  * fcgi-client: support response status
  * translate: malformed packets are fatal
  * http-cache: don't cache resources with very long URIs
  * memcached-client: increase the maximum key size to 32 kB

 -- Max Kellermann <mk@cm4all.com>  Thu, 15 Apr 2010 15:06:51 +0200

cm4all-beng-proxy (0.7.27.1) unstable; urgency=low

  * http-cache: added missing pool_unref() in memcached_miss()
  * http-cache: don't cache resources with very long URIs
  * memcached-client: increase the maximum key size to 32 kB
  * fork: properly handle partially filled output buffer
  * fork: re-add event after some input data has been read

 -- Max Kellermann <mk@cm4all.com>  Thu, 29 Apr 2010 15:30:21 +0200

cm4all-beng-proxy (0.7.27) unstable; urgency=low

  * session: use GLib's PRNG to generate session ids
  * session: seed the PRNG with /dev/random
  * response: log UNTRUSTED violation attempts
  * response: drop widget sessions when there is no focus

 -- Max Kellermann <mk@cm4all.com>  Fri, 09 Apr 2010 12:04:18 +0200

cm4all-beng-proxy (0.7.26) unstable; urgency=low

  * memcached-client: schedule read event before callback
  * istream-tee: continue with second output if first is closed

 -- Max Kellermann <mk@cm4all.com>  Sun, 28 Mar 2010 18:08:11 +0200

cm4all-beng-proxy (0.7.25) unstable; urgency=low

  * memcached-client: don't poll if socket is closed
  * fork: close file descriptor on input error
  * pool: don't check attachments in pool_trash()

 -- Max Kellermann <mk@cm4all.com>  Thu, 25 Mar 2010 13:28:01 +0100

cm4all-beng-proxy (0.7.24) unstable; urgency=low

  * memcached-client: release socket after splice

 -- Max Kellermann <mk@cm4all.com>  Mon, 22 Mar 2010 11:29:45 +0100

cm4all-beng-proxy (0.7.23) unstable; urgency=low

  * sink-header: support splice
  * memcached-client: support splice (response)
  * fcgi-client: recover correctly after send error
  * fcgi-client: support chunked request body
  * fcgi-client: basic splice support for the request body
  * http-cache: duplicate headers
  * {http,memcached}-client: check "direct" mode after buffer flush
  * cmdline: added option "fcgi_stock_limit"
  * python: auto-export function write_packet()
  * python: Response methods return self

 -- Max Kellermann <mk@cm4all.com>  Fri, 19 Mar 2010 13:28:35 +0100

cm4all-beng-proxy (0.7.22) unstable; urgency=low

  * python: re-add function write_packet()

 -- Max Kellermann <mk@cm4all.com>  Fri, 12 Mar 2010 12:27:21 +0100

cm4all-beng-proxy (0.7.21) unstable; urgency=low

  * ajp-client: handle EAGAIN from send()
  * python: install the missing sources

 -- Max Kellermann <mk@cm4all.com>  Thu, 11 Mar 2010 16:58:25 +0100

cm4all-beng-proxy (0.7.20) unstable; urgency=low

  * http-client: don't reinstate event when socket is closed
  * access-log: log the site name
  * python: removed unused function write_packet()
  * python: split the module beng_proxy.translation
  * python: allow overriding query string and param in absolute_uri()
  * python: moved absolute_uri() to a separate library

 -- Max Kellermann <mk@cm4all.com>  Thu, 11 Mar 2010 09:48:52 +0100

cm4all-beng-proxy (0.7.19) unstable; urgency=low

  * client-socket: translate EV_TIMEOUT to ETIMEDOUT
  * fork: refill the input buffer as soon as possible
  * delegate-client: implement an abortable event
  * pool: added assertions for libevent leaks
  * direct: added option "-s enable_splice=no"

 -- Max Kellermann <mk@cm4all.com>  Thu, 04 Mar 2010 17:34:56 +0100

cm4all-beng-proxy (0.7.18) unstable; urgency=low

  * args: reserve memory for the trailing null byte

 -- Max Kellermann <mk@cm4all.com>  Tue, 23 Feb 2010 17:46:04 +0100

cm4all-beng-proxy (0.7.17) unstable; urgency=low

  * translation: added the BOUNCE packet (variant of REDIRECT)
  * translation: change widget packet HOST to UNTRUSTED
  * translation: pass internal URI arguments to the translation server
  * handler: use the specified status with REDIRECT
  * python: added method Request.absolute_uri()

 -- Max Kellermann <mk@cm4all.com>  Tue, 23 Feb 2010 16:15:22 +0100

cm4all-beng-proxy (0.7.16) unstable; urgency=low

  * processor: separate trusted from untrusted widgets by host name
  * processor: mode=partition is deprecated
  * translate: fix DOCUMENT_ROOT handler for CGI/FASTCGI
  * fcgi-request: added JailCGI support

 -- Max Kellermann <mk@cm4all.com>  Fri, 19 Feb 2010 14:29:29 +0100

cm4all-beng-proxy (0.7.15) unstable; urgency=low

  * processor: unreference the caller pool in abort()
  * tcache: clear BASE on mismatch
  * fcgi-client: generate the Content-Length request header
  * fcgi-client: send the CONTENT_TYPE parameter
  * prototypes/translate.py: use FastCGI to run PHP

 -- Max Kellermann <mk@cm4all.com>  Thu, 11 Feb 2010 14:43:21 +0100

cm4all-beng-proxy (0.7.14) unstable; urgency=low

  * connection: drop connections when the limit is exceeded
  * resource-address: added BASE support
  * fcgi-client: check the request ID in response packets
  * http-client: check response body when request body is closed
  * html-escape: use the last ampersand before the semicolon
  * html-escape: support &apos;
  * processor: unescape widget parameter values

 -- Max Kellermann <mk@cm4all.com>  Fri, 29 Jan 2010 17:49:43 +0100

cm4all-beng-proxy (0.7.13) unstable; urgency=low

  * fcgi-request: duplicate socket path
  * fcgi-request: support ACTION
  * fcgi-client: provide SCRIPT_FILENAME
  * fcgi-client: append empty PARAMS packet
  * fcgi-client: try to read response before request is finished
  * fcgi-client: implement the STDERR packet
  * fcgi-client: support request headers and body
  * fcgi-stock: manage one socket per child process
  * fcgi-stock: unlink socket path after connect
  * fcgi-stock: redirect fd 1,2 to /dev/null
  * fcgi-stock: kill FastCGI processes after 5 minutes idle
  * translation: new packet PAIR for passing parameters to FastCGI

 -- Max Kellermann <mk@cm4all.com>  Thu, 14 Jan 2010 13:36:48 +0100

cm4all-beng-proxy (0.7.12) unstable; urgency=low

  * http-cache: unlock the cache item after successful revalidation
  * http-cache-memcached: pass the expiration time to memcached
  * sink-header: comprise pending data in method available()
  * header-forward: forward the Expires response header

 -- Max Kellermann <mk@cm4all.com>  Tue, 22 Dec 2009 16:18:49 +0100

cm4all-beng-proxy (0.7.11) unstable; urgency=low

  * {ajp,memcached}-client: fix dis\appearing event for duplex socket
  * memcached-client: handle EAGAIN after send()
  * memcached-client: release socket as early as possible
  * header-forward: don't forward Accept-Encoding if transformation is
    enabled
  * widget-http, inline-widget: check Content-Encoding before processing
  * file-handler: send "Vary: Accept-Encoding" for compressed response
  * header-forward: support duplicate headers
  * fcache: implemented a 60 seconds timeout
  * fcache: copy pointer to local variable before callback
  * event2: refresh timeout after event has occurred

 -- Max Kellermann <mk@cm4all.com>  Fri, 18 Dec 2009 16:45:24 +0100

cm4all-beng-proxy (0.7.10) unstable; urgency=low

  * http-{server,client}: fix disappearing event for duplex socket

 -- Max Kellermann <mk@cm4all.com>  Mon, 14 Dec 2009 15:46:25 +0100

cm4all-beng-proxy (0.7.9) unstable; urgency=low

  * http: "Expect" is a hop-by-hop header
  * http-server: send "100 Continue" unless request body closed
  * http-client: poll socket after splice
  * http-server: handle EAGAIN after splice
  * http-server: send a 417 response on unrecognized "Expect" request
  * response, widget-http: append filter id to resource tag
  * resource-tag: check for "Cache-Control: no-store"

 -- Max Kellermann <mk@cm4all.com>  Mon, 14 Dec 2009 13:05:15 +0100

cm4all-beng-proxy (0.7.8) unstable; urgency=low

  * http-body: support partial response in method available()
  * file-handler: support pre-compressed static files
  * fcache: honor the "Cache-Control: no-store" response header

 -- Max Kellermann <mk@cm4all.com>  Wed, 09 Dec 2009 15:49:25 +0100

cm4all-beng-proxy (0.7.7) unstable; urgency=low

  * parser: allow underscore in attribute names
  * processor: check "type" attribute before URI rewriting
  * http-client: start receiving before request is sent
  * http-client: try to read response after write error
  * http-client: deliver response body after headers are finished
  * http-client: release socket as early as possible
  * http-client: serve buffer after socket has been closed
  * istream-chunked: clear input stream in abort handler
  * growing-buffer: fix crash after close in "data" callback

 -- Max Kellermann <mk@cm4all.com>  Thu, 03 Dec 2009 13:09:57 +0100

cm4all-beng-proxy (0.7.6) unstable; urgency=low

  * istream-hold: return -2 if handler is not available yet
  * http, ajp, fcgi: use istream_hold on request body
  * http-client: implemented splicing the request body
  * response: added missing URI substitution

 -- Max Kellermann <mk@cm4all.com>  Tue, 17 Nov 2009 15:25:35 +0100

cm4all-beng-proxy (0.7.5) unstable; urgency=low

  * session: 64 bit session ids
  * session: allow arbitrary session id size (at compile-time)
  * debian: larger default log file (16 * 4MB)
  * debian: added package cm4all-beng-proxy-toi

 -- Max Kellermann <mk@cm4all.com>  Mon, 16 Nov 2009 15:51:24 +0100

cm4all-beng-proxy (0.7.4) unstable; urgency=low

  * measure the latency of external resources
  * widget-http: partially revert "don't query session if !stateful"

 -- Max Kellermann <mk@cm4all.com>  Tue, 10 Nov 2009 15:06:03 +0100

cm4all-beng-proxy (0.7.3) unstable; urgency=low

  * uri-verify: don't reject double slash after first segment
  * hostname: allow the hyphen character
  * processor: allow processing without session
  * widget-http: don't query session if !stateful
  * request: disable session management for known bots
  * python: fixed AttributeError in __getattr__()
  * python: added method Response.process()
  * translation: added the response packets URI, HOST, SCHEME
  * translation: added header forward packets

 -- Max Kellermann <mk@cm4all.com>  Mon, 09 Nov 2009 16:40:27 +0100

cm4all-beng-proxy (0.7.2) unstable; urgency=low

  * fcache: close all caching connections on exit
  * istream-file: retry reading after EAGAIN
  * direct, istream-pipe: re-enable SPLICE_F_NONBLOCK
  * direct, istream-pipe: disable the SPLICE_F_MORE flag
  * http-client: handle EAGAIN after splice
  * http-client, header-writer: remove hop-by-hop response headers
  * response: optimized transformed response headers
  * handler: mangle CGI and FastCGI headers
  * header-forward: generate the X-Forwarded-For header
  * header-forward: add local host name to "Via" request header

 -- Max Kellermann <mk@cm4all.com>  Fri, 30 Oct 2009 13:41:02 +0100

cm4all-beng-proxy (0.7.1) unstable; urgency=low

  * file-handler: close the stream on "304 Not Modified"
  * pool: use assembler code only on gcc
  * cmdline: added option "--set tcp_stock_limit"
  * Makefile.am: enable the "subdir-objects" option

 -- Max Kellermann <mk@cm4all.com>  Thu, 22 Oct 2009 12:17:11 +0200

cm4all-beng-proxy (0.7) unstable; urgency=low

  * ajp-client: check if connection was closed during response callback
  * header-forward: log session id
  * istream: separate TCP splicing checks
  * istream-pipe: fix segmentation fault after incomplete direct transfer
  * istream-pipe: implement the "available" method
  * istream-pipe: allocate pipe only if handler supports it
  * istream-pipe: flush the pipe before reading from input
  * istream-pipe: reuse pipes in a stock
  * direct: support splice() from TCP socket to pipe
  * istream: direct() returns -3 if stream has been closed
  * hstock: don't destroy stocks while items are being created
  * tcp-stock: limit number of connections per host to 256
  * translate, http-client, ajp-client, cgi, http-cache: verify the HTTP
    response status
  * prototypes/translate.py: disallow "/../" and null bytes
  * prototypes/translate.py: added "/jail-delegate/" location
  * uri-parser: strict RFC 2396 URI verification
  * uri-parser: don't unescape the URI path
  * http-client, ajp-client: verify the request URI
  * uri-escape: unescape each character only once
  * http-cache: never use the memcached stock if caching is disabled
  * allow 8192 connections by default
  * allow 65536 file handles by default
  * added package cm4all-jailed-beng-proxy-delegate-helper

 -- Max Kellermann <mk@cm4all.com>  Wed, 21 Oct 2009 15:00:56 +0200

cm4all-beng-proxy (0.6.23) unstable; urgency=low

  * header-forward: log session information
  * prototypes/translate.py: added /cgi-bin/ location
  * http-server: disable keep-alive for HTTP/1.0 clients
  * http-server: don't send "Connection: Keep-Alive"
  * delegate-stock: clear the environment
  * delegate-stock: added jail support
  * delegate-client: reuse helper process after I/O error

 -- Max Kellermann <mk@cm4all.com>  Mon, 12 Oct 2009 17:29:35 +0200

cm4all-beng-proxy (0.6.22) unstable; urgency=low

  * istream-tee: clear both "enabled" flags in the eof/abort handler
  * istream-tee: fall back to first data() return value if second stream
    closed itself
  * http-cache: don't log body_abort after close

 -- Max Kellermann <mk@cm4all.com>  Thu, 01 Oct 2009 19:19:37 +0200

cm4all-beng-proxy (0.6.21) unstable; urgency=low

  * http-client: log more error messages
  * delegate-stock: added the DOCUMENT_ROOT environment variable
  * response, widget: accept "application/xhtml+xml"
  * cookie-server: allow square brackets in unquoted cookie values
    (violating RFC 2109 and RFC 2616)

 -- Max Kellermann <mk@cm4all.com>  Thu, 01 Oct 2009 13:55:40 +0200

cm4all-beng-proxy (0.6.20) unstable; urgency=low

  * stock: clear stock after 60 seconds idle
  * hstock: remove empty stocks
  * http-server, http-client, cgi: fixed off-by-one bug in header parser
  * istream-pipe: fix the direct() return value on error
  * istream-pipe: fix formula in range assertion
  * http-cache-memcached: implemented "remove"
  * handler: added FastCGI handler
  * fcgi-client: unref caller pool after socket release
  * fcgi-client: implemented response headers

 -- Max Kellermann <mk@cm4all.com>  Tue, 29 Sep 2009 14:07:13 +0200

cm4all-beng-proxy (0.6.19) unstable; urgency=low

  * http-client: release caller pool after socket release
  * memcached-client: release socket on marshalling error
  * stock: unref caller pool in abort handler
  * stock: lazy cleanup
  * http-cache: copy caller_pool to local variable

 -- Max Kellermann <mk@cm4all.com>  Thu, 24 Sep 2009 16:02:17 +0200

cm4all-beng-proxy (0.6.18) unstable; urgency=low

  * delegate-handler: support conditional GET and ranges
  * file-handler: fix suffix-byte-range-spec parser
  * delegate-helper: call open() with O_CLOEXEC|O_NOCTTY
  * istream-file: don't set FD_CLOEXEC if O_CLOEXEC is available
  * stock: hold caller pool during "get" operation
  * main: free balancer object during shutdown
  * memcached-client: enable socket timeout
  * delegate-stock: set FD_CLOEXEC on socket

 -- Max Kellermann <mk@cm4all.com>  Thu, 24 Sep 2009 10:50:53 +0200

cm4all-beng-proxy (0.6.17) unstable; urgency=low

  * tcp-stock: implemented a load balancer
  * python: accept address list in the ajp() method
  * http-server: added timeout for the HTTP request headers
  * response: close template when the content type is wrong
  * delegate-get: implemented response headers
  * delegate-get: provide status codes and error messages

 -- Max Kellermann <mk@cm4all.com>  Fri, 18 Sep 2009 15:36:57 +0200

cm4all-beng-proxy (0.6.16) unstable; urgency=low

  * tcp-stock: added support for bulldog-tyke
  * sink-buffer: close input if it's not used in the constructor
  * http-cache-memcached: close response body when deserialization fails
  * serialize: fix regression in serialize_uint64()

 -- Max Kellermann <mk@cm4all.com>  Tue, 15 Sep 2009 19:26:07 +0200

cm4all-beng-proxy (0.6.15) unstable; urgency=low

  * http-cache-choice: find more duplicates during cleanup
  * handler: added AJP handler
  * ajp-request: unref pool only on tcp_stock failure
  * ajp-client: prevent parser recursion
  * ajp-client: free request body when response is closed
  * ajp-client: reuse connection after END_RESPONSE packet
  * ajp-client: enable TCP_CORK while sending
  * istream-ajp-body: added a second "length" header field
  * ajp-client: auto-send empty request body chunk
  * ajp-client: register "write" event after GET_BODY_CHUNK packet
  * ajp-client: implemented request and response headers
  * http-cache-rfc: don't rewind tpool if called recursively

 -- Max Kellermann <mk@cm4all.com>  Fri, 11 Sep 2009 16:04:06 +0200

cm4all-beng-proxy (0.6.14) unstable; urgency=low

  * istream-tee: don't restart reading if already in progress

 -- Max Kellermann <mk@cm4all.com>  Thu, 03 Sep 2009 13:21:06 +0200

cm4all-beng-proxy (0.6.13) unstable; urgency=low

  * cookie-server: fix parsing multiple cookies
  * http-cache-memcached: clean up expired "choice" items
  * sink-gstring: use callback instead of public struct
  * istream-tee: restart reading when one output is closed

 -- Max Kellermann <mk@cm4all.com>  Wed, 02 Sep 2009 17:02:53 +0200

cm4all-beng-proxy (0.6.12) unstable; urgency=low

  * http-cache: don't attempt to remove cache items when the cache is disabled

 -- Max Kellermann <mk@cm4all.com>  Fri, 28 Aug 2009 15:40:48 +0200

cm4all-beng-proxy (0.6.11) unstable; urgency=low

  * http-cache-memcached: store HTTP status and response headers
  * http-cache-memcached: implemented flush (SIGHUP)
  * http-cache-memcached: support "Vary"
  * http-client: work around assertion failure in response_stream_close()

 -- Max Kellermann <mk@cm4all.com>  Thu, 27 Aug 2009 12:33:17 +0200

cm4all-beng-proxy (0.6.10) unstable; urgency=low

  * parser: finish tag before bailing out
  * http-request: allow URLs without path component
  * fork: clear event in read() method
  * istream-file: pass options O_CLOEXEC|O_NOCTTY to open()
  * response: check if the "Host" request header is valid

 -- Max Kellermann <mk@cm4all.com>  Tue, 18 Aug 2009 16:37:19 +0200

cm4all-beng-proxy (0.6.9) unstable; urgency=low

  * direct: disable SPLICE_F_NONBLOCK (temporary NFS EAGAIN workaround)

 -- Max Kellermann <mk@cm4all.com>  Mon, 17 Aug 2009 13:52:49 +0200

cm4all-beng-proxy (0.6.8) unstable; urgency=low

  * widget-http: close response body in error code path
  * http-cache: implemented memcached backend (--memcached-server)
  * processor: &c:base; returns the URI without scheme and host

 -- Max Kellermann <mk@cm4all.com>  Mon, 17 Aug 2009 12:29:19 +0200

cm4all-beng-proxy (0.6.7) unstable; urgency=low

  * file-handler: generate Expires from xattr user.MaxAge
  * cmdline: added option --set to configure:
    - max_connections
    - http_cache_size
    - filter_cache_size
    - translate_cache_size
  * flush caches on SIGHUP

 -- Max Kellermann <mk@cm4all.com>  Fri, 07 Aug 2009 11:41:10 +0200

cm4all-beng-proxy (0.6.6) unstable; urgency=low

  * added missing GLib build dependency
  * cgi-handler: set the "body_consumed" flag

 -- Max Kellermann <mk@cm4all.com>  Tue, 04 Aug 2009 09:53:01 +0200

cm4all-beng-proxy (0.6.5) unstable; urgency=low

  * shm: pass MAP_NORESERVE to mmap()
  * proxy-handler: support cookies
  * translation: added DISCARD_SESSION packet

 -- Max Kellermann <mk@cm4all.com>  Wed, 15 Jul 2009 18:00:33 +0200

cm4all-beng-proxy (0.6.4) unstable; urgency=low

  * http-client: don't read response body in HEAD requests
  * ajp-client: invoke the "abort" handler on error
  * filter-cache: lock cache items while they are served

 -- Max Kellermann <mk@cm4all.com>  Thu, 09 Jul 2009 14:36:14 +0200

cm4all-beng-proxy (0.6.3) unstable; urgency=low

  * http-server: implemented the DELETE method
  * http-server: refuse HTTP/0.9 requests
  * proxy-handler: send request body to template when no widget is focused
  * widget-request: pass original HTTP method to widget
  * session: automatically defragment sessions

 -- Max Kellermann <mk@cm4all.com>  Tue, 07 Jul 2009 16:57:22 +0200

cm4all-beng-proxy (0.6.2) unstable; urgency=low

  * lock: fixed race condition in debug flag updates
  * session: use rwlock for the session manager
  * proxy-handler: pass request headers to the remote HTTP server
  * proxy-handler: forward original Accept-Charset if processor is disabled
  * pipe: don't filter resources without a body
  * fcache: forward original HTTP status over "pipe" filter
  * cgi: support the "Status" line

 -- Max Kellermann <mk@cm4all.com>  Mon, 06 Jul 2009 16:38:26 +0200

cm4all-beng-proxy (0.6.1) unstable; urgency=low

  * session: consistently lock all session objects
  * rewrite-uri: check if widget_external_uri() returns NULL
  * widget-uri: don't generate the "path" argument when it's NULL
  * widget-uri: strip superfluous question mark from widget_base_address()
  * widget-uri: append parameters from the template first
  * widget-uri: re-add configured query string in widget_absolute_uri()
  * widget-uri: eliminate configured query string in widget_external_uri()
  * processor: don't consider session data for base=child and base=parent

 -- Max Kellermann <mk@cm4all.com>  Fri, 03 Jul 2009 15:52:01 +0200

cm4all-beng-proxy (0.6) unstable; urgency=low

  * inline-widget: check the widget HTTP response status
  * response: don't apply transformation on failed response
  * resource-address: include pipe arguments in filter cache key
  * handler: removed session redirect on the first request
  * http-cache: accept ETag response header instead of Last-Modified
  * filter-cache: don't require Last-Modified or Expires
  * file-handler: disable ETag only when processor comes first
  * file-handler: read ETag from xattr
  * pipe: generate new ETag for piped resource
  * session: purge sessions when shared memory is full
  * handler: don't enforce sessions for filtered responses

 -- Max Kellermann <mk@cm4all.com>  Tue, 30 Jun 2009 17:48:20 +0200

cm4all-beng-proxy (0.5.14) unstable; urgency=low

  * ajp-client: implemented request body
  * cookie-client: obey "max-age=0" properly
  * processor: forward the original HTTP status
  * response, widget-http: don't allow processing resource without body
  * widget-http: check the Content-Type before invoking processor
  * response: pass the "Location" response header
  * debian: added a separate -optimized-dbg package
  * added init script support for multiple ports (--port) and multiple listen
    (--listen) command line argumnents
  * translation: added the "APPEND" packet for command line arguments
  * pipe: support command line arguments

 -- Max Kellermann <mk@cm4all.com>  Mon, 29 Jun 2009 16:51:16 +0200

cm4all-beng-proxy (0.5.13) unstable; urgency=low

  * widget-registry: clear local_address in translate request
  * cmdline: added the "--listen" option

 -- Max Kellermann <mk@cm4all.com>  Wed, 24 Jun 2009 12:27:17 +0200

cm4all-beng-proxy (0.5.12) unstable; urgency=low

  * response: pass the "Location" response handler
  * added support for multiple listener ports

 -- Max Kellermann <mk@cm4all.com>  Tue, 23 Jun 2009 23:34:55 +0200

cm4all-beng-proxy (0.5.11) unstable; urgency=low

  * build with autotools
  * use libcm4all-socket, GLib
  * Makefile.am: support out-of-tree builds
  * added optimized Debian package
  * tcache: fixed wrong assignment in VARY=HOST
  * translation: added request packet LOCAL_ADDRESS

 -- Max Kellermann <mk@cm4all.com>  Tue, 23 Jun 2009 15:42:12 +0200

cm4all-beng-proxy (0.5.10) unstable; urgency=low

  * widget-http: assign the "address" variable

 -- Max Kellermann <mk@cm4all.com>  Mon, 15 Jun 2009 18:38:58 +0200

cm4all-beng-proxy (0.5.9) unstable; urgency=low

  * tcache: fixed typo in tcache_string_match()
  * tcache: support VARY=SESSION
  * translate: added the INVALIDATE response packet
  * cache, session: higher size limits
  * widget-uri: separate query_string from path_info
  * widget-uri: ignore widget parameters in widget_external_uri()

 -- Max Kellermann <mk@cm4all.com>  Mon, 15 Jun 2009 17:06:11 +0200

cm4all-beng-proxy (0.5.8) unstable; urgency=low

  * handler: fixed double free bug in translate_callback()

 -- Max Kellermann <mk@cm4all.com>  Sun, 14 Jun 2009 19:05:09 +0200

cm4all-beng-proxy (0.5.7) unstable; urgency=low

  * forward the Content-Disposition header
  * handler: assign new session to local variable, fix segfault
  * handler: don't dereference the NULL session

 -- Max Kellermann <mk@cm4all.com>  Sun, 14 Jun 2009 13:01:52 +0200

cm4all-beng-proxy (0.5.6) unstable; urgency=low

  * widget-http: send the "Via" request header instead of "X-Forwarded-For"
  * proxy-handler: send the "Via" request header
  * widget-request: check the "path" argument before calling uri_compress()

 -- Max Kellermann <mk@cm4all.com>  Tue, 09 Jun 2009 12:21:00 +0200

cm4all-beng-proxy (0.5.5) unstable; urgency=low

  * processor: allow specifying relative URI in c:base=child
  * widget-request: verify the "path" argument
  * widget: allocate address from widget's pool
  * widget-http: support multiple Set-Cookie response headers

 -- Max Kellermann <mk@cm4all.com>  Thu, 04 Jun 2009 15:10:15 +0200

cm4all-beng-proxy (0.5.4) unstable; urgency=low

  * implemented delegation of open() to a helper program
  * added the BASE translation packet, supported by the translation cache
  * deprecated c:mode=proxy
  * rewrite-uri: always enable focus in mode=partial
  * http-cache: don't cache resources with query string (RFC 2616 13.9)
  * http-cache: lock cache items while they are served

 -- Max Kellermann <mk@cm4all.com>  Thu, 28 May 2009 11:44:01 +0200

cm4all-beng-proxy (0.5.3) unstable; urgency=low

  * cgi: close request body on fork() failure
  * fork: added workaround for pipe-to-pipe splice()
  * http-cache: use cache entry when response ETag matches
  * cgi: loop in istream_cgi_read() to prevent blocking
  * cache: check for expired items once a minute
  * cache: optimize search for oldest item

 -- Max Kellermann <mk@cm4all.com>  Wed, 06 May 2009 13:23:46 +0200

cm4all-beng-proxy (0.5.2) unstable; urgency=low

  * added filter cache
  * header-parser: added missing range check in header_parse_line()
  * fork: added event for writing to the child process
  * fork: don't splice() from a pipe
  * response: don't pass request body to unfocused processor
  * added filter type "pipe"

 -- Max Kellermann <mk@cm4all.com>  Wed, 29 Apr 2009 13:24:26 +0200

cm4all-beng-proxy (0.5.1) unstable; urgency=low

  * processor: fixed base=child assertion failure
  * handler: close request body if it was not consumed
  * static-file: generate Last-Modified and ETag response headers
  * static-file: obey the Content-Type provided by the translation server
  * static-file: get Content-Type from extended attribute
  * http-cache: use istream_null when cached resource is empty

 -- Max Kellermann <mk@cm4all.com>  Mon, 27 Apr 2009 10:00:20 +0200

cm4all-beng-proxy (0.5) unstable; urgency=low

  * processor: accept c:mode/c:base attributes in any order
  * processor: removed alternative (anchor) rewrite syntax

 -- Max Kellermann <mk@cm4all.com>  Mon, 20 Apr 2009 22:04:19 +0200

cm4all-beng-proxy (0.4.10) unstable; urgency=low

  * processor: lift length limitation for widget parameters
  * translate: abort if a packet is too large
  * translate: support MAX_AGE for the whole response
  * hashmap: fix corruption of slot chain in hashmap_remove_value()

 -- Max Kellermann <mk@cm4all.com>  Fri, 17 Apr 2009 13:02:50 +0200

cm4all-beng-proxy (0.4.9) unstable; urgency=low

  * http-cache: explicitly start reading into cache
  * cgi: clear "headers" variable before publishing the response
  * translate: use DOCUMENT_ROOT as CGI parameter

 -- Max Kellermann <mk@cm4all.com>  Mon, 06 Apr 2009 16:21:57 +0200

cm4all-beng-proxy (0.4.8) unstable; urgency=low

  * translate: allow ADDRESS packets in AJP addresses
  * translate: initialize all fields of a FastCGI address
  * http-cache: close all caching connections on exit
  * processor: don't rewrite SCRIPT SRC attribute when proxying

 -- Max Kellermann <mk@cm4all.com>  Thu, 02 Apr 2009 15:45:46 +0200

cm4all-beng-proxy (0.4.7) unstable; urgency=low

  * http-server: use istream_null for empty request body
  * parser: check for trailing slash only in TAG_OPEN tags
  * parser: added support for XML Processing Instructions
  * processor: implemented XML Processing Instruction "cm4all-rewrite-uri"
  * uri-escape: escape the slash character
  * cache: remove all matching items in cache_remove()
  * http-cache: lock cache items while holding a reference

 -- Max Kellermann <mk@cm4all.com>  Thu, 02 Apr 2009 12:02:53 +0200

cm4all-beng-proxy (0.4.6) unstable; urgency=low

  * file_handler: fixed logic error in If-Modified-Since check
  * date: return UTC time stamp in http_date_parse()
  * cache: continue search after item was invalidated
  * cache: remove the correct cache item
  * istream-chunked: work around invalid assertion failure
  * istream-subst: fixed corruption after partial match

 -- Max Kellermann <mk@cm4all.com>  Wed, 25 Mar 2009 15:03:10 +0100

cm4all-beng-proxy (0.4.5) unstable; urgency=low

  * http-server: assume keep-alive is enabled on HTTP 1.1
  * http-client: unregister EV_READ when the buffer is full
  * translation: added QUERY_STRING packet
  * processor: optionally parse base/mode from URI

 -- Max Kellermann <mk@cm4all.com>  Tue, 17 Mar 2009 13:04:25 +0100

cm4all-beng-proxy (0.4.4) unstable; urgency=low

  * forward Accept-Language request header to the translation server
  * translate: added the USER_AGENT request packet
  * session: obey the USER/MAX_AGE setting
  * use libcm4all-inline-dev in libcm4all-beng-proxy-dev
  * added pkg-config file for libcm4all-beng-proxy-dev
  * updated python-central dependencies
  * processor: parse c:base/c:mode attributes in PARAM tags

 -- Max Kellermann <mk@cm4all.com>  Wed, 11 Mar 2009 09:43:48 +0100

cm4all-beng-proxy (0.4.3) unstable; urgency=low

  * processor: rewrite URI in LINK tags
  * processor: rewrite URI in PARAM tags
  * use splice() from glibc 2.7
  * translate: added VARY response packet
  * build documentation with texlive

 -- Max Kellermann <mk@cm4all.com>  Wed, 04 Mar 2009 09:53:56 +0100

cm4all-beng-proxy (0.4.2) unstable; urgency=low

  * hashmap: fix corruption in slot chain
  * use monotonic clock to calculate expiry times
  * processor: rewrite URIs in the EMBED, VIDEO, AUDIO tags

 -- Max Kellermann <mk@cm4all.com>  Tue, 17 Feb 2009 17:14:48 +0100

cm4all-beng-proxy (0.4.1) unstable; urgency=low

  * translate: clear client->transformation
  * handler: check for translation errors
  * http-server: fixed assertion failure during shutdown
  * http-server: send "Keep-Alive" response header
  * worker: after fork(), call event_reinit() in the parent process
  * added valgrind build dependency
  * build with Debian's libevent-1.4 package

 -- Max Kellermann <mk@cm4all.com>  Tue, 10 Feb 2009 11:48:53 +0100

cm4all-beng-proxy (0.4) unstable; urgency=low

  * added support for transformation views
    - in the JavaScript API, mode=proxy is now deprecated
  * http-cache: fix segfault when request_headers==NULL
  * http-cache: store multiple (varying) versions of a resource
  * http-cache: use the "max-age" cache-control response

 -- Max Kellermann <mk@cm4all.com>  Fri, 30 Jan 2009 13:29:43 +0100

cm4all-beng-proxy (0.3.9) unstable; urgency=low

  * http-client: assume keep-alive is enabled on HTTP 1.1
  * processor: use configured/session path-info for mode=child URIs

 -- Max Kellermann <mk@cm4all.com>  Tue, 27 Jan 2009 13:07:51 +0100

cm4all-beng-proxy (0.3.8) unstable; urgency=low

  * processor: pass Content-Type and Content-Language headers from
    template
  * http-client: allow chunked response body without keep-alive

 -- Max Kellermann <mk@cm4all.com>  Fri, 23 Jan 2009 13:02:42 +0100

cm4all-beng-proxy (0.3.7) unstable; urgency=low

  * istream_subst: exit the loop if state==INSERT
  * istream_iconv: check if the full buffer could be flushed
  * worker: don't reinitialize session manager during shutdown

 -- Max Kellermann <mk@cm4all.com>  Thu, 15 Jan 2009 10:39:47 +0100

cm4all-beng-proxy (0.3.6) unstable; urgency=low

  * processor: ignore closing </header>
  * widget-http: now really don't check content-type in frame parents
  * parser: skip comments
  * processor: implemented c:base="parent"
  * processor: added "c:" prefix to c:widget child elements
  * processor: renamed the "c:param" element to "c:parameter"

 -- Max Kellermann <mk@cm4all.com>  Thu, 08 Jan 2009 11:17:29 +0100

cm4all-beng-proxy (0.3.5) unstable; urgency=low

  * widget-http: don't check content-type in frame parents
  * istream-subst: allow null bytes in the input stream
  * js: added the "translate" parameter for passing values to the
    translation server
  * rewrite-uri: refuse to rewrite a frame URI without widget id

 -- Max Kellermann <mk@cm4all.com>  Mon, 05 Jan 2009 16:46:32 +0100

cm4all-beng-proxy (0.3.4) unstable; urgency=low

  * processor: added support for custom widget request headers
  * http-cache: obey the "Vary" response header
  * http-cache: pass the new http_cache_info object when testing a cache
    item

 -- Max Kellermann <mk@cm4all.com>  Tue, 30 Dec 2008 15:46:44 +0100

cm4all-beng-proxy (0.3.3) unstable; urgency=low

  * processor: grew widget parameter buffer to 512 bytes
  * widget-resolver: clear widget->resolver on abort
  * cgi: clear the input's handler in cgi_async_abort()
  * widget-stream: use istream_hold (reverts r4171)

 -- Max Kellermann <mk@cm4all.com>  Fri, 05 Dec 2008 14:43:05 +0100

cm4all-beng-proxy (0.3.2) unstable; urgency=low

  * processor: free memory before calling embed_frame_widget()
  * processor: allocate query string from the widget pool
  * processor: removed the obsolete widget attributes "tag" and "style"
  * parser: hold a reference to the pool

 -- Max Kellermann <mk@cm4all.com>  Mon, 01 Dec 2008 14:15:38 +0100

cm4all-beng-proxy (0.3.1) unstable; urgency=low

  * http-client: remove Transfer-Encoding and Content-Length from response
    headers
  * http-client: don't read body after invoke_response()
  * fork: retry splice() after EAGAIN
  * fork: don't close input when splice() fails
  * cgi: abort the response handler when the stdin stream fails
  * istream_file, istream_pipe, fork, client_socket, listener: fixed file
    descriptor leaks
  * processor: hold a reference to the caller's pool
  * debian/rules: enabled test suite

 -- Max Kellermann <mk@cm4all.com>  Thu, 27 Nov 2008 16:01:16 +0100

cm4all-beng-proxy (0.3) unstable; urgency=low

  * implemented widget filters
  * translate: initialize all fields of a CGI address
  * fork: read request body on EAGAIN
  * fork: implemented the direct() method with splice()
  * python: added class Response
  * prototypes/translate.py:
    - support "filter"
    - support "content_type"
  * demo: added widget filter demo

 -- Max Kellermann <mk@cm4all.com>  Wed, 26 Nov 2008 16:27:29 +0100

cm4all-beng-proxy (0.2) unstable; urgency=low

  * don't quote text/xml widgets
  * widget-resolver: pass widget_pool to widget_class_lookup()
  * widget-registry: allocate widget_class from widget_pool
  * widget-stream: eliminated the async operation proxy, because the
    operation cannot be aborted before the constructor returns
  * widget-stream: don't clear the "delayed" stream in the response() callback
  * rewrite-uri: trigger istream_read(delayed) after istream_delayed_set()
  * doc: clarified XSLT integration

 -- Max Kellermann <mk@cm4all.com>  Tue, 25 Nov 2008 15:28:54 +0100

cm4all-beng-proxy (0.1) unstable; urgency=low

  * initial release

 -- Max Kellermann <mk@cm4all.com>  Mon, 17 Nov 2008 11:59:36 +0100<|MERGE_RESOLUTION|>--- conflicted
+++ resolved
@@ -1,7 +1,6 @@
-<<<<<<< HEAD
 cm4all-beng-proxy (1.2.10) unstable; urgency=low
 
-  * 
+  * merge release 1.1.23
 
  --   
 
@@ -71,13 +70,12 @@
   * lb_control: allow querying node status over control socket
 
  -- Max Kellermann <mk@cm4all.com>  Tue, 27 Sep 2011 12:00:44 +0200
-=======
+
 cm4all-beng-proxy (1.1.23) unstable; urgency=low
 
   * header-forward: remove port number from X-Forwarded-For
 
  -- Max Kellermann <mk@cm4all.com>  Wed, 28 Dec 2011 16:51:41 -0000
->>>>>>> ec0465ef
 
 cm4all-beng-proxy (1.1.22) unstable; urgency=low
 
