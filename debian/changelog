<<<<<<< HEAD
cm4all-beng-proxy (1.1.30) unstable; urgency=low

  * 

 --   

cm4all-beng-proxy (1.1.29) unstable; urgency=low

  * merge release 1.0.23

 -- Max Kellermann <mk@cm4all.com>  Thu, 09 Feb 2012 09:30:18 -0000

cm4all-beng-proxy (1.1.28) unstable; urgency=low

  * merge release 1.0.22

 -- Max Kellermann <mk@cm4all.com>  Thu, 02 Feb 2012 13:39:21 -0000

cm4all-beng-proxy (1.1.27) unstable; urgency=low

  * merge release 1.0.21

 -- Max Kellermann <mk@cm4all.com>  Tue, 31 Jan 2012 14:59:06 -0000

cm4all-beng-proxy (1.1.26) unstable; urgency=low

  * merge release 1.0.20

 -- Max Kellermann <mk@cm4all.com>  Wed, 25 Jan 2012 12:13:43 -0000

cm4all-beng-proxy (1.1.25) unstable; urgency=low

  * merge release 1.0.19

 -- Max Kellermann <mk@cm4all.com>  Tue, 17 Jan 2012 08:29:34 -0000

cm4all-beng-proxy (1.1.24) unstable; urgency=low

  * merge release 1.0.18

 -- Max Kellermann <mk@cm4all.com>  Wed, 04 Jan 2012 15:27:35 -0000

cm4all-beng-proxy (1.1.23) unstable; urgency=low

  * header-forward: remove port number from X-Forwarded-For

 -- Max Kellermann <mk@cm4all.com>  Wed, 28 Dec 2011 16:51:41 -0000

cm4all-beng-proxy (1.1.22) unstable; urgency=low

  * merge release 1.0.17
  * istream-socket: fix potential assertion failure

 -- Max Kellermann <mk@cm4all.com>  Wed, 21 Dec 2011 16:44:46 -0000

cm4all-beng-proxy (1.1.21) unstable; urgency=low

  * merge release 1.0.16

 -- Max Kellermann <mk@cm4all.com>  Wed, 14 Dec 2011 11:07:58 -0000

cm4all-beng-proxy (1.1.20) unstable; urgency=low

  * merge release 1.0.15
  * processor: don't rewrite "mailto:" hyperlinks

 -- Max Kellermann <mk@cm4all.com>  Mon, 05 Dec 2011 18:37:10 -0000

cm4all-beng-proxy (1.1.19) unstable; urgency=low

  * {css_,}processor: quote widget classes for prefixing XML IDs, CSS classes

 -- Max Kellermann <mk@cm4all.com>  Fri, 18 Nov 2011 13:17:02 -0000

cm4all-beng-proxy (1.1.18) unstable; urgency=low

  * merge release 1.0.13
  * lb_http: eliminate the duplicate "Date" response header

 -- Max Kellermann <mk@cm4all.com>  Tue, 08 Nov 2011 19:33:07 +0100

cm4all-beng-proxy (1.1.17) unstable; urgency=low

  * merge release 1.0.13

 -- Max Kellermann <mk@cm4all.com>  Wed, 02 Nov 2011 16:52:21 +0100

cm4all-beng-proxy (1.1.16) unstable; urgency=low

  * merge release 1.0.12

 -- Max Kellermann <mk@cm4all.com>  Fri, 21 Oct 2011 15:09:55 +0200

cm4all-beng-proxy (1.1.15) unstable; urgency=low

  * merge release 1.0.11

 -- Max Kellermann <mk@cm4all.com>  Wed, 19 Oct 2011 09:36:38 +0200

cm4all-beng-proxy (1.1.14) unstable; urgency=low

  * merge release 1.0.10

 -- Max Kellermann <mk@cm4all.com>  Fri, 07 Oct 2011 15:15:00 +0200

cm4all-beng-proxy (1.1.13) unstable; urgency=low

  * merge release 1.0.9

 -- Max Kellermann <mk@cm4all.com>  Thu, 29 Sep 2011 16:47:56 +0200

cm4all-beng-proxy (1.1.12) unstable; urgency=low

  * merge release 1.0.8

 -- Max Kellermann <mk@cm4all.com>  Thu, 22 Sep 2011 17:13:41 +0200

cm4all-beng-proxy (1.1.11) unstable; urgency=low

  * merge release 1.0.7
  * widget-http: response header X-CM4all-View selects a view
  * processor, css_processor: support prefixing XML ids
  * processor: property "c:view" selects a view

 -- Max Kellermann <mk@cm4all.com>  Fri, 16 Sep 2011 12:25:24 +0200

cm4all-beng-proxy (1.1.10) unstable; urgency=low

  * merge release 1.0.6
  * http-request: don't clear failure state on successful TCP connection
  * istream-socket: fix assertion failure after receive error
  * ssl_filter: check for end-of-file on plain socket
  * ssl_filter: fix buffer assertion failures

 -- Max Kellermann <mk@cm4all.com>  Tue, 13 Sep 2011 18:50:18 +0200

cm4all-beng-proxy (1.1.9) unstable; urgency=low

  * http-request: improve keep-alive cancellation detection
  * http-request: mark server "failed" after HTTP client error
  * lb: implement the control protocol
    - can disable and re-enable workers
  * lb: don't allow sticky pool with only one member
  * lb: verify that a new sticky host is alive
  * lb: mark server "failed" after HTTP client error

 -- Max Kellermann <mk@cm4all.com>  Fri, 09 Sep 2011 13:03:55 +0200

cm4all-beng-proxy (1.1.8) unstable; urgency=low

  * merge release 1.0.5
  * {css_,}processor: one more underscore for the prefix
  * processor: remove rewrite-uri processing instructions from output
  * translate: unknown packet is a fatal error
  * processor: add option to set widget/focus by default
  * rewrite-uri: a leading tilde refers to the widget base; translation
    packet ANCHOR_ABSOLUTE enables it by default

 -- Max Kellermann <mk@cm4all.com>  Mon, 05 Sep 2011 17:56:31 +0200

cm4all-beng-proxy (1.1.7) unstable; urgency=low

  * css_processor: implement property "-c-mode"
  * css_processor: translate underscore prefix in class names
  * processor: translate underscore prefix in CSS class names

 -- Max Kellermann <mk@cm4all.com>  Mon, 29 Aug 2011 17:47:48 +0200

cm4all-beng-proxy (1.1.6) unstable; urgency=low

  * merge release 1.0.3
  * implement CSS processor

 -- Max Kellermann <mk@cm4all.com>  Mon, 22 Aug 2011 17:13:56 +0200

cm4all-beng-proxy (1.1.5) unstable; urgency=low

  * lb: optionally generate Via and X-Forwarded-For

 -- Max Kellermann <mk@cm4all.com>  Wed, 17 Aug 2011 12:45:14 +0200

cm4all-beng-proxy (1.1.4) unstable; urgency=low

  * pipe-stock: fix assertion failure after optimization bug
  * istream-pipe: reuse drained pipes immediately
  * sink-socket: reinstate write event during bulk transfers

 -- Max Kellermann <mk@cm4all.com>  Thu, 11 Aug 2011 14:41:37 +0200

cm4all-beng-proxy (1.1.3) unstable; urgency=low

  * widget: quote invalid XMLID/JS characters for &c:prefix;
  * lb: add protocol "tcp"

 -- Max Kellermann <mk@cm4all.com>  Wed, 10 Aug 2011 18:53:12 +0200

cm4all-beng-proxy (1.1.2) unstable; urgency=low

  * merge release 1.0.2
  * http-server: report detailed errors
  * widget-http: implement header dumps
  * cgi, fastcgi: enable cookie jar with custom cookie "host"

 -- Max Kellermann <mk@cm4all.com>  Thu, 04 Aug 2011 17:27:51 +0200

cm4all-beng-proxy (1.1.1) unstable; urgency=low

  * merge release 1.0.1
  * lb: don't ignore unimplemented configuration keywords
  * lb: configurable monitor check interval
  * session: configurable idle timeout

 -- Max Kellermann <mk@cm4all.com>  Tue, 26 Jul 2011 11:27:20 +0200

cm4all-beng-proxy (1.1) unstable; urgency=low

  * http-client: send "Expect: 100-continue" only for big request body
  * lb: implement monitors (ping, connect, tcp_expect)

 -- Max Kellermann <mk@cm4all.com>  Wed, 20 Jul 2011 15:04:22 +0200
  
=======
cm4all-beng-proxy (1.0.24) unstable; urgency=low

  * debian/rules: optimize parallel build
  * cgi: break loop when headers are finished

 -- Max Kellermann <mk@cm4all.com>  Wed, 15 Feb 2012 09:23:22 -0000

>>>>>>> 3b774d16
cm4all-beng-proxy (1.0.23) unstable; urgency=low

  * cgi: detect large response headers
  * cgi: continue parsing response headers after buffer boundary
  * cgi: bigger response header buffer
  * fcgi-client: detect large response headers

 -- Max Kellermann <mk@cm4all.com>  Thu, 09 Feb 2012 09:27:50 -0000

cm4all-beng-proxy (1.0.22) unstable; urgency=low

  * debian/rules: don't run libtool
  * lb: thread safety for the SSL filter
  * lb: fix crash during shutdown
  * http-server: fix uninitialised variable

 -- Max Kellermann <mk@cm4all.com>  Thu, 02 Feb 2012 13:03:08 -0000

cm4all-beng-proxy (1.0.21) unstable; urgency=low

  * hstock: fix memory leak
  * notify: fix endless busy loop
  * ssl_filter: fix hang while tearing down connection

 -- Max Kellermann <mk@cm4all.com>  Tue, 31 Jan 2012 15:24:50 -0000

cm4all-beng-proxy (1.0.20) unstable; urgency=low

  * ssl: load the whole certificate chain
  * translate: fix PATH+JAILCGI+SITE check
  * translate: fix HOME check
  * resource-address: include all CGI attributes in cache key

 -- Max Kellermann <mk@cm4all.com>  Wed, 25 Jan 2012 12:10:43 -0000

cm4all-beng-proxy (1.0.19) unstable; urgency=low

  * cookie-client: add a missing out-of-memory check

 -- Max Kellermann <mk@cm4all.com>  Tue, 17 Jan 2012 08:27:38 -0000

cm4all-beng-proxy (1.0.18) unstable; urgency=low

  * resource-address: support zero-length path_info prefix (for BASE)
  * hashmap: optimize insertions
  * http-server: limit the number of request headers
  * proxy-widget: discard the unused request body on error

 -- Max Kellermann <mk@cm4all.com>  Wed, 04 Jan 2012 14:55:59 -0000

cm4all-beng-proxy (1.0.17) unstable; urgency=low

  * istream-chunked: avoid recursive buffer write, fixes crash

 -- Max Kellermann <mk@cm4all.com>  Wed, 21 Dec 2011 16:37:44 -0000

cm4all-beng-proxy (1.0.16) unstable; urgency=low

  * http-server: disable timeout while waiting for CGI
  * cgi: fix segmentation fault
  * processor: discard child's request body on abort
  * proxy-widget: discard the unused request body on error

 -- Max Kellermann <mk@cm4all.com>  Wed, 14 Dec 2011 11:53:31 +0100

cm4all-beng-proxy (1.0.15) unstable; urgency=low

  * http-client: fix assertion failure on bogus "100 Continue"
  * handler: don't close the request body twice
  * session: add a missing out-of-memory check
  * fcgi-client: check for EV_READ event
  * fcgi-serialize: fix serializing parameter without value

 -- Max Kellermann <mk@cm4all.com>  Mon, 05 Dec 2011 17:47:20 -0000

cm4all-beng-proxy (1.0.14) unstable; urgency=low

  * http-server: don't generate chunked HEAD response
  * http-server: don't override Content-Length for HEAD response
  * lb_http, proxy-widget, response: forward Content-Length after HEAD

 -- Max Kellermann <mk@cm4all.com>  Tue, 08 Nov 2011 18:19:42 +0100

cm4all-beng-proxy (1.0.13) unstable; urgency=low

  * processor: initialize URI rewrite options for <?cm4all-rewrite-uri?>

 -- Max Kellermann <mk@cm4all.com>  Wed, 02 Nov 2011 16:47:48 +0100

cm4all-beng-proxy (1.0.12) unstable; urgency=low

  * http-server, proxy-widget: add missing newline to log message
  * fcgi_client: fix assertion failure on response body error
  * http-cache-choice: fix crash due to wrong filter callback

 -- Max Kellermann <mk@cm4all.com>  Fri, 21 Oct 2011 15:02:42 +0200

cm4all-beng-proxy (1.0.11) unstable; urgency=low

  * lb_config: fix binding to wildcard address
  * rewrite-uri: clarify warning message when widget has no id

 -- Max Kellermann <mk@cm4all.com>  Wed, 19 Oct 2011 09:26:48 +0200

cm4all-beng-proxy (1.0.10) unstable; urgency=low

  * debian/control: beng-lb doesn't need "daemon" anymore
  * http-string: allow space in unquoted cookie values (RFC ignorant)

 -- Max Kellermann <mk@cm4all.com>  Fri, 07 Oct 2011 15:06:32 +0200

cm4all-beng-proxy (1.0.9) unstable; urgency=low

  * tcp-balancer: store a copy of the socket address
  * lb: default log directory is /var/log/cm4all/beng-lb
  * lb: use new built-in watchdog instead of /usr/bin/daemon

 -- Max Kellermann <mk@cm4all.com>  Thu, 29 Sep 2011 16:19:34 +0200

cm4all-beng-proxy (1.0.8) unstable; urgency=low

  * resource-address: copy the delegate JailCGI parameters (crash bug fix)
  * response: use the same URI for storing and dropping widget sessions

 -- Max Kellermann <mk@cm4all.com>  Thu, 22 Sep 2011 13:39:08 +0200

cm4all-beng-proxy (1.0.7) unstable; urgency=low

  * inline-widget: discard request body when class lookup fails

 -- Max Kellermann <mk@cm4all.com>  Fri, 16 Sep 2011 12:16:04 +0200

cm4all-beng-proxy (1.0.6) unstable; urgency=low

  * processor: support short "SCRIPT" tag
  * widget-uri: use the template's view specification

 -- Max Kellermann <mk@cm4all.com>  Tue, 13 Sep 2011 18:14:24 +0200

cm4all-beng-proxy (1.0.5) unstable; urgency=low

  * resource-loader: delete comma when extracting from X-Forwarded-For

 -- Max Kellermann <mk@cm4all.com>  Mon, 05 Sep 2011 17:43:22 +0200

cm4all-beng-proxy (1.0.4) unstable; urgency=low

  * istream-replace: update the buffer reader after new data was added

 -- Max Kellermann <mk@cm4all.com>  Mon, 05 Sep 2011 15:43:17 +0200

cm4all-beng-proxy (1.0.3) unstable; urgency=low

  * merge release 0.9.35
  * control-handler: fix uninitialized variable

 -- Max Kellermann <mk@cm4all.com>  Thu, 18 Aug 2011 15:15:52 +0200

cm4all-beng-proxy (1.0.2) unstable; urgency=low

  * merge release 0.9.34
  * handler: always log translate client errors
  * tcp-balancer: fix memory leak in error handler
  * http-string: allow more characters in cookie values (RFC ignorant)

 -- Max Kellermann <mk@cm4all.com>  Mon, 01 Aug 2011 16:30:05 +0200

cm4all-beng-proxy (1.0.1) unstable; urgency=low

  * session: increase idle timeout to 20 minutes

 -- Max Kellermann <mk@cm4all.com>  Tue, 26 Jul 2011 11:23:36 +0200

cm4all-beng-proxy (1.0) unstable; urgency=low

  * merge release 0.9.33
  * header-forward: eliminate the duplicate "Date" response header
  * proxy-handler: don't pass internal URI arguments to CGI

 -- Max Kellermann <mk@cm4all.com>  Mon, 18 Jul 2011 17:07:42 +0200

cm4all-beng-proxy (0.10.14) unstable; urgency=low

  * merge release 0.9.32

 -- Max Kellermann <mk@cm4all.com>  Tue, 12 Jul 2011 19:02:23 +0200

cm4all-beng-proxy (0.10.13) unstable; urgency=low

  * growing-buffer: reset the position when skipping buffers

 -- Max Kellermann <mk@cm4all.com>  Wed, 06 Jul 2011 10:07:50 +0200

cm4all-beng-proxy (0.10.12) unstable; urgency=low

  * merge release 0.9.31
  * rewrite-uri: log widget base mismatch
  * istream-replace: fix assertion failure with splitted buffer

 -- Max Kellermann <mk@cm4all.com>  Tue, 05 Jul 2011 22:05:44 +0200

cm4all-beng-proxy (0.10.11) unstable; urgency=low

  * merge release 0.9.30
  * lb: add SSL/TLS support

 -- Max Kellermann <mk@cm4all.com>  Mon, 04 Jul 2011 17:14:21 +0200

cm4all-beng-proxy (0.10.10) unstable; urgency=low

  * merge release 0.9.29

 -- Max Kellermann <mk@cm4all.com>  Tue, 28 Jun 2011 17:56:43 +0200

cm4all-beng-proxy (0.10.9) unstable; urgency=low

  * merge release 0.9.28

 -- Max Kellermann <mk@cm4all.com>  Mon, 27 Jun 2011 13:38:03 +0200

cm4all-beng-proxy (0.10.8) unstable; urgency=low

  * lb_http: don't access the connection object after it was closed
  * restart the load balancer automatically

 -- Max Kellermann <mk@cm4all.com>  Wed, 22 Jun 2011 12:38:39 +0200

cm4all-beng-proxy (0.10.7) unstable; urgency=low

  * config: make the session cookie name configurable
  * uri-relative: allow relative base URIs (for CGI)
  * widget-uri: combine existing CGI PATH_INFO and given widget location
  * python/translation/widget: support "path_info" specification

 -- Max Kellermann <mk@cm4all.com>  Mon, 20 Jun 2011 14:54:38 +0200

cm4all-beng-proxy (0.10.6) unstable; urgency=low

  * merge release 0.9.26

 -- Max Kellermann <mk@cm4all.com>  Wed, 15 Jun 2011 09:19:28 +0200

cm4all-beng-proxy (0.10.5) unstable; urgency=low

  * merge release 0.9.26

 -- Max Kellermann <mk@cm4all.com>  Fri, 10 Jun 2011 10:09:09 +0200

cm4all-beng-proxy (0.10.4) unstable; urgency=low

  * doc: add beng-lb documentation
  * lb: implement "fallback" option
  * merge release 0.9.25

 -- Max Kellermann <mk@cm4all.com>  Wed, 08 Jun 2011 14:13:43 +0200

cm4all-beng-proxy (0.10.3) unstable; urgency=low

  * python/translation.widget: support keyword "sticky"
  * lb: implement sticky modes "failover", "cookie"

 -- Max Kellermann <mk@cm4all.com>  Mon, 06 Jun 2011 15:51:36 +0200

cm4all-beng-proxy (0.10.2) unstable; urgency=low

  * debian: fix beng-lb pid file name
  * lb_http: implement sticky sessions
  * merge release 0.9.24

 -- Max Kellermann <mk@cm4all.com>  Tue, 31 May 2011 14:32:03 +0200

cm4all-beng-proxy (0.10.1) unstable; urgency=low

  * lb_http: close request body on error
  * lb_listener: print error message when binding fails
  * merge release 0.9.23

 -- Max Kellermann <mk@cm4all.com>  Fri, 27 May 2011 13:13:55 +0200

cm4all-beng-proxy (0.10) unstable; urgency=low

  * failure: fix inverted logic bug in expiry check
  * tcp-balancer: implement session stickiness
  * lb: new stand-alone load balancer

 -- Max Kellermann <mk@cm4all.com>  Thu, 26 May 2011 14:32:02 +0200

cm4all-beng-proxy (0.9.35) unstable; urgency=low

  * resource-loader: pass the last X-Forwarded-For element to AJP

 -- Max Kellermann <mk@cm4all.com>  Thu, 18 Aug 2011 15:05:02 +0200

cm4all-beng-proxy (0.9.34) unstable; urgency=low

  * request: fix double request body close in errdoc handler
  * handler: close request body on early abort

 -- Max Kellermann <mk@cm4all.com>  Mon, 01 Aug 2011 16:21:43 +0200

cm4all-beng-proxy (0.9.33) unstable; urgency=low

  * {http,ajp}-request, errdoc: check before closing the request body on
    error

 -- Max Kellermann <mk@cm4all.com>  Mon, 18 Jul 2011 16:30:29 +0200

cm4all-beng-proxy (0.9.32) unstable; urgency=low

  * processor: dispose request body when focused widget was not found
  * http-string: allow the slash in cookie values (RFC ignorant)

 -- Max Kellermann <mk@cm4all.com>  Tue, 12 Jul 2011 18:16:01 +0200

cm4all-beng-proxy (0.9.31) unstable; urgency=low

  * growing-buffer: fix assertion failure with empty first buffer

 -- Max Kellermann <mk@cm4all.com>  Tue, 05 Jul 2011 21:58:24 +0200

cm4all-beng-proxy (0.9.30) unstable; urgency=low

  * growing-buffer: fix assertion failure in reader when buffer is empty

 -- Max Kellermann <mk@cm4all.com>  Mon, 04 Jul 2011 16:59:28 +0200

cm4all-beng-proxy (0.9.29) unstable; urgency=low

  * http-string: allow the equality sign in cookie values (RFC ignorant)

 -- Max Kellermann <mk@cm4all.com>  Tue, 28 Jun 2011 17:50:23 +0200

cm4all-beng-proxy (0.9.28) unstable; urgency=low

  * http-string: allow round brackets in cookie values (RFC ignorant)

 -- Max Kellermann <mk@cm4all.com>  Mon, 27 Jun 2011 13:23:58 +0200

cm4all-beng-proxy (0.9.27) unstable; urgency=low

  * handler: don't delete existing session in TRANSPARENT mode

 -- Max Kellermann <mk@cm4all.com>  Wed, 15 Jun 2011 09:08:48 +0200

cm4all-beng-proxy (0.9.26) unstable; urgency=low

  * worker: read "crash" value before destroying shared memory
  * session: fix crash while discarding session

 -- Max Kellermann <mk@cm4all.com>  Fri, 10 Jun 2011 09:54:56 +0200

cm4all-beng-proxy (0.9.25) unstable; urgency=low

  * response: discard the request body before passing to errdoc
  * worker: don't restart all workers after "safe" worker crash
  * cgi: check for end-of-file after splice

 -- Max Kellermann <mk@cm4all.com>  Wed, 08 Jun 2011 15:02:35 +0200

cm4all-beng-proxy (0.9.24) unstable; urgency=low

  * fcgi-client: really discard packets on request id mismatch
  * memcached-client: don't schedule read event when buffer is full
  * session: support beng-lb sticky sessions

 -- Max Kellermann <mk@cm4all.com>  Tue, 31 May 2011 14:23:41 +0200

cm4all-beng-proxy (0.9.23) unstable; urgency=low

  * tcp-balancer: retry connecting to cluster if a node fails

 -- Max Kellermann <mk@cm4all.com>  Fri, 27 May 2011 13:01:31 +0200

cm4all-beng-proxy (0.9.22) unstable; urgency=low

  * failure: fix inverted logic bug in expiry check
  * uri-extract: support AJP URLs, fixes AJP cookies
  * ajp-client: don't schedule read event when buffer is full

 -- Max Kellermann <mk@cm4all.com>  Thu, 26 May 2011 08:32:32 +0200

cm4all-beng-proxy (0.9.21) unstable; urgency=low

  * balancer: re-enable load balancing (regression fix)
  * merge release 0.8.38

 -- Max Kellermann <mk@cm4all.com>  Fri, 20 May 2011 11:03:31 +0200

cm4all-beng-proxy (0.9.20) unstable; urgency=low

  * http-cache: fix assertion failure caused by wrong destructor
  * merge release 0.8.37

 -- Max Kellermann <mk@cm4all.com>  Mon, 16 May 2011 14:03:09 +0200

cm4all-beng-proxy (0.9.19) unstable; urgency=low

  * http-request: don't retry requests with a request body

 -- Max Kellermann <mk@cm4all.com>  Thu, 12 May 2011 11:35:55 +0200

cm4all-beng-proxy (0.9.18) unstable; urgency=low

  * http-body: fix assertion failure on EOF chunk after socket was closed
  * widget-http: fix crash in widget lookup error handler
  * merge release 0.8.36

 -- Max Kellermann <mk@cm4all.com>  Tue, 10 May 2011 18:56:33 +0200

cm4all-beng-proxy (0.9.17) unstable; urgency=low

  * growing-buffer: fix assertion failure after large initial write
  * http-request: retry after connection failure
  * test/t-cgi: fix bashisms in test scripts

 -- Max Kellermann <mk@cm4all.com>  Wed, 04 May 2011 18:54:57 +0200

cm4all-beng-proxy (0.9.16) unstable; urgency=low

  * resource-address: append "transparent" args to CGI path_info
  * tcache: fix crash on FastCGI with BASE

 -- Max Kellermann <mk@cm4all.com>  Mon, 02 May 2011 16:07:21 +0200

cm4all-beng-proxy (0.9.15) unstable; urgency=low

  * configure.ac: check if valgrind/memcheck.h is installed
  * configure.ac: check if libattr is available
  * access-log: log Referer and User-Agent
  * access-log: log the request duration
  * proxy-handler: allow forwarding URI arguments
  * merge release 0.8.35

 -- Max Kellermann <mk@cm4all.com>  Wed, 27 Apr 2011 18:54:17 +0200

cm4all-beng-proxy (0.9.14) unstable; urgency=low

  * processor: don't clear widget pointer at opening tag
  * debian: move ulimit call from init script to *.default
  * merge release 0.8.33

 -- Max Kellermann <mk@cm4all.com>  Wed, 13 Apr 2011 17:03:29 +0200

cm4all-beng-proxy (0.9.13) unstable; urgency=low

  * proxy-widget: apply the widget's response header forward settings
  * response: add option to dump the widget tree
  * widget-class: move header forward settings to view
  * merge release 0.8.30

 -- Max Kellermann <mk@cm4all.com>  Mon, 04 Apr 2011 16:31:26 +0200

cm4all-beng-proxy (0.9.12) unstable; urgency=low

  * widget: internal API refactorization
  * was-control: fix argument order in "abort" call
  * was-client: duplicate the GError object when it is used twice
  * {file,delegate}-handler: add Expires/ETag headers to 304 response
  * cgi: allow setting environment variables

 -- Max Kellermann <mk@cm4all.com>  Thu, 24 Mar 2011 15:12:54 +0100

cm4all-beng-proxy (0.9.11) unstable; urgency=low

  * processor: major API refactorization
  * merge release 0.8.29

 -- Max Kellermann <mk@cm4all.com>  Mon, 21 Mar 2011 19:43:28 +0100

cm4all-beng-proxy (0.9.10) unstable; urgency=low

  * merge release 0.8.27

 -- Max Kellermann <mk@cm4all.com>  Fri, 18 Mar 2011 14:11:16 +0100

cm4all-beng-proxy (0.9.9) unstable; urgency=low

  * merge release 0.8.25

 -- Max Kellermann <mk@cm4all.com>  Mon, 14 Mar 2011 16:05:51 +0100

cm4all-beng-proxy (0.9.8) unstable; urgency=low

  * translate: support UNIX domain sockets in ADDRESS_STRING
  * resource-address: support connections to existing FastCGI servers

 -- Max Kellermann <mk@cm4all.com>  Fri, 11 Mar 2011 19:24:33 +0100

cm4all-beng-proxy (0.9.7) unstable; urgency=low

  * merge release 0.8.24

 -- Max Kellermann <mk@cm4all.com>  Fri, 04 Mar 2011 13:07:36 +0100

cm4all-beng-proxy (0.9.6) unstable; urgency=low

  * merge release 0.8.23

 -- Max Kellermann <mk@cm4all.com>  Mon, 28 Feb 2011 11:47:45 +0100

cm4all-beng-proxy (0.9.5) unstable; urgency=low

  * translate: allow SITE without CGI

 -- Max Kellermann <mk@cm4all.com>  Mon, 31 Jan 2011 06:35:24 +0100

cm4all-beng-proxy (0.9.4) unstable; urgency=low

  * widget-class: allow distinct addresses for each view

 -- Max Kellermann <mk@cm4all.com>  Thu, 27 Jan 2011 17:51:21 +0100

cm4all-beng-proxy (0.9.3) unstable; urgency=low

  * istream-catch: log errors
  * proxy-handler: pass the original request URI to (Fast)CGI
  * proxy-handler: pass the original document root to (Fast)CGI
  * fcgi-stock: pass site id to child process
  * translation: new packet "HOME" for JailCGI
  * resource-loader: get remote host from "X-Forwarded-For"
  * cgi, fcgi-client: pass client IP address to application

 -- Max Kellermann <mk@cm4all.com>  Fri, 21 Jan 2011 18:13:38 +0100

cm4all-beng-proxy (0.9.2) unstable; urgency=low

  * merge release 0.8.21
  * http-response: better context for error messages
  * istream: method close() does not invoke handler->abort()
  * istream: better context for error messages
  * ajp-client: destruct properly when request stream fails
  * {delegate,fcgi,was}-stock: use the JailCGI 1.4 wrapper

 -- Max Kellermann <mk@cm4all.com>  Mon, 17 Jan 2011 12:08:04 +0100

cm4all-beng-proxy (0.9.1) unstable; urgency=low

  * http-server: count the number of raw bytes sent and received
  * control-handler: support TCACHE_INVALIDATE with SITE
  * new programs "log-forward", "log-exec" for network logging
  * new program "log-split" for creating per-site log files
  * new program "log-traffic" for creating per-site traffic logs
  * move logging servers to new package cm4all-beng-proxy-logging
  * python/control.client: add parameter "broadcast"

 -- Max Kellermann <mk@cm4all.com>  Thu, 02 Dec 2010 12:07:16 +0100

cm4all-beng-proxy (0.9) unstable; urgency=low

  * merge release 0.8.19
  * was-client: explicitly send 32 bit METHOD payload
  * was-client: explicitly parse STATUS as 32 bit integer
  * was-client: clear control channel object on destruction
  * was-client: reuse child process if state is clean on EOF
  * was-client: abort properly after receiving illegal packet
  * was-client: allow "request STOP" before response completed
  * was-client: postpone the response handler invocation
  * was-control: send packets in bulk
  * python: support WAS widgets
  * http-server: enable "cork" mode only for beginning of response
  * http-cache: don't access freed memory in pool_unref_denotify()
  * http: use libcm4all-http
  * new datagram based binary protocol for access logging
  * main: default WAS stock limit is 16

 -- Max Kellermann <mk@cm4all.com>  Thu, 18 Nov 2010 19:56:17 +0100

cm4all-beng-proxy (0.8.38) unstable; urgency=low

  * failure: update time stamp on existing item
  * errdoc: free the original response body on abort

 -- Max Kellermann <mk@cm4all.com>  Fri, 20 May 2011 10:17:14 +0200

cm4all-beng-proxy (0.8.37) unstable; urgency=low

  * widget-resolver: don't reuse failed resolver
  * http-request: fix NULL pointer dereference on invalid URI
  * config: disable the TCP stock limit by default

 -- Max Kellermann <mk@cm4all.com>  Mon, 16 May 2011 13:41:32 +0200

cm4all-beng-proxy (0.8.36) unstable; urgency=low

  * http-server: check if client closes connection while processing
  * http-client: release the socket before invoking the callback
  * fcgi-client: fix assertion failure on full input buffer
  * memcached-client: re-enable socket event after direct copy
  * istream-file: fix assertion failure on range request
  * test/t-cgi: fix bashisms in test scripts

 -- Max Kellermann <mk@cm4all.com>  Tue, 10 May 2011 18:45:48 +0200

cm4all-beng-proxy (0.8.35) unstable; urgency=low

  * session: fix potential session defragmentation crash
  * ajp-request: use "host:port" as TCP stock key
  * cgi: evaluate the Content-Length response header

 -- Max Kellermann <mk@cm4all.com>  Wed, 27 Apr 2011 13:32:05 +0200

cm4all-beng-proxy (0.8.34) unstable; urgency=low

  * js: replace all '%' with '$'
  * js: check if session_id is null
  * debian: add package cm4all-beng-proxy-tools

 -- Max Kellermann <mk@cm4all.com>  Tue, 19 Apr 2011 18:43:54 +0200

cm4all-beng-proxy (0.8.33) unstable; urgency=low

  * processor: don't quote query string arguments with dollar sign
  * widget-request: safely remove "view" and "path" from argument table
  * debian/control: add "Breaks << 0.8.32" on the JavaScript library

 -- Max Kellermann <mk@cm4all.com>  Tue, 12 Apr 2011 18:21:55 +0200

cm4all-beng-proxy (0.8.32) unstable; urgency=low

  * args: quote arguments with the dollar sign

 -- Max Kellermann <mk@cm4all.com>  Tue, 12 Apr 2011 13:34:42 +0200

cm4all-beng-proxy (0.8.31) unstable; urgency=low

  * proxy-widget: eliminate the duplicate "Server" response header
  * translation: add packet UNTRUSTED_SITE_SUFFIX

 -- Max Kellermann <mk@cm4all.com>  Thu, 07 Apr 2011 16:23:37 +0200

cm4all-beng-proxy (0.8.30) unstable; urgency=low

  * handler: make lower-case realm name from the "Host" header
  * session: copy attribute "realm", fixes segmentation fault

 -- Max Kellermann <mk@cm4all.com>  Tue, 29 Mar 2011 16:47:43 +0200

cm4all-beng-proxy (0.8.29) unstable; urgency=low

  * ajp-client: send query string in an AJP attribute

 -- Max Kellermann <mk@cm4all.com>  Mon, 21 Mar 2011 19:16:16 +0100

cm4all-beng-proxy (0.8.28) unstable; urgency=low

  * resource-loader: use X-Forwarded-For to obtain AJP remote host
  * resource-loader: strip port from AJP remote address
  * resource-loader: don't pass remote host to AJP server
  * resource-loader: parse server port for AJP
  * ajp-client: always send content-length
  * ajp-client: parse the remaining buffer after EAGAIN

 -- Max Kellermann <mk@cm4all.com>  Mon, 21 Mar 2011 11:12:07 +0100

cm4all-beng-proxy (0.8.27) unstable; urgency=low

  * http-request: close the request body on malformed URI
  * ajp-request: AJP translation packet contains ajp://host:port/path

 -- Max Kellermann <mk@cm4all.com>  Fri, 18 Mar 2011 14:04:21 +0100

cm4all-beng-proxy (0.8.26) unstable; urgency=low

  * python/response: fix typo in ajp()
  * session: validate sessions only within one realm

 -- Max Kellermann <mk@cm4all.com>  Fri, 18 Mar 2011 08:59:41 +0100

cm4all-beng-proxy (0.8.25) unstable; urgency=low

  * widget-http: discard request body on unknown view name
  * inline-widget: discard request body on error
  * {http,fcgi,was}-client: allocate response headers from caller pool
  * cmdline: fcgi_stock_limit defaults to 0 (no limit)

 -- Max Kellermann <mk@cm4all.com>  Mon, 14 Mar 2011 15:53:42 +0100

cm4all-beng-proxy (0.8.24) unstable; urgency=low

  * fcgi-client: release the connection even when padding not consumed
    after empty response

 -- Max Kellermann <mk@cm4all.com>  Wed, 02 Mar 2011 17:39:33 +0100

cm4all-beng-proxy (0.8.23) unstable; urgency=low

  * memcached-client: allocate a new memory pool
  * memcached-client: copy caller_pool reference before freeing the client
  * fcgi-client: check headers!=NULL
  * fcgi-client: release the connection even when padding not consumed

 -- Max Kellermann <mk@cm4all.com>  Mon, 28 Feb 2011 10:50:02 +0100

cm4all-beng-proxy (0.8.22) unstable; urgency=low

  * cgi: fill special variables CONTENT_TYPE, CONTENT_LENGTH
  * memcached-client: remove stray pool_unref() call
  * memcached-client: reuse the socket if the remaining value is buffered
  * http-cache-choice: abbreviate memcached keys
  * *-cache: allocate a parent pool for cache items
  * pool: re-enable linear pools
  * frame: free the request body on error
  * http-cache: free cached body which was dismissed

 -- Max Kellermann <mk@cm4all.com>  Mon, 07 Feb 2011 15:34:09 +0100

cm4all-beng-proxy (0.8.21) unstable; urgency=low

  * merge release 0.7.55
  * jail: translate the document root properly
  * header-forward: forward the "Host" header to CGI/FastCGI/AJP
  * http-error: map ENOTDIR to "404 Not Found"
  * http-server: fix assertion failure on write error
  * fcgi-stock: clear all environment variables

 -- Max Kellermann <mk@cm4all.com>  Thu, 06 Jan 2011 16:04:20 +0100

cm4all-beng-proxy (0.8.20) unstable; urgency=low

  * widget-resolver: add pedantic state assertions
  * async: remember a copy of the operation in !NDEBUG
  * python/translation/response: max_age() returns self

 -- Max Kellermann <mk@cm4all.com>  Mon, 06 Dec 2010 23:02:50 +0100

cm4all-beng-proxy (0.8.19) unstable; urgency=low

  * merge release 0.7.54

 -- Max Kellermann <mk@cm4all.com>  Wed, 17 Nov 2010 16:25:10 +0100

cm4all-beng-proxy (0.8.18) unstable; urgency=low

  * was-client: explicitly send 32 bit METHOD payload
  * was-client: explicitly parse STATUS as 32 bit integer
  * istream: check presence of as_fd() in optimized build

 -- Max Kellermann <mk@cm4all.com>  Fri, 05 Nov 2010 11:00:54 +0100

cm4all-beng-proxy (0.8.17) unstable; urgency=low

  * merged release 0.7.53
  * widget: use colon as widget path separator
  * was-client: check for abort during response handler
  * was-client: implement STOP
  * was-client: release memory pools
  * was-launch: enable non-blocking mode on input and output
  * http-server: don't crash on malformed pipelined request
  * main: free the WAS stock and the UDP listener in the SIGTERM handler

 -- Max Kellermann <mk@cm4all.com>  Thu, 28 Oct 2010 19:50:26 +0200

cm4all-beng-proxy (0.8.16) unstable; urgency=low

  * merged release 0.7.52
  * was-client: support for the WAS protocol

 -- Max Kellermann <mk@cm4all.com>  Wed, 13 Oct 2010 16:45:18 +0200

cm4all-beng-proxy (0.8.15) unstable; urgency=low

  * resource-address: don't skip question mark twice

 -- Max Kellermann <mk@cm4all.com>  Tue, 28 Sep 2010 12:20:33 +0200

cm4all-beng-proxy (0.8.14) unstable; urgency=low

  * processor: schedule "xmlns:c" deletion

 -- Max Kellermann <mk@cm4all.com>  Thu, 23 Sep 2010 14:42:31 +0200

cm4all-beng-proxy (0.8.13) unstable; urgency=low

  * processor: delete "xmlns:c" attributes from link elements
  * istream-{head,zero}: implement method available()
  * merged release 0.7.51

 -- Max Kellermann <mk@cm4all.com>  Tue, 17 Aug 2010 09:54:33 +0200

cm4all-beng-proxy (0.8.12) unstable; urgency=low

  * http-cache-memcached: copy resource address
  * debian/control: add missing ${shlibs:Depends}
  * merged release 0.7.50

 -- Max Kellermann <mk@cm4all.com>  Thu, 12 Aug 2010 20:17:52 +0200

cm4all-beng-proxy (0.8.11) unstable; urgency=low

  * delegate-client: fix SCM_RIGHTS check
  * use Linux 2.6 CLOEXEC/NONBLOCK flags
  * tcache: INVALIDATE removes all variants (error documents etc.)
  * control: new UDP based protocol, allows invalidating caches
  * hashmap: fix assertion failure in hashmap_remove_match()
  * merged release 0.7.49

 -- Max Kellermann <mk@cm4all.com>  Tue, 10 Aug 2010 15:48:10 +0200

cm4all-beng-proxy (0.8.10) unstable; urgency=low

  * tcache: copy response.previous

 -- Max Kellermann <mk@cm4all.com>  Mon, 02 Aug 2010 18:03:43 +0200

cm4all-beng-proxy (0.8.9) unstable; urgency=low

  * (f?)cgi-handler: forward query string only if focused
  * ajp-handler: merge into proxy-handler
  * proxy-handler: forward query string if focused
  * cgi, fastcgi-handler: enable the resource cache
  * translation: add packets CHECK and PREVIOUS for authentication
  * python: add Response.max_age()

 -- Max Kellermann <mk@cm4all.com>  Fri, 30 Jul 2010 11:39:22 +0200

cm4all-beng-proxy (0.8.8) unstable; urgency=low

  * prototypes/translate.py: added new ticket-fastcgi programs
  * http-cache: implement FastCGI caching
  * merged release 0.7.47

 -- Max Kellermann <mk@cm4all.com>  Wed, 21 Jul 2010 13:00:43 +0200

cm4all-beng-proxy (0.8.7) unstable; urgency=low

  * istream-delayed: update the "direct" bit mask
  * http-client: send "Expect: 100-continue"
  * response, widget-http: apply istream_pipe to filter input
  * proxy-handler: apply istream_pipe to request body
  * istream-ajp-body: send larger request body packets
  * ajp-client: support splice()
  * merged release 0.7.46

 -- Max Kellermann <mk@cm4all.com>  Fri, 25 Jun 2010 18:52:04 +0200

cm4all-beng-proxy (0.8.6) unstable; urgency=low

  * translation: added support for custom error documents
  * response: convert HEAD to GET if filter follows
  * processor: short-circuit on HEAD request
  * python: depend on python-twisted-core

 -- Max Kellermann <mk@cm4all.com>  Wed, 16 Jun 2010 16:37:42 +0200

cm4all-beng-proxy (0.8.5) unstable; urgency=low

  * istream-tee: allow second output to block
  * widget-http: don't transform error documents
  * response, widget-http: disable filters after widget frame request
  * translation: added packet FILTER_4XX to filter client errors
  * merged release 0.7.45

 -- Max Kellermann <mk@cm4all.com>  Thu, 10 Jun 2010 16:13:14 +0200

cm4all-beng-proxy (0.8.4) unstable; urgency=low

  * python: added missing "Response" import
  * python: resume parsing after deferred call
  * http-client: implement istream method as_fd()
  * merged release 0.7.44

 -- Max Kellermann <mk@cm4all.com>  Mon, 07 Jun 2010 17:01:16 +0200

cm4all-beng-proxy (0.8.3) unstable; urgency=low

  * file-handler: implement If-Range (RFC 2616 14.27)
  * merged release 0.7.42

 -- Max Kellermann <mk@cm4all.com>  Tue, 01 Jun 2010 16:17:13 +0200

cm4all-beng-proxy (0.8.2) unstable; urgency=low

  * cookie-client: verify the cookie path
  * python: use Twisted's logging library
  * python: added a widget registry class
  * merged release 0.7.41

 -- Max Kellermann <mk@cm4all.com>  Wed, 26 May 2010 13:08:16 +0200

cm4all-beng-proxy (0.8.1) unstable; urgency=low

  * http-cache-memcached: delete entity records on POST

 -- Max Kellermann <mk@cm4all.com>  Tue, 18 May 2010 12:21:55 +0200

cm4all-beng-proxy (0.8) unstable; urgency=low

  * istream: added method as_fd() to convert istream to file descriptor
  * fork: support passing stdin istream fd to child process
  * http-cache: discard only matching entries on POST
  * istream-html-escape: escape single and double quote
  * rewrite-uri: escape the result with XML entities

 -- Max Kellermann <mk@cm4all.com>  Thu, 13 May 2010 12:34:46 +0200

cm4all-beng-proxy (0.7.55) unstable; urgency=low

  * pool: reparent pools in optimized build
  * istream-deflate: add missing pool reference while reading
  * istream-deflate: fix several error handlers

 -- Max Kellermann <mk@cm4all.com>  Thu, 06 Jan 2011 12:59:39 +0100

cm4all-beng-proxy (0.7.54) unstable; urgency=low

  * http-server: fix crash on deferred chunked request body
  * parser: fix crash on malformed SCRIPT element

 -- Max Kellermann <mk@cm4all.com>  Wed, 17 Nov 2010 16:13:09 +0100

cm4all-beng-proxy (0.7.53) unstable; urgency=low

  * http-server: don't crash on malformed pipelined request
  * sink-header: fix assertion failure on empty trailer

 -- Max Kellermann <mk@cm4all.com>  Thu, 28 Oct 2010 18:39:01 +0200

cm4all-beng-proxy (0.7.52) unstable; urgency=low

  * fcgi-client: fix send timeout handler
  * fork: finish the buffer after pipe was drained

 -- Max Kellermann <mk@cm4all.com>  Wed, 13 Oct 2010 16:39:26 +0200

cm4all-beng-proxy (0.7.51) unstable; urgency=low

  * http-client: clear response body pointer before forwarding EOF event
  * processor: fix assertion failure for c:mode in c:widget

 -- Max Kellermann <mk@cm4all.com>  Mon, 16 Aug 2010 17:01:48 +0200

cm4all-beng-proxy (0.7.50) unstable; urgency=low

  * header-forward: don't forward the "Host" header to HTTP servers
  * resource-address: use uri_relative() for CGI
  * uri-relative: don't lose host name in uri_absolute()
  * uri-relative: don't fail on absolute URIs
  * http-cache-heap: don't use uninitialized item size

 -- Max Kellermann <mk@cm4all.com>  Thu, 12 Aug 2010 20:03:49 +0200

cm4all-beng-proxy (0.7.49) unstable; urgency=low

  * hashmap: fix assertion failure in hashmap_remove_value()

 -- Max Kellermann <mk@cm4all.com>  Tue, 10 Aug 2010 15:37:12 +0200

cm4all-beng-proxy (0.7.48) unstable; urgency=low

  * pipe-stock: add assertions on file descriptors

 -- Max Kellermann <mk@cm4all.com>  Mon, 09 Aug 2010 14:56:54 +0200

cm4all-beng-proxy (0.7.47) unstable; urgency=low

  * cmdline: add option "--group"

 -- Max Kellermann <mk@cm4all.com>  Fri, 16 Jul 2010 18:39:53 +0200

cm4all-beng-proxy (0.7.46) unstable; urgency=low

  * handler: initialize all translate_response attributes
  * http-client: consume buffer before header length check
  * istream-pipe: clear "direct" flags in constructor
  * istream-pipe: return gracefully when handler blocks
  * ajp-client: hold pool reference to reset TCP_CORK

 -- Max Kellermann <mk@cm4all.com>  Mon, 21 Jun 2010 17:53:21 +0200

cm4all-beng-proxy (0.7.45) unstable; urgency=low

  * istream-tee: separate "weak" values for the two outputs
  * fcache: don't close output when caching has been canceled
  * tcache: copy the attribute "secure_cookie"

 -- Max Kellermann <mk@cm4all.com>  Thu, 10 Jun 2010 15:21:34 +0200

cm4all-beng-proxy (0.7.44) unstable; urgency=low

  * http-client: check response header length
  * http-server: check request header length

 -- Max Kellermann <mk@cm4all.com>  Mon, 07 Jun 2010 16:51:57 +0200

cm4all-beng-proxy (0.7.43) unstable; urgency=low

  * http-cache: fixed NULL pointer dereference when storing empty response
    body on the heap

 -- Max Kellermann <mk@cm4all.com>  Tue, 01 Jun 2010 18:52:45 +0200

cm4all-beng-proxy (0.7.42) unstable; urgency=low

  * fork: check "direct" flag again after buffer flush
  * pool: pool_unref_denotify() remembers the code location
  * sink-{buffer,gstring}: don't invoke callback in abort()
  * async: added another debug flag to verify correctness

 -- Max Kellermann <mk@cm4all.com>  Mon, 31 May 2010 21:15:58 +0200

cm4all-beng-proxy (0.7.41) unstable; urgency=low

  * http-cache: initialize response status and headers on empty body

 -- Max Kellermann <mk@cm4all.com>  Tue, 25 May 2010 16:27:25 +0200

cm4all-beng-proxy (0.7.40) unstable; urgency=low

  * http-cache: fixed NULL pointer dereference when storing empty response
    body in memcached

 -- Max Kellermann <mk@cm4all.com>  Tue, 25 May 2010 15:04:44 +0200

cm4all-beng-proxy (0.7.39) unstable; urgency=low

  * memcached-stock: close value on connect failure
  * http: implement remaining status codes
  * http-cache: allow caching empty response body
  * http-cache: cache status codes 203, 206, 300, 301, 410
  * http-cache: don't cache authorized resources

 -- Max Kellermann <mk@cm4all.com>  Fri, 21 May 2010 17:37:29 +0200

cm4all-beng-proxy (0.7.38) unstable; urgency=low

  * http-server: send HTTP/1.1 declaration with "100 Continue"
  * connection: initialize "site_name", fixes crash bug
  * translation: added packet SECURE_COOKIE

 -- Max Kellermann <mk@cm4all.com>  Thu, 20 May 2010 15:40:34 +0200

cm4all-beng-proxy (0.7.37) unstable; urgency=low

  * *-client: implement a socket leak detector
  * handler: initialize response header without translation server

 -- Max Kellermann <mk@cm4all.com>  Tue, 18 May 2010 12:05:11 +0200

cm4all-beng-proxy (0.7.36) unstable; urgency=low

  * http-client: fixed NULL pointer dereference
  * handler, response: removed duplicate request body destruction calls

 -- Max Kellermann <mk@cm4all.com>  Tue, 11 May 2010 17:16:36 +0200

cm4all-beng-proxy (0.7.35) unstable; urgency=low

  * {http,fcgi,ajp}-request: close the request body on abort
  * handler: set fake translation response on malformed URI

 -- Max Kellermann <mk@cm4all.com>  Mon, 10 May 2010 11:22:23 +0200

cm4all-beng-proxy (0.7.34) unstable; urgency=low

  * translate: check the UNTRUSTED packet
  * translation: added packet UNTRUSTED_PREFIX

 -- Max Kellermann <mk@cm4all.com>  Fri, 30 Apr 2010 19:14:37 +0200

cm4all-beng-proxy (0.7.33) unstable; urgency=low

  * merged release 0.7.27.1
  * fcache: don't continue storing in background
  * fcgi-client: re-add event after some input data has been read

 -- Max Kellermann <mk@cm4all.com>  Fri, 30 Apr 2010 11:31:08 +0200

cm4all-beng-proxy (0.7.32) unstable; urgency=low

  * response: generate the "Server" response header
  * response: support the Authentication-Info response header
  * response: support custom authentication pages
  * translation: support custom response headers

 -- Max Kellermann <mk@cm4all.com>  Tue, 27 Apr 2010 17:09:59 +0200

cm4all-beng-proxy (0.7.31) unstable; urgency=low

  * support HTTP authentication (RFC 2617)

 -- Max Kellermann <mk@cm4all.com>  Mon, 26 Apr 2010 17:26:42 +0200

cm4all-beng-proxy (0.7.30) unstable; urgency=low

  * fcgi-client: support responses without a body
  * {http,fcgi}-client: hold caller pool reference during callback

 -- Max Kellermann <mk@cm4all.com>  Fri, 23 Apr 2010 14:41:05 +0200

cm4all-beng-proxy (0.7.29) unstable; urgency=low

  * http-cache: added missing pool_unref() in memcached_miss()
  * pool: added checked pool references

 -- Max Kellermann <mk@cm4all.com>  Thu, 22 Apr 2010 15:45:48 +0200

cm4all-beng-proxy (0.7.28) unstable; urgency=low

  * fcgi-client: support response status
  * translate: malformed packets are fatal
  * http-cache: don't cache resources with very long URIs
  * memcached-client: increase the maximum key size to 32 kB

 -- Max Kellermann <mk@cm4all.com>  Thu, 15 Apr 2010 15:06:51 +0200

cm4all-beng-proxy (0.7.27.1) unstable; urgency=low

  * http-cache: added missing pool_unref() in memcached_miss()
  * http-cache: don't cache resources with very long URIs
  * memcached-client: increase the maximum key size to 32 kB
  * fork: properly handle partially filled output buffer
  * fork: re-add event after some input data has been read

 -- Max Kellermann <mk@cm4all.com>  Thu, 29 Apr 2010 15:30:21 +0200

cm4all-beng-proxy (0.7.27) unstable; urgency=low

  * session: use GLib's PRNG to generate session ids
  * session: seed the PRNG with /dev/random
  * response: log UNTRUSTED violation attempts
  * response: drop widget sessions when there is no focus

 -- Max Kellermann <mk@cm4all.com>  Fri, 09 Apr 2010 12:04:18 +0200

cm4all-beng-proxy (0.7.26) unstable; urgency=low

  * memcached-client: schedule read event before callback
  * istream-tee: continue with second output if first is closed

 -- Max Kellermann <mk@cm4all.com>  Sun, 28 Mar 2010 18:08:11 +0200

cm4all-beng-proxy (0.7.25) unstable; urgency=low

  * memcached-client: don't poll if socket is closed
  * fork: close file descriptor on input error
  * pool: don't check attachments in pool_trash()

 -- Max Kellermann <mk@cm4all.com>  Thu, 25 Mar 2010 13:28:01 +0100

cm4all-beng-proxy (0.7.24) unstable; urgency=low

  * memcached-client: release socket after splice

 -- Max Kellermann <mk@cm4all.com>  Mon, 22 Mar 2010 11:29:45 +0100

cm4all-beng-proxy (0.7.23) unstable; urgency=low

  * sink-header: support splice
  * memcached-client: support splice (response)
  * fcgi-client: recover correctly after send error
  * fcgi-client: support chunked request body
  * fcgi-client: basic splice support for the request body
  * http-cache: duplicate headers
  * {http,memcached}-client: check "direct" mode after buffer flush
  * cmdline: added option "fcgi_stock_limit"
  * python: auto-export function write_packet()
  * python: Response methods return self

 -- Max Kellermann <mk@cm4all.com>  Fri, 19 Mar 2010 13:28:35 +0100

cm4all-beng-proxy (0.7.22) unstable; urgency=low

  * python: re-add function write_packet()

 -- Max Kellermann <mk@cm4all.com>  Fri, 12 Mar 2010 12:27:21 +0100

cm4all-beng-proxy (0.7.21) unstable; urgency=low

  * ajp-client: handle EAGAIN from send()
  * python: install the missing sources

 -- Max Kellermann <mk@cm4all.com>  Thu, 11 Mar 2010 16:58:25 +0100

cm4all-beng-proxy (0.7.20) unstable; urgency=low

  * http-client: don't reinstate event when socket is closed
  * access-log: log the site name
  * python: removed unused function write_packet()
  * python: split the module beng_proxy.translation
  * python: allow overriding query string and param in absolute_uri()
  * python: moved absolute_uri() to a separate library

 -- Max Kellermann <mk@cm4all.com>  Thu, 11 Mar 2010 09:48:52 +0100

cm4all-beng-proxy (0.7.19) unstable; urgency=low

  * client-socket: translate EV_TIMEOUT to ETIMEDOUT
  * fork: refill the input buffer as soon as possible
  * delegate-client: implement an abortable event
  * pool: added assertions for libevent leaks
  * direct: added option "-s enable_splice=no"

 -- Max Kellermann <mk@cm4all.com>  Thu, 04 Mar 2010 17:34:56 +0100

cm4all-beng-proxy (0.7.18) unstable; urgency=low

  * args: reserve memory for the trailing null byte

 -- Max Kellermann <mk@cm4all.com>  Tue, 23 Feb 2010 17:46:04 +0100

cm4all-beng-proxy (0.7.17) unstable; urgency=low

  * translation: added the BOUNCE packet (variant of REDIRECT)
  * translation: change widget packet HOST to UNTRUSTED
  * translation: pass internal URI arguments to the translation server
  * handler: use the specified status with REDIRECT
  * python: added method Request.absolute_uri()

 -- Max Kellermann <mk@cm4all.com>  Tue, 23 Feb 2010 16:15:22 +0100

cm4all-beng-proxy (0.7.16) unstable; urgency=low

  * processor: separate trusted from untrusted widgets by host name
  * processor: mode=partition is deprecated
  * translate: fix DOCUMENT_ROOT handler for CGI/FASTCGI
  * fcgi-request: added JailCGI support

 -- Max Kellermann <mk@cm4all.com>  Fri, 19 Feb 2010 14:29:29 +0100

cm4all-beng-proxy (0.7.15) unstable; urgency=low

  * processor: unreference the caller pool in abort()
  * tcache: clear BASE on mismatch
  * fcgi-client: generate the Content-Length request header
  * fcgi-client: send the CONTENT_TYPE parameter
  * prototypes/translate.py: use FastCGI to run PHP

 -- Max Kellermann <mk@cm4all.com>  Thu, 11 Feb 2010 14:43:21 +0100

cm4all-beng-proxy (0.7.14) unstable; urgency=low

  * connection: drop connections when the limit is exceeded
  * resource-address: added BASE support
  * fcgi-client: check the request ID in response packets
  * http-client: check response body when request body is closed
  * html-escape: use the last ampersand before the semicolon
  * html-escape: support &apos;
  * processor: unescape widget parameter values

 -- Max Kellermann <mk@cm4all.com>  Fri, 29 Jan 2010 17:49:43 +0100

cm4all-beng-proxy (0.7.13) unstable; urgency=low

  * fcgi-request: duplicate socket path
  * fcgi-request: support ACTION
  * fcgi-client: provide SCRIPT_FILENAME
  * fcgi-client: append empty PARAMS packet
  * fcgi-client: try to read response before request is finished
  * fcgi-client: implement the STDERR packet
  * fcgi-client: support request headers and body
  * fcgi-stock: manage one socket per child process
  * fcgi-stock: unlink socket path after connect
  * fcgi-stock: redirect fd 1,2 to /dev/null
  * fcgi-stock: kill FastCGI processes after 5 minutes idle
  * translation: new packet PAIR for passing parameters to FastCGI

 -- Max Kellermann <mk@cm4all.com>  Thu, 14 Jan 2010 13:36:48 +0100

cm4all-beng-proxy (0.7.12) unstable; urgency=low

  * http-cache: unlock the cache item after successful revalidation
  * http-cache-memcached: pass the expiration time to memcached
  * sink-header: comprise pending data in method available()
  * header-forward: forward the Expires response header

 -- Max Kellermann <mk@cm4all.com>  Tue, 22 Dec 2009 16:18:49 +0100

cm4all-beng-proxy (0.7.11) unstable; urgency=low

  * {ajp,memcached}-client: fix dis\appearing event for duplex socket
  * memcached-client: handle EAGAIN after send()
  * memcached-client: release socket as early as possible
  * header-forward: don't forward Accept-Encoding if transformation is
    enabled
  * widget-http, inline-widget: check Content-Encoding before processing
  * file-handler: send "Vary: Accept-Encoding" for compressed response
  * header-forward: support duplicate headers
  * fcache: implemented a 60 seconds timeout
  * fcache: copy pointer to local variable before callback
  * event2: refresh timeout after event has occurred

 -- Max Kellermann <mk@cm4all.com>  Fri, 18 Dec 2009 16:45:24 +0100

cm4all-beng-proxy (0.7.10) unstable; urgency=low

  * http-{server,client}: fix disappearing event for duplex socket

 -- Max Kellermann <mk@cm4all.com>  Mon, 14 Dec 2009 15:46:25 +0100

cm4all-beng-proxy (0.7.9) unstable; urgency=low

  * http: "Expect" is a hop-by-hop header
  * http-server: send "100 Continue" unless request body closed
  * http-client: poll socket after splice
  * http-server: handle EAGAIN after splice
  * http-server: send a 417 response on unrecognized "Expect" request
  * response, widget-http: append filter id to resource tag
  * resource-tag: check for "Cache-Control: no-store"

 -- Max Kellermann <mk@cm4all.com>  Mon, 14 Dec 2009 13:05:15 +0100

cm4all-beng-proxy (0.7.8) unstable; urgency=low

  * http-body: support partial response in method available()
  * file-handler: support pre-compressed static files
  * fcache: honor the "Cache-Control: no-store" response header

 -- Max Kellermann <mk@cm4all.com>  Wed, 09 Dec 2009 15:49:25 +0100

cm4all-beng-proxy (0.7.7) unstable; urgency=low

  * parser: allow underscore in attribute names
  * processor: check "type" attribute before URI rewriting
  * http-client: start receiving before request is sent
  * http-client: try to read response after write error
  * http-client: deliver response body after headers are finished
  * http-client: release socket as early as possible
  * http-client: serve buffer after socket has been closed
  * istream-chunked: clear input stream in abort handler
  * growing-buffer: fix crash after close in "data" callback

 -- Max Kellermann <mk@cm4all.com>  Thu, 03 Dec 2009 13:09:57 +0100

cm4all-beng-proxy (0.7.6) unstable; urgency=low

  * istream-hold: return -2 if handler is not available yet
  * http, ajp, fcgi: use istream_hold on request body
  * http-client: implemented splicing the request body
  * response: added missing URI substitution

 -- Max Kellermann <mk@cm4all.com>  Tue, 17 Nov 2009 15:25:35 +0100

cm4all-beng-proxy (0.7.5) unstable; urgency=low

  * session: 64 bit session ids
  * session: allow arbitrary session id size (at compile-time)
  * debian: larger default log file (16 * 4MB)
  * debian: added package cm4all-beng-proxy-toi

 -- Max Kellermann <mk@cm4all.com>  Mon, 16 Nov 2009 15:51:24 +0100

cm4all-beng-proxy (0.7.4) unstable; urgency=low

  * measure the latency of external resources
  * widget-http: partially revert "don't query session if !stateful"

 -- Max Kellermann <mk@cm4all.com>  Tue, 10 Nov 2009 15:06:03 +0100

cm4all-beng-proxy (0.7.3) unstable; urgency=low

  * uri-verify: don't reject double slash after first segment
  * hostname: allow the hyphen character
  * processor: allow processing without session
  * widget-http: don't query session if !stateful
  * request: disable session management for known bots
  * python: fixed AttributeError in __getattr__()
  * python: added method Response.process()
  * translation: added the response packets URI, HOST, SCHEME
  * translation: added header forward packets

 -- Max Kellermann <mk@cm4all.com>  Mon, 09 Nov 2009 16:40:27 +0100

cm4all-beng-proxy (0.7.2) unstable; urgency=low

  * fcache: close all caching connections on exit
  * istream-file: retry reading after EAGAIN
  * direct, istream-pipe: re-enable SPLICE_F_NONBLOCK
  * direct, istream-pipe: disable the SPLICE_F_MORE flag
  * http-client: handle EAGAIN after splice
  * http-client, header-writer: remove hop-by-hop response headers
  * response: optimized transformed response headers
  * handler: mangle CGI and FastCGI headers
  * header-forward: generate the X-Forwarded-For header
  * header-forward: add local host name to "Via" request header

 -- Max Kellermann <mk@cm4all.com>  Fri, 30 Oct 2009 13:41:02 +0100

cm4all-beng-proxy (0.7.1) unstable; urgency=low

  * file-handler: close the stream on "304 Not Modified"
  * pool: use assembler code only on gcc
  * cmdline: added option "--set tcp_stock_limit"
  * Makefile.am: enable the "subdir-objects" option

 -- Max Kellermann <mk@cm4all.com>  Thu, 22 Oct 2009 12:17:11 +0200

cm4all-beng-proxy (0.7) unstable; urgency=low

  * ajp-client: check if connection was closed during response callback
  * header-forward: log session id
  * istream: separate TCP splicing checks
  * istream-pipe: fix segmentation fault after incomplete direct transfer
  * istream-pipe: implement the "available" method
  * istream-pipe: allocate pipe only if handler supports it
  * istream-pipe: flush the pipe before reading from input
  * istream-pipe: reuse pipes in a stock
  * direct: support splice() from TCP socket to pipe
  * istream: direct() returns -3 if stream has been closed
  * hstock: don't destroy stocks while items are being created
  * tcp-stock: limit number of connections per host to 256
  * translate, http-client, ajp-client, cgi, http-cache: verify the HTTP
    response status
  * prototypes/translate.py: disallow "/../" and null bytes
  * prototypes/translate.py: added "/jail-delegate/" location
  * uri-parser: strict RFC 2396 URI verification
  * uri-parser: don't unescape the URI path
  * http-client, ajp-client: verify the request URI
  * uri-escape: unescape each character only once
  * http-cache: never use the memcached stock if caching is disabled
  * allow 8192 connections by default
  * allow 65536 file handles by default
  * added package cm4all-jailed-beng-proxy-delegate-helper

 -- Max Kellermann <mk@cm4all.com>  Wed, 21 Oct 2009 15:00:56 +0200

cm4all-beng-proxy (0.6.23) unstable; urgency=low

  * header-forward: log session information
  * prototypes/translate.py: added /cgi-bin/ location
  * http-server: disable keep-alive for HTTP/1.0 clients
  * http-server: don't send "Connection: Keep-Alive"
  * delegate-stock: clear the environment
  * delegate-stock: added jail support
  * delegate-client: reuse helper process after I/O error

 -- Max Kellermann <mk@cm4all.com>  Mon, 12 Oct 2009 17:29:35 +0200

cm4all-beng-proxy (0.6.22) unstable; urgency=low

  * istream-tee: clear both "enabled" flags in the eof/abort handler
  * istream-tee: fall back to first data() return value if second stream
    closed itself
  * http-cache: don't log body_abort after close

 -- Max Kellermann <mk@cm4all.com>  Thu, 01 Oct 2009 19:19:37 +0200

cm4all-beng-proxy (0.6.21) unstable; urgency=low

  * http-client: log more error messages
  * delegate-stock: added the DOCUMENT_ROOT environment variable
  * response, widget: accept "application/xhtml+xml"
  * cookie-server: allow square brackets in unquoted cookie values
    (violating RFC 2109 and RFC 2616)

 -- Max Kellermann <mk@cm4all.com>  Thu, 01 Oct 2009 13:55:40 +0200

cm4all-beng-proxy (0.6.20) unstable; urgency=low

  * stock: clear stock after 60 seconds idle
  * hstock: remove empty stocks
  * http-server, http-client, cgi: fixed off-by-one bug in header parser
  * istream-pipe: fix the direct() return value on error
  * istream-pipe: fix formula in range assertion
  * http-cache-memcached: implemented "remove"
  * handler: added FastCGI handler
  * fcgi-client: unref caller pool after socket release
  * fcgi-client: implemented response headers

 -- Max Kellermann <mk@cm4all.com>  Tue, 29 Sep 2009 14:07:13 +0200

cm4all-beng-proxy (0.6.19) unstable; urgency=low

  * http-client: release caller pool after socket release
  * memcached-client: release socket on marshalling error
  * stock: unref caller pool in abort handler
  * stock: lazy cleanup
  * http-cache: copy caller_pool to local variable

 -- Max Kellermann <mk@cm4all.com>  Thu, 24 Sep 2009 16:02:17 +0200

cm4all-beng-proxy (0.6.18) unstable; urgency=low

  * delegate-handler: support conditional GET and ranges
  * file-handler: fix suffix-byte-range-spec parser
  * delegate-helper: call open() with O_CLOEXEC|O_NOCTTY
  * istream-file: don't set FD_CLOEXEC if O_CLOEXEC is available
  * stock: hold caller pool during "get" operation
  * main: free balancer object during shutdown
  * memcached-client: enable socket timeout
  * delegate-stock: set FD_CLOEXEC on socket

 -- Max Kellermann <mk@cm4all.com>  Thu, 24 Sep 2009 10:50:53 +0200

cm4all-beng-proxy (0.6.17) unstable; urgency=low

  * tcp-stock: implemented a load balancer
  * python: accept address list in the ajp() method
  * http-server: added timeout for the HTTP request headers
  * response: close template when the content type is wrong
  * delegate-get: implemented response headers
  * delegate-get: provide status codes and error messages

 -- Max Kellermann <mk@cm4all.com>  Fri, 18 Sep 2009 15:36:57 +0200

cm4all-beng-proxy (0.6.16) unstable; urgency=low

  * tcp-stock: added support for bulldog-tyke
  * sink-buffer: close input if it's not used in the constructor
  * http-cache-memcached: close response body when deserialization fails
  * serialize: fix regression in serialize_uint64()

 -- Max Kellermann <mk@cm4all.com>  Tue, 15 Sep 2009 19:26:07 +0200

cm4all-beng-proxy (0.6.15) unstable; urgency=low

  * http-cache-choice: find more duplicates during cleanup
  * handler: added AJP handler
  * ajp-request: unref pool only on tcp_stock failure
  * ajp-client: prevent parser recursion
  * ajp-client: free request body when response is closed
  * ajp-client: reuse connection after END_RESPONSE packet
  * ajp-client: enable TCP_CORK while sending
  * istream-ajp-body: added a second "length" header field
  * ajp-client: auto-send empty request body chunk
  * ajp-client: register "write" event after GET_BODY_CHUNK packet
  * ajp-client: implemented request and response headers
  * http-cache-rfc: don't rewind tpool if called recursively

 -- Max Kellermann <mk@cm4all.com>  Fri, 11 Sep 2009 16:04:06 +0200

cm4all-beng-proxy (0.6.14) unstable; urgency=low

  * istream-tee: don't restart reading if already in progress

 -- Max Kellermann <mk@cm4all.com>  Thu, 03 Sep 2009 13:21:06 +0200

cm4all-beng-proxy (0.6.13) unstable; urgency=low

  * cookie-server: fix parsing multiple cookies
  * http-cache-memcached: clean up expired "choice" items
  * sink-gstring: use callback instead of public struct
  * istream-tee: restart reading when one output is closed

 -- Max Kellermann <mk@cm4all.com>  Wed, 02 Sep 2009 17:02:53 +0200

cm4all-beng-proxy (0.6.12) unstable; urgency=low

  * http-cache: don't attempt to remove cache items when the cache is disabled

 -- Max Kellermann <mk@cm4all.com>  Fri, 28 Aug 2009 15:40:48 +0200

cm4all-beng-proxy (0.6.11) unstable; urgency=low

  * http-cache-memcached: store HTTP status and response headers
  * http-cache-memcached: implemented flush (SIGHUP)
  * http-cache-memcached: support "Vary"
  * http-client: work around assertion failure in response_stream_close()

 -- Max Kellermann <mk@cm4all.com>  Thu, 27 Aug 2009 12:33:17 +0200

cm4all-beng-proxy (0.6.10) unstable; urgency=low

  * parser: finish tag before bailing out
  * http-request: allow URLs without path component
  * fork: clear event in read() method
  * istream-file: pass options O_CLOEXEC|O_NOCTTY to open()
  * response: check if the "Host" request header is valid

 -- Max Kellermann <mk@cm4all.com>  Tue, 18 Aug 2009 16:37:19 +0200

cm4all-beng-proxy (0.6.9) unstable; urgency=low

  * direct: disable SPLICE_F_NONBLOCK (temporary NFS EAGAIN workaround)

 -- Max Kellermann <mk@cm4all.com>  Mon, 17 Aug 2009 13:52:49 +0200

cm4all-beng-proxy (0.6.8) unstable; urgency=low

  * widget-http: close response body in error code path
  * http-cache: implemented memcached backend (--memcached-server)
  * processor: &c:base; returns the URI without scheme and host

 -- Max Kellermann <mk@cm4all.com>  Mon, 17 Aug 2009 12:29:19 +0200

cm4all-beng-proxy (0.6.7) unstable; urgency=low

  * file-handler: generate Expires from xattr user.MaxAge
  * cmdline: added option --set to configure:
    - max_connections
    - http_cache_size
    - filter_cache_size
    - translate_cache_size
  * flush caches on SIGHUP

 -- Max Kellermann <mk@cm4all.com>  Fri, 07 Aug 2009 11:41:10 +0200

cm4all-beng-proxy (0.6.6) unstable; urgency=low

  * added missing GLib build dependency
  * cgi-handler: set the "body_consumed" flag

 -- Max Kellermann <mk@cm4all.com>  Tue, 04 Aug 2009 09:53:01 +0200

cm4all-beng-proxy (0.6.5) unstable; urgency=low

  * shm: pass MAP_NORESERVE to mmap()
  * proxy-handler: support cookies
  * translation: added DISCARD_SESSION packet

 -- Max Kellermann <mk@cm4all.com>  Wed, 15 Jul 2009 18:00:33 +0200

cm4all-beng-proxy (0.6.4) unstable; urgency=low

  * http-client: don't read response body in HEAD requests
  * ajp-client: invoke the "abort" handler on error
  * filter-cache: lock cache items while they are served

 -- Max Kellermann <mk@cm4all.com>  Thu, 09 Jul 2009 14:36:14 +0200

cm4all-beng-proxy (0.6.3) unstable; urgency=low

  * http-server: implemented the DELETE method
  * http-server: refuse HTTP/0.9 requests
  * proxy-handler: send request body to template when no widget is focused
  * widget-request: pass original HTTP method to widget
  * session: automatically defragment sessions

 -- Max Kellermann <mk@cm4all.com>  Tue, 07 Jul 2009 16:57:22 +0200

cm4all-beng-proxy (0.6.2) unstable; urgency=low

  * lock: fixed race condition in debug flag updates
  * session: use rwlock for the session manager
  * proxy-handler: pass request headers to the remote HTTP server
  * proxy-handler: forward original Accept-Charset if processor is disabled
  * pipe: don't filter resources without a body
  * fcache: forward original HTTP status over "pipe" filter
  * cgi: support the "Status" line

 -- Max Kellermann <mk@cm4all.com>  Mon, 06 Jul 2009 16:38:26 +0200

cm4all-beng-proxy (0.6.1) unstable; urgency=low

  * session: consistently lock all session objects
  * rewrite-uri: check if widget_external_uri() returns NULL
  * widget-uri: don't generate the "path" argument when it's NULL
  * widget-uri: strip superfluous question mark from widget_base_address()
  * widget-uri: append parameters from the template first
  * widget-uri: re-add configured query string in widget_absolute_uri()
  * widget-uri: eliminate configured query string in widget_external_uri()
  * processor: don't consider session data for base=child and base=parent

 -- Max Kellermann <mk@cm4all.com>  Fri, 03 Jul 2009 15:52:01 +0200

cm4all-beng-proxy (0.6) unstable; urgency=low

  * inline-widget: check the widget HTTP response status
  * response: don't apply transformation on failed response
  * resource-address: include pipe arguments in filter cache key
  * handler: removed session redirect on the first request
  * http-cache: accept ETag response header instead of Last-Modified
  * filter-cache: don't require Last-Modified or Expires
  * file-handler: disable ETag only when processor comes first
  * file-handler: read ETag from xattr
  * pipe: generate new ETag for piped resource
  * session: purge sessions when shared memory is full
  * handler: don't enforce sessions for filtered responses

 -- Max Kellermann <mk@cm4all.com>  Tue, 30 Jun 2009 17:48:20 +0200

cm4all-beng-proxy (0.5.14) unstable; urgency=low

  * ajp-client: implemented request body
  * cookie-client: obey "max-age=0" properly
  * processor: forward the original HTTP status
  * response, widget-http: don't allow processing resource without body
  * widget-http: check the Content-Type before invoking processor
  * response: pass the "Location" response header
  * debian: added a separate -optimized-dbg package
  * added init script support for multiple ports (--port) and multiple listen
    (--listen) command line argumnents
  * translation: added the "APPEND" packet for command line arguments
  * pipe: support command line arguments

 -- Max Kellermann <mk@cm4all.com>  Mon, 29 Jun 2009 16:51:16 +0200

cm4all-beng-proxy (0.5.13) unstable; urgency=low

  * widget-registry: clear local_address in translate request
  * cmdline: added the "--listen" option

 -- Max Kellermann <mk@cm4all.com>  Wed, 24 Jun 2009 12:27:17 +0200

cm4all-beng-proxy (0.5.12) unstable; urgency=low

  * response: pass the "Location" response handler
  * added support for multiple listener ports

 -- Max Kellermann <mk@cm4all.com>  Tue, 23 Jun 2009 23:34:55 +0200

cm4all-beng-proxy (0.5.11) unstable; urgency=low

  * build with autotools
  * use libcm4all-socket, GLib
  * Makefile.am: support out-of-tree builds
  * added optimized Debian package
  * tcache: fixed wrong assignment in VARY=HOST
  * translation: added request packet LOCAL_ADDRESS

 -- Max Kellermann <mk@cm4all.com>  Tue, 23 Jun 2009 15:42:12 +0200

cm4all-beng-proxy (0.5.10) unstable; urgency=low

  * widget-http: assign the "address" variable

 -- Max Kellermann <mk@cm4all.com>  Mon, 15 Jun 2009 18:38:58 +0200

cm4all-beng-proxy (0.5.9) unstable; urgency=low

  * tcache: fixed typo in tcache_string_match()
  * tcache: support VARY=SESSION
  * translate: added the INVALIDATE response packet
  * cache, session: higher size limits
  * widget-uri: separate query_string from path_info
  * widget-uri: ignore widget parameters in widget_external_uri()

 -- Max Kellermann <mk@cm4all.com>  Mon, 15 Jun 2009 17:06:11 +0200

cm4all-beng-proxy (0.5.8) unstable; urgency=low

  * handler: fixed double free bug in translate_callback()

 -- Max Kellermann <mk@cm4all.com>  Sun, 14 Jun 2009 19:05:09 +0200

cm4all-beng-proxy (0.5.7) unstable; urgency=low

  * forward the Content-Disposition header
  * handler: assign new session to local variable, fix segfault
  * handler: don't dereference the NULL session

 -- Max Kellermann <mk@cm4all.com>  Sun, 14 Jun 2009 13:01:52 +0200

cm4all-beng-proxy (0.5.6) unstable; urgency=low

  * widget-http: send the "Via" request header instead of "X-Forwarded-For"
  * proxy-handler: send the "Via" request header
  * widget-request: check the "path" argument before calling uri_compress()

 -- Max Kellermann <mk@cm4all.com>  Tue, 09 Jun 2009 12:21:00 +0200

cm4all-beng-proxy (0.5.5) unstable; urgency=low

  * processor: allow specifying relative URI in c:base=child
  * widget-request: verify the "path" argument
  * widget: allocate address from widget's pool
  * widget-http: support multiple Set-Cookie response headers

 -- Max Kellermann <mk@cm4all.com>  Thu, 04 Jun 2009 15:10:15 +0200

cm4all-beng-proxy (0.5.4) unstable; urgency=low

  * implemented delegation of open() to a helper program
  * added the BASE translation packet, supported by the translation cache
  * deprecated c:mode=proxy
  * rewrite-uri: always enable focus in mode=partial
  * http-cache: don't cache resources with query string (RFC 2616 13.9)
  * http-cache: lock cache items while they are served

 -- Max Kellermann <mk@cm4all.com>  Thu, 28 May 2009 11:44:01 +0200

cm4all-beng-proxy (0.5.3) unstable; urgency=low

  * cgi: close request body on fork() failure
  * fork: added workaround for pipe-to-pipe splice()
  * http-cache: use cache entry when response ETag matches
  * cgi: loop in istream_cgi_read() to prevent blocking
  * cache: check for expired items once a minute
  * cache: optimize search for oldest item

 -- Max Kellermann <mk@cm4all.com>  Wed, 06 May 2009 13:23:46 +0200

cm4all-beng-proxy (0.5.2) unstable; urgency=low

  * added filter cache
  * header-parser: added missing range check in header_parse_line()
  * fork: added event for writing to the child process
  * fork: don't splice() from a pipe
  * response: don't pass request body to unfocused processor
  * added filter type "pipe"

 -- Max Kellermann <mk@cm4all.com>  Wed, 29 Apr 2009 13:24:26 +0200

cm4all-beng-proxy (0.5.1) unstable; urgency=low

  * processor: fixed base=child assertion failure
  * handler: close request body if it was not consumed
  * static-file: generate Last-Modified and ETag response headers
  * static-file: obey the Content-Type provided by the translation server
  * static-file: get Content-Type from extended attribute
  * http-cache: use istream_null when cached resource is empty

 -- Max Kellermann <mk@cm4all.com>  Mon, 27 Apr 2009 10:00:20 +0200

cm4all-beng-proxy (0.5) unstable; urgency=low

  * processor: accept c:mode/c:base attributes in any order
  * processor: removed alternative (anchor) rewrite syntax

 -- Max Kellermann <mk@cm4all.com>  Mon, 20 Apr 2009 22:04:19 +0200

cm4all-beng-proxy (0.4.10) unstable; urgency=low

  * processor: lift length limitation for widget parameters
  * translate: abort if a packet is too large
  * translate: support MAX_AGE for the whole response
  * hashmap: fix corruption of slot chain in hashmap_remove_value()

 -- Max Kellermann <mk@cm4all.com>  Fri, 17 Apr 2009 13:02:50 +0200

cm4all-beng-proxy (0.4.9) unstable; urgency=low

  * http-cache: explicitly start reading into cache
  * cgi: clear "headers" variable before publishing the response
  * translate: use DOCUMENT_ROOT as CGI parameter

 -- Max Kellermann <mk@cm4all.com>  Mon, 06 Apr 2009 16:21:57 +0200

cm4all-beng-proxy (0.4.8) unstable; urgency=low

  * translate: allow ADDRESS packets in AJP addresses
  * translate: initialize all fields of a FastCGI address
  * http-cache: close all caching connections on exit
  * processor: don't rewrite SCRIPT SRC attribute when proxying

 -- Max Kellermann <mk@cm4all.com>  Thu, 02 Apr 2009 15:45:46 +0200

cm4all-beng-proxy (0.4.7) unstable; urgency=low

  * http-server: use istream_null for empty request body
  * parser: check for trailing slash only in TAG_OPEN tags
  * parser: added support for XML Processing Instructions
  * processor: implemented XML Processing Instruction "cm4all-rewrite-uri"
  * uri-escape: escape the slash character
  * cache: remove all matching items in cache_remove()
  * http-cache: lock cache items while holding a reference

 -- Max Kellermann <mk@cm4all.com>  Thu, 02 Apr 2009 12:02:53 +0200

cm4all-beng-proxy (0.4.6) unstable; urgency=low

  * file_handler: fixed logic error in If-Modified-Since check
  * date: return UTC time stamp in http_date_parse()
  * cache: continue search after item was invalidated
  * cache: remove the correct cache item
  * istream-chunked: work around invalid assertion failure
  * istream-subst: fixed corruption after partial match

 -- Max Kellermann <mk@cm4all.com>  Wed, 25 Mar 2009 15:03:10 +0100

cm4all-beng-proxy (0.4.5) unstable; urgency=low

  * http-server: assume keep-alive is enabled on HTTP 1.1
  * http-client: unregister EV_READ when the buffer is full
  * translation: added QUERY_STRING packet
  * processor: optionally parse base/mode from URI

 -- Max Kellermann <mk@cm4all.com>  Tue, 17 Mar 2009 13:04:25 +0100

cm4all-beng-proxy (0.4.4) unstable; urgency=low

  * forward Accept-Language request header to the translation server
  * translate: added the USER_AGENT request packet
  * session: obey the USER/MAX_AGE setting
  * use libcm4all-inline-dev in libcm4all-beng-proxy-dev
  * added pkg-config file for libcm4all-beng-proxy-dev
  * updated python-central dependencies
  * processor: parse c:base/c:mode attributes in PARAM tags

 -- Max Kellermann <mk@cm4all.com>  Wed, 11 Mar 2009 09:43:48 +0100

cm4all-beng-proxy (0.4.3) unstable; urgency=low

  * processor: rewrite URI in LINK tags
  * processor: rewrite URI in PARAM tags
  * use splice() from glibc 2.7
  * translate: added VARY response packet
  * build documentation with texlive

 -- Max Kellermann <mk@cm4all.com>  Wed, 04 Mar 2009 09:53:56 +0100

cm4all-beng-proxy (0.4.2) unstable; urgency=low

  * hashmap: fix corruption in slot chain
  * use monotonic clock to calculate expiry times
  * processor: rewrite URIs in the EMBED, VIDEO, AUDIO tags

 -- Max Kellermann <mk@cm4all.com>  Tue, 17 Feb 2009 17:14:48 +0100

cm4all-beng-proxy (0.4.1) unstable; urgency=low

  * translate: clear client->transformation
  * handler: check for translation errors
  * http-server: fixed assertion failure during shutdown
  * http-server: send "Keep-Alive" response header
  * worker: after fork(), call event_reinit() in the parent process
  * added valgrind build dependency
  * build with Debian's libevent-1.4 package

 -- Max Kellermann <mk@cm4all.com>  Tue, 10 Feb 2009 11:48:53 +0100

cm4all-beng-proxy (0.4) unstable; urgency=low

  * added support for transformation views
    - in the JavaScript API, mode=proxy is now deprecated
  * http-cache: fix segfault when request_headers==NULL
  * http-cache: store multiple (varying) versions of a resource
  * http-cache: use the "max-age" cache-control response

 -- Max Kellermann <mk@cm4all.com>  Fri, 30 Jan 2009 13:29:43 +0100

cm4all-beng-proxy (0.3.9) unstable; urgency=low

  * http-client: assume keep-alive is enabled on HTTP 1.1
  * processor: use configured/session path-info for mode=child URIs

 -- Max Kellermann <mk@cm4all.com>  Tue, 27 Jan 2009 13:07:51 +0100

cm4all-beng-proxy (0.3.8) unstable; urgency=low

  * processor: pass Content-Type and Content-Language headers from
    template
  * http-client: allow chunked response body without keep-alive

 -- Max Kellermann <mk@cm4all.com>  Fri, 23 Jan 2009 13:02:42 +0100

cm4all-beng-proxy (0.3.7) unstable; urgency=low

  * istream_subst: exit the loop if state==INSERT
  * istream_iconv: check if the full buffer could be flushed
  * worker: don't reinitialize session manager during shutdown

 -- Max Kellermann <mk@cm4all.com>  Thu, 15 Jan 2009 10:39:47 +0100

cm4all-beng-proxy (0.3.6) unstable; urgency=low

  * processor: ignore closing </header>
  * widget-http: now really don't check content-type in frame parents
  * parser: skip comments
  * processor: implemented c:base="parent"
  * processor: added "c:" prefix to c:widget child elements
  * processor: renamed the "c:param" element to "c:parameter"

 -- Max Kellermann <mk@cm4all.com>  Thu, 08 Jan 2009 11:17:29 +0100

cm4all-beng-proxy (0.3.5) unstable; urgency=low

  * widget-http: don't check content-type in frame parents
  * istream-subst: allow null bytes in the input stream
  * js: added the "translate" parameter for passing values to the
    translation server
  * rewrite-uri: refuse to rewrite a frame URI without widget id

 -- Max Kellermann <mk@cm4all.com>  Mon, 05 Jan 2009 16:46:32 +0100

cm4all-beng-proxy (0.3.4) unstable; urgency=low

  * processor: added support for custom widget request headers
  * http-cache: obey the "Vary" response header
  * http-cache: pass the new http_cache_info object when testing a cache
    item

 -- Max Kellermann <mk@cm4all.com>  Tue, 30 Dec 2008 15:46:44 +0100

cm4all-beng-proxy (0.3.3) unstable; urgency=low

  * processor: grew widget parameter buffer to 512 bytes
  * widget-resolver: clear widget->resolver on abort
  * cgi: clear the input's handler in cgi_async_abort()
  * widget-stream: use istream_hold (reverts r4171)

 -- Max Kellermann <mk@cm4all.com>  Fri, 05 Dec 2008 14:43:05 +0100

cm4all-beng-proxy (0.3.2) unstable; urgency=low

  * processor: free memory before calling embed_frame_widget()
  * processor: allocate query string from the widget pool
  * processor: removed the obsolete widget attributes "tag" and "style"
  * parser: hold a reference to the pool

 -- Max Kellermann <mk@cm4all.com>  Mon, 01 Dec 2008 14:15:38 +0100

cm4all-beng-proxy (0.3.1) unstable; urgency=low

  * http-client: remove Transfer-Encoding and Content-Length from response
    headers
  * http-client: don't read body after invoke_response()
  * fork: retry splice() after EAGAIN
  * fork: don't close input when splice() fails
  * cgi: abort the response handler when the stdin stream fails
  * istream_file, istream_pipe, fork, client_socket, listener: fixed file
    descriptor leaks
  * processor: hold a reference to the caller's pool
  * debian/rules: enabled test suite

 -- Max Kellermann <mk@cm4all.com>  Thu, 27 Nov 2008 16:01:16 +0100

cm4all-beng-proxy (0.3) unstable; urgency=low

  * implemented widget filters
  * translate: initialize all fields of a CGI address
  * fork: read request body on EAGAIN
  * fork: implemented the direct() method with splice()
  * python: added class Response
  * prototypes/translate.py:
    - support "filter"
    - support "content_type"
  * demo: added widget filter demo

 -- Max Kellermann <mk@cm4all.com>  Wed, 26 Nov 2008 16:27:29 +0100

cm4all-beng-proxy (0.2) unstable; urgency=low

  * don't quote text/xml widgets
  * widget-resolver: pass widget_pool to widget_class_lookup()
  * widget-registry: allocate widget_class from widget_pool
  * widget-stream: eliminated the async operation proxy, because the
    operation cannot be aborted before the constructor returns
  * widget-stream: don't clear the "delayed" stream in the response() callback
  * rewrite-uri: trigger istream_read(delayed) after istream_delayed_set()
  * doc: clarified XSLT integration

 -- Max Kellermann <mk@cm4all.com>  Tue, 25 Nov 2008 15:28:54 +0100

cm4all-beng-proxy (0.1) unstable; urgency=low

  * initial release

 -- Max Kellermann <mk@cm4all.com>  Mon, 17 Nov 2008 11:59:36 +0100<|MERGE_RESOLUTION|>--- conflicted
+++ resolved
@@ -1,7 +1,6 @@
-<<<<<<< HEAD
 cm4all-beng-proxy (1.1.30) unstable; urgency=low
 
-  * 
+  * merge release 1.0.24
 
  --   
 
@@ -220,7 +219,6 @@
 
  -- Max Kellermann <mk@cm4all.com>  Wed, 20 Jul 2011 15:04:22 +0200
   
-=======
 cm4all-beng-proxy (1.0.24) unstable; urgency=low
 
   * debian/rules: optimize parallel build
@@ -228,7 +226,6 @@
 
  -- Max Kellermann <mk@cm4all.com>  Wed, 15 Feb 2012 09:23:22 -0000
 
->>>>>>> 3b774d16
 cm4all-beng-proxy (1.0.23) unstable; urgency=low
 
   * cgi: detect large response headers
