--- conflicted
+++ resolved
@@ -1,7 +1,6 @@
-<<<<<<< HEAD
 cm4all-beng-proxy (1.1.18) unstable; urgency=low
 
-  * 
+  * merge release 1.0.13
 
  --
 
@@ -145,7 +144,6 @@
 
  -- Max Kellermann <mk@cm4all.com>  Wed, 20 Jul 2011 15:04:22 +0200
   
-=======
 cm4all-beng-proxy (1.0.14) unstable; urgency=low
 
   * http-server: don't generate chunked HEAD response
@@ -154,7 +152,6 @@
 
  -- Max Kellermann <mk@cm4all.com>  Tue, 08 Nov 2011 18:19:42 +0100
 
->>>>>>> cebeab51
 cm4all-beng-proxy (1.0.13) unstable; urgency=low
 
   * processor: initialize URI rewrite options for <?cm4all-rewrite-uri?>
