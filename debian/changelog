--- conflicted
+++ resolved
@@ -1,7 +1,6 @@
-<<<<<<< HEAD
 cm4all-beng-proxy (5.0.2) unstable; urgency=low
 
-  * merge release 4.3
+  * merge release 4.4
 
  --   
 
@@ -15,14 +14,13 @@
   * header_forward: add mode COOKIE=BOTH
 
  -- Max Kellermann <mk@cm4all.com>  Fri, 06 Jun 2014 13:41:44 -0000
-=======
+
 cm4all-beng-proxy (4.4) unstable; urgency=low
 
   * debian/control: refuse to build with libnfs 1.9.3-1 due to broken
     package name
 
  -- Max Kellermann <mk@cm4all.com>  Tue, 10 Jun 2014 09:59:57 -0000
->>>>>>> b0e6b3a0
 
 cm4all-beng-proxy (4.3) unstable; urgency=low
 
