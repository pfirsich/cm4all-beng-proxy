<<<<<<< HEAD
cm4all-beng-proxy (14.0.1) unstable; urgency=low

  * certdb: retry ACME requests after status 5xx (server error)
  * log-json: generate JSONL (JSON Lines)
=======
cm4all-beng-proxy (13.3) unstable; urgency=low

  * 
>>>>>>> 53d83afa

 --   

cm4all-beng-proxy (13.2) unstable; urgency=low

  * widget: case insensitive check for UNTRUSTED_SITE_SUFFIX and
    UNTRUSTED_RAW_SITE_SUFFIX

 -- Max Kellermann <mk@cm4all.com>  Fri, 01 Dec 2017 14:54:24 -0000

cm4all-beng-proxy (13.1) unstable; urgency=low

  * feature freeze

 -- Max Kellermann <mk@cm4all.com>  Thu, 30 Nov 2017 12:05:07 -0000

cm4all-beng-proxy (13.0.12) unstable; urgency=low

  * merge release 12.8
  * http_cache: handle If-None-Match, If-Modified-Since etc.
  * spawn: raise the command-line argument limit
  * log internal server errors even without --verbose

 -- Max Kellermann <mk@cm4all.com>  Tue, 21 Nov 2017 11:58:58 -0000

cm4all-beng-proxy (13.0.11) unstable; urgency=low

  * bp: map EACCES/EPERM to "403 Forbidden"
  * log-cat: use the local time zone

 -- Max Kellermann <mk@cm4all.com>  Mon, 06 Nov 2017 09:29:22 -0000

cm4all-beng-proxy (13.0.10) unstable; urgency=low

  * avahi: make services visible initially (13.0.9 regression)
  * lb: add client address filter for global_http_check
  * python/control/client: add methods send_{en,dis}able_zeroconf()

 -- Max Kellermann <mk@cm4all.com>  Tue, 10 Oct 2017 21:51:40 -0000

cm4all-beng-proxy (13.0.9) unstable; urgency=low

  * lb: support monitors in Zeroconf clusters
  * lb/config: require certificate even if ssl_cert_db is used
  * lb/monitor/expect: fix memory leak
  * certdb: retry ACME "new-authz" after "unauthorized"
  * certdb: generate a new private key for each "new-cert"
  * certdb: fix collisions with ACME challenge certificates
  * certdb: allow altNames longer than 64 characters with ACME
  * log: add attribute "FORWARDED_TO"
  * control: add packets "DISABLE_ZEROCONF", "ENABLE_ZEROCONF"

 -- Max Kellermann <mk@cm4all.com>  Fri, 06 Oct 2017 11:20:15 -0000

cm4all-beng-proxy (13.0.8.1) unstable; urgency=low

  * fix assertion failure when sending large HTTP headers
  * http_server: disallow request headers larger than 8 kB

 -- Max Kellermann <mk@cm4all.com>  Tue, 17 Oct 2017 09:49:47 -0000

cm4all-beng-proxy (13.0.8) unstable; urgency=low

  * certdb: check for database commit errors
  * certdb: repeat after PostgreSQL serialization failure

 -- Max Kellermann <mk@cm4all.com>  Tue, 26 Sep 2017 19:59:53 -0000

cm4all-beng-proxy (13.0.7) unstable; urgency=low

  * fcache: fix bogus memory leak test
  * handler: change "Translation server failed" to "Configuration server ..."
  * spawn: wait & try again after "Unit cm4all-beng-spawn.scope already exists"

 -- Max Kellermann <mk@cm4all.com>  Mon, 25 Sep 2017 13:16:21 -0000

cm4all-beng-proxy (13.0.6) unstable; urgency=low

  * merge release 12.5
  * widget/inline: fix memory leak on canceled POST
  * widget/inline: implement a response header timeout of 5s
  * certdb: fix notifications in non-default PostgreSQL schema

 -- Max Kellermann <mk@cm4all.com>  Wed, 20 Sep 2017 20:56:04 -0000

cm4all-beng-proxy (13.0.5) unstable; urgency=low

  * merge release 12.4
  * lb/http: fix several memory leaks with POST requests
  * lb: fix shutdown crash bug
  * lb: CONTROL_STATS returns translation cache size
  * log/lua: add a "filter" mode

 -- Max Kellermann <mk@cm4all.com>  Thu, 14 Sep 2017 18:39:12 -0000

cm4all-beng-proxy (13.0.4) unstable; urgency=low

  * lb: fix request headers in access logger (affects
    "ignore_localhost_200" and "User-Agent", "Referer", "Host",
    "X-Forwarded-For")

 -- Max Kellermann <mk@cm4all.com>  Mon, 11 Sep 2017 20:04:23 -0000

cm4all-beng-proxy (13.0.3) unstable; urgency=low

  * fix crash bug in CSS processor
  * lb: print the site name in access logs
  * log: add attribute MESSAGE

 -- Max Kellermann <mk@cm4all.com>  Mon, 11 Sep 2017 17:43:57 -0000

cm4all-beng-proxy (13.0.2) unstable; urgency=low

  * log translation server failures even without --verbose
  * translation: allow arbitrary non-zero characters in CHILD_TAG
  * control: add listener option "interface"
  * control: disable the "V6ONLY" flag on all IPv6 wildcard listeners
  * control: switch to IPv4 if joining IPv6 wildcard to IPv4 multicast group

 -- Max Kellermann <mk@cm4all.com>  Fri, 08 Sep 2017 12:24:04 -0000

cm4all-beng-proxy (13.0.1) unstable; urgency=low

  * remove libdaemon dependency
  * lhttp: FADE_CHILDEN prevents reusing existing busy processes
  * bp: allow CONTROL_FADE_CHILDREN with tag as payload

 -- Max Kellermann <mk@cm4all.com>  Tue, 29 Aug 2017 10:40:13 -0000

cm4all-beng-proxy (12.8) unstable; urgency=low

  * file: emit "Last-Modified" header in "304" responses
  * file: improved support for the user.ETag xattr
  * http_cache: update "Expires" from "304" responses

 -- Max Kellermann <mk@cm4all.com>  Fri, 17 Nov 2017 11:41:02 -0000

cm4all-beng-proxy (12.7) unstable; urgency=low

  * file: ignore If-Modified-Since after successful If-None-Match
  * file: emit cache headers in "304" responses (v11 regression)
  * file: failed If-None-Match emits "304" response, not "412"

 -- Max Kellermann <mk@cm4all.com>  Thu, 16 Nov 2017 12:19:44 -0000

cm4all-beng-proxy (12.6) unstable; urgency=low

  * fix assertion failure when sending large HTTP headers
  * http_server: disallow request headers larger than 8 kB
  * spawn: wait & try again after "Unit cm4all-beng-spawn.scope already exists"
  * widget/inline: fix memory leak on canceled POST
  * control: add listener option "interface"
  * control: disable the "V6ONLY" flag on all IPv6 wildcard listeners
  * control: switch to IPv4 if joining IPv6 wildcard to IPv4 multicast group
  * lb: print the site name in access logs
  * lb: fix request headers in access logger (affects
    "ignore_localhost_200" and "User-Agent", "Referer", "Host",
    "X-Forwarded-For")
  * lb/monitor/expect: fix memory leak
  * certdb: fix notifications in non-default PostgreSQL schema

 -- Max Kellermann <mk@cm4all.com>  Tue, 17 Oct 2017 10:58:40 -0000

cm4all-beng-proxy (12.5) unstable; urgency=low

  * lb/http: fix another memory leak with POST requests
  * lb: fix shutdown crash bug
  * certdb: fix crash after PostgreSQL host lookup failure

 -- Max Kellermann <mk@cm4all.com>  Wed, 20 Sep 2017 10:30:52 -0000

cm4all-beng-proxy (12.4) unstable; urgency=low

  * lb/http: fix several memory leaks with POST requests
  * fix crash bug in CSS processor

 -- Max Kellermann <mk@cm4all.com>  Wed, 13 Sep 2017 13:58:06 -0000

cm4all-beng-proxy (12.3) unstable; urgency=low

  * remove libhttp dependency
  * logger: fix off-by-one bug in log level check
  * http_server: fix crash bug

 -- Max Kellermann <mk@cm4all.com>  Tue, 29 Aug 2017 09:44:27 -0000

cm4all-beng-proxy (12.2) unstable; urgency=low

  * spawn: use the "systemd" controller
  * debian/control: move from "non-free" to "main"

 -- Max Kellermann <mk@cm4all.com>  Wed, 23 Aug 2017 09:35:27 -0000

cm4all-beng-proxy (12.1) unstable; urgency=low

  * all code is now covered by the Simplified BSD License (BSD-2-Clause)

 -- Max Kellermann <mk@cm4all.com>  Fri, 18 Aug 2017 08:53:52 -0000

cm4all-beng-proxy (12.0.44) unstable; urgency=low

  * lb: retry after connect error to Zeroconf member
  * spawn: make /proc writable if user namespaces are allowed

 -- Max Kellermann <mk@cm4all.com>  Thu, 17 Aug 2017 11:26:34 -0000

cm4all-beng-proxy (12.0.43) unstable; urgency=low

  * spawn: fix MOUNT_ROOT_TMPFS failure with USER_NAMESPACE
  * lb/control: allow TCACHE_INVALIDATE on SITE
  * systemd: no "-v" by default

 -- Max Kellermann <mk@cm4all.com>  Tue, 15 Aug 2017 21:41:04 -0000

cm4all-beng-proxy (12.0.42) unstable; urgency=low

  * spawn: fix bogus pivot_root() error message
  * translation: add packet MOUNT_ROOT_TMPFS

 -- Max Kellermann <mk@cm4all.com>  Tue, 15 Aug 2017 09:39:08 -0000

cm4all-beng-proxy (12.0.41) unstable; urgency=low

  * spawn: fix NETWORK_NAMESPACE_NAME corruption
  * spawn: work around USER_NAMESPACE + NETWORK_NAMESPACE_NAME conflict

 -- Max Kellermann <mk@cm4all.com>  Fri, 04 Aug 2017 16:15:09 -0000

cm4all-beng-proxy (12.0.40) unstable; urgency=low

  * spawn: attach to existing network namespace with NETWORK_NAMESPACE_NAME
  * spawn: allow unshare(), mount(), umount(), pivot_root()

 -- Max Kellermann <mk@cm4all.com>  Fri, 04 Aug 2017 09:42:44 -0000

cm4all-beng-proxy (12.0.39) unstable; urgency=low

  * net: resolving "*" prefers the IPv6 wildcard "::"
  * spawn: run the PID namespace init process as root
  * spawn: tight system call whitelist for init process
  * spawn: forbid fanotify_*, nfsservctl, syslog
  * lb/translation: fix false cache misses
  * lb/control: TCACHE_INVALIDATE flushes all translation caches
  * lb/cluster: improve consistent hashing distribution
  * control: support more commands in TCACHE_INVALIDATE payload
  * translation: fix the FORBID_MULTICAST setting
  * translation: add packet FORBID_BIND

 -- Max Kellermann <mk@cm4all.com>  Tue, 01 Aug 2017 14:03:03 -0000

cm4all-beng-proxy (12.0.38) unstable; urgency=low

  * fcgi: fix crash bug

 -- Max Kellermann <mk@cm4all.com>  Wed, 26 Jul 2017 17:43:05 -0000

cm4all-beng-proxy (12.0.37) unstable; urgency=low

  * bp: check HTTPS_ONLY before anything else

 -- Max Kellermann <mk@cm4all.com>  Thu, 20 Jul 2017 15:00:37 -0000

cm4all-beng-proxy (12.0.36) unstable; urgency=low

  * translation: add packet HTTPS_ONLY

 -- Max Kellermann <mk@cm4all.com>  Thu, 20 Jul 2017 13:26:49 -0000

cm4all-beng-proxy (12.0.35) unstable; urgency=low

  * bp: translation REQUEST_HEADER overrides existing request headers
  * bp: never forward the "X-CM4all-DocRoot" header
  * lb: set the "X-CM4all-HTTPS" header
  * cgi, fcgi: set HTTPS=on if the "X-CM4all-HTTPS" header is set

 -- Max Kellermann <mk@cm4all.com>  Wed, 19 Jul 2017 12:36:36 -0000

cm4all-beng-proxy (12.0.34) unstable; urgency=low

  * http_client: disable the read timeout

 -- Max Kellermann <mk@cm4all.com>  Wed, 19 Jul 2017 08:16:09 -0000

cm4all-beng-proxy (12.0.33) unstable; urgency=low

  * log-exec: allow multiple multicast processes on same host
  * headers: rename "X-CM4all-BENG-SSL" to "X-CM4all-HTTPS"
  * access_log: add option "send_to" which replaces log-forward

 -- Max Kellermann <mk@cm4all.com>  Tue, 18 Jul 2017 09:51:01 -0000

cm4all-beng-proxy (12.0.32) unstable; urgency=low

  * lb/translation: fix bogus wildcard cache entries
  * lb/translation: obey MAX_AGE=0
  * logger: fix log level
  * access_log: use microsecond precision in "timestamp" attribute
  * log-json: enclose output in "[]" and put commas between records
  * log-json: add "logger_client" attribute
  * log-lua: new access logger which calls a Lua script
  * config: make "access_logger" a block
  * config: add "access_logger" options "trust_xff", "ignore_localhost_200"
  * headers: add "X-CM4all-BENG-SSL" to group "SSL"

 -- Max Kellermann <mk@cm4all.com>  Mon, 17 Jul 2017 20:33:46 -0000

cm4all-beng-proxy (12.0.31) unstable; urgency=low

  * translation: add packet FORBID_MULTICAST
  * spawn: system call filter errors are fatal if explicitly enabled
  * spawn: apply cgroup namespace again after moving to new cgroup
  * net: support interface name as scope id in IPv6 addresses
  * config: support per-"control" setting "multicast_group"
  * log-exec: fix binding to wildcard address via "*"

 -- Max Kellermann <mk@cm4all.com>  Fri, 14 Jul 2017 08:19:05 -0000

cm4all-beng-proxy (12.0.30) unstable; urgency=low

  * bp: rename zeroconf_type to zeroconf_service
  * bp: control server supports IPv6 multicast
  * config: check Zeroconf service names
  * config: allow zeroconf_service with raw service name
  * log-exec: multicast support
  * translation: add packet REDIRECT_FULL_URI

 -- Max Kellermann <mk@cm4all.com>  Thu, 13 Jul 2017 12:13:19 -0000

cm4all-beng-proxy (12.0.29) unstable; urgency=low

  * lb: use consistent hashing to pick Zeroconf members
  * lhttp: fix bogus assertion failure during shutdown

 -- Max Kellermann <mk@cm4all.com>  Mon, 10 Jul 2017 21:49:23 -0000

cm4all-beng-proxy (12.0.28) unstable; urgency=low

  * config: add listener option "free_bind"
  * don't confuse child processes with different BIND_MOUNT settings
  * lb: add sticky_mode "xhost"'

 -- Max Kellermann <mk@cm4all.com>  Mon, 10 Jul 2017 10:20:26 -0000

cm4all-beng-proxy (12.0.27) unstable; urgency=low

  * access_log: reduce system calls in all access loggers
  * translation: add packet CGROUP_NAMESPACE
  * translation: allow underscore in cgroup controller name

 -- Max Kellermann <mk@cm4all.com>  Fri, 07 Jul 2017 15:19:28 -0000

cm4all-beng-proxy (12.0.26) unstable; urgency=low

  * spawn: abort the process immediately after uid/gid_map failure
  * spawn: create STDERR_PATH with mode 0600
  * spawn: fix socket family filter
  * translation: add packets UMASK, STDERR_PATH_JAILED

 -- Max Kellermann <mk@cm4all.com>  Tue, 04 Jul 2017 16:16:07 -0000

cm4all-beng-proxy (12.0.25) unstable; urgency=low

  * eliminate dependency on GLib
  * spawn: mount a new /proc for the PID namespace
  * spawn: implement user namespaces properly
  * spawn: fix seccomp filters on old kernels
  * spawn: fix journal for jailed processes
  * spawn: allow only local, IPv4 and IPv6 sockets
  * spawn: rename the PID namespace init process to "init"

 -- Max Kellermann <mk@cm4all.com>  Thu, 29 Jun 2017 20:10:24 -0000

cm4all-beng-proxy (12.0.24) unstable; urgency=low

  * spawn: unblock signals
  * http_server: fix memory leak
  * log: send the "Host" request header to the access logger
  * log-json: new access logger which dumps JSON
  * spawn: implement an init process for PID namespaces

 -- Max Kellermann <mk@cm4all.com>  Tue, 27 Jun 2017 11:21:19 -0000

cm4all-beng-proxy (12.0.23) unstable; urgency=low

  * lb: show the IP address of Zeroconf members in log messages
  * lb: disable failing Zeroconf members temporarily
  * config: add "spawn" section, replacing --allow-user and --allow-group

 -- Max Kellermann <mk@cm4all.com>  Wed, 21 Jun 2017 20:41:34 -0000

cm4all-beng-proxy (12.0.22) unstable; urgency=low

  * lb: suppress log message "malformed request URI"
  * was: fix assertion failure
  * translation: add packets SHELL, TOKEN

 -- Max Kellermann <mk@cm4all.com>  Tue, 20 Jun 2017 21:59:58 -0000

cm4all-beng-proxy (12.0.21) unstable; urgency=low

  * lower log level for "Peer closed the socket prematurely"
  * widget: set Request/LINK=no by default
  * translation: fix "std::exception" error messages

 -- Max Kellermann <mk@cm4all.com>  Tue, 20 Jun 2017 11:17:56 -0000

cm4all-beng-proxy (12.0.20) unstable; urgency=low

  * merge release 11.26
  * move the delegate-helper to a non-jailed package
  * translation: ignore whitespace in RLIMITS packet
  * headers: add "Referer" to group "LINK", off by default

 -- Max Kellermann <mk@cm4all.com>  Sat, 17 Jun 2017 09:49:46 -0000

cm4all-beng-proxy (12.0.19) unstable; urgency=low

  * lb: fix assertion failure with translated POST requests
  * lb: add "tag" setting to "listener" (translation packet LISTENER_TAG)

 -- Max Kellermann <mk@cm4all.com>  Mon, 12 Jun 2017 21:46:25 -0000

cm4all-beng-proxy (12.0.18) unstable; urgency=low

  * lb: SIGHUP flushes all translate_handler caches
  * certdb: command "names" obeys the "deleted" flag
  * certdb: command "find" prints column headers only with "--headers"
  * certdb: remove obsolete option "--all"

 -- Max Kellermann <mk@cm4all.com>  Tue, 06 Jun 2017 20:46:15 -0000

cm4all-beng-proxy (12.0.17) unstable; urgency=low

  * translation: add packet CANONICAL_HOST
  * lb: implement a translation_handler cache

 -- Max Kellermann <mk@cm4all.com>  Fri, 02 Jun 2017 11:25:35 -0000

cm4all-beng-proxy (12.0.16) unstable; urgency=low

  * lb: create monitors referenced only by {lua,translation}_handler
  * lb: allow the translation server to refer to branches and other types
  * lb/monitor: fix shutdown hang due to event leak
  * lb: add sticky mode "host"
  * lb: fix assertion failure with Zeroconf and sticky
  * lb: fix crash bug when Zeroconf cluster is empty
  * bp: fix crash bug

 -- Max Kellermann <mk@cm4all.com>  Wed, 31 May 2017 22:21:38 -0000

cm4all-beng-proxy (12.0.15) unstable; urgency=low

  * merge release 11.25
  * certdb: fix column "issuer_common_name" management
  * certdb: add column "handle"
    - new commands "names", "set-handle"
    - commands "load" requires handle parameter
    - command "delete" uses handle
    - commands "monitor" and "tail" print handles
    - acme commands "new-cert" and "new-authz-cert" require handle parameter
    - new acme command "renew-cert", replacing "new-authz-cert --all"
  * certdb: add command "get"
  * certdb: command "find" prints a list of matching certificates
  * certdb: add option "--progress" for Workshop
  * translation: add packet MESSAGE

 -- Max Kellermann <mk@cm4all.com>  Tue, 30 May 2017 21:42:23 -0000

cm4all-beng-proxy (12.0.14) unstable; urgency=low

  * merge release 11.24
  * certdb: add column "issuer_common_name"

 -- Max Kellermann <mk@cm4all.com>  Wed, 24 May 2017 10:27:17 -0000

cm4all-beng-proxy (12.0.13) unstable; urgency=low

  * merge release 11.23
  * lb/lua: catch "panics" and report error
  * lb/lua: fix Lua stack leaks
  * lb: allow a translation server to pick a cluster
  * fix use-after-free bug in HTTP request handler
  * spawn: forbid more dangerous system calls
  * spawn: activate system call filter for all architectures
  * translation: add packet FORBID_USER_NS

 -- Max Kellermann <mk@cm4all.com>  Sat, 20 May 2017 11:40:50 -0000

cm4all-beng-proxy (12.0.12) unstable; urgency=low

  * bp: pass the listener "interface" setting to Avahi
  * lb: fix crash with --check
  * lb: allow Lua scripts to handle HTTP requests

 -- Max Kellermann <mk@cm4all.com>  Thu, 27 Apr 2017 21:50:32 -0000

cm4all-beng-proxy (12.0.11) unstable; urgency=low

  * certdb: fix crash after PostgreSQL host lookup failure
  * transformation: fix crash due to compiler optimization
  * lb: fix crash while waiting for the Avahi resolver

 -- Max Kellermann <mk@cm4all.com>  Wed, 26 Apr 2017 11:49:48 -0000

cm4all-beng-proxy (12.0.10) unstable; urgency=low

  * merge release 11.22
  * lb: implement "sticky" in ZeroConf TCP pools
  * improved uid/gid verify error messages
  * certdb: update the Let's Encrypt agreement URL
  * certdb: add option "--agreement"

 -- Max Kellermann <mk@cm4all.com>  Tue, 18 Apr 2017 11:00:29 -0000

cm4all-beng-proxy (12.0.9) unstable; urgency=low

  * fix error "Failed to accept connection: Invalid argument"
  * lb: implement "sticky" in ZeroConf pools

 -- Max Kellermann <mk@cm4all.com>  Tue, 21 Mar 2017 09:38:04 -0000

cm4all-beng-proxy (12.0.8) unstable; urgency=low

  * merge release 11.21
  * build with Meson and Ninja
  * lb/certdb: fix assertion failure during shutdown

 -- Max Kellermann <mk@cm4all.com>  Wed, 15 Mar 2017 16:20:50 -0000

cm4all-beng-proxy (12.0.7) unstable; urgency=low

  * merge release 11.17
  * lb/http: add "redirect" as a possible destination for "branch"
  * ssl: fix memory leak
  * certdb: use $http_proxy
  * certdb: exclude *.acme.invalid from --all

 -- Max Kellermann <mk@cm4all.com>  Mon, 06 Feb 2017 22:22:08 -0000

cm4all-beng-proxy (12.0.6) unstable; urgency=low

  * lb/http: add "status" as a possible destination for "branch"
  * translation: add packet EXECUTE

 -- Max Kellermann <mk@cm4all.com>  Wed, 25 Jan 2017 21:11:58 -0000

cm4all-beng-proxy (12.0.5) unstable; urgency=low

  * merge release 11.15
  * lb/tcp: fix crash bug after connect failure
  * lb/tcp: connect outbound after SSL handshake is finished

 -- Max Kellermann <mk@cm4all.com>  Fri, 20 Jan 2017 14:12:25 -0000

cm4all-beng-proxy (12.0.4) unstable; urgency=low

  * merge release 11.13
  * spawn: forbid ptrace() and other dangerous system calls
  * certdb: add "--all" option to "new-cert" and "new-authz-cert"

 -- Max Kellermann <mk@cm4all.com>  Mon, 16 Jan 2017 19:47:31 -0000

cm4all-beng-proxy (12.0.3) unstable; urgency=low

  * config: add "access_logger", replacing the *.default setting
  * translation: add packets BIND_MOUNT_EXEC, STDERR_NULL

 -- Max Kellermann <mk@cm4all.com>  Thu, 08 Dec 2016 10:35:47 -0000

cm4all-beng-proxy (12.0.2) unstable; urgency=low

  * merge release 11.12
  * http_client: fix use-after-free bug on request cancellation
  * processor: fix buffer corruption bug
  * spawn/Systemd: fix hang while creating systemd scope
  * config: fix session_save_path corruption

 -- Max Kellermann <mk@cm4all.com>  Tue, 06 Dec 2016 11:01:26 -0000

cm4all-beng-proxy (12.0.1) unstable; urgency=low

  * move various buffers from the pool allocator to the slice allocator
  * translation: add packet CRON

 -- Max Kellermann <mk@cm4all.com>  Wed, 23 Nov 2016 14:57:02 -0000

cm4all-beng-proxy (11.26) unstable; urgency=low

  * was: added kludge to avoid killing process after STOP
  * lb/monitor: fix shutdown hang due to event leak

 -- Max Kellermann <mk@cm4all.com>  Fri, 16 Jun 2017 20:53:29 -0000

cm4all-beng-proxy (11.25) unstable; urgency=low

  * lb: fix error "Too many members"

 -- Max Kellermann <mk@cm4all.com>  Tue, 30 May 2017 18:17:53 -0000

cm4all-beng-proxy (11.24) unstable; urgency=low

  * {http,ajp}_client: fix crash after malformed URI without Keep-Alive

 -- Max Kellermann <mk@cm4all.com>  Wed, 24 May 2017 10:15:04 -0000

cm4all-beng-proxy (11.23) unstable; urgency=low

  * lb/tcp: fix stall bug
  * ssl: fix two stall bugs

 -- Max Kellermann <mk@cm4all.com>  Tue, 09 May 2017 16:25:08 -0000

cm4all-beng-proxy (11.22) unstable; urgency=low

  * bp: allow '=' in listener tag after --listen
  * was: fix crash bug
  * was: fix assertion failure

 -- Max Kellermann <mk@cm4all.com>  Thu, 13 Apr 2017 08:39:38 -0000

cm4all-beng-proxy (11.21) unstable; urgency=low

  * strmap: fix off-by-one bug
  * ssl: fix assertion failure
  * filter_cache: fix assertion failure
  * widget: detailed error message after untrusted host name mismatch
  * session: always apply SESSION_SITE

 -- Max Kellermann <mk@cm4all.com>  Wed, 15 Mar 2017 15:53:29 -0000

cm4all-beng-proxy (11.20) unstable; urgency=low

  * was: fix crash due to recursive error while sending STOP
  * was: fix crash if BODY is immediately followed by STATUS
  * widget: remove warning "... didn't send a response body"
  * filter_cache: fix assertion failure during shutdown
  * fcgi: fix assertion failure during shutdown

 -- Max Kellermann <mk@cm4all.com>  Mon, 13 Mar 2017 21:32:02 -0000

cm4all-beng-proxy (11.19) unstable; urgency=low

  * fix crash bug (assertion failure)
  * debian: remove unnecessary dependency on cm4all-certdb-sql

 -- Max Kellermann <mk@cm4all.com>  Mon, 13 Mar 2017 17:12:25 -0000

cm4all-beng-proxy (11.18) unstable; urgency=low

  * merge release 10.37

 -- Max Kellermann <mk@cm4all.com>  Tue, 28 Feb 2017 13:22:25 -0000

cm4all-beng-proxy (11.17) unstable; urgency=low

  * ssl: check for early PostgreSQL errors (e.g. DNS lookup failures)
  * certdb: set line-buffering mode
  * certdb: show HTTP status code in error message

 -- Max Kellermann <mk@cm4all.com>  Mon, 06 Feb 2017 17:08:23 -0000

cm4all-beng-proxy (11.16) unstable; urgency=low

  * http_{server,client}: reduce memory pool sizes
  * lb: SIGHUP flushes the certdb SSL session cache as well
  * lb: flush expired OpenSSL sessions every 10 minutes
  * lb: expire unused OpenSSL certificates after 24 hours
  * widget: enable Location header forwarding by default
  * translation: split header group "SSL" from "SECURE"
  * debian: move SQL scripts to package cm4all-certdb-sql

 -- Max Kellermann <mk@cm4all.com>  Mon, 30 Jan 2017 07:45:50 -0000

cm4all-beng-proxy (11.15) unstable; urgency=low

  * ssl: fix stall bug

 -- Max Kellermann <mk@cm4all.com>  Thu, 19 Jan 2017 20:56:55 -0000

cm4all-beng-proxy (11.14) unstable; urgency=low

  * http_client: fix assertion failure on chunked response cancellation
  * lb/tcp: fix assertion failure
  * ssl/filter: detect full input buffer, fail instead of stalling
  * enlarge I/O buffers to 16 kB to make large TLS fragments work

 -- Max Kellermann <mk@cm4all.com>  Tue, 17 Jan 2017 20:21:00 -0000

cm4all-beng-proxy (11.13) unstable; urgency=low

  * merge release 10.36
  * certdb: prefer certificates which expire later

 -- Max Kellermann <mk@cm4all.com>  Thu, 12 Jan 2017 20:18:08 -0000

cm4all-beng-proxy (11.12) unstable; urgency=low

  * merge release 10.35

 -- Max Kellermann <mk@cm4all.com>  Tue, 06 Dec 2016 08:03:09 -0000

cm4all-beng-proxy (11.11) unstable; urgency=low

  * fix theoretical data corruption bug in the header buffer
  * was: wait longer for PREMATURE after sending STOP
  * was: ignore in-flight packets during STOP recovery
  * was: implement early STOP recovery (before response headers)

 -- Max Kellermann <mk@cm4all.com>  Wed, 16 Nov 2016 19:47:11 -0000

cm4all-beng-proxy (11.10) unstable; urgency=low

  * merge release 10.34
  * systemd: override the locale, fixes "_S_create_c_locale" error

 -- Max Kellermann <mk@cm4all.com>  Tue, 25 Oct 2016 11:51:18 -0000

cm4all-beng-proxy (11.9) unstable; urgency=low

  * merge release 10.33

 -- Max Kellermann <mk@cm4all.com>  Wed, 19 Oct 2016 20:04:13 -0000

cm4all-beng-proxy (11.8) unstable; urgency=low

  * tcp_stock: fix crash during cancellation
  * config: fix memory leak

 -- Max Kellermann <mk@cm4all.com>  Sun, 09 Oct 2016 15:53:22 -0000

cm4all-beng-proxy (11.7) unstable; urgency=low

  * merge release 10.32
  * enforce Zeroconf/avahi-daemon browser notify after restarting beng-proxy

 -- Max Kellermann <mk@cm4all.com>  Tue, 04 Oct 2016 21:59:34 -0000

cm4all-beng-proxy (11.6) unstable; urgency=low

  * was: fix use-after-free bug

 -- Max Kellermann <mk@cm4all.com>  Thu, 29 Sep 2016 14:26:50 -0000

cm4all-beng-proxy (11.5) unstable; urgency=low

  * avahi: fix interface and protocol published via Zeroconf
  * lb: fix collision in Zeroconf node lookups
  * lb: support IPv6 link-local addresses from Zeroconf
  * lb: work around avahi-daemon IPv4/IPv6 mixup bug
  * config: allow space after '=' in @set
  * doc: remove bogus semicolons from configuration examples

 -- Max Kellermann <mk@cm4all.com>  Wed, 28 Sep 2016 21:42:43 -0000

cm4all-beng-proxy (11.4) unstable; urgency=low

  * merge release 10.31
  * bp: fix Zeroconf with automatic port

 -- Max Kellermann <mk@cm4all.com>  Tue, 27 Sep 2016 19:29:24 -0000

cm4all-beng-proxy (11.3) unstable; urgency=low

  * delegate: fix memory leak after clone() failure
  * avahi/client: fix shutdown hang due to event leak
  * config: add listener options "interface", "reuse_port"
  * lb: fix dbus connect failure due to process isolation
  * config: rename "include" to "@include"
  * config: introduce variables

 -- Max Kellermann <mk@cm4all.com>  Mon, 26 Sep 2016 20:28:47 -0000

cm4all-beng-proxy (11.2) unstable; urgency=low

  * disable the "V6ONLY" flag on all IPv6 wildcard listeners
  * fix crash bug due to uninitialized memory
  * etc: include conf.d/*.conf
  * debian: re-add dh_installinit to install the *.default files

 -- Max Kellermann <mk@cm4all.com>  Mon, 12 Sep 2016 11:32:14 -0000

cm4all-beng-proxy (11.1) unstable; urgency=low

  * merge release 10.30

 -- Max Kellermann <mk@cm4all.com>  Fri, 09 Sep 2016 09:28:23 -0000

cm4all-beng-proxy (11.0.3) unstable; urgency=low

  * config: allow shell wildcard after "include"
  * fcgi: fix "Connection refused" error
  * widget: improve error message when there is no address

 -- Max Kellermann <mk@cm4all.com>  Fri, 02 Sep 2016 12:55:19 -0000

cm4all-beng-proxy (11.0.2) unstable; urgency=low

  * spawn: fix clone=ENOMEM due to broken PID namespace
  * control: allow only TCACHE_INVALIDATE, STATS and NODE_STATUS via IP
  * config: add command "include_optional"

 -- Max Kellermann <mk@cm4all.com>  Wed, 31 Aug 2016 13:32:35 -0000

cm4all-beng-proxy (11.0.1) unstable; urgency=low

  * spawn: switch to a new systemd scope
  * spawn: create new PID namespace
  * spawn: create systemd journal identifier
  * translation: add packets CGROUP, CGROUP_SET, EXTERNAL_SESSION_MANAGER,
    EXTERNAL_SESSION_KEEPALIVE
  * session: allow multiple realms per session
  * ssl: free more drained I/O buffers
  * ssl: reduce memory usage
  * SlicePool: reduce fragmentation
  * enable TCP_DEFER_ACCEPT for HTTP listeners
  * remove the "args_escape_char" kludge after 5 years of transition
  * support kB, MB, GB suffixes in cache size specifications
  * bp: add configuration file
  * bp: allow multiple control listeners
  * lb: allow including configuration files
  * debian/lb.postinst: move user "cm4all-beng-lb" to group "nogroup"
  * remove obsolete sysv init scripts, depend on systemd instead
  * ZeroConf publish support

 -- Max Kellermann <mk@cm4all.com>  Tue, 30 Aug 2016 22:24:03 -0000

cm4all-beng-proxy (10.37) unstable; urgency=low

  * translation: expand REDIRECT with BASE

 -- Max Kellermann <mk@cm4all.com>  Tue, 28 Feb 2017 13:16:57 -0000

cm4all-beng-proxy (10.36) unstable; urgency=low

  * certdb: fix crash bug
  * lb: allow core dumps from within the isolated process

 -- Max Kellermann <mk@cm4all.com>  Thu, 12 Jan 2017 20:08:07 -0000

cm4all-beng-proxy (10.35) unstable; urgency=low

  * ssl: OpenSSL 1.1 compatibility
  * bot: add another Majestic bot user agent string
  * systemd: depend on network-online.target

 -- Max Kellermann <mk@cm4all.com>  Tue, 06 Dec 2016 07:42:56 -0000

cm4all-beng-proxy (10.34) unstable; urgency=low

  * lb: adapt to Linux 4.8 user namespace API change

 -- Max Kellermann <mk@cm4all.com>  Tue, 25 Oct 2016 11:35:30 -0000

cm4all-beng-proxy (10.33) unstable; urgency=low

  * spawn: create systemd journal identifier
  * spawn: no signal interruption while waiting for client to become ready
  * spawn: allow numeric uids/gids after --allow-user / --allow-group
  * was: add stopwatch support

 -- Max Kellermann <mk@cm4all.com>  Wed, 19 Oct 2016 19:38:21 -0000

cm4all-beng-proxy (10.32) unstable; urgency=low

  * merge release 9.16

 -- Max Kellermann <mk@cm4all.com>  Tue, 04 Oct 2016 11:05:53 -0000

cm4all-beng-proxy (10.31) unstable; urgency=low

  * fix memory leak after resource loader failure
  * delegate: fix memory leak after clone() failure
  * was: fix crash on spawn error

 -- Max Kellermann <mk@cm4all.com>  Tue, 27 Sep 2016 18:54:54 -0000

cm4all-beng-proxy (10.30) unstable; urgency=low

  * merge release 9.15

 -- Max Kellermann <mk@cm4all.com>  Thu, 08 Sep 2016 14:50:50 -0000

cm4all-beng-proxy (10.29) unstable; urgency=low

  * istream/pipe: fix crash after running out of file descriptors
  * bp: raise default connection limit to 32k
  * delegate: fix potential crash
  * translation: detect BASE/URI mismatch with INTERNAL_REDIRECT
  * lb/monitor/expect: fix assertion failure on shutdown
  * systemd: set default NOFILE limits to 256k
  * systemd: enable crash dumps

 -- Max Kellermann <mk@cm4all.com>  Wed, 07 Sep 2016 07:57:48 -0000

cm4all-beng-proxy (10.28) unstable; urgency=low

  * widget: improve error message when there is no address
  * lb: fix default control port
  * debian: adjust Ruby dependencies for Debian Jessie

 -- Max Kellermann <mk@cm4all.com>  Mon, 05 Sep 2016 10:58:34 -0000

cm4all-beng-proxy (10.27) unstable; urgency=low

  * ssl: disable RC4
  * ssl: ignore the client's cipher preferences
  * ssl: send TLS alert to peer after handshake refusal
  * fix crash when compiled with GCC6

 -- Max Kellermann <mk@cm4all.com>  Mon, 22 Aug 2016 18:34:30 -0000

cm4all-beng-proxy (10.26) unstable; urgency=low

  * bot: recognize WordPress pingbacks as "bot"
  * lb/monitor/expect: delay the receive call by 10ms
  * certdb, bp_cmdline, log-forward: use IPv6 only if available

 -- Max Kellermann <mk@cm4all.com>  Thu, 11 Aug 2016 13:04:23 -0000

cm4all-beng-proxy (10.25) unstable; urgency=low

  * shm: fix double allocation bug which caused session corruption

 -- Max Kellermann <mk@cm4all.com>  Thu, 21 Jul 2016 18:54:12 -0000

cm4all-beng-proxy (10.24) unstable; urgency=low

  * http_client: fix "excess data" error after "100 Continue"

 -- Max Kellermann <mk@cm4all.com>  Wed, 20 Jul 2016 12:25:34 -0000

cm4all-beng-proxy (10.23) unstable; urgency=low

  * cgi: ignore the "Proxy" request header to work around security
    vulnerabilities in several CGI programs
  * http_client: differentiate between "empty response body" and "no body"
  * http_server: log "-" if there is no response body

 -- Max Kellermann <mk@cm4all.com>  Tue, 19 Jul 2016 13:43:34 -0000

cm4all-beng-proxy (10.22) unstable; urgency=low

  * debian/control: add missing dependency on libcm4all-inline-dev
  * http_address: ensure that at least one socket address is specified
  * systemd: implement "reload"

 -- Max Kellermann <mk@cm4all.com>  Mon, 04 Jul 2016 11:12:29 -0000

cm4all-beng-proxy (10.21) unstable; urgency=low

  * session: fix user expiry after defragmentation
  * session: save site name in session file

 -- Max Kellermann <mk@cm4all.com>  Wed, 08 Jun 2016 20:07:13 -0000

cm4all-beng-proxy (10.20) unstable; urgency=low

  * fix nullptr dereference while removing stale "session" parameter

 -- Max Kellermann <mk@cm4all.com>  Wed, 25 May 2016 11:06:38 -0000

cm4all-beng-proxy (10.19) unstable; urgency=low

  * merge release 9.14
  * log the request URI on session realm mismatch
  * omit stale "session" parameter in processed URIs

 -- Max Kellermann <mk@cm4all.com>  Tue, 24 May 2016 17:36:07 -0000

cm4all-beng-proxy (10.18) unstable; urgency=low

  * http_client: fix TLS memory leak / crash bug

 -- Max Kellermann <mk@cm4all.com>  Thu, 19 May 2016 10:49:58 -0000

cm4all-beng-proxy (10.17) unstable; urgency=low

  * spawn/client: handle empty payloads from recvmmsg()

 -- Max Kellermann <mk@cm4all.com>  Mon, 09 May 2016 10:05:55 -0000

cm4all-beng-proxy (10.16) unstable; urgency=low

  * control: enable SO_REUSEADDR on the UDP socket

 -- Max Kellermann <mk@cm4all.com>  Fri, 29 Apr 2016 13:13:31 -0000

cm4all-beng-proxy (10.15) unstable; urgency=low

  * was: fix crash after spawn failure
  * spawn/client: abort worker process when the spawner is gone
  * spawn/client: optimize message receiver
  * spawn/server: retry sending after EAGAIN

 -- Max Kellermann <mk@cm4all.com>  Fri, 29 Apr 2016 09:31:54 -0000

cm4all-beng-proxy (10.14) unstable; urgency=low

  * enable TCP_DEFER_ACCEPT for HTTP and SSL listeners
  * ssl: increase the handshake timeout to 60 seconds
  * lb: log the client IP address

 -- Max Kellermann <mk@cm4all.com>  Thu, 28 Apr 2016 09:24:19 -0000

cm4all-beng-proxy (10.13) unstable; urgency=low

  * was: fix crash after early-crashing WAS process
  * was: fix crash after WAS process has been released
  * ssl: limit the handshake duration
  * beng-proxy: support listening on UNIX domain sockets

 -- Max Kellermann <mk@cm4all.com>  Wed, 27 Apr 2016 18:34:26 -0000

cm4all-beng-proxy (10.12) unstable; urgency=low

  * ssl: reduce allocator fragmentation, cycle another buffer

 -- Max Kellermann <mk@cm4all.com>  Thu, 21 Apr 2016 07:29:51 -0000

cm4all-beng-proxy (10.11) unstable; urgency=low

  * thread_queue: fix race condition
  * ssl: reduce allocator fragmentation

 -- Max Kellermann <mk@cm4all.com>  Mon, 18 Apr 2016 14:51:41 -0000

cm4all-beng-proxy (10.10) unstable; urgency=low

  * merge release 9.13
  * SlicePool: reduce fragmentation

 -- Max Kellermann <mk@cm4all.com>  Tue, 12 Apr 2016 15:12:03 -0000

cm4all-beng-proxy (10.9) unstable; urgency=low

  * merge release 9.12

 -- Max Kellermann <mk@cm4all.com>  Wed, 06 Apr 2016 12:11:38 -0000

cm4all-beng-proxy (10.8) unstable; urgency=low

  * SlicePool: optimize allocation
  * lb: cycle buffers before compressing slice allocator
  * was: fix spurious "Resource temporarily unavailable" warnings

 -- Max Kellermann <mk@cm4all.com>  Wed, 06 Apr 2016 06:35:37 -0000

cm4all-beng-proxy (10.7) unstable; urgency=low

  * lb: fix systemd service start timeout
  * spawn: fix assertion failure when STDERR_PATH fails
  * was: fix use-after-free bug

 -- Max Kellermann <mk@cm4all.com>  Tue, 29 Mar 2016 10:31:34 -0000

cm4all-beng-proxy (10.6) unstable; urgency=low

  * lb: fix false memory leak during shutdown
  * ssl: cycle buffers to reduce allocator fragmentation

 -- Max Kellermann <mk@cm4all.com>  Wed, 23 Mar 2016 14:16:55 -0000

cm4all-beng-proxy (10.5) unstable; urgency=low

  * lb: fix crash due to duplicate OpenSSL initialization by libpq
  * lb: check cert_db.ca_cert settings with --check
  * lb: fix shutdown with --watchdog
  * http_client: fix assertion failure with keep-alive disabled
  * http_server: fix missing "100 Continue"
  * certdb: unwrap key in "new-cert
  * certdb: allow overriding database with /etc/cm4all/beng/certdb.connect
  * spawn: fix assertion failure

 -- Max Kellermann <mk@cm4all.com>  Tue, 08 Mar 2016 16:01:22 -0000

cm4all-beng-proxy (10.4) unstable; urgency=low

  * merge release 9.11
  * spawn: fix uninitialized MOUNT_TMP_TMPFS setting

 -- Max Kellermann <mk@cm4all.com>  Thu, 03 Mar 2016 13:11:49 -0000

cm4all-beng-proxy (10.3) unstable; urgency=low

  * lhttp: fix double free bug
  * lhttp, fcgi: abandon child process after connect failure
  * spawn: wait for spawn process during shutdown
  * {http,filter,nfs}_cache: raise cacheable size limit to 512 kB
  * http_client: reschedule read event after blocking write recovery

 -- Max Kellermann <mk@cm4all.com>  Wed, 02 Mar 2016 14:06:44 -0000

cm4all-beng-proxy (10.2) unstable; urgency=low

  * rubber: remove excessive debugging code to speed up cache flush
  * spawn: fix SETENV breakage
  * spawn: initialize supplementary groups
  * spawn: change to user www-data by default
  * http_client: fix double free bug
  * fcache: raise default expiration to one week
  * systemd: set "Type=notify"

 -- Max Kellermann <mk@cm4all.com>  Tue, 01 Mar 2016 18:43:23 -0000

cm4all-beng-proxy (10.1) unstable; urgency=low

  * merge release 9.10
  * python: add missing constant TRANSLATE_REALM_FROM_AUTH_BASE
  * spawn: dedicated process for spawning child processes
  * fcgi: terminate FastCGI processes with SIGTERM instead of SIGUSR1
  * was: implement response body interruption
  * translation: add packet NO_NEW_PRIVS
  * session: 128 bit session ids
  * emit systemd "READY" notification
  * debian: eliminate the TOI build

 -- Max Kellermann <mk@cm4all.com>  Thu, 25 Feb 2016 23:55:33 -0000

cm4all-beng-proxy (10.0.5) unstable; urgency=low

  * http_client: fix memory leak
  * spawn/prepared: fix environment variable breakage
  * request: fix crash (due to realm regression in 10.0.4)

 -- Max Kellermann <mk@cm4all.com>  Tue, 09 Feb 2016 18:09:43 -0000

cm4all-beng-proxy (10.0.4) unstable; urgency=low

  * istream/dechunk: merge chunk sizes
  * istream/dechunk: fix bogus "closed prematurely" error
  * spawn/JailConfig: fix jail.conf parser regression
  * translate_parser: fix JailCGI home path regression
  * translation: add packet REALM_FROM_AUTH_BASE
  * translation: allow mount options in MOUNT_TMP_TMPFS
  * pipe_filter: add JailCGI support
  * fcgi/stock: fix double free bug
  * http_request: fix connection leak after OpenSSL error
  * ssl/cache: fix two crash bugs
  * ssl/cache: reduce delay from 1s to 200ms
  * ssl/cache: maintain cache only in worker process
  * ssl/cache: support CA chains
  * ssl/factory: support the subjectAltName extension
  * ssl/filter: handle "close notify" alerts
  * certdb: rename PostgreSQL table to singular
  * certdb: load PostgreSQL connect string from lb.conf
  * certdb: support the subjectAltName extension
  * certdb: implement the ACME protocol
  * systemd/lb: disable --watchdog, set Restart=on-failure instead
  * systemd/bp: default to --workers=0, set Restart=on-failure instead

 -- Max Kellermann <mk@cm4all.com>  Thu, 04 Feb 2016 21:12:22 -0000

cm4all-beng-proxy (10.0.3) unstable; urgency=low

  * ssl/cache: populate name cache asynchronously
  * certdb: add command "populate"

 -- Max Kellermann <mk@cm4all.com>  Tue, 12 Jan 2016 10:35:32 -0000

cm4all-beng-proxy (10.0.2) unstable; urgency=low

  * ssl/cache: open multiple PostgreSQL connections on demand
  * ssl/cache: mirror a list of all certificate host names
  * certdb: add command "delete"

 -- Max Kellermann <mk@cm4all.com>  Wed, 06 Jan 2016 11:11:51 -0000

cm4all-beng-proxy (10.0.1) unstable; urgency=low

  * drop support for Debian Squeeze
  * inline_widget: time out after 10 seconds
  * lb: support SSL certificates stored in PostgreSQL database
  * disable the access log by default

 -- Max Kellermann <mk@cm4all.com>  Fri, 18 Dec 2015 18:48:31 -0000

cm4all-beng-proxy (9.16) unstable; urgency=low

  * fix memory leak after resource loader failure
  * was: fix crash on spawn error
  * fcache: check X-CM4all-BENG-User (via REVEAL_USER) in cache lookup

 -- Max Kellermann <mk@cm4all.com>  Tue, 04 Oct 2016 10:44:09 -0000

cm4all-beng-proxy (9.15) unstable; urgency=low

  * cgi: ignore the "Proxy" request header to work around security
    vulnerabilities in several CGI programs
  * http_address: ensure that at least one socket address is specified
  * http_server: update the "raw bytes sent" attribute properly
  * http_client: differentiate between "empty response body" and "no body"
  * http_client: fix "excess data" error after "100 Continue"
  * fcgi: fix assertion failure
  * shm: fix double allocation bug which caused session corruption
  * session: fix user expiry after defragmentation
  * omit stale "session" parameter in processed URIs
  * bot: recognize WordPress pingbacks as "bot"
  * fix crash when compiled with GCC6
  * bp: raise default connection limit to 32k
  * systemd: set default NOFILE limits to 256k
  * systemd: enable crash dumps

 -- Max Kellermann <mk@cm4all.com>  Thu, 08 Sep 2016 14:25:37 -0000

cm4all-beng-proxy (9.14) unstable; urgency=low

  * merge release 8.13
  * was: fix crash on malformed STATUS packet

 -- Max Kellermann <mk@cm4all.com>  Fri, 20 May 2016 15:43:48 -0000

cm4all-beng-proxy (9.13) unstable; urgency=low

  * merge release 8.12
  * lb: fix false memory leak during shutdown

 -- Max Kellermann <mk@cm4all.com>  Tue, 12 Apr 2016 13:03:18 -0000

cm4all-beng-proxy (9.12) unstable; urgency=low

  * header-forward: fix duplicate "Location" header

 -- Max Kellermann <mk@cm4all.com>  Wed, 06 Apr 2016 12:09:46 -0000

cm4all-beng-proxy (9.11) unstable; urgency=low

  * merge release 8.11

 -- Max Kellermann <mk@cm4all.com>  Thu, 03 Mar 2016 13:03:41 -0000

cm4all-beng-proxy (9.10) unstable; urgency=low

  * merge release 8.10

 -- Max Kellermann <mk@cm4all.com>  Wed, 24 Feb 2016 11:46:38 -0000

cm4all-beng-proxy (9.9) unstable; urgency=low

  * merge release 8.9

 -- Max Kellermann <mk@cm4all.com>  Tue, 23 Feb 2016 15:56:21 -0000

cm4all-beng-proxy (9.8) unstable; urgency=low

  * merge release 8.8

 -- Max Kellermann <mk@cm4all.com>  Tue, 16 Feb 2016 11:30:47 -0000

cm4all-beng-proxy (9.7) unstable; urgency=low

  * merge release 8.7
  * http_request: fix connection leak after OpenSSL error

 -- Max Kellermann <mk@cm4all.com>  Tue, 26 Jan 2016 15:56:31 -0000

cm4all-beng-proxy (9.6) unstable; urgency=low

  * systemd: log to systemd-journald by default
  * header_forward: fix duplicate "Location" header
  * "--access-logger=null" disables the access log
  * widget: log Set-Cookie without host

 -- Max Kellermann <mk@cm4all.com>  Thu, 17 Dec 2015 22:15:04 -0000

cm4all-beng-proxy (9.5) unstable; urgency=low

  * merge release 4.23
  * auth: send the LISTENER_TAG packet with AUTH requests

 -- Max Kellermann <mk@cm4all.com>  Tue, 15 Dec 2015 13:46:36 -0000

cm4all-beng-proxy (9.4) unstable; urgency=low

  * processor: fix crash bug
  * ajp: fix bogus error "Peer closed the socket prematurely"
  * fcgi: fail after receiving excess data at end of response body
  * fcgi: fix assertion failure on i386
  * was: fold header name case
  * was: announce request body length as early as possible
  * was: fix crash bug with empty response

 -- Max Kellermann <mk@cm4all.com>  Thu, 19 Nov 2015 11:28:59 -0000

cm4all-beng-proxy (9.3) unstable; urgency=low

  * fcgi: fix buffer overflow with large response body
  * header_forward: always forward "Allow"

 -- Max Kellermann <mk@cm4all.com>  Tue, 17 Nov 2015 00:33:20 -0000

cm4all-beng-proxy (9.2) unstable; urgency=low

  * translate_client: fix crash bug

 -- Max Kellermann <mk@cm4all.com>  Mon, 16 Nov 2015 08:38:02 -0000

cm4all-beng-proxy (9.1) unstable; urgency=low

  * feature freeze
  * http_client: response body allows optimized socket writes
  * http_cache: response body allows optimized socket writes
  * fcgi: fix stall bug
  * fcgi: optimized response body chunking
  * fcgi: don't send empty PARAMS packet when request headers are empty
  * handler: use lstat() for FILE_NOT_FOUND
  * client_balancer: fix memory leak
  * istream: fix assertion failure
  * istream_tee: fix size miscalculation
  * nfs_stock: fix assertion failure
  * translate_cache: optimize memory usage
  * reduce fork() overhead

 -- Max Kellermann <mk@cm4all.com>  Fri, 13 Nov 2015 00:50:52 -0000

cm4all-beng-proxy (9.0.9) unstable; urgency=low

  * tstock: fix libevent crash on connection failure
  * tstock: fix hanging process during shutdown
  * request_session: don't send cleared session id of ignored session
  * pipe_stock: fix EBADF error due to malformed pointer cast
  * http_{client,server}: optimize chunked socket writes

 -- Max Kellermann <mk@cm4all.com>  Fri, 06 Nov 2015 23:39:50 -0000

cm4all-beng-proxy (9.0.8) unstable; urgency=low

  * child_stock: fix crash bug
  * translate_stock: fix use-after-free crash bug

 -- Max Kellermann <mk@cm4all.com>  Thu, 05 Nov 2015 15:14:43 -0000

cm4all-beng-proxy (9.0.7) unstable; urgency=low

  * merge release 8.6
  * ajp: fix regression after code refactoring
  * http_{client,server}: optimize socket writes
  * translate_stock: configurable stock limit, defaulting to 64
  * translate_cache: fix crash bug when cache is disabled
  * errdoc: fix crash bug when aborting error document generator

 -- Max Kellermann <mk@cm4all.com>  Wed, 04 Nov 2015 21:50:44 -0000

cm4all-beng-proxy (9.0.6) unstable; urgency=low

  * debian/rules: cross-compiler support
  * debian: build with gcc 5 on Debian Stretch
  * processor: fix broken URI rewrite after <script> due to inverted check
  * widget: log class name

 -- Max Kellermann <mk@cm4all.com>  Fri, 16 Oct 2015 10:21:42 -0000

cm4all-beng-proxy (9.0.5) unstable; urgency=low

  * merge release 8.5

 -- Max Kellermann <mk@cm4all.com>  Mon, 12 Oct 2015 10:44:20 -0000

cm4all-beng-proxy (9.0.4) unstable; urgency=low

  * xml_parser: fix assertion failure on abort
  * css_parser: fix buffer overflow due to off-by-one check

 -- Max Kellermann <mk@cm4all.com>  Thu, 08 Oct 2015 19:32:07 -0000

cm4all-beng-proxy (9.0.3) unstable; urgency=low

  * fcgi: fix uninitialized variable
  * processor: fix heap corruption due to wrong string length

 -- Max Kellermann <mk@cm4all.com>  Wed, 07 Oct 2015 19:56:05 -0000

cm4all-beng-proxy (9.0.2) unstable; urgency=low

  * translation: packet REVEAL_USER sends X-CM4all-BENG-User to filter

 -- Max Kellermann <mk@cm4all.com>  Mon, 05 Oct 2015 19:08:22 -0000

cm4all-beng-proxy (9.0.1) unstable; urgency=low

  * merge release 8.4
  * translation: add header group "LINK"
  * translation: add packet MOUNT_TMPFS
  * fix spurious BIND_MOUNT_RW failures

 -- Max Kellermann <mk@cm4all.com>  Fri, 02 Oct 2015 15:36:42 -0000

cm4all-beng-proxy (8.13) unstable; urgency=low

  * http_client: fix TLS memory leak
  * http_client: fix assertion failure with keep-alive disabled
  * was: fix crash after early-crashing WAS process
  * lb: fix false memory leak during shutdown
  * http_server: fix missing "100 Continue"
  * {http,filter,nfs}_cache: raise cacheable size limit to 512 kB
  * fcache: raise default expiration to one week
  * rubber: remove excessive debugging code to speed up cache flush

 -- Max Kellermann <mk@cm4all.com>  Fri, 20 May 2016 15:34:32 -0000

cm4all-beng-proxy (8.12) unstable; urgency=low

  * was: fix crash on malformed STATUS packet
  * was: allow 16 bit STATUS packet

 -- Max Kellermann <mk@cm4all.com>  Tue, 12 Apr 2016 12:28:21 -0000

cm4all-beng-proxy (8.11) unstable; urgency=low

  * http_client: fix assertion failure with TLS
  * lhttp, fcgi: abandon child process after connect failure
  * http_client: reschedule read event after blocking write recovery

 -- Max Kellermann <mk@cm4all.com>  Thu, 03 Mar 2016 12:59:50 -0000

cm4all-beng-proxy (8.10) unstable; urgency=low

  * was/input: verify the announced LENGTH
  * was/input: fix the "available" formula

 -- Max Kellermann <mk@cm4all.com>  Wed, 24 Feb 2016 11:31:50 -0000

cm4all-beng-proxy (8.9) unstable; urgency=low

  * istream/catch: fix another assertion failure

 -- Max Kellermann <mk@cm4all.com>  Tue, 23 Feb 2016 15:52:46 -0000

cm4all-beng-proxy (8.8) unstable; urgency=low

  * istream/catch: fix assertion failure

 -- Max Kellermann <mk@cm4all.com>  Tue, 16 Feb 2016 11:21:25 -0000

cm4all-beng-proxy (8.7) unstable; urgency=low

  * cgi, pipe: fix off-by-one bug in stderr filter

 -- Max Kellermann <mk@cm4all.com>  Tue, 26 Jan 2016 15:55:03 -0000

cm4all-beng-proxy (8.6) unstable; urgency=low

  * merge release 7.9

 -- Max Kellermann <mk@cm4all.com>  Mon, 26 Oct 2015 09:48:00 -0000

cm4all-beng-proxy (8.5) unstable; urgency=low

  * css_parser: fix buffer overflow due to off-by-one check
  * fcgi: fix uninitialized variable
  * fix spurious BIND_MOUNT_RW failures
  * fix two crashes due to malformed URI escapes

 -- Max Kellermann <mk@cm4all.com>  Mon, 12 Oct 2015 10:20:32 -0000

cm4all-beng-proxy (8.4) unstable; urgency=low

  * was: fix another memory leak

 -- Max Kellermann <mk@cm4all.com>  Fri, 02 Oct 2015 11:05:21 -0000

cm4all-beng-proxy (8.3) unstable; urgency=low

  * was: fix several memory leaks

 -- Max Kellermann <mk@cm4all.com>  Fri, 02 Oct 2015 09:54:09 -0000

cm4all-beng-proxy (8.2) unstable; urgency=low

  * debian/control: add "Breaks" on old translation servers to avoid
    runtime breakages due to broken widget descriptors; the translation
    server 1.9.1 contains a workaround
  * translate_parser: fix crash after malformed/misplaced
    UNTRUSTED_*_SITE_SUFFIX packet

 -- Max Kellermann <mk@cm4all.com>  Fri, 25 Sep 2015 12:55:18 -0000

cm4all-beng-proxy (8.1) unstable; urgency=low

  * feature freeze
  * fb_pool: compress I/O buffers periodically
  * http_cache, fcache, nfs_cache: compress the cache periodically

 -- Max Kellermann <mk@cm4all.com>  Tue, 22 Sep 2015 17:26:06 -0000

cm4all-beng-proxy (8.0.13) unstable; urgency=low

  * merge release 7.8
  * translation: support writable bind mounts (BIND_MOUNT_RW)
  * translation: add packet UNTRUSTED_RAW_SITE_SUFFIX
  * ssl: initialize OpenSSL engines
  * rewrite_uri: support "https://" and "//" URIs
  * regex: fix double free bug

 -- Max Kellermann <mk@cm4all.com>  Tue, 22 Sep 2015 08:00:20 -0000

cm4all-beng-proxy (8.0.12) unstable; urgency=low

  * merge release 7.7
  * rubber: optimized hole search
  * rubber: simplified defragmentation on tail allocation

 -- Max Kellermann <mk@cm4all.com>  Thu, 17 Sep 2015 20:41:59 -0000

cm4all-beng-proxy (8.0.11) unstable; urgency=low

  * regex: fix move operator, fixes spurious "Invalid regex capture"

 -- Max Kellermann <mk@cm4all.com>  Thu, 03 Sep 2015 13:08:16 -0000

cm4all-beng-proxy (8.0.10) unstable; urgency=low

  * regex: mismatching optional capture expands to empty string
  * regex: work around problem with mismatching optional last capture
  * request: avoid compressing the response body twice

 -- Max Kellermann <mk@cm4all.com>  Wed, 02 Sep 2015 15:56:38 -0000

cm4all-beng-proxy (8.0.9) unstable; urgency=low

  * merge release 7.6
  * regex: fix off-by-one error in capture range check

 -- Max Kellermann <mk@cm4all.com>  Tue, 01 Sep 2015 13:57:06 -0000

cm4all-beng-proxy (8.0.8) unstable; urgency=low

  * tcache: fix crash on regex mismatch

 -- Max Kellermann <mk@cm4all.com>  Mon, 31 Aug 2015 05:35:14 -0000

cm4all-beng-proxy (8.0.7) unstable; urgency=low

  * merge release 7.5
  * regex: fix spurious compile failures
  * fcache: include actual body data in stats
  * nfs_cache: add stats
  * fix several crash bugs with malformed URI escapes
  * control/stats: add cache brutto sizes
  * control/stats: add I/O buffers size

 -- Max Kellermann <mk@cm4all.com>  Thu, 27 Aug 2015 22:11:02 -0000

cm4all-beng-proxy (8.0.6) unstable; urgency=low

  * translation: decouple REGEX_UNESCAPE from INVERSE_REGEX

 -- Max Kellermann <mk@cm4all.com>  Tue, 25 Aug 2015 09:57:23 -0000

cm4all-beng-proxy (8.0.5) unstable; urgency=low

  * translation: add packet INVERSE_REGEX_UNESCAPE

 -- Max Kellermann <mk@cm4all.com>  Mon, 24 Aug 2015 16:58:16 -0000

cm4all-beng-proxy (8.0.4) unstable; urgency=low

  * translate_client: fix crash due to uninitialized variable

 -- Max Kellermann <mk@cm4all.com>  Fri, 21 Aug 2015 11:26:40 -0000

cm4all-beng-proxy (8.0.3) unstable; urgency=low

  * translation: add login packet SERVICE
  * translation: login allows packet LISTENER_TAG
  * translation: protocol v3 uses anchored regex
  * regex: disable the "multi-line" option
  * regex: switch to the PCRE library

 -- Max Kellermann <mk@cm4all.com>  Mon, 17 Aug 2015 14:31:32 -0000

cm4all-beng-proxy (8.0.2) unstable; urgency=low

  * translation: add packets LOGIN, PASSWORD, UID_GID
  * translation: native Refence support

 -- Max Kellermann <mk@cm4all.com>  Thu, 06 Aug 2015 11:15:58 -0000

cm4all-beng-proxy (8.0.1) unstable; urgency=low

  * cgi, pipe: log PID in stderr output
  * translation: add packets AUTO_GZIP, INTERNAL_REDIRECT

 -- Max Kellermann <mk@cm4all.com>  Fri, 24 Jul 2015 10:27:51 -0000

cm4all-beng-proxy (7.9) unstable; urgency=low

  * merge release 6.12

 -- Max Kellermann <mk@cm4all.com>  Mon, 26 Oct 2015 09:37:41 -0000

cm4all-beng-proxy (7.8) unstable; urgency=low

  * support SESSION_SITE in processor

 -- Max Kellermann <mk@cm4all.com>  Mon, 21 Sep 2015 12:26:13 -0000

cm4all-beng-proxy (7.7) unstable; urgency=low

  * merge release 6.11

 -- Max Kellermann <mk@cm4all.com>  Thu, 17 Sep 2015 19:08:50 -0000

cm4all-beng-proxy (7.6) unstable; urgency=low

  * merge release 6.10
  * fcache: include actual body data in stats
  * nfs_cache: add stats
  * control/stats: add cache brutto sizes
  * control/stats: add I/O buffers size

 -- Max Kellermann <mk@cm4all.com>  Tue, 01 Sep 2015 12:48:48 -0000

cm4all-beng-proxy (7.5) unstable; urgency=low

  * merge release 6.9

 -- Max Kellermann <mk@cm4all.com>  Thu, 27 Aug 2015 14:30:18 -0000

cm4all-beng-proxy (7.4) unstable; urgency=low

  * merge release 6.8
  * tcache: fix minor memory leak

 -- Max Kellermann <mk@cm4all.com>  Wed, 26 Aug 2015 13:29:42 -0000

cm4all-beng-proxy (7.3) unstable; urgency=low

  * merge release 6.7

 -- Max Kellermann <mk@cm4all.com>  Wed, 22 Jul 2015 21:18:30 -0000

cm4all-beng-proxy (7.2) unstable; urgency=low

  * translation: allow REGEX_ON_{HOST,USER}_URI with INVERSE_REGEX

 -- Max Kellermann <mk@cm4all.com>  Fri, 17 Jul 2015 06:53:50 -0000

cm4all-beng-proxy (7.1) unstable; urgency=low

  * feature freeze
  * translation: WANT supports USER
  * translation: add packet REGEX_ON_USER_URI

 -- Max Kellermann <mk@cm4all.com>  Tue, 14 Jul 2015 20:46:43 -0000

cm4all-beng-proxy (7.0.10) unstable; urgency=low

  * fix crash on "Cache-Control: only-if-cached"
  * fix worker respawn

 -- Max Kellermann <mk@cm4all.com>  Sat, 11 Jul 2015 10:19:11 -0000

cm4all-beng-proxy (7.0.9) unstable; urgency=low

  * istream_escape: fix crash bug when last byte is escaped
  * stats: don't crash master process on CONTROL_STATS
  * debian/rules: add kludge to support dh_python2 on Squeeze

 -- Max Kellermann <mk@cm4all.com>  Thu, 09 Jul 2015 11:40:12 -0000

cm4all-beng-proxy (7.0.8) unstable; urgency=low

  * translation: add packets EXPAND_HOME, EXPAND_STDERR_PATH
  * translation: apply EXPAND_URI to CGI addresses
  * session: fix crash while invalidating widget session

 -- Max Kellermann <mk@cm4all.com>  Thu, 25 Jun 2015 13:29:01 -0000

cm4all-beng-proxy (7.0.7) unstable; urgency=low

  * translation: add packet AUTO_DEFLATE
  * istream_deflate: fix stalled stream
  * tcache: expand uncacheable responses

 -- Max Kellermann <mk@cm4all.com>  Wed, 24 Jun 2015 11:43:47 -0000

cm4all-beng-proxy (7.0.6) unstable; urgency=low

  * tcache: expand responses of uncacheable requests

 -- Max Kellermann <mk@cm4all.com>  Fri, 19 Jun 2015 13:02:32 -0000

cm4all-beng-proxy (7.0.5) unstable; urgency=low

  * merge release 6.6
  * control: flush the whole translation cache if the TCACHE_INVALIDATE
    payload is empty
  * namespace: support IPC namespaces

 -- Max Kellermann <mk@cm4all.com>  Thu, 11 Jun 2015 16:31:34 -0000

cm4all-beng-proxy (7.0.4) unstable; urgency=low

  * handler: send LISTENER_TAG if translation protocol version is not yet
    negotiated
  * handler: bypass translation cache during protocol version negotiation

 -- Max Kellermann <mk@cm4all.com>  Thu, 28 May 2015 13:10:12 -0000

cm4all-beng-proxy (7.0.3) unstable; urgency=low

  * handler: more "verbose_response" messages
  * handler: return "502 Bad Gateway" on translation server error
  * translation: protocol v2 always transmits LISTENER_TAG
  * translation: add packets REGEX_ON_HOST_URI, SESSION_SITE
  * session_manager: fix bogus assertion failure in cleanup
  * build with libwas 1.0

 -- Max Kellermann <mk@cm4all.com>  Wed, 20 May 2015 16:41:44 -0000

cm4all-beng-proxy (7.0.2) unstable; urgency=low

  * merge release 6.5
  * require Boost 1.49

 -- Max Kellermann <mk@cm4all.com>  Wed, 29 Apr 2015 11:43:57 -0000

cm4all-beng-proxy (7.0.1) unstable; urgency=low

  * forward the "Accept-Ranges" response header
  * forward the "Range" request header
  * forward the request headers "Accept-Charset" and "Accept-Encoding" to
    frame widgets

 -- Max Kellermann <mk@cm4all.com>  Fri, 13 Mar 2015 16:53:29 -0000

cm4all-beng-proxy (6.12) unstable; urgency=low

  * css_parser: fix buffer overflow due to off-by-one check
  * fcgi: fix uninitialized variable
  * was: fix error after blocking send on control channel
  * fb_pool: compress I/O buffers periodically
  * ssl: initialize OpenSSL engines
  * support SESSION_SITE in processor
  * lb: never forward headers X-CM4all-BENG-Peer-Subject and
    X-CM4all-BENG-Peer-Issuer-Subject

 -- Max Kellermann <mk@cm4all.com>  Mon, 26 Oct 2015 09:34:09 -0000

cm4all-beng-proxy (6.11) unstable; urgency=low

  * fcgi_client: fix hang after error logger failure

 -- Max Kellermann <mk@cm4all.com>  Thu, 17 Sep 2015 19:06:14 -0000

cm4all-beng-proxy (6.10) unstable; urgency=low

  * translate_parser: allow absolute LOCAL_URI
  * uri-verify: don't check the query string
  * bp_control: let worker handle control packets in single-worker mode
  * stock: fix "outgoing_connections" being always zero in control stats
  * lb_stats: include TCP connections in "outgoing_connections"

 -- Max Kellermann <mk@cm4all.com>  Tue, 01 Sep 2015 11:51:11 -0000

cm4all-beng-proxy (6.9) unstable; urgency=low

  * fcgi_client: ignore STDERR packets in size calculation

 -- Max Kellermann <mk@cm4all.com>  Thu, 27 Aug 2015 14:04:04 -0000

cm4all-beng-proxy (6.8) unstable; urgency=low

  * tcache: verify URI after cache miss

 -- Max Kellermann <mk@cm4all.com>  Wed, 26 Aug 2015 12:32:19 -0000

cm4all-beng-proxy (6.7) unstable; urgency=low

  * ssl: fix certificate chain with Server Name Indication
  * lb: fix hang during shutdown

 -- Max Kellermann <mk@cm4all.com>  Wed, 22 Jul 2015 20:47:55 -0000

cm4all-beng-proxy (6.6) unstable; urgency=low

  * debian/rules: remove remaining python-central invocation
  * init: enable session_save_path by default if
    /var/run/cm4all/beng-proxy exists
  * init: read /etc/default/cm4all-beng-proxy.local
  * namespace: set "setgroups=deny" for Linux 3.18+
  * namespace: retry with mount flag "noexec" if mounting fails
  * build with libwas 1.0

 -- Max Kellermann <mk@cm4all.com>  Thu, 11 Jun 2015 15:22:14 -0000

cm4all-beng-proxy (6.5) unstable; urgency=low

  * debian: improve clang build-dependency
  * debian: migrate from python-central to dh_python2
  * debian: add missing dependency on python-twisted-names

 -- Max Kellermann <mk@cm4all.com>  Mon, 27 Apr 2015 15:27:10 -0000

cm4all-beng-proxy (6.4) unstable; urgency=low

  * widget: fix "Range" request headers with non-default view

 -- Max Kellermann <mk@cm4all.com>  Fri, 10 Apr 2015 12:28:47 -0000

cm4all-beng-proxy (6.3) unstable; urgency=low

  * forward the request headers "If-Modified-Since", "If-Unmodified-Since",
    "If-Match", "If-None-Match" and "If-Range" to frame widgets
  * session: improve session cleanup reliability
  * lb: verify SSL certificates in --check
  * ssl: reduce CPU overhead during TLS handshake

 -- Max Kellermann <mk@cm4all.com>  Tue, 24 Mar 2015 16:56:00 -0000

cm4all-beng-proxy (6.2) unstable; urgency=low

  * merge release 5.16

 -- Max Kellermann <mk@cm4all.com>  Wed, 18 Mar 2015 10:11:04 -0000

cm4all-beng-proxy (6.1) unstable; urgency=low

  * feature freeze

 -- Max Kellermann <mk@cm4all.com>  Thu, 05 Mar 2015 10:57:18 -0000

cm4all-beng-proxy (6.0.16) unstable; urgency=low

  * don't drop WANT request packet in repeated translation

 -- Max Kellermann <mk@cm4all.com>  Mon, 02 Mar 2015 08:38:49 -0000

cm4all-beng-proxy (6.0.15) unstable; urgency=low

  * widget: support the CONTENT_TYPE_LOOKUP protocol
  * CGI: disable request URI forwarding if there's a SCRIPT_NAME

 -- Max Kellermann <mk@cm4all.com>  Tue, 24 Feb 2015 16:44:37 -0000

cm4all-beng-proxy (6.0.14) unstable; urgency=low

  * merge release 5.15

 -- Max Kellermann <mk@cm4all.com>  Mon, 23 Feb 2015 12:48:39 -0000

cm4all-beng-proxy (6.0.13) unstable; urgency=low

  * don't steal the X-CM4all-View header from the HTTP cache

 -- Max Kellermann <mk@cm4all.com>  Fri, 20 Feb 2015 11:35:10 -0000

cm4all-beng-proxy (6.0.12) unstable; urgency=low

  * fcgi: don't redirect stderro to /dev/null
  * handler: reserve request body for focused widget even if processor
    disabled
  * remove the X-CM4all-View header after using it
  * headers: add group "TRANSFORMATION"
  * translation: add packet EXPAND_HEADER

 -- Max Kellermann <mk@cm4all.com>  Thu, 19 Feb 2015 15:36:19 -0000

cm4all-beng-proxy (6.0.11) unstable; urgency=low

  * translation: add packet EXPAND_READ_FILE
  * control: add command CONTROL_FADE_CHILDREN

 -- Max Kellermann <mk@cm4all.com>  Tue, 17 Feb 2015 12:02:40 -0000

cm4all-beng-proxy (6.0.10) unstable; urgency=low

  * merge release 5.14
  * translation: add packets NON_BLOCKING, READ_FILE

 -- Max Kellermann <mk@cm4all.com>  Fri, 13 Feb 2015 17:24:35 -0000

cm4all-beng-proxy (6.0.9) unstable; urgency=low

  * namespace_options: improved PIVOT_ROOT error message
  * translation: add packet EXPAND_BIND_MOUNT

 -- Max Kellermann <mk@cm4all.com>  Wed, 11 Feb 2015 11:36:51 -0000

cm4all-beng-proxy (6.0.8) unstable; urgency=low

  * debian: remove translation server demo packages
  * init: change default translation server address to @translation
  * translation: add packet EXPAND_COOKIE_HOST

 -- Max Kellermann <mk@cm4all.com>  Tue, 10 Feb 2015 12:24:22 -0000

cm4all-beng-proxy (6.0.7) unstable; urgency=low

  * translation: add packet LISTENER_TAG

 -- Max Kellermann <mk@cm4all.com>  Mon, 09 Feb 2015 11:02:06 -0000

cm4all-beng-proxy (6.0.6) unstable; urgency=low

  * http_server, http_client: reduce overhead of proxying chunked body

 -- Max Kellermann <mk@cm4all.com>  Fri, 06 Feb 2015 07:44:17 -0000

cm4all-beng-proxy (6.0.5) unstable; urgency=low

  * merge release 5.13
  * translate_client: check for PROBE_PATH_SUFFIXES without PROBE_SUFFIX
  * fix stack overflow on PROBE_SUFFIXES loop

 -- Max Kellermann <mk@cm4all.com>  Thu, 05 Feb 2015 13:30:21 -0000

cm4all-beng-proxy (6.0.4) unstable; urgency=low

  * hstock: fix memory leak
  * response: fix crash on invalid X-CM4all-View header
  * translation: add packets AUTH_FILE, EXPAND_AUTH_FILE,
    APPEND_AUTH, EXPAND_APPEND_AUTH
  * log unknown view names in X-CM4all-View

 -- Max Kellermann <mk@cm4all.com>  Wed, 04 Feb 2015 22:16:07 -0000

cm4all-beng-proxy (6.0.3) unstable; urgency=low

  * support response header X-CM4all-View for all responses
  * reduce fork overhead by dropping NFS cache
  * reduce I/O multi-threading overhead

 -- Max Kellermann <mk@cm4all.com>  Tue, 03 Feb 2015 14:50:27 -0000

cm4all-beng-proxy (6.0.2) unstable; urgency=low

  * translate_client: allow BASE="/" (regression fix)

 -- Max Kellermann <mk@cm4all.com>  Mon, 02 Feb 2015 11:32:01 -0000

cm4all-beng-proxy (6.0.1) unstable; urgency=low

  * translation: add packets EXPAND_DOCUMENT_ROOT, PROBE_PATH_SUFFIXES

 -- Max Kellermann <mk@cm4all.com>  Thu, 29 Jan 2015 22:32:02 -0000

cm4all-beng-proxy (5.16) unstable; urgency=low

  * net: fix crash due to parsing '@' twice
  * net: fix another off-by-one bug in local socket addresses
  * random: fix partial entropy collection
  * http_server: support method PATCH (RFC 5789)

 -- Max Kellermann <mk@cm4all.com>  Wed, 18 Mar 2015 09:56:43 -0000

cm4all-beng-proxy (5.15) unstable; urgency=low

  * ssl_client: fix crash on request with Keep-Alive disabled

 -- Max Kellermann <mk@cm4all.com>  Mon, 23 Feb 2015 12:44:50 -0000

cm4all-beng-proxy (5.14) unstable; urgency=low

  * merge release 4.22

 -- Max Kellermann <mk@cm4all.com>  Wed, 11 Feb 2015 20:50:41 -0000

cm4all-beng-proxy (5.13) unstable; urgency=low

  * ssl: throttle when OpenSSL buffer grows too large

 -- Max Kellermann <mk@cm4all.com>  Thu, 05 Feb 2015 10:14:15 -0000

cm4all-beng-proxy (5.12) unstable; urgency=low

  * merge release 4.21

 -- Max Kellermann <mk@cm4all.com>  Thu, 22 Jan 2015 16:42:55 -0000

cm4all-beng-proxy (5.11) unstable; urgency=low

  * merge release 4.20
  * ssl: disable weak ciphers

 -- Max Kellermann <mk@cm4all.com>  Fri, 16 Jan 2015 12:20:58 -0000

cm4all-beng-proxy (5.10) unstable; urgency=low

  * fix cookie mangling in CGI handlers

 -- Max Kellermann <mk@cm4all.com>  Wed, 14 Jan 2015 21:45:01 -0000

cm4all-beng-proxy (5.9) unstable; urgency=low

  * merge release 4.19
  * log-tee: new access logger

 -- Max Kellermann <mk@cm4all.com>  Wed, 24 Sep 2014 14:41:51 -0000

cm4all-beng-proxy (5.8) unstable; urgency=low

  * fcache: work around assertion failure

 -- Max Kellermann <mk@cm4all.com>  Thu, 18 Sep 2014 17:47:40 -0000

cm4all-beng-proxy (5.7) unstable; urgency=low

  * was_client: fix crash bug

 -- Max Kellermann <mk@cm4all.com>  Wed, 17 Sep 2014 18:39:12 -0000

cm4all-beng-proxy (5.6) unstable; urgency=low

  * ssl_filter: fix stalled connection

 -- Max Kellermann <mk@cm4all.com>  Wed, 17 Sep 2014 06:43:12 -0000

cm4all-beng-proxy (5.5) unstable; urgency=low

  * merge release 4.18

 -- Max Kellermann <mk@cm4all.com>  Fri, 12 Sep 2014 10:30:14 -0000

cm4all-beng-proxy (5.4) unstable; urgency=low

  * merge release 4.16

 -- Max Kellermann <mk@cm4all.com>  Wed, 10 Sep 2014 06:19:42 -0000

cm4all-beng-proxy (5.3) unstable; urgency=low

  * child_manager: fix tree insertion bug
  * http_server: fix logger assertion failure

 -- Max Kellermann <mk@cm4all.com>  Fri, 29 Aug 2014 18:50:09 -0000

cm4all-beng-proxy (5.2) unstable; urgency=low

  * was_input: fix assertion failure

 -- Max Kellermann <mk@cm4all.com>  Fri, 29 Aug 2014 11:30:37 -0000

cm4all-beng-proxy (5.1) unstable; urgency=low

  * merge release 4.15
  * net: fix off-by-one bug in local socket addresses

 -- Max Kellermann <mk@cm4all.com>  Fri, 29 Aug 2014 08:55:55 -0000

cm4all-beng-proxy (5.0.14) unstable; urgency=low

  * buffered_socket: reduce memory usage
  * ssl_filter: reduce memory usage further

 -- Max Kellermann <mk@cm4all.com>  Wed, 13 Aug 2014 11:01:56 -0000

cm4all-beng-proxy (5.0.13) unstable; urgency=low

  * merge release 4.14
  * ssl_filter: reduce memory usage

 -- Max Kellermann <mk@cm4all.com>  Fri, 08 Aug 2014 17:45:33 -0000

cm4all-beng-proxy (5.0.12) unstable; urgency=low

  * merge release 4.13
  * http_cache: fix memcached crash bug
  * lb: SIGHUP flushes the SSL session cache
  * ssl_factory: reduce memory usage

 -- Max Kellermann <mk@cm4all.com>  Tue, 05 Aug 2014 12:53:05 -0000

cm4all-beng-proxy (5.0.11) unstable; urgency=low

  * merge release 4.11
  * http_{client,server}: support WebSocket (RFC 6455)

 -- Max Kellermann <mk@cm4all.com>  Tue, 29 Jul 2014 20:31:30 -0000

cm4all-beng-proxy (5.0.10) unstable; urgency=low

  * merge release 4.10
  * http_server: don't disable keep-alive when discarding optional request
    body ("Expect: 100-continue")

 -- Max Kellermann <mk@cm4all.com>  Wed, 23 Jul 2014 17:51:02 -0000

cm4all-beng-proxy (5.0.9) unstable; urgency=low

  * merge release 4.9
  * translation: CONTENT_TYPE_LOOKUP response may contain transformations

 -- Max Kellermann <mk@cm4all.com>  Mon, 21 Jul 2014 16:37:34 -0000

cm4all-beng-proxy (5.0.8) unstable; urgency=low

  * merge release 4.8
  * translation: new packet AUTO_GZIPPED

 -- Max Kellermann <mk@cm4all.com>  Fri, 18 Jul 2014 19:04:45 -0000

cm4all-beng-proxy (5.0.7) unstable; urgency=low

  * lb: add per-listener option "verbose_response"
  * header_forward: another COOKIE=BOTH forwarding bug fix
  * translation: new packets REQUEST_HEADER, EXPAND_REQUEST_HEADER

 -- Max Kellermann <mk@cm4all.com>  Fri, 11 Jul 2014 13:46:08 -0000

cm4all-beng-proxy (5.0.6) unstable; urgency=low

  * merge release 4.7
  * translation: add packet EXPAND_SITE

 -- Max Kellermann <mk@cm4all.com>  Wed, 02 Jul 2014 12:58:55 +0200

cm4all-beng-proxy (5.0.5) unstable; urgency=low

  * translation: add packet EXPAND_URI
  * tcache: VALIDATE_MTIME=0 matches when the file does not exist

 -- Max Kellermann <mk@cm4all.com>  Mon, 30 Jun 2014 14:15:02 -0000

cm4all-beng-proxy (5.0.4) unstable; urgency=low

  * merge release 4.6

 -- Max Kellermann <mk@cm4all.com>  Wed, 25 Jun 2014 13:05:26 -0000

cm4all-beng-proxy (5.0.3) unstable; urgency=low

  * tcache: optimize invalidation with host filter
  * tcache: optimize invalidation with site filter

 -- Max Kellermann <mk@cm4all.com>  Tue, 24 Jun 2014 20:24:25 -0000

cm4all-beng-proxy (5.0.2) unstable; urgency=low

  * merge release 4.5
  * session: fix potential crash on shared memory exhaustion
  * session: really purge new sessions first
  * translate_client: strict HEADER_FORWARD checks
  * translate_client: fix the COOKIE=BOTH parser
  * header_forward: fix COOKIE=BOTH forwarding

 -- Max Kellermann <mk@cm4all.com>  Mon, 16 Jun 2014 14:26:06 -0000

cm4all-beng-proxy (5.0.1) unstable; urgency=low

  * processor: allow Content-Type application/xml
  * was, pipe_filter: don't inherit environment variables
  * pipe_filter: fix command-line argument corruption bug
  * pipe_filter: support custom environment variables
  * translation: SETENV sets environment vars for FastCGI and WAS
  * header_forward: add mode COOKIE=BOTH

 -- Max Kellermann <mk@cm4all.com>  Fri, 06 Jun 2014 13:41:44 -0000

cm4all-beng-proxy (4.23) unstable; urgency=low

  * http_server: support method PATCH (RFC 5789)
  * session: fix expiration timer
  * session: allocate 64k sessions (was 32k)
  * session: work around high CPU usage due to session purging
  * request_session: don't send cleared session id of ignored session
  * ajp: fix bogus error "Peer closed the socket prematurely"
  * fcgi: fix uninitialized variable
  * fcgi: fix hang after error logger failure
  * fcgi: ignore STDERR packets in size calculation
  * header_forward: always forward "Allow"
  * translate_cache: optimize memory usage
  * css_parser: fix buffer overflow due to off-by-one check
  * support SESSION_SITE in processor
  * lb: fix hang during shutdown
  * namespace: retry with mount flag "noexec" if mounting fails
  * random: fix partial entropy collection

 -- Max Kellermann <mk@cm4all.com>  Fri, 04 Dec 2015 16:52:26 -0000

cm4all-beng-proxy (4.22) unstable; urgency=low

  * fcgi: fix wrong child process reuse with different JailCGI homes

 -- Max Kellermann <mk@cm4all.com>  Wed, 11 Feb 2015 19:30:05 -0000

cm4all-beng-proxy (4.21) unstable; urgency=low

  * cgi, pipe: fix crash after fork failure when input is a regular file

 -- Max Kellermann <mk@cm4all.com>  Thu, 22 Jan 2015 16:38:00 -0000

cm4all-beng-proxy (4.20) unstable; urgency=low

  * ssl_server: disable SSLv2 and SSLv3 because they are insecure
  * ssl_client: enable TLS versions newer than 1.1

 -- Max Kellermann <mk@cm4all.com>  Fri, 16 Jan 2015 12:12:02 -0000

cm4all-beng-proxy (4.19) unstable; urgency=low

  * lb/tcp: fix assertion failure

 -- Max Kellermann <mk@cm4all.com>  Wed, 24 Sep 2014 14:31:24 -0000

cm4all-beng-proxy (4.18) unstable; urgency=low

  * http_server: fix missing response (Keep-Alive disabled)

 -- Max Kellermann <mk@cm4all.com>  Fri, 12 Sep 2014 10:22:51 -0000

cm4all-beng-proxy (4.17) unstable; urgency=low

  * http_server: fix logger assertion failure

 -- Max Kellermann <mk@cm4all.com>  Thu, 11 Sep 2014 08:52:31 -0000

cm4all-beng-proxy (4.16) unstable; urgency=low

  * was_client: fix assertion failure

 -- Max Kellermann <mk@cm4all.com>  Wed, 10 Sep 2014 06:17:58 -0000

cm4all-beng-proxy (4.15) unstable; urgency=low

  * merge release 3.1.38

 -- Max Kellermann <mk@cm4all.com>  Fri, 29 Aug 2014 08:52:10 -0000

cm4all-beng-proxy (4.14) unstable; urgency=low

  * ssl_filter: fix error check
  * http_server: log failed requests
  * lb_http: reduce verbosity of ECONNRESET log message

 -- Max Kellermann <mk@cm4all.com>  Fri, 08 Aug 2014 17:41:52 -0000

cm4all-beng-proxy (4.13) unstable; urgency=low

  * thread_worker: smaller thread stack (64 kB)
  * ssl_factory: enable ECDH for perfect forward secrecy
  * thread_socket_filter: reinvoke writing after recovering from full
    output buffer
  * buffered_socket: reschedule reading after input buffer drained

 -- Max Kellermann <mk@cm4all.com>  Tue, 05 Aug 2014 12:37:11 -0000

cm4all-beng-proxy (4.12) unstable; urgency=low

  * pool: fix bogus assertion failure after SSL disconnect
  * lb/tcp: fix send error message
  * lb/tcp: fix crash after write error
  * thread_socket_filter: fix assertion failure with full output buffer
  * thread_socket_filter: fix crash after write error

 -- Max Kellermann <mk@cm4all.com>  Thu, 31 Jul 2014 16:19:57 -0000

cm4all-beng-proxy (4.11) unstable; urgency=low

  * merge release 3.1.37

 -- Max Kellermann <mk@cm4all.com>  Mon, 28 Jul 2014 15:34:53 -0000

cm4all-beng-proxy (4.10) unstable; urgency=low

  * merge release 3.1.36
  * lhttp_stock: fix crash after fork failure

 -- Max Kellermann <mk@cm4all.com>  Wed, 23 Jul 2014 17:47:36 -0000

cm4all-beng-proxy (4.9) unstable; urgency=low

  * merge release 3.1.35

 -- Max Kellermann <mk@cm4all.com>  Mon, 21 Jul 2014 16:34:15 -0000

cm4all-beng-proxy (4.8) unstable; urgency=low

  * ssl: fix choking decryption on large SSL packets
  * http_server: discard incoming data while waiting for drained response

 -- Max Kellermann <mk@cm4all.com>  Thu, 17 Jul 2014 23:16:21 -0000

cm4all-beng-proxy (4.7) unstable; urgency=low

  * lb: flush all output buffers before closing HTTPS connection

 -- Max Kellermann <mk@cm4all.com>  Wed, 02 Jul 2014 10:46:07 -0000

cm4all-beng-proxy (4.6) unstable; urgency=low

  * merge release 3.1.34

 -- Max Kellermann <mk@cm4all.com>  Wed, 25 Jun 2014 13:02:07 -0000

cm4all-beng-proxy (4.5) unstable; urgency=low

  * tcache: enable VARY on LOCAL_ADDRESS_STRING

 -- Max Kellermann <mk@cm4all.com>  Sun, 15 Jun 2014 21:14:17 -0000

cm4all-beng-proxy (4.4) unstable; urgency=low

  * debian/control: refuse to build with libnfs 1.9.3-1 due to broken
    package name

 -- Max Kellermann <mk@cm4all.com>  Tue, 10 Jun 2014 09:59:57 -0000

cm4all-beng-proxy (4.3) unstable; urgency=low

  * merge release 3.1.33
  * widget_uri, cgi_address: fix potential crash

 -- Max Kellermann <mk@cm4all.com>  Tue, 10 Jun 2014 08:47:34 -0000

cm4all-beng-proxy (4.2) unstable; urgency=low

  * widget: avoid double slash when concatenating (Local) HTTP URI and
    path_info

 -- Max Kellermann <mk@cm4all.com>  Tue, 03 Jun 2014 18:08:54 -0000

cm4all-beng-proxy (4.1) unstable; urgency=medium

  * feature freeze

 -- Max Kellermann <mk@cm4all.com>  Fri, 30 May 2014 13:42:38 +0200

cm4all-beng-proxy (4.0.49) unstable; urgency=low

  * lb_config: allow escaping backslash in lb.conf
  * translation: add packet AUTH (yet another authentication protocol)

 -- Max Kellermann <mk@cm4all.com>  Wed, 28 May 2014 15:14:54 -0000

cm4all-beng-proxy (4.0.48) unstable; urgency=low

  * cgi_address: avoid double slash when concatenating script_name and
    path_info
  * cgi_address: default to script_name="/"

 -- Max Kellermann <mk@cm4all.com>  Tue, 27 May 2014 11:47:19 -0000

cm4all-beng-proxy (4.0.47) unstable; urgency=low

  * args: unescape values with dollar sign (4.0.46 regression)
  * translate_client: fix "Could not locate resource" (4.0.38 regression)

 -- Max Kellermann <mk@cm4all.com>  Mon, 26 May 2014 17:02:48 -0000

cm4all-beng-proxy (4.0.46) unstable; urgency=low

  * translate_client: check for valid base address after EASY_BASE
  * fcgi_client: detect bogus Content-Length response header

 -- Max Kellermann <mk@cm4all.com>  Mon, 26 May 2014 12:11:55 -0000

cm4all-beng-proxy (4.0.45) unstable; urgency=low

  * translate_client: fix crash after misplaced AUTO_BASE
  * fcgi_client: support STDERR_PATH for FastCGI's STDERR stream

 -- Max Kellermann <mk@cm4all.com>  Thu, 22 May 2014 15:42:08 -0000

cm4all-beng-proxy (4.0.44) unstable; urgency=low

  * cgi_address: unescape PATH_INFO in ENOTDIR handler
  * python/translation/response: add method bind_mount()

 -- Max Kellermann <mk@cm4all.com>  Wed, 21 May 2014 13:58:15 -0000

cm4all-beng-proxy (4.0.43) unstable; urgency=low

  * merge release 3.1.32
  * lhttp_stock: handle fork() failures
  * handler: fix assertion failure on malformed request URI

 -- Max Kellermann <mk@cm4all.com>  Wed, 21 May 2014 07:27:05 -0000

cm4all-beng-proxy (4.0.42) unstable; urgency=low

  * tstock: log abstract socket paths properly
  * translation: add packet COOKIE_PATH
  * cookie_{server,client}: upgrade to RFC 6265
  * http_string: allow comma in cookie values (RFC ignorant)

 -- Max Kellermann <mk@cm4all.com>  Wed, 14 May 2014 10:41:34 -0000

cm4all-beng-proxy (4.0.41) unstable; urgency=low

  * handler: forget CHECK after the check has completed
  * handler: apply SESSION before repeating translation
  * fcgi, lhttp, delegate: apply STDERR_PATH to stdout

 -- Max Kellermann <mk@cm4all.com>  Tue, 13 May 2014 15:14:58 -0000

cm4all-beng-proxy (4.0.40) unstable; urgency=low

  * file_hander: fix memory leak
  * rerror: add option "verbose_response"
  * translation: rename LHTTP_EXPAND_URI to EXPAND_LHTTP_URI
  * tcache: raise MAX_AGE limit to one day
  * ajp_client: fix header corruption
  * ajp_client: fix buffer overflow
  * python/translation/response: add method expand_pair()

 -- Max Kellermann <mk@cm4all.com>  Mon, 12 May 2014 15:58:07 -0000

cm4all-beng-proxy (4.0.39) unstable; urgency=low

  * file_enotdir: fix PATH_INFO forwarding for LHTTP

 -- Max Kellermann <mk@cm4all.com>  Fri, 09 May 2014 13:38:57 -0000

cm4all-beng-proxy (4.0.38) unstable; urgency=low

  * translation: add packet STDERR_PATH
  * translate_client: detect missing LHTTP_URI, NFS_EXPORT
  * handler: fix the USER translation packet (broken since 4.0.17)

 -- Max Kellermann <mk@cm4all.com>  Thu, 08 May 2014 21:49:55 -0000

cm4all-beng-proxy (4.0.37) unstable; urgency=low

  * enotdir: forward PATH_INFO to LHTTP server
  * lhttp: support environment variables via PAIR

 -- Max Kellermann <mk@cm4all.com>  Thu, 08 May 2014 12:59:50 -0000

cm4all-beng-proxy (4.0.36) unstable; urgency=low

  * tcache: log the final cache key
  * translation: add packet ENOTDIR

 -- Max Kellermann <mk@cm4all.com>  Thu, 08 May 2014 08:56:13 -0000

cm4all-beng-proxy (4.0.35) unstable; urgency=low

  * namespace_options, client-socket: Debian Squeeze compatibility tweaks
  * tcache: paranoid checks for REGEX (optional via UNSAFE_BASE)
  * translation: add packet REDIRECT_QUERY_STRING

 -- Max Kellermann <mk@cm4all.com>  Tue, 06 May 2014 16:20:22 -0000

cm4all-beng-proxy (4.0.34) unstable; urgency=low

  * tcache: fix URI with BASE
  * tcache: allow URI with AUTO_BASE/EASY_BASE
  * tcache: allow TEST_PATH with BASE
  * translation: add packet EXPAND_TEST_PATH

 -- Max Kellermann <mk@cm4all.com>  Tue, 06 May 2014 12:58:50 -0000

cm4all-beng-proxy (4.0.33) unstable; urgency=low

  * allow FILE_NOT_FOUND depth 20
  * translation: add packets EXPAND_SCRIPT_NAME, TEST_PATH

 -- Max Kellermann <mk@cm4all.com>  Mon, 05 May 2014 16:05:09 -0000

cm4all-beng-proxy (4.0.32) unstable; urgency=low

  * cgi_address: allow BASE without PATH_INFO
  * implement FILE_NOT_FOUND support for CGI, FastCGI, WAS, LHTTP

 -- Max Kellermann <mk@cm4all.com>  Fri, 02 May 2014 14:32:47 -0000

cm4all-beng-proxy (4.0.31) unstable; urgency=low

  * translation: add packet EXPAND_REDIRECT
  * tcache: regex compiler errors and base mismatches are fatal

 -- Max Kellermann <mk@cm4all.com>  Thu, 01 May 2014 18:23:24 -0000

cm4all-beng-proxy (4.0.30) unstable; urgency=low

  * merge release 3.1.31
  * uri_base: fix BASE store bug after request to the BASE

 -- Max Kellermann <mk@cm4all.com>  Tue, 29 Apr 2014 21:53:37 -0000

cm4all-beng-proxy (4.0.29) unstable; urgency=low

  * processor: add URI rewrite mode "response"

 -- Max Kellermann <mk@cm4all.com>  Wed, 23 Apr 2014 23:59:00 -0000

cm4all-beng-proxy (4.0.28) unstable; urgency=low

  * handler: fix SESSION and PARAM breakage
  * tcache: fix VARY/PARAM check
  * translation: allow null bytes in SESSION

 -- Max Kellermann <mk@cm4all.com>  Thu, 17 Apr 2014 12:21:29 -0000

cm4all-beng-proxy (4.0.27) unstable; urgency=low

  * tstock: support abstract sockets

 -- Max Kellermann <mk@cm4all.com>  Fri, 04 Apr 2014 12:58:09 -0000

cm4all-beng-proxy (4.0.26) unstable; urgency=low

  * merge release 3.1.28
  * translation: add packet EXPIRES_RELATIVE

 -- Max Kellermann <mk@cm4all.com>  Tue, 01 Apr 2014 17:18:55 -0000

cm4all-beng-proxy (4.0.25) unstable; urgency=low

  * merge release 3.1.27
  * lb/tcp: fix busy loop

 -- Max Kellermann <mk@cm4all.com>  Thu, 27 Mar 2014 11:22:05 -0000

cm4all-beng-proxy (4.0.24) unstable; urgency=low

  * failure: fix bogus assertion failure with abstract sockets
  * lb/tcp: fix memory leaks
  * lb/tcp: drain output buffers before closing the connection

 -- Max Kellermann <mk@cm4all.com>  Mon, 24 Mar 2014 17:42:04 -0000

cm4all-beng-proxy (4.0.23) unstable; urgency=low

  * translation: new packet DIRECTORY_INDEX

 -- Max Kellermann <mk@cm4all.com>  Fri, 21 Mar 2014 13:00:39 -0000

cm4all-beng-proxy (4.0.22) unstable; urgency=low

  * translation: allow ERROR_DOCUMENT payload, echo
  * translation: new packets FILE_NOT_FOUND, CONTENT_TYPE_LOOKUP
  * translate_client: check for multiple REGEX / INVERSE_REGEX
  * translate_client: support abstract sockets in ADDRESS_STRING

 -- Max Kellermann <mk@cm4all.com>  Thu, 20 Mar 2014 12:28:04 -0000

cm4all-beng-proxy (4.0.21) unstable; urgency=low

  * merge release 3.1.26
  * handler: forward HTTP errors from translation cache to browser
  * tcache: reduce memory usage
  * translate_client: don't send REMOTE_HOST unless requested via WANT
  * translate_client: check if BASE matches request URI
  * translation: make "UNSAFE_BASE" a modifier for "BASE"
  * translation: new packet "EASY_BASE" simplifies "BASE" usage
  * translation: new packets "REGEX_TAIL", "REGEX_UNESCAPE"

 -- Max Kellermann <mk@cm4all.com>  Mon, 17 Mar 2014 22:00:23 -0000

cm4all-beng-proxy (4.0.20) unstable; urgency=low

  * merge release 3.1.25
  * translate_client: refuse to parse incoming request packets
  * translate_client: check for illegal null bytes
  * translation: add packet "UNSAFE_BASE"
  * lb: drop root privileges irreversibly using PR_SET_NO_NEW_PRIVS

 -- Max Kellermann <mk@cm4all.com>  Thu, 13 Mar 2014 13:34:47 -0000

cm4all-beng-proxy (4.0.19) unstable; urgency=low

  * translation: add packet WANT, make several packets optional
  * translate_client: allow combining CHECK and WANT_FULL_URI
  * tcache: make PARAM cacheable, supported by VARY
  * python/translation/request: accept BEGIN in packetReceived()
  * python/translation/request: add attribute "protocol_version"
  * lb: detach from file system (security)

 -- Max Kellermann <mk@cm4all.com>  Wed, 05 Mar 2014 14:16:42 -0000

cm4all-beng-proxy (4.0.18) unstable; urgency=low

  * doc/lb: document sticky mode "source_ip"
  * lb/tcp: fix endless loop due to misrouted write event

 -- Max Kellermann <mk@cm4all.com>  Tue, 18 Feb 2014 14:48:47 -0000

cm4all-beng-proxy (4.0.17) unstable; urgency=low

  * handler: apply session directives from current translation response
    before resuming the "previous" response

 -- Max Kellermann <mk@cm4all.com>  Mon, 17 Feb 2014 17:46:44 -0000

cm4all-beng-proxy (4.0.16) unstable; urgency=low

  * namespace: set up uid/gid mapping without MOUNT_PROC
  * namespace: allow BIND_MOUNT, MOUNT_PROC, MOUNT_HOME, MOUNT_TMP_TMPFS without
    PIVOT_ROOT
  * configurable resource limits for child processes

 -- Max Kellermann <mk@cm4all.com>  Fri, 07 Feb 2014 12:48:44 -0000

cm4all-beng-proxy (4.0.15) unstable; urgency=low

  * daemon: set up supplementary groups
  * child_manager: log resource usage
  * fcgi_stock: kill child process after connect failure
  * fcgi_stock: kill child process after repeated timeout

 -- Max Kellermann <mk@cm4all.com>  Tue, 04 Feb 2014 15:17:36 -0000

cm4all-beng-proxy (4.0.14) unstable; urgency=low

  * add systemd unit
  * cgi, delegate, lhttp, pipe: enable missing namespace features
  * cgi, pipe: fix /proc mount failure
  * namespace: secure /proc flags
  * namespace: work around uid/gid mapper failure using PR_SET_DUMPABLE

 -- Max Kellermann <mk@cm4all.com>  Mon, 03 Feb 2014 20:40:49 -0000

cm4all-beng-proxy (4.0.13) unstable; urgency=low

  * namespace: make new root directory read-only
  * namespace: add option to mount tmpfs on /tmp
  * namespace: arbitrary bind-mounts
  * namespace: support UTS namespaces
  * namespace: set up uid/gid mapping in user namespace

 -- Max Kellermann <mk@cm4all.com>  Tue, 28 Jan 2014 22:37:47 -0000

cm4all-beng-proxy (4.0.12) unstable; urgency=low

  * cache: use monotonic clock
  * namespace: support PID namespaces
  * namespace: support mount namespace and pivot_root()
  * namespace: can mount new /proc, $HOME

 -- Max Kellermann <mk@cm4all.com>  Fri, 24 Jan 2014 14:02:34 -0000

cm4all-beng-proxy (4.0.11) unstable; urgency=low

  * was: fix misdirected pipes (4.0.10 regression)
  * translation: add packets EXPAND_APPEND, EXPAND_PAIR
  * file_handler: allow character devices

 -- Max Kellermann <mk@cm4all.com>  Tue, 21 Jan 2014 18:24:14 -0000

cm4all-beng-proxy (4.0.10) unstable; urgency=low

  * merge release 3.1.24
  * response: don't report version in "Server" response header
  * lhttp, delegate: support namespaces
  * delegate: fix spontaneous shutdown due to misrouted SIGTERM signal

 -- Max Kellermann <mk@cm4all.com>  Fri, 03 Jan 2014 21:18:45 -0000

cm4all-beng-proxy (4.0.9) unstable; urgency=low

  * pipe: fix signal handler race condition
  * pipe, CGI, FastCGI, WAS: support user/network namespaces

 -- Max Kellermann <mk@cm4all.com>  Mon, 23 Dec 2013 18:55:03 -0000

cm4all-beng-proxy (4.0.8) unstable; urgency=low

  * CGI, FastCGI, WAS: support command-line arguments
  * header-forward: add groups "CORS", "SECURE"

 -- Max Kellermann <mk@cm4all.com>  Mon, 16 Dec 2013 18:26:12 -0000

cm4all-beng-proxy (4.0.7) unstable; urgency=low

  * merge release 3.1.23
  * ssl_filter: fix stalled SSL read
  * thread_socket_filter: fix stalled SSL write

 -- Max Kellermann <mk@cm4all.com>  Sat, 07 Dec 2013 07:39:16 -0000

cm4all-beng-proxy (4.0.6) unstable; urgency=low

  * thread_queue: fix spurious thread exit

 -- Max Kellermann <mk@cm4all.com>  Tue, 26 Nov 2013 20:45:30 -0000

cm4all-beng-proxy (4.0.5) unstable; urgency=low

  * merge release 3.1.22

 -- Max Kellermann <mk@cm4all.com>  Mon, 25 Nov 2013 13:03:15 -0000

cm4all-beng-proxy (4.0.4) unstable; urgency=low

  * merge release 3.1.21
  * nfs: bind to privileged port

 -- Max Kellermann <mk@cm4all.com>  Sun, 24 Nov 2013 08:30:58 -0000

cm4all-beng-proxy (4.0.3) unstable; urgency=low

  * lb: allow the kernel to chooes a TCP bind port
  * lb: support forwarding HTTP requests with the original source IP

 -- Max Kellermann <mk@cm4all.com>  Sun, 10 Nov 2013 17:46:44 -0000

cm4all-beng-proxy (4.0.2) unstable; urgency=low

  * merge release 3.1.20
  * lb: support forwarding TCP connections with the original source IP

 -- Max Kellermann <mk@cm4all.com>  Tue, 05 Nov 2013 16:07:34 -0000

cm4all-beng-proxy (4.0.1) unstable; urgency=low

  * merge release 3.1.19

 -- Max Kellermann <mk@cm4all.com>  Wed, 30 Oct 2013 15:26:16 -0000

cm4all-beng-proxy (4.0) unstable; urgency=low

  * translation: rename TRANSLATE_PROXY to TRANSLATE_HTTP
  * thread_pool: start SSL worker threads on the first use
  * translate-client, resource-loader: support https://

 -- Max Kellermann <mk@cm4all.com>  Wed, 23 Oct 2013 19:29:38 -0000

cm4all-beng-proxy (3.1.38) unstable; urgency=low

  * istream: fix assertion failure due to inverted check
  * was_control: fix assertion failure due to missing check

 -- Max Kellermann <mk@cm4all.com>  Fri, 29 Aug 2014 08:52:53 -0000

cm4all-beng-proxy (3.1.37) unstable; urgency=low

  * http_cache: fix caching (Fast-)CGI responses
  * http_client: fix bug with HTTP 1.0 Keep-Alive
  * stock: destroy only surplus idle items

 -- Max Kellermann <mk@cm4all.com>  Mon, 28 Jul 2014 15:30:50 -0000

cm4all-beng-proxy (3.1.36) unstable; urgency=low

  * http_server: ignore case in "Connection" request header
  * http_client: allow comma-separated list in "Connection" response
    header

 -- Max Kellermann <mk@cm4all.com>  Wed, 23 Jul 2014 17:43:09 -0000

cm4all-beng-proxy (3.1.35) unstable; urgency=low

  * lb_tcp: fix memory leak after send failure
  * ssl_filter: fix race condition
  * ssl_filter: fix memory leak with client certificates

 -- Max Kellermann <mk@cm4all.com>  Mon, 21 Jul 2014 16:20:14 -0000

cm4all-beng-proxy (3.1.34) unstable; urgency=low

  * session: fix potential crash on shared memory exhaustion
  * session: really purge new sessions first
  * istream-iconv: fix endless loop with unknown charset

 -- Max Kellermann <mk@cm4all.com>  Wed, 25 Jun 2014 12:58:03 -0000

cm4all-beng-proxy (3.1.33) unstable; urgency=low

  * widget: avoid double slash when concatenating (Local) HTTP URI and
    path_info
  * pipe: fix command-line argument corruption bug
  * fcgi_client: detect bogus Content-Length response header

 -- Max Kellermann <mk@cm4all.com>  Tue, 10 Jun 2014 08:30:39 -0000

cm4all-beng-proxy (3.1.32) unstable; urgency=low

  * http_string: allow comma in cookie values (RFC ignorant)

 -- Max Kellermann <mk@cm4all.com>  Mon, 19 May 2014 07:52:24 -0000

cm4all-beng-proxy (3.1.31) unstable; urgency=low

  * rewrite-uri: fix view name corruption

 -- Max Kellermann <mk@cm4all.com>  Mon, 28 Apr 2014 16:30:17 -0000

cm4all-beng-proxy (3.1.30) unstable; urgency=low

  * translate-client: fix EXPAND_PATH on HTTP address

 -- Max Kellermann <mk@cm4all.com>  Mon, 28 Apr 2014 14:44:22 -0000

cm4all-beng-proxy (3.1.29) unstable; urgency=low

  * http-server: fix potential crash with too many request headers

 -- Max Kellermann <mk@cm4all.com>  Fri, 25 Apr 2014 15:52:16 -0000

cm4all-beng-proxy (3.1.28) unstable; urgency=low

  * buffered_socket: fix bogus assertion failure

 -- Max Kellermann <mk@cm4all.com>  Tue, 01 Apr 2014 16:53:22 -0000

cm4all-beng-proxy (3.1.27) unstable; urgency=low

  * fcgi-stock: show process name in log messages
  * fcgi-stock: check connection state before issuing new request

 -- Max Kellermann <mk@cm4all.com>  Tue, 25 Mar 2014 20:02:23 -0000

cm4all-beng-proxy (3.1.26) unstable; urgency=low

  * http-client: fix bogus assertion failure

 -- Max Kellermann <mk@cm4all.com>  Fri, 14 Mar 2014 14:36:12 -0000

cm4all-beng-proxy (3.1.25) unstable; urgency=low

  * escape: fix data corruption with glibc 2.18

 -- Max Kellermann <mk@cm4all.com>  Thu, 06 Mar 2014 11:47:14 -0000

cm4all-beng-proxy (3.1.24) unstable; urgency=low

  * fcgi-stock: fix crash on fork() failure
  * fcache: fix crash on responses without body

 -- Max Kellermann <mk@cm4all.com>  Thu, 02 Jan 2014 22:57:50 -0000

cm4all-beng-proxy (3.1.23) unstable; urgency=low

  * was-output: fix event leak
  * was-output: fix crash in error handler
  * was-client: free the request body on empty response
  * was-client: reuse connection after empty response
  * was-client: fix stalled response on LENGTH=0

 -- Max Kellermann <mk@cm4all.com>  Fri, 06 Dec 2013 13:23:40 -0000

cm4all-beng-proxy (3.1.22) unstable; urgency=low

  * http_server: fix stalled response

 -- Max Kellermann <mk@cm4all.com>  Mon, 25 Nov 2013 13:00:33 -0000

cm4all-beng-proxy (3.1.21) unstable; urgency=low

  * merge release 3.0.34
  * was-client: fix crash on abort
  * was-client: fix off-by-one error in header parser

 -- Max Kellermann <mk@cm4all.com>  Sun, 24 Nov 2013 08:04:41 -0000

cm4all-beng-proxy (3.1.20) unstable; urgency=low

  * jail: add "--" after last option, allows passing options to jail
  * keep CAP_KILL to be able to kill jailed child processes

 -- Max Kellermann <mk@cm4all.com>  Mon, 04 Nov 2013 14:41:34 -0000

cm4all-beng-proxy (3.1.19) unstable; urgency=low

  * handler: work around crash due to translation cache invalidation
  * child: send SIGKILL after 60 seconds

 -- Max Kellermann <mk@cm4all.com>  Wed, 30 Oct 2013 12:12:31 -0000

cm4all-beng-proxy (3.1.18) unstable; urgency=low

  * nfs: translate NFS3ERR_NOENT to "404 Not Found"
  * nfs_client: don't leak file descriptor to child processes

 -- Max Kellermann <mk@cm4all.com>  Wed, 30 Oct 2013 09:28:11 -0000

cm4all-beng-proxy (3.1.17) unstable; urgency=low

  * tcache: cache translation responses that contain STATUS

 -- Max Kellermann <mk@cm4all.com>  Fri, 25 Oct 2013 17:10:26 -0000

cm4all-beng-proxy (3.1.16) unstable; urgency=low

  * fcgi-stock: kill child processes with SIGUSR1 instead of SIGTERM

 -- Max Kellermann <mk@cm4all.com>  Wed, 23 Oct 2013 08:54:03 -0000

cm4all-beng-proxy (3.1.15) unstable; urgency=low

  * lhttp_address: don't unescape the BASE suffix
  * {file,nfs}_address: unescape EXPAND_PATH(_INFO) substitutions
  * child_stock: fix another assertion failure

 -- Max Kellermann <mk@cm4all.com>  Tue, 22 Oct 2013 15:15:42 -0000

cm4all-beng-proxy (3.1.14) unstable; urgency=low

  * istream_nfs: fix assertion failure on empty file
  * nfs_client: fix crash on malformed path
  * nfs_client: improved error messages
  * child_stock: fix assertion failure when busy child process gets killed

 -- Max Kellermann <mk@cm4all.com>  Mon, 21 Oct 2013 15:38:28 -0000

cm4all-beng-proxy (3.1.13) unstable; urgency=low

  * merge release 3.0.33
  * translation: new packet WANT_FULL_URI for obtaining the full URI

 -- Max Kellermann <mk@cm4all.com>  Wed, 09 Oct 2013 10:40:35 -0000

cm4all-beng-proxy (3.1.12) unstable; urgency=low

  * merge release 3.0.31
  * translation: new packet CONCURRENCY controls number of LHTTP
    connections per process

 -- Max Kellermann <mk@cm4all.com>  Sat, 05 Oct 2013 11:34:04 -0000

cm4all-beng-proxy (3.1.11) unstable; urgency=low

  * lhttp_stock: allow 4 concurrent connections per LHTTP process

 -- Max Kellermann <mk@cm4all.com>  Mon, 30 Sep 2013 16:10:05 -0000

cm4all-beng-proxy (3.1.10) unstable; urgency=low

  * resource-address: fix assertion failure in LHTTP operation
  * lhttp_request: use the LHTTP_HOST attribute
  * kill the logger process on shutdown

 -- Max Kellermann <mk@cm4all.com>  Wed, 25 Sep 2013 17:29:56 -0000

cm4all-beng-proxy (3.1.9) unstable; urgency=low

  * {fcgi,lhttp}_stock: reuse child processes after connection closed
  * translate-client: ignore DEFLATED,GZIPPED on NFS address
  * translate-client: ignore EXPAND_PATH_INFO on local file
  * ssl_factory: wildcard matches single letter
  * ssl_factory: wildcard matches only one segment

 -- Max Kellermann <mk@cm4all.com>  Tue, 24 Sep 2013 10:31:30 -0000

cm4all-beng-proxy (3.1.8) unstable; urgency=low

  * ssl_factory: fix broken certificat/key matching
  * doc: various manual updates (RFC 2617, ...)

 -- Max Kellermann <mk@cm4all.com>  Fri, 20 Sep 2013 12:55:55 -0000

cm4all-beng-proxy (3.1.7) unstable; urgency=low

  * merge release 3.0.30
  * resource-loader: new protocol "Local HTTP"

 -- Max Kellermann <mk@cm4all.com>  Tue, 17 Sep 2013 13:36:20 -0000

cm4all-beng-proxy (3.1.6) unstable; urgency=low

  * buffered_socket: fix assertion failure

 -- Max Kellermann <mk@cm4all.com>  Fri, 23 Aug 2013 12:39:47 -0000

cm4all-beng-proxy (3.1.5) unstable; urgency=low

  * merge release 3.0.26
  * lb: disallow deprecated configuration keywords
  * lb: conditional pools
  * lb_config: setting "ssl_cert" specifies both certificate and key
  * ssl_filter: support TLS Server Name Indication

 -- Max Kellermann <mk@cm4all.com>  Fri, 16 Aug 2013 16:29:34 -0000

cm4all-beng-proxy (3.1.4) unstable; urgency=low

  * nfs_cache: new dedicated cache for NFS files
  * nfs_{handler,request}: use Content-Type from translation server

 -- Max Kellermann <mk@cm4all.com>  Mon, 10 Jun 2013 20:50:58 -0000

cm4all-beng-proxy (3.1.3) unstable; urgency=low

  * nfs_client: fix crash due to uninitialized memory
  * nfs_client: disconnect idle connections
  * nfs_client: expire file metadata
  * istream-nfs: fix resuming a blocking sink
  * istream-nfs: detect file truncation

 -- Max Kellermann <mk@cm4all.com>  Mon, 03 Jun 2013 19:30:20 -0000

cm4all-beng-proxy (3.1.2) unstable; urgency=low

  * nfs_client: read larger chunks
  * nfs_handler: implement cache revalidation and byte ranges

 -- Max Kellermann <mk@cm4all.com>  Wed, 29 May 2013 16:23:15 -0000

cm4all-beng-proxy (3.1.1) unstable; urgency=low

  * nfs_client: fix crash on HEAD request
  * nfs_client: generate Last-Modified and ETag
  * http-cache: allow caching NFS files

 -- Max Kellermann <mk@cm4all.com>  Thu, 23 May 2013 11:00:49 -0000

cm4all-beng-proxy (3.1) unstable; urgency=low

  * nfs_client: new resource loader backend

 -- Max Kellermann <mk@cm4all.com>  Tue, 21 May 2013 21:14:06 -0000

cm4all-beng-proxy (3.0.34) unstable; urgency=low

  * processor: fix use-after-free crash bug

 -- Max Kellermann <mk@cm4all.com>  Sun, 24 Nov 2013 07:46:29 -0000

cm4all-beng-proxy (3.0.33) unstable; urgency=low

  * tcache: limit the cacheable CHECK length
  * tcache: allow binary data in the CHECK payload
  * tcache: fix matching the URI on INVALIDATE with CHECK

 -- Max Kellermann <mk@cm4all.com>  Wed, 09 Oct 2013 09:52:47 -0000

cm4all-beng-proxy (3.0.32) unstable; urgency=low

  * tcache: apply BASE to responses without an address
  * tcache: fix BASE on responses with CHECK
  * handler: fix crash after malformed CHECK/PREVIOUS translation

 -- Max Kellermann <mk@cm4all.com>  Tue, 08 Oct 2013 15:48:07 -0000

cm4all-beng-proxy (3.0.31) unstable; urgency=low

  * socket_wrapper: work around libevent timeout reset bug

 -- Max Kellermann <mk@cm4all.com>  Wed, 02 Oct 2013 15:30:11 -0000

cm4all-beng-proxy (3.0.30) unstable; urgency=low

  * istream-file: fix crash bug
  * fcgi, was: fix memory leak on malformed translation response

 -- Max Kellermann <mk@cm4all.com>  Tue, 17 Sep 2013 13:23:28 -0000

cm4all-beng-proxy (3.0.29) unstable; urgency=low

  * fcgi-client: fix crash on certain malformed responses
  * parser: fix crash on certain CDATA sections

 -- Max Kellermann <mk@cm4all.com>  Mon, 02 Sep 2013 10:51:58 -0000

cm4all-beng-proxy (3.0.28) unstable; urgency=low

  * processor: fix widget lookup regression

 -- Max Kellermann <mk@cm4all.com>  Mon, 26 Aug 2013 18:21:03 -0000

cm4all-beng-proxy (3.0.27) unstable; urgency=low

  * processor: fix stalled transfer with two nested processors

 -- Max Kellermann <mk@cm4all.com>  Mon, 26 Aug 2013 17:09:47 -0000

cm4all-beng-proxy (3.0.26) unstable; urgency=low

  * respones: generate header P3P:CP="CAO PSA OUR" to work around IE10 bug
  * init: auto-create /var/run/cm4all
  * lb: enable GLib multi-threading

 -- Max Kellermann <mk@cm4all.com>  Fri, 26 Jul 2013 07:21:15 -0000

cm4all-beng-proxy (3.0.25) unstable; urgency=low

  * stock: fix access to undefind memory
  * file-handler, http-util: fix If-Match / If-None-Match check

 -- Max Kellermann <mk@cm4all.com>  Wed, 29 May 2013 16:13:54 -0000

cm4all-beng-proxy (3.0.24) unstable; urgency=low

  * memcached-client: fix bogus "peer closed socket prematurely"

 -- Max Kellermann <mk@cm4all.com>  Tue, 23 Apr 2013 11:20:00 -0000

cm4all-beng-proxy (3.0.23) unstable; urgency=low

  * lb: fix memory leak when request with body gets aborted early

 -- Max Kellermann <mk@cm4all.com>  Thu, 04 Apr 2013 15:33:57 -0000

cm4all-beng-proxy (3.0.22) unstable; urgency=low

  * http-server: fix rare crash in request body handler
  * http-client: fix memory leak

 -- Max Kellermann <mk@cm4all.com>  Tue, 26 Mar 2013 07:24:22 -0000

cm4all-beng-proxy (3.0.21) unstable; urgency=low

  * ajp-client: fix malformed request packet with empty request body

 -- Max Kellermann <mk@cm4all.com>  Thu, 21 Mar 2013 17:11:22 -0000

cm4all-beng-proxy (3.0.20) unstable; urgency=low

  * http-client: fix assertion failure with certain chunked responses

 -- Max Kellermann <mk@cm4all.com>  Thu, 21 Mar 2013 10:21:13 -0000

cm4all-beng-proxy (3.0.19) unstable; urgency=low

  * istream_tee: fix crash / memory leak on I/O error before request body
    was delivered to widget

 -- Max Kellermann <mk@cm4all.com>  Mon, 18 Mar 2013 11:23:27 -0000

cm4all-beng-proxy (3.0.18) unstable; urgency=low

  * bot: detect more crawler/bot user-agents
  * lb.init: add ACCESS_LOGGER variable

 -- Max Kellermann <mk@cm4all.com>  Fri, 15 Mar 2013 14:47:08 -0000

cm4all-beng-proxy (3.0.17) unstable; urgency=low

  * lb: add ssl_verify "optional"

 -- Max Kellermann <mk@cm4all.com>  Fri, 08 Mar 2013 14:31:25 -0000

cm4all-beng-proxy (3.0.16) unstable; urgency=low

  * http-request: fix assertion failure
  * log-{cat,split}: use unsigned characters in backslash-escape

 -- Max Kellermann <mk@cm4all.com>  Thu, 07 Mar 2013 15:26:26 -0000

cm4all-beng-proxy (3.0.15) unstable; urgency=low

  * stock: fix another assertion failure during idle cleanup
  * inline-widget: avoid unrecoverable I/O errors during initialisation

 -- Max Kellermann <mk@cm4all.com>  Tue, 05 Mar 2013 07:11:46 -0000

cm4all-beng-proxy (3.0.14) unstable; urgency=low

  * stock: fix assertion failure during idle cleanup
  * http-server: count bytes received, fixes regression
  * http-server: send "100 Continue", fixes regression
  * http-client: fix potential assertion failure after "100 Continue"

 -- Max Kellermann <mk@cm4all.com>  Fri, 01 Mar 2013 16:53:54 -0000

cm4all-beng-proxy (3.0.13) unstable; urgency=low

  * merge release 2.3.7
  * uri-verify: allow double slashes
  * change product token to "CM4all Webserver"

 -- Max Kellermann <mk@cm4all.com>  Mon, 18 Feb 2013 11:35:29 -0000

cm4all-beng-proxy (3.0.12) unstable; urgency=low

  * listener: enable TCP Fast Open (requires Linux 3.7)
  * rubber: optimize huge page allocation
  * rubber: optimize hole search
  * translate-cache: optimize INVALIDATE=HOST
  * filter-cache: reserve some space in the rubber allocator

 -- Max Kellermann <mk@cm4all.com>  Fri, 15 Feb 2013 09:57:51 -0000

cm4all-beng-proxy (3.0.11) unstable; urgency=low

  * stock: slow down destruction of surplus idle items
  * fcgi-client: try harder to reuse existing FastCGI connections
  * cmdline: new options to control the FastCGI/WAS stock

 -- Max Kellermann <mk@cm4all.com>  Tue, 12 Feb 2013 09:38:35 -0000

cm4all-beng-proxy (3.0.10) unstable; urgency=low

  * child: reduce verbosity of SIGTERM log message
  * connection: reduce verbosity of ECONNRESET log message
  * http-server: fix duplicate abort call
  * http-server: add missing pool reference in request body eof
  * handler: catch malformed URIs earlier
  * rubber: allocate from holes, avoid costly compression steps
  * http-cache: reserve some space in the rubber allocator

 -- Max Kellermann <mk@cm4all.com>  Fri, 08 Feb 2013 13:15:31 -0000

cm4all-beng-proxy (3.0.9) unstable; urgency=low

  * merge release 2.3.5
  * parser: fix malformed attribute value bounds
  * translation: packet VALIDATE_MTIME discards cache items after a file
    has been modified
  * http-server: fix spurious "closed prematurely" log messages
  * http-{server,client}: improve error messages
  * istream: clear the "direct" flag set on new streams
  * slice_pool: fix slice size and slices per area calculation

 -- Max Kellermann <mk@cm4all.com>  Wed, 06 Feb 2013 17:48:47 -0000

cm4all-beng-proxy (3.0.8) unstable; urgency=low

  * merge release 2.3.3
  * return unused I/O buffers to operating system
  * parser: optimize the attribute value parser
  * sink_rubber: fix assertion failure

 -- Max Kellermann <mk@cm4all.com>  Thu, 31 Jan 2013 13:27:39 -0000

cm4all-beng-proxy (3.0.7) unstable; urgency=low

  * istream-tee: fix crash due to erroneous read

 -- Max Kellermann <mk@cm4all.com>  Fri, 18 Jan 2013 13:32:49 -0000

cm4all-beng-proxy (3.0.6) unstable; urgency=low

  * control: new command "VERBOSE" manipulates logger verbosity
  * cmdline: remove obsolete option "enable_splice"
  * ajp-client: discard response body after HEAD request
  * fcgi-client: fix assertion failure after malformed HEAD response
  * fcgi-client: don't ignore log messages after HEAD request
  * translate-client: fix assertion failure after connection reset

 -- Max Kellermann <mk@cm4all.com>  Fri, 04 Jan 2013 13:14:09 -0000

cm4all-beng-proxy (3.0.5) unstable; urgency=low

  * translate-client: reduce number of system calls (optimization)
  * http-client: release the socket earlier for reusal
  * ajp-client: fix decoding the "special" response headers
  * ajp-client: wait for "end" packet before delivering empty response
  * ajp-client: use the Content-Length response header
  * ajp-client: send Content-Length request header only if body present
  * ajp-client: support HEAD requests
  * fcgi-client: support HEAD requests
  * fcgi-client: use the Content-Length response header
  * fcgi-client: don't discard buffer after socket has been closed
  * fcgi-client: continue parsing after response has been delivered
  * fcgi-client: don't attempt to write repeatedly if request body blocks
  * fcgi-client: optimized keep-alive after empty response

 -- Max Kellermann <mk@cm4all.com>  Fri, 28 Dec 2012 13:16:02 -0000

cm4all-beng-proxy (3.0.4) unstable; urgency=low

  * {http,filter}-cache: fix garbled data on large cache entries

 -- Max Kellermann <mk@cm4all.com>  Tue, 11 Dec 2012 15:17:17 -0000

cm4all-beng-proxy (3.0.3) unstable; urgency=low

  * memcached-client: fix assertion failure

 -- Max Kellermann <mk@cm4all.com>  Fri, 07 Dec 2012 18:52:33 -0000

cm4all-beng-proxy (3.0.2) unstable; urgency=low

  * merge release 2.3.1
  * lb: verify the client certificate issuer (option "ssl_verify")
  * lb: client certificate is mandatory if "ssl_verify" is enabled
  * lb: support extra CA certificate file (option "ssl_ca_cert")
  * cmdline: can't specify both --memcached-server and http_cache_size
  * init: default to one worker

 -- Max Kellermann <mk@cm4all.com>  Fri, 07 Dec 2012 09:24:52 -0000

cm4all-beng-proxy (3.0.1) unstable; urgency=low

  * http-cache: reduce memory usage while storing
  * {http,filter}-cache: reduce fork overhead
  * pool: fix crash when first allocation is large

 -- Max Kellermann <mk@cm4all.com>  Wed, 05 Dec 2012 14:05:28 -0000

cm4all-beng-proxy (3.0) unstable; urgency=low

  * {http,filter}-cache: reduce overhead when cache is disabled
  * {http,filter}-cache: exclude allocator table from reported size
  * filter-cache: reduce memory usage while storing
  * {http,filter,translate}-cache: return more free memory to operating system
  * pool: further overhead reduction
  * pool: reduce CPU overhead for large areas
  * rubber: fix assertion failure

 -- Max Kellermann <mk@cm4all.com>  Tue, 30 Oct 2012 16:32:45 -0000

cm4all-beng-proxy (2.2.1) unstable; urgency=low

  * merge release 2.1.13
  * control_local: fix assertion failure

 -- Max Kellermann <mk@cm4all.com>  Tue, 16 Oct 2012 15:46:16 -0000

cm4all-beng-proxy (2.2) unstable; urgency=low

  * cache: optimize lookups
  * pool: reduce overhead
  * pool: optimize the linear area recycler
  * resource-address: reduce memory overhead
  * session: reduce memory usage
  * http-cache, filter-cache: return free memory to operating system
  * control_server: support local and abstract sockets
  * python/control: support abstract sockets
  * bp_control: create implicit control channel for each worker process
  * require automake 1.11

 -- Max Kellermann <mk@cm4all.com>  Tue, 09 Oct 2012 15:11:24 -0000

cm4all-beng-proxy (2.3.7) unstable; urgency=low

  * tcache: fix assertion failure in BASE handler

 -- Max Kellermann <mk@cm4all.com>  Mon, 18 Feb 2013 11:58:01 -0000

cm4all-beng-proxy (2.3.6) unstable; urgency=low

  * listener: increase the backlog to 64
  * shm: reserve swap space, avoids theoretical crash

 -- Max Kellermann <mk@cm4all.com>  Sun, 17 Feb 2013 09:29:24 -0000

cm4all-beng-proxy (2.3.5) unstable; urgency=low

  * tcache: reduce CPU pressure when there are many virtual hosts (hot fix)
  * launch the access logger after daemonizing
  * user the configured logger user for the access logger
  * auto-close the access logger
  * debian/rules: compile with -fno-omit-frame-pointer

 -- Max Kellermann <mk@cm4all.com>  Tue, 05 Feb 2013 16:27:46 -0000

cm4all-beng-proxy (2.3.4) unstable; urgency=low

  * log-split: print referer and user agent
  * log-split: cache the last file
  * log-split: allow logging local time stamps
  * log-{split,cat}: escape URI, Referer and User-Agent
  * init: add ACCESS_LOGGER variable

 -- Max Kellermann <mk@cm4all.com>  Tue, 05 Feb 2013 01:31:31 -0000

cm4all-beng-proxy (2.3.3) unstable; urgency=low

  * pool: fix a memory leak in the temporary pool
  * processor: hard limit on length of attributes and parameters

 -- Max Kellermann <mk@cm4all.com>  Thu, 31 Jan 2013 13:16:33 -0000

cm4all-beng-proxy (2.3.2) unstable; urgency=low

  * merge release 2.1.17

 -- Max Kellermann <mk@cm4all.com>  Tue, 29 Jan 2013 00:01:23 -0000

cm4all-beng-proxy (2.3.1) unstable; urgency=low

  * merge release 2.1.16
  * pool: reduce CPU overhead for large areas

 -- Max Kellermann <mk@cm4all.com>  Thu, 06 Dec 2012 16:40:02 -0000

cm4all-beng-proxy (2.3) unstable; urgency=low

  * new stable branch based on v2.1.x, without the work-in-progress
    improvements from v2.2.x
  * cache: optimize lookups
  * pool: reduce overhead
  * pool: optimize the linear area recycler
  * resource-address: reduce memory overhead
  * session: reduce memory usage
  * {http,filter}-cache: reduce overhead when cache is disabled

 -- Max Kellermann <mk@cm4all.com>  Mon, 22 Oct 2012 13:48:20 -0000

cm4all-beng-proxy (2.1.17) unstable; urgency=low

  * merge release 2.0.55

 -- Max Kellermann <mk@cm4all.com>  Mon, 28 Jan 2013 23:59:54 -0000

cm4all-beng-proxy (2.1.16) unstable; urgency=low

  * merge release 2.0.54

 -- Max Kellermann <mk@cm4all.com>  Thu, 06 Dec 2012 16:35:17 -0000

cm4all-beng-proxy (2.1.15) unstable; urgency=low

  * merge release 2.0.53

 -- Max Kellermann <mk@cm4all.com>  Mon, 22 Oct 2012 12:26:57 -0000

cm4all-beng-proxy (2.1.14) unstable; urgency=low

  * merge release 2.0.52

 -- Max Kellermann <mk@cm4all.com>  Fri, 19 Oct 2012 12:10:09 -0000

cm4all-beng-proxy (2.1.13) unstable; urgency=low

  * merge release 2.0.51

 -- Max Kellermann <mk@cm4all.com>  Tue, 16 Oct 2012 15:41:58 -0000

cm4all-beng-proxy (2.1.12) unstable; urgency=low

  * merge release 2.0.50

 -- Max Kellermann <mk@cm4all.com>  Fri, 05 Oct 2012 12:26:24 -0000

cm4all-beng-proxy (2.1.11) unstable; urgency=low

  * merge release 2.0.49

 -- Max Kellermann <mk@cm4all.com>  Fri, 28 Sep 2012 15:04:36 -0000

cm4all-beng-proxy (2.1.10) unstable; urgency=low

  * merge release 2.0.48

 -- Max Kellermann <mk@cm4all.com>  Mon, 24 Sep 2012 15:43:46 -0000

cm4all-beng-proxy (2.1.9) unstable; urgency=low

  * merge release 2.0.47
  * lb: eliminate the duplicate "Date" response header (#1169)

 -- Max Kellermann <mk@cm4all.com>  Fri, 21 Sep 2012 15:56:06 -0000

cm4all-beng-proxy (2.1.8) unstable; urgency=low

  * control: publish statistics over the control protocol

 -- Max Kellermann <mk@cm4all.com>  Fri, 07 Sep 2012 12:47:34 -0000

cm4all-beng-proxy (2.1.7) unstable; urgency=low

  * resource-address: support expanding PIPE addresses
  * translation: support EXPAND_PATH for PROXY
  * reduced connect timeouts for translation server, FastCGI and beng-lb
  * uri-relative: support relative URI with just a query string
  * uri-relative: support relative URIs starting with a double slash
  * lb: improve error messages, include listener/pool name
  * lb: validate the selected sticky modde
  * lb: add sticky mode "source_ip"

 -- Max Kellermann <mk@cm4all.com>  Fri, 31 Aug 2012 14:03:41 -0000

cm4all-beng-proxy (2.1.6) unstable; urgency=low

  * merge release 2.0.46

 -- Max Kellermann <mk@cm4all.com>  Fri, 24 Aug 2012 11:11:20 -0000

cm4all-beng-proxy (2.1.5) unstable; urgency=low

  * lb_expect_monitor: configurable connect timeout

 -- Max Kellermann <mk@cm4all.com>  Mon, 20 Aug 2012 05:40:44 -0000

cm4all-beng-proxy (2.1.4) unstable; urgency=low

  * lb_monitor: configurable timeout

 -- Max Kellermann <mk@cm4all.com>  Fri, 17 Aug 2012 09:16:36 -0000

cm4all-beng-proxy (2.1.3) unstable; urgency=low

  * merge release 2.0.44
  * lb: implement tcp_expect option "expect_graceful"

 -- Max Kellermann <mk@cm4all.com>  Tue, 14 Aug 2012 14:30:57 -0000

cm4all-beng-proxy (2.1.2) unstable; urgency=low

  * support extended HTTP status codes from RFC 6585 and WebDAV

 -- Max Kellermann <mk@cm4all.com>  Thu, 09 Aug 2012 10:10:35 -0000

cm4all-beng-proxy (2.1.1) unstable; urgency=low

  * merge release 2.0.43
  * lb: support TRACE, OPTIONS and WebDAV

 -- Max Kellermann <mk@cm4all.com>  Fri, 03 Aug 2012 11:48:46 -0000

cm4all-beng-proxy (2.1) unstable; urgency=low

  * lb: add sticky mode "jvm_route" (Tomcat)

 -- Max Kellermann <mk@cm4all.com>  Mon, 30 Jul 2012 15:53:43 -0000

cm4all-beng-proxy (2.0.55) unstable; urgency=low

  * istream-tee: fix crash due to erroneous read
  * fix random crashes in the optimized build

 -- Max Kellermann <mk@cm4all.com>  Mon, 28 Jan 2013 23:52:26 -0000

cm4all-beng-proxy (2.0.54) unstable; urgency=low

  * http-cache: fix revalidation of memcached entries

 -- Max Kellermann <mk@cm4all.com>  Thu, 06 Dec 2012 16:31:23 -0000

cm4all-beng-proxy (2.0.53) unstable; urgency=low

  * filter-cache: fix assertion failure on serving empty response
  * http-cache: limit maximum age to 5 minutes if "Vary" includes cookies
  * lb: FADE_NODE lasts for 3 hours

 -- Max Kellermann <mk@cm4all.com>  Mon, 22 Oct 2012 12:21:18 -0000

cm4all-beng-proxy (2.0.52) unstable; urgency=low

  * {http,filter}-cache: include headers in cache size calculation
  * {http,filter}-cache: reduce headers memory usage
  * http-cache: limit maximum age to 1 week
    - 1 hour when "Vary" is used
    - 30 minutes when "Vary" includes "X-WidgetId" or "X-WidgetHref"
    - 5 minutes when "Vary" includes "X-CM4all-BENG-User"
  * cache: reduce number of system calls during lookup

 -- Max Kellermann <mk@cm4all.com>  Fri, 19 Oct 2012 12:07:10 -0000

cm4all-beng-proxy (2.0.51) unstable; urgency=low

  * merge release 1.4.33
  * processor: fix assertion failure with embedded CSS
  * lb: move control channel handler to worker process

 -- Max Kellermann <mk@cm4all.com>  Tue, 16 Oct 2012 15:39:32 -0000

cm4all-beng-proxy (2.0.50) unstable; urgency=low

  * pool: reduce memory overhead of debug data
  * fcgi-client: fix assertion failure due to redundant read event
  * lb: fix crash after pipe-to-socket splice I/O error

 -- Max Kellermann <mk@cm4all.com>  Fri, 05 Oct 2012 12:23:15 -0000

cm4all-beng-proxy (2.0.49) unstable; urgency=low

  * merge release 1.4.32

 -- Max Kellermann <mk@cm4all.com>  Fri, 28 Sep 2012 15:01:26 -0000

cm4all-beng-proxy (2.0.48) unstable; urgency=low

  * lb: fix duplicate monitor requests with --watchdog
  * child: verbose logging of child process events
  * log shutdown signal

 -- Max Kellermann <mk@cm4all.com>  Mon, 24 Sep 2012 15:36:03 -0000

cm4all-beng-proxy (2.0.47) unstable; urgency=low

  * merge release 1.4.31
  * cache: disable excessive debugging checks

 -- Max Kellermann <mk@cm4all.com>  Fri, 21 Sep 2012 15:24:30 -0000

cm4all-beng-proxy (2.0.46) unstable; urgency=low

  * merge release 1.4.30
  * lb: add option --config-file

 -- Max Kellermann <mk@cm4all.com>  Fri, 24 Aug 2012 10:52:29 -0000

cm4all-beng-proxy (2.0.45) unstable; urgency=low

  * merge release 1.4.29

 -- Max Kellermann <mk@cm4all.com>  Tue, 21 Aug 2012 15:49:49 -0000

cm4all-beng-proxy (2.0.44) unstable; urgency=low

  * lb: allow sticky with only one node
  * lb: add option "--check"
  * lb: run all monitors right after startup
  * lb: disable expiry of monitor results
  * lb: improved fallback for "sticky cookie"
  * lb: use Bulldog for "sticky cookie"
  * balancer, lb: persistent "fade" flag
  * balancer, lb: use the Bulldog "graceful" flag
  * control: add packet CONTROL_DUMP_POOLS

 -- Max Kellermann <mk@cm4all.com>  Tue, 14 Aug 2012 13:13:01 -0000

cm4all-beng-proxy (2.0.43) unstable; urgency=low

  * merge release 1.4.28
  * istream-replace: fix assertion failure with embedded CSS

 -- Max Kellermann <mk@cm4all.com>  Thu, 02 Aug 2012 11:14:27 -0000

cm4all-beng-proxy (2.0.42) unstable; urgency=low

  * js: new higher-level API

 -- Max Kellermann <mk@cm4all.com>  Wed, 01 Aug 2012 11:32:28 -0000

cm4all-beng-proxy (2.0.41) unstable; urgency=low

  * session: fix bogus assertion failure when loading expired session

 -- Max Kellermann <mk@cm4all.com>  Fri, 27 Jul 2012 12:47:49 -0000

cm4all-beng-proxy (2.0.40) unstable; urgency=low

  * merge release 1.4.27

 -- Max Kellermann <mk@cm4all.com>  Tue, 24 Jul 2012 16:29:13 -0000

cm4all-beng-proxy (2.0.39) unstable; urgency=low

  * merge release 1.4.26

 -- Max Kellermann <mk@cm4all.com>  Tue, 17 Jul 2012 17:00:20 -0000

cm4all-beng-proxy (2.0.38) unstable; urgency=low

  * merge release 1.4.25
  * strset: fix GROUP_CONTAINER false negatives

 -- Max Kellermann <mk@cm4all.com>  Tue, 17 Jul 2012 16:03:49 -0000

cm4all-beng-proxy (2.0.37) unstable; urgency=low

  * merge release 1.4.24

 -- Max Kellermann <mk@cm4all.com>  Mon, 16 Jul 2012 10:36:57 -0000

cm4all-beng-proxy (2.0.36) unstable; urgency=low

  * proxy-handler: re-add the URI suffix for "transparent" requests

 -- Max Kellermann <mk@cm4all.com>  Wed, 11 Jul 2012 14:12:11 -0000

cm4all-beng-proxy (2.0.35) unstable; urgency=low

  * translate: allow WIDGET_GROUP without PROCESS

 -- Max Kellermann <mk@cm4all.com>  Thu, 05 Jul 2012 13:03:21 -0000

cm4all-beng-proxy (2.0.34) unstable; urgency=low

  * session_save: skip shutdown code if saving is not configured
  * http-server: fix assertion on I/O error during POST
  * header-forward: new group FORWARD to forward the "Host" header

 -- Max Kellermann <mk@cm4all.com>  Tue, 03 Jul 2012 16:46:39 -0000

cm4all-beng-proxy (2.0.33) unstable; urgency=low

  * processor: option SELF_CONTAINER allows widget to only embed itself
  * processor: allow embedding approved widget groups
  * processor: optionally invoke CSS processor for style attributes
  * response, lb_http: put "Discard" cookie attribute to the end (Android bug)

 -- Max Kellermann <mk@cm4all.com>  Mon, 02 Jul 2012 17:52:32 -0000

cm4all-beng-proxy (2.0.32) unstable; urgency=low

  * socket_wrapper: fix two assertion failures
  * pheaders: emit Cache-Control:no-store to work around IE quirk

 -- Max Kellermann <mk@cm4all.com>  Tue, 26 Jun 2012 09:41:51 -0000

cm4all-beng-proxy (2.0.31) unstable; urgency=low

  * lb: publish the SSL peer issuer subject
  * widget-registry: copy the direct_addressing attribute

 -- Max Kellermann <mk@cm4all.com>  Wed, 06 Jun 2012 13:36:04 -0000

cm4all-beng-proxy (2.0.30) unstable; urgency=low

  * init: add --group variable to .default file
  * doc: update view security documentation
  * processor: apply underscore prefix to <A NAME="...">
  * session: restore sessions from a file

 -- Max Kellermann <mk@cm4all.com>  Fri, 01 Jun 2012 11:06:50 -0000

cm4all-beng-proxy (2.0.29) unstable; urgency=low

  * widget: optional direct URI addressing scheme
  * processor: eliminate additional underscore from class prefix
  * ssl_filter: support TLS client certificates

 -- Max Kellermann <mk@cm4all.com>  Tue, 29 May 2012 13:29:06 -0000

cm4all-beng-proxy (2.0.28) unstable; urgency=low

  * merge release 1.4.22

 -- Max Kellermann <mk@cm4all.com>  Wed, 16 May 2012 10:24:31 -0000

cm4all-beng-proxy (2.0.27) unstable; urgency=low

  * uri-address: fix assertion failures with UNIX domain sockets
  * uri-address: fix redirects with matching absolute URI

 -- Max Kellermann <mk@cm4all.com>  Wed, 09 May 2012 16:16:06 -0000

cm4all-beng-proxy (2.0.26) unstable; urgency=low

  * processor: rewrite URIs in META/refresh

 -- Max Kellermann <mk@cm4all.com>  Thu, 03 May 2012 14:43:03 -0000

cm4all-beng-proxy (2.0.25) unstable; urgency=low

  * merge release 1.4.21
  * processor: fix double free bug on failed widget lookup
  * session: don't access the session manager after worker crash
  * proxy-widget: fix assertion failure with empty view name

 -- Max Kellermann <mk@cm4all.com>  Thu, 26 Apr 2012 14:22:10 -0000

cm4all-beng-proxy (2.0.24) unstable; urgency=low

  * processor: optionally invoke CSS processor for <style>

 -- Max Kellermann <mk@cm4all.com>  Fri, 20 Apr 2012 12:10:42 -0000

cm4all-beng-proxy (2.0.23) unstable; urgency=low

  * widget-resolver: check for translation server failure
  * widget-resolver: don't sync with session when view is invalid
  * rewrite-uri: check for invalid view name
  * {css_,}processor: eliminate second underscore from class prefix
  * doc: document the algorithm for replacing two leading underscores

 -- Max Kellermann <mk@cm4all.com>  Thu, 29 Mar 2012 15:37:52 -0000

cm4all-beng-proxy (2.0.22) unstable; urgency=low

  * merge release 1.4.20
  * proxy-widget: forbid client to select view with address
  * proxy-widget: allow any view selection when widget is not a container
  * widget-http: allow any view selection for unprocessable response
  * widget-http: inherit the view from the template
  * widget-request: sync with session only if processor is enabled
  * widget-http: postpone saving to session after receiving response headers
  * processor: add entities &c:id; &c:type; &c:class;

 -- Max Kellermann <mk@cm4all.com>  Mon, 26 Mar 2012 14:05:05 -0000

cm4all-beng-proxy (2.0.21) unstable; urgency=low

  * css_processor: use mode "partial" for @import
  * rewrite-uri: use mode "partial" on invalid input

 -- Max Kellermann <mk@cm4all.com>  Tue, 20 Mar 2012 18:11:28 -0000

cm4all-beng-proxy (2.0.20) unstable; urgency=low

  * {css_,}processor: default mode is "partial"
  * processor: handle underscore prefixes in the "for" attribute

 -- Max Kellermann <mk@cm4all.com>  Tue, 20 Mar 2012 16:48:51 -0000

cm4all-beng-proxy (2.0.19) unstable; urgency=low

  * merge release 1.4.19

 -- Max Kellermann <mk@cm4all.com>  Tue, 20 Mar 2012 08:41:03 -0000

cm4all-beng-proxy (2.0.18) unstable; urgency=low

  * merge release 1.4.18

 -- Max Kellermann <mk@cm4all.com>  Thu, 15 Mar 2012 15:53:12 -0000

cm4all-beng-proxy (2.0.17) unstable; urgency=low

  * merge release 1.4.17
  * css_parser: check for url() following another token
  * css_processor: rewrite @import URIs
  * {text_,}processor: new entity &c:local;

 -- Max Kellermann <mk@cm4all.com>  Fri, 09 Mar 2012 16:50:19 -0000

cm4all-beng-proxy (2.0.16) unstable; urgency=low

  * response: generate Vary response header from translation response
  * widget-resolver: fix NULL dereference after failure
  * translation: User-Agent classification

 -- Max Kellermann <mk@cm4all.com>  Tue, 06 Mar 2012 11:54:10 -0000

cm4all-beng-proxy (2.0.15) unstable; urgency=low

  * merge release 1.4.16
  * uri-address: fix NULL dereference on certain malformed URIs

 -- Max Kellermann <mk@cm4all.com>  Fri, 02 Mar 2012 16:28:54 -0000

cm4all-beng-proxy (2.0.14) unstable; urgency=low

  * address-resolver: add missing initialization
  * rewrite-uri: fix NULL pointer dereference with "local URI"
  * rewrite-uri: allow mode=proxy (optional temporary kludge)
  * widget-http: auto-disable processor (optional temporary kludge)

 -- Max Kellermann <mk@cm4all.com>  Thu, 01 Mar 2012 18:36:38 -0000

cm4all-beng-proxy (2.0.13) unstable; urgency=low

  * merge release 1.4.15
  * translation: make CGI auto-base optional
  * handler: fix up translation client errors

 -- Max Kellermann <mk@cm4all.com>  Thu, 23 Feb 2012 17:31:03 -0000

cm4all-beng-proxy (2.0.12) unstable; urgency=low

  * merge release 1.4.13

 -- Max Kellermann <mk@cm4all.com>  Thu, 16 Feb 2012 14:41:45 -0000

cm4all-beng-proxy (2.0.11) unstable; urgency=low

  * merge release 1.4.11
  * processor: skip rewriting absolute URIs

 -- Max Kellermann <mk@cm4all.com>  Thu, 09 Feb 2012 09:43:06 -0000

cm4all-beng-proxy (2.0.10) unstable; urgency=low

  * resource-address: initialise type, fixes assertion failure

 -- Max Kellermann <mk@cm4all.com>  Tue, 07 Feb 2012 16:57:06 -0000

cm4all-beng-proxy (2.0.9) unstable; urgency=low

  * [css]processor: expand underscore only XML id / CSS class
  * widget-http: filter processor response headers
  * processor: forward Wildfire headers in the debug build

 -- Max Kellermann <mk@cm4all.com>  Tue, 07 Feb 2012 12:32:33 -0000

cm4all-beng-proxy (2.0.8) unstable; urgency=low

  * rewrite-uri: prefix "@/" refers to widget's "local URI"

 -- Max Kellermann <mk@cm4all.com>  Fri, 03 Feb 2012 13:50:16 -0000

cm4all-beng-proxy (2.0.7) unstable; urgency=low

  * merge release 1.4.10
  * stock: clear idle objects periodically

 -- Max Kellermann <mk@cm4all.com>  Thu, 02 Feb 2012 14:10:24 -0000

cm4all-beng-proxy (2.0.6) unstable; urgency=low

  * merge release 1.4.9

 -- Max Kellermann <mk@cm4all.com>  Tue, 31 Jan 2012 15:10:18 -0000

cm4all-beng-proxy (2.0.5) unstable; urgency=low

  * merge release 1.4.8
  * translate-client: verify the PROXY and AJP payloads
  * translation: support inserting regex matches into CGI/file path
  * translation: support customizing the cookie's "Domain" attribute
  * request: new option "dynamic_session_cookie" adds suffix to cookie
    name
  * uri-address: verify the path component

 -- Max Kellermann <mk@cm4all.com>  Wed, 25 Jan 2012 17:05:09 -0000

cm4all-beng-proxy (2.0.4) unstable; urgency=low

  * merge release 1.4.6
  * access-log: don't log the remote port
  * translation: support inserting regex matches into CGI's PATH_INFO
  * tcache: generate BASE automatically for CGI

 -- Max Kellermann <mk@cm4all.com>  Tue, 10 Jan 2012 15:18:37 -0000

cm4all-beng-proxy (2.0.3) unstable; urgency=low

  * merge release 1.4.4
  * http-server: log remote host address

 -- Max Kellermann <mk@cm4all.com>  Tue, 27 Dec 2011 07:41:15 -0000

cm4all-beng-proxy (2.0.2) unstable; urgency=low

  * merge release 1.4.2
  * widget-http: improved HTTP error messages
  * processor: forbid widget request after URI compress failure

 -- Max Kellermann <mk@cm4all.com>  Wed, 07 Dec 2011 16:51:58 -0000

cm4all-beng-proxy (2.0.1) unstable; urgency=low

  * merge release 1.4.1

 -- Max Kellermann <mk@cm4all.com>  Fri, 18 Nov 2011 13:57:27 -0000

cm4all-beng-proxy (2.0) unstable; urgency=low

  * rewrite-uri: reapply 'drop the deprecated mode "proxy"'
  * proxy-widget: reapply 'client can choose only views that have an address'

 -- Max Kellermann <mk@cm4all.com>  Thu, 17 Nov 2011 08:22:39 +0100

cm4all-beng-proxy (1.4.33) unstable; urgency=low

  * istream-file: reduce memory usage for small files
  * file-handler: fix xattr usage on ranged file request (possible
    assertion failure)

 -- Max Kellermann <mk@cm4all.com>  Tue, 16 Oct 2012 15:28:57 -0000

cm4all-beng-proxy (1.4.32) unstable; urgency=low

  * cgi: fix spontaneous shutdown due to misrouted SIGTERM signal

 -- Max Kellermann <mk@cm4all.com>  Fri, 28 Sep 2012 14:39:13 -0000

cm4all-beng-proxy (1.4.31) unstable; urgency=low

  * shm: fix check for shared memory allocation failure
  * child: handle lost SIGCHLD events
  * child: ignore stale child processes

 -- Max Kellermann <mk@cm4all.com>  Fri, 21 Sep 2012 15:21:20 -0000

cm4all-beng-proxy (1.4.30) unstable; urgency=low

  * http-server: parse all tokens in the "Connection" request header

 -- Max Kellermann <mk@cm4all.com>  Fri, 24 Aug 2012 10:50:28 -0000

cm4all-beng-proxy (1.4.29) unstable; urgency=low

  * proxy-widget: fix memory leak on aborted POST request

 -- Max Kellermann <mk@cm4all.com>  Tue, 21 Aug 2012 15:05:12 -0000

cm4all-beng-proxy (1.4.28) unstable; urgency=low

  * worker: reinitialize signal handlers after fork failure
  * lb: work around libevent bug that freezes during shutdown

 -- Max Kellermann <mk@cm4all.com>  Thu, 02 Aug 2012 13:53:18 -0000

cm4all-beng-proxy (1.4.27) unstable; urgency=low

  * lb: fix hanging SSL connection on bulk transfer

 -- Max Kellermann <mk@cm4all.com>  Tue, 24 Jul 2012 14:58:17 -0000

cm4all-beng-proxy (1.4.26) unstable; urgency=low

  * processor: fix regression, missing NULL check

 -- Max Kellermann <mk@cm4all.com>  Tue, 17 Jul 2012 16:55:24 -0000

cm4all-beng-proxy (1.4.25) unstable; urgency=low

  * processor: don't rewrite the fragment part of the URI

 -- Max Kellermann <mk@cm4all.com>  Tue, 17 Jul 2012 15:50:06 -0000

cm4all-beng-proxy (1.4.24) unstable; urgency=low

  * lb: fix splicing with SSL

 -- Max Kellermann <mk@cm4all.com>  Mon, 16 Jul 2012 10:32:17 -0000

cm4all-beng-proxy (1.4.23) unstable; urgency=low

  * widget-http: fix double free bug when POST is aborted

 -- Max Kellermann <mk@cm4all.com>  Tue, 03 Jul 2012 16:42:28 -0000

cm4all-beng-proxy (1.4.22) unstable; urgency=low

  * merge release 1.2.27
  * widget: backport memory leak fix from 2.0
  * widget-http: fix memory leak on abort

 -- Max Kellermann <mk@cm4all.com>  Wed, 16 May 2012 10:00:23 -0000

cm4all-beng-proxy (1.4.21) unstable; urgency=low

  * merge release 1.2.26

 -- Max Kellermann <mk@cm4all.com>  Thu, 26 Apr 2012 14:17:56 -0000

cm4all-beng-proxy (1.4.20) unstable; urgency=low

  * merge release 1.2.25

 -- Max Kellermann <mk@cm4all.com>  Mon, 26 Mar 2012 14:03:14 -0000

cm4all-beng-proxy (1.4.19) unstable; urgency=low

  * merge release 1.2.24

 -- Max Kellermann <mk@cm4all.com>  Tue, 20 Mar 2012 08:36:19 -0000

cm4all-beng-proxy (1.4.18) unstable; urgency=low

  * merge release 1.2.23

 -- Max Kellermann <mk@cm4all.com>  Thu, 15 Mar 2012 15:50:20 -0000

cm4all-beng-proxy (1.4.17) unstable; urgency=low

  * merge release 1.2.22

 -- Max Kellermann <mk@cm4all.com>  Thu, 08 Mar 2012 18:36:00 -0000

cm4all-beng-proxy (1.4.16) unstable; urgency=low

  * merge release 1.2.21

 -- Max Kellermann <mk@cm4all.com>  Fri, 02 Mar 2012 16:03:51 -0000

cm4all-beng-proxy (1.4.15) unstable; urgency=low

  * merge release 1.2.20

 -- Max Kellermann <mk@cm4all.com>  Thu, 23 Feb 2012 17:12:30 -0000

cm4all-beng-proxy (1.4.14) unstable; urgency=low

  * merge release 1.2.19

 -- Max Kellermann <mk@cm4all.com>  Thu, 23 Feb 2012 15:35:04 -0000

cm4all-beng-proxy (1.4.13) unstable; urgency=low

  * merge release 1.2.18

 -- Max Kellermann <mk@cm4all.com>  Thu, 16 Feb 2012 13:53:49 -0000

cm4all-beng-proxy (1.4.12) unstable; urgency=low

  * merge release 1.2.17

 -- Max Kellermann <mk@cm4all.com>  Wed, 15 Feb 2012 09:27:50 -0000

cm4all-beng-proxy (1.4.11) unstable; urgency=low

  * merge release 1.2.16

 -- Max Kellermann <mk@cm4all.com>  Thu, 09 Feb 2012 09:33:30 -0000

cm4all-beng-proxy (1.4.10) unstable; urgency=low

  * merge release 1.2.15

 -- Max Kellermann <mk@cm4all.com>  Thu, 02 Feb 2012 13:43:11 -0000

cm4all-beng-proxy (1.4.9) unstable; urgency=low

  * merge release 1.2.14

 -- Max Kellermann <mk@cm4all.com>  Tue, 31 Jan 2012 15:06:57 -0000

cm4all-beng-proxy (1.4.8) unstable; urgency=low

  * merge release 1.2.13

 -- Max Kellermann <mk@cm4all.com>  Wed, 25 Jan 2012 12:16:53 -0000

cm4all-beng-proxy (1.4.7) unstable; urgency=low

  * merge release 1.2.12

 -- Max Kellermann <mk@cm4all.com>  Tue, 17 Jan 2012 08:37:01 -0000

cm4all-beng-proxy (1.4.6) unstable; urgency=low

  * merge release 1.2.11

 -- Max Kellermann <mk@cm4all.com>  Wed, 04 Jan 2012 15:41:43 -0000

cm4all-beng-proxy (1.4.5) unstable; urgency=low

  * merge release 1.2.10

 -- Max Kellermann <mk@cm4all.com>  Wed, 28 Dec 2011 17:07:13 -0000

cm4all-beng-proxy (1.4.4) unstable; urgency=low

  * merge release 1.2.9

 -- Max Kellermann <mk@cm4all.com>  Thu, 22 Dec 2011 11:28:39 -0000

cm4all-beng-proxy (1.4.3) unstable; urgency=low

  * merge release 1.2.8

 -- Max Kellermann <mk@cm4all.com>  Wed, 14 Dec 2011 11:20:04 -0000

cm4all-beng-proxy (1.4.2) unstable; urgency=low

  * text-processor: allow processing "application/javascript",
    "application/json"
  * uri-relative: allow backtracking to the widget base with "../"
  * merge release 1.2.7

 -- Max Kellermann <mk@cm4all.com>  Tue, 06 Dec 2011 12:39:24 -0000

cm4all-beng-proxy (1.4.1) unstable; urgency=low

  * merge release 1.2.6

 -- Max Kellermann <mk@cm4all.com>  Fri, 18 Nov 2011 13:53:56 -0000

cm4all-beng-proxy (1.4) unstable; urgency=low

  * proxy-widget: revert 'client can choose only views that have an address'
  * rewrite-uri: revert 'drop the deprecated mode "proxy"'

 -- Max Kellermann <mk@cm4all.com>  Thu, 17 Nov 2011 08:10:42 +0100

cm4all-beng-proxy (1.3.2) unstable; urgency=low

  * tcache: add regex matching, translation packets REGEX, INVERSE_REGEX
  * widget: don't start the prefix with an underscore
  * translation: add new packet PROCESS_TEXT, to expand entity references
  * translation: add new packet WIDGET_INFO, enables additional request headers
  * doc: document the algorithm for replacing three leading underscores

 -- Max Kellermann <mk@cm4all.com>  Wed, 16 Nov 2011 17:00:16 +0100

cm4all-beng-proxy (1.3.1) unstable; urgency=low

  * merge release 1.2.5

 -- Max Kellermann <mk@cm4all.com>  Tue, 08 Nov 2011 19:51:18 +0100

cm4all-beng-proxy (1.3) unstable; urgency=low

  * rewrite-uri: drop the deprecated mode "proxy"
  * proxy-widget: client can choose only views that have an address

 -- Max Kellermann <mk@cm4all.com>  Mon, 31 Oct 2011 17:41:14 +0100

cm4all-beng-proxy (1.2.27) unstable; urgency=low

  * merge release 1.1.40

 -- Max Kellermann <mk@cm4all.com>  Wed, 16 May 2012 09:51:50 -0000

cm4all-beng-proxy (1.2.26) unstable; urgency=low

  * merge release 1.1.39

 -- Max Kellermann <mk@cm4all.com>  Thu, 26 Apr 2012 14:16:40 -0000

cm4all-beng-proxy (1.2.25) unstable; urgency=low

  * merge release 1.1.38

 -- Max Kellermann <mk@cm4all.com>  Mon, 26 Mar 2012 14:01:44 -0000

cm4all-beng-proxy (1.2.24) unstable; urgency=low

  * merge release 1.1.37

 -- Max Kellermann <mk@cm4all.com>  Tue, 20 Mar 2012 08:33:31 -0000

cm4all-beng-proxy (1.2.23) unstable; urgency=low

  * merge release 1.1.36

 -- Max Kellermann <mk@cm4all.com>  Thu, 15 Mar 2012 15:37:10 -0000

cm4all-beng-proxy (1.2.22) unstable; urgency=low

  * merge release 1.1.35

 -- Max Kellermann <mk@cm4all.com>  Thu, 08 Mar 2012 18:29:39 -0000

cm4all-beng-proxy (1.2.21) unstable; urgency=low

  * merge release 1.1.34

 -- Max Kellermann <mk@cm4all.com>  Fri, 02 Mar 2012 16:02:00 -0000

cm4all-beng-proxy (1.2.20) unstable; urgency=low

  * merge release 1.1.33

 -- Max Kellermann <mk@cm4all.com>  Thu, 23 Feb 2012 17:11:15 -0000

cm4all-beng-proxy (1.2.19) unstable; urgency=low

  * merge release 1.1.32

 -- Max Kellermann <mk@cm4all.com>  Thu, 23 Feb 2012 15:18:36 -0000

cm4all-beng-proxy (1.2.18) unstable; urgency=low

  * merge release 1.1.31

 -- Max Kellermann <mk@cm4all.com>  Thu, 16 Feb 2012 13:52:42 -0000

cm4all-beng-proxy (1.2.17) unstable; urgency=low

  * merge release 1.1.30

 -- Max Kellermann <mk@cm4all.com>  Wed, 15 Feb 2012 09:26:45 -0000

cm4all-beng-proxy (1.2.16) unstable; urgency=low

  * merge release 1.1.29

 -- Max Kellermann <mk@cm4all.com>  Thu, 09 Feb 2012 09:31:50 -0000

cm4all-beng-proxy (1.2.15) unstable; urgency=low

  * merge release 1.1.28

 -- Max Kellermann <mk@cm4all.com>  Thu, 02 Feb 2012 13:41:45 -0000

cm4all-beng-proxy (1.2.14) unstable; urgency=low

  * merge release 1.1.27

 -- Max Kellermann <mk@cm4all.com>  Tue, 31 Jan 2012 15:04:32 -0000

cm4all-beng-proxy (1.2.13) unstable; urgency=low

  * merge release 1.1.26

 -- Max Kellermann <mk@cm4all.com>  Wed, 25 Jan 2012 12:15:19 -0000

cm4all-beng-proxy (1.2.12) unstable; urgency=low

  * merge release 1.1.25

 -- Max Kellermann <mk@cm4all.com>  Tue, 17 Jan 2012 08:31:44 -0000

cm4all-beng-proxy (1.2.11) unstable; urgency=low

  * merge release 1.1.24

 -- Max Kellermann <mk@cm4all.com>  Wed, 04 Jan 2012 15:38:27 -0000

cm4all-beng-proxy (1.2.10) unstable; urgency=low

  * merge release 1.1.23

 -- Max Kellermann <mk@cm4all.com>  Wed, 28 Dec 2011 17:01:43 -0000

cm4all-beng-proxy (1.2.9) unstable; urgency=low

  * merge release 1.1.22

 -- Max Kellermann <mk@cm4all.com>  Thu, 22 Dec 2011 10:28:29 -0000

cm4all-beng-proxy (1.2.8) unstable; urgency=low

  * merge release 1.1.21

 -- Max Kellermann <mk@cm4all.com>  Wed, 14 Dec 2011 11:12:32 -0000

cm4all-beng-proxy (1.2.7) unstable; urgency=low

  * merge release 1.1.20

 -- Max Kellermann <mk@cm4all.com>  Tue, 06 Dec 2011 11:43:10 -0000

cm4all-beng-proxy (1.2.6) unstable; urgency=low

  * merge release 1.1.19

 -- Max Kellermann <mk@cm4all.com>  Fri, 18 Nov 2011 13:47:43 -0000

cm4all-beng-proxy (1.2.5) unstable; urgency=low

  * merge release 1.1.18
  * file-handler: handle If-Modified-Since followed by filter

 -- Max Kellermann <mk@cm4all.com>  Tue, 08 Nov 2011 19:43:58 +0100

cm4all-beng-proxy (1.2.4) unstable; urgency=low

  * merge release 1.1.17

 -- Max Kellermann <mk@cm4all.com>  Wed, 02 Nov 2011 16:58:28 +0100

cm4all-beng-proxy (1.2.3) unstable; urgency=low

  * merge release 1.1.16

 -- Max Kellermann <mk@cm4all.com>  Fri, 21 Oct 2011 15:16:13 +0200

cm4all-beng-proxy (1.2.2) unstable; urgency=low

  * merge release 1.1.15
  * widget-view: an empty name refers to the default view
  * processor: new entity &c:view;

 -- Max Kellermann <mk@cm4all.com>  Wed, 19 Oct 2011 11:43:20 +0200

cm4all-beng-proxy (1.2.1) unstable; urgency=low

  * merge release 1.1.13

 -- Max Kellermann <mk@cm4all.com>  Wed, 05 Oct 2011 17:16:04 +0200

cm4all-beng-proxy (1.2) unstable; urgency=low

  * delegate-client: improved error reporting
  * response-error: resolve errno codes
  * python/control/client: bind the unix domain socket
  * python/control/client: implement timeout
  * lb_control: allow querying node status over control socket

 -- Max Kellermann <mk@cm4all.com>  Tue, 27 Sep 2011 12:00:44 +0200

cm4all-beng-proxy (1.1.40) unstable; urgency=low

  * merge release 1.0.34

 -- Max Kellermann <mk@cm4all.com>  Wed, 16 May 2012 09:50:37 -0000

cm4all-beng-proxy (1.1.39) unstable; urgency=low

  * merge release 1.0.33

 -- Max Kellermann <mk@cm4all.com>  Thu, 26 Apr 2012 14:12:30 -0000

cm4all-beng-proxy (1.1.38) unstable; urgency=low

  * merge release 1.0.32

 -- Max Kellermann <mk@cm4all.com>  Mon, 26 Mar 2012 14:00:38 -0000

cm4all-beng-proxy (1.1.37) unstable; urgency=low

  * merge release 1.0.31

 -- Max Kellermann <mk@cm4all.com>  Tue, 20 Mar 2012 08:31:08 -0000

cm4all-beng-proxy (1.1.36) unstable; urgency=low

  * merge release 1.0.30

 -- Max Kellermann <mk@cm4all.com>  Thu, 15 Mar 2012 15:36:15 -0000

cm4all-beng-proxy (1.1.35) unstable; urgency=low

  * merge release 1.0.29
  * css_processor: delete "-c-mode" and "-c-view" from output

 -- Max Kellermann <mk@cm4all.com>  Thu, 08 Mar 2012 18:16:03 -0000

cm4all-beng-proxy (1.1.34) unstable; urgency=low

  * merge release 1.0.28

 -- Max Kellermann <mk@cm4all.com>  Fri, 02 Mar 2012 15:26:44 -0000

cm4all-beng-proxy (1.1.33) unstable; urgency=low

  * merge release 1.0.27

 -- Max Kellermann <mk@cm4all.com>  Thu, 23 Feb 2012 17:09:57 -0000

cm4all-beng-proxy (1.1.32) unstable; urgency=low

  * merge release 1.0.26

 -- Max Kellermann <mk@cm4all.com>  Thu, 23 Feb 2012 15:14:56 -0000

cm4all-beng-proxy (1.1.31) unstable; urgency=low

  * merge release 1.0.25

 -- Max Kellermann <mk@cm4all.com>  Thu, 16 Feb 2012 13:49:26 -0000

cm4all-beng-proxy (1.1.30) unstable; urgency=low

  * merge release 1.0.24

 -- Max Kellermann <mk@cm4all.com>  Wed, 15 Feb 2012 09:25:38 -0000

cm4all-beng-proxy (1.1.29) unstable; urgency=low

  * merge release 1.0.23

 -- Max Kellermann <mk@cm4all.com>  Thu, 09 Feb 2012 09:30:18 -0000

cm4all-beng-proxy (1.1.28) unstable; urgency=low

  * merge release 1.0.22

 -- Max Kellermann <mk@cm4all.com>  Thu, 02 Feb 2012 13:39:21 -0000

cm4all-beng-proxy (1.1.27) unstable; urgency=low

  * merge release 1.0.21

 -- Max Kellermann <mk@cm4all.com>  Tue, 31 Jan 2012 14:59:06 -0000

cm4all-beng-proxy (1.1.26) unstable; urgency=low

  * merge release 1.0.20

 -- Max Kellermann <mk@cm4all.com>  Wed, 25 Jan 2012 12:13:43 -0000

cm4all-beng-proxy (1.1.25) unstable; urgency=low

  * merge release 1.0.19

 -- Max Kellermann <mk@cm4all.com>  Tue, 17 Jan 2012 08:29:34 -0000

cm4all-beng-proxy (1.1.24) unstable; urgency=low

  * merge release 1.0.18

 -- Max Kellermann <mk@cm4all.com>  Wed, 04 Jan 2012 15:27:35 -0000

cm4all-beng-proxy (1.1.23) unstable; urgency=low

  * header-forward: remove port number from X-Forwarded-For

 -- Max Kellermann <mk@cm4all.com>  Wed, 28 Dec 2011 16:51:41 -0000

cm4all-beng-proxy (1.1.22) unstable; urgency=low

  * merge release 1.0.17
  * istream-socket: fix potential assertion failure

 -- Max Kellermann <mk@cm4all.com>  Wed, 21 Dec 2011 16:44:46 -0000

cm4all-beng-proxy (1.1.21) unstable; urgency=low

  * merge release 1.0.16

 -- Max Kellermann <mk@cm4all.com>  Wed, 14 Dec 2011 11:07:58 -0000

cm4all-beng-proxy (1.1.20) unstable; urgency=low

  * merge release 1.0.15
  * processor: don't rewrite "mailto:" hyperlinks

 -- Max Kellermann <mk@cm4all.com>  Mon, 05 Dec 2011 18:37:10 -0000

cm4all-beng-proxy (1.1.19) unstable; urgency=low

  * {css_,}processor: quote widget classes for prefixing XML IDs, CSS classes

 -- Max Kellermann <mk@cm4all.com>  Fri, 18 Nov 2011 13:17:02 -0000

cm4all-beng-proxy (1.1.18) unstable; urgency=low

  * merge release 1.0.13
  * lb_http: eliminate the duplicate "Date" response header

 -- Max Kellermann <mk@cm4all.com>  Tue, 08 Nov 2011 19:33:07 +0100

cm4all-beng-proxy (1.1.17) unstable; urgency=low

  * merge release 1.0.13

 -- Max Kellermann <mk@cm4all.com>  Wed, 02 Nov 2011 16:52:21 +0100

cm4all-beng-proxy (1.1.16) unstable; urgency=low

  * merge release 1.0.12

 -- Max Kellermann <mk@cm4all.com>  Fri, 21 Oct 2011 15:09:55 +0200

cm4all-beng-proxy (1.1.15) unstable; urgency=low

  * merge release 1.0.11

 -- Max Kellermann <mk@cm4all.com>  Wed, 19 Oct 2011 09:36:38 +0200

cm4all-beng-proxy (1.1.14) unstable; urgency=low

  * merge release 1.0.10

 -- Max Kellermann <mk@cm4all.com>  Fri, 07 Oct 2011 15:15:00 +0200

cm4all-beng-proxy (1.1.13) unstable; urgency=low

  * merge release 1.0.9

 -- Max Kellermann <mk@cm4all.com>  Thu, 29 Sep 2011 16:47:56 +0200

cm4all-beng-proxy (1.1.12) unstable; urgency=low

  * merge release 1.0.8

 -- Max Kellermann <mk@cm4all.com>  Thu, 22 Sep 2011 17:13:41 +0200

cm4all-beng-proxy (1.1.11) unstable; urgency=low

  * merge release 1.0.7
  * widget-http: response header X-CM4all-View selects a view
  * processor, css_processor: support prefixing XML ids
  * processor: property "c:view" selects a view

 -- Max Kellermann <mk@cm4all.com>  Fri, 16 Sep 2011 12:25:24 +0200

cm4all-beng-proxy (1.1.10) unstable; urgency=low

  * merge release 1.0.6
  * http-request: don't clear failure state on successful TCP connection
  * istream-socket: fix assertion failure after receive error
  * ssl_filter: check for end-of-file on plain socket
  * ssl_filter: fix buffer assertion failures

 -- Max Kellermann <mk@cm4all.com>  Tue, 13 Sep 2011 18:50:18 +0200

cm4all-beng-proxy (1.1.9) unstable; urgency=low

  * http-request: improve keep-alive cancellation detection
  * http-request: mark server "failed" after HTTP client error
  * lb: implement the control protocol
    - can disable and re-enable workers
  * lb: don't allow sticky pool with only one member
  * lb: verify that a new sticky host is alive
  * lb: mark server "failed" after HTTP client error

 -- Max Kellermann <mk@cm4all.com>  Fri, 09 Sep 2011 13:03:55 +0200

cm4all-beng-proxy (1.1.8) unstable; urgency=low

  * merge release 1.0.5
  * {css_,}processor: one more underscore for the prefix
  * processor: remove rewrite-uri processing instructions from output
  * translate: unknown packet is a fatal error
  * processor: add option to set widget/focus by default
  * rewrite-uri: a leading tilde refers to the widget base; translation
    packet ANCHOR_ABSOLUTE enables it by default

 -- Max Kellermann <mk@cm4all.com>  Mon, 05 Sep 2011 17:56:31 +0200

cm4all-beng-proxy (1.1.7) unstable; urgency=low

  * css_processor: implement property "-c-mode"
  * css_processor: translate underscore prefix in class names
  * processor: translate underscore prefix in CSS class names

 -- Max Kellermann <mk@cm4all.com>  Mon, 29 Aug 2011 17:47:48 +0200

cm4all-beng-proxy (1.1.6) unstable; urgency=low

  * merge release 1.0.3
  * implement CSS processor

 -- Max Kellermann <mk@cm4all.com>  Mon, 22 Aug 2011 17:13:56 +0200

cm4all-beng-proxy (1.1.5) unstable; urgency=low

  * lb: optionally generate Via and X-Forwarded-For

 -- Max Kellermann <mk@cm4all.com>  Wed, 17 Aug 2011 12:45:14 +0200

cm4all-beng-proxy (1.1.4) unstable; urgency=low

  * pipe-stock: fix assertion failure after optimization bug
  * istream-pipe: reuse drained pipes immediately
  * sink-socket: reinstate write event during bulk transfers

 -- Max Kellermann <mk@cm4all.com>  Thu, 11 Aug 2011 14:41:37 +0200

cm4all-beng-proxy (1.1.3) unstable; urgency=low

  * widget: quote invalid XMLID/JS characters for &c:prefix;
  * lb: add protocol "tcp"

 -- Max Kellermann <mk@cm4all.com>  Wed, 10 Aug 2011 18:53:12 +0200

cm4all-beng-proxy (1.1.2) unstable; urgency=low

  * merge release 1.0.2
  * http-server: report detailed errors
  * widget-http: implement header dumps
  * cgi, fastcgi: enable cookie jar with custom cookie "host"

 -- Max Kellermann <mk@cm4all.com>  Thu, 04 Aug 2011 17:27:51 +0200

cm4all-beng-proxy (1.1.1) unstable; urgency=low

  * merge release 1.0.1
  * lb: don't ignore unimplemented configuration keywords
  * lb: configurable monitor check interval
  * session: configurable idle timeout

 -- Max Kellermann <mk@cm4all.com>  Tue, 26 Jul 2011 11:27:20 +0200

cm4all-beng-proxy (1.1) unstable; urgency=low

  * http-client: send "Expect: 100-continue" only for big request body
  * lb: implement monitors (ping, connect, tcp_expect)

 -- Max Kellermann <mk@cm4all.com>  Wed, 20 Jul 2011 15:04:22 +0200
  
cm4all-beng-proxy (1.0.34) unstable; urgency=low

  * resource-loader: don't strip last segment from IPv6 address

 -- Max Kellermann <mk@cm4all.com>  Wed, 16 May 2012 09:47:43 -0000

cm4all-beng-proxy (1.0.33) unstable; urgency=low

  * widget-resolver: fix assertion failure on recursive abort

 -- Max Kellermann <mk@cm4all.com>  Thu, 26 Apr 2012 14:04:01 -0000

cm4all-beng-proxy (1.0.32) unstable; urgency=low

  * http-cache: add missing initialization on memcached miss

 -- Max Kellermann <mk@cm4all.com>  Mon, 26 Mar 2012 13:35:01 -0000

cm4all-beng-proxy (1.0.31) unstable; urgency=low

  * proxy-widget: close the request body when the view doesn't exist

 -- Max Kellermann <mk@cm4all.com>  Tue, 20 Mar 2012 08:28:00 -0000

cm4all-beng-proxy (1.0.30) unstable; urgency=low

  * widget-view: initialize the header forward settings
  * translate-client: new view inherits header forward settings from
    default view
  * handler: clear transformation after translation error
  * http-cache: release the memcached response on abort
  * fcgi-request: close the request body on stock failure

 -- Max Kellermann <mk@cm4all.com>  Thu, 15 Mar 2012 15:34:18 -0000

cm4all-beng-proxy (1.0.29) unstable; urgency=low

  * processor: unescape custom header values
  * widget-resolver: fix NULL dereference after failure

 -- Max Kellermann <mk@cm4all.com>  Thu, 08 Mar 2012 18:10:14 -0000

cm4all-beng-proxy (1.0.28) unstable; urgency=low

  * widget-resolver: serve responses in the right order
  * widget-request: fix session related assertion failure
  * translate: initialize all GError variables

 -- Max Kellermann <mk@cm4all.com>  Fri, 02 Mar 2012 15:20:54 -0000

cm4all-beng-proxy (1.0.27) unstable; urgency=low

  * resource-address: fix regression when CGI URI is not set

 -- Max Kellermann <mk@cm4all.com>  Thu, 23 Feb 2012 17:08:16 -0000

cm4all-beng-proxy (1.0.26) unstable; urgency=low

  * resource-address: apply BASE to the CGI request URI

 -- Max Kellermann <mk@cm4all.com>  Thu, 23 Feb 2012 15:11:42 -0000

cm4all-beng-proxy (1.0.25) unstable; urgency=low

  * cgi-client: clear the input pointer on close

 -- Max Kellermann <mk@cm4all.com>  Thu, 16 Feb 2012 13:46:13 -0000

cm4all-beng-proxy (1.0.24) unstable; urgency=low

  * debian/rules: optimize parallel build
  * cgi: break loop when headers are finished

 -- Max Kellermann <mk@cm4all.com>  Wed, 15 Feb 2012 09:23:22 -0000

cm4all-beng-proxy (1.0.23) unstable; urgency=low

  * cgi: detect large response headers
  * cgi: continue parsing response headers after buffer boundary
  * cgi: bigger response header buffer
  * fcgi-client: detect large response headers

 -- Max Kellermann <mk@cm4all.com>  Thu, 09 Feb 2012 09:27:50 -0000

cm4all-beng-proxy (1.0.22) unstable; urgency=low

  * debian/rules: don't run libtool
  * lb: thread safety for the SSL filter
  * lb: fix crash during shutdown
  * http-server: fix uninitialised variable

 -- Max Kellermann <mk@cm4all.com>  Thu, 02 Feb 2012 13:03:08 -0000

cm4all-beng-proxy (1.0.21) unstable; urgency=low

  * hstock: fix memory leak
  * notify: fix endless busy loop
  * ssl_filter: fix hang while tearing down connection

 -- Max Kellermann <mk@cm4all.com>  Tue, 31 Jan 2012 15:24:50 -0000

cm4all-beng-proxy (1.0.20) unstable; urgency=low

  * ssl: load the whole certificate chain
  * translate: fix PATH+JAILCGI+SITE check
  * translate: fix HOME check
  * resource-address: include all CGI attributes in cache key

 -- Max Kellermann <mk@cm4all.com>  Wed, 25 Jan 2012 12:10:43 -0000

cm4all-beng-proxy (1.0.19) unstable; urgency=low

  * cookie-client: add a missing out-of-memory check

 -- Max Kellermann <mk@cm4all.com>  Tue, 17 Jan 2012 08:27:38 -0000

cm4all-beng-proxy (1.0.18) unstable; urgency=low

  * resource-address: support zero-length path_info prefix (for BASE)
  * hashmap: optimize insertions
  * http-server: limit the number of request headers
  * proxy-widget: discard the unused request body on error

 -- Max Kellermann <mk@cm4all.com>  Wed, 04 Jan 2012 14:55:59 -0000

cm4all-beng-proxy (1.0.17) unstable; urgency=low

  * istream-chunked: avoid recursive buffer write, fixes crash

 -- Max Kellermann <mk@cm4all.com>  Wed, 21 Dec 2011 16:37:44 -0000

cm4all-beng-proxy (1.0.16) unstable; urgency=low

  * http-server: disable timeout while waiting for CGI
  * cgi: fix segmentation fault
  * processor: discard child's request body on abort
  * proxy-widget: discard the unused request body on error

 -- Max Kellermann <mk@cm4all.com>  Wed, 14 Dec 2011 11:53:31 +0100

cm4all-beng-proxy (1.0.15) unstable; urgency=low

  * http-client: fix assertion failure on bogus "100 Continue"
  * handler: don't close the request body twice
  * session: add a missing out-of-memory check
  * fcgi-client: check for EV_READ event
  * fcgi-serialize: fix serializing parameter without value

 -- Max Kellermann <mk@cm4all.com>  Mon, 05 Dec 2011 17:47:20 -0000

cm4all-beng-proxy (1.0.14) unstable; urgency=low

  * http-server: don't generate chunked HEAD response
  * http-server: don't override Content-Length for HEAD response
  * lb_http, proxy-widget, response: forward Content-Length after HEAD

 -- Max Kellermann <mk@cm4all.com>  Tue, 08 Nov 2011 18:19:42 +0100

cm4all-beng-proxy (1.0.13) unstable; urgency=low

  * processor: initialize URI rewrite options for <?cm4all-rewrite-uri?>

 -- Max Kellermann <mk@cm4all.com>  Wed, 02 Nov 2011 16:47:48 +0100

cm4all-beng-proxy (1.0.12) unstable; urgency=low

  * http-server, proxy-widget: add missing newline to log message
  * fcgi_client: fix assertion failure on response body error
  * http-cache-choice: fix crash due to wrong filter callback

 -- Max Kellermann <mk@cm4all.com>  Fri, 21 Oct 2011 15:02:42 +0200

cm4all-beng-proxy (1.0.11) unstable; urgency=low

  * lb_config: fix binding to wildcard address
  * rewrite-uri: clarify warning message when widget has no id

 -- Max Kellermann <mk@cm4all.com>  Wed, 19 Oct 2011 09:26:48 +0200

cm4all-beng-proxy (1.0.10) unstable; urgency=low

  * debian/control: beng-lb doesn't need "daemon" anymore
  * http-string: allow space in unquoted cookie values (RFC ignorant)

 -- Max Kellermann <mk@cm4all.com>  Fri, 07 Oct 2011 15:06:32 +0200

cm4all-beng-proxy (1.0.9) unstable; urgency=low

  * tcp-balancer: store a copy of the socket address
  * lb: default log directory is /var/log/cm4all/beng-lb
  * lb: use new built-in watchdog instead of /usr/bin/daemon

 -- Max Kellermann <mk@cm4all.com>  Thu, 29 Sep 2011 16:19:34 +0200

cm4all-beng-proxy (1.0.8) unstable; urgency=low

  * resource-address: copy the delegate JailCGI parameters (crash bug fix)
  * response: use the same URI for storing and dropping widget sessions

 -- Max Kellermann <mk@cm4all.com>  Thu, 22 Sep 2011 13:39:08 +0200

cm4all-beng-proxy (1.0.7) unstable; urgency=low

  * inline-widget: discard request body when class lookup fails

 -- Max Kellermann <mk@cm4all.com>  Fri, 16 Sep 2011 12:16:04 +0200

cm4all-beng-proxy (1.0.6) unstable; urgency=low

  * processor: support short "SCRIPT" tag
  * widget-uri: use the template's view specification

 -- Max Kellermann <mk@cm4all.com>  Tue, 13 Sep 2011 18:14:24 +0200

cm4all-beng-proxy (1.0.5) unstable; urgency=low

  * resource-loader: delete comma when extracting from X-Forwarded-For

 -- Max Kellermann <mk@cm4all.com>  Mon, 05 Sep 2011 17:43:22 +0200

cm4all-beng-proxy (1.0.4) unstable; urgency=low

  * istream-replace: update the buffer reader after new data was added

 -- Max Kellermann <mk@cm4all.com>  Mon, 05 Sep 2011 15:43:17 +0200

cm4all-beng-proxy (1.0.3) unstable; urgency=low

  * merge release 0.9.35
  * control-handler: fix uninitialized variable

 -- Max Kellermann <mk@cm4all.com>  Thu, 18 Aug 2011 15:15:52 +0200

cm4all-beng-proxy (1.0.2) unstable; urgency=low

  * merge release 0.9.34
  * handler: always log translate client errors
  * tcp-balancer: fix memory leak in error handler
  * http-string: allow more characters in cookie values (RFC ignorant)

 -- Max Kellermann <mk@cm4all.com>  Mon, 01 Aug 2011 16:30:05 +0200

cm4all-beng-proxy (1.0.1) unstable; urgency=low

  * session: increase idle timeout to 20 minutes

 -- Max Kellermann <mk@cm4all.com>  Tue, 26 Jul 2011 11:23:36 +0200

cm4all-beng-proxy (1.0) unstable; urgency=low

  * merge release 0.9.33
  * header-forward: eliminate the duplicate "Date" response header
  * proxy-handler: don't pass internal URI arguments to CGI

 -- Max Kellermann <mk@cm4all.com>  Mon, 18 Jul 2011 17:07:42 +0200

cm4all-beng-proxy (0.10.14) unstable; urgency=low

  * merge release 0.9.32

 -- Max Kellermann <mk@cm4all.com>  Tue, 12 Jul 2011 19:02:23 +0200

cm4all-beng-proxy (0.10.13) unstable; urgency=low

  * growing-buffer: reset the position when skipping buffers

 -- Max Kellermann <mk@cm4all.com>  Wed, 06 Jul 2011 10:07:50 +0200

cm4all-beng-proxy (0.10.12) unstable; urgency=low

  * merge release 0.9.31
  * rewrite-uri: log widget base mismatch
  * istream-replace: fix assertion failure with splitted buffer

 -- Max Kellermann <mk@cm4all.com>  Tue, 05 Jul 2011 22:05:44 +0200

cm4all-beng-proxy (0.10.11) unstable; urgency=low

  * merge release 0.9.30
  * lb: add SSL/TLS support

 -- Max Kellermann <mk@cm4all.com>  Mon, 04 Jul 2011 17:14:21 +0200

cm4all-beng-proxy (0.10.10) unstable; urgency=low

  * merge release 0.9.29

 -- Max Kellermann <mk@cm4all.com>  Tue, 28 Jun 2011 17:56:43 +0200

cm4all-beng-proxy (0.10.9) unstable; urgency=low

  * merge release 0.9.28

 -- Max Kellermann <mk@cm4all.com>  Mon, 27 Jun 2011 13:38:03 +0200

cm4all-beng-proxy (0.10.8) unstable; urgency=low

  * lb_http: don't access the connection object after it was closed
  * restart the load balancer automatically

 -- Max Kellermann <mk@cm4all.com>  Wed, 22 Jun 2011 12:38:39 +0200

cm4all-beng-proxy (0.10.7) unstable; urgency=low

  * config: make the session cookie name configurable
  * uri-relative: allow relative base URIs (for CGI)
  * widget-uri: combine existing CGI PATH_INFO and given widget location
  * python/translation/widget: support "path_info" specification

 -- Max Kellermann <mk@cm4all.com>  Mon, 20 Jun 2011 14:54:38 +0200

cm4all-beng-proxy (0.10.6) unstable; urgency=low

  * merge release 0.9.26

 -- Max Kellermann <mk@cm4all.com>  Wed, 15 Jun 2011 09:19:28 +0200

cm4all-beng-proxy (0.10.5) unstable; urgency=low

  * merge release 0.9.26

 -- Max Kellermann <mk@cm4all.com>  Fri, 10 Jun 2011 10:09:09 +0200

cm4all-beng-proxy (0.10.4) unstable; urgency=low

  * doc: add beng-lb documentation
  * lb: implement "fallback" option
  * merge release 0.9.25

 -- Max Kellermann <mk@cm4all.com>  Wed, 08 Jun 2011 14:13:43 +0200

cm4all-beng-proxy (0.10.3) unstable; urgency=low

  * python/translation.widget: support keyword "sticky"
  * lb: implement sticky modes "failover", "cookie"

 -- Max Kellermann <mk@cm4all.com>  Mon, 06 Jun 2011 15:51:36 +0200

cm4all-beng-proxy (0.10.2) unstable; urgency=low

  * debian: fix beng-lb pid file name
  * lb_http: implement sticky sessions
  * merge release 0.9.24

 -- Max Kellermann <mk@cm4all.com>  Tue, 31 May 2011 14:32:03 +0200

cm4all-beng-proxy (0.10.1) unstable; urgency=low

  * lb_http: close request body on error
  * lb_listener: print error message when binding fails
  * merge release 0.9.23

 -- Max Kellermann <mk@cm4all.com>  Fri, 27 May 2011 13:13:55 +0200

cm4all-beng-proxy (0.10) unstable; urgency=low

  * failure: fix inverted logic bug in expiry check
  * tcp-balancer: implement session stickiness
  * lb: new stand-alone load balancer

 -- Max Kellermann <mk@cm4all.com>  Thu, 26 May 2011 14:32:02 +0200

cm4all-beng-proxy (0.9.35) unstable; urgency=low

  * resource-loader: pass the last X-Forwarded-For element to AJP

 -- Max Kellermann <mk@cm4all.com>  Thu, 18 Aug 2011 15:05:02 +0200

cm4all-beng-proxy (0.9.34) unstable; urgency=low

  * request: fix double request body close in errdoc handler
  * handler: close request body on early abort

 -- Max Kellermann <mk@cm4all.com>  Mon, 01 Aug 2011 16:21:43 +0200

cm4all-beng-proxy (0.9.33) unstable; urgency=low

  * {http,ajp}-request, errdoc: check before closing the request body on
    error

 -- Max Kellermann <mk@cm4all.com>  Mon, 18 Jul 2011 16:30:29 +0200

cm4all-beng-proxy (0.9.32) unstable; urgency=low

  * processor: dispose request body when focused widget was not found
  * http-string: allow the slash in cookie values (RFC ignorant)

 -- Max Kellermann <mk@cm4all.com>  Tue, 12 Jul 2011 18:16:01 +0200

cm4all-beng-proxy (0.9.31) unstable; urgency=low

  * growing-buffer: fix assertion failure with empty first buffer

 -- Max Kellermann <mk@cm4all.com>  Tue, 05 Jul 2011 21:58:24 +0200

cm4all-beng-proxy (0.9.30) unstable; urgency=low

  * growing-buffer: fix assertion failure in reader when buffer is empty

 -- Max Kellermann <mk@cm4all.com>  Mon, 04 Jul 2011 16:59:28 +0200

cm4all-beng-proxy (0.9.29) unstable; urgency=low

  * http-string: allow the equality sign in cookie values (RFC ignorant)

 -- Max Kellermann <mk@cm4all.com>  Tue, 28 Jun 2011 17:50:23 +0200

cm4all-beng-proxy (0.9.28) unstable; urgency=low

  * http-string: allow round brackets in cookie values (RFC ignorant)

 -- Max Kellermann <mk@cm4all.com>  Mon, 27 Jun 2011 13:23:58 +0200

cm4all-beng-proxy (0.9.27) unstable; urgency=low

  * handler: don't delete existing session in TRANSPARENT mode

 -- Max Kellermann <mk@cm4all.com>  Wed, 15 Jun 2011 09:08:48 +0200

cm4all-beng-proxy (0.9.26) unstable; urgency=low

  * worker: read "crash" value before destroying shared memory
  * session: fix crash while discarding session

 -- Max Kellermann <mk@cm4all.com>  Fri, 10 Jun 2011 09:54:56 +0200

cm4all-beng-proxy (0.9.25) unstable; urgency=low

  * response: discard the request body before passing to errdoc
  * worker: don't restart all workers after "safe" worker crash
  * cgi: check for end-of-file after splice

 -- Max Kellermann <mk@cm4all.com>  Wed, 08 Jun 2011 15:02:35 +0200

cm4all-beng-proxy (0.9.24) unstable; urgency=low

  * fcgi-client: really discard packets on request id mismatch
  * memcached-client: don't schedule read event when buffer is full
  * session: support beng-lb sticky sessions

 -- Max Kellermann <mk@cm4all.com>  Tue, 31 May 2011 14:23:41 +0200

cm4all-beng-proxy (0.9.23) unstable; urgency=low

  * tcp-balancer: retry connecting to cluster if a node fails

 -- Max Kellermann <mk@cm4all.com>  Fri, 27 May 2011 13:01:31 +0200

cm4all-beng-proxy (0.9.22) unstable; urgency=low

  * failure: fix inverted logic bug in expiry check
  * uri-extract: support AJP URLs, fixes AJP cookies
  * ajp-client: don't schedule read event when buffer is full

 -- Max Kellermann <mk@cm4all.com>  Thu, 26 May 2011 08:32:32 +0200

cm4all-beng-proxy (0.9.21) unstable; urgency=low

  * balancer: re-enable load balancing (regression fix)
  * merge release 0.8.38

 -- Max Kellermann <mk@cm4all.com>  Fri, 20 May 2011 11:03:31 +0200

cm4all-beng-proxy (0.9.20) unstable; urgency=low

  * http-cache: fix assertion failure caused by wrong destructor
  * merge release 0.8.37

 -- Max Kellermann <mk@cm4all.com>  Mon, 16 May 2011 14:03:09 +0200

cm4all-beng-proxy (0.9.19) unstable; urgency=low

  * http-request: don't retry requests with a request body

 -- Max Kellermann <mk@cm4all.com>  Thu, 12 May 2011 11:35:55 +0200

cm4all-beng-proxy (0.9.18) unstable; urgency=low

  * http-body: fix assertion failure on EOF chunk after socket was closed
  * widget-http: fix crash in widget lookup error handler
  * merge release 0.8.36

 -- Max Kellermann <mk@cm4all.com>  Tue, 10 May 2011 18:56:33 +0200

cm4all-beng-proxy (0.9.17) unstable; urgency=low

  * growing-buffer: fix assertion failure after large initial write
  * http-request: retry after connection failure
  * test/t-cgi: fix bashisms in test scripts

 -- Max Kellermann <mk@cm4all.com>  Wed, 04 May 2011 18:54:57 +0200

cm4all-beng-proxy (0.9.16) unstable; urgency=low

  * resource-address: append "transparent" args to CGI path_info
  * tcache: fix crash on FastCGI with BASE

 -- Max Kellermann <mk@cm4all.com>  Mon, 02 May 2011 16:07:21 +0200

cm4all-beng-proxy (0.9.15) unstable; urgency=low

  * configure.ac: check if valgrind/memcheck.h is installed
  * configure.ac: check if libattr is available
  * access-log: log Referer and User-Agent
  * access-log: log the request duration
  * proxy-handler: allow forwarding URI arguments
  * merge release 0.8.35

 -- Max Kellermann <mk@cm4all.com>  Wed, 27 Apr 2011 18:54:17 +0200

cm4all-beng-proxy (0.9.14) unstable; urgency=low

  * processor: don't clear widget pointer at opening tag
  * debian: move ulimit call from init script to *.default
  * merge release 0.8.33

 -- Max Kellermann <mk@cm4all.com>  Wed, 13 Apr 2011 17:03:29 +0200

cm4all-beng-proxy (0.9.13) unstable; urgency=low

  * proxy-widget: apply the widget's response header forward settings
  * response: add option to dump the widget tree
  * widget-class: move header forward settings to view
  * merge release 0.8.30

 -- Max Kellermann <mk@cm4all.com>  Mon, 04 Apr 2011 16:31:26 +0200

cm4all-beng-proxy (0.9.12) unstable; urgency=low

  * widget: internal API refactorization
  * was-control: fix argument order in "abort" call
  * was-client: duplicate the GError object when it is used twice
  * {file,delegate}-handler: add Expires/ETag headers to 304 response
  * cgi: allow setting environment variables

 -- Max Kellermann <mk@cm4all.com>  Thu, 24 Mar 2011 15:12:54 +0100

cm4all-beng-proxy (0.9.11) unstable; urgency=low

  * processor: major API refactorization
  * merge release 0.8.29

 -- Max Kellermann <mk@cm4all.com>  Mon, 21 Mar 2011 19:43:28 +0100

cm4all-beng-proxy (0.9.10) unstable; urgency=low

  * merge release 0.8.27

 -- Max Kellermann <mk@cm4all.com>  Fri, 18 Mar 2011 14:11:16 +0100

cm4all-beng-proxy (0.9.9) unstable; urgency=low

  * merge release 0.8.25

 -- Max Kellermann <mk@cm4all.com>  Mon, 14 Mar 2011 16:05:51 +0100

cm4all-beng-proxy (0.9.8) unstable; urgency=low

  * translate: support UNIX domain sockets in ADDRESS_STRING
  * resource-address: support connections to existing FastCGI servers

 -- Max Kellermann <mk@cm4all.com>  Fri, 11 Mar 2011 19:24:33 +0100

cm4all-beng-proxy (0.9.7) unstable; urgency=low

  * merge release 0.8.24

 -- Max Kellermann <mk@cm4all.com>  Fri, 04 Mar 2011 13:07:36 +0100

cm4all-beng-proxy (0.9.6) unstable; urgency=low

  * merge release 0.8.23

 -- Max Kellermann <mk@cm4all.com>  Mon, 28 Feb 2011 11:47:45 +0100

cm4all-beng-proxy (0.9.5) unstable; urgency=low

  * translate: allow SITE without CGI

 -- Max Kellermann <mk@cm4all.com>  Mon, 31 Jan 2011 06:35:24 +0100

cm4all-beng-proxy (0.9.4) unstable; urgency=low

  * widget-class: allow distinct addresses for each view

 -- Max Kellermann <mk@cm4all.com>  Thu, 27 Jan 2011 17:51:21 +0100

cm4all-beng-proxy (0.9.3) unstable; urgency=low

  * istream-catch: log errors
  * proxy-handler: pass the original request URI to (Fast)CGI
  * proxy-handler: pass the original document root to (Fast)CGI
  * fcgi-stock: pass site id to child process
  * translation: new packet "HOME" for JailCGI
  * resource-loader: get remote host from "X-Forwarded-For"
  * cgi, fcgi-client: pass client IP address to application

 -- Max Kellermann <mk@cm4all.com>  Fri, 21 Jan 2011 18:13:38 +0100

cm4all-beng-proxy (0.9.2) unstable; urgency=low

  * merge release 0.8.21
  * http-response: better context for error messages
  * istream: method close() does not invoke handler->abort()
  * istream: better context for error messages
  * ajp-client: destruct properly when request stream fails
  * {delegate,fcgi,was}-stock: use the JailCGI 1.4 wrapper

 -- Max Kellermann <mk@cm4all.com>  Mon, 17 Jan 2011 12:08:04 +0100

cm4all-beng-proxy (0.9.1) unstable; urgency=low

  * http-server: count the number of raw bytes sent and received
  * control-handler: support TCACHE_INVALIDATE with SITE
  * new programs "log-forward", "log-exec" for network logging
  * new program "log-split" for creating per-site log files
  * new program "log-traffic" for creating per-site traffic logs
  * move logging servers to new package cm4all-beng-proxy-logging
  * python/control.client: add parameter "broadcast"

 -- Max Kellermann <mk@cm4all.com>  Thu, 02 Dec 2010 12:07:16 +0100

cm4all-beng-proxy (0.9) unstable; urgency=low

  * merge release 0.8.19
  * was-client: explicitly send 32 bit METHOD payload
  * was-client: explicitly parse STATUS as 32 bit integer
  * was-client: clear control channel object on destruction
  * was-client: reuse child process if state is clean on EOF
  * was-client: abort properly after receiving illegal packet
  * was-client: allow "request STOP" before response completed
  * was-client: postpone the response handler invocation
  * was-control: send packets in bulk
  * python: support WAS widgets
  * http-server: enable "cork" mode only for beginning of response
  * http-cache: don't access freed memory in pool_unref_denotify()
  * http: use libcm4all-http
  * new datagram based binary protocol for access logging
  * main: default WAS stock limit is 16

 -- Max Kellermann <mk@cm4all.com>  Thu, 18 Nov 2010 19:56:17 +0100

cm4all-beng-proxy (0.8.38) unstable; urgency=low

  * failure: update time stamp on existing item
  * errdoc: free the original response body on abort

 -- Max Kellermann <mk@cm4all.com>  Fri, 20 May 2011 10:17:14 +0200

cm4all-beng-proxy (0.8.37) unstable; urgency=low

  * widget-resolver: don't reuse failed resolver
  * http-request: fix NULL pointer dereference on invalid URI
  * config: disable the TCP stock limit by default

 -- Max Kellermann <mk@cm4all.com>  Mon, 16 May 2011 13:41:32 +0200

cm4all-beng-proxy (0.8.36) unstable; urgency=low

  * http-server: check if client closes connection while processing
  * http-client: release the socket before invoking the callback
  * fcgi-client: fix assertion failure on full input buffer
  * memcached-client: re-enable socket event after direct copy
  * istream-file: fix assertion failure on range request
  * test/t-cgi: fix bashisms in test scripts

 -- Max Kellermann <mk@cm4all.com>  Tue, 10 May 2011 18:45:48 +0200

cm4all-beng-proxy (0.8.35) unstable; urgency=low

  * session: fix potential session defragmentation crash
  * ajp-request: use "host:port" as TCP stock key
  * cgi: evaluate the Content-Length response header

 -- Max Kellermann <mk@cm4all.com>  Wed, 27 Apr 2011 13:32:05 +0200

cm4all-beng-proxy (0.8.34) unstable; urgency=low

  * js: replace all '%' with '$'
  * js: check if session_id is null
  * debian: add package cm4all-beng-proxy-tools

 -- Max Kellermann <mk@cm4all.com>  Tue, 19 Apr 2011 18:43:54 +0200

cm4all-beng-proxy (0.8.33) unstable; urgency=low

  * processor: don't quote query string arguments with dollar sign
  * widget-request: safely remove "view" and "path" from argument table
  * debian/control: add "Breaks << 0.8.32" on the JavaScript library

 -- Max Kellermann <mk@cm4all.com>  Tue, 12 Apr 2011 18:21:55 +0200

cm4all-beng-proxy (0.8.32) unstable; urgency=low

  * args: quote arguments with the dollar sign

 -- Max Kellermann <mk@cm4all.com>  Tue, 12 Apr 2011 13:34:42 +0200

cm4all-beng-proxy (0.8.31) unstable; urgency=low

  * proxy-widget: eliminate the duplicate "Server" response header
  * translation: add packet UNTRUSTED_SITE_SUFFIX

 -- Max Kellermann <mk@cm4all.com>  Thu, 07 Apr 2011 16:23:37 +0200

cm4all-beng-proxy (0.8.30) unstable; urgency=low

  * handler: make lower-case realm name from the "Host" header
  * session: copy attribute "realm", fixes segmentation fault

 -- Max Kellermann <mk@cm4all.com>  Tue, 29 Mar 2011 16:47:43 +0200

cm4all-beng-proxy (0.8.29) unstable; urgency=low

  * ajp-client: send query string in an AJP attribute

 -- Max Kellermann <mk@cm4all.com>  Mon, 21 Mar 2011 19:16:16 +0100

cm4all-beng-proxy (0.8.28) unstable; urgency=low

  * resource-loader: use X-Forwarded-For to obtain AJP remote host
  * resource-loader: strip port from AJP remote address
  * resource-loader: don't pass remote host to AJP server
  * resource-loader: parse server port for AJP
  * ajp-client: always send content-length
  * ajp-client: parse the remaining buffer after EAGAIN

 -- Max Kellermann <mk@cm4all.com>  Mon, 21 Mar 2011 11:12:07 +0100

cm4all-beng-proxy (0.8.27) unstable; urgency=low

  * http-request: close the request body on malformed URI
  * ajp-request: AJP translation packet contains ajp://host:port/path

 -- Max Kellermann <mk@cm4all.com>  Fri, 18 Mar 2011 14:04:21 +0100

cm4all-beng-proxy (0.8.26) unstable; urgency=low

  * python/response: fix typo in ajp()
  * session: validate sessions only within one realm

 -- Max Kellermann <mk@cm4all.com>  Fri, 18 Mar 2011 08:59:41 +0100

cm4all-beng-proxy (0.8.25) unstable; urgency=low

  * widget-http: discard request body on unknown view name
  * inline-widget: discard request body on error
  * {http,fcgi,was}-client: allocate response headers from caller pool
  * cmdline: fcgi_stock_limit defaults to 0 (no limit)

 -- Max Kellermann <mk@cm4all.com>  Mon, 14 Mar 2011 15:53:42 +0100

cm4all-beng-proxy (0.8.24) unstable; urgency=low

  * fcgi-client: release the connection even when padding not consumed
    after empty response

 -- Max Kellermann <mk@cm4all.com>  Wed, 02 Mar 2011 17:39:33 +0100

cm4all-beng-proxy (0.8.23) unstable; urgency=low

  * memcached-client: allocate a new memory pool
  * memcached-client: copy caller_pool reference before freeing the client
  * fcgi-client: check headers!=NULL
  * fcgi-client: release the connection even when padding not consumed

 -- Max Kellermann <mk@cm4all.com>  Mon, 28 Feb 2011 10:50:02 +0100

cm4all-beng-proxy (0.8.22) unstable; urgency=low

  * cgi: fill special variables CONTENT_TYPE, CONTENT_LENGTH
  * memcached-client: remove stray pool_unref() call
  * memcached-client: reuse the socket if the remaining value is buffered
  * http-cache-choice: abbreviate memcached keys
  * *-cache: allocate a parent pool for cache items
  * pool: re-enable linear pools
  * frame: free the request body on error
  * http-cache: free cached body which was dismissed

 -- Max Kellermann <mk@cm4all.com>  Mon, 07 Feb 2011 15:34:09 +0100

cm4all-beng-proxy (0.8.21) unstable; urgency=low

  * merge release 0.7.55
  * jail: translate the document root properly
  * header-forward: forward the "Host" header to CGI/FastCGI/AJP
  * http-error: map ENOTDIR to "404 Not Found"
  * http-server: fix assertion failure on write error
  * fcgi-stock: clear all environment variables

 -- Max Kellermann <mk@cm4all.com>  Thu, 06 Jan 2011 16:04:20 +0100

cm4all-beng-proxy (0.8.20) unstable; urgency=low

  * widget-resolver: add pedantic state assertions
  * async: remember a copy of the operation in !NDEBUG
  * python/translation/response: max_age() returns self

 -- Max Kellermann <mk@cm4all.com>  Mon, 06 Dec 2010 23:02:50 +0100

cm4all-beng-proxy (0.8.19) unstable; urgency=low

  * merge release 0.7.54

 -- Max Kellermann <mk@cm4all.com>  Wed, 17 Nov 2010 16:25:10 +0100

cm4all-beng-proxy (0.8.18) unstable; urgency=low

  * was-client: explicitly send 32 bit METHOD payload
  * was-client: explicitly parse STATUS as 32 bit integer
  * istream: check presence of as_fd() in optimized build

 -- Max Kellermann <mk@cm4all.com>  Fri, 05 Nov 2010 11:00:54 +0100

cm4all-beng-proxy (0.8.17) unstable; urgency=low

  * merged release 0.7.53
  * widget: use colon as widget path separator
  * was-client: check for abort during response handler
  * was-client: implement STOP
  * was-client: release memory pools
  * was-launch: enable non-blocking mode on input and output
  * http-server: don't crash on malformed pipelined request
  * main: free the WAS stock and the UDP listener in the SIGTERM handler

 -- Max Kellermann <mk@cm4all.com>  Thu, 28 Oct 2010 19:50:26 +0200

cm4all-beng-proxy (0.8.16) unstable; urgency=low

  * merged release 0.7.52
  * was-client: support for the WAS protocol

 -- Max Kellermann <mk@cm4all.com>  Wed, 13 Oct 2010 16:45:18 +0200

cm4all-beng-proxy (0.8.15) unstable; urgency=low

  * resource-address: don't skip question mark twice

 -- Max Kellermann <mk@cm4all.com>  Tue, 28 Sep 2010 12:20:33 +0200

cm4all-beng-proxy (0.8.14) unstable; urgency=low

  * processor: schedule "xmlns:c" deletion

 -- Max Kellermann <mk@cm4all.com>  Thu, 23 Sep 2010 14:42:31 +0200

cm4all-beng-proxy (0.8.13) unstable; urgency=low

  * processor: delete "xmlns:c" attributes from link elements
  * istream-{head,zero}: implement method available()
  * merged release 0.7.51

 -- Max Kellermann <mk@cm4all.com>  Tue, 17 Aug 2010 09:54:33 +0200

cm4all-beng-proxy (0.8.12) unstable; urgency=low

  * http-cache-memcached: copy resource address
  * debian/control: add missing ${shlibs:Depends}
  * merged release 0.7.50

 -- Max Kellermann <mk@cm4all.com>  Thu, 12 Aug 2010 20:17:52 +0200

cm4all-beng-proxy (0.8.11) unstable; urgency=low

  * delegate-client: fix SCM_RIGHTS check
  * use Linux 2.6 CLOEXEC/NONBLOCK flags
  * tcache: INVALIDATE removes all variants (error documents etc.)
  * control: new UDP based protocol, allows invalidating caches
  * hashmap: fix assertion failure in hashmap_remove_match()
  * merged release 0.7.49

 -- Max Kellermann <mk@cm4all.com>  Tue, 10 Aug 2010 15:48:10 +0200

cm4all-beng-proxy (0.8.10) unstable; urgency=low

  * tcache: copy response.previous

 -- Max Kellermann <mk@cm4all.com>  Mon, 02 Aug 2010 18:03:43 +0200

cm4all-beng-proxy (0.8.9) unstable; urgency=low

  * (f?)cgi-handler: forward query string only if focused
  * ajp-handler: merge into proxy-handler
  * proxy-handler: forward query string if focused
  * cgi, fastcgi-handler: enable the resource cache
  * translation: add packets CHECK and PREVIOUS for authentication
  * python: add Response.max_age()

 -- Max Kellermann <mk@cm4all.com>  Fri, 30 Jul 2010 11:39:22 +0200

cm4all-beng-proxy (0.8.8) unstable; urgency=low

  * prototypes/translate.py: added new ticket-fastcgi programs
  * http-cache: implement FastCGI caching
  * merged release 0.7.47

 -- Max Kellermann <mk@cm4all.com>  Wed, 21 Jul 2010 13:00:43 +0200

cm4all-beng-proxy (0.8.7) unstable; urgency=low

  * istream-delayed: update the "direct" bit mask
  * http-client: send "Expect: 100-continue"
  * response, widget-http: apply istream_pipe to filter input
  * proxy-handler: apply istream_pipe to request body
  * istream-ajp-body: send larger request body packets
  * ajp-client: support splice()
  * merged release 0.7.46

 -- Max Kellermann <mk@cm4all.com>  Fri, 25 Jun 2010 18:52:04 +0200

cm4all-beng-proxy (0.8.6) unstable; urgency=low

  * translation: added support for custom error documents
  * response: convert HEAD to GET if filter follows
  * processor: short-circuit on HEAD request
  * python: depend on python-twisted-core

 -- Max Kellermann <mk@cm4all.com>  Wed, 16 Jun 2010 16:37:42 +0200

cm4all-beng-proxy (0.8.5) unstable; urgency=low

  * istream-tee: allow second output to block
  * widget-http: don't transform error documents
  * response, widget-http: disable filters after widget frame request
  * translation: added packet FILTER_4XX to filter client errors
  * merged release 0.7.45

 -- Max Kellermann <mk@cm4all.com>  Thu, 10 Jun 2010 16:13:14 +0200

cm4all-beng-proxy (0.8.4) unstable; urgency=low

  * python: added missing "Response" import
  * python: resume parsing after deferred call
  * http-client: implement istream method as_fd()
  * merged release 0.7.44

 -- Max Kellermann <mk@cm4all.com>  Mon, 07 Jun 2010 17:01:16 +0200

cm4all-beng-proxy (0.8.3) unstable; urgency=low

  * file-handler: implement If-Range (RFC 2616 14.27)
  * merged release 0.7.42

 -- Max Kellermann <mk@cm4all.com>  Tue, 01 Jun 2010 16:17:13 +0200

cm4all-beng-proxy (0.8.2) unstable; urgency=low

  * cookie-client: verify the cookie path
  * python: use Twisted's logging library
  * python: added a widget registry class
  * merged release 0.7.41

 -- Max Kellermann <mk@cm4all.com>  Wed, 26 May 2010 13:08:16 +0200

cm4all-beng-proxy (0.8.1) unstable; urgency=low

  * http-cache-memcached: delete entity records on POST

 -- Max Kellermann <mk@cm4all.com>  Tue, 18 May 2010 12:21:55 +0200

cm4all-beng-proxy (0.8) unstable; urgency=low

  * istream: added method as_fd() to convert istream to file descriptor
  * fork: support passing stdin istream fd to child process
  * http-cache: discard only matching entries on POST
  * istream-html-escape: escape single and double quote
  * rewrite-uri: escape the result with XML entities

 -- Max Kellermann <mk@cm4all.com>  Thu, 13 May 2010 12:34:46 +0200

cm4all-beng-proxy (0.7.55) unstable; urgency=low

  * pool: reparent pools in optimized build
  * istream-deflate: add missing pool reference while reading
  * istream-deflate: fix several error handlers

 -- Max Kellermann <mk@cm4all.com>  Thu, 06 Jan 2011 12:59:39 +0100

cm4all-beng-proxy (0.7.54) unstable; urgency=low

  * http-server: fix crash on deferred chunked request body
  * parser: fix crash on malformed SCRIPT element

 -- Max Kellermann <mk@cm4all.com>  Wed, 17 Nov 2010 16:13:09 +0100

cm4all-beng-proxy (0.7.53) unstable; urgency=low

  * http-server: don't crash on malformed pipelined request
  * sink-header: fix assertion failure on empty trailer

 -- Max Kellermann <mk@cm4all.com>  Thu, 28 Oct 2010 18:39:01 +0200

cm4all-beng-proxy (0.7.52) unstable; urgency=low

  * fcgi-client: fix send timeout handler
  * fork: finish the buffer after pipe was drained

 -- Max Kellermann <mk@cm4all.com>  Wed, 13 Oct 2010 16:39:26 +0200

cm4all-beng-proxy (0.7.51) unstable; urgency=low

  * http-client: clear response body pointer before forwarding EOF event
  * processor: fix assertion failure for c:mode in c:widget

 -- Max Kellermann <mk@cm4all.com>  Mon, 16 Aug 2010 17:01:48 +0200

cm4all-beng-proxy (0.7.50) unstable; urgency=low

  * header-forward: don't forward the "Host" header to HTTP servers
  * resource-address: use uri_relative() for CGI
  * uri-relative: don't lose host name in uri_absolute()
  * uri-relative: don't fail on absolute URIs
  * http-cache-heap: don't use uninitialized item size

 -- Max Kellermann <mk@cm4all.com>  Thu, 12 Aug 2010 20:03:49 +0200

cm4all-beng-proxy (0.7.49) unstable; urgency=low

  * hashmap: fix assertion failure in hashmap_remove_value()

 -- Max Kellermann <mk@cm4all.com>  Tue, 10 Aug 2010 15:37:12 +0200

cm4all-beng-proxy (0.7.48) unstable; urgency=low

  * pipe-stock: add assertions on file descriptors

 -- Max Kellermann <mk@cm4all.com>  Mon, 09 Aug 2010 14:56:54 +0200

cm4all-beng-proxy (0.7.47) unstable; urgency=low

  * cmdline: add option "--group"

 -- Max Kellermann <mk@cm4all.com>  Fri, 16 Jul 2010 18:39:53 +0200

cm4all-beng-proxy (0.7.46) unstable; urgency=low

  * handler: initialize all translate_response attributes
  * http-client: consume buffer before header length check
  * istream-pipe: clear "direct" flags in constructor
  * istream-pipe: return gracefully when handler blocks
  * ajp-client: hold pool reference to reset TCP_CORK

 -- Max Kellermann <mk@cm4all.com>  Mon, 21 Jun 2010 17:53:21 +0200

cm4all-beng-proxy (0.7.45) unstable; urgency=low

  * istream-tee: separate "weak" values for the two outputs
  * fcache: don't close output when caching has been canceled
  * tcache: copy the attribute "secure_cookie"

 -- Max Kellermann <mk@cm4all.com>  Thu, 10 Jun 2010 15:21:34 +0200

cm4all-beng-proxy (0.7.44) unstable; urgency=low

  * http-client: check response header length
  * http-server: check request header length

 -- Max Kellermann <mk@cm4all.com>  Mon, 07 Jun 2010 16:51:57 +0200

cm4all-beng-proxy (0.7.43) unstable; urgency=low

  * http-cache: fixed NULL pointer dereference when storing empty response
    body on the heap

 -- Max Kellermann <mk@cm4all.com>  Tue, 01 Jun 2010 18:52:45 +0200

cm4all-beng-proxy (0.7.42) unstable; urgency=low

  * fork: check "direct" flag again after buffer flush
  * pool: pool_unref_denotify() remembers the code location
  * sink-{buffer,gstring}: don't invoke callback in abort()
  * async: added another debug flag to verify correctness

 -- Max Kellermann <mk@cm4all.com>  Mon, 31 May 2010 21:15:58 +0200

cm4all-beng-proxy (0.7.41) unstable; urgency=low

  * http-cache: initialize response status and headers on empty body

 -- Max Kellermann <mk@cm4all.com>  Tue, 25 May 2010 16:27:25 +0200

cm4all-beng-proxy (0.7.40) unstable; urgency=low

  * http-cache: fixed NULL pointer dereference when storing empty response
    body in memcached

 -- Max Kellermann <mk@cm4all.com>  Tue, 25 May 2010 15:04:44 +0200

cm4all-beng-proxy (0.7.39) unstable; urgency=low

  * memcached-stock: close value on connect failure
  * http: implement remaining status codes
  * http-cache: allow caching empty response body
  * http-cache: cache status codes 203, 206, 300, 301, 410
  * http-cache: don't cache authorized resources

 -- Max Kellermann <mk@cm4all.com>  Fri, 21 May 2010 17:37:29 +0200

cm4all-beng-proxy (0.7.38) unstable; urgency=low

  * http-server: send HTTP/1.1 declaration with "100 Continue"
  * connection: initialize "site_name", fixes crash bug
  * translation: added packet SECURE_COOKIE

 -- Max Kellermann <mk@cm4all.com>  Thu, 20 May 2010 15:40:34 +0200

cm4all-beng-proxy (0.7.37) unstable; urgency=low

  * *-client: implement a socket leak detector
  * handler: initialize response header without translation server

 -- Max Kellermann <mk@cm4all.com>  Tue, 18 May 2010 12:05:11 +0200

cm4all-beng-proxy (0.7.36) unstable; urgency=low

  * http-client: fixed NULL pointer dereference
  * handler, response: removed duplicate request body destruction calls

 -- Max Kellermann <mk@cm4all.com>  Tue, 11 May 2010 17:16:36 +0200

cm4all-beng-proxy (0.7.35) unstable; urgency=low

  * {http,fcgi,ajp}-request: close the request body on abort
  * handler: set fake translation response on malformed URI

 -- Max Kellermann <mk@cm4all.com>  Mon, 10 May 2010 11:22:23 +0200

cm4all-beng-proxy (0.7.34) unstable; urgency=low

  * translate: check the UNTRUSTED packet
  * translation: added packet UNTRUSTED_PREFIX

 -- Max Kellermann <mk@cm4all.com>  Fri, 30 Apr 2010 19:14:37 +0200

cm4all-beng-proxy (0.7.33) unstable; urgency=low

  * merged release 0.7.27.1
  * fcache: don't continue storing in background
  * fcgi-client: re-add event after some input data has been read

 -- Max Kellermann <mk@cm4all.com>  Fri, 30 Apr 2010 11:31:08 +0200

cm4all-beng-proxy (0.7.32) unstable; urgency=low

  * response: generate the "Server" response header
  * response: support the Authentication-Info response header
  * response: support custom authentication pages
  * translation: support custom response headers

 -- Max Kellermann <mk@cm4all.com>  Tue, 27 Apr 2010 17:09:59 +0200

cm4all-beng-proxy (0.7.31) unstable; urgency=low

  * support HTTP authentication (RFC 2617)

 -- Max Kellermann <mk@cm4all.com>  Mon, 26 Apr 2010 17:26:42 +0200

cm4all-beng-proxy (0.7.30) unstable; urgency=low

  * fcgi-client: support responses without a body
  * {http,fcgi}-client: hold caller pool reference during callback

 -- Max Kellermann <mk@cm4all.com>  Fri, 23 Apr 2010 14:41:05 +0200

cm4all-beng-proxy (0.7.29) unstable; urgency=low

  * http-cache: added missing pool_unref() in memcached_miss()
  * pool: added checked pool references

 -- Max Kellermann <mk@cm4all.com>  Thu, 22 Apr 2010 15:45:48 +0200

cm4all-beng-proxy (0.7.28) unstable; urgency=low

  * fcgi-client: support response status
  * translate: malformed packets are fatal
  * http-cache: don't cache resources with very long URIs
  * memcached-client: increase the maximum key size to 32 kB

 -- Max Kellermann <mk@cm4all.com>  Thu, 15 Apr 2010 15:06:51 +0200

cm4all-beng-proxy (0.7.27.1) unstable; urgency=low

  * http-cache: added missing pool_unref() in memcached_miss()
  * http-cache: don't cache resources with very long URIs
  * memcached-client: increase the maximum key size to 32 kB
  * fork: properly handle partially filled output buffer
  * fork: re-add event after some input data has been read

 -- Max Kellermann <mk@cm4all.com>  Thu, 29 Apr 2010 15:30:21 +0200

cm4all-beng-proxy (0.7.27) unstable; urgency=low

  * session: use GLib's PRNG to generate session ids
  * session: seed the PRNG with /dev/random
  * response: log UNTRUSTED violation attempts
  * response: drop widget sessions when there is no focus

 -- Max Kellermann <mk@cm4all.com>  Fri, 09 Apr 2010 12:04:18 +0200

cm4all-beng-proxy (0.7.26) unstable; urgency=low

  * memcached-client: schedule read event before callback
  * istream-tee: continue with second output if first is closed

 -- Max Kellermann <mk@cm4all.com>  Sun, 28 Mar 2010 18:08:11 +0200

cm4all-beng-proxy (0.7.25) unstable; urgency=low

  * memcached-client: don't poll if socket is closed
  * fork: close file descriptor on input error
  * pool: don't check attachments in pool_trash()

 -- Max Kellermann <mk@cm4all.com>  Thu, 25 Mar 2010 13:28:01 +0100

cm4all-beng-proxy (0.7.24) unstable; urgency=low

  * memcached-client: release socket after splice

 -- Max Kellermann <mk@cm4all.com>  Mon, 22 Mar 2010 11:29:45 +0100

cm4all-beng-proxy (0.7.23) unstable; urgency=low

  * sink-header: support splice
  * memcached-client: support splice (response)
  * fcgi-client: recover correctly after send error
  * fcgi-client: support chunked request body
  * fcgi-client: basic splice support for the request body
  * http-cache: duplicate headers
  * {http,memcached}-client: check "direct" mode after buffer flush
  * cmdline: added option "fcgi_stock_limit"
  * python: auto-export function write_packet()
  * python: Response methods return self

 -- Max Kellermann <mk@cm4all.com>  Fri, 19 Mar 2010 13:28:35 +0100

cm4all-beng-proxy (0.7.22) unstable; urgency=low

  * python: re-add function write_packet()

 -- Max Kellermann <mk@cm4all.com>  Fri, 12 Mar 2010 12:27:21 +0100

cm4all-beng-proxy (0.7.21) unstable; urgency=low

  * ajp-client: handle EAGAIN from send()
  * python: install the missing sources

 -- Max Kellermann <mk@cm4all.com>  Thu, 11 Mar 2010 16:58:25 +0100

cm4all-beng-proxy (0.7.20) unstable; urgency=low

  * http-client: don't reinstate event when socket is closed
  * access-log: log the site name
  * python: removed unused function write_packet()
  * python: split the module beng_proxy.translation
  * python: allow overriding query string and param in absolute_uri()
  * python: moved absolute_uri() to a separate library

 -- Max Kellermann <mk@cm4all.com>  Thu, 11 Mar 2010 09:48:52 +0100

cm4all-beng-proxy (0.7.19) unstable; urgency=low

  * client-socket: translate EV_TIMEOUT to ETIMEDOUT
  * fork: refill the input buffer as soon as possible
  * delegate-client: implement an abortable event
  * pool: added assertions for libevent leaks
  * direct: added option "-s enable_splice=no"

 -- Max Kellermann <mk@cm4all.com>  Thu, 04 Mar 2010 17:34:56 +0100

cm4all-beng-proxy (0.7.18) unstable; urgency=low

  * args: reserve memory for the trailing null byte

 -- Max Kellermann <mk@cm4all.com>  Tue, 23 Feb 2010 17:46:04 +0100

cm4all-beng-proxy (0.7.17) unstable; urgency=low

  * translation: added the BOUNCE packet (variant of REDIRECT)
  * translation: change widget packet HOST to UNTRUSTED
  * translation: pass internal URI arguments to the translation server
  * handler: use the specified status with REDIRECT
  * python: added method Request.absolute_uri()

 -- Max Kellermann <mk@cm4all.com>  Tue, 23 Feb 2010 16:15:22 +0100

cm4all-beng-proxy (0.7.16) unstable; urgency=low

  * processor: separate trusted from untrusted widgets by host name
  * processor: mode=partition is deprecated
  * translate: fix DOCUMENT_ROOT handler for CGI/FASTCGI
  * fcgi-request: added JailCGI support

 -- Max Kellermann <mk@cm4all.com>  Fri, 19 Feb 2010 14:29:29 +0100

cm4all-beng-proxy (0.7.15) unstable; urgency=low

  * processor: unreference the caller pool in abort()
  * tcache: clear BASE on mismatch
  * fcgi-client: generate the Content-Length request header
  * fcgi-client: send the CONTENT_TYPE parameter
  * prototypes/translate.py: use FastCGI to run PHP

 -- Max Kellermann <mk@cm4all.com>  Thu, 11 Feb 2010 14:43:21 +0100

cm4all-beng-proxy (0.7.14) unstable; urgency=low

  * connection: drop connections when the limit is exceeded
  * resource-address: added BASE support
  * fcgi-client: check the request ID in response packets
  * http-client: check response body when request body is closed
  * html-escape: use the last ampersand before the semicolon
  * html-escape: support &apos;
  * processor: unescape widget parameter values

 -- Max Kellermann <mk@cm4all.com>  Fri, 29 Jan 2010 17:49:43 +0100

cm4all-beng-proxy (0.7.13) unstable; urgency=low

  * fcgi-request: duplicate socket path
  * fcgi-request: support ACTION
  * fcgi-client: provide SCRIPT_FILENAME
  * fcgi-client: append empty PARAMS packet
  * fcgi-client: try to read response before request is finished
  * fcgi-client: implement the STDERR packet
  * fcgi-client: support request headers and body
  * fcgi-stock: manage one socket per child process
  * fcgi-stock: unlink socket path after connect
  * fcgi-stock: redirect fd 1,2 to /dev/null
  * fcgi-stock: kill FastCGI processes after 5 minutes idle
  * translation: new packet PAIR for passing parameters to FastCGI

 -- Max Kellermann <mk@cm4all.com>  Thu, 14 Jan 2010 13:36:48 +0100

cm4all-beng-proxy (0.7.12) unstable; urgency=low

  * http-cache: unlock the cache item after successful revalidation
  * http-cache-memcached: pass the expiration time to memcached
  * sink-header: comprise pending data in method available()
  * header-forward: forward the Expires response header

 -- Max Kellermann <mk@cm4all.com>  Tue, 22 Dec 2009 16:18:49 +0100

cm4all-beng-proxy (0.7.11) unstable; urgency=low

  * {ajp,memcached}-client: fix dis\appearing event for duplex socket
  * memcached-client: handle EAGAIN after send()
  * memcached-client: release socket as early as possible
  * header-forward: don't forward Accept-Encoding if transformation is
    enabled
  * widget-http, inline-widget: check Content-Encoding before processing
  * file-handler: send "Vary: Accept-Encoding" for compressed response
  * header-forward: support duplicate headers
  * fcache: implemented a 60 seconds timeout
  * fcache: copy pointer to local variable before callback
  * event2: refresh timeout after event has occurred

 -- Max Kellermann <mk@cm4all.com>  Fri, 18 Dec 2009 16:45:24 +0100

cm4all-beng-proxy (0.7.10) unstable; urgency=low

  * http-{server,client}: fix disappearing event for duplex socket

 -- Max Kellermann <mk@cm4all.com>  Mon, 14 Dec 2009 15:46:25 +0100

cm4all-beng-proxy (0.7.9) unstable; urgency=low

  * http: "Expect" is a hop-by-hop header
  * http-server: send "100 Continue" unless request body closed
  * http-client: poll socket after splice
  * http-server: handle EAGAIN after splice
  * http-server: send a 417 response on unrecognized "Expect" request
  * response, widget-http: append filter id to resource tag
  * resource-tag: check for "Cache-Control: no-store"

 -- Max Kellermann <mk@cm4all.com>  Mon, 14 Dec 2009 13:05:15 +0100

cm4all-beng-proxy (0.7.8) unstable; urgency=low

  * http-body: support partial response in method available()
  * file-handler: support pre-compressed static files
  * fcache: honor the "Cache-Control: no-store" response header

 -- Max Kellermann <mk@cm4all.com>  Wed, 09 Dec 2009 15:49:25 +0100

cm4all-beng-proxy (0.7.7) unstable; urgency=low

  * parser: allow underscore in attribute names
  * processor: check "type" attribute before URI rewriting
  * http-client: start receiving before request is sent
  * http-client: try to read response after write error
  * http-client: deliver response body after headers are finished
  * http-client: release socket as early as possible
  * http-client: serve buffer after socket has been closed
  * istream-chunked: clear input stream in abort handler
  * growing-buffer: fix crash after close in "data" callback

 -- Max Kellermann <mk@cm4all.com>  Thu, 03 Dec 2009 13:09:57 +0100

cm4all-beng-proxy (0.7.6) unstable; urgency=low

  * istream-hold: return -2 if handler is not available yet
  * http, ajp, fcgi: use istream_hold on request body
  * http-client: implemented splicing the request body
  * response: added missing URI substitution

 -- Max Kellermann <mk@cm4all.com>  Tue, 17 Nov 2009 15:25:35 +0100

cm4all-beng-proxy (0.7.5) unstable; urgency=low

  * session: 64 bit session ids
  * session: allow arbitrary session id size (at compile-time)
  * debian: larger default log file (16 * 4MB)
  * debian: added package cm4all-beng-proxy-toi

 -- Max Kellermann <mk@cm4all.com>  Mon, 16 Nov 2009 15:51:24 +0100

cm4all-beng-proxy (0.7.4) unstable; urgency=low

  * measure the latency of external resources
  * widget-http: partially revert "don't query session if !stateful"

 -- Max Kellermann <mk@cm4all.com>  Tue, 10 Nov 2009 15:06:03 +0100

cm4all-beng-proxy (0.7.3) unstable; urgency=low

  * uri-verify: don't reject double slash after first segment
  * hostname: allow the hyphen character
  * processor: allow processing without session
  * widget-http: don't query session if !stateful
  * request: disable session management for known bots
  * python: fixed AttributeError in __getattr__()
  * python: added method Response.process()
  * translation: added the response packets URI, HOST, SCHEME
  * translation: added header forward packets

 -- Max Kellermann <mk@cm4all.com>  Mon, 09 Nov 2009 16:40:27 +0100

cm4all-beng-proxy (0.7.2) unstable; urgency=low

  * fcache: close all caching connections on exit
  * istream-file: retry reading after EAGAIN
  * direct, istream-pipe: re-enable SPLICE_F_NONBLOCK
  * direct, istream-pipe: disable the SPLICE_F_MORE flag
  * http-client: handle EAGAIN after splice
  * http-client, header-writer: remove hop-by-hop response headers
  * response: optimized transformed response headers
  * handler: mangle CGI and FastCGI headers
  * header-forward: generate the X-Forwarded-For header
  * header-forward: add local host name to "Via" request header

 -- Max Kellermann <mk@cm4all.com>  Fri, 30 Oct 2009 13:41:02 +0100

cm4all-beng-proxy (0.7.1) unstable; urgency=low

  * file-handler: close the stream on "304 Not Modified"
  * pool: use assembler code only on gcc
  * cmdline: added option "--set tcp_stock_limit"
  * Makefile.am: enable the "subdir-objects" option

 -- Max Kellermann <mk@cm4all.com>  Thu, 22 Oct 2009 12:17:11 +0200

cm4all-beng-proxy (0.7) unstable; urgency=low

  * ajp-client: check if connection was closed during response callback
  * header-forward: log session id
  * istream: separate TCP splicing checks
  * istream-pipe: fix segmentation fault after incomplete direct transfer
  * istream-pipe: implement the "available" method
  * istream-pipe: allocate pipe only if handler supports it
  * istream-pipe: flush the pipe before reading from input
  * istream-pipe: reuse pipes in a stock
  * direct: support splice() from TCP socket to pipe
  * istream: direct() returns -3 if stream has been closed
  * hstock: don't destroy stocks while items are being created
  * tcp-stock: limit number of connections per host to 256
  * translate, http-client, ajp-client, cgi, http-cache: verify the HTTP
    response status
  * prototypes/translate.py: disallow "/../" and null bytes
  * prototypes/translate.py: added "/jail-delegate/" location
  * uri-parser: strict RFC 2396 URI verification
  * uri-parser: don't unescape the URI path
  * http-client, ajp-client: verify the request URI
  * uri-escape: unescape each character only once
  * http-cache: never use the memcached stock if caching is disabled
  * allow 8192 connections by default
  * allow 65536 file handles by default
  * added package cm4all-jailed-beng-proxy-delegate-helper

 -- Max Kellermann <mk@cm4all.com>  Wed, 21 Oct 2009 15:00:56 +0200

cm4all-beng-proxy (0.6.23) unstable; urgency=low

  * header-forward: log session information
  * prototypes/translate.py: added /cgi-bin/ location
  * http-server: disable keep-alive for HTTP/1.0 clients
  * http-server: don't send "Connection: Keep-Alive"
  * delegate-stock: clear the environment
  * delegate-stock: added jail support
  * delegate-client: reuse helper process after I/O error

 -- Max Kellermann <mk@cm4all.com>  Mon, 12 Oct 2009 17:29:35 +0200

cm4all-beng-proxy (0.6.22) unstable; urgency=low

  * istream-tee: clear both "enabled" flags in the eof/abort handler
  * istream-tee: fall back to first data() return value if second stream
    closed itself
  * http-cache: don't log body_abort after close

 -- Max Kellermann <mk@cm4all.com>  Thu, 01 Oct 2009 19:19:37 +0200

cm4all-beng-proxy (0.6.21) unstable; urgency=low

  * http-client: log more error messages
  * delegate-stock: added the DOCUMENT_ROOT environment variable
  * response, widget: accept "application/xhtml+xml"
  * cookie-server: allow square brackets in unquoted cookie values
    (violating RFC 2109 and RFC 2616)

 -- Max Kellermann <mk@cm4all.com>  Thu, 01 Oct 2009 13:55:40 +0200

cm4all-beng-proxy (0.6.20) unstable; urgency=low

  * stock: clear stock after 60 seconds idle
  * hstock: remove empty stocks
  * http-server, http-client, cgi: fixed off-by-one bug in header parser
  * istream-pipe: fix the direct() return value on error
  * istream-pipe: fix formula in range assertion
  * http-cache-memcached: implemented "remove"
  * handler: added FastCGI handler
  * fcgi-client: unref caller pool after socket release
  * fcgi-client: implemented response headers

 -- Max Kellermann <mk@cm4all.com>  Tue, 29 Sep 2009 14:07:13 +0200

cm4all-beng-proxy (0.6.19) unstable; urgency=low

  * http-client: release caller pool after socket release
  * memcached-client: release socket on marshalling error
  * stock: unref caller pool in abort handler
  * stock: lazy cleanup
  * http-cache: copy caller_pool to local variable

 -- Max Kellermann <mk@cm4all.com>  Thu, 24 Sep 2009 16:02:17 +0200

cm4all-beng-proxy (0.6.18) unstable; urgency=low

  * delegate-handler: support conditional GET and ranges
  * file-handler: fix suffix-byte-range-spec parser
  * delegate-helper: call open() with O_CLOEXEC|O_NOCTTY
  * istream-file: don't set FD_CLOEXEC if O_CLOEXEC is available
  * stock: hold caller pool during "get" operation
  * main: free balancer object during shutdown
  * memcached-client: enable socket timeout
  * delegate-stock: set FD_CLOEXEC on socket

 -- Max Kellermann <mk@cm4all.com>  Thu, 24 Sep 2009 10:50:53 +0200

cm4all-beng-proxy (0.6.17) unstable; urgency=low

  * tcp-stock: implemented a load balancer
  * python: accept address list in the ajp() method
  * http-server: added timeout for the HTTP request headers
  * response: close template when the content type is wrong
  * delegate-get: implemented response headers
  * delegate-get: provide status codes and error messages

 -- Max Kellermann <mk@cm4all.com>  Fri, 18 Sep 2009 15:36:57 +0200

cm4all-beng-proxy (0.6.16) unstable; urgency=low

  * tcp-stock: added support for bulldog-tyke
  * sink-buffer: close input if it's not used in the constructor
  * http-cache-memcached: close response body when deserialization fails
  * serialize: fix regression in serialize_uint64()

 -- Max Kellermann <mk@cm4all.com>  Tue, 15 Sep 2009 19:26:07 +0200

cm4all-beng-proxy (0.6.15) unstable; urgency=low

  * http-cache-choice: find more duplicates during cleanup
  * handler: added AJP handler
  * ajp-request: unref pool only on tcp_stock failure
  * ajp-client: prevent parser recursion
  * ajp-client: free request body when response is closed
  * ajp-client: reuse connection after END_RESPONSE packet
  * ajp-client: enable TCP_CORK while sending
  * istream-ajp-body: added a second "length" header field
  * ajp-client: auto-send empty request body chunk
  * ajp-client: register "write" event after GET_BODY_CHUNK packet
  * ajp-client: implemented request and response headers
  * http-cache-rfc: don't rewind tpool if called recursively

 -- Max Kellermann <mk@cm4all.com>  Fri, 11 Sep 2009 16:04:06 +0200

cm4all-beng-proxy (0.6.14) unstable; urgency=low

  * istream-tee: don't restart reading if already in progress

 -- Max Kellermann <mk@cm4all.com>  Thu, 03 Sep 2009 13:21:06 +0200

cm4all-beng-proxy (0.6.13) unstable; urgency=low

  * cookie-server: fix parsing multiple cookies
  * http-cache-memcached: clean up expired "choice" items
  * sink-gstring: use callback instead of public struct
  * istream-tee: restart reading when one output is closed

 -- Max Kellermann <mk@cm4all.com>  Wed, 02 Sep 2009 17:02:53 +0200

cm4all-beng-proxy (0.6.12) unstable; urgency=low

  * http-cache: don't attempt to remove cache items when the cache is disabled

 -- Max Kellermann <mk@cm4all.com>  Fri, 28 Aug 2009 15:40:48 +0200

cm4all-beng-proxy (0.6.11) unstable; urgency=low

  * http-cache-memcached: store HTTP status and response headers
  * http-cache-memcached: implemented flush (SIGHUP)
  * http-cache-memcached: support "Vary"
  * http-client: work around assertion failure in response_stream_close()

 -- Max Kellermann <mk@cm4all.com>  Thu, 27 Aug 2009 12:33:17 +0200

cm4all-beng-proxy (0.6.10) unstable; urgency=low

  * parser: finish tag before bailing out
  * http-request: allow URLs without path component
  * fork: clear event in read() method
  * istream-file: pass options O_CLOEXEC|O_NOCTTY to open()
  * response: check if the "Host" request header is valid

 -- Max Kellermann <mk@cm4all.com>  Tue, 18 Aug 2009 16:37:19 +0200

cm4all-beng-proxy (0.6.9) unstable; urgency=low

  * direct: disable SPLICE_F_NONBLOCK (temporary NFS EAGAIN workaround)

 -- Max Kellermann <mk@cm4all.com>  Mon, 17 Aug 2009 13:52:49 +0200

cm4all-beng-proxy (0.6.8) unstable; urgency=low

  * widget-http: close response body in error code path
  * http-cache: implemented memcached backend (--memcached-server)
  * processor: &c:base; returns the URI without scheme and host

 -- Max Kellermann <mk@cm4all.com>  Mon, 17 Aug 2009 12:29:19 +0200

cm4all-beng-proxy (0.6.7) unstable; urgency=low

  * file-handler: generate Expires from xattr user.MaxAge
  * cmdline: added option --set to configure:
    - max_connections
    - http_cache_size
    - filter_cache_size
    - translate_cache_size
  * flush caches on SIGHUP

 -- Max Kellermann <mk@cm4all.com>  Fri, 07 Aug 2009 11:41:10 +0200

cm4all-beng-proxy (0.6.6) unstable; urgency=low

  * added missing GLib build dependency
  * cgi-handler: set the "body_consumed" flag

 -- Max Kellermann <mk@cm4all.com>  Tue, 04 Aug 2009 09:53:01 +0200

cm4all-beng-proxy (0.6.5) unstable; urgency=low

  * shm: pass MAP_NORESERVE to mmap()
  * proxy-handler: support cookies
  * translation: added DISCARD_SESSION packet

 -- Max Kellermann <mk@cm4all.com>  Wed, 15 Jul 2009 18:00:33 +0200

cm4all-beng-proxy (0.6.4) unstable; urgency=low

  * http-client: don't read response body in HEAD requests
  * ajp-client: invoke the "abort" handler on error
  * filter-cache: lock cache items while they are served

 -- Max Kellermann <mk@cm4all.com>  Thu, 09 Jul 2009 14:36:14 +0200

cm4all-beng-proxy (0.6.3) unstable; urgency=low

  * http-server: implemented the DELETE method
  * http-server: refuse HTTP/0.9 requests
  * proxy-handler: send request body to template when no widget is focused
  * widget-request: pass original HTTP method to widget
  * session: automatically defragment sessions

 -- Max Kellermann <mk@cm4all.com>  Tue, 07 Jul 2009 16:57:22 +0200

cm4all-beng-proxy (0.6.2) unstable; urgency=low

  * lock: fixed race condition in debug flag updates
  * session: use rwlock for the session manager
  * proxy-handler: pass request headers to the remote HTTP server
  * proxy-handler: forward original Accept-Charset if processor is disabled
  * pipe: don't filter resources without a body
  * fcache: forward original HTTP status over "pipe" filter
  * cgi: support the "Status" line

 -- Max Kellermann <mk@cm4all.com>  Mon, 06 Jul 2009 16:38:26 +0200

cm4all-beng-proxy (0.6.1) unstable; urgency=low

  * session: consistently lock all session objects
  * rewrite-uri: check if widget_external_uri() returns NULL
  * widget-uri: don't generate the "path" argument when it's NULL
  * widget-uri: strip superfluous question mark from widget_base_address()
  * widget-uri: append parameters from the template first
  * widget-uri: re-add configured query string in widget_absolute_uri()
  * widget-uri: eliminate configured query string in widget_external_uri()
  * processor: don't consider session data for base=child and base=parent

 -- Max Kellermann <mk@cm4all.com>  Fri, 03 Jul 2009 15:52:01 +0200

cm4all-beng-proxy (0.6) unstable; urgency=low

  * inline-widget: check the widget HTTP response status
  * response: don't apply transformation on failed response
  * resource-address: include pipe arguments in filter cache key
  * handler: removed session redirect on the first request
  * http-cache: accept ETag response header instead of Last-Modified
  * filter-cache: don't require Last-Modified or Expires
  * file-handler: disable ETag only when processor comes first
  * file-handler: read ETag from xattr
  * pipe: generate new ETag for piped resource
  * session: purge sessions when shared memory is full
  * handler: don't enforce sessions for filtered responses

 -- Max Kellermann <mk@cm4all.com>  Tue, 30 Jun 2009 17:48:20 +0200

cm4all-beng-proxy (0.5.14) unstable; urgency=low

  * ajp-client: implemented request body
  * cookie-client: obey "max-age=0" properly
  * processor: forward the original HTTP status
  * response, widget-http: don't allow processing resource without body
  * widget-http: check the Content-Type before invoking processor
  * response: pass the "Location" response header
  * debian: added a separate -optimized-dbg package
  * added init script support for multiple ports (--port) and multiple listen
    (--listen) command line argumnents
  * translation: added the "APPEND" packet for command line arguments
  * pipe: support command line arguments

 -- Max Kellermann <mk@cm4all.com>  Mon, 29 Jun 2009 16:51:16 +0200

cm4all-beng-proxy (0.5.13) unstable; urgency=low

  * widget-registry: clear local_address in translate request
  * cmdline: added the "--listen" option

 -- Max Kellermann <mk@cm4all.com>  Wed, 24 Jun 2009 12:27:17 +0200

cm4all-beng-proxy (0.5.12) unstable; urgency=low

  * response: pass the "Location" response handler
  * added support for multiple listener ports

 -- Max Kellermann <mk@cm4all.com>  Tue, 23 Jun 2009 23:34:55 +0200

cm4all-beng-proxy (0.5.11) unstable; urgency=low

  * build with autotools
  * use libcm4all-socket, GLib
  * Makefile.am: support out-of-tree builds
  * added optimized Debian package
  * tcache: fixed wrong assignment in VARY=HOST
  * translation: added request packet LOCAL_ADDRESS

 -- Max Kellermann <mk@cm4all.com>  Tue, 23 Jun 2009 15:42:12 +0200

cm4all-beng-proxy (0.5.10) unstable; urgency=low

  * widget-http: assign the "address" variable

 -- Max Kellermann <mk@cm4all.com>  Mon, 15 Jun 2009 18:38:58 +0200

cm4all-beng-proxy (0.5.9) unstable; urgency=low

  * tcache: fixed typo in tcache_string_match()
  * tcache: support VARY=SESSION
  * translate: added the INVALIDATE response packet
  * cache, session: higher size limits
  * widget-uri: separate query_string from path_info
  * widget-uri: ignore widget parameters in widget_external_uri()

 -- Max Kellermann <mk@cm4all.com>  Mon, 15 Jun 2009 17:06:11 +0200

cm4all-beng-proxy (0.5.8) unstable; urgency=low

  * handler: fixed double free bug in translate_callback()

 -- Max Kellermann <mk@cm4all.com>  Sun, 14 Jun 2009 19:05:09 +0200

cm4all-beng-proxy (0.5.7) unstable; urgency=low

  * forward the Content-Disposition header
  * handler: assign new session to local variable, fix segfault
  * handler: don't dereference the NULL session

 -- Max Kellermann <mk@cm4all.com>  Sun, 14 Jun 2009 13:01:52 +0200

cm4all-beng-proxy (0.5.6) unstable; urgency=low

  * widget-http: send the "Via" request header instead of "X-Forwarded-For"
  * proxy-handler: send the "Via" request header
  * widget-request: check the "path" argument before calling uri_compress()

 -- Max Kellermann <mk@cm4all.com>  Tue, 09 Jun 2009 12:21:00 +0200

cm4all-beng-proxy (0.5.5) unstable; urgency=low

  * processor: allow specifying relative URI in c:base=child
  * widget-request: verify the "path" argument
  * widget: allocate address from widget's pool
  * widget-http: support multiple Set-Cookie response headers

 -- Max Kellermann <mk@cm4all.com>  Thu, 04 Jun 2009 15:10:15 +0200

cm4all-beng-proxy (0.5.4) unstable; urgency=low

  * implemented delegation of open() to a helper program
  * added the BASE translation packet, supported by the translation cache
  * deprecated c:mode=proxy
  * rewrite-uri: always enable focus in mode=partial
  * http-cache: don't cache resources with query string (RFC 2616 13.9)
  * http-cache: lock cache items while they are served

 -- Max Kellermann <mk@cm4all.com>  Thu, 28 May 2009 11:44:01 +0200

cm4all-beng-proxy (0.5.3) unstable; urgency=low

  * cgi: close request body on fork() failure
  * fork: added workaround for pipe-to-pipe splice()
  * http-cache: use cache entry when response ETag matches
  * cgi: loop in istream_cgi_read() to prevent blocking
  * cache: check for expired items once a minute
  * cache: optimize search for oldest item

 -- Max Kellermann <mk@cm4all.com>  Wed, 06 May 2009 13:23:46 +0200

cm4all-beng-proxy (0.5.2) unstable; urgency=low

  * added filter cache
  * header-parser: added missing range check in header_parse_line()
  * fork: added event for writing to the child process
  * fork: don't splice() from a pipe
  * response: don't pass request body to unfocused processor
  * added filter type "pipe"

 -- Max Kellermann <mk@cm4all.com>  Wed, 29 Apr 2009 13:24:26 +0200

cm4all-beng-proxy (0.5.1) unstable; urgency=low

  * processor: fixed base=child assertion failure
  * handler: close request body if it was not consumed
  * static-file: generate Last-Modified and ETag response headers
  * static-file: obey the Content-Type provided by the translation server
  * static-file: get Content-Type from extended attribute
  * http-cache: use istream_null when cached resource is empty

 -- Max Kellermann <mk@cm4all.com>  Mon, 27 Apr 2009 10:00:20 +0200

cm4all-beng-proxy (0.5) unstable; urgency=low

  * processor: accept c:mode/c:base attributes in any order
  * processor: removed alternative (anchor) rewrite syntax

 -- Max Kellermann <mk@cm4all.com>  Mon, 20 Apr 2009 22:04:19 +0200

cm4all-beng-proxy (0.4.10) unstable; urgency=low

  * processor: lift length limitation for widget parameters
  * translate: abort if a packet is too large
  * translate: support MAX_AGE for the whole response
  * hashmap: fix corruption of slot chain in hashmap_remove_value()

 -- Max Kellermann <mk@cm4all.com>  Fri, 17 Apr 2009 13:02:50 +0200

cm4all-beng-proxy (0.4.9) unstable; urgency=low

  * http-cache: explicitly start reading into cache
  * cgi: clear "headers" variable before publishing the response
  * translate: use DOCUMENT_ROOT as CGI parameter

 -- Max Kellermann <mk@cm4all.com>  Mon, 06 Apr 2009 16:21:57 +0200

cm4all-beng-proxy (0.4.8) unstable; urgency=low

  * translate: allow ADDRESS packets in AJP addresses
  * translate: initialize all fields of a FastCGI address
  * http-cache: close all caching connections on exit
  * processor: don't rewrite SCRIPT SRC attribute when proxying

 -- Max Kellermann <mk@cm4all.com>  Thu, 02 Apr 2009 15:45:46 +0200

cm4all-beng-proxy (0.4.7) unstable; urgency=low

  * http-server: use istream_null for empty request body
  * parser: check for trailing slash only in TAG_OPEN tags
  * parser: added support for XML Processing Instructions
  * processor: implemented XML Processing Instruction "cm4all-rewrite-uri"
  * uri-escape: escape the slash character
  * cache: remove all matching items in cache_remove()
  * http-cache: lock cache items while holding a reference

 -- Max Kellermann <mk@cm4all.com>  Thu, 02 Apr 2009 12:02:53 +0200

cm4all-beng-proxy (0.4.6) unstable; urgency=low

  * file_handler: fixed logic error in If-Modified-Since check
  * date: return UTC time stamp in http_date_parse()
  * cache: continue search after item was invalidated
  * cache: remove the correct cache item
  * istream-chunked: work around invalid assertion failure
  * istream-subst: fixed corruption after partial match

 -- Max Kellermann <mk@cm4all.com>  Wed, 25 Mar 2009 15:03:10 +0100

cm4all-beng-proxy (0.4.5) unstable; urgency=low

  * http-server: assume keep-alive is enabled on HTTP 1.1
  * http-client: unregister EV_READ when the buffer is full
  * translation: added QUERY_STRING packet
  * processor: optionally parse base/mode from URI

 -- Max Kellermann <mk@cm4all.com>  Tue, 17 Mar 2009 13:04:25 +0100

cm4all-beng-proxy (0.4.4) unstable; urgency=low

  * forward Accept-Language request header to the translation server
  * translate: added the USER_AGENT request packet
  * session: obey the USER/MAX_AGE setting
  * use libcm4all-inline-dev in libcm4all-beng-proxy-dev
  * added pkg-config file for libcm4all-beng-proxy-dev
  * updated python-central dependencies
  * processor: parse c:base/c:mode attributes in PARAM tags

 -- Max Kellermann <mk@cm4all.com>  Wed, 11 Mar 2009 09:43:48 +0100

cm4all-beng-proxy (0.4.3) unstable; urgency=low

  * processor: rewrite URI in LINK tags
  * processor: rewrite URI in PARAM tags
  * use splice() from glibc 2.7
  * translate: added VARY response packet
  * build documentation with texlive

 -- Max Kellermann <mk@cm4all.com>  Wed, 04 Mar 2009 09:53:56 +0100

cm4all-beng-proxy (0.4.2) unstable; urgency=low

  * hashmap: fix corruption in slot chain
  * use monotonic clock to calculate expiry times
  * processor: rewrite URIs in the EMBED, VIDEO, AUDIO tags

 -- Max Kellermann <mk@cm4all.com>  Tue, 17 Feb 2009 17:14:48 +0100

cm4all-beng-proxy (0.4.1) unstable; urgency=low

  * translate: clear client->transformation
  * handler: check for translation errors
  * http-server: fixed assertion failure during shutdown
  * http-server: send "Keep-Alive" response header
  * worker: after fork(), call event_reinit() in the parent process
  * added valgrind build dependency
  * build with Debian's libevent-1.4 package

 -- Max Kellermann <mk@cm4all.com>  Tue, 10 Feb 2009 11:48:53 +0100

cm4all-beng-proxy (0.4) unstable; urgency=low

  * added support for transformation views
    - in the JavaScript API, mode=proxy is now deprecated
  * http-cache: fix segfault when request_headers==NULL
  * http-cache: store multiple (varying) versions of a resource
  * http-cache: use the "max-age" cache-control response

 -- Max Kellermann <mk@cm4all.com>  Fri, 30 Jan 2009 13:29:43 +0100

cm4all-beng-proxy (0.3.9) unstable; urgency=low

  * http-client: assume keep-alive is enabled on HTTP 1.1
  * processor: use configured/session path-info for mode=child URIs

 -- Max Kellermann <mk@cm4all.com>  Tue, 27 Jan 2009 13:07:51 +0100

cm4all-beng-proxy (0.3.8) unstable; urgency=low

  * processor: pass Content-Type and Content-Language headers from
    template
  * http-client: allow chunked response body without keep-alive

 -- Max Kellermann <mk@cm4all.com>  Fri, 23 Jan 2009 13:02:42 +0100

cm4all-beng-proxy (0.3.7) unstable; urgency=low

  * istream_subst: exit the loop if state==INSERT
  * istream_iconv: check if the full buffer could be flushed
  * worker: don't reinitialize session manager during shutdown

 -- Max Kellermann <mk@cm4all.com>  Thu, 15 Jan 2009 10:39:47 +0100

cm4all-beng-proxy (0.3.6) unstable; urgency=low

  * processor: ignore closing </header>
  * widget-http: now really don't check content-type in frame parents
  * parser: skip comments
  * processor: implemented c:base="parent"
  * processor: added "c:" prefix to c:widget child elements
  * processor: renamed the "c:param" element to "c:parameter"

 -- Max Kellermann <mk@cm4all.com>  Thu, 08 Jan 2009 11:17:29 +0100

cm4all-beng-proxy (0.3.5) unstable; urgency=low

  * widget-http: don't check content-type in frame parents
  * istream-subst: allow null bytes in the input stream
  * js: added the "translate" parameter for passing values to the
    translation server
  * rewrite-uri: refuse to rewrite a frame URI without widget id

 -- Max Kellermann <mk@cm4all.com>  Mon, 05 Jan 2009 16:46:32 +0100

cm4all-beng-proxy (0.3.4) unstable; urgency=low

  * processor: added support for custom widget request headers
  * http-cache: obey the "Vary" response header
  * http-cache: pass the new http_cache_info object when testing a cache
    item

 -- Max Kellermann <mk@cm4all.com>  Tue, 30 Dec 2008 15:46:44 +0100

cm4all-beng-proxy (0.3.3) unstable; urgency=low

  * processor: grew widget parameter buffer to 512 bytes
  * widget-resolver: clear widget->resolver on abort
  * cgi: clear the input's handler in cgi_async_abort()
  * widget-stream: use istream_hold (reverts r4171)

 -- Max Kellermann <mk@cm4all.com>  Fri, 05 Dec 2008 14:43:05 +0100

cm4all-beng-proxy (0.3.2) unstable; urgency=low

  * processor: free memory before calling embed_frame_widget()
  * processor: allocate query string from the widget pool
  * processor: removed the obsolete widget attributes "tag" and "style"
  * parser: hold a reference to the pool

 -- Max Kellermann <mk@cm4all.com>  Mon, 01 Dec 2008 14:15:38 +0100

cm4all-beng-proxy (0.3.1) unstable; urgency=low

  * http-client: remove Transfer-Encoding and Content-Length from response
    headers
  * http-client: don't read body after invoke_response()
  * fork: retry splice() after EAGAIN
  * fork: don't close input when splice() fails
  * cgi: abort the response handler when the stdin stream fails
  * istream_file, istream_pipe, fork, client_socket, listener: fixed file
    descriptor leaks
  * processor: hold a reference to the caller's pool
  * debian/rules: enabled test suite

 -- Max Kellermann <mk@cm4all.com>  Thu, 27 Nov 2008 16:01:16 +0100

cm4all-beng-proxy (0.3) unstable; urgency=low

  * implemented widget filters
  * translate: initialize all fields of a CGI address
  * fork: read request body on EAGAIN
  * fork: implemented the direct() method with splice()
  * python: added class Response
  * prototypes/translate.py:
    - support "filter"
    - support "content_type"
  * demo: added widget filter demo

 -- Max Kellermann <mk@cm4all.com>  Wed, 26 Nov 2008 16:27:29 +0100

cm4all-beng-proxy (0.2) unstable; urgency=low

  * don't quote text/xml widgets
  * widget-resolver: pass widget_pool to widget_class_lookup()
  * widget-registry: allocate widget_class from widget_pool
  * widget-stream: eliminated the async operation proxy, because the
    operation cannot be aborted before the constructor returns
  * widget-stream: don't clear the "delayed" stream in the response() callback
  * rewrite-uri: trigger istream_read(delayed) after istream_delayed_set()
  * doc: clarified XSLT integration

 -- Max Kellermann <mk@cm4all.com>  Tue, 25 Nov 2008 15:28:54 +0100

cm4all-beng-proxy (0.1) unstable; urgency=low

  * initial release

 -- Max Kellermann <mk@cm4all.com>  Mon, 17 Nov 2008 11:59:36 +0100<|MERGE_RESOLUTION|>--- conflicted
+++ resolved
@@ -1,13 +1,13 @@
-<<<<<<< HEAD
 cm4all-beng-proxy (14.0.1) unstable; urgency=low
 
   * certdb: retry ACME requests after status 5xx (server error)
   * log-json: generate JSONL (JSON Lines)
-=======
+
+ --   
+
 cm4all-beng-proxy (13.3) unstable; urgency=low
 
   * 
->>>>>>> 53d83afa
 
  --   
 
