--- conflicted
+++ resolved
@@ -1,6 +1,6 @@
-<<<<<<< HEAD
 cm4all-beng-proxy (2.3.1) unstable; urgency=low
 
+  * merge release 2.1.16
   * pool: reduce CPU overhead for large areas
 
  --   
@@ -17,13 +17,12 @@
   * {http,filter}-cache: reduce overhead when cache is disabled
 
  -- Max Kellermann <mk@cm4all.com>  Mon, 22 Oct 2012 13:48:20 -0000
-=======
+
 cm4all-beng-proxy (2.1.16) unstable; urgency=low
 
   * merge release 2.0.54
 
  -- Max Kellermann <mk@cm4all.com>  Thu, 06 Dec 2012 16:35:17 -0000
->>>>>>> e8a6c962
 
 cm4all-beng-proxy (2.1.15) unstable; urgency=low
 
