<<<<<<< HEAD
cm4all-beng-proxy (11.0.1) unstable; urgency=low

  * spawn: switch to a new systemd scope
  * spawn: create new PID namespace
  * translation: add packets CGROUP, CGROUP_SET
  * session: allow multiple realms per session
  * ssl: free more drained I/O buffers
  * ssl: reduce memory usage
  * SlicePool: reduce fragmentation
  * enable TCP_DEFER_ACCEPT for HTTP listeners
  * debian/lb.postinst: move user "cm4all-beng-lb" to group "nogroup"
  * remove obsolete sysv init scripts, depend on systemd instead

 --
=======
cm4all-beng-proxy (10.22) unstable; urgency=low

  * debian/control: add missing dependency on libcm4all-inline-dev
  * http_address: ensure that at least one socket address is specified
  * systemd: implement "reload"

 -- Max Kellermann <mk@cm4all.com>  Mon, 04 Jul 2016 11:12:29 -0000
>>>>>>> c5e410a4

cm4all-beng-proxy (10.21) unstable; urgency=low

  * session: fix user expiry after defragmentation
  * session: save site name in session file

 -- Max Kellermann <mk@cm4all.com>  Wed, 08 Jun 2016 20:07:13 -0000

cm4all-beng-proxy (10.20) unstable; urgency=low

  * fix nullptr dereference while removing stale "session" parameter

 -- Max Kellermann <mk@cm4all.com>  Wed, 25 May 2016 11:06:38 -0000

cm4all-beng-proxy (10.19) unstable; urgency=low

  * merge release 9.14
  * log the request URI on session realm mismatch
  * omit stale "session" parameter in processed URIs

 -- Max Kellermann <mk@cm4all.com>  Tue, 24 May 2016 17:36:07 -0000

cm4all-beng-proxy (10.18) unstable; urgency=low

  * http_client: fix TLS memory leak / crash bug

 -- Max Kellermann <mk@cm4all.com>  Thu, 19 May 2016 10:49:58 -0000

cm4all-beng-proxy (10.17) unstable; urgency=low

  * spawn/client: handle empty payloads from recvmmsg()

 -- Max Kellermann <mk@cm4all.com>  Mon, 09 May 2016 10:05:55 -0000

cm4all-beng-proxy (10.16) unstable; urgency=low

  * control: enable SO_REUSEADDR on the UDP socket

 -- Max Kellermann <mk@cm4all.com>  Fri, 29 Apr 2016 13:13:31 -0000

cm4all-beng-proxy (10.15) unstable; urgency=low

  * was: fix crash after spawn failure
  * spawn/client: abort worker process when the spawner is gone
  * spawn/client: optimize message receiver
  * spawn/server: retry sending after EAGAIN

 -- Max Kellermann <mk@cm4all.com>  Fri, 29 Apr 2016 09:31:54 -0000

cm4all-beng-proxy (10.14) unstable; urgency=low

  * enable TCP_DEFER_ACCEPT for HTTP and SSL listeners
  * ssl: increase the handshake timeout to 60 seconds
  * lb: log the client IP address

 -- Max Kellermann <mk@cm4all.com>  Thu, 28 Apr 2016 09:24:19 -0000

cm4all-beng-proxy (10.13) unstable; urgency=low

  * was: fix crash after early-crashing WAS process
  * was: fix crash after WAS process has been released
  * ssl: limit the handshake duration
  * beng-proxy: support listening on UNIX domain sockets

 -- Max Kellermann <mk@cm4all.com>  Wed, 27 Apr 2016 18:34:26 -0000

cm4all-beng-proxy (10.12) unstable; urgency=low

  * ssl: reduce allocator fragmentation, cycle another buffer

 -- Max Kellermann <mk@cm4all.com>  Thu, 21 Apr 2016 07:29:51 -0000

cm4all-beng-proxy (10.11) unstable; urgency=low

  * thread_queue: fix race condition
  * ssl: reduce allocator fragmentation

 -- Max Kellermann <mk@cm4all.com>  Mon, 18 Apr 2016 14:51:41 -0000

cm4all-beng-proxy (10.10) unstable; urgency=low

  * merge release 9.13
  * SlicePool: reduce fragmentation

 -- Max Kellermann <mk@cm4all.com>  Tue, 12 Apr 2016 15:12:03 -0000

cm4all-beng-proxy (10.9) unstable; urgency=low

  * merge release 9.12

 -- Max Kellermann <mk@cm4all.com>  Wed, 06 Apr 2016 12:11:38 -0000

cm4all-beng-proxy (10.8) unstable; urgency=low

  * SlicePool: optimize allocation
  * lb: cycle buffers before compressing slice allocator
  * was: fix spurious "Resource temporarily unavailable" warnings

 -- Max Kellermann <mk@cm4all.com>  Wed, 06 Apr 2016 06:35:37 -0000

cm4all-beng-proxy (10.7) unstable; urgency=low

  * lb: fix systemd service start timeout
  * spawn: fix assertion failure when STDERR_PATH fails
  * was: fix use-after-free bug

 -- Max Kellermann <mk@cm4all.com>  Tue, 29 Mar 2016 10:31:34 -0000

cm4all-beng-proxy (10.6) unstable; urgency=low

  * lb: fix false memory leak during shutdown
  * ssl: cycle buffers to reduce allocator fragmentation

 -- Max Kellermann <mk@cm4all.com>  Wed, 23 Mar 2016 14:16:55 -0000

cm4all-beng-proxy (10.5) unstable; urgency=low

  * lb: fix crash due to duplicate OpenSSL initialization by libpq
  * lb: check cert_db.ca_cert settings with --check
  * lb: fix shutdown with --watchdog
  * http_client: fix assertion failure with keep-alive disabled
  * http_server: fix missing "100 Continue"
  * certdb: unwrap key in "new-cert
  * certdb: allow overriding database with /etc/cm4all/beng/certdb.connect
  * spawn: fix assertion failure

 -- Max Kellermann <mk@cm4all.com>  Tue, 08 Mar 2016 16:01:22 -0000

cm4all-beng-proxy (10.4) unstable; urgency=low

  * merge release 9.11
  * spawn: fix uninitialized MOUNT_TMP_TMPFS setting

 -- Max Kellermann <mk@cm4all.com>  Thu, 03 Mar 2016 13:11:49 -0000

cm4all-beng-proxy (10.3) unstable; urgency=low

  * lhttp: fix double free bug
  * lhttp, fcgi: abandon child process after connect failure
  * spawn: wait for spawn process during shutdown
  * {http,filter,nfs}_cache: raise cacheable size limit to 512 kB
  * http_client: reschedule read event after blocking write recovery

 -- Max Kellermann <mk@cm4all.com>  Wed, 02 Mar 2016 14:06:44 -0000

cm4all-beng-proxy (10.2) unstable; urgency=low

  * rubber: remove excessive debugging code to speed up cache flush
  * spawn: fix SETENV breakage
  * spawn: initialize supplementary groups
  * spawn: change to user www-data by default
  * http_client: fix double free bug
  * fcache: raise default expiration to one week
  * systemd: set "Type=notify"

 -- Max Kellermann <mk@cm4all.com>  Tue, 01 Mar 2016 18:43:23 -0000

cm4all-beng-proxy (10.1) unstable; urgency=low

  * merge release 9.10
  * python: add missing constant TRANSLATE_REALM_FROM_AUTH_BASE
  * spawn: dedicated process for spawning child processes
  * fcgi: terminate FastCGI processes with SIGTERM instead of SIGUSR1
  * was: implement response body interruption
  * translation: add packet NO_NEW_PRIVS
  * session: 128 bit session ids
  * emit systemd "READY" notification
  * debian: eliminate the TOI build

 -- Max Kellermann <mk@cm4all.com>  Thu, 25 Feb 2016 23:55:33 -0000

cm4all-beng-proxy (10.0.5) unstable; urgency=low

  * http_client: fix memory leak
  * spawn/prepared: fix environment variable breakage
  * request: fix crash (due to realm regression in 10.0.4)

 -- Max Kellermann <mk@cm4all.com>  Tue, 09 Feb 2016 18:09:43 -0000

cm4all-beng-proxy (10.0.4) unstable; urgency=low

  * istream/dechunk: merge chunk sizes
  * istream/dechunk: fix bogus "closed prematurely" error
  * spawn/JailConfig: fix jail.conf parser regression
  * translate_parser: fix JailCGI home path regression
  * translation: add packet REALM_FROM_AUTH_BASE
  * translation: allow mount options in MOUNT_TMP_TMPFS
  * pipe_filter: add JailCGI support
  * fcgi/stock: fix double free bug
  * http_request: fix connection leak after OpenSSL error
  * ssl/cache: fix two crash bugs
  * ssl/cache: reduce delay from 1s to 200ms
  * ssl/cache: maintain cache only in worker process
  * ssl/cache: support CA chains
  * ssl/factory: support the subjectAltName extension
  * ssl/filter: handle "close notify" alerts
  * certdb: rename PostgreSQL table to singular
  * certdb: load PostgreSQL connect string from lb.conf
  * certdb: support the subjectAltName extension
  * certdb: implement the ACME protocol
  * systemd/lb: disable --watchdog, set Restart=on-failure instead
  * systemd/bp: default to --workers=0, set Restart=on-failure instead

 -- Max Kellermann <mk@cm4all.com>  Thu, 04 Feb 2016 21:12:22 -0000

cm4all-beng-proxy (10.0.3) unstable; urgency=low

  * ssl/cache: populate name cache asynchronously
  * certdb: add command "populate"

 -- Max Kellermann <mk@cm4all.com>  Tue, 12 Jan 2016 10:35:32 -0000

cm4all-beng-proxy (10.0.2) unstable; urgency=low

  * ssl/cache: open multiple PostgreSQL connections on demand
  * ssl/cache: mirror a list of all certificate host names
  * certdb: add command "delete"

 -- Max Kellermann <mk@cm4all.com>  Wed, 06 Jan 2016 11:11:51 -0000

cm4all-beng-proxy (10.0.1) unstable; urgency=low

  * drop support for Debian Squeeze
  * inline_widget: time out after 10 seconds
  * lb: support SSL certificates stored in PostgreSQL database
  * disable the access log by default

 -- Max Kellermann <mk@cm4all.com>  Fri, 18 Dec 2015 18:48:31 -0000

cm4all-beng-proxy (9.14) unstable; urgency=low

  * merge release 8.13
  * was: fix crash on malformed STATUS packet

 -- Max Kellermann <mk@cm4all.com>  Fri, 20 May 2016 15:43:48 -0000

cm4all-beng-proxy (9.13) unstable; urgency=low

  * merge release 8.12
  * lb: fix false memory leak during shutdown

 -- Max Kellermann <mk@cm4all.com>  Tue, 12 Apr 2016 13:03:18 -0000

cm4all-beng-proxy (9.12) unstable; urgency=low

  * header-forward: fix duplicate "Location" header

 -- Max Kellermann <mk@cm4all.com>  Wed, 06 Apr 2016 12:09:46 -0000

cm4all-beng-proxy (9.11) unstable; urgency=low

  * merge release 8.11

 -- Max Kellermann <mk@cm4all.com>  Thu, 03 Mar 2016 13:03:41 -0000

cm4all-beng-proxy (9.10) unstable; urgency=low

  * merge release 8.10

 -- Max Kellermann <mk@cm4all.com>  Wed, 24 Feb 2016 11:46:38 -0000

cm4all-beng-proxy (9.9) unstable; urgency=low

  * merge release 8.9

 -- Max Kellermann <mk@cm4all.com>  Tue, 23 Feb 2016 15:56:21 -0000

cm4all-beng-proxy (9.8) unstable; urgency=low

  * merge release 8.8

 -- Max Kellermann <mk@cm4all.com>  Tue, 16 Feb 2016 11:30:47 -0000

cm4all-beng-proxy (9.7) unstable; urgency=low

  * merge release 8.7
  * http_request: fix connection leak after OpenSSL error

 -- Max Kellermann <mk@cm4all.com>  Tue, 26 Jan 2016 15:56:31 -0000

cm4all-beng-proxy (9.6) unstable; urgency=low

  * systemd: log to systemd-journald by default
  * header_forward: fix duplicate "Location" header
  * "--access-logger=null" disables the access log
  * widget: log Set-Cookie without host

 -- Max Kellermann <mk@cm4all.com>  Thu, 17 Dec 2015 22:15:04 -0000

cm4all-beng-proxy (9.5) unstable; urgency=low

  * merge release 4.23
  * auth: send the LISTENER_TAG packet with AUTH requests

 -- Max Kellermann <mk@cm4all.com>  Tue, 15 Dec 2015 13:46:36 -0000

cm4all-beng-proxy (9.4) unstable; urgency=low

  * processor: fix crash bug
  * ajp: fix bogus error "Peer closed the socket prematurely"
  * fcgi: fail after receiving excess data at end of response body
  * fcgi: fix assertion failure on i386
  * was: fold header name case
  * was: announce request body length as early as possible
  * was: fix crash bug with empty response

 -- Max Kellermann <mk@cm4all.com>  Thu, 19 Nov 2015 11:28:59 -0000

cm4all-beng-proxy (9.3) unstable; urgency=low

  * fcgi: fix buffer overflow with large response body
  * header_forward: always forward "Allow"

 -- Max Kellermann <mk@cm4all.com>  Tue, 17 Nov 2015 00:33:20 -0000

cm4all-beng-proxy (9.2) unstable; urgency=low

  * translate_client: fix crash bug

 -- Max Kellermann <mk@cm4all.com>  Mon, 16 Nov 2015 08:38:02 -0000

cm4all-beng-proxy (9.1) unstable; urgency=low

  * feature freeze
  * http_client: response body allows optimized socket writes
  * http_cache: response body allows optimized socket writes
  * fcgi: fix stall bug
  * fcgi: optimized response body chunking
  * fcgi: don't send empty PARAMS packet when request headers are empty
  * handler: use lstat() for FILE_NOT_FOUND
  * client_balancer: fix memory leak
  * istream: fix assertion failure
  * istream_tee: fix size miscalculation
  * nfs_stock: fix assertion failure
  * translate_cache: optimize memory usage
  * reduce fork() overhead

 -- Max Kellermann <mk@cm4all.com>  Fri, 13 Nov 2015 00:50:52 -0000

cm4all-beng-proxy (9.0.9) unstable; urgency=low

  * tstock: fix libevent crash on connection failure
  * tstock: fix hanging process during shutdown
  * request_session: don't send cleared session id of ignored session
  * pipe_stock: fix EBADF error due to malformed pointer cast
  * http_{client,server}: optimize chunked socket writes

 -- Max Kellermann <mk@cm4all.com>  Fri, 06 Nov 2015 23:39:50 -0000

cm4all-beng-proxy (9.0.8) unstable; urgency=low

  * child_stock: fix crash bug
  * translate_stock: fix use-after-free crash bug

 -- Max Kellermann <mk@cm4all.com>  Thu, 05 Nov 2015 15:14:43 -0000

cm4all-beng-proxy (9.0.7) unstable; urgency=low

  * merge release 8.6
  * ajp: fix regression after code refactoring
  * http_{client,server}: optimize socket writes
  * translate_stock: configurable stock limit, defaulting to 64
  * translate_cache: fix crash bug when cache is disabled
  * errdoc: fix crash bug when aborting error document generator

 -- Max Kellermann <mk@cm4all.com>  Wed, 04 Nov 2015 21:50:44 -0000

cm4all-beng-proxy (9.0.6) unstable; urgency=low

  * debian/rules: cross-compiler support
  * debian: build with gcc 5 on Debian Stretch
  * processor: fix broken URI rewrite after <script> due to inverted check
  * widget: log class name

 -- Max Kellermann <mk@cm4all.com>  Fri, 16 Oct 2015 10:21:42 -0000

cm4all-beng-proxy (9.0.5) unstable; urgency=low

  * merge release 8.5

 -- Max Kellermann <mk@cm4all.com>  Mon, 12 Oct 2015 10:44:20 -0000

cm4all-beng-proxy (9.0.4) unstable; urgency=low

  * xml_parser: fix assertion failure on abort
  * css_parser: fix buffer overflow due to off-by-one check

 -- Max Kellermann <mk@cm4all.com>  Thu, 08 Oct 2015 19:32:07 -0000

cm4all-beng-proxy (9.0.3) unstable; urgency=low

  * fcgi: fix uninitialized variable
  * processor: fix heap corruption due to wrong string length

 -- Max Kellermann <mk@cm4all.com>  Wed, 07 Oct 2015 19:56:05 -0000

cm4all-beng-proxy (9.0.2) unstable; urgency=low

  * translation: packet REVEAL_USER sends X-CM4all-BENG-User to filter

 -- Max Kellermann <mk@cm4all.com>  Mon, 05 Oct 2015 19:08:22 -0000

cm4all-beng-proxy (9.0.1) unstable; urgency=low

  * merge release 8.4
  * translation: add header group "LINK"
  * translation: add packet MOUNT_TMPFS
  * fix spurious BIND_MOUNT_RW failures

 -- Max Kellermann <mk@cm4all.com>  Fri, 02 Oct 2015 15:36:42 -0000

cm4all-beng-proxy (8.13) unstable; urgency=low

  * http_client: fix TLS memory leak
  * http_client: fix assertion failure with keep-alive disabled
  * was: fix crash after early-crashing WAS process
  * lb: fix false memory leak during shutdown
  * http_server: fix missing "100 Continue"
  * {http,filter,nfs}_cache: raise cacheable size limit to 512 kB
  * fcache: raise default expiration to one week
  * rubber: remove excessive debugging code to speed up cache flush

 -- Max Kellermann <mk@cm4all.com>  Fri, 20 May 2016 15:34:32 -0000

cm4all-beng-proxy (8.12) unstable; urgency=low

  * was: fix crash on malformed STATUS packet
  * was: allow 16 bit STATUS packet

 -- Max Kellermann <mk@cm4all.com>  Tue, 12 Apr 2016 12:28:21 -0000

cm4all-beng-proxy (8.11) unstable; urgency=low

  * http_client: fix assertion failure with TLS
  * lhttp, fcgi: abandon child process after connect failure
  * http_client: reschedule read event after blocking write recovery

 -- Max Kellermann <mk@cm4all.com>  Thu, 03 Mar 2016 12:59:50 -0000

cm4all-beng-proxy (8.10) unstable; urgency=low

  * was/input: verify the announced LENGTH
  * was/input: fix the "available" formula

 -- Max Kellermann <mk@cm4all.com>  Wed, 24 Feb 2016 11:31:50 -0000

cm4all-beng-proxy (8.9) unstable; urgency=low

  * istream/catch: fix another assertion failure

 -- Max Kellermann <mk@cm4all.com>  Tue, 23 Feb 2016 15:52:46 -0000

cm4all-beng-proxy (8.8) unstable; urgency=low

  * istream/catch: fix assertion failure

 -- Max Kellermann <mk@cm4all.com>  Tue, 16 Feb 2016 11:21:25 -0000

cm4all-beng-proxy (8.7) unstable; urgency=low

  * cgi, pipe: fix off-by-one bug in stderr filter

 -- Max Kellermann <mk@cm4all.com>  Tue, 26 Jan 2016 15:55:03 -0000

cm4all-beng-proxy (8.6) unstable; urgency=low

  * merge release 7.9

 -- Max Kellermann <mk@cm4all.com>  Mon, 26 Oct 2015 09:48:00 -0000

cm4all-beng-proxy (8.5) unstable; urgency=low

  * css_parser: fix buffer overflow due to off-by-one check
  * fcgi: fix uninitialized variable
  * fix spurious BIND_MOUNT_RW failures
  * fix two crashes due to malformed URI escapes

 -- Max Kellermann <mk@cm4all.com>  Mon, 12 Oct 2015 10:20:32 -0000

cm4all-beng-proxy (8.4) unstable; urgency=low

  * was: fix another memory leak

 -- Max Kellermann <mk@cm4all.com>  Fri, 02 Oct 2015 11:05:21 -0000

cm4all-beng-proxy (8.3) unstable; urgency=low

  * was: fix several memory leaks

 -- Max Kellermann <mk@cm4all.com>  Fri, 02 Oct 2015 09:54:09 -0000

cm4all-beng-proxy (8.2) unstable; urgency=low

  * debian/control: add "Breaks" on old translation servers to avoid
    runtime breakages due to broken widget descriptors; the translation
    server 1.9.1 contains a workaround
  * translate_parser: fix crash after malformed/misplaced
    UNTRUSTED_*_SITE_SUFFIX packet

 -- Max Kellermann <mk@cm4all.com>  Fri, 25 Sep 2015 12:55:18 -0000

cm4all-beng-proxy (8.1) unstable; urgency=low

  * feature freeze
  * fb_pool: compress I/O buffers periodically
  * http_cache, fcache, nfs_cache: compress the cache periodically

 -- Max Kellermann <mk@cm4all.com>  Tue, 22 Sep 2015 17:26:06 -0000

cm4all-beng-proxy (8.0.13) unstable; urgency=low

  * merge release 7.8
  * translation: support writable bind mounts (BIND_MOUNT_RW)
  * translation: add packet UNTRUSTED_RAW_SITE_SUFFIX
  * ssl: initialize OpenSSL engines
  * rewrite_uri: support "https://" and "//" URIs
  * regex: fix double free bug

 -- Max Kellermann <mk@cm4all.com>  Tue, 22 Sep 2015 08:00:20 -0000

cm4all-beng-proxy (8.0.12) unstable; urgency=low

  * merge release 7.7
  * rubber: optimized hole search
  * rubber: simplified defragmentation on tail allocation

 -- Max Kellermann <mk@cm4all.com>  Thu, 17 Sep 2015 20:41:59 -0000

cm4all-beng-proxy (8.0.11) unstable; urgency=low

  * regex: fix move operator, fixes spurious "Invalid regex capture"

 -- Max Kellermann <mk@cm4all.com>  Thu, 03 Sep 2015 13:08:16 -0000

cm4all-beng-proxy (8.0.10) unstable; urgency=low

  * regex: mismatching optional capture expands to empty string
  * regex: work around problem with mismatching optional last capture
  * request: avoid compressing the response body twice

 -- Max Kellermann <mk@cm4all.com>  Wed, 02 Sep 2015 15:56:38 -0000

cm4all-beng-proxy (8.0.9) unstable; urgency=low

  * merge release 7.6
  * regex: fix off-by-one error in capture range check

 -- Max Kellermann <mk@cm4all.com>  Tue, 01 Sep 2015 13:57:06 -0000

cm4all-beng-proxy (8.0.8) unstable; urgency=low

  * tcache: fix crash on regex mismatch

 -- Max Kellermann <mk@cm4all.com>  Mon, 31 Aug 2015 05:35:14 -0000

cm4all-beng-proxy (8.0.7) unstable; urgency=low

  * merge release 7.5
  * regex: fix spurious compile failures
  * fcache: include actual body data in stats
  * nfs_cache: add stats
  * fix several crash bugs with malformed URI escapes
  * control/stats: add cache brutto sizes
  * control/stats: add I/O buffers size

 -- Max Kellermann <mk@cm4all.com>  Thu, 27 Aug 2015 22:11:02 -0000

cm4all-beng-proxy (8.0.6) unstable; urgency=low

  * translation: decouple REGEX_UNESCAPE from INVERSE_REGEX

 -- Max Kellermann <mk@cm4all.com>  Tue, 25 Aug 2015 09:57:23 -0000

cm4all-beng-proxy (8.0.5) unstable; urgency=low

  * translation: add packet INVERSE_REGEX_UNESCAPE

 -- Max Kellermann <mk@cm4all.com>  Mon, 24 Aug 2015 16:58:16 -0000

cm4all-beng-proxy (8.0.4) unstable; urgency=low

  * translate_client: fix crash due to uninitialized variable

 -- Max Kellermann <mk@cm4all.com>  Fri, 21 Aug 2015 11:26:40 -0000

cm4all-beng-proxy (8.0.3) unstable; urgency=low

  * translation: add login packet SERVICE
  * translation: login allows packet LISTENER_TAG
  * translation: protocol v3 uses anchored regex
  * regex: disable the "multi-line" option
  * regex: switch to the PCRE library

 -- Max Kellermann <mk@cm4all.com>  Mon, 17 Aug 2015 14:31:32 -0000

cm4all-beng-proxy (8.0.2) unstable; urgency=low

  * translation: add packets LOGIN, PASSWORD, UID_GID
  * translation: native Refence support

 -- Max Kellermann <mk@cm4all.com>  Thu, 06 Aug 2015 11:15:58 -0000

cm4all-beng-proxy (8.0.1) unstable; urgency=low

  * cgi, pipe: log PID in stderr output
  * translation: add packets AUTO_GZIP, INTERNAL_REDIRECT

 -- Max Kellermann <mk@cm4all.com>  Fri, 24 Jul 2015 10:27:51 -0000

cm4all-beng-proxy (7.9) unstable; urgency=low

  * merge release 6.12

 -- Max Kellermann <mk@cm4all.com>  Mon, 26 Oct 2015 09:37:41 -0000

cm4all-beng-proxy (7.8) unstable; urgency=low

  * support SESSION_SITE in processor

 -- Max Kellermann <mk@cm4all.com>  Mon, 21 Sep 2015 12:26:13 -0000

cm4all-beng-proxy (7.7) unstable; urgency=low

  * merge release 6.11

 -- Max Kellermann <mk@cm4all.com>  Thu, 17 Sep 2015 19:08:50 -0000

cm4all-beng-proxy (7.6) unstable; urgency=low

  * merge release 6.10
  * fcache: include actual body data in stats
  * nfs_cache: add stats
  * control/stats: add cache brutto sizes
  * control/stats: add I/O buffers size

 -- Max Kellermann <mk@cm4all.com>  Tue, 01 Sep 2015 12:48:48 -0000

cm4all-beng-proxy (7.5) unstable; urgency=low

  * merge release 6.9

 -- Max Kellermann <mk@cm4all.com>  Thu, 27 Aug 2015 14:30:18 -0000

cm4all-beng-proxy (7.4) unstable; urgency=low

  * merge release 6.8
  * tcache: fix minor memory leak

 -- Max Kellermann <mk@cm4all.com>  Wed, 26 Aug 2015 13:29:42 -0000

cm4all-beng-proxy (7.3) unstable; urgency=low

  * merge release 6.7

 -- Max Kellermann <mk@cm4all.com>  Wed, 22 Jul 2015 21:18:30 -0000

cm4all-beng-proxy (7.2) unstable; urgency=low

  * translation: allow REGEX_ON_{HOST,USER}_URI with INVERSE_REGEX

 -- Max Kellermann <mk@cm4all.com>  Fri, 17 Jul 2015 06:53:50 -0000

cm4all-beng-proxy (7.1) unstable; urgency=low

  * feature freeze
  * translation: WANT supports USER
  * translation: add packet REGEX_ON_USER_URI

 -- Max Kellermann <mk@cm4all.com>  Tue, 14 Jul 2015 20:46:43 -0000

cm4all-beng-proxy (7.0.10) unstable; urgency=low

  * fix crash on "Cache-Control: only-if-cached"
  * fix worker respawn

 -- Max Kellermann <mk@cm4all.com>  Sat, 11 Jul 2015 10:19:11 -0000

cm4all-beng-proxy (7.0.9) unstable; urgency=low

  * istream_escape: fix crash bug when last byte is escaped
  * stats: don't crash master process on CONTROL_STATS
  * debian/rules: add kludge to support dh_python2 on Squeeze

 -- Max Kellermann <mk@cm4all.com>  Thu, 09 Jul 2015 11:40:12 -0000

cm4all-beng-proxy (7.0.8) unstable; urgency=low

  * translation: add packets EXPAND_HOME, EXPAND_STDERR_PATH
  * translation: apply EXPAND_URI to CGI addresses
  * session: fix crash while invalidating widget session

 -- Max Kellermann <mk@cm4all.com>  Thu, 25 Jun 2015 13:29:01 -0000

cm4all-beng-proxy (7.0.7) unstable; urgency=low

  * translation: add packet AUTO_DEFLATE
  * istream_deflate: fix stalled stream
  * tcache: expand uncacheable responses

 -- Max Kellermann <mk@cm4all.com>  Wed, 24 Jun 2015 11:43:47 -0000

cm4all-beng-proxy (7.0.6) unstable; urgency=low

  * tcache: expand responses of uncacheable requests

 -- Max Kellermann <mk@cm4all.com>  Fri, 19 Jun 2015 13:02:32 -0000

cm4all-beng-proxy (7.0.5) unstable; urgency=low

  * merge release 6.6
  * control: flush the whole translation cache if the TCACHE_INVALIDATE
    payload is empty
  * namespace: support IPC namespaces

 -- Max Kellermann <mk@cm4all.com>  Thu, 11 Jun 2015 16:31:34 -0000

cm4all-beng-proxy (7.0.4) unstable; urgency=low

  * handler: send LISTENER_TAG if translation protocol version is not yet
    negotiated
  * handler: bypass translation cache during protocol version negotiation

 -- Max Kellermann <mk@cm4all.com>  Thu, 28 May 2015 13:10:12 -0000

cm4all-beng-proxy (7.0.3) unstable; urgency=low

  * handler: more "verbose_response" messages
  * handler: return "502 Bad Gateway" on translation server error
  * translation: protocol v2 always transmits LISTENER_TAG
  * translation: add packets REGEX_ON_HOST_URI, SESSION_SITE
  * session_manager: fix bogus assertion failure in cleanup
  * build with libwas 1.0

 -- Max Kellermann <mk@cm4all.com>  Wed, 20 May 2015 16:41:44 -0000

cm4all-beng-proxy (7.0.2) unstable; urgency=low

  * merge release 6.5
  * require Boost 1.49

 -- Max Kellermann <mk@cm4all.com>  Wed, 29 Apr 2015 11:43:57 -0000

cm4all-beng-proxy (7.0.1) unstable; urgency=low

  * forward the "Accept-Ranges" response header
  * forward the "Range" request header
  * forward the request headers "Accept-Charset" and "Accept-Encoding" to
    frame widgets

 -- Max Kellermann <mk@cm4all.com>  Fri, 13 Mar 2015 16:53:29 -0000

cm4all-beng-proxy (6.12) unstable; urgency=low

  * css_parser: fix buffer overflow due to off-by-one check
  * fcgi: fix uninitialized variable
  * was: fix error after blocking send on control channel
  * fb_pool: compress I/O buffers periodically
  * ssl: initialize OpenSSL engines
  * support SESSION_SITE in processor
  * lb: never forward headers X-CM4all-BENG-Peer-Subject and
    X-CM4all-BENG-Peer-Issuer-Subject

 -- Max Kellermann <mk@cm4all.com>  Mon, 26 Oct 2015 09:34:09 -0000

cm4all-beng-proxy (6.11) unstable; urgency=low

  * fcgi_client: fix hang after error logger failure

 -- Max Kellermann <mk@cm4all.com>  Thu, 17 Sep 2015 19:06:14 -0000

cm4all-beng-proxy (6.10) unstable; urgency=low

  * translate_parser: allow absolute LOCAL_URI
  * uri-verify: don't check the query string
  * bp_control: let worker handle control packets in single-worker mode
  * stock: fix "outgoing_connections" being always zero in control stats
  * lb_stats: include TCP connections in "outgoing_connections"

 -- Max Kellermann <mk@cm4all.com>  Tue, 01 Sep 2015 11:51:11 -0000

cm4all-beng-proxy (6.9) unstable; urgency=low

  * fcgi_client: ignore STDERR packets in size calculation

 -- Max Kellermann <mk@cm4all.com>  Thu, 27 Aug 2015 14:04:04 -0000

cm4all-beng-proxy (6.8) unstable; urgency=low

  * tcache: verify URI after cache miss

 -- Max Kellermann <mk@cm4all.com>  Wed, 26 Aug 2015 12:32:19 -0000

cm4all-beng-proxy (6.7) unstable; urgency=low

  * ssl: fix certificate chain with Server Name Indication
  * lb: fix hang during shutdown

 -- Max Kellermann <mk@cm4all.com>  Wed, 22 Jul 2015 20:47:55 -0000

cm4all-beng-proxy (6.6) unstable; urgency=low

  * debian/rules: remove remaining python-central invocation
  * init: enable session_save_path by default if
    /var/run/cm4all/beng-proxy exists
  * init: read /etc/default/cm4all-beng-proxy.local
  * namespace: set "setgroups=deny" for Linux 3.18+
  * namespace: retry with mount flag "noexec" if mounting fails
  * build with libwas 1.0

 -- Max Kellermann <mk@cm4all.com>  Thu, 11 Jun 2015 15:22:14 -0000

cm4all-beng-proxy (6.5) unstable; urgency=low

  * debian: improve clang build-dependency
  * debian: migrate from python-central to dh_python2
  * debian: add missing dependency on python-twisted-names

 -- Max Kellermann <mk@cm4all.com>  Mon, 27 Apr 2015 15:27:10 -0000

cm4all-beng-proxy (6.4) unstable; urgency=low

  * widget: fix "Range" request headers with non-default view

 -- Max Kellermann <mk@cm4all.com>  Fri, 10 Apr 2015 12:28:47 -0000

cm4all-beng-proxy (6.3) unstable; urgency=low

  * forward the request headers "If-Modified-Since", "If-Unmodified-Since",
    "If-Match", "If-None-Match" and "If-Range" to frame widgets
  * session: improve session cleanup reliability
  * lb: verify SSL certificates in --check
  * ssl: reduce CPU overhead during TLS handshake

 -- Max Kellermann <mk@cm4all.com>  Tue, 24 Mar 2015 16:56:00 -0000

cm4all-beng-proxy (6.2) unstable; urgency=low

  * merge release 5.16

 -- Max Kellermann <mk@cm4all.com>  Wed, 18 Mar 2015 10:11:04 -0000

cm4all-beng-proxy (6.1) unstable; urgency=low

  * feature freeze

 -- Max Kellermann <mk@cm4all.com>  Thu, 05 Mar 2015 10:57:18 -0000

cm4all-beng-proxy (6.0.16) unstable; urgency=low

  * don't drop WANT request packet in repeated translation

 -- Max Kellermann <mk@cm4all.com>  Mon, 02 Mar 2015 08:38:49 -0000

cm4all-beng-proxy (6.0.15) unstable; urgency=low

  * widget: support the CONTENT_TYPE_LOOKUP protocol
  * CGI: disable request URI forwarding if there's a SCRIPT_NAME

 -- Max Kellermann <mk@cm4all.com>  Tue, 24 Feb 2015 16:44:37 -0000

cm4all-beng-proxy (6.0.14) unstable; urgency=low

  * merge release 5.15

 -- Max Kellermann <mk@cm4all.com>  Mon, 23 Feb 2015 12:48:39 -0000

cm4all-beng-proxy (6.0.13) unstable; urgency=low

  * don't steal the X-CM4all-View header from the HTTP cache

 -- Max Kellermann <mk@cm4all.com>  Fri, 20 Feb 2015 11:35:10 -0000

cm4all-beng-proxy (6.0.12) unstable; urgency=low

  * fcgi: don't redirect stderro to /dev/null
  * handler: reserve request body for focused widget even if processor
    disabled
  * remove the X-CM4all-View header after using it
  * headers: add group "TRANSFORMATION"
  * translation: add packet EXPAND_HEADER

 -- Max Kellermann <mk@cm4all.com>  Thu, 19 Feb 2015 15:36:19 -0000

cm4all-beng-proxy (6.0.11) unstable; urgency=low

  * translation: add packet EXPAND_READ_FILE
  * control: add command CONTROL_FADE_CHILDREN

 -- Max Kellermann <mk@cm4all.com>  Tue, 17 Feb 2015 12:02:40 -0000

cm4all-beng-proxy (6.0.10) unstable; urgency=low

  * merge release 5.14
  * translation: add packets NON_BLOCKING, READ_FILE

 -- Max Kellermann <mk@cm4all.com>  Fri, 13 Feb 2015 17:24:35 -0000

cm4all-beng-proxy (6.0.9) unstable; urgency=low

  * namespace_options: improved PIVOT_ROOT error message
  * translation: add packet EXPAND_BIND_MOUNT

 -- Max Kellermann <mk@cm4all.com>  Wed, 11 Feb 2015 11:36:51 -0000

cm4all-beng-proxy (6.0.8) unstable; urgency=low

  * debian: remove translation server demo packages
  * init: change default translation server address to @translation
  * translation: add packet EXPAND_COOKIE_HOST

 -- Max Kellermann <mk@cm4all.com>  Tue, 10 Feb 2015 12:24:22 -0000

cm4all-beng-proxy (6.0.7) unstable; urgency=low

  * translation: add packet LISTENER_TAG

 -- Max Kellermann <mk@cm4all.com>  Mon, 09 Feb 2015 11:02:06 -0000

cm4all-beng-proxy (6.0.6) unstable; urgency=low

  * http_server, http_client: reduce overhead of proxying chunked body

 -- Max Kellermann <mk@cm4all.com>  Fri, 06 Feb 2015 07:44:17 -0000

cm4all-beng-proxy (6.0.5) unstable; urgency=low

  * merge release 5.13
  * translate_client: check for PROBE_PATH_SUFFIXES without PROBE_SUFFIX
  * fix stack overflow on PROBE_SUFFIXES loop

 -- Max Kellermann <mk@cm4all.com>  Thu, 05 Feb 2015 13:30:21 -0000

cm4all-beng-proxy (6.0.4) unstable; urgency=low

  * hstock: fix memory leak
  * response: fix crash on invalid X-CM4all-View header
  * translation: add packets AUTH_FILE, EXPAND_AUTH_FILE,
    APPEND_AUTH, EXPAND_APPEND_AUTH
  * log unknown view names in X-CM4all-View

 -- Max Kellermann <mk@cm4all.com>  Wed, 04 Feb 2015 22:16:07 -0000

cm4all-beng-proxy (6.0.3) unstable; urgency=low

  * support response header X-CM4all-View for all responses
  * reduce fork overhead by dropping NFS cache
  * reduce I/O multi-threading overhead

 -- Max Kellermann <mk@cm4all.com>  Tue, 03 Feb 2015 14:50:27 -0000

cm4all-beng-proxy (6.0.2) unstable; urgency=low

  * translate_client: allow BASE="/" (regression fix)

 -- Max Kellermann <mk@cm4all.com>  Mon, 02 Feb 2015 11:32:01 -0000

cm4all-beng-proxy (6.0.1) unstable; urgency=low

  * translation: add packets EXPAND_DOCUMENT_ROOT, PROBE_PATH_SUFFIXES

 -- Max Kellermann <mk@cm4all.com>  Thu, 29 Jan 2015 22:32:02 -0000

cm4all-beng-proxy (5.16) unstable; urgency=low

  * net: fix crash due to parsing '@' twice
  * net: fix another off-by-one bug in local socket addresses
  * random: fix partial entropy collection
  * http_server: support method PATCH (RFC 5789)

 -- Max Kellermann <mk@cm4all.com>  Wed, 18 Mar 2015 09:56:43 -0000

cm4all-beng-proxy (5.15) unstable; urgency=low

  * ssl_client: fix crash on request with Keep-Alive disabled

 -- Max Kellermann <mk@cm4all.com>  Mon, 23 Feb 2015 12:44:50 -0000

cm4all-beng-proxy (5.14) unstable; urgency=low

  * merge release 4.22

 -- Max Kellermann <mk@cm4all.com>  Wed, 11 Feb 2015 20:50:41 -0000

cm4all-beng-proxy (5.13) unstable; urgency=low

  * ssl: throttle when OpenSSL buffer grows too large

 -- Max Kellermann <mk@cm4all.com>  Thu, 05 Feb 2015 10:14:15 -0000

cm4all-beng-proxy (5.12) unstable; urgency=low

  * merge release 4.21

 -- Max Kellermann <mk@cm4all.com>  Thu, 22 Jan 2015 16:42:55 -0000

cm4all-beng-proxy (5.11) unstable; urgency=low

  * merge release 4.20
  * ssl: disable weak ciphers

 -- Max Kellermann <mk@cm4all.com>  Fri, 16 Jan 2015 12:20:58 -0000

cm4all-beng-proxy (5.10) unstable; urgency=low

  * fix cookie mangling in CGI handlers

 -- Max Kellermann <mk@cm4all.com>  Wed, 14 Jan 2015 21:45:01 -0000

cm4all-beng-proxy (5.9) unstable; urgency=low

  * merge release 4.19
  * log-tee: new access logger

 -- Max Kellermann <mk@cm4all.com>  Wed, 24 Sep 2014 14:41:51 -0000

cm4all-beng-proxy (5.8) unstable; urgency=low

  * fcache: work around assertion failure

 -- Max Kellermann <mk@cm4all.com>  Thu, 18 Sep 2014 17:47:40 -0000

cm4all-beng-proxy (5.7) unstable; urgency=low

  * was_client: fix crash bug

 -- Max Kellermann <mk@cm4all.com>  Wed, 17 Sep 2014 18:39:12 -0000

cm4all-beng-proxy (5.6) unstable; urgency=low

  * ssl_filter: fix stalled connection

 -- Max Kellermann <mk@cm4all.com>  Wed, 17 Sep 2014 06:43:12 -0000

cm4all-beng-proxy (5.5) unstable; urgency=low

  * merge release 4.18

 -- Max Kellermann <mk@cm4all.com>  Fri, 12 Sep 2014 10:30:14 -0000

cm4all-beng-proxy (5.4) unstable; urgency=low

  * merge release 4.16

 -- Max Kellermann <mk@cm4all.com>  Wed, 10 Sep 2014 06:19:42 -0000

cm4all-beng-proxy (5.3) unstable; urgency=low

  * child_manager: fix tree insertion bug
  * http_server: fix logger assertion failure

 -- Max Kellermann <mk@cm4all.com>  Fri, 29 Aug 2014 18:50:09 -0000

cm4all-beng-proxy (5.2) unstable; urgency=low

  * was_input: fix assertion failure

 -- Max Kellermann <mk@cm4all.com>  Fri, 29 Aug 2014 11:30:37 -0000

cm4all-beng-proxy (5.1) unstable; urgency=low

  * merge release 4.15
  * net: fix off-by-one bug in local socket addresses

 -- Max Kellermann <mk@cm4all.com>  Fri, 29 Aug 2014 08:55:55 -0000

cm4all-beng-proxy (5.0.14) unstable; urgency=low

  * buffered_socket: reduce memory usage
  * ssl_filter: reduce memory usage further

 -- Max Kellermann <mk@cm4all.com>  Wed, 13 Aug 2014 11:01:56 -0000

cm4all-beng-proxy (5.0.13) unstable; urgency=low

  * merge release 4.14
  * ssl_filter: reduce memory usage

 -- Max Kellermann <mk@cm4all.com>  Fri, 08 Aug 2014 17:45:33 -0000

cm4all-beng-proxy (5.0.12) unstable; urgency=low

  * merge release 4.13
  * http_cache: fix memcached crash bug
  * lb: SIGHUP flushes the SSL session cache
  * ssl_factory: reduce memory usage

 -- Max Kellermann <mk@cm4all.com>  Tue, 05 Aug 2014 12:53:05 -0000

cm4all-beng-proxy (5.0.11) unstable; urgency=low

  * merge release 4.11
  * http_{client,server}: support WebSocket (RFC 6455)

 -- Max Kellermann <mk@cm4all.com>  Tue, 29 Jul 2014 20:31:30 -0000

cm4all-beng-proxy (5.0.10) unstable; urgency=low

  * merge release 4.10
  * http_server: don't disable keep-alive when discarding optional request
    body ("Expect: 100-continue")

 -- Max Kellermann <mk@cm4all.com>  Wed, 23 Jul 2014 17:51:02 -0000

cm4all-beng-proxy (5.0.9) unstable; urgency=low

  * merge release 4.9
  * translation: CONTENT_TYPE_LOOKUP response may contain transformations

 -- Max Kellermann <mk@cm4all.com>  Mon, 21 Jul 2014 16:37:34 -0000

cm4all-beng-proxy (5.0.8) unstable; urgency=low

  * merge release 4.8
  * translation: new packet AUTO_GZIPPED

 -- Max Kellermann <mk@cm4all.com>  Fri, 18 Jul 2014 19:04:45 -0000

cm4all-beng-proxy (5.0.7) unstable; urgency=low

  * lb: add per-listener option "verbose_response"
  * header_forward: another COOKIE=BOTH forwarding bug fix
  * translation: new packets REQUEST_HEADER, EXPAND_REQUEST_HEADER

 -- Max Kellermann <mk@cm4all.com>  Fri, 11 Jul 2014 13:46:08 -0000

cm4all-beng-proxy (5.0.6) unstable; urgency=low

  * merge release 4.7
  * translation: add packet EXPAND_SITE

 -- Max Kellermann <mk@cm4all.com>  Wed, 02 Jul 2014 12:58:55 +0200

cm4all-beng-proxy (5.0.5) unstable; urgency=low

  * translation: add packet EXPAND_URI
  * tcache: VALIDATE_MTIME=0 matches when the file does not exist

 -- Max Kellermann <mk@cm4all.com>  Mon, 30 Jun 2014 14:15:02 -0000

cm4all-beng-proxy (5.0.4) unstable; urgency=low

  * merge release 4.6

 -- Max Kellermann <mk@cm4all.com>  Wed, 25 Jun 2014 13:05:26 -0000

cm4all-beng-proxy (5.0.3) unstable; urgency=low

  * tcache: optimize invalidation with host filter
  * tcache: optimize invalidation with site filter

 -- Max Kellermann <mk@cm4all.com>  Tue, 24 Jun 2014 20:24:25 -0000

cm4all-beng-proxy (5.0.2) unstable; urgency=low

  * merge release 4.5
  * session: fix potential crash on shared memory exhaustion
  * session: really purge new sessions first
  * translate_client: strict HEADER_FORWARD checks
  * translate_client: fix the COOKIE=BOTH parser
  * header_forward: fix COOKIE=BOTH forwarding

 -- Max Kellermann <mk@cm4all.com>  Mon, 16 Jun 2014 14:26:06 -0000

cm4all-beng-proxy (5.0.1) unstable; urgency=low

  * processor: allow Content-Type application/xml
  * was, pipe_filter: don't inherit environment variables
  * pipe_filter: fix command-line argument corruption bug
  * pipe_filter: support custom environment variables
  * translation: SETENV sets environment vars for FastCGI and WAS
  * header_forward: add mode COOKIE=BOTH

 -- Max Kellermann <mk@cm4all.com>  Fri, 06 Jun 2014 13:41:44 -0000

cm4all-beng-proxy (4.23) unstable; urgency=low

  * http_server: support method PATCH (RFC 5789)
  * session: fix expiration timer
  * session: allocate 64k sessions (was 32k)
  * session: work around high CPU usage due to session purging
  * request_session: don't send cleared session id of ignored session
  * ajp: fix bogus error "Peer closed the socket prematurely"
  * fcgi: fix uninitialized variable
  * fcgi: fix hang after error logger failure
  * fcgi: ignore STDERR packets in size calculation
  * header_forward: always forward "Allow"
  * translate_cache: optimize memory usage
  * css_parser: fix buffer overflow due to off-by-one check
  * support SESSION_SITE in processor
  * lb: fix hang during shutdown
  * namespace: retry with mount flag "noexec" if mounting fails
  * random: fix partial entropy collection

 -- Max Kellermann <mk@cm4all.com>  Fri, 04 Dec 2015 16:52:26 -0000

cm4all-beng-proxy (4.22) unstable; urgency=low

  * fcgi: fix wrong child process reuse with different JailCGI homes

 -- Max Kellermann <mk@cm4all.com>  Wed, 11 Feb 2015 19:30:05 -0000

cm4all-beng-proxy (4.21) unstable; urgency=low

  * cgi, pipe: fix crash after fork failure when input is a regular file

 -- Max Kellermann <mk@cm4all.com>  Thu, 22 Jan 2015 16:38:00 -0000

cm4all-beng-proxy (4.20) unstable; urgency=low

  * ssl_server: disable SSLv2 and SSLv3 because they are insecure
  * ssl_client: enable TLS versions newer than 1.1

 -- Max Kellermann <mk@cm4all.com>  Fri, 16 Jan 2015 12:12:02 -0000

cm4all-beng-proxy (4.19) unstable; urgency=low

  * lb/tcp: fix assertion failure

 -- Max Kellermann <mk@cm4all.com>  Wed, 24 Sep 2014 14:31:24 -0000

cm4all-beng-proxy (4.18) unstable; urgency=low

  * http_server: fix missing response (Keep-Alive disabled)

 -- Max Kellermann <mk@cm4all.com>  Fri, 12 Sep 2014 10:22:51 -0000

cm4all-beng-proxy (4.17) unstable; urgency=low

  * http_server: fix logger assertion failure

 -- Max Kellermann <mk@cm4all.com>  Thu, 11 Sep 2014 08:52:31 -0000

cm4all-beng-proxy (4.16) unstable; urgency=low

  * was_client: fix assertion failure

 -- Max Kellermann <mk@cm4all.com>  Wed, 10 Sep 2014 06:17:58 -0000

cm4all-beng-proxy (4.15) unstable; urgency=low

  * merge release 3.1.38

 -- Max Kellermann <mk@cm4all.com>  Fri, 29 Aug 2014 08:52:10 -0000

cm4all-beng-proxy (4.14) unstable; urgency=low

  * ssl_filter: fix error check
  * http_server: log failed requests
  * lb_http: reduce verbosity of ECONNRESET log message

 -- Max Kellermann <mk@cm4all.com>  Fri, 08 Aug 2014 17:41:52 -0000

cm4all-beng-proxy (4.13) unstable; urgency=low

  * thread_worker: smaller thread stack (64 kB)
  * ssl_factory: enable ECDH for perfect forward secrecy
  * thread_socket_filter: reinvoke writing after recovering from full
    output buffer
  * buffered_socket: reschedule reading after input buffer drained

 -- Max Kellermann <mk@cm4all.com>  Tue, 05 Aug 2014 12:37:11 -0000

cm4all-beng-proxy (4.12) unstable; urgency=low

  * pool: fix bogus assertion failure after SSL disconnect
  * lb/tcp: fix send error message
  * lb/tcp: fix crash after write error
  * thread_socket_filter: fix assertion failure with full output buffer
  * thread_socket_filter: fix crash after write error

 -- Max Kellermann <mk@cm4all.com>  Thu, 31 Jul 2014 16:19:57 -0000

cm4all-beng-proxy (4.11) unstable; urgency=low

  * merge release 3.1.37

 -- Max Kellermann <mk@cm4all.com>  Mon, 28 Jul 2014 15:34:53 -0000

cm4all-beng-proxy (4.10) unstable; urgency=low

  * merge release 3.1.36
  * lhttp_stock: fix crash after fork failure

 -- Max Kellermann <mk@cm4all.com>  Wed, 23 Jul 2014 17:47:36 -0000

cm4all-beng-proxy (4.9) unstable; urgency=low

  * merge release 3.1.35

 -- Max Kellermann <mk@cm4all.com>  Mon, 21 Jul 2014 16:34:15 -0000

cm4all-beng-proxy (4.8) unstable; urgency=low

  * ssl: fix choking decryption on large SSL packets
  * http_server: discard incoming data while waiting for drained response

 -- Max Kellermann <mk@cm4all.com>  Thu, 17 Jul 2014 23:16:21 -0000

cm4all-beng-proxy (4.7) unstable; urgency=low

  * lb: flush all output buffers before closing HTTPS connection

 -- Max Kellermann <mk@cm4all.com>  Wed, 02 Jul 2014 10:46:07 -0000

cm4all-beng-proxy (4.6) unstable; urgency=low

  * merge release 3.1.34

 -- Max Kellermann <mk@cm4all.com>  Wed, 25 Jun 2014 13:02:07 -0000

cm4all-beng-proxy (4.5) unstable; urgency=low

  * tcache: enable VARY on LOCAL_ADDRESS_STRING

 -- Max Kellermann <mk@cm4all.com>  Sun, 15 Jun 2014 21:14:17 -0000

cm4all-beng-proxy (4.4) unstable; urgency=low

  * debian/control: refuse to build with libnfs 1.9.3-1 due to broken
    package name

 -- Max Kellermann <mk@cm4all.com>  Tue, 10 Jun 2014 09:59:57 -0000

cm4all-beng-proxy (4.3) unstable; urgency=low

  * merge release 3.1.33
  * widget_uri, cgi_address: fix potential crash

 -- Max Kellermann <mk@cm4all.com>  Tue, 10 Jun 2014 08:47:34 -0000

cm4all-beng-proxy (4.2) unstable; urgency=low

  * widget: avoid double slash when concatenating (Local) HTTP URI and
    path_info

 -- Max Kellermann <mk@cm4all.com>  Tue, 03 Jun 2014 18:08:54 -0000

cm4all-beng-proxy (4.1) unstable; urgency=medium

  * feature freeze

 -- Max Kellermann <mk@cm4all.com>  Fri, 30 May 2014 13:42:38 +0200

cm4all-beng-proxy (4.0.49) unstable; urgency=low

  * lb_config: allow escaping backslash in lb.conf
  * translation: add packet AUTH (yet another authentication protocol)

 -- Max Kellermann <mk@cm4all.com>  Wed, 28 May 2014 15:14:54 -0000

cm4all-beng-proxy (4.0.48) unstable; urgency=low

  * cgi_address: avoid double slash when concatenating script_name and
    path_info
  * cgi_address: default to script_name="/"

 -- Max Kellermann <mk@cm4all.com>  Tue, 27 May 2014 11:47:19 -0000

cm4all-beng-proxy (4.0.47) unstable; urgency=low

  * args: unescape values with dollar sign (4.0.46 regression)
  * translate_client: fix "Could not locate resource" (4.0.38 regression)

 -- Max Kellermann <mk@cm4all.com>  Mon, 26 May 2014 17:02:48 -0000

cm4all-beng-proxy (4.0.46) unstable; urgency=low

  * translate_client: check for valid base address after EASY_BASE
  * fcgi_client: detect bogus Content-Length response header

 -- Max Kellermann <mk@cm4all.com>  Mon, 26 May 2014 12:11:55 -0000

cm4all-beng-proxy (4.0.45) unstable; urgency=low

  * translate_client: fix crash after misplaced AUTO_BASE
  * fcgi_client: support STDERR_PATH for FastCGI's STDERR stream

 -- Max Kellermann <mk@cm4all.com>  Thu, 22 May 2014 15:42:08 -0000

cm4all-beng-proxy (4.0.44) unstable; urgency=low

  * cgi_address: unescape PATH_INFO in ENOTDIR handler
  * python/translation/response: add method bind_mount()

 -- Max Kellermann <mk@cm4all.com>  Wed, 21 May 2014 13:58:15 -0000

cm4all-beng-proxy (4.0.43) unstable; urgency=low

  * merge release 3.1.32
  * lhttp_stock: handle fork() failures
  * handler: fix assertion failure on malformed request URI

 -- Max Kellermann <mk@cm4all.com>  Wed, 21 May 2014 07:27:05 -0000

cm4all-beng-proxy (4.0.42) unstable; urgency=low

  * tstock: log abstract socket paths properly
  * translation: add packet COOKIE_PATH
  * cookie_{server,client}: upgrade to RFC 6265
  * http_string: allow comma in cookie values (RFC ignorant)

 -- Max Kellermann <mk@cm4all.com>  Wed, 14 May 2014 10:41:34 -0000

cm4all-beng-proxy (4.0.41) unstable; urgency=low

  * handler: forget CHECK after the check has completed
  * handler: apply SESSION before repeating translation
  * fcgi, lhttp, delegate: apply STDERR_PATH to stdout

 -- Max Kellermann <mk@cm4all.com>  Tue, 13 May 2014 15:14:58 -0000

cm4all-beng-proxy (4.0.40) unstable; urgency=low

  * file_hander: fix memory leak
  * rerror: add option "verbose_response"
  * translation: rename LHTTP_EXPAND_URI to EXPAND_LHTTP_URI
  * tcache: raise MAX_AGE limit to one day
  * ajp_client: fix header corruption
  * ajp_client: fix buffer overflow
  * python/translation/response: add method expand_pair()

 -- Max Kellermann <mk@cm4all.com>  Mon, 12 May 2014 15:58:07 -0000

cm4all-beng-proxy (4.0.39) unstable; urgency=low

  * file_enotdir: fix PATH_INFO forwarding for LHTTP

 -- Max Kellermann <mk@cm4all.com>  Fri, 09 May 2014 13:38:57 -0000

cm4all-beng-proxy (4.0.38) unstable; urgency=low

  * translation: add packet STDERR_PATH
  * translate_client: detect missing LHTTP_URI, NFS_EXPORT
  * handler: fix the USER translation packet (broken since 4.0.17)

 -- Max Kellermann <mk@cm4all.com>  Thu, 08 May 2014 21:49:55 -0000

cm4all-beng-proxy (4.0.37) unstable; urgency=low

  * enotdir: forward PATH_INFO to LHTTP server
  * lhttp: support environment variables via PAIR

 -- Max Kellermann <mk@cm4all.com>  Thu, 08 May 2014 12:59:50 -0000

cm4all-beng-proxy (4.0.36) unstable; urgency=low

  * tcache: log the final cache key
  * translation: add packet ENOTDIR

 -- Max Kellermann <mk@cm4all.com>  Thu, 08 May 2014 08:56:13 -0000

cm4all-beng-proxy (4.0.35) unstable; urgency=low

  * namespace_options, client-socket: Debian Squeeze compatibility tweaks
  * tcache: paranoid checks for REGEX (optional via UNSAFE_BASE)
  * translation: add packet REDIRECT_QUERY_STRING

 -- Max Kellermann <mk@cm4all.com>  Tue, 06 May 2014 16:20:22 -0000

cm4all-beng-proxy (4.0.34) unstable; urgency=low

  * tcache: fix URI with BASE
  * tcache: allow URI with AUTO_BASE/EASY_BASE
  * tcache: allow TEST_PATH with BASE
  * translation: add packet EXPAND_TEST_PATH

 -- Max Kellermann <mk@cm4all.com>  Tue, 06 May 2014 12:58:50 -0000

cm4all-beng-proxy (4.0.33) unstable; urgency=low

  * allow FILE_NOT_FOUND depth 20
  * translation: add packets EXPAND_SCRIPT_NAME, TEST_PATH

 -- Max Kellermann <mk@cm4all.com>  Mon, 05 May 2014 16:05:09 -0000

cm4all-beng-proxy (4.0.32) unstable; urgency=low

  * cgi_address: allow BASE without PATH_INFO
  * implement FILE_NOT_FOUND support for CGI, FastCGI, WAS, LHTTP

 -- Max Kellermann <mk@cm4all.com>  Fri, 02 May 2014 14:32:47 -0000

cm4all-beng-proxy (4.0.31) unstable; urgency=low

  * translation: add packet EXPAND_REDIRECT
  * tcache: regex compiler errors and base mismatches are fatal

 -- Max Kellermann <mk@cm4all.com>  Thu, 01 May 2014 18:23:24 -0000

cm4all-beng-proxy (4.0.30) unstable; urgency=low

  * merge release 3.1.31
  * uri_base: fix BASE store bug after request to the BASE

 -- Max Kellermann <mk@cm4all.com>  Tue, 29 Apr 2014 21:53:37 -0000

cm4all-beng-proxy (4.0.29) unstable; urgency=low

  * processor: add URI rewrite mode "response"

 -- Max Kellermann <mk@cm4all.com>  Wed, 23 Apr 2014 23:59:00 -0000

cm4all-beng-proxy (4.0.28) unstable; urgency=low

  * handler: fix SESSION and PARAM breakage
  * tcache: fix VARY/PARAM check
  * translation: allow null bytes in SESSION

 -- Max Kellermann <mk@cm4all.com>  Thu, 17 Apr 2014 12:21:29 -0000

cm4all-beng-proxy (4.0.27) unstable; urgency=low

  * tstock: support abstract sockets

 -- Max Kellermann <mk@cm4all.com>  Fri, 04 Apr 2014 12:58:09 -0000

cm4all-beng-proxy (4.0.26) unstable; urgency=low

  * merge release 3.1.28
  * translation: add packet EXPIRES_RELATIVE

 -- Max Kellermann <mk@cm4all.com>  Tue, 01 Apr 2014 17:18:55 -0000

cm4all-beng-proxy (4.0.25) unstable; urgency=low

  * merge release 3.1.27
  * lb/tcp: fix busy loop

 -- Max Kellermann <mk@cm4all.com>  Thu, 27 Mar 2014 11:22:05 -0000

cm4all-beng-proxy (4.0.24) unstable; urgency=low

  * failure: fix bogus assertion failure with abstract sockets
  * lb/tcp: fix memory leaks
  * lb/tcp: drain output buffers before closing the connection

 -- Max Kellermann <mk@cm4all.com>  Mon, 24 Mar 2014 17:42:04 -0000

cm4all-beng-proxy (4.0.23) unstable; urgency=low

  * translation: new packet DIRECTORY_INDEX

 -- Max Kellermann <mk@cm4all.com>  Fri, 21 Mar 2014 13:00:39 -0000

cm4all-beng-proxy (4.0.22) unstable; urgency=low

  * translation: allow ERROR_DOCUMENT payload, echo
  * translation: new packets FILE_NOT_FOUND, CONTENT_TYPE_LOOKUP
  * translate_client: check for multiple REGEX / INVERSE_REGEX
  * translate_client: support abstract sockets in ADDRESS_STRING

 -- Max Kellermann <mk@cm4all.com>  Thu, 20 Mar 2014 12:28:04 -0000

cm4all-beng-proxy (4.0.21) unstable; urgency=low

  * merge release 3.1.26
  * handler: forward HTTP errors from translation cache to browser
  * tcache: reduce memory usage
  * translate_client: don't send REMOTE_HOST unless requested via WANT
  * translate_client: check if BASE matches request URI
  * translation: make "UNSAFE_BASE" a modifier for "BASE"
  * translation: new packet "EASY_BASE" simplifies "BASE" usage
  * translation: new packets "REGEX_TAIL", "REGEX_UNESCAPE"

 -- Max Kellermann <mk@cm4all.com>  Mon, 17 Mar 2014 22:00:23 -0000

cm4all-beng-proxy (4.0.20) unstable; urgency=low

  * merge release 3.1.25
  * translate_client: refuse to parse incoming request packets
  * translate_client: check for illegal null bytes
  * translation: add packet "UNSAFE_BASE"
  * lb: drop root privileges irreversibly using PR_SET_NO_NEW_PRIVS

 -- Max Kellermann <mk@cm4all.com>  Thu, 13 Mar 2014 13:34:47 -0000

cm4all-beng-proxy (4.0.19) unstable; urgency=low

  * translation: add packet WANT, make several packets optional
  * translate_client: allow combining CHECK and WANT_FULL_URI
  * tcache: make PARAM cacheable, supported by VARY
  * python/translation/request: accept BEGIN in packetReceived()
  * python/translation/request: add attribute "protocol_version"
  * lb: detach from file system (security)

 -- Max Kellermann <mk@cm4all.com>  Wed, 05 Mar 2014 14:16:42 -0000

cm4all-beng-proxy (4.0.18) unstable; urgency=low

  * doc/lb: document sticky mode "source_ip"
  * lb/tcp: fix endless loop due to misrouted write event

 -- Max Kellermann <mk@cm4all.com>  Tue, 18 Feb 2014 14:48:47 -0000

cm4all-beng-proxy (4.0.17) unstable; urgency=low

  * handler: apply session directives from current translation response
    before resuming the "previous" response

 -- Max Kellermann <mk@cm4all.com>  Mon, 17 Feb 2014 17:46:44 -0000

cm4all-beng-proxy (4.0.16) unstable; urgency=low

  * namespace: set up uid/gid mapping without MOUNT_PROC
  * namespace: allow BIND_MOUNT, MOUNT_PROC, MOUNT_HOME, MOUNT_TMP_TMPFS without
    PIVOT_ROOT
  * configurable resource limits for child processes

 -- Max Kellermann <mk@cm4all.com>  Fri, 07 Feb 2014 12:48:44 -0000

cm4all-beng-proxy (4.0.15) unstable; urgency=low

  * daemon: set up supplementary groups
  * child_manager: log resource usage
  * fcgi_stock: kill child process after connect failure
  * fcgi_stock: kill child process after repeated timeout

 -- Max Kellermann <mk@cm4all.com>  Tue, 04 Feb 2014 15:17:36 -0000

cm4all-beng-proxy (4.0.14) unstable; urgency=low

  * add systemd unit
  * cgi, delegate, lhttp, pipe: enable missing namespace features
  * cgi, pipe: fix /proc mount failure
  * namespace: secure /proc flags
  * namespace: work around uid/gid mapper failure using PR_SET_DUMPABLE

 -- Max Kellermann <mk@cm4all.com>  Mon, 03 Feb 2014 20:40:49 -0000

cm4all-beng-proxy (4.0.13) unstable; urgency=low

  * namespace: make new root directory read-only
  * namespace: add option to mount tmpfs on /tmp
  * namespace: arbitrary bind-mounts
  * namespace: support UTS namespaces
  * namespace: set up uid/gid mapping in user namespace

 -- Max Kellermann <mk@cm4all.com>  Tue, 28 Jan 2014 22:37:47 -0000

cm4all-beng-proxy (4.0.12) unstable; urgency=low

  * cache: use monotonic clock
  * namespace: support PID namespaces
  * namespace: support mount namespace and pivot_root()
  * namespace: can mount new /proc, $HOME

 -- Max Kellermann <mk@cm4all.com>  Fri, 24 Jan 2014 14:02:34 -0000

cm4all-beng-proxy (4.0.11) unstable; urgency=low

  * was: fix misdirected pipes (4.0.10 regression)
  * translation: add packets EXPAND_APPEND, EXPAND_PAIR
  * file_handler: allow character devices

 -- Max Kellermann <mk@cm4all.com>  Tue, 21 Jan 2014 18:24:14 -0000

cm4all-beng-proxy (4.0.10) unstable; urgency=low

  * merge release 3.1.24
  * response: don't report version in "Server" response header
  * lhttp, delegate: support namespaces
  * delegate: fix spontaneous shutdown due to misrouted SIGTERM signal

 -- Max Kellermann <mk@cm4all.com>  Fri, 03 Jan 2014 21:18:45 -0000

cm4all-beng-proxy (4.0.9) unstable; urgency=low

  * pipe: fix signal handler race condition
  * pipe, CGI, FastCGI, WAS: support user/network namespaces

 -- Max Kellermann <mk@cm4all.com>  Mon, 23 Dec 2013 18:55:03 -0000

cm4all-beng-proxy (4.0.8) unstable; urgency=low

  * CGI, FastCGI, WAS: support command-line arguments
  * header-forward: add groups "CORS", "SECURE"

 -- Max Kellermann <mk@cm4all.com>  Mon, 16 Dec 2013 18:26:12 -0000

cm4all-beng-proxy (4.0.7) unstable; urgency=low

  * merge release 3.1.23
  * ssl_filter: fix stalled SSL read
  * thread_socket_filter: fix stalled SSL write

 -- Max Kellermann <mk@cm4all.com>  Sat, 07 Dec 2013 07:39:16 -0000

cm4all-beng-proxy (4.0.6) unstable; urgency=low

  * thread_queue: fix spurious thread exit

 -- Max Kellermann <mk@cm4all.com>  Tue, 26 Nov 2013 20:45:30 -0000

cm4all-beng-proxy (4.0.5) unstable; urgency=low

  * merge release 3.1.22

 -- Max Kellermann <mk@cm4all.com>  Mon, 25 Nov 2013 13:03:15 -0000

cm4all-beng-proxy (4.0.4) unstable; urgency=low

  * merge release 3.1.21
  * nfs: bind to privileged port

 -- Max Kellermann <mk@cm4all.com>  Sun, 24 Nov 2013 08:30:58 -0000

cm4all-beng-proxy (4.0.3) unstable; urgency=low

  * lb: allow the kernel to chooes a TCP bind port
  * lb: support forwarding HTTP requests with the original source IP

 -- Max Kellermann <mk@cm4all.com>  Sun, 10 Nov 2013 17:46:44 -0000

cm4all-beng-proxy (4.0.2) unstable; urgency=low

  * merge release 3.1.20
  * lb: support forwarding TCP connections with the original source IP

 -- Max Kellermann <mk@cm4all.com>  Tue, 05 Nov 2013 16:07:34 -0000

cm4all-beng-proxy (4.0.1) unstable; urgency=low

  * merge release 3.1.19

 -- Max Kellermann <mk@cm4all.com>  Wed, 30 Oct 2013 15:26:16 -0000

cm4all-beng-proxy (4.0) unstable; urgency=low

  * translation: rename TRANSLATE_PROXY to TRANSLATE_HTTP
  * thread_pool: start SSL worker threads on the first use
  * translate-client, resource-loader: support https://

 -- Max Kellermann <mk@cm4all.com>  Wed, 23 Oct 2013 19:29:38 -0000

cm4all-beng-proxy (3.1.38) unstable; urgency=low

  * istream: fix assertion failure due to inverted check
  * was_control: fix assertion failure due to missing check

 -- Max Kellermann <mk@cm4all.com>  Fri, 29 Aug 2014 08:52:53 -0000

cm4all-beng-proxy (3.1.37) unstable; urgency=low

  * http_cache: fix caching (Fast-)CGI responses
  * http_client: fix bug with HTTP 1.0 Keep-Alive
  * stock: destroy only surplus idle items

 -- Max Kellermann <mk@cm4all.com>  Mon, 28 Jul 2014 15:30:50 -0000

cm4all-beng-proxy (3.1.36) unstable; urgency=low

  * http_server: ignore case in "Connection" request header
  * http_client: allow comma-separated list in "Connection" response
    header

 -- Max Kellermann <mk@cm4all.com>  Wed, 23 Jul 2014 17:43:09 -0000

cm4all-beng-proxy (3.1.35) unstable; urgency=low

  * lb_tcp: fix memory leak after send failure
  * ssl_filter: fix race condition
  * ssl_filter: fix memory leak with client certificates

 -- Max Kellermann <mk@cm4all.com>  Mon, 21 Jul 2014 16:20:14 -0000

cm4all-beng-proxy (3.1.34) unstable; urgency=low

  * session: fix potential crash on shared memory exhaustion
  * session: really purge new sessions first
  * istream-iconv: fix endless loop with unknown charset

 -- Max Kellermann <mk@cm4all.com>  Wed, 25 Jun 2014 12:58:03 -0000

cm4all-beng-proxy (3.1.33) unstable; urgency=low

  * widget: avoid double slash when concatenating (Local) HTTP URI and
    path_info
  * pipe: fix command-line argument corruption bug
  * fcgi_client: detect bogus Content-Length response header

 -- Max Kellermann <mk@cm4all.com>  Tue, 10 Jun 2014 08:30:39 -0000

cm4all-beng-proxy (3.1.32) unstable; urgency=low

  * http_string: allow comma in cookie values (RFC ignorant)

 -- Max Kellermann <mk@cm4all.com>  Mon, 19 May 2014 07:52:24 -0000

cm4all-beng-proxy (3.1.31) unstable; urgency=low

  * rewrite-uri: fix view name corruption

 -- Max Kellermann <mk@cm4all.com>  Mon, 28 Apr 2014 16:30:17 -0000

cm4all-beng-proxy (3.1.30) unstable; urgency=low

  * translate-client: fix EXPAND_PATH on HTTP address

 -- Max Kellermann <mk@cm4all.com>  Mon, 28 Apr 2014 14:44:22 -0000

cm4all-beng-proxy (3.1.29) unstable; urgency=low

  * http-server: fix potential crash with too many request headers

 -- Max Kellermann <mk@cm4all.com>  Fri, 25 Apr 2014 15:52:16 -0000

cm4all-beng-proxy (3.1.28) unstable; urgency=low

  * buffered_socket: fix bogus assertion failure

 -- Max Kellermann <mk@cm4all.com>  Tue, 01 Apr 2014 16:53:22 -0000

cm4all-beng-proxy (3.1.27) unstable; urgency=low

  * fcgi-stock: show process name in log messages
  * fcgi-stock: check connection state before issuing new request

 -- Max Kellermann <mk@cm4all.com>  Tue, 25 Mar 2014 20:02:23 -0000

cm4all-beng-proxy (3.1.26) unstable; urgency=low

  * http-client: fix bogus assertion failure

 -- Max Kellermann <mk@cm4all.com>  Fri, 14 Mar 2014 14:36:12 -0000

cm4all-beng-proxy (3.1.25) unstable; urgency=low

  * escape: fix data corruption with glibc 2.18

 -- Max Kellermann <mk@cm4all.com>  Thu, 06 Mar 2014 11:47:14 -0000

cm4all-beng-proxy (3.1.24) unstable; urgency=low

  * fcgi-stock: fix crash on fork() failure
  * fcache: fix crash on responses without body

 -- Max Kellermann <mk@cm4all.com>  Thu, 02 Jan 2014 22:57:50 -0000

cm4all-beng-proxy (3.1.23) unstable; urgency=low

  * was-output: fix event leak
  * was-output: fix crash in error handler
  * was-client: free the request body on empty response
  * was-client: reuse connection after empty response
  * was-client: fix stalled response on LENGTH=0

 -- Max Kellermann <mk@cm4all.com>  Fri, 06 Dec 2013 13:23:40 -0000

cm4all-beng-proxy (3.1.22) unstable; urgency=low

  * http_server: fix stalled response

 -- Max Kellermann <mk@cm4all.com>  Mon, 25 Nov 2013 13:00:33 -0000

cm4all-beng-proxy (3.1.21) unstable; urgency=low

  * merge release 3.0.34
  * was-client: fix crash on abort
  * was-client: fix off-by-one error in header parser

 -- Max Kellermann <mk@cm4all.com>  Sun, 24 Nov 2013 08:04:41 -0000

cm4all-beng-proxy (3.1.20) unstable; urgency=low

  * jail: add "--" after last option, allows passing options to jail
  * keep CAP_KILL to be able to kill jailed child processes

 -- Max Kellermann <mk@cm4all.com>  Mon, 04 Nov 2013 14:41:34 -0000

cm4all-beng-proxy (3.1.19) unstable; urgency=low

  * handler: work around crash due to translation cache invalidation
  * child: send SIGKILL after 60 seconds

 -- Max Kellermann <mk@cm4all.com>  Wed, 30 Oct 2013 12:12:31 -0000

cm4all-beng-proxy (3.1.18) unstable; urgency=low

  * nfs: translate NFS3ERR_NOENT to "404 Not Found"
  * nfs_client: don't leak file descriptor to child processes

 -- Max Kellermann <mk@cm4all.com>  Wed, 30 Oct 2013 09:28:11 -0000

cm4all-beng-proxy (3.1.17) unstable; urgency=low

  * tcache: cache translation responses that contain STATUS

 -- Max Kellermann <mk@cm4all.com>  Fri, 25 Oct 2013 17:10:26 -0000

cm4all-beng-proxy (3.1.16) unstable; urgency=low

  * fcgi-stock: kill child processes with SIGUSR1 instead of SIGTERM

 -- Max Kellermann <mk@cm4all.com>  Wed, 23 Oct 2013 08:54:03 -0000

cm4all-beng-proxy (3.1.15) unstable; urgency=low

  * lhttp_address: don't unescape the BASE suffix
  * {file,nfs}_address: unescape EXPAND_PATH(_INFO) substitutions
  * child_stock: fix another assertion failure

 -- Max Kellermann <mk@cm4all.com>  Tue, 22 Oct 2013 15:15:42 -0000

cm4all-beng-proxy (3.1.14) unstable; urgency=low

  * istream_nfs: fix assertion failure on empty file
  * nfs_client: fix crash on malformed path
  * nfs_client: improved error messages
  * child_stock: fix assertion failure when busy child process gets killed

 -- Max Kellermann <mk@cm4all.com>  Mon, 21 Oct 2013 15:38:28 -0000

cm4all-beng-proxy (3.1.13) unstable; urgency=low

  * merge release 3.0.33
  * translation: new packet WANT_FULL_URI for obtaining the full URI

 -- Max Kellermann <mk@cm4all.com>  Wed, 09 Oct 2013 10:40:35 -0000

cm4all-beng-proxy (3.1.12) unstable; urgency=low

  * merge release 3.0.31
  * translation: new packet CONCURRENCY controls number of LHTTP
    connections per process

 -- Max Kellermann <mk@cm4all.com>  Sat, 05 Oct 2013 11:34:04 -0000

cm4all-beng-proxy (3.1.11) unstable; urgency=low

  * lhttp_stock: allow 4 concurrent connections per LHTTP process

 -- Max Kellermann <mk@cm4all.com>  Mon, 30 Sep 2013 16:10:05 -0000

cm4all-beng-proxy (3.1.10) unstable; urgency=low

  * resource-address: fix assertion failure in LHTTP operation
  * lhttp_request: use the LHTTP_HOST attribute
  * kill the logger process on shutdown

 -- Max Kellermann <mk@cm4all.com>  Wed, 25 Sep 2013 17:29:56 -0000

cm4all-beng-proxy (3.1.9) unstable; urgency=low

  * {fcgi,lhttp}_stock: reuse child processes after connection closed
  * translate-client: ignore DEFLATED,GZIPPED on NFS address
  * translate-client: ignore EXPAND_PATH_INFO on local file
  * ssl_factory: wildcard matches single letter
  * ssl_factory: wildcard matches only one segment

 -- Max Kellermann <mk@cm4all.com>  Tue, 24 Sep 2013 10:31:30 -0000

cm4all-beng-proxy (3.1.8) unstable; urgency=low

  * ssl_factory: fix broken certificat/key matching
  * doc: various manual updates (RFC 2617, ...)

 -- Max Kellermann <mk@cm4all.com>  Fri, 20 Sep 2013 12:55:55 -0000

cm4all-beng-proxy (3.1.7) unstable; urgency=low

  * merge release 3.0.30
  * resource-loader: new protocol "Local HTTP"

 -- Max Kellermann <mk@cm4all.com>  Tue, 17 Sep 2013 13:36:20 -0000

cm4all-beng-proxy (3.1.6) unstable; urgency=low

  * buffered_socket: fix assertion failure

 -- Max Kellermann <mk@cm4all.com>  Fri, 23 Aug 2013 12:39:47 -0000

cm4all-beng-proxy (3.1.5) unstable; urgency=low

  * merge release 3.0.26
  * lb: disallow deprecated configuration keywords
  * lb: conditional pools
  * lb_config: setting "ssl_cert" specifies both certificate and key
  * ssl_filter: support TLS Server Name Indication

 -- Max Kellermann <mk@cm4all.com>  Fri, 16 Aug 2013 16:29:34 -0000

cm4all-beng-proxy (3.1.4) unstable; urgency=low

  * nfs_cache: new dedicated cache for NFS files
  * nfs_{handler,request}: use Content-Type from translation server

 -- Max Kellermann <mk@cm4all.com>  Mon, 10 Jun 2013 20:50:58 -0000

cm4all-beng-proxy (3.1.3) unstable; urgency=low

  * nfs_client: fix crash due to uninitialized memory
  * nfs_client: disconnect idle connections
  * nfs_client: expire file metadata
  * istream-nfs: fix resuming a blocking sink
  * istream-nfs: detect file truncation

 -- Max Kellermann <mk@cm4all.com>  Mon, 03 Jun 2013 19:30:20 -0000

cm4all-beng-proxy (3.1.2) unstable; urgency=low

  * nfs_client: read larger chunks
  * nfs_handler: implement cache revalidation and byte ranges

 -- Max Kellermann <mk@cm4all.com>  Wed, 29 May 2013 16:23:15 -0000

cm4all-beng-proxy (3.1.1) unstable; urgency=low

  * nfs_client: fix crash on HEAD request
  * nfs_client: generate Last-Modified and ETag
  * http-cache: allow caching NFS files

 -- Max Kellermann <mk@cm4all.com>  Thu, 23 May 2013 11:00:49 -0000

cm4all-beng-proxy (3.1) unstable; urgency=low

  * nfs_client: new resource loader backend

 -- Max Kellermann <mk@cm4all.com>  Tue, 21 May 2013 21:14:06 -0000

cm4all-beng-proxy (3.0.34) unstable; urgency=low

  * processor: fix use-after-free crash bug

 -- Max Kellermann <mk@cm4all.com>  Sun, 24 Nov 2013 07:46:29 -0000

cm4all-beng-proxy (3.0.33) unstable; urgency=low

  * tcache: limit the cacheable CHECK length
  * tcache: allow binary data in the CHECK payload
  * tcache: fix matching the URI on INVALIDATE with CHECK

 -- Max Kellermann <mk@cm4all.com>  Wed, 09 Oct 2013 09:52:47 -0000

cm4all-beng-proxy (3.0.32) unstable; urgency=low

  * tcache: apply BASE to responses without an address
  * tcache: fix BASE on responses with CHECK
  * handler: fix crash after malformed CHECK/PREVIOUS translation

 -- Max Kellermann <mk@cm4all.com>  Tue, 08 Oct 2013 15:48:07 -0000

cm4all-beng-proxy (3.0.31) unstable; urgency=low

  * socket_wrapper: work around libevent timeout reset bug

 -- Max Kellermann <mk@cm4all.com>  Wed, 02 Oct 2013 15:30:11 -0000

cm4all-beng-proxy (3.0.30) unstable; urgency=low

  * istream-file: fix crash bug
  * fcgi, was: fix memory leak on malformed translation response

 -- Max Kellermann <mk@cm4all.com>  Tue, 17 Sep 2013 13:23:28 -0000

cm4all-beng-proxy (3.0.29) unstable; urgency=low

  * fcgi-client: fix crash on certain malformed responses
  * parser: fix crash on certain CDATA sections

 -- Max Kellermann <mk@cm4all.com>  Mon, 02 Sep 2013 10:51:58 -0000

cm4all-beng-proxy (3.0.28) unstable; urgency=low

  * processor: fix widget lookup regression

 -- Max Kellermann <mk@cm4all.com>  Mon, 26 Aug 2013 18:21:03 -0000

cm4all-beng-proxy (3.0.27) unstable; urgency=low

  * processor: fix stalled transfer with two nested processors

 -- Max Kellermann <mk@cm4all.com>  Mon, 26 Aug 2013 17:09:47 -0000

cm4all-beng-proxy (3.0.26) unstable; urgency=low

  * respones: generate header P3P:CP="CAO PSA OUR" to work around IE10 bug
  * init: auto-create /var/run/cm4all
  * lb: enable GLib multi-threading

 -- Max Kellermann <mk@cm4all.com>  Fri, 26 Jul 2013 07:21:15 -0000

cm4all-beng-proxy (3.0.25) unstable; urgency=low

  * stock: fix access to undefind memory
  * file-handler, http-util: fix If-Match / If-None-Match check

 -- Max Kellermann <mk@cm4all.com>  Wed, 29 May 2013 16:13:54 -0000

cm4all-beng-proxy (3.0.24) unstable; urgency=low

  * memcached-client: fix bogus "peer closed socket prematurely"

 -- Max Kellermann <mk@cm4all.com>  Tue, 23 Apr 2013 11:20:00 -0000

cm4all-beng-proxy (3.0.23) unstable; urgency=low

  * lb: fix memory leak when request with body gets aborted early

 -- Max Kellermann <mk@cm4all.com>  Thu, 04 Apr 2013 15:33:57 -0000

cm4all-beng-proxy (3.0.22) unstable; urgency=low

  * http-server: fix rare crash in request body handler
  * http-client: fix memory leak

 -- Max Kellermann <mk@cm4all.com>  Tue, 26 Mar 2013 07:24:22 -0000

cm4all-beng-proxy (3.0.21) unstable; urgency=low

  * ajp-client: fix malformed request packet with empty request body

 -- Max Kellermann <mk@cm4all.com>  Thu, 21 Mar 2013 17:11:22 -0000

cm4all-beng-proxy (3.0.20) unstable; urgency=low

  * http-client: fix assertion failure with certain chunked responses

 -- Max Kellermann <mk@cm4all.com>  Thu, 21 Mar 2013 10:21:13 -0000

cm4all-beng-proxy (3.0.19) unstable; urgency=low

  * istream_tee: fix crash / memory leak on I/O error before request body
    was delivered to widget

 -- Max Kellermann <mk@cm4all.com>  Mon, 18 Mar 2013 11:23:27 -0000

cm4all-beng-proxy (3.0.18) unstable; urgency=low

  * bot: detect more crawler/bot user-agents
  * lb.init: add ACCESS_LOGGER variable

 -- Max Kellermann <mk@cm4all.com>  Fri, 15 Mar 2013 14:47:08 -0000

cm4all-beng-proxy (3.0.17) unstable; urgency=low

  * lb: add ssl_verify "optional"

 -- Max Kellermann <mk@cm4all.com>  Fri, 08 Mar 2013 14:31:25 -0000

cm4all-beng-proxy (3.0.16) unstable; urgency=low

  * http-request: fix assertion failure
  * log-{cat,split}: use unsigned characters in backslash-escape

 -- Max Kellermann <mk@cm4all.com>  Thu, 07 Mar 2013 15:26:26 -0000

cm4all-beng-proxy (3.0.15) unstable; urgency=low

  * stock: fix another assertion failure during idle cleanup
  * inline-widget: avoid unrecoverable I/O errors during initialisation

 -- Max Kellermann <mk@cm4all.com>  Tue, 05 Mar 2013 07:11:46 -0000

cm4all-beng-proxy (3.0.14) unstable; urgency=low

  * stock: fix assertion failure during idle cleanup
  * http-server: count bytes received, fixes regression
  * http-server: send "100 Continue", fixes regression
  * http-client: fix potential assertion failure after "100 Continue"

 -- Max Kellermann <mk@cm4all.com>  Fri, 01 Mar 2013 16:53:54 -0000

cm4all-beng-proxy (3.0.13) unstable; urgency=low

  * merge release 2.3.7
  * uri-verify: allow double slashes
  * change product token to "CM4all Webserver"

 -- Max Kellermann <mk@cm4all.com>  Mon, 18 Feb 2013 11:35:29 -0000

cm4all-beng-proxy (3.0.12) unstable; urgency=low

  * listener: enable TCP Fast Open (requires Linux 3.7)
  * rubber: optimize huge page allocation
  * rubber: optimize hole search
  * translate-cache: optimize INVALIDATE=HOST
  * filter-cache: reserve some space in the rubber allocator

 -- Max Kellermann <mk@cm4all.com>  Fri, 15 Feb 2013 09:57:51 -0000

cm4all-beng-proxy (3.0.11) unstable; urgency=low

  * stock: slow down destruction of surplus idle items
  * fcgi-client: try harder to reuse existing FastCGI connections
  * cmdline: new options to control the FastCGI/WAS stock

 -- Max Kellermann <mk@cm4all.com>  Tue, 12 Feb 2013 09:38:35 -0000

cm4all-beng-proxy (3.0.10) unstable; urgency=low

  * child: reduce verbosity of SIGTERM log message
  * connection: reduce verbosity of ECONNRESET log message
  * http-server: fix duplicate abort call
  * http-server: add missing pool reference in request body eof
  * handler: catch malformed URIs earlier
  * rubber: allocate from holes, avoid costly compression steps
  * http-cache: reserve some space in the rubber allocator

 -- Max Kellermann <mk@cm4all.com>  Fri, 08 Feb 2013 13:15:31 -0000

cm4all-beng-proxy (3.0.9) unstable; urgency=low

  * merge release 2.3.5
  * parser: fix malformed attribute value bounds
  * translation: packet VALIDATE_MTIME discards cache items after a file
    has been modified
  * http-server: fix spurious "closed prematurely" log messages
  * http-{server,client}: improve error messages
  * istream: clear the "direct" flag set on new streams
  * slice_pool: fix slice size and slices per area calculation

 -- Max Kellermann <mk@cm4all.com>  Wed, 06 Feb 2013 17:48:47 -0000

cm4all-beng-proxy (3.0.8) unstable; urgency=low

  * merge release 2.3.3
  * return unused I/O buffers to operating system
  * parser: optimize the attribute value parser
  * sink_rubber: fix assertion failure

 -- Max Kellermann <mk@cm4all.com>  Thu, 31 Jan 2013 13:27:39 -0000

cm4all-beng-proxy (3.0.7) unstable; urgency=low

  * istream-tee: fix crash due to erroneous read

 -- Max Kellermann <mk@cm4all.com>  Fri, 18 Jan 2013 13:32:49 -0000

cm4all-beng-proxy (3.0.6) unstable; urgency=low

  * control: new command "VERBOSE" manipulates logger verbosity
  * cmdline: remove obsolete option "enable_splice"
  * ajp-client: discard response body after HEAD request
  * fcgi-client: fix assertion failure after malformed HEAD response
  * fcgi-client: don't ignore log messages after HEAD request
  * translate-client: fix assertion failure after connection reset

 -- Max Kellermann <mk@cm4all.com>  Fri, 04 Jan 2013 13:14:09 -0000

cm4all-beng-proxy (3.0.5) unstable; urgency=low

  * translate-client: reduce number of system calls (optimization)
  * http-client: release the socket earlier for reusal
  * ajp-client: fix decoding the "special" response headers
  * ajp-client: wait for "end" packet before delivering empty response
  * ajp-client: use the Content-Length response header
  * ajp-client: send Content-Length request header only if body present
  * ajp-client: support HEAD requests
  * fcgi-client: support HEAD requests
  * fcgi-client: use the Content-Length response header
  * fcgi-client: don't discard buffer after socket has been closed
  * fcgi-client: continue parsing after response has been delivered
  * fcgi-client: don't attempt to write repeatedly if request body blocks
  * fcgi-client: optimized keep-alive after empty response

 -- Max Kellermann <mk@cm4all.com>  Fri, 28 Dec 2012 13:16:02 -0000

cm4all-beng-proxy (3.0.4) unstable; urgency=low

  * {http,filter}-cache: fix garbled data on large cache entries

 -- Max Kellermann <mk@cm4all.com>  Tue, 11 Dec 2012 15:17:17 -0000

cm4all-beng-proxy (3.0.3) unstable; urgency=low

  * memcached-client: fix assertion failure

 -- Max Kellermann <mk@cm4all.com>  Fri, 07 Dec 2012 18:52:33 -0000

cm4all-beng-proxy (3.0.2) unstable; urgency=low

  * merge release 2.3.1
  * lb: verify the client certificate issuer (option "ssl_verify")
  * lb: client certificate is mandatory if "ssl_verify" is enabled
  * lb: support extra CA certificate file (option "ssl_ca_cert")
  * cmdline: can't specify both --memcached-server and http_cache_size
  * init: default to one worker

 -- Max Kellermann <mk@cm4all.com>  Fri, 07 Dec 2012 09:24:52 -0000

cm4all-beng-proxy (3.0.1) unstable; urgency=low

  * http-cache: reduce memory usage while storing
  * {http,filter}-cache: reduce fork overhead
  * pool: fix crash when first allocation is large

 -- Max Kellermann <mk@cm4all.com>  Wed, 05 Dec 2012 14:05:28 -0000

cm4all-beng-proxy (3.0) unstable; urgency=low

  * {http,filter}-cache: reduce overhead when cache is disabled
  * {http,filter}-cache: exclude allocator table from reported size
  * filter-cache: reduce memory usage while storing
  * {http,filter,translate}-cache: return more free memory to operating system
  * pool: further overhead reduction
  * pool: reduce CPU overhead for large areas
  * rubber: fix assertion failure

 -- Max Kellermann <mk@cm4all.com>  Tue, 30 Oct 2012 16:32:45 -0000

cm4all-beng-proxy (2.2.1) unstable; urgency=low

  * merge release 2.1.13
  * control_local: fix assertion failure

 -- Max Kellermann <mk@cm4all.com>  Tue, 16 Oct 2012 15:46:16 -0000

cm4all-beng-proxy (2.2) unstable; urgency=low

  * cache: optimize lookups
  * pool: reduce overhead
  * pool: optimize the linear area recycler
  * resource-address: reduce memory overhead
  * session: reduce memory usage
  * http-cache, filter-cache: return free memory to operating system
  * control_server: support local and abstract sockets
  * python/control: support abstract sockets
  * bp_control: create implicit control channel for each worker process
  * require automake 1.11

 -- Max Kellermann <mk@cm4all.com>  Tue, 09 Oct 2012 15:11:24 -0000

cm4all-beng-proxy (2.3.7) unstable; urgency=low

  * tcache: fix assertion failure in BASE handler

 -- Max Kellermann <mk@cm4all.com>  Mon, 18 Feb 2013 11:58:01 -0000

cm4all-beng-proxy (2.3.6) unstable; urgency=low

  * listener: increase the backlog to 64
  * shm: reserve swap space, avoids theoretical crash

 -- Max Kellermann <mk@cm4all.com>  Sun, 17 Feb 2013 09:29:24 -0000

cm4all-beng-proxy (2.3.5) unstable; urgency=low

  * tcache: reduce CPU pressure when there are many virtual hosts (hot fix)
  * launch the access logger after daemonizing
  * user the configured logger user for the access logger
  * auto-close the access logger
  * debian/rules: compile with -fno-omit-frame-pointer

 -- Max Kellermann <mk@cm4all.com>  Tue, 05 Feb 2013 16:27:46 -0000

cm4all-beng-proxy (2.3.4) unstable; urgency=low

  * log-split: print referer and user agent
  * log-split: cache the last file
  * log-split: allow logging local time stamps
  * log-{split,cat}: escape URI, Referer and User-Agent
  * init: add ACCESS_LOGGER variable

 -- Max Kellermann <mk@cm4all.com>  Tue, 05 Feb 2013 01:31:31 -0000

cm4all-beng-proxy (2.3.3) unstable; urgency=low

  * pool: fix a memory leak in the temporary pool
  * processor: hard limit on length of attributes and parameters

 -- Max Kellermann <mk@cm4all.com>  Thu, 31 Jan 2013 13:16:33 -0000

cm4all-beng-proxy (2.3.2) unstable; urgency=low

  * merge release 2.1.17

 -- Max Kellermann <mk@cm4all.com>  Tue, 29 Jan 2013 00:01:23 -0000

cm4all-beng-proxy (2.3.1) unstable; urgency=low

  * merge release 2.1.16
  * pool: reduce CPU overhead for large areas

 -- Max Kellermann <mk@cm4all.com>  Thu, 06 Dec 2012 16:40:02 -0000

cm4all-beng-proxy (2.3) unstable; urgency=low

  * new stable branch based on v2.1.x, without the work-in-progress
    improvements from v2.2.x
  * cache: optimize lookups
  * pool: reduce overhead
  * pool: optimize the linear area recycler
  * resource-address: reduce memory overhead
  * session: reduce memory usage
  * {http,filter}-cache: reduce overhead when cache is disabled

 -- Max Kellermann <mk@cm4all.com>  Mon, 22 Oct 2012 13:48:20 -0000

cm4all-beng-proxy (2.1.17) unstable; urgency=low

  * merge release 2.0.55

 -- Max Kellermann <mk@cm4all.com>  Mon, 28 Jan 2013 23:59:54 -0000

cm4all-beng-proxy (2.1.16) unstable; urgency=low

  * merge release 2.0.54

 -- Max Kellermann <mk@cm4all.com>  Thu, 06 Dec 2012 16:35:17 -0000

cm4all-beng-proxy (2.1.15) unstable; urgency=low

  * merge release 2.0.53

 -- Max Kellermann <mk@cm4all.com>  Mon, 22 Oct 2012 12:26:57 -0000

cm4all-beng-proxy (2.1.14) unstable; urgency=low

  * merge release 2.0.52

 -- Max Kellermann <mk@cm4all.com>  Fri, 19 Oct 2012 12:10:09 -0000

cm4all-beng-proxy (2.1.13) unstable; urgency=low

  * merge release 2.0.51

 -- Max Kellermann <mk@cm4all.com>  Tue, 16 Oct 2012 15:41:58 -0000

cm4all-beng-proxy (2.1.12) unstable; urgency=low

  * merge release 2.0.50

 -- Max Kellermann <mk@cm4all.com>  Fri, 05 Oct 2012 12:26:24 -0000

cm4all-beng-proxy (2.1.11) unstable; urgency=low

  * merge release 2.0.49

 -- Max Kellermann <mk@cm4all.com>  Fri, 28 Sep 2012 15:04:36 -0000

cm4all-beng-proxy (2.1.10) unstable; urgency=low

  * merge release 2.0.48

 -- Max Kellermann <mk@cm4all.com>  Mon, 24 Sep 2012 15:43:46 -0000

cm4all-beng-proxy (2.1.9) unstable; urgency=low

  * merge release 2.0.47
  * lb: eliminate the duplicate "Date" response header (#1169)

 -- Max Kellermann <mk@cm4all.com>  Fri, 21 Sep 2012 15:56:06 -0000

cm4all-beng-proxy (2.1.8) unstable; urgency=low

  * control: publish statistics over the control protocol

 -- Max Kellermann <mk@cm4all.com>  Fri, 07 Sep 2012 12:47:34 -0000

cm4all-beng-proxy (2.1.7) unstable; urgency=low

  * resource-address: support expanding PIPE addresses
  * translation: support EXPAND_PATH for PROXY
  * reduced connect timeouts for translation server, FastCGI and beng-lb
  * uri-relative: support relative URI with just a query string
  * uri-relative: support relative URIs starting with a double slash
  * lb: improve error messages, include listener/pool name
  * lb: validate the selected sticky modde
  * lb: add sticky mode "source_ip"

 -- Max Kellermann <mk@cm4all.com>  Fri, 31 Aug 2012 14:03:41 -0000

cm4all-beng-proxy (2.1.6) unstable; urgency=low

  * merge release 2.0.46

 -- Max Kellermann <mk@cm4all.com>  Fri, 24 Aug 2012 11:11:20 -0000

cm4all-beng-proxy (2.1.5) unstable; urgency=low

  * lb_expect_monitor: configurable connect timeout

 -- Max Kellermann <mk@cm4all.com>  Mon, 20 Aug 2012 05:40:44 -0000

cm4all-beng-proxy (2.1.4) unstable; urgency=low

  * lb_monitor: configurable timeout

 -- Max Kellermann <mk@cm4all.com>  Fri, 17 Aug 2012 09:16:36 -0000

cm4all-beng-proxy (2.1.3) unstable; urgency=low

  * merge release 2.0.44
  * lb: implement tcp_expect option "expect_graceful"

 -- Max Kellermann <mk@cm4all.com>  Tue, 14 Aug 2012 14:30:57 -0000

cm4all-beng-proxy (2.1.2) unstable; urgency=low

  * support extended HTTP status codes from RFC 6585 and WebDAV

 -- Max Kellermann <mk@cm4all.com>  Thu, 09 Aug 2012 10:10:35 -0000

cm4all-beng-proxy (2.1.1) unstable; urgency=low

  * merge release 2.0.43
  * lb: support TRACE, OPTIONS and WebDAV

 -- Max Kellermann <mk@cm4all.com>  Fri, 03 Aug 2012 11:48:46 -0000

cm4all-beng-proxy (2.1) unstable; urgency=low

  * lb: add sticky mode "jvm_route" (Tomcat)

 -- Max Kellermann <mk@cm4all.com>  Mon, 30 Jul 2012 15:53:43 -0000

cm4all-beng-proxy (2.0.55) unstable; urgency=low

  * istream-tee: fix crash due to erroneous read
  * fix random crashes in the optimized build

 -- Max Kellermann <mk@cm4all.com>  Mon, 28 Jan 2013 23:52:26 -0000

cm4all-beng-proxy (2.0.54) unstable; urgency=low

  * http-cache: fix revalidation of memcached entries

 -- Max Kellermann <mk@cm4all.com>  Thu, 06 Dec 2012 16:31:23 -0000

cm4all-beng-proxy (2.0.53) unstable; urgency=low

  * filter-cache: fix assertion failure on serving empty response
  * http-cache: limit maximum age to 5 minutes if "Vary" includes cookies
  * lb: FADE_NODE lasts for 3 hours

 -- Max Kellermann <mk@cm4all.com>  Mon, 22 Oct 2012 12:21:18 -0000

cm4all-beng-proxy (2.0.52) unstable; urgency=low

  * {http,filter}-cache: include headers in cache size calculation
  * {http,filter}-cache: reduce headers memory usage
  * http-cache: limit maximum age to 1 week
    - 1 hour when "Vary" is used
    - 30 minutes when "Vary" includes "X-WidgetId" or "X-WidgetHref"
    - 5 minutes when "Vary" includes "X-CM4all-BENG-User"
  * cache: reduce number of system calls during lookup

 -- Max Kellermann <mk@cm4all.com>  Fri, 19 Oct 2012 12:07:10 -0000

cm4all-beng-proxy (2.0.51) unstable; urgency=low

  * merge release 1.4.33
  * processor: fix assertion failure with embedded CSS
  * lb: move control channel handler to worker process

 -- Max Kellermann <mk@cm4all.com>  Tue, 16 Oct 2012 15:39:32 -0000

cm4all-beng-proxy (2.0.50) unstable; urgency=low

  * pool: reduce memory overhead of debug data
  * fcgi-client: fix assertion failure due to redundant read event
  * lb: fix crash after pipe-to-socket splice I/O error

 -- Max Kellermann <mk@cm4all.com>  Fri, 05 Oct 2012 12:23:15 -0000

cm4all-beng-proxy (2.0.49) unstable; urgency=low

  * merge release 1.4.32

 -- Max Kellermann <mk@cm4all.com>  Fri, 28 Sep 2012 15:01:26 -0000

cm4all-beng-proxy (2.0.48) unstable; urgency=low

  * lb: fix duplicate monitor requests with --watchdog
  * child: verbose logging of child process events
  * log shutdown signal

 -- Max Kellermann <mk@cm4all.com>  Mon, 24 Sep 2012 15:36:03 -0000

cm4all-beng-proxy (2.0.47) unstable; urgency=low

  * merge release 1.4.31
  * cache: disable excessive debugging checks

 -- Max Kellermann <mk@cm4all.com>  Fri, 21 Sep 2012 15:24:30 -0000

cm4all-beng-proxy (2.0.46) unstable; urgency=low

  * merge release 1.4.30
  * lb: add option --config-file

 -- Max Kellermann <mk@cm4all.com>  Fri, 24 Aug 2012 10:52:29 -0000

cm4all-beng-proxy (2.0.45) unstable; urgency=low

  * merge release 1.4.29

 -- Max Kellermann <mk@cm4all.com>  Tue, 21 Aug 2012 15:49:49 -0000

cm4all-beng-proxy (2.0.44) unstable; urgency=low

  * lb: allow sticky with only one node
  * lb: add option "--check"
  * lb: run all monitors right after startup
  * lb: disable expiry of monitor results
  * lb: improved fallback for "sticky cookie"
  * lb: use Bulldog for "sticky cookie"
  * balancer, lb: persistent "fade" flag
  * balancer, lb: use the Bulldog "graceful" flag
  * control: add packet CONTROL_DUMP_POOLS

 -- Max Kellermann <mk@cm4all.com>  Tue, 14 Aug 2012 13:13:01 -0000

cm4all-beng-proxy (2.0.43) unstable; urgency=low

  * merge release 1.4.28
  * istream-replace: fix assertion failure with embedded CSS

 -- Max Kellermann <mk@cm4all.com>  Thu, 02 Aug 2012 11:14:27 -0000

cm4all-beng-proxy (2.0.42) unstable; urgency=low

  * js: new higher-level API

 -- Max Kellermann <mk@cm4all.com>  Wed, 01 Aug 2012 11:32:28 -0000

cm4all-beng-proxy (2.0.41) unstable; urgency=low

  * session: fix bogus assertion failure when loading expired session

 -- Max Kellermann <mk@cm4all.com>  Fri, 27 Jul 2012 12:47:49 -0000

cm4all-beng-proxy (2.0.40) unstable; urgency=low

  * merge release 1.4.27

 -- Max Kellermann <mk@cm4all.com>  Tue, 24 Jul 2012 16:29:13 -0000

cm4all-beng-proxy (2.0.39) unstable; urgency=low

  * merge release 1.4.26

 -- Max Kellermann <mk@cm4all.com>  Tue, 17 Jul 2012 17:00:20 -0000

cm4all-beng-proxy (2.0.38) unstable; urgency=low

  * merge release 1.4.25
  * strset: fix GROUP_CONTAINER false negatives

 -- Max Kellermann <mk@cm4all.com>  Tue, 17 Jul 2012 16:03:49 -0000

cm4all-beng-proxy (2.0.37) unstable; urgency=low

  * merge release 1.4.24

 -- Max Kellermann <mk@cm4all.com>  Mon, 16 Jul 2012 10:36:57 -0000

cm4all-beng-proxy (2.0.36) unstable; urgency=low

  * proxy-handler: re-add the URI suffix for "transparent" requests

 -- Max Kellermann <mk@cm4all.com>  Wed, 11 Jul 2012 14:12:11 -0000

cm4all-beng-proxy (2.0.35) unstable; urgency=low

  * translate: allow WIDGET_GROUP without PROCESS

 -- Max Kellermann <mk@cm4all.com>  Thu, 05 Jul 2012 13:03:21 -0000

cm4all-beng-proxy (2.0.34) unstable; urgency=low

  * session_save: skip shutdown code if saving is not configured
  * http-server: fix assertion on I/O error during POST
  * header-forward: new group FORWARD to forward the "Host" header

 -- Max Kellermann <mk@cm4all.com>  Tue, 03 Jul 2012 16:46:39 -0000

cm4all-beng-proxy (2.0.33) unstable; urgency=low

  * processor: option SELF_CONTAINER allows widget to only embed itself
  * processor: allow embedding approved widget groups
  * processor: optionally invoke CSS processor for style attributes
  * response, lb_http: put "Discard" cookie attribute to the end (Android bug)

 -- Max Kellermann <mk@cm4all.com>  Mon, 02 Jul 2012 17:52:32 -0000

cm4all-beng-proxy (2.0.32) unstable; urgency=low

  * socket_wrapper: fix two assertion failures
  * pheaders: emit Cache-Control:no-store to work around IE quirk

 -- Max Kellermann <mk@cm4all.com>  Tue, 26 Jun 2012 09:41:51 -0000

cm4all-beng-proxy (2.0.31) unstable; urgency=low

  * lb: publish the SSL peer issuer subject
  * widget-registry: copy the direct_addressing attribute

 -- Max Kellermann <mk@cm4all.com>  Wed, 06 Jun 2012 13:36:04 -0000

cm4all-beng-proxy (2.0.30) unstable; urgency=low

  * init: add --group variable to .default file
  * doc: update view security documentation
  * processor: apply underscore prefix to <A NAME="...">
  * session: restore sessions from a file

 -- Max Kellermann <mk@cm4all.com>  Fri, 01 Jun 2012 11:06:50 -0000

cm4all-beng-proxy (2.0.29) unstable; urgency=low

  * widget: optional direct URI addressing scheme
  * processor: eliminate additional underscore from class prefix
  * ssl_filter: support TLS client certificates

 -- Max Kellermann <mk@cm4all.com>  Tue, 29 May 2012 13:29:06 -0000

cm4all-beng-proxy (2.0.28) unstable; urgency=low

  * merge release 1.4.22

 -- Max Kellermann <mk@cm4all.com>  Wed, 16 May 2012 10:24:31 -0000

cm4all-beng-proxy (2.0.27) unstable; urgency=low

  * uri-address: fix assertion failures with UNIX domain sockets
  * uri-address: fix redirects with matching absolute URI

 -- Max Kellermann <mk@cm4all.com>  Wed, 09 May 2012 16:16:06 -0000

cm4all-beng-proxy (2.0.26) unstable; urgency=low

  * processor: rewrite URIs in META/refresh

 -- Max Kellermann <mk@cm4all.com>  Thu, 03 May 2012 14:43:03 -0000

cm4all-beng-proxy (2.0.25) unstable; urgency=low

  * merge release 1.4.21
  * processor: fix double free bug on failed widget lookup
  * session: don't access the session manager after worker crash
  * proxy-widget: fix assertion failure with empty view name

 -- Max Kellermann <mk@cm4all.com>  Thu, 26 Apr 2012 14:22:10 -0000

cm4all-beng-proxy (2.0.24) unstable; urgency=low

  * processor: optionally invoke CSS processor for <style>

 -- Max Kellermann <mk@cm4all.com>  Fri, 20 Apr 2012 12:10:42 -0000

cm4all-beng-proxy (2.0.23) unstable; urgency=low

  * widget-resolver: check for translation server failure
  * widget-resolver: don't sync with session when view is invalid
  * rewrite-uri: check for invalid view name
  * {css_,}processor: eliminate second underscore from class prefix
  * doc: document the algorithm for replacing two leading underscores

 -- Max Kellermann <mk@cm4all.com>  Thu, 29 Mar 2012 15:37:52 -0000

cm4all-beng-proxy (2.0.22) unstable; urgency=low

  * merge release 1.4.20
  * proxy-widget: forbid client to select view with address
  * proxy-widget: allow any view selection when widget is not a container
  * widget-http: allow any view selection for unprocessable response
  * widget-http: inherit the view from the template
  * widget-request: sync with session only if processor is enabled
  * widget-http: postpone saving to session after receiving response headers
  * processor: add entities &c:id; &c:type; &c:class;

 -- Max Kellermann <mk@cm4all.com>  Mon, 26 Mar 2012 14:05:05 -0000

cm4all-beng-proxy (2.0.21) unstable; urgency=low

  * css_processor: use mode "partial" for @import
  * rewrite-uri: use mode "partial" on invalid input

 -- Max Kellermann <mk@cm4all.com>  Tue, 20 Mar 2012 18:11:28 -0000

cm4all-beng-proxy (2.0.20) unstable; urgency=low

  * {css_,}processor: default mode is "partial"
  * processor: handle underscore prefixes in the "for" attribute

 -- Max Kellermann <mk@cm4all.com>  Tue, 20 Mar 2012 16:48:51 -0000

cm4all-beng-proxy (2.0.19) unstable; urgency=low

  * merge release 1.4.19

 -- Max Kellermann <mk@cm4all.com>  Tue, 20 Mar 2012 08:41:03 -0000

cm4all-beng-proxy (2.0.18) unstable; urgency=low

  * merge release 1.4.18

 -- Max Kellermann <mk@cm4all.com>  Thu, 15 Mar 2012 15:53:12 -0000

cm4all-beng-proxy (2.0.17) unstable; urgency=low

  * merge release 1.4.17
  * css_parser: check for url() following another token
  * css_processor: rewrite @import URIs
  * {text_,}processor: new entity &c:local;

 -- Max Kellermann <mk@cm4all.com>  Fri, 09 Mar 2012 16:50:19 -0000

cm4all-beng-proxy (2.0.16) unstable; urgency=low

  * response: generate Vary response header from translation response
  * widget-resolver: fix NULL dereference after failure
  * translation: User-Agent classification

 -- Max Kellermann <mk@cm4all.com>  Tue, 06 Mar 2012 11:54:10 -0000

cm4all-beng-proxy (2.0.15) unstable; urgency=low

  * merge release 1.4.16
  * uri-address: fix NULL dereference on certain malformed URIs

 -- Max Kellermann <mk@cm4all.com>  Fri, 02 Mar 2012 16:28:54 -0000

cm4all-beng-proxy (2.0.14) unstable; urgency=low

  * address-resolver: add missing initialization
  * rewrite-uri: fix NULL pointer dereference with "local URI"
  * rewrite-uri: allow mode=proxy (optional temporary kludge)
  * widget-http: auto-disable processor (optional temporary kludge)

 -- Max Kellermann <mk@cm4all.com>  Thu, 01 Mar 2012 18:36:38 -0000

cm4all-beng-proxy (2.0.13) unstable; urgency=low

  * merge release 1.4.15
  * translation: make CGI auto-base optional
  * handler: fix up translation client errors

 -- Max Kellermann <mk@cm4all.com>  Thu, 23 Feb 2012 17:31:03 -0000

cm4all-beng-proxy (2.0.12) unstable; urgency=low

  * merge release 1.4.13

 -- Max Kellermann <mk@cm4all.com>  Thu, 16 Feb 2012 14:41:45 -0000

cm4all-beng-proxy (2.0.11) unstable; urgency=low

  * merge release 1.4.11
  * processor: skip rewriting absolute URIs

 -- Max Kellermann <mk@cm4all.com>  Thu, 09 Feb 2012 09:43:06 -0000

cm4all-beng-proxy (2.0.10) unstable; urgency=low

  * resource-address: initialise type, fixes assertion failure

 -- Max Kellermann <mk@cm4all.com>  Tue, 07 Feb 2012 16:57:06 -0000

cm4all-beng-proxy (2.0.9) unstable; urgency=low

  * [css]processor: expand underscore only XML id / CSS class
  * widget-http: filter processor response headers
  * processor: forward Wildfire headers in the debug build

 -- Max Kellermann <mk@cm4all.com>  Tue, 07 Feb 2012 12:32:33 -0000

cm4all-beng-proxy (2.0.8) unstable; urgency=low

  * rewrite-uri: prefix "@/" refers to widget's "local URI"

 -- Max Kellermann <mk@cm4all.com>  Fri, 03 Feb 2012 13:50:16 -0000

cm4all-beng-proxy (2.0.7) unstable; urgency=low

  * merge release 1.4.10
  * stock: clear idle objects periodically

 -- Max Kellermann <mk@cm4all.com>  Thu, 02 Feb 2012 14:10:24 -0000

cm4all-beng-proxy (2.0.6) unstable; urgency=low

  * merge release 1.4.9

 -- Max Kellermann <mk@cm4all.com>  Tue, 31 Jan 2012 15:10:18 -0000

cm4all-beng-proxy (2.0.5) unstable; urgency=low

  * merge release 1.4.8
  * translate-client: verify the PROXY and AJP payloads
  * translation: support inserting regex matches into CGI/file path
  * translation: support customizing the cookie's "Domain" attribute
  * request: new option "dynamic_session_cookie" adds suffix to cookie
    name
  * uri-address: verify the path component

 -- Max Kellermann <mk@cm4all.com>  Wed, 25 Jan 2012 17:05:09 -0000

cm4all-beng-proxy (2.0.4) unstable; urgency=low

  * merge release 1.4.6
  * access-log: don't log the remote port
  * translation: support inserting regex matches into CGI's PATH_INFO
  * tcache: generate BASE automatically for CGI

 -- Max Kellermann <mk@cm4all.com>  Tue, 10 Jan 2012 15:18:37 -0000

cm4all-beng-proxy (2.0.3) unstable; urgency=low

  * merge release 1.4.4
  * http-server: log remote host address

 -- Max Kellermann <mk@cm4all.com>  Tue, 27 Dec 2011 07:41:15 -0000

cm4all-beng-proxy (2.0.2) unstable; urgency=low

  * merge release 1.4.2
  * widget-http: improved HTTP error messages
  * processor: forbid widget request after URI compress failure

 -- Max Kellermann <mk@cm4all.com>  Wed, 07 Dec 2011 16:51:58 -0000

cm4all-beng-proxy (2.0.1) unstable; urgency=low

  * merge release 1.4.1

 -- Max Kellermann <mk@cm4all.com>  Fri, 18 Nov 2011 13:57:27 -0000

cm4all-beng-proxy (2.0) unstable; urgency=low

  * rewrite-uri: reapply 'drop the deprecated mode "proxy"'
  * proxy-widget: reapply 'client can choose only views that have an address'

 -- Max Kellermann <mk@cm4all.com>  Thu, 17 Nov 2011 08:22:39 +0100

cm4all-beng-proxy (1.4.33) unstable; urgency=low

  * istream-file: reduce memory usage for small files
  * file-handler: fix xattr usage on ranged file request (possible
    assertion failure)

 -- Max Kellermann <mk@cm4all.com>  Tue, 16 Oct 2012 15:28:57 -0000

cm4all-beng-proxy (1.4.32) unstable; urgency=low

  * cgi: fix spontaneous shutdown due to misrouted SIGTERM signal

 -- Max Kellermann <mk@cm4all.com>  Fri, 28 Sep 2012 14:39:13 -0000

cm4all-beng-proxy (1.4.31) unstable; urgency=low

  * shm: fix check for shared memory allocation failure
  * child: handle lost SIGCHLD events
  * child: ignore stale child processes

 -- Max Kellermann <mk@cm4all.com>  Fri, 21 Sep 2012 15:21:20 -0000

cm4all-beng-proxy (1.4.30) unstable; urgency=low

  * http-server: parse all tokens in the "Connection" request header

 -- Max Kellermann <mk@cm4all.com>  Fri, 24 Aug 2012 10:50:28 -0000

cm4all-beng-proxy (1.4.29) unstable; urgency=low

  * proxy-widget: fix memory leak on aborted POST request

 -- Max Kellermann <mk@cm4all.com>  Tue, 21 Aug 2012 15:05:12 -0000

cm4all-beng-proxy (1.4.28) unstable; urgency=low

  * worker: reinitialize signal handlers after fork failure
  * lb: work around libevent bug that freezes during shutdown

 -- Max Kellermann <mk@cm4all.com>  Thu, 02 Aug 2012 13:53:18 -0000

cm4all-beng-proxy (1.4.27) unstable; urgency=low

  * lb: fix hanging SSL connection on bulk transfer

 -- Max Kellermann <mk@cm4all.com>  Tue, 24 Jul 2012 14:58:17 -0000

cm4all-beng-proxy (1.4.26) unstable; urgency=low

  * processor: fix regression, missing NULL check

 -- Max Kellermann <mk@cm4all.com>  Tue, 17 Jul 2012 16:55:24 -0000

cm4all-beng-proxy (1.4.25) unstable; urgency=low

  * processor: don't rewrite the fragment part of the URI

 -- Max Kellermann <mk@cm4all.com>  Tue, 17 Jul 2012 15:50:06 -0000

cm4all-beng-proxy (1.4.24) unstable; urgency=low

  * lb: fix splicing with SSL

 -- Max Kellermann <mk@cm4all.com>  Mon, 16 Jul 2012 10:32:17 -0000

cm4all-beng-proxy (1.4.23) unstable; urgency=low

  * widget-http: fix double free bug when POST is aborted

 -- Max Kellermann <mk@cm4all.com>  Tue, 03 Jul 2012 16:42:28 -0000

cm4all-beng-proxy (1.4.22) unstable; urgency=low

  * merge release 1.2.27
  * widget: backport memory leak fix from 2.0
  * widget-http: fix memory leak on abort

 -- Max Kellermann <mk@cm4all.com>  Wed, 16 May 2012 10:00:23 -0000

cm4all-beng-proxy (1.4.21) unstable; urgency=low

  * merge release 1.2.26

 -- Max Kellermann <mk@cm4all.com>  Thu, 26 Apr 2012 14:17:56 -0000

cm4all-beng-proxy (1.4.20) unstable; urgency=low

  * merge release 1.2.25

 -- Max Kellermann <mk@cm4all.com>  Mon, 26 Mar 2012 14:03:14 -0000

cm4all-beng-proxy (1.4.19) unstable; urgency=low

  * merge release 1.2.24

 -- Max Kellermann <mk@cm4all.com>  Tue, 20 Mar 2012 08:36:19 -0000

cm4all-beng-proxy (1.4.18) unstable; urgency=low

  * merge release 1.2.23

 -- Max Kellermann <mk@cm4all.com>  Thu, 15 Mar 2012 15:50:20 -0000

cm4all-beng-proxy (1.4.17) unstable; urgency=low

  * merge release 1.2.22

 -- Max Kellermann <mk@cm4all.com>  Thu, 08 Mar 2012 18:36:00 -0000

cm4all-beng-proxy (1.4.16) unstable; urgency=low

  * merge release 1.2.21

 -- Max Kellermann <mk@cm4all.com>  Fri, 02 Mar 2012 16:03:51 -0000

cm4all-beng-proxy (1.4.15) unstable; urgency=low

  * merge release 1.2.20

 -- Max Kellermann <mk@cm4all.com>  Thu, 23 Feb 2012 17:12:30 -0000

cm4all-beng-proxy (1.4.14) unstable; urgency=low

  * merge release 1.2.19

 -- Max Kellermann <mk@cm4all.com>  Thu, 23 Feb 2012 15:35:04 -0000

cm4all-beng-proxy (1.4.13) unstable; urgency=low

  * merge release 1.2.18

 -- Max Kellermann <mk@cm4all.com>  Thu, 16 Feb 2012 13:53:49 -0000

cm4all-beng-proxy (1.4.12) unstable; urgency=low

  * merge release 1.2.17

 -- Max Kellermann <mk@cm4all.com>  Wed, 15 Feb 2012 09:27:50 -0000

cm4all-beng-proxy (1.4.11) unstable; urgency=low

  * merge release 1.2.16

 -- Max Kellermann <mk@cm4all.com>  Thu, 09 Feb 2012 09:33:30 -0000

cm4all-beng-proxy (1.4.10) unstable; urgency=low

  * merge release 1.2.15

 -- Max Kellermann <mk@cm4all.com>  Thu, 02 Feb 2012 13:43:11 -0000

cm4all-beng-proxy (1.4.9) unstable; urgency=low

  * merge release 1.2.14

 -- Max Kellermann <mk@cm4all.com>  Tue, 31 Jan 2012 15:06:57 -0000

cm4all-beng-proxy (1.4.8) unstable; urgency=low

  * merge release 1.2.13

 -- Max Kellermann <mk@cm4all.com>  Wed, 25 Jan 2012 12:16:53 -0000

cm4all-beng-proxy (1.4.7) unstable; urgency=low

  * merge release 1.2.12

 -- Max Kellermann <mk@cm4all.com>  Tue, 17 Jan 2012 08:37:01 -0000

cm4all-beng-proxy (1.4.6) unstable; urgency=low

  * merge release 1.2.11

 -- Max Kellermann <mk@cm4all.com>  Wed, 04 Jan 2012 15:41:43 -0000

cm4all-beng-proxy (1.4.5) unstable; urgency=low

  * merge release 1.2.10

 -- Max Kellermann <mk@cm4all.com>  Wed, 28 Dec 2011 17:07:13 -0000

cm4all-beng-proxy (1.4.4) unstable; urgency=low

  * merge release 1.2.9

 -- Max Kellermann <mk@cm4all.com>  Thu, 22 Dec 2011 11:28:39 -0000

cm4all-beng-proxy (1.4.3) unstable; urgency=low

  * merge release 1.2.8

 -- Max Kellermann <mk@cm4all.com>  Wed, 14 Dec 2011 11:20:04 -0000

cm4all-beng-proxy (1.4.2) unstable; urgency=low

  * text-processor: allow processing "application/javascript",
    "application/json"
  * uri-relative: allow backtracking to the widget base with "../"
  * merge release 1.2.7

 -- Max Kellermann <mk@cm4all.com>  Tue, 06 Dec 2011 12:39:24 -0000

cm4all-beng-proxy (1.4.1) unstable; urgency=low

  * merge release 1.2.6

 -- Max Kellermann <mk@cm4all.com>  Fri, 18 Nov 2011 13:53:56 -0000

cm4all-beng-proxy (1.4) unstable; urgency=low

  * proxy-widget: revert 'client can choose only views that have an address'
  * rewrite-uri: revert 'drop the deprecated mode "proxy"'

 -- Max Kellermann <mk@cm4all.com>  Thu, 17 Nov 2011 08:10:42 +0100

cm4all-beng-proxy (1.3.2) unstable; urgency=low

  * tcache: add regex matching, translation packets REGEX, INVERSE_REGEX
  * widget: don't start the prefix with an underscore
  * translation: add new packet PROCESS_TEXT, to expand entity references
  * translation: add new packet WIDGET_INFO, enables additional request headers
  * doc: document the algorithm for replacing three leading underscores

 -- Max Kellermann <mk@cm4all.com>  Wed, 16 Nov 2011 17:00:16 +0100

cm4all-beng-proxy (1.3.1) unstable; urgency=low

  * merge release 1.2.5

 -- Max Kellermann <mk@cm4all.com>  Tue, 08 Nov 2011 19:51:18 +0100

cm4all-beng-proxy (1.3) unstable; urgency=low

  * rewrite-uri: drop the deprecated mode "proxy"
  * proxy-widget: client can choose only views that have an address

 -- Max Kellermann <mk@cm4all.com>  Mon, 31 Oct 2011 17:41:14 +0100

cm4all-beng-proxy (1.2.27) unstable; urgency=low

  * merge release 1.1.40

 -- Max Kellermann <mk@cm4all.com>  Wed, 16 May 2012 09:51:50 -0000

cm4all-beng-proxy (1.2.26) unstable; urgency=low

  * merge release 1.1.39

 -- Max Kellermann <mk@cm4all.com>  Thu, 26 Apr 2012 14:16:40 -0000

cm4all-beng-proxy (1.2.25) unstable; urgency=low

  * merge release 1.1.38

 -- Max Kellermann <mk@cm4all.com>  Mon, 26 Mar 2012 14:01:44 -0000

cm4all-beng-proxy (1.2.24) unstable; urgency=low

  * merge release 1.1.37

 -- Max Kellermann <mk@cm4all.com>  Tue, 20 Mar 2012 08:33:31 -0000

cm4all-beng-proxy (1.2.23) unstable; urgency=low

  * merge release 1.1.36

 -- Max Kellermann <mk@cm4all.com>  Thu, 15 Mar 2012 15:37:10 -0000

cm4all-beng-proxy (1.2.22) unstable; urgency=low

  * merge release 1.1.35

 -- Max Kellermann <mk@cm4all.com>  Thu, 08 Mar 2012 18:29:39 -0000

cm4all-beng-proxy (1.2.21) unstable; urgency=low

  * merge release 1.1.34

 -- Max Kellermann <mk@cm4all.com>  Fri, 02 Mar 2012 16:02:00 -0000

cm4all-beng-proxy (1.2.20) unstable; urgency=low

  * merge release 1.1.33

 -- Max Kellermann <mk@cm4all.com>  Thu, 23 Feb 2012 17:11:15 -0000

cm4all-beng-proxy (1.2.19) unstable; urgency=low

  * merge release 1.1.32

 -- Max Kellermann <mk@cm4all.com>  Thu, 23 Feb 2012 15:18:36 -0000

cm4all-beng-proxy (1.2.18) unstable; urgency=low

  * merge release 1.1.31

 -- Max Kellermann <mk@cm4all.com>  Thu, 16 Feb 2012 13:52:42 -0000

cm4all-beng-proxy (1.2.17) unstable; urgency=low

  * merge release 1.1.30

 -- Max Kellermann <mk@cm4all.com>  Wed, 15 Feb 2012 09:26:45 -0000

cm4all-beng-proxy (1.2.16) unstable; urgency=low

  * merge release 1.1.29

 -- Max Kellermann <mk@cm4all.com>  Thu, 09 Feb 2012 09:31:50 -0000

cm4all-beng-proxy (1.2.15) unstable; urgency=low

  * merge release 1.1.28

 -- Max Kellermann <mk@cm4all.com>  Thu, 02 Feb 2012 13:41:45 -0000

cm4all-beng-proxy (1.2.14) unstable; urgency=low

  * merge release 1.1.27

 -- Max Kellermann <mk@cm4all.com>  Tue, 31 Jan 2012 15:04:32 -0000

cm4all-beng-proxy (1.2.13) unstable; urgency=low

  * merge release 1.1.26

 -- Max Kellermann <mk@cm4all.com>  Wed, 25 Jan 2012 12:15:19 -0000

cm4all-beng-proxy (1.2.12) unstable; urgency=low

  * merge release 1.1.25

 -- Max Kellermann <mk@cm4all.com>  Tue, 17 Jan 2012 08:31:44 -0000

cm4all-beng-proxy (1.2.11) unstable; urgency=low

  * merge release 1.1.24

 -- Max Kellermann <mk@cm4all.com>  Wed, 04 Jan 2012 15:38:27 -0000

cm4all-beng-proxy (1.2.10) unstable; urgency=low

  * merge release 1.1.23

 -- Max Kellermann <mk@cm4all.com>  Wed, 28 Dec 2011 17:01:43 -0000

cm4all-beng-proxy (1.2.9) unstable; urgency=low

  * merge release 1.1.22

 -- Max Kellermann <mk@cm4all.com>  Thu, 22 Dec 2011 10:28:29 -0000

cm4all-beng-proxy (1.2.8) unstable; urgency=low

  * merge release 1.1.21

 -- Max Kellermann <mk@cm4all.com>  Wed, 14 Dec 2011 11:12:32 -0000

cm4all-beng-proxy (1.2.7) unstable; urgency=low

  * merge release 1.1.20

 -- Max Kellermann <mk@cm4all.com>  Tue, 06 Dec 2011 11:43:10 -0000

cm4all-beng-proxy (1.2.6) unstable; urgency=low

  * merge release 1.1.19

 -- Max Kellermann <mk@cm4all.com>  Fri, 18 Nov 2011 13:47:43 -0000

cm4all-beng-proxy (1.2.5) unstable; urgency=low

  * merge release 1.1.18
  * file-handler: handle If-Modified-Since followed by filter

 -- Max Kellermann <mk@cm4all.com>  Tue, 08 Nov 2011 19:43:58 +0100

cm4all-beng-proxy (1.2.4) unstable; urgency=low

  * merge release 1.1.17

 -- Max Kellermann <mk@cm4all.com>  Wed, 02 Nov 2011 16:58:28 +0100

cm4all-beng-proxy (1.2.3) unstable; urgency=low

  * merge release 1.1.16

 -- Max Kellermann <mk@cm4all.com>  Fri, 21 Oct 2011 15:16:13 +0200

cm4all-beng-proxy (1.2.2) unstable; urgency=low

  * merge release 1.1.15
  * widget-view: an empty name refers to the default view
  * processor: new entity &c:view;

 -- Max Kellermann <mk@cm4all.com>  Wed, 19 Oct 2011 11:43:20 +0200

cm4all-beng-proxy (1.2.1) unstable; urgency=low

  * merge release 1.1.13

 -- Max Kellermann <mk@cm4all.com>  Wed, 05 Oct 2011 17:16:04 +0200

cm4all-beng-proxy (1.2) unstable; urgency=low

  * delegate-client: improved error reporting
  * response-error: resolve errno codes
  * python/control/client: bind the unix domain socket
  * python/control/client: implement timeout
  * lb_control: allow querying node status over control socket

 -- Max Kellermann <mk@cm4all.com>  Tue, 27 Sep 2011 12:00:44 +0200

cm4all-beng-proxy (1.1.40) unstable; urgency=low

  * merge release 1.0.34

 -- Max Kellermann <mk@cm4all.com>  Wed, 16 May 2012 09:50:37 -0000

cm4all-beng-proxy (1.1.39) unstable; urgency=low

  * merge release 1.0.33

 -- Max Kellermann <mk@cm4all.com>  Thu, 26 Apr 2012 14:12:30 -0000

cm4all-beng-proxy (1.1.38) unstable; urgency=low

  * merge release 1.0.32

 -- Max Kellermann <mk@cm4all.com>  Mon, 26 Mar 2012 14:00:38 -0000

cm4all-beng-proxy (1.1.37) unstable; urgency=low

  * merge release 1.0.31

 -- Max Kellermann <mk@cm4all.com>  Tue, 20 Mar 2012 08:31:08 -0000

cm4all-beng-proxy (1.1.36) unstable; urgency=low

  * merge release 1.0.30

 -- Max Kellermann <mk@cm4all.com>  Thu, 15 Mar 2012 15:36:15 -0000

cm4all-beng-proxy (1.1.35) unstable; urgency=low

  * merge release 1.0.29
  * css_processor: delete "-c-mode" and "-c-view" from output

 -- Max Kellermann <mk@cm4all.com>  Thu, 08 Mar 2012 18:16:03 -0000

cm4all-beng-proxy (1.1.34) unstable; urgency=low

  * merge release 1.0.28

 -- Max Kellermann <mk@cm4all.com>  Fri, 02 Mar 2012 15:26:44 -0000

cm4all-beng-proxy (1.1.33) unstable; urgency=low

  * merge release 1.0.27

 -- Max Kellermann <mk@cm4all.com>  Thu, 23 Feb 2012 17:09:57 -0000

cm4all-beng-proxy (1.1.32) unstable; urgency=low

  * merge release 1.0.26

 -- Max Kellermann <mk@cm4all.com>  Thu, 23 Feb 2012 15:14:56 -0000

cm4all-beng-proxy (1.1.31) unstable; urgency=low

  * merge release 1.0.25

 -- Max Kellermann <mk@cm4all.com>  Thu, 16 Feb 2012 13:49:26 -0000

cm4all-beng-proxy (1.1.30) unstable; urgency=low

  * merge release 1.0.24

 -- Max Kellermann <mk@cm4all.com>  Wed, 15 Feb 2012 09:25:38 -0000

cm4all-beng-proxy (1.1.29) unstable; urgency=low

  * merge release 1.0.23

 -- Max Kellermann <mk@cm4all.com>  Thu, 09 Feb 2012 09:30:18 -0000

cm4all-beng-proxy (1.1.28) unstable; urgency=low

  * merge release 1.0.22

 -- Max Kellermann <mk@cm4all.com>  Thu, 02 Feb 2012 13:39:21 -0000

cm4all-beng-proxy (1.1.27) unstable; urgency=low

  * merge release 1.0.21

 -- Max Kellermann <mk@cm4all.com>  Tue, 31 Jan 2012 14:59:06 -0000

cm4all-beng-proxy (1.1.26) unstable; urgency=low

  * merge release 1.0.20

 -- Max Kellermann <mk@cm4all.com>  Wed, 25 Jan 2012 12:13:43 -0000

cm4all-beng-proxy (1.1.25) unstable; urgency=low

  * merge release 1.0.19

 -- Max Kellermann <mk@cm4all.com>  Tue, 17 Jan 2012 08:29:34 -0000

cm4all-beng-proxy (1.1.24) unstable; urgency=low

  * merge release 1.0.18

 -- Max Kellermann <mk@cm4all.com>  Wed, 04 Jan 2012 15:27:35 -0000

cm4all-beng-proxy (1.1.23) unstable; urgency=low

  * header-forward: remove port number from X-Forwarded-For

 -- Max Kellermann <mk@cm4all.com>  Wed, 28 Dec 2011 16:51:41 -0000

cm4all-beng-proxy (1.1.22) unstable; urgency=low

  * merge release 1.0.17
  * istream-socket: fix potential assertion failure

 -- Max Kellermann <mk@cm4all.com>  Wed, 21 Dec 2011 16:44:46 -0000

cm4all-beng-proxy (1.1.21) unstable; urgency=low

  * merge release 1.0.16

 -- Max Kellermann <mk@cm4all.com>  Wed, 14 Dec 2011 11:07:58 -0000

cm4all-beng-proxy (1.1.20) unstable; urgency=low

  * merge release 1.0.15
  * processor: don't rewrite "mailto:" hyperlinks

 -- Max Kellermann <mk@cm4all.com>  Mon, 05 Dec 2011 18:37:10 -0000

cm4all-beng-proxy (1.1.19) unstable; urgency=low

  * {css_,}processor: quote widget classes for prefixing XML IDs, CSS classes

 -- Max Kellermann <mk@cm4all.com>  Fri, 18 Nov 2011 13:17:02 -0000

cm4all-beng-proxy (1.1.18) unstable; urgency=low

  * merge release 1.0.13
  * lb_http: eliminate the duplicate "Date" response header

 -- Max Kellermann <mk@cm4all.com>  Tue, 08 Nov 2011 19:33:07 +0100

cm4all-beng-proxy (1.1.17) unstable; urgency=low

  * merge release 1.0.13

 -- Max Kellermann <mk@cm4all.com>  Wed, 02 Nov 2011 16:52:21 +0100

cm4all-beng-proxy (1.1.16) unstable; urgency=low

  * merge release 1.0.12

 -- Max Kellermann <mk@cm4all.com>  Fri, 21 Oct 2011 15:09:55 +0200

cm4all-beng-proxy (1.1.15) unstable; urgency=low

  * merge release 1.0.11

 -- Max Kellermann <mk@cm4all.com>  Wed, 19 Oct 2011 09:36:38 +0200

cm4all-beng-proxy (1.1.14) unstable; urgency=low

  * merge release 1.0.10

 -- Max Kellermann <mk@cm4all.com>  Fri, 07 Oct 2011 15:15:00 +0200

cm4all-beng-proxy (1.1.13) unstable; urgency=low

  * merge release 1.0.9

 -- Max Kellermann <mk@cm4all.com>  Thu, 29 Sep 2011 16:47:56 +0200

cm4all-beng-proxy (1.1.12) unstable; urgency=low

  * merge release 1.0.8

 -- Max Kellermann <mk@cm4all.com>  Thu, 22 Sep 2011 17:13:41 +0200

cm4all-beng-proxy (1.1.11) unstable; urgency=low

  * merge release 1.0.7
  * widget-http: response header X-CM4all-View selects a view
  * processor, css_processor: support prefixing XML ids
  * processor: property "c:view" selects a view

 -- Max Kellermann <mk@cm4all.com>  Fri, 16 Sep 2011 12:25:24 +0200

cm4all-beng-proxy (1.1.10) unstable; urgency=low

  * merge release 1.0.6
  * http-request: don't clear failure state on successful TCP connection
  * istream-socket: fix assertion failure after receive error
  * ssl_filter: check for end-of-file on plain socket
  * ssl_filter: fix buffer assertion failures

 -- Max Kellermann <mk@cm4all.com>  Tue, 13 Sep 2011 18:50:18 +0200

cm4all-beng-proxy (1.1.9) unstable; urgency=low

  * http-request: improve keep-alive cancellation detection
  * http-request: mark server "failed" after HTTP client error
  * lb: implement the control protocol
    - can disable and re-enable workers
  * lb: don't allow sticky pool with only one member
  * lb: verify that a new sticky host is alive
  * lb: mark server "failed" after HTTP client error

 -- Max Kellermann <mk@cm4all.com>  Fri, 09 Sep 2011 13:03:55 +0200

cm4all-beng-proxy (1.1.8) unstable; urgency=low

  * merge release 1.0.5
  * {css_,}processor: one more underscore for the prefix
  * processor: remove rewrite-uri processing instructions from output
  * translate: unknown packet is a fatal error
  * processor: add option to set widget/focus by default
  * rewrite-uri: a leading tilde refers to the widget base; translation
    packet ANCHOR_ABSOLUTE enables it by default

 -- Max Kellermann <mk@cm4all.com>  Mon, 05 Sep 2011 17:56:31 +0200

cm4all-beng-proxy (1.1.7) unstable; urgency=low

  * css_processor: implement property "-c-mode"
  * css_processor: translate underscore prefix in class names
  * processor: translate underscore prefix in CSS class names

 -- Max Kellermann <mk@cm4all.com>  Mon, 29 Aug 2011 17:47:48 +0200

cm4all-beng-proxy (1.1.6) unstable; urgency=low

  * merge release 1.0.3
  * implement CSS processor

 -- Max Kellermann <mk@cm4all.com>  Mon, 22 Aug 2011 17:13:56 +0200

cm4all-beng-proxy (1.1.5) unstable; urgency=low

  * lb: optionally generate Via and X-Forwarded-For

 -- Max Kellermann <mk@cm4all.com>  Wed, 17 Aug 2011 12:45:14 +0200

cm4all-beng-proxy (1.1.4) unstable; urgency=low

  * pipe-stock: fix assertion failure after optimization bug
  * istream-pipe: reuse drained pipes immediately
  * sink-socket: reinstate write event during bulk transfers

 -- Max Kellermann <mk@cm4all.com>  Thu, 11 Aug 2011 14:41:37 +0200

cm4all-beng-proxy (1.1.3) unstable; urgency=low

  * widget: quote invalid XMLID/JS characters for &c:prefix;
  * lb: add protocol "tcp"

 -- Max Kellermann <mk@cm4all.com>  Wed, 10 Aug 2011 18:53:12 +0200

cm4all-beng-proxy (1.1.2) unstable; urgency=low

  * merge release 1.0.2
  * http-server: report detailed errors
  * widget-http: implement header dumps
  * cgi, fastcgi: enable cookie jar with custom cookie "host"

 -- Max Kellermann <mk@cm4all.com>  Thu, 04 Aug 2011 17:27:51 +0200

cm4all-beng-proxy (1.1.1) unstable; urgency=low

  * merge release 1.0.1
  * lb: don't ignore unimplemented configuration keywords
  * lb: configurable monitor check interval
  * session: configurable idle timeout

 -- Max Kellermann <mk@cm4all.com>  Tue, 26 Jul 2011 11:27:20 +0200

cm4all-beng-proxy (1.1) unstable; urgency=low

  * http-client: send "Expect: 100-continue" only for big request body
  * lb: implement monitors (ping, connect, tcp_expect)

 -- Max Kellermann <mk@cm4all.com>  Wed, 20 Jul 2011 15:04:22 +0200
  
cm4all-beng-proxy (1.0.34) unstable; urgency=low

  * resource-loader: don't strip last segment from IPv6 address

 -- Max Kellermann <mk@cm4all.com>  Wed, 16 May 2012 09:47:43 -0000

cm4all-beng-proxy (1.0.33) unstable; urgency=low

  * widget-resolver: fix assertion failure on recursive abort

 -- Max Kellermann <mk@cm4all.com>  Thu, 26 Apr 2012 14:04:01 -0000

cm4all-beng-proxy (1.0.32) unstable; urgency=low

  * http-cache: add missing initialization on memcached miss

 -- Max Kellermann <mk@cm4all.com>  Mon, 26 Mar 2012 13:35:01 -0000

cm4all-beng-proxy (1.0.31) unstable; urgency=low

  * proxy-widget: close the request body when the view doesn't exist

 -- Max Kellermann <mk@cm4all.com>  Tue, 20 Mar 2012 08:28:00 -0000

cm4all-beng-proxy (1.0.30) unstable; urgency=low

  * widget-view: initialize the header forward settings
  * translate-client: new view inherits header forward settings from
    default view
  * handler: clear transformation after translation error
  * http-cache: release the memcached response on abort
  * fcgi-request: close the request body on stock failure

 -- Max Kellermann <mk@cm4all.com>  Thu, 15 Mar 2012 15:34:18 -0000

cm4all-beng-proxy (1.0.29) unstable; urgency=low

  * processor: unescape custom header values
  * widget-resolver: fix NULL dereference after failure

 -- Max Kellermann <mk@cm4all.com>  Thu, 08 Mar 2012 18:10:14 -0000

cm4all-beng-proxy (1.0.28) unstable; urgency=low

  * widget-resolver: serve responses in the right order
  * widget-request: fix session related assertion failure
  * translate: initialize all GError variables

 -- Max Kellermann <mk@cm4all.com>  Fri, 02 Mar 2012 15:20:54 -0000

cm4all-beng-proxy (1.0.27) unstable; urgency=low

  * resource-address: fix regression when CGI URI is not set

 -- Max Kellermann <mk@cm4all.com>  Thu, 23 Feb 2012 17:08:16 -0000

cm4all-beng-proxy (1.0.26) unstable; urgency=low

  * resource-address: apply BASE to the CGI request URI

 -- Max Kellermann <mk@cm4all.com>  Thu, 23 Feb 2012 15:11:42 -0000

cm4all-beng-proxy (1.0.25) unstable; urgency=low

  * cgi-client: clear the input pointer on close

 -- Max Kellermann <mk@cm4all.com>  Thu, 16 Feb 2012 13:46:13 -0000

cm4all-beng-proxy (1.0.24) unstable; urgency=low

  * debian/rules: optimize parallel build
  * cgi: break loop when headers are finished

 -- Max Kellermann <mk@cm4all.com>  Wed, 15 Feb 2012 09:23:22 -0000

cm4all-beng-proxy (1.0.23) unstable; urgency=low

  * cgi: detect large response headers
  * cgi: continue parsing response headers after buffer boundary
  * cgi: bigger response header buffer
  * fcgi-client: detect large response headers

 -- Max Kellermann <mk@cm4all.com>  Thu, 09 Feb 2012 09:27:50 -0000

cm4all-beng-proxy (1.0.22) unstable; urgency=low

  * debian/rules: don't run libtool
  * lb: thread safety for the SSL filter
  * lb: fix crash during shutdown
  * http-server: fix uninitialised variable

 -- Max Kellermann <mk@cm4all.com>  Thu, 02 Feb 2012 13:03:08 -0000

cm4all-beng-proxy (1.0.21) unstable; urgency=low

  * hstock: fix memory leak
  * notify: fix endless busy loop
  * ssl_filter: fix hang while tearing down connection

 -- Max Kellermann <mk@cm4all.com>  Tue, 31 Jan 2012 15:24:50 -0000

cm4all-beng-proxy (1.0.20) unstable; urgency=low

  * ssl: load the whole certificate chain
  * translate: fix PATH+JAILCGI+SITE check
  * translate: fix HOME check
  * resource-address: include all CGI attributes in cache key

 -- Max Kellermann <mk@cm4all.com>  Wed, 25 Jan 2012 12:10:43 -0000

cm4all-beng-proxy (1.0.19) unstable; urgency=low

  * cookie-client: add a missing out-of-memory check

 -- Max Kellermann <mk@cm4all.com>  Tue, 17 Jan 2012 08:27:38 -0000

cm4all-beng-proxy (1.0.18) unstable; urgency=low

  * resource-address: support zero-length path_info prefix (for BASE)
  * hashmap: optimize insertions
  * http-server: limit the number of request headers
  * proxy-widget: discard the unused request body on error

 -- Max Kellermann <mk@cm4all.com>  Wed, 04 Jan 2012 14:55:59 -0000

cm4all-beng-proxy (1.0.17) unstable; urgency=low

  * istream-chunked: avoid recursive buffer write, fixes crash

 -- Max Kellermann <mk@cm4all.com>  Wed, 21 Dec 2011 16:37:44 -0000

cm4all-beng-proxy (1.0.16) unstable; urgency=low

  * http-server: disable timeout while waiting for CGI
  * cgi: fix segmentation fault
  * processor: discard child's request body on abort
  * proxy-widget: discard the unused request body on error

 -- Max Kellermann <mk@cm4all.com>  Wed, 14 Dec 2011 11:53:31 +0100

cm4all-beng-proxy (1.0.15) unstable; urgency=low

  * http-client: fix assertion failure on bogus "100 Continue"
  * handler: don't close the request body twice
  * session: add a missing out-of-memory check
  * fcgi-client: check for EV_READ event
  * fcgi-serialize: fix serializing parameter without value

 -- Max Kellermann <mk@cm4all.com>  Mon, 05 Dec 2011 17:47:20 -0000

cm4all-beng-proxy (1.0.14) unstable; urgency=low

  * http-server: don't generate chunked HEAD response
  * http-server: don't override Content-Length for HEAD response
  * lb_http, proxy-widget, response: forward Content-Length after HEAD

 -- Max Kellermann <mk@cm4all.com>  Tue, 08 Nov 2011 18:19:42 +0100

cm4all-beng-proxy (1.0.13) unstable; urgency=low

  * processor: initialize URI rewrite options for <?cm4all-rewrite-uri?>

 -- Max Kellermann <mk@cm4all.com>  Wed, 02 Nov 2011 16:47:48 +0100

cm4all-beng-proxy (1.0.12) unstable; urgency=low

  * http-server, proxy-widget: add missing newline to log message
  * fcgi_client: fix assertion failure on response body error
  * http-cache-choice: fix crash due to wrong filter callback

 -- Max Kellermann <mk@cm4all.com>  Fri, 21 Oct 2011 15:02:42 +0200

cm4all-beng-proxy (1.0.11) unstable; urgency=low

  * lb_config: fix binding to wildcard address
  * rewrite-uri: clarify warning message when widget has no id

 -- Max Kellermann <mk@cm4all.com>  Wed, 19 Oct 2011 09:26:48 +0200

cm4all-beng-proxy (1.0.10) unstable; urgency=low

  * debian/control: beng-lb doesn't need "daemon" anymore
  * http-string: allow space in unquoted cookie values (RFC ignorant)

 -- Max Kellermann <mk@cm4all.com>  Fri, 07 Oct 2011 15:06:32 +0200

cm4all-beng-proxy (1.0.9) unstable; urgency=low

  * tcp-balancer: store a copy of the socket address
  * lb: default log directory is /var/log/cm4all/beng-lb
  * lb: use new built-in watchdog instead of /usr/bin/daemon

 -- Max Kellermann <mk@cm4all.com>  Thu, 29 Sep 2011 16:19:34 +0200

cm4all-beng-proxy (1.0.8) unstable; urgency=low

  * resource-address: copy the delegate JailCGI parameters (crash bug fix)
  * response: use the same URI for storing and dropping widget sessions

 -- Max Kellermann <mk@cm4all.com>  Thu, 22 Sep 2011 13:39:08 +0200

cm4all-beng-proxy (1.0.7) unstable; urgency=low

  * inline-widget: discard request body when class lookup fails

 -- Max Kellermann <mk@cm4all.com>  Fri, 16 Sep 2011 12:16:04 +0200

cm4all-beng-proxy (1.0.6) unstable; urgency=low

  * processor: support short "SCRIPT" tag
  * widget-uri: use the template's view specification

 -- Max Kellermann <mk@cm4all.com>  Tue, 13 Sep 2011 18:14:24 +0200

cm4all-beng-proxy (1.0.5) unstable; urgency=low

  * resource-loader: delete comma when extracting from X-Forwarded-For

 -- Max Kellermann <mk@cm4all.com>  Mon, 05 Sep 2011 17:43:22 +0200

cm4all-beng-proxy (1.0.4) unstable; urgency=low

  * istream-replace: update the buffer reader after new data was added

 -- Max Kellermann <mk@cm4all.com>  Mon, 05 Sep 2011 15:43:17 +0200

cm4all-beng-proxy (1.0.3) unstable; urgency=low

  * merge release 0.9.35
  * control-handler: fix uninitialized variable

 -- Max Kellermann <mk@cm4all.com>  Thu, 18 Aug 2011 15:15:52 +0200

cm4all-beng-proxy (1.0.2) unstable; urgency=low

  * merge release 0.9.34
  * handler: always log translate client errors
  * tcp-balancer: fix memory leak in error handler
  * http-string: allow more characters in cookie values (RFC ignorant)

 -- Max Kellermann <mk@cm4all.com>  Mon, 01 Aug 2011 16:30:05 +0200

cm4all-beng-proxy (1.0.1) unstable; urgency=low

  * session: increase idle timeout to 20 minutes

 -- Max Kellermann <mk@cm4all.com>  Tue, 26 Jul 2011 11:23:36 +0200

cm4all-beng-proxy (1.0) unstable; urgency=low

  * merge release 0.9.33
  * header-forward: eliminate the duplicate "Date" response header
  * proxy-handler: don't pass internal URI arguments to CGI

 -- Max Kellermann <mk@cm4all.com>  Mon, 18 Jul 2011 17:07:42 +0200

cm4all-beng-proxy (0.10.14) unstable; urgency=low

  * merge release 0.9.32

 -- Max Kellermann <mk@cm4all.com>  Tue, 12 Jul 2011 19:02:23 +0200

cm4all-beng-proxy (0.10.13) unstable; urgency=low

  * growing-buffer: reset the position when skipping buffers

 -- Max Kellermann <mk@cm4all.com>  Wed, 06 Jul 2011 10:07:50 +0200

cm4all-beng-proxy (0.10.12) unstable; urgency=low

  * merge release 0.9.31
  * rewrite-uri: log widget base mismatch
  * istream-replace: fix assertion failure with splitted buffer

 -- Max Kellermann <mk@cm4all.com>  Tue, 05 Jul 2011 22:05:44 +0200

cm4all-beng-proxy (0.10.11) unstable; urgency=low

  * merge release 0.9.30
  * lb: add SSL/TLS support

 -- Max Kellermann <mk@cm4all.com>  Mon, 04 Jul 2011 17:14:21 +0200

cm4all-beng-proxy (0.10.10) unstable; urgency=low

  * merge release 0.9.29

 -- Max Kellermann <mk@cm4all.com>  Tue, 28 Jun 2011 17:56:43 +0200

cm4all-beng-proxy (0.10.9) unstable; urgency=low

  * merge release 0.9.28

 -- Max Kellermann <mk@cm4all.com>  Mon, 27 Jun 2011 13:38:03 +0200

cm4all-beng-proxy (0.10.8) unstable; urgency=low

  * lb_http: don't access the connection object after it was closed
  * restart the load balancer automatically

 -- Max Kellermann <mk@cm4all.com>  Wed, 22 Jun 2011 12:38:39 +0200

cm4all-beng-proxy (0.10.7) unstable; urgency=low

  * config: make the session cookie name configurable
  * uri-relative: allow relative base URIs (for CGI)
  * widget-uri: combine existing CGI PATH_INFO and given widget location
  * python/translation/widget: support "path_info" specification

 -- Max Kellermann <mk@cm4all.com>  Mon, 20 Jun 2011 14:54:38 +0200

cm4all-beng-proxy (0.10.6) unstable; urgency=low

  * merge release 0.9.26

 -- Max Kellermann <mk@cm4all.com>  Wed, 15 Jun 2011 09:19:28 +0200

cm4all-beng-proxy (0.10.5) unstable; urgency=low

  * merge release 0.9.26

 -- Max Kellermann <mk@cm4all.com>  Fri, 10 Jun 2011 10:09:09 +0200

cm4all-beng-proxy (0.10.4) unstable; urgency=low

  * doc: add beng-lb documentation
  * lb: implement "fallback" option
  * merge release 0.9.25

 -- Max Kellermann <mk@cm4all.com>  Wed, 08 Jun 2011 14:13:43 +0200

cm4all-beng-proxy (0.10.3) unstable; urgency=low

  * python/translation.widget: support keyword "sticky"
  * lb: implement sticky modes "failover", "cookie"

 -- Max Kellermann <mk@cm4all.com>  Mon, 06 Jun 2011 15:51:36 +0200

cm4all-beng-proxy (0.10.2) unstable; urgency=low

  * debian: fix beng-lb pid file name
  * lb_http: implement sticky sessions
  * merge release 0.9.24

 -- Max Kellermann <mk@cm4all.com>  Tue, 31 May 2011 14:32:03 +0200

cm4all-beng-proxy (0.10.1) unstable; urgency=low

  * lb_http: close request body on error
  * lb_listener: print error message when binding fails
  * merge release 0.9.23

 -- Max Kellermann <mk@cm4all.com>  Fri, 27 May 2011 13:13:55 +0200

cm4all-beng-proxy (0.10) unstable; urgency=low

  * failure: fix inverted logic bug in expiry check
  * tcp-balancer: implement session stickiness
  * lb: new stand-alone load balancer

 -- Max Kellermann <mk@cm4all.com>  Thu, 26 May 2011 14:32:02 +0200

cm4all-beng-proxy (0.9.35) unstable; urgency=low

  * resource-loader: pass the last X-Forwarded-For element to AJP

 -- Max Kellermann <mk@cm4all.com>  Thu, 18 Aug 2011 15:05:02 +0200

cm4all-beng-proxy (0.9.34) unstable; urgency=low

  * request: fix double request body close in errdoc handler
  * handler: close request body on early abort

 -- Max Kellermann <mk@cm4all.com>  Mon, 01 Aug 2011 16:21:43 +0200

cm4all-beng-proxy (0.9.33) unstable; urgency=low

  * {http,ajp}-request, errdoc: check before closing the request body on
    error

 -- Max Kellermann <mk@cm4all.com>  Mon, 18 Jul 2011 16:30:29 +0200

cm4all-beng-proxy (0.9.32) unstable; urgency=low

  * processor: dispose request body when focused widget was not found
  * http-string: allow the slash in cookie values (RFC ignorant)

 -- Max Kellermann <mk@cm4all.com>  Tue, 12 Jul 2011 18:16:01 +0200

cm4all-beng-proxy (0.9.31) unstable; urgency=low

  * growing-buffer: fix assertion failure with empty first buffer

 -- Max Kellermann <mk@cm4all.com>  Tue, 05 Jul 2011 21:58:24 +0200

cm4all-beng-proxy (0.9.30) unstable; urgency=low

  * growing-buffer: fix assertion failure in reader when buffer is empty

 -- Max Kellermann <mk@cm4all.com>  Mon, 04 Jul 2011 16:59:28 +0200

cm4all-beng-proxy (0.9.29) unstable; urgency=low

  * http-string: allow the equality sign in cookie values (RFC ignorant)

 -- Max Kellermann <mk@cm4all.com>  Tue, 28 Jun 2011 17:50:23 +0200

cm4all-beng-proxy (0.9.28) unstable; urgency=low

  * http-string: allow round brackets in cookie values (RFC ignorant)

 -- Max Kellermann <mk@cm4all.com>  Mon, 27 Jun 2011 13:23:58 +0200

cm4all-beng-proxy (0.9.27) unstable; urgency=low

  * handler: don't delete existing session in TRANSPARENT mode

 -- Max Kellermann <mk@cm4all.com>  Wed, 15 Jun 2011 09:08:48 +0200

cm4all-beng-proxy (0.9.26) unstable; urgency=low

  * worker: read "crash" value before destroying shared memory
  * session: fix crash while discarding session

 -- Max Kellermann <mk@cm4all.com>  Fri, 10 Jun 2011 09:54:56 +0200

cm4all-beng-proxy (0.9.25) unstable; urgency=low

  * response: discard the request body before passing to errdoc
  * worker: don't restart all workers after "safe" worker crash
  * cgi: check for end-of-file after splice

 -- Max Kellermann <mk@cm4all.com>  Wed, 08 Jun 2011 15:02:35 +0200

cm4all-beng-proxy (0.9.24) unstable; urgency=low

  * fcgi-client: really discard packets on request id mismatch
  * memcached-client: don't schedule read event when buffer is full
  * session: support beng-lb sticky sessions

 -- Max Kellermann <mk@cm4all.com>  Tue, 31 May 2011 14:23:41 +0200

cm4all-beng-proxy (0.9.23) unstable; urgency=low

  * tcp-balancer: retry connecting to cluster if a node fails

 -- Max Kellermann <mk@cm4all.com>  Fri, 27 May 2011 13:01:31 +0200

cm4all-beng-proxy (0.9.22) unstable; urgency=low

  * failure: fix inverted logic bug in expiry check
  * uri-extract: support AJP URLs, fixes AJP cookies
  * ajp-client: don't schedule read event when buffer is full

 -- Max Kellermann <mk@cm4all.com>  Thu, 26 May 2011 08:32:32 +0200

cm4all-beng-proxy (0.9.21) unstable; urgency=low

  * balancer: re-enable load balancing (regression fix)
  * merge release 0.8.38

 -- Max Kellermann <mk@cm4all.com>  Fri, 20 May 2011 11:03:31 +0200

cm4all-beng-proxy (0.9.20) unstable; urgency=low

  * http-cache: fix assertion failure caused by wrong destructor
  * merge release 0.8.37

 -- Max Kellermann <mk@cm4all.com>  Mon, 16 May 2011 14:03:09 +0200

cm4all-beng-proxy (0.9.19) unstable; urgency=low

  * http-request: don't retry requests with a request body

 -- Max Kellermann <mk@cm4all.com>  Thu, 12 May 2011 11:35:55 +0200

cm4all-beng-proxy (0.9.18) unstable; urgency=low

  * http-body: fix assertion failure on EOF chunk after socket was closed
  * widget-http: fix crash in widget lookup error handler
  * merge release 0.8.36

 -- Max Kellermann <mk@cm4all.com>  Tue, 10 May 2011 18:56:33 +0200

cm4all-beng-proxy (0.9.17) unstable; urgency=low

  * growing-buffer: fix assertion failure after large initial write
  * http-request: retry after connection failure
  * test/t-cgi: fix bashisms in test scripts

 -- Max Kellermann <mk@cm4all.com>  Wed, 04 May 2011 18:54:57 +0200

cm4all-beng-proxy (0.9.16) unstable; urgency=low

  * resource-address: append "transparent" args to CGI path_info
  * tcache: fix crash on FastCGI with BASE

 -- Max Kellermann <mk@cm4all.com>  Mon, 02 May 2011 16:07:21 +0200

cm4all-beng-proxy (0.9.15) unstable; urgency=low

  * configure.ac: check if valgrind/memcheck.h is installed
  * configure.ac: check if libattr is available
  * access-log: log Referer and User-Agent
  * access-log: log the request duration
  * proxy-handler: allow forwarding URI arguments
  * merge release 0.8.35

 -- Max Kellermann <mk@cm4all.com>  Wed, 27 Apr 2011 18:54:17 +0200

cm4all-beng-proxy (0.9.14) unstable; urgency=low

  * processor: don't clear widget pointer at opening tag
  * debian: move ulimit call from init script to *.default
  * merge release 0.8.33

 -- Max Kellermann <mk@cm4all.com>  Wed, 13 Apr 2011 17:03:29 +0200

cm4all-beng-proxy (0.9.13) unstable; urgency=low

  * proxy-widget: apply the widget's response header forward settings
  * response: add option to dump the widget tree
  * widget-class: move header forward settings to view
  * merge release 0.8.30

 -- Max Kellermann <mk@cm4all.com>  Mon, 04 Apr 2011 16:31:26 +0200

cm4all-beng-proxy (0.9.12) unstable; urgency=low

  * widget: internal API refactorization
  * was-control: fix argument order in "abort" call
  * was-client: duplicate the GError object when it is used twice
  * {file,delegate}-handler: add Expires/ETag headers to 304 response
  * cgi: allow setting environment variables

 -- Max Kellermann <mk@cm4all.com>  Thu, 24 Mar 2011 15:12:54 +0100

cm4all-beng-proxy (0.9.11) unstable; urgency=low

  * processor: major API refactorization
  * merge release 0.8.29

 -- Max Kellermann <mk@cm4all.com>  Mon, 21 Mar 2011 19:43:28 +0100

cm4all-beng-proxy (0.9.10) unstable; urgency=low

  * merge release 0.8.27

 -- Max Kellermann <mk@cm4all.com>  Fri, 18 Mar 2011 14:11:16 +0100

cm4all-beng-proxy (0.9.9) unstable; urgency=low

  * merge release 0.8.25

 -- Max Kellermann <mk@cm4all.com>  Mon, 14 Mar 2011 16:05:51 +0100

cm4all-beng-proxy (0.9.8) unstable; urgency=low

  * translate: support UNIX domain sockets in ADDRESS_STRING
  * resource-address: support connections to existing FastCGI servers

 -- Max Kellermann <mk@cm4all.com>  Fri, 11 Mar 2011 19:24:33 +0100

cm4all-beng-proxy (0.9.7) unstable; urgency=low

  * merge release 0.8.24

 -- Max Kellermann <mk@cm4all.com>  Fri, 04 Mar 2011 13:07:36 +0100

cm4all-beng-proxy (0.9.6) unstable; urgency=low

  * merge release 0.8.23

 -- Max Kellermann <mk@cm4all.com>  Mon, 28 Feb 2011 11:47:45 +0100

cm4all-beng-proxy (0.9.5) unstable; urgency=low

  * translate: allow SITE without CGI

 -- Max Kellermann <mk@cm4all.com>  Mon, 31 Jan 2011 06:35:24 +0100

cm4all-beng-proxy (0.9.4) unstable; urgency=low

  * widget-class: allow distinct addresses for each view

 -- Max Kellermann <mk@cm4all.com>  Thu, 27 Jan 2011 17:51:21 +0100

cm4all-beng-proxy (0.9.3) unstable; urgency=low

  * istream-catch: log errors
  * proxy-handler: pass the original request URI to (Fast)CGI
  * proxy-handler: pass the original document root to (Fast)CGI
  * fcgi-stock: pass site id to child process
  * translation: new packet "HOME" for JailCGI
  * resource-loader: get remote host from "X-Forwarded-For"
  * cgi, fcgi-client: pass client IP address to application

 -- Max Kellermann <mk@cm4all.com>  Fri, 21 Jan 2011 18:13:38 +0100

cm4all-beng-proxy (0.9.2) unstable; urgency=low

  * merge release 0.8.21
  * http-response: better context for error messages
  * istream: method close() does not invoke handler->abort()
  * istream: better context for error messages
  * ajp-client: destruct properly when request stream fails
  * {delegate,fcgi,was}-stock: use the JailCGI 1.4 wrapper

 -- Max Kellermann <mk@cm4all.com>  Mon, 17 Jan 2011 12:08:04 +0100

cm4all-beng-proxy (0.9.1) unstable; urgency=low

  * http-server: count the number of raw bytes sent and received
  * control-handler: support TCACHE_INVALIDATE with SITE
  * new programs "log-forward", "log-exec" for network logging
  * new program "log-split" for creating per-site log files
  * new program "log-traffic" for creating per-site traffic logs
  * move logging servers to new package cm4all-beng-proxy-logging
  * python/control.client: add parameter "broadcast"

 -- Max Kellermann <mk@cm4all.com>  Thu, 02 Dec 2010 12:07:16 +0100

cm4all-beng-proxy (0.9) unstable; urgency=low

  * merge release 0.8.19
  * was-client: explicitly send 32 bit METHOD payload
  * was-client: explicitly parse STATUS as 32 bit integer
  * was-client: clear control channel object on destruction
  * was-client: reuse child process if state is clean on EOF
  * was-client: abort properly after receiving illegal packet
  * was-client: allow "request STOP" before response completed
  * was-client: postpone the response handler invocation
  * was-control: send packets in bulk
  * python: support WAS widgets
  * http-server: enable "cork" mode only for beginning of response
  * http-cache: don't access freed memory in pool_unref_denotify()
  * http: use libcm4all-http
  * new datagram based binary protocol for access logging
  * main: default WAS stock limit is 16

 -- Max Kellermann <mk@cm4all.com>  Thu, 18 Nov 2010 19:56:17 +0100

cm4all-beng-proxy (0.8.38) unstable; urgency=low

  * failure: update time stamp on existing item
  * errdoc: free the original response body on abort

 -- Max Kellermann <mk@cm4all.com>  Fri, 20 May 2011 10:17:14 +0200

cm4all-beng-proxy (0.8.37) unstable; urgency=low

  * widget-resolver: don't reuse failed resolver
  * http-request: fix NULL pointer dereference on invalid URI
  * config: disable the TCP stock limit by default

 -- Max Kellermann <mk@cm4all.com>  Mon, 16 May 2011 13:41:32 +0200

cm4all-beng-proxy (0.8.36) unstable; urgency=low

  * http-server: check if client closes connection while processing
  * http-client: release the socket before invoking the callback
  * fcgi-client: fix assertion failure on full input buffer
  * memcached-client: re-enable socket event after direct copy
  * istream-file: fix assertion failure on range request
  * test/t-cgi: fix bashisms in test scripts

 -- Max Kellermann <mk@cm4all.com>  Tue, 10 May 2011 18:45:48 +0200

cm4all-beng-proxy (0.8.35) unstable; urgency=low

  * session: fix potential session defragmentation crash
  * ajp-request: use "host:port" as TCP stock key
  * cgi: evaluate the Content-Length response header

 -- Max Kellermann <mk@cm4all.com>  Wed, 27 Apr 2011 13:32:05 +0200

cm4all-beng-proxy (0.8.34) unstable; urgency=low

  * js: replace all '%' with '$'
  * js: check if session_id is null
  * debian: add package cm4all-beng-proxy-tools

 -- Max Kellermann <mk@cm4all.com>  Tue, 19 Apr 2011 18:43:54 +0200

cm4all-beng-proxy (0.8.33) unstable; urgency=low

  * processor: don't quote query string arguments with dollar sign
  * widget-request: safely remove "view" and "path" from argument table
  * debian/control: add "Breaks << 0.8.32" on the JavaScript library

 -- Max Kellermann <mk@cm4all.com>  Tue, 12 Apr 2011 18:21:55 +0200

cm4all-beng-proxy (0.8.32) unstable; urgency=low

  * args: quote arguments with the dollar sign

 -- Max Kellermann <mk@cm4all.com>  Tue, 12 Apr 2011 13:34:42 +0200

cm4all-beng-proxy (0.8.31) unstable; urgency=low

  * proxy-widget: eliminate the duplicate "Server" response header
  * translation: add packet UNTRUSTED_SITE_SUFFIX

 -- Max Kellermann <mk@cm4all.com>  Thu, 07 Apr 2011 16:23:37 +0200

cm4all-beng-proxy (0.8.30) unstable; urgency=low

  * handler: make lower-case realm name from the "Host" header
  * session: copy attribute "realm", fixes segmentation fault

 -- Max Kellermann <mk@cm4all.com>  Tue, 29 Mar 2011 16:47:43 +0200

cm4all-beng-proxy (0.8.29) unstable; urgency=low

  * ajp-client: send query string in an AJP attribute

 -- Max Kellermann <mk@cm4all.com>  Mon, 21 Mar 2011 19:16:16 +0100

cm4all-beng-proxy (0.8.28) unstable; urgency=low

  * resource-loader: use X-Forwarded-For to obtain AJP remote host
  * resource-loader: strip port from AJP remote address
  * resource-loader: don't pass remote host to AJP server
  * resource-loader: parse server port for AJP
  * ajp-client: always send content-length
  * ajp-client: parse the remaining buffer after EAGAIN

 -- Max Kellermann <mk@cm4all.com>  Mon, 21 Mar 2011 11:12:07 +0100

cm4all-beng-proxy (0.8.27) unstable; urgency=low

  * http-request: close the request body on malformed URI
  * ajp-request: AJP translation packet contains ajp://host:port/path

 -- Max Kellermann <mk@cm4all.com>  Fri, 18 Mar 2011 14:04:21 +0100

cm4all-beng-proxy (0.8.26) unstable; urgency=low

  * python/response: fix typo in ajp()
  * session: validate sessions only within one realm

 -- Max Kellermann <mk@cm4all.com>  Fri, 18 Mar 2011 08:59:41 +0100

cm4all-beng-proxy (0.8.25) unstable; urgency=low

  * widget-http: discard request body on unknown view name
  * inline-widget: discard request body on error
  * {http,fcgi,was}-client: allocate response headers from caller pool
  * cmdline: fcgi_stock_limit defaults to 0 (no limit)

 -- Max Kellermann <mk@cm4all.com>  Mon, 14 Mar 2011 15:53:42 +0100

cm4all-beng-proxy (0.8.24) unstable; urgency=low

  * fcgi-client: release the connection even when padding not consumed
    after empty response

 -- Max Kellermann <mk@cm4all.com>  Wed, 02 Mar 2011 17:39:33 +0100

cm4all-beng-proxy (0.8.23) unstable; urgency=low

  * memcached-client: allocate a new memory pool
  * memcached-client: copy caller_pool reference before freeing the client
  * fcgi-client: check headers!=NULL
  * fcgi-client: release the connection even when padding not consumed

 -- Max Kellermann <mk@cm4all.com>  Mon, 28 Feb 2011 10:50:02 +0100

cm4all-beng-proxy (0.8.22) unstable; urgency=low

  * cgi: fill special variables CONTENT_TYPE, CONTENT_LENGTH
  * memcached-client: remove stray pool_unref() call
  * memcached-client: reuse the socket if the remaining value is buffered
  * http-cache-choice: abbreviate memcached keys
  * *-cache: allocate a parent pool for cache items
  * pool: re-enable linear pools
  * frame: free the request body on error
  * http-cache: free cached body which was dismissed

 -- Max Kellermann <mk@cm4all.com>  Mon, 07 Feb 2011 15:34:09 +0100

cm4all-beng-proxy (0.8.21) unstable; urgency=low

  * merge release 0.7.55
  * jail: translate the document root properly
  * header-forward: forward the "Host" header to CGI/FastCGI/AJP
  * http-error: map ENOTDIR to "404 Not Found"
  * http-server: fix assertion failure on write error
  * fcgi-stock: clear all environment variables

 -- Max Kellermann <mk@cm4all.com>  Thu, 06 Jan 2011 16:04:20 +0100

cm4all-beng-proxy (0.8.20) unstable; urgency=low

  * widget-resolver: add pedantic state assertions
  * async: remember a copy of the operation in !NDEBUG
  * python/translation/response: max_age() returns self

 -- Max Kellermann <mk@cm4all.com>  Mon, 06 Dec 2010 23:02:50 +0100

cm4all-beng-proxy (0.8.19) unstable; urgency=low

  * merge release 0.7.54

 -- Max Kellermann <mk@cm4all.com>  Wed, 17 Nov 2010 16:25:10 +0100

cm4all-beng-proxy (0.8.18) unstable; urgency=low

  * was-client: explicitly send 32 bit METHOD payload
  * was-client: explicitly parse STATUS as 32 bit integer
  * istream: check presence of as_fd() in optimized build

 -- Max Kellermann <mk@cm4all.com>  Fri, 05 Nov 2010 11:00:54 +0100

cm4all-beng-proxy (0.8.17) unstable; urgency=low

  * merged release 0.7.53
  * widget: use colon as widget path separator
  * was-client: check for abort during response handler
  * was-client: implement STOP
  * was-client: release memory pools
  * was-launch: enable non-blocking mode on input and output
  * http-server: don't crash on malformed pipelined request
  * main: free the WAS stock and the UDP listener in the SIGTERM handler

 -- Max Kellermann <mk@cm4all.com>  Thu, 28 Oct 2010 19:50:26 +0200

cm4all-beng-proxy (0.8.16) unstable; urgency=low

  * merged release 0.7.52
  * was-client: support for the WAS protocol

 -- Max Kellermann <mk@cm4all.com>  Wed, 13 Oct 2010 16:45:18 +0200

cm4all-beng-proxy (0.8.15) unstable; urgency=low

  * resource-address: don't skip question mark twice

 -- Max Kellermann <mk@cm4all.com>  Tue, 28 Sep 2010 12:20:33 +0200

cm4all-beng-proxy (0.8.14) unstable; urgency=low

  * processor: schedule "xmlns:c" deletion

 -- Max Kellermann <mk@cm4all.com>  Thu, 23 Sep 2010 14:42:31 +0200

cm4all-beng-proxy (0.8.13) unstable; urgency=low

  * processor: delete "xmlns:c" attributes from link elements
  * istream-{head,zero}: implement method available()
  * merged release 0.7.51

 -- Max Kellermann <mk@cm4all.com>  Tue, 17 Aug 2010 09:54:33 +0200

cm4all-beng-proxy (0.8.12) unstable; urgency=low

  * http-cache-memcached: copy resource address
  * debian/control: add missing ${shlibs:Depends}
  * merged release 0.7.50

 -- Max Kellermann <mk@cm4all.com>  Thu, 12 Aug 2010 20:17:52 +0200

cm4all-beng-proxy (0.8.11) unstable; urgency=low

  * delegate-client: fix SCM_RIGHTS check
  * use Linux 2.6 CLOEXEC/NONBLOCK flags
  * tcache: INVALIDATE removes all variants (error documents etc.)
  * control: new UDP based protocol, allows invalidating caches
  * hashmap: fix assertion failure in hashmap_remove_match()
  * merged release 0.7.49

 -- Max Kellermann <mk@cm4all.com>  Tue, 10 Aug 2010 15:48:10 +0200

cm4all-beng-proxy (0.8.10) unstable; urgency=low

  * tcache: copy response.previous

 -- Max Kellermann <mk@cm4all.com>  Mon, 02 Aug 2010 18:03:43 +0200

cm4all-beng-proxy (0.8.9) unstable; urgency=low

  * (f?)cgi-handler: forward query string only if focused
  * ajp-handler: merge into proxy-handler
  * proxy-handler: forward query string if focused
  * cgi, fastcgi-handler: enable the resource cache
  * translation: add packets CHECK and PREVIOUS for authentication
  * python: add Response.max_age()

 -- Max Kellermann <mk@cm4all.com>  Fri, 30 Jul 2010 11:39:22 +0200

cm4all-beng-proxy (0.8.8) unstable; urgency=low

  * prototypes/translate.py: added new ticket-fastcgi programs
  * http-cache: implement FastCGI caching
  * merged release 0.7.47

 -- Max Kellermann <mk@cm4all.com>  Wed, 21 Jul 2010 13:00:43 +0200

cm4all-beng-proxy (0.8.7) unstable; urgency=low

  * istream-delayed: update the "direct" bit mask
  * http-client: send "Expect: 100-continue"
  * response, widget-http: apply istream_pipe to filter input
  * proxy-handler: apply istream_pipe to request body
  * istream-ajp-body: send larger request body packets
  * ajp-client: support splice()
  * merged release 0.7.46

 -- Max Kellermann <mk@cm4all.com>  Fri, 25 Jun 2010 18:52:04 +0200

cm4all-beng-proxy (0.8.6) unstable; urgency=low

  * translation: added support for custom error documents
  * response: convert HEAD to GET if filter follows
  * processor: short-circuit on HEAD request
  * python: depend on python-twisted-core

 -- Max Kellermann <mk@cm4all.com>  Wed, 16 Jun 2010 16:37:42 +0200

cm4all-beng-proxy (0.8.5) unstable; urgency=low

  * istream-tee: allow second output to block
  * widget-http: don't transform error documents
  * response, widget-http: disable filters after widget frame request
  * translation: added packet FILTER_4XX to filter client errors
  * merged release 0.7.45

 -- Max Kellermann <mk@cm4all.com>  Thu, 10 Jun 2010 16:13:14 +0200

cm4all-beng-proxy (0.8.4) unstable; urgency=low

  * python: added missing "Response" import
  * python: resume parsing after deferred call
  * http-client: implement istream method as_fd()
  * merged release 0.7.44

 -- Max Kellermann <mk@cm4all.com>  Mon, 07 Jun 2010 17:01:16 +0200

cm4all-beng-proxy (0.8.3) unstable; urgency=low

  * file-handler: implement If-Range (RFC 2616 14.27)
  * merged release 0.7.42

 -- Max Kellermann <mk@cm4all.com>  Tue, 01 Jun 2010 16:17:13 +0200

cm4all-beng-proxy (0.8.2) unstable; urgency=low

  * cookie-client: verify the cookie path
  * python: use Twisted's logging library
  * python: added a widget registry class
  * merged release 0.7.41

 -- Max Kellermann <mk@cm4all.com>  Wed, 26 May 2010 13:08:16 +0200

cm4all-beng-proxy (0.8.1) unstable; urgency=low

  * http-cache-memcached: delete entity records on POST

 -- Max Kellermann <mk@cm4all.com>  Tue, 18 May 2010 12:21:55 +0200

cm4all-beng-proxy (0.8) unstable; urgency=low

  * istream: added method as_fd() to convert istream to file descriptor
  * fork: support passing stdin istream fd to child process
  * http-cache: discard only matching entries on POST
  * istream-html-escape: escape single and double quote
  * rewrite-uri: escape the result with XML entities

 -- Max Kellermann <mk@cm4all.com>  Thu, 13 May 2010 12:34:46 +0200

cm4all-beng-proxy (0.7.55) unstable; urgency=low

  * pool: reparent pools in optimized build
  * istream-deflate: add missing pool reference while reading
  * istream-deflate: fix several error handlers

 -- Max Kellermann <mk@cm4all.com>  Thu, 06 Jan 2011 12:59:39 +0100

cm4all-beng-proxy (0.7.54) unstable; urgency=low

  * http-server: fix crash on deferred chunked request body
  * parser: fix crash on malformed SCRIPT element

 -- Max Kellermann <mk@cm4all.com>  Wed, 17 Nov 2010 16:13:09 +0100

cm4all-beng-proxy (0.7.53) unstable; urgency=low

  * http-server: don't crash on malformed pipelined request
  * sink-header: fix assertion failure on empty trailer

 -- Max Kellermann <mk@cm4all.com>  Thu, 28 Oct 2010 18:39:01 +0200

cm4all-beng-proxy (0.7.52) unstable; urgency=low

  * fcgi-client: fix send timeout handler
  * fork: finish the buffer after pipe was drained

 -- Max Kellermann <mk@cm4all.com>  Wed, 13 Oct 2010 16:39:26 +0200

cm4all-beng-proxy (0.7.51) unstable; urgency=low

  * http-client: clear response body pointer before forwarding EOF event
  * processor: fix assertion failure for c:mode in c:widget

 -- Max Kellermann <mk@cm4all.com>  Mon, 16 Aug 2010 17:01:48 +0200

cm4all-beng-proxy (0.7.50) unstable; urgency=low

  * header-forward: don't forward the "Host" header to HTTP servers
  * resource-address: use uri_relative() for CGI
  * uri-relative: don't lose host name in uri_absolute()
  * uri-relative: don't fail on absolute URIs
  * http-cache-heap: don't use uninitialized item size

 -- Max Kellermann <mk@cm4all.com>  Thu, 12 Aug 2010 20:03:49 +0200

cm4all-beng-proxy (0.7.49) unstable; urgency=low

  * hashmap: fix assertion failure in hashmap_remove_value()

 -- Max Kellermann <mk@cm4all.com>  Tue, 10 Aug 2010 15:37:12 +0200

cm4all-beng-proxy (0.7.48) unstable; urgency=low

  * pipe-stock: add assertions on file descriptors

 -- Max Kellermann <mk@cm4all.com>  Mon, 09 Aug 2010 14:56:54 +0200

cm4all-beng-proxy (0.7.47) unstable; urgency=low

  * cmdline: add option "--group"

 -- Max Kellermann <mk@cm4all.com>  Fri, 16 Jul 2010 18:39:53 +0200

cm4all-beng-proxy (0.7.46) unstable; urgency=low

  * handler: initialize all translate_response attributes
  * http-client: consume buffer before header length check
  * istream-pipe: clear "direct" flags in constructor
  * istream-pipe: return gracefully when handler blocks
  * ajp-client: hold pool reference to reset TCP_CORK

 -- Max Kellermann <mk@cm4all.com>  Mon, 21 Jun 2010 17:53:21 +0200

cm4all-beng-proxy (0.7.45) unstable; urgency=low

  * istream-tee: separate "weak" values for the two outputs
  * fcache: don't close output when caching has been canceled
  * tcache: copy the attribute "secure_cookie"

 -- Max Kellermann <mk@cm4all.com>  Thu, 10 Jun 2010 15:21:34 +0200

cm4all-beng-proxy (0.7.44) unstable; urgency=low

  * http-client: check response header length
  * http-server: check request header length

 -- Max Kellermann <mk@cm4all.com>  Mon, 07 Jun 2010 16:51:57 +0200

cm4all-beng-proxy (0.7.43) unstable; urgency=low

  * http-cache: fixed NULL pointer dereference when storing empty response
    body on the heap

 -- Max Kellermann <mk@cm4all.com>  Tue, 01 Jun 2010 18:52:45 +0200

cm4all-beng-proxy (0.7.42) unstable; urgency=low

  * fork: check "direct" flag again after buffer flush
  * pool: pool_unref_denotify() remembers the code location
  * sink-{buffer,gstring}: don't invoke callback in abort()
  * async: added another debug flag to verify correctness

 -- Max Kellermann <mk@cm4all.com>  Mon, 31 May 2010 21:15:58 +0200

cm4all-beng-proxy (0.7.41) unstable; urgency=low

  * http-cache: initialize response status and headers on empty body

 -- Max Kellermann <mk@cm4all.com>  Tue, 25 May 2010 16:27:25 +0200

cm4all-beng-proxy (0.7.40) unstable; urgency=low

  * http-cache: fixed NULL pointer dereference when storing empty response
    body in memcached

 -- Max Kellermann <mk@cm4all.com>  Tue, 25 May 2010 15:04:44 +0200

cm4all-beng-proxy (0.7.39) unstable; urgency=low

  * memcached-stock: close value on connect failure
  * http: implement remaining status codes
  * http-cache: allow caching empty response body
  * http-cache: cache status codes 203, 206, 300, 301, 410
  * http-cache: don't cache authorized resources

 -- Max Kellermann <mk@cm4all.com>  Fri, 21 May 2010 17:37:29 +0200

cm4all-beng-proxy (0.7.38) unstable; urgency=low

  * http-server: send HTTP/1.1 declaration with "100 Continue"
  * connection: initialize "site_name", fixes crash bug
  * translation: added packet SECURE_COOKIE

 -- Max Kellermann <mk@cm4all.com>  Thu, 20 May 2010 15:40:34 +0200

cm4all-beng-proxy (0.7.37) unstable; urgency=low

  * *-client: implement a socket leak detector
  * handler: initialize response header without translation server

 -- Max Kellermann <mk@cm4all.com>  Tue, 18 May 2010 12:05:11 +0200

cm4all-beng-proxy (0.7.36) unstable; urgency=low

  * http-client: fixed NULL pointer dereference
  * handler, response: removed duplicate request body destruction calls

 -- Max Kellermann <mk@cm4all.com>  Tue, 11 May 2010 17:16:36 +0200

cm4all-beng-proxy (0.7.35) unstable; urgency=low

  * {http,fcgi,ajp}-request: close the request body on abort
  * handler: set fake translation response on malformed URI

 -- Max Kellermann <mk@cm4all.com>  Mon, 10 May 2010 11:22:23 +0200

cm4all-beng-proxy (0.7.34) unstable; urgency=low

  * translate: check the UNTRUSTED packet
  * translation: added packet UNTRUSTED_PREFIX

 -- Max Kellermann <mk@cm4all.com>  Fri, 30 Apr 2010 19:14:37 +0200

cm4all-beng-proxy (0.7.33) unstable; urgency=low

  * merged release 0.7.27.1
  * fcache: don't continue storing in background
  * fcgi-client: re-add event after some input data has been read

 -- Max Kellermann <mk@cm4all.com>  Fri, 30 Apr 2010 11:31:08 +0200

cm4all-beng-proxy (0.7.32) unstable; urgency=low

  * response: generate the "Server" response header
  * response: support the Authentication-Info response header
  * response: support custom authentication pages
  * translation: support custom response headers

 -- Max Kellermann <mk@cm4all.com>  Tue, 27 Apr 2010 17:09:59 +0200

cm4all-beng-proxy (0.7.31) unstable; urgency=low

  * support HTTP authentication (RFC 2617)

 -- Max Kellermann <mk@cm4all.com>  Mon, 26 Apr 2010 17:26:42 +0200

cm4all-beng-proxy (0.7.30) unstable; urgency=low

  * fcgi-client: support responses without a body
  * {http,fcgi}-client: hold caller pool reference during callback

 -- Max Kellermann <mk@cm4all.com>  Fri, 23 Apr 2010 14:41:05 +0200

cm4all-beng-proxy (0.7.29) unstable; urgency=low

  * http-cache: added missing pool_unref() in memcached_miss()
  * pool: added checked pool references

 -- Max Kellermann <mk@cm4all.com>  Thu, 22 Apr 2010 15:45:48 +0200

cm4all-beng-proxy (0.7.28) unstable; urgency=low

  * fcgi-client: support response status
  * translate: malformed packets are fatal
  * http-cache: don't cache resources with very long URIs
  * memcached-client: increase the maximum key size to 32 kB

 -- Max Kellermann <mk@cm4all.com>  Thu, 15 Apr 2010 15:06:51 +0200

cm4all-beng-proxy (0.7.27.1) unstable; urgency=low

  * http-cache: added missing pool_unref() in memcached_miss()
  * http-cache: don't cache resources with very long URIs
  * memcached-client: increase the maximum key size to 32 kB
  * fork: properly handle partially filled output buffer
  * fork: re-add event after some input data has been read

 -- Max Kellermann <mk@cm4all.com>  Thu, 29 Apr 2010 15:30:21 +0200

cm4all-beng-proxy (0.7.27) unstable; urgency=low

  * session: use GLib's PRNG to generate session ids
  * session: seed the PRNG with /dev/random
  * response: log UNTRUSTED violation attempts
  * response: drop widget sessions when there is no focus

 -- Max Kellermann <mk@cm4all.com>  Fri, 09 Apr 2010 12:04:18 +0200

cm4all-beng-proxy (0.7.26) unstable; urgency=low

  * memcached-client: schedule read event before callback
  * istream-tee: continue with second output if first is closed

 -- Max Kellermann <mk@cm4all.com>  Sun, 28 Mar 2010 18:08:11 +0200

cm4all-beng-proxy (0.7.25) unstable; urgency=low

  * memcached-client: don't poll if socket is closed
  * fork: close file descriptor on input error
  * pool: don't check attachments in pool_trash()

 -- Max Kellermann <mk@cm4all.com>  Thu, 25 Mar 2010 13:28:01 +0100

cm4all-beng-proxy (0.7.24) unstable; urgency=low

  * memcached-client: release socket after splice

 -- Max Kellermann <mk@cm4all.com>  Mon, 22 Mar 2010 11:29:45 +0100

cm4all-beng-proxy (0.7.23) unstable; urgency=low

  * sink-header: support splice
  * memcached-client: support splice (response)
  * fcgi-client: recover correctly after send error
  * fcgi-client: support chunked request body
  * fcgi-client: basic splice support for the request body
  * http-cache: duplicate headers
  * {http,memcached}-client: check "direct" mode after buffer flush
  * cmdline: added option "fcgi_stock_limit"
  * python: auto-export function write_packet()
  * python: Response methods return self

 -- Max Kellermann <mk@cm4all.com>  Fri, 19 Mar 2010 13:28:35 +0100

cm4all-beng-proxy (0.7.22) unstable; urgency=low

  * python: re-add function write_packet()

 -- Max Kellermann <mk@cm4all.com>  Fri, 12 Mar 2010 12:27:21 +0100

cm4all-beng-proxy (0.7.21) unstable; urgency=low

  * ajp-client: handle EAGAIN from send()
  * python: install the missing sources

 -- Max Kellermann <mk@cm4all.com>  Thu, 11 Mar 2010 16:58:25 +0100

cm4all-beng-proxy (0.7.20) unstable; urgency=low

  * http-client: don't reinstate event when socket is closed
  * access-log: log the site name
  * python: removed unused function write_packet()
  * python: split the module beng_proxy.translation
  * python: allow overriding query string and param in absolute_uri()
  * python: moved absolute_uri() to a separate library

 -- Max Kellermann <mk@cm4all.com>  Thu, 11 Mar 2010 09:48:52 +0100

cm4all-beng-proxy (0.7.19) unstable; urgency=low

  * client-socket: translate EV_TIMEOUT to ETIMEDOUT
  * fork: refill the input buffer as soon as possible
  * delegate-client: implement an abortable event
  * pool: added assertions for libevent leaks
  * direct: added option "-s enable_splice=no"

 -- Max Kellermann <mk@cm4all.com>  Thu, 04 Mar 2010 17:34:56 +0100

cm4all-beng-proxy (0.7.18) unstable; urgency=low

  * args: reserve memory for the trailing null byte

 -- Max Kellermann <mk@cm4all.com>  Tue, 23 Feb 2010 17:46:04 +0100

cm4all-beng-proxy (0.7.17) unstable; urgency=low

  * translation: added the BOUNCE packet (variant of REDIRECT)
  * translation: change widget packet HOST to UNTRUSTED
  * translation: pass internal URI arguments to the translation server
  * handler: use the specified status with REDIRECT
  * python: added method Request.absolute_uri()

 -- Max Kellermann <mk@cm4all.com>  Tue, 23 Feb 2010 16:15:22 +0100

cm4all-beng-proxy (0.7.16) unstable; urgency=low

  * processor: separate trusted from untrusted widgets by host name
  * processor: mode=partition is deprecated
  * translate: fix DOCUMENT_ROOT handler for CGI/FASTCGI
  * fcgi-request: added JailCGI support

 -- Max Kellermann <mk@cm4all.com>  Fri, 19 Feb 2010 14:29:29 +0100

cm4all-beng-proxy (0.7.15) unstable; urgency=low

  * processor: unreference the caller pool in abort()
  * tcache: clear BASE on mismatch
  * fcgi-client: generate the Content-Length request header
  * fcgi-client: send the CONTENT_TYPE parameter
  * prototypes/translate.py: use FastCGI to run PHP

 -- Max Kellermann <mk@cm4all.com>  Thu, 11 Feb 2010 14:43:21 +0100

cm4all-beng-proxy (0.7.14) unstable; urgency=low

  * connection: drop connections when the limit is exceeded
  * resource-address: added BASE support
  * fcgi-client: check the request ID in response packets
  * http-client: check response body when request body is closed
  * html-escape: use the last ampersand before the semicolon
  * html-escape: support &apos;
  * processor: unescape widget parameter values

 -- Max Kellermann <mk@cm4all.com>  Fri, 29 Jan 2010 17:49:43 +0100

cm4all-beng-proxy (0.7.13) unstable; urgency=low

  * fcgi-request: duplicate socket path
  * fcgi-request: support ACTION
  * fcgi-client: provide SCRIPT_FILENAME
  * fcgi-client: append empty PARAMS packet
  * fcgi-client: try to read response before request is finished
  * fcgi-client: implement the STDERR packet
  * fcgi-client: support request headers and body
  * fcgi-stock: manage one socket per child process
  * fcgi-stock: unlink socket path after connect
  * fcgi-stock: redirect fd 1,2 to /dev/null
  * fcgi-stock: kill FastCGI processes after 5 minutes idle
  * translation: new packet PAIR for passing parameters to FastCGI

 -- Max Kellermann <mk@cm4all.com>  Thu, 14 Jan 2010 13:36:48 +0100

cm4all-beng-proxy (0.7.12) unstable; urgency=low

  * http-cache: unlock the cache item after successful revalidation
  * http-cache-memcached: pass the expiration time to memcached
  * sink-header: comprise pending data in method available()
  * header-forward: forward the Expires response header

 -- Max Kellermann <mk@cm4all.com>  Tue, 22 Dec 2009 16:18:49 +0100

cm4all-beng-proxy (0.7.11) unstable; urgency=low

  * {ajp,memcached}-client: fix dis\appearing event for duplex socket
  * memcached-client: handle EAGAIN after send()
  * memcached-client: release socket as early as possible
  * header-forward: don't forward Accept-Encoding if transformation is
    enabled
  * widget-http, inline-widget: check Content-Encoding before processing
  * file-handler: send "Vary: Accept-Encoding" for compressed response
  * header-forward: support duplicate headers
  * fcache: implemented a 60 seconds timeout
  * fcache: copy pointer to local variable before callback
  * event2: refresh timeout after event has occurred

 -- Max Kellermann <mk@cm4all.com>  Fri, 18 Dec 2009 16:45:24 +0100

cm4all-beng-proxy (0.7.10) unstable; urgency=low

  * http-{server,client}: fix disappearing event for duplex socket

 -- Max Kellermann <mk@cm4all.com>  Mon, 14 Dec 2009 15:46:25 +0100

cm4all-beng-proxy (0.7.9) unstable; urgency=low

  * http: "Expect" is a hop-by-hop header
  * http-server: send "100 Continue" unless request body closed
  * http-client: poll socket after splice
  * http-server: handle EAGAIN after splice
  * http-server: send a 417 response on unrecognized "Expect" request
  * response, widget-http: append filter id to resource tag
  * resource-tag: check for "Cache-Control: no-store"

 -- Max Kellermann <mk@cm4all.com>  Mon, 14 Dec 2009 13:05:15 +0100

cm4all-beng-proxy (0.7.8) unstable; urgency=low

  * http-body: support partial response in method available()
  * file-handler: support pre-compressed static files
  * fcache: honor the "Cache-Control: no-store" response header

 -- Max Kellermann <mk@cm4all.com>  Wed, 09 Dec 2009 15:49:25 +0100

cm4all-beng-proxy (0.7.7) unstable; urgency=low

  * parser: allow underscore in attribute names
  * processor: check "type" attribute before URI rewriting
  * http-client: start receiving before request is sent
  * http-client: try to read response after write error
  * http-client: deliver response body after headers are finished
  * http-client: release socket as early as possible
  * http-client: serve buffer after socket has been closed
  * istream-chunked: clear input stream in abort handler
  * growing-buffer: fix crash after close in "data" callback

 -- Max Kellermann <mk@cm4all.com>  Thu, 03 Dec 2009 13:09:57 +0100

cm4all-beng-proxy (0.7.6) unstable; urgency=low

  * istream-hold: return -2 if handler is not available yet
  * http, ajp, fcgi: use istream_hold on request body
  * http-client: implemented splicing the request body
  * response: added missing URI substitution

 -- Max Kellermann <mk@cm4all.com>  Tue, 17 Nov 2009 15:25:35 +0100

cm4all-beng-proxy (0.7.5) unstable; urgency=low

  * session: 64 bit session ids
  * session: allow arbitrary session id size (at compile-time)
  * debian: larger default log file (16 * 4MB)
  * debian: added package cm4all-beng-proxy-toi

 -- Max Kellermann <mk@cm4all.com>  Mon, 16 Nov 2009 15:51:24 +0100

cm4all-beng-proxy (0.7.4) unstable; urgency=low

  * measure the latency of external resources
  * widget-http: partially revert "don't query session if !stateful"

 -- Max Kellermann <mk@cm4all.com>  Tue, 10 Nov 2009 15:06:03 +0100

cm4all-beng-proxy (0.7.3) unstable; urgency=low

  * uri-verify: don't reject double slash after first segment
  * hostname: allow the hyphen character
  * processor: allow processing without session
  * widget-http: don't query session if !stateful
  * request: disable session management for known bots
  * python: fixed AttributeError in __getattr__()
  * python: added method Response.process()
  * translation: added the response packets URI, HOST, SCHEME
  * translation: added header forward packets

 -- Max Kellermann <mk@cm4all.com>  Mon, 09 Nov 2009 16:40:27 +0100

cm4all-beng-proxy (0.7.2) unstable; urgency=low

  * fcache: close all caching connections on exit
  * istream-file: retry reading after EAGAIN
  * direct, istream-pipe: re-enable SPLICE_F_NONBLOCK
  * direct, istream-pipe: disable the SPLICE_F_MORE flag
  * http-client: handle EAGAIN after splice
  * http-client, header-writer: remove hop-by-hop response headers
  * response: optimized transformed response headers
  * handler: mangle CGI and FastCGI headers
  * header-forward: generate the X-Forwarded-For header
  * header-forward: add local host name to "Via" request header

 -- Max Kellermann <mk@cm4all.com>  Fri, 30 Oct 2009 13:41:02 +0100

cm4all-beng-proxy (0.7.1) unstable; urgency=low

  * file-handler: close the stream on "304 Not Modified"
  * pool: use assembler code only on gcc
  * cmdline: added option "--set tcp_stock_limit"
  * Makefile.am: enable the "subdir-objects" option

 -- Max Kellermann <mk@cm4all.com>  Thu, 22 Oct 2009 12:17:11 +0200

cm4all-beng-proxy (0.7) unstable; urgency=low

  * ajp-client: check if connection was closed during response callback
  * header-forward: log session id
  * istream: separate TCP splicing checks
  * istream-pipe: fix segmentation fault after incomplete direct transfer
  * istream-pipe: implement the "available" method
  * istream-pipe: allocate pipe only if handler supports it
  * istream-pipe: flush the pipe before reading from input
  * istream-pipe: reuse pipes in a stock
  * direct: support splice() from TCP socket to pipe
  * istream: direct() returns -3 if stream has been closed
  * hstock: don't destroy stocks while items are being created
  * tcp-stock: limit number of connections per host to 256
  * translate, http-client, ajp-client, cgi, http-cache: verify the HTTP
    response status
  * prototypes/translate.py: disallow "/../" and null bytes
  * prototypes/translate.py: added "/jail-delegate/" location
  * uri-parser: strict RFC 2396 URI verification
  * uri-parser: don't unescape the URI path
  * http-client, ajp-client: verify the request URI
  * uri-escape: unescape each character only once
  * http-cache: never use the memcached stock if caching is disabled
  * allow 8192 connections by default
  * allow 65536 file handles by default
  * added package cm4all-jailed-beng-proxy-delegate-helper

 -- Max Kellermann <mk@cm4all.com>  Wed, 21 Oct 2009 15:00:56 +0200

cm4all-beng-proxy (0.6.23) unstable; urgency=low

  * header-forward: log session information
  * prototypes/translate.py: added /cgi-bin/ location
  * http-server: disable keep-alive for HTTP/1.0 clients
  * http-server: don't send "Connection: Keep-Alive"
  * delegate-stock: clear the environment
  * delegate-stock: added jail support
  * delegate-client: reuse helper process after I/O error

 -- Max Kellermann <mk@cm4all.com>  Mon, 12 Oct 2009 17:29:35 +0200

cm4all-beng-proxy (0.6.22) unstable; urgency=low

  * istream-tee: clear both "enabled" flags in the eof/abort handler
  * istream-tee: fall back to first data() return value if second stream
    closed itself
  * http-cache: don't log body_abort after close

 -- Max Kellermann <mk@cm4all.com>  Thu, 01 Oct 2009 19:19:37 +0200

cm4all-beng-proxy (0.6.21) unstable; urgency=low

  * http-client: log more error messages
  * delegate-stock: added the DOCUMENT_ROOT environment variable
  * response, widget: accept "application/xhtml+xml"
  * cookie-server: allow square brackets in unquoted cookie values
    (violating RFC 2109 and RFC 2616)

 -- Max Kellermann <mk@cm4all.com>  Thu, 01 Oct 2009 13:55:40 +0200

cm4all-beng-proxy (0.6.20) unstable; urgency=low

  * stock: clear stock after 60 seconds idle
  * hstock: remove empty stocks
  * http-server, http-client, cgi: fixed off-by-one bug in header parser
  * istream-pipe: fix the direct() return value on error
  * istream-pipe: fix formula in range assertion
  * http-cache-memcached: implemented "remove"
  * handler: added FastCGI handler
  * fcgi-client: unref caller pool after socket release
  * fcgi-client: implemented response headers

 -- Max Kellermann <mk@cm4all.com>  Tue, 29 Sep 2009 14:07:13 +0200

cm4all-beng-proxy (0.6.19) unstable; urgency=low

  * http-client: release caller pool after socket release
  * memcached-client: release socket on marshalling error
  * stock: unref caller pool in abort handler
  * stock: lazy cleanup
  * http-cache: copy caller_pool to local variable

 -- Max Kellermann <mk@cm4all.com>  Thu, 24 Sep 2009 16:02:17 +0200

cm4all-beng-proxy (0.6.18) unstable; urgency=low

  * delegate-handler: support conditional GET and ranges
  * file-handler: fix suffix-byte-range-spec parser
  * delegate-helper: call open() with O_CLOEXEC|O_NOCTTY
  * istream-file: don't set FD_CLOEXEC if O_CLOEXEC is available
  * stock: hold caller pool during "get" operation
  * main: free balancer object during shutdown
  * memcached-client: enable socket timeout
  * delegate-stock: set FD_CLOEXEC on socket

 -- Max Kellermann <mk@cm4all.com>  Thu, 24 Sep 2009 10:50:53 +0200

cm4all-beng-proxy (0.6.17) unstable; urgency=low

  * tcp-stock: implemented a load balancer
  * python: accept address list in the ajp() method
  * http-server: added timeout for the HTTP request headers
  * response: close template when the content type is wrong
  * delegate-get: implemented response headers
  * delegate-get: provide status codes and error messages

 -- Max Kellermann <mk@cm4all.com>  Fri, 18 Sep 2009 15:36:57 +0200

cm4all-beng-proxy (0.6.16) unstable; urgency=low

  * tcp-stock: added support for bulldog-tyke
  * sink-buffer: close input if it's not used in the constructor
  * http-cache-memcached: close response body when deserialization fails
  * serialize: fix regression in serialize_uint64()

 -- Max Kellermann <mk@cm4all.com>  Tue, 15 Sep 2009 19:26:07 +0200

cm4all-beng-proxy (0.6.15) unstable; urgency=low

  * http-cache-choice: find more duplicates during cleanup
  * handler: added AJP handler
  * ajp-request: unref pool only on tcp_stock failure
  * ajp-client: prevent parser recursion
  * ajp-client: free request body when response is closed
  * ajp-client: reuse connection after END_RESPONSE packet
  * ajp-client: enable TCP_CORK while sending
  * istream-ajp-body: added a second "length" header field
  * ajp-client: auto-send empty request body chunk
  * ajp-client: register "write" event after GET_BODY_CHUNK packet
  * ajp-client: implemented request and response headers
  * http-cache-rfc: don't rewind tpool if called recursively

 -- Max Kellermann <mk@cm4all.com>  Fri, 11 Sep 2009 16:04:06 +0200

cm4all-beng-proxy (0.6.14) unstable; urgency=low

  * istream-tee: don't restart reading if already in progress

 -- Max Kellermann <mk@cm4all.com>  Thu, 03 Sep 2009 13:21:06 +0200

cm4all-beng-proxy (0.6.13) unstable; urgency=low

  * cookie-server: fix parsing multiple cookies
  * http-cache-memcached: clean up expired "choice" items
  * sink-gstring: use callback instead of public struct
  * istream-tee: restart reading when one output is closed

 -- Max Kellermann <mk@cm4all.com>  Wed, 02 Sep 2009 17:02:53 +0200

cm4all-beng-proxy (0.6.12) unstable; urgency=low

  * http-cache: don't attempt to remove cache items when the cache is disabled

 -- Max Kellermann <mk@cm4all.com>  Fri, 28 Aug 2009 15:40:48 +0200

cm4all-beng-proxy (0.6.11) unstable; urgency=low

  * http-cache-memcached: store HTTP status and response headers
  * http-cache-memcached: implemented flush (SIGHUP)
  * http-cache-memcached: support "Vary"
  * http-client: work around assertion failure in response_stream_close()

 -- Max Kellermann <mk@cm4all.com>  Thu, 27 Aug 2009 12:33:17 +0200

cm4all-beng-proxy (0.6.10) unstable; urgency=low

  * parser: finish tag before bailing out
  * http-request: allow URLs without path component
  * fork: clear event in read() method
  * istream-file: pass options O_CLOEXEC|O_NOCTTY to open()
  * response: check if the "Host" request header is valid

 -- Max Kellermann <mk@cm4all.com>  Tue, 18 Aug 2009 16:37:19 +0200

cm4all-beng-proxy (0.6.9) unstable; urgency=low

  * direct: disable SPLICE_F_NONBLOCK (temporary NFS EAGAIN workaround)

 -- Max Kellermann <mk@cm4all.com>  Mon, 17 Aug 2009 13:52:49 +0200

cm4all-beng-proxy (0.6.8) unstable; urgency=low

  * widget-http: close response body in error code path
  * http-cache: implemented memcached backend (--memcached-server)
  * processor: &c:base; returns the URI without scheme and host

 -- Max Kellermann <mk@cm4all.com>  Mon, 17 Aug 2009 12:29:19 +0200

cm4all-beng-proxy (0.6.7) unstable; urgency=low

  * file-handler: generate Expires from xattr user.MaxAge
  * cmdline: added option --set to configure:
    - max_connections
    - http_cache_size
    - filter_cache_size
    - translate_cache_size
  * flush caches on SIGHUP

 -- Max Kellermann <mk@cm4all.com>  Fri, 07 Aug 2009 11:41:10 +0200

cm4all-beng-proxy (0.6.6) unstable; urgency=low

  * added missing GLib build dependency
  * cgi-handler: set the "body_consumed" flag

 -- Max Kellermann <mk@cm4all.com>  Tue, 04 Aug 2009 09:53:01 +0200

cm4all-beng-proxy (0.6.5) unstable; urgency=low

  * shm: pass MAP_NORESERVE to mmap()
  * proxy-handler: support cookies
  * translation: added DISCARD_SESSION packet

 -- Max Kellermann <mk@cm4all.com>  Wed, 15 Jul 2009 18:00:33 +0200

cm4all-beng-proxy (0.6.4) unstable; urgency=low

  * http-client: don't read response body in HEAD requests
  * ajp-client: invoke the "abort" handler on error
  * filter-cache: lock cache items while they are served

 -- Max Kellermann <mk@cm4all.com>  Thu, 09 Jul 2009 14:36:14 +0200

cm4all-beng-proxy (0.6.3) unstable; urgency=low

  * http-server: implemented the DELETE method
  * http-server: refuse HTTP/0.9 requests
  * proxy-handler: send request body to template when no widget is focused
  * widget-request: pass original HTTP method to widget
  * session: automatically defragment sessions

 -- Max Kellermann <mk@cm4all.com>  Tue, 07 Jul 2009 16:57:22 +0200

cm4all-beng-proxy (0.6.2) unstable; urgency=low

  * lock: fixed race condition in debug flag updates
  * session: use rwlock for the session manager
  * proxy-handler: pass request headers to the remote HTTP server
  * proxy-handler: forward original Accept-Charset if processor is disabled
  * pipe: don't filter resources without a body
  * fcache: forward original HTTP status over "pipe" filter
  * cgi: support the "Status" line

 -- Max Kellermann <mk@cm4all.com>  Mon, 06 Jul 2009 16:38:26 +0200

cm4all-beng-proxy (0.6.1) unstable; urgency=low

  * session: consistently lock all session objects
  * rewrite-uri: check if widget_external_uri() returns NULL
  * widget-uri: don't generate the "path" argument when it's NULL
  * widget-uri: strip superfluous question mark from widget_base_address()
  * widget-uri: append parameters from the template first
  * widget-uri: re-add configured query string in widget_absolute_uri()
  * widget-uri: eliminate configured query string in widget_external_uri()
  * processor: don't consider session data for base=child and base=parent

 -- Max Kellermann <mk@cm4all.com>  Fri, 03 Jul 2009 15:52:01 +0200

cm4all-beng-proxy (0.6) unstable; urgency=low

  * inline-widget: check the widget HTTP response status
  * response: don't apply transformation on failed response
  * resource-address: include pipe arguments in filter cache key
  * handler: removed session redirect on the first request
  * http-cache: accept ETag response header instead of Last-Modified
  * filter-cache: don't require Last-Modified or Expires
  * file-handler: disable ETag only when processor comes first
  * file-handler: read ETag from xattr
  * pipe: generate new ETag for piped resource
  * session: purge sessions when shared memory is full
  * handler: don't enforce sessions for filtered responses

 -- Max Kellermann <mk@cm4all.com>  Tue, 30 Jun 2009 17:48:20 +0200

cm4all-beng-proxy (0.5.14) unstable; urgency=low

  * ajp-client: implemented request body
  * cookie-client: obey "max-age=0" properly
  * processor: forward the original HTTP status
  * response, widget-http: don't allow processing resource without body
  * widget-http: check the Content-Type before invoking processor
  * response: pass the "Location" response header
  * debian: added a separate -optimized-dbg package
  * added init script support for multiple ports (--port) and multiple listen
    (--listen) command line argumnents
  * translation: added the "APPEND" packet for command line arguments
  * pipe: support command line arguments

 -- Max Kellermann <mk@cm4all.com>  Mon, 29 Jun 2009 16:51:16 +0200

cm4all-beng-proxy (0.5.13) unstable; urgency=low

  * widget-registry: clear local_address in translate request
  * cmdline: added the "--listen" option

 -- Max Kellermann <mk@cm4all.com>  Wed, 24 Jun 2009 12:27:17 +0200

cm4all-beng-proxy (0.5.12) unstable; urgency=low

  * response: pass the "Location" response handler
  * added support for multiple listener ports

 -- Max Kellermann <mk@cm4all.com>  Tue, 23 Jun 2009 23:34:55 +0200

cm4all-beng-proxy (0.5.11) unstable; urgency=low

  * build with autotools
  * use libcm4all-socket, GLib
  * Makefile.am: support out-of-tree builds
  * added optimized Debian package
  * tcache: fixed wrong assignment in VARY=HOST
  * translation: added request packet LOCAL_ADDRESS

 -- Max Kellermann <mk@cm4all.com>  Tue, 23 Jun 2009 15:42:12 +0200

cm4all-beng-proxy (0.5.10) unstable; urgency=low

  * widget-http: assign the "address" variable

 -- Max Kellermann <mk@cm4all.com>  Mon, 15 Jun 2009 18:38:58 +0200

cm4all-beng-proxy (0.5.9) unstable; urgency=low

  * tcache: fixed typo in tcache_string_match()
  * tcache: support VARY=SESSION
  * translate: added the INVALIDATE response packet
  * cache, session: higher size limits
  * widget-uri: separate query_string from path_info
  * widget-uri: ignore widget parameters in widget_external_uri()

 -- Max Kellermann <mk@cm4all.com>  Mon, 15 Jun 2009 17:06:11 +0200

cm4all-beng-proxy (0.5.8) unstable; urgency=low

  * handler: fixed double free bug in translate_callback()

 -- Max Kellermann <mk@cm4all.com>  Sun, 14 Jun 2009 19:05:09 +0200

cm4all-beng-proxy (0.5.7) unstable; urgency=low

  * forward the Content-Disposition header
  * handler: assign new session to local variable, fix segfault
  * handler: don't dereference the NULL session

 -- Max Kellermann <mk@cm4all.com>  Sun, 14 Jun 2009 13:01:52 +0200

cm4all-beng-proxy (0.5.6) unstable; urgency=low

  * widget-http: send the "Via" request header instead of "X-Forwarded-For"
  * proxy-handler: send the "Via" request header
  * widget-request: check the "path" argument before calling uri_compress()

 -- Max Kellermann <mk@cm4all.com>  Tue, 09 Jun 2009 12:21:00 +0200

cm4all-beng-proxy (0.5.5) unstable; urgency=low

  * processor: allow specifying relative URI in c:base=child
  * widget-request: verify the "path" argument
  * widget: allocate address from widget's pool
  * widget-http: support multiple Set-Cookie response headers

 -- Max Kellermann <mk@cm4all.com>  Thu, 04 Jun 2009 15:10:15 +0200

cm4all-beng-proxy (0.5.4) unstable; urgency=low

  * implemented delegation of open() to a helper program
  * added the BASE translation packet, supported by the translation cache
  * deprecated c:mode=proxy
  * rewrite-uri: always enable focus in mode=partial
  * http-cache: don't cache resources with query string (RFC 2616 13.9)
  * http-cache: lock cache items while they are served

 -- Max Kellermann <mk@cm4all.com>  Thu, 28 May 2009 11:44:01 +0200

cm4all-beng-proxy (0.5.3) unstable; urgency=low

  * cgi: close request body on fork() failure
  * fork: added workaround for pipe-to-pipe splice()
  * http-cache: use cache entry when response ETag matches
  * cgi: loop in istream_cgi_read() to prevent blocking
  * cache: check for expired items once a minute
  * cache: optimize search for oldest item

 -- Max Kellermann <mk@cm4all.com>  Wed, 06 May 2009 13:23:46 +0200

cm4all-beng-proxy (0.5.2) unstable; urgency=low

  * added filter cache
  * header-parser: added missing range check in header_parse_line()
  * fork: added event for writing to the child process
  * fork: don't splice() from a pipe
  * response: don't pass request body to unfocused processor
  * added filter type "pipe"

 -- Max Kellermann <mk@cm4all.com>  Wed, 29 Apr 2009 13:24:26 +0200

cm4all-beng-proxy (0.5.1) unstable; urgency=low

  * processor: fixed base=child assertion failure
  * handler: close request body if it was not consumed
  * static-file: generate Last-Modified and ETag response headers
  * static-file: obey the Content-Type provided by the translation server
  * static-file: get Content-Type from extended attribute
  * http-cache: use istream_null when cached resource is empty

 -- Max Kellermann <mk@cm4all.com>  Mon, 27 Apr 2009 10:00:20 +0200

cm4all-beng-proxy (0.5) unstable; urgency=low

  * processor: accept c:mode/c:base attributes in any order
  * processor: removed alternative (anchor) rewrite syntax

 -- Max Kellermann <mk@cm4all.com>  Mon, 20 Apr 2009 22:04:19 +0200

cm4all-beng-proxy (0.4.10) unstable; urgency=low

  * processor: lift length limitation for widget parameters
  * translate: abort if a packet is too large
  * translate: support MAX_AGE for the whole response
  * hashmap: fix corruption of slot chain in hashmap_remove_value()

 -- Max Kellermann <mk@cm4all.com>  Fri, 17 Apr 2009 13:02:50 +0200

cm4all-beng-proxy (0.4.9) unstable; urgency=low

  * http-cache: explicitly start reading into cache
  * cgi: clear "headers" variable before publishing the response
  * translate: use DOCUMENT_ROOT as CGI parameter

 -- Max Kellermann <mk@cm4all.com>  Mon, 06 Apr 2009 16:21:57 +0200

cm4all-beng-proxy (0.4.8) unstable; urgency=low

  * translate: allow ADDRESS packets in AJP addresses
  * translate: initialize all fields of a FastCGI address
  * http-cache: close all caching connections on exit
  * processor: don't rewrite SCRIPT SRC attribute when proxying

 -- Max Kellermann <mk@cm4all.com>  Thu, 02 Apr 2009 15:45:46 +0200

cm4all-beng-proxy (0.4.7) unstable; urgency=low

  * http-server: use istream_null for empty request body
  * parser: check for trailing slash only in TAG_OPEN tags
  * parser: added support for XML Processing Instructions
  * processor: implemented XML Processing Instruction "cm4all-rewrite-uri"
  * uri-escape: escape the slash character
  * cache: remove all matching items in cache_remove()
  * http-cache: lock cache items while holding a reference

 -- Max Kellermann <mk@cm4all.com>  Thu, 02 Apr 2009 12:02:53 +0200

cm4all-beng-proxy (0.4.6) unstable; urgency=low

  * file_handler: fixed logic error in If-Modified-Since check
  * date: return UTC time stamp in http_date_parse()
  * cache: continue search after item was invalidated
  * cache: remove the correct cache item
  * istream-chunked: work around invalid assertion failure
  * istream-subst: fixed corruption after partial match

 -- Max Kellermann <mk@cm4all.com>  Wed, 25 Mar 2009 15:03:10 +0100

cm4all-beng-proxy (0.4.5) unstable; urgency=low

  * http-server: assume keep-alive is enabled on HTTP 1.1
  * http-client: unregister EV_READ when the buffer is full
  * translation: added QUERY_STRING packet
  * processor: optionally parse base/mode from URI

 -- Max Kellermann <mk@cm4all.com>  Tue, 17 Mar 2009 13:04:25 +0100

cm4all-beng-proxy (0.4.4) unstable; urgency=low

  * forward Accept-Language request header to the translation server
  * translate: added the USER_AGENT request packet
  * session: obey the USER/MAX_AGE setting
  * use libcm4all-inline-dev in libcm4all-beng-proxy-dev
  * added pkg-config file for libcm4all-beng-proxy-dev
  * updated python-central dependencies
  * processor: parse c:base/c:mode attributes in PARAM tags

 -- Max Kellermann <mk@cm4all.com>  Wed, 11 Mar 2009 09:43:48 +0100

cm4all-beng-proxy (0.4.3) unstable; urgency=low

  * processor: rewrite URI in LINK tags
  * processor: rewrite URI in PARAM tags
  * use splice() from glibc 2.7
  * translate: added VARY response packet
  * build documentation with texlive

 -- Max Kellermann <mk@cm4all.com>  Wed, 04 Mar 2009 09:53:56 +0100

cm4all-beng-proxy (0.4.2) unstable; urgency=low

  * hashmap: fix corruption in slot chain
  * use monotonic clock to calculate expiry times
  * processor: rewrite URIs in the EMBED, VIDEO, AUDIO tags

 -- Max Kellermann <mk@cm4all.com>  Tue, 17 Feb 2009 17:14:48 +0100

cm4all-beng-proxy (0.4.1) unstable; urgency=low

  * translate: clear client->transformation
  * handler: check for translation errors
  * http-server: fixed assertion failure during shutdown
  * http-server: send "Keep-Alive" response header
  * worker: after fork(), call event_reinit() in the parent process
  * added valgrind build dependency
  * build with Debian's libevent-1.4 package

 -- Max Kellermann <mk@cm4all.com>  Tue, 10 Feb 2009 11:48:53 +0100

cm4all-beng-proxy (0.4) unstable; urgency=low

  * added support for transformation views
    - in the JavaScript API, mode=proxy is now deprecated
  * http-cache: fix segfault when request_headers==NULL
  * http-cache: store multiple (varying) versions of a resource
  * http-cache: use the "max-age" cache-control response

 -- Max Kellermann <mk@cm4all.com>  Fri, 30 Jan 2009 13:29:43 +0100

cm4all-beng-proxy (0.3.9) unstable; urgency=low

  * http-client: assume keep-alive is enabled on HTTP 1.1
  * processor: use configured/session path-info for mode=child URIs

 -- Max Kellermann <mk@cm4all.com>  Tue, 27 Jan 2009 13:07:51 +0100

cm4all-beng-proxy (0.3.8) unstable; urgency=low

  * processor: pass Content-Type and Content-Language headers from
    template
  * http-client: allow chunked response body without keep-alive

 -- Max Kellermann <mk@cm4all.com>  Fri, 23 Jan 2009 13:02:42 +0100

cm4all-beng-proxy (0.3.7) unstable; urgency=low

  * istream_subst: exit the loop if state==INSERT
  * istream_iconv: check if the full buffer could be flushed
  * worker: don't reinitialize session manager during shutdown

 -- Max Kellermann <mk@cm4all.com>  Thu, 15 Jan 2009 10:39:47 +0100

cm4all-beng-proxy (0.3.6) unstable; urgency=low

  * processor: ignore closing </header>
  * widget-http: now really don't check content-type in frame parents
  * parser: skip comments
  * processor: implemented c:base="parent"
  * processor: added "c:" prefix to c:widget child elements
  * processor: renamed the "c:param" element to "c:parameter"

 -- Max Kellermann <mk@cm4all.com>  Thu, 08 Jan 2009 11:17:29 +0100

cm4all-beng-proxy (0.3.5) unstable; urgency=low

  * widget-http: don't check content-type in frame parents
  * istream-subst: allow null bytes in the input stream
  * js: added the "translate" parameter for passing values to the
    translation server
  * rewrite-uri: refuse to rewrite a frame URI without widget id

 -- Max Kellermann <mk@cm4all.com>  Mon, 05 Jan 2009 16:46:32 +0100

cm4all-beng-proxy (0.3.4) unstable; urgency=low

  * processor: added support for custom widget request headers
  * http-cache: obey the "Vary" response header
  * http-cache: pass the new http_cache_info object when testing a cache
    item

 -- Max Kellermann <mk@cm4all.com>  Tue, 30 Dec 2008 15:46:44 +0100

cm4all-beng-proxy (0.3.3) unstable; urgency=low

  * processor: grew widget parameter buffer to 512 bytes
  * widget-resolver: clear widget->resolver on abort
  * cgi: clear the input's handler in cgi_async_abort()
  * widget-stream: use istream_hold (reverts r4171)

 -- Max Kellermann <mk@cm4all.com>  Fri, 05 Dec 2008 14:43:05 +0100

cm4all-beng-proxy (0.3.2) unstable; urgency=low

  * processor: free memory before calling embed_frame_widget()
  * processor: allocate query string from the widget pool
  * processor: removed the obsolete widget attributes "tag" and "style"
  * parser: hold a reference to the pool

 -- Max Kellermann <mk@cm4all.com>  Mon, 01 Dec 2008 14:15:38 +0100

cm4all-beng-proxy (0.3.1) unstable; urgency=low

  * http-client: remove Transfer-Encoding and Content-Length from response
    headers
  * http-client: don't read body after invoke_response()
  * fork: retry splice() after EAGAIN
  * fork: don't close input when splice() fails
  * cgi: abort the response handler when the stdin stream fails
  * istream_file, istream_pipe, fork, client_socket, listener: fixed file
    descriptor leaks
  * processor: hold a reference to the caller's pool
  * debian/rules: enabled test suite

 -- Max Kellermann <mk@cm4all.com>  Thu, 27 Nov 2008 16:01:16 +0100

cm4all-beng-proxy (0.3) unstable; urgency=low

  * implemented widget filters
  * translate: initialize all fields of a CGI address
  * fork: read request body on EAGAIN
  * fork: implemented the direct() method with splice()
  * python: added class Response
  * prototypes/translate.py:
    - support "filter"
    - support "content_type"
  * demo: added widget filter demo

 -- Max Kellermann <mk@cm4all.com>  Wed, 26 Nov 2008 16:27:29 +0100

cm4all-beng-proxy (0.2) unstable; urgency=low

  * don't quote text/xml widgets
  * widget-resolver: pass widget_pool to widget_class_lookup()
  * widget-registry: allocate widget_class from widget_pool
  * widget-stream: eliminated the async operation proxy, because the
    operation cannot be aborted before the constructor returns
  * widget-stream: don't clear the "delayed" stream in the response() callback
  * rewrite-uri: trigger istream_read(delayed) after istream_delayed_set()
  * doc: clarified XSLT integration

 -- Max Kellermann <mk@cm4all.com>  Tue, 25 Nov 2008 15:28:54 +0100

cm4all-beng-proxy (0.1) unstable; urgency=low

  * initial release

 -- Max Kellermann <mk@cm4all.com>  Mon, 17 Nov 2008 11:59:36 +0100<|MERGE_RESOLUTION|>--- conflicted
+++ resolved
@@ -1,4 +1,3 @@
-<<<<<<< HEAD
 cm4all-beng-proxy (11.0.1) unstable; urgency=low
 
   * spawn: switch to a new systemd scope
@@ -13,7 +12,7 @@
   * remove obsolete sysv init scripts, depend on systemd instead
 
  --
-=======
+
 cm4all-beng-proxy (10.22) unstable; urgency=low
 
   * debian/control: add missing dependency on libcm4all-inline-dev
@@ -21,7 +20,6 @@
   * systemd: implement "reload"
 
  -- Max Kellermann <mk@cm4all.com>  Mon, 04 Jul 2016 11:12:29 -0000
->>>>>>> c5e410a4
 
 cm4all-beng-proxy (10.21) unstable; urgency=low
 
