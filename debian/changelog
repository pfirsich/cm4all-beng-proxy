<<<<<<< HEAD
cm4all-beng-proxy (11.7) unstable; urgency=low

  * 

 --   

cm4all-beng-proxy (11.6) unstable; urgency=low

  * was: fix use-after-free bug

 -- Max Kellermann <mk@cm4all.com>  Thu, 29 Sep 2016 14:26:50 -0000

cm4all-beng-proxy (11.5) unstable; urgency=low

  * avahi: fix interface and protocol published via Zeroconf
  * lb: fix collision in Zeroconf node lookups
  * lb: support IPv6 link-local addresses from Zeroconf
  * lb: work around avahi-daemon IPv4/IPv6 mixup bug
  * config: allow space after '=' in @set
  * doc: remove bogus semicolons from configuration examples

 -- Max Kellermann <mk@cm4all.com>  Wed, 28 Sep 2016 21:42:43 -0000

cm4all-beng-proxy (11.4) unstable; urgency=low

  * merge release 10.31
  * bp: fix Zeroconf with automatic port

 -- Max Kellermann <mk@cm4all.com>  Tue, 27 Sep 2016 19:29:24 -0000

cm4all-beng-proxy (11.3) unstable; urgency=low

  * delegate: fix memory leak after clone() failure
  * avahi/client: fix shutdown hang due to event leak
  * config: add listener options "interface", "reuse_port"
  * lb: fix dbus connect failure due to process isolation
  * config: rename "include" to "@include"
  * config: introduce variables

 -- Max Kellermann <mk@cm4all.com>  Mon, 26 Sep 2016 20:28:47 -0000

cm4all-beng-proxy (11.2) unstable; urgency=low

  * disable the "V6ONLY" flag on all IPv6 wildcard listeners
  * fix crash bug due to uninitialized memory
  * etc: include conf.d/*.conf
  * debian: re-add dh_installinit to install the *.default files

 -- Max Kellermann <mk@cm4all.com>  Mon, 12 Sep 2016 11:32:14 -0000

cm4all-beng-proxy (11.1) unstable; urgency=low

  * merge release 10.30

 -- Max Kellermann <mk@cm4all.com>  Fri, 09 Sep 2016 09:28:23 -0000

cm4all-beng-proxy (11.0.3) unstable; urgency=low

  * config: allow shell wildcard after "include"
  * fcgi: fix "Connection refused" error
  * widget: improve error message when there is no address

 -- Max Kellermann <mk@cm4all.com>  Fri, 02 Sep 2016 12:55:19 -0000

cm4all-beng-proxy (11.0.2) unstable; urgency=low

  * spawn: fix clone=ENOMEM due to broken PID namespace
  * control: allow only TCACHE_INVALIDATE, STATS and NODE_STATUS via IP
  * config: add command "include_optional"

 -- Max Kellermann <mk@cm4all.com>  Wed, 31 Aug 2016 13:32:35 -0000

cm4all-beng-proxy (11.0.1) unstable; urgency=low

  * spawn: switch to a new systemd scope
  * spawn: create new PID namespace
  * spawn: create systemd journal identifier
  * translation: add packets CGROUP, CGROUP_SET, EXTERNAL_SESSION_MANAGER,
    EXTERNAL_SESSION_KEEPALIVE
  * session: allow multiple realms per session
  * ssl: free more drained I/O buffers
  * ssl: reduce memory usage
  * SlicePool: reduce fragmentation
  * enable TCP_DEFER_ACCEPT for HTTP listeners
  * remove the "args_escape_char" kludge after 5 years of transition
  * support kB, MB, GB suffixes in cache size specifications
  * bp: add configuration file
  * bp: allow multiple control listeners
  * lb: allow including configuration files
  * debian/lb.postinst: move user "cm4all-beng-lb" to group "nogroup"
  * remove obsolete sysv init scripts, depend on systemd instead
  * ZeroConf publish support

 -- Max Kellermann <mk@cm4all.com>  Tue, 30 Aug 2016 22:24:03 -0000
=======
cm4all-beng-proxy (10.32) unstable; urgency=low

  * merge release 9.16

 -- Max Kellermann <mk@cm4all.com>  Tue, 04 Oct 2016 11:05:53 -0000
>>>>>>> c5217fe8

cm4all-beng-proxy (10.31) unstable; urgency=low

  * fix memory leak after resource loader failure
  * delegate: fix memory leak after clone() failure
  * was: fix crash on spawn error

 -- Max Kellermann <mk@cm4all.com>  Tue, 27 Sep 2016 18:54:54 -0000

cm4all-beng-proxy (10.30) unstable; urgency=low

  * merge release 9.15

 -- Max Kellermann <mk@cm4all.com>  Thu, 08 Sep 2016 14:50:50 -0000

cm4all-beng-proxy (10.29) unstable; urgency=low

  * istream/pipe: fix crash after running out of file descriptors
  * bp: raise default connection limit to 32k
  * delegate: fix potential crash
  * translation: detect BASE/URI mismatch with INTERNAL_REDIRECT
  * lb/monitor/expect: fix assertion failure on shutdown
  * systemd: set default NOFILE limits to 256k
  * systemd: enable crash dumps

 -- Max Kellermann <mk@cm4all.com>  Wed, 07 Sep 2016 07:57:48 -0000

cm4all-beng-proxy (10.28) unstable; urgency=low

  * widget: improve error message when there is no address
  * lb: fix default control port
  * debian: adjust Ruby dependencies for Debian Jessie

 -- Max Kellermann <mk@cm4all.com>  Mon, 05 Sep 2016 10:58:34 -0000

cm4all-beng-proxy (10.27) unstable; urgency=low

  * ssl: disable RC4
  * ssl: ignore the client's cipher preferences
  * ssl: send TLS alert to peer after handshake refusal
  * fix crash when compiled with GCC6

 -- Max Kellermann <mk@cm4all.com>  Mon, 22 Aug 2016 18:34:30 -0000

cm4all-beng-proxy (10.26) unstable; urgency=low

  * bot: recognize WordPress pingbacks as "bot"
  * lb/monitor/expect: delay the receive call by 10ms
  * certdb, bp_cmdline, log-forward: use IPv6 only if available

 -- Max Kellermann <mk@cm4all.com>  Thu, 11 Aug 2016 13:04:23 -0000

cm4all-beng-proxy (10.25) unstable; urgency=low

  * shm: fix double allocation bug which caused session corruption

 -- Max Kellermann <mk@cm4all.com>  Thu, 21 Jul 2016 18:54:12 -0000

cm4all-beng-proxy (10.24) unstable; urgency=low

  * http_client: fix "excess data" error after "100 Continue"

 -- Max Kellermann <mk@cm4all.com>  Wed, 20 Jul 2016 12:25:34 -0000

cm4all-beng-proxy (10.23) unstable; urgency=low

  * cgi: ignore the "Proxy" request header to work around security
    vulnerabilities in several CGI programs
  * http_client: differentiate between "empty response body" and "no body"
  * http_server: log "-" if there is no response body

 -- Max Kellermann <mk@cm4all.com>  Tue, 19 Jul 2016 13:43:34 -0000

cm4all-beng-proxy (10.22) unstable; urgency=low

  * debian/control: add missing dependency on libcm4all-inline-dev
  * http_address: ensure that at least one socket address is specified
  * systemd: implement "reload"

 -- Max Kellermann <mk@cm4all.com>  Mon, 04 Jul 2016 11:12:29 -0000

cm4all-beng-proxy (10.21) unstable; urgency=low

  * session: fix user expiry after defragmentation
  * session: save site name in session file

 -- Max Kellermann <mk@cm4all.com>  Wed, 08 Jun 2016 20:07:13 -0000

cm4all-beng-proxy (10.20) unstable; urgency=low

  * fix nullptr dereference while removing stale "session" parameter

 -- Max Kellermann <mk@cm4all.com>  Wed, 25 May 2016 11:06:38 -0000

cm4all-beng-proxy (10.19) unstable; urgency=low

  * merge release 9.14
  * log the request URI on session realm mismatch
  * omit stale "session" parameter in processed URIs

 -- Max Kellermann <mk@cm4all.com>  Tue, 24 May 2016 17:36:07 -0000

cm4all-beng-proxy (10.18) unstable; urgency=low

  * http_client: fix TLS memory leak / crash bug

 -- Max Kellermann <mk@cm4all.com>  Thu, 19 May 2016 10:49:58 -0000

cm4all-beng-proxy (10.17) unstable; urgency=low

  * spawn/client: handle empty payloads from recvmmsg()

 -- Max Kellermann <mk@cm4all.com>  Mon, 09 May 2016 10:05:55 -0000

cm4all-beng-proxy (10.16) unstable; urgency=low

  * control: enable SO_REUSEADDR on the UDP socket

 -- Max Kellermann <mk@cm4all.com>  Fri, 29 Apr 2016 13:13:31 -0000

cm4all-beng-proxy (10.15) unstable; urgency=low

  * was: fix crash after spawn failure
  * spawn/client: abort worker process when the spawner is gone
  * spawn/client: optimize message receiver
  * spawn/server: retry sending after EAGAIN

 -- Max Kellermann <mk@cm4all.com>  Fri, 29 Apr 2016 09:31:54 -0000

cm4all-beng-proxy (10.14) unstable; urgency=low

  * enable TCP_DEFER_ACCEPT for HTTP and SSL listeners
  * ssl: increase the handshake timeout to 60 seconds
  * lb: log the client IP address

 -- Max Kellermann <mk@cm4all.com>  Thu, 28 Apr 2016 09:24:19 -0000

cm4all-beng-proxy (10.13) unstable; urgency=low

  * was: fix crash after early-crashing WAS process
  * was: fix crash after WAS process has been released
  * ssl: limit the handshake duration
  * beng-proxy: support listening on UNIX domain sockets

 -- Max Kellermann <mk@cm4all.com>  Wed, 27 Apr 2016 18:34:26 -0000

cm4all-beng-proxy (10.12) unstable; urgency=low

  * ssl: reduce allocator fragmentation, cycle another buffer

 -- Max Kellermann <mk@cm4all.com>  Thu, 21 Apr 2016 07:29:51 -0000

cm4all-beng-proxy (10.11) unstable; urgency=low

  * thread_queue: fix race condition
  * ssl: reduce allocator fragmentation

 -- Max Kellermann <mk@cm4all.com>  Mon, 18 Apr 2016 14:51:41 -0000

cm4all-beng-proxy (10.10) unstable; urgency=low

  * merge release 9.13
  * SlicePool: reduce fragmentation

 -- Max Kellermann <mk@cm4all.com>  Tue, 12 Apr 2016 15:12:03 -0000

cm4all-beng-proxy (10.9) unstable; urgency=low

  * merge release 9.12

 -- Max Kellermann <mk@cm4all.com>  Wed, 06 Apr 2016 12:11:38 -0000

cm4all-beng-proxy (10.8) unstable; urgency=low

  * SlicePool: optimize allocation
  * lb: cycle buffers before compressing slice allocator
  * was: fix spurious "Resource temporarily unavailable" warnings

 -- Max Kellermann <mk@cm4all.com>  Wed, 06 Apr 2016 06:35:37 -0000

cm4all-beng-proxy (10.7) unstable; urgency=low

  * lb: fix systemd service start timeout
  * spawn: fix assertion failure when STDERR_PATH fails
  * was: fix use-after-free bug

 -- Max Kellermann <mk@cm4all.com>  Tue, 29 Mar 2016 10:31:34 -0000

cm4all-beng-proxy (10.6) unstable; urgency=low

  * lb: fix false memory leak during shutdown
  * ssl: cycle buffers to reduce allocator fragmentation

 -- Max Kellermann <mk@cm4all.com>  Wed, 23 Mar 2016 14:16:55 -0000

cm4all-beng-proxy (10.5) unstable; urgency=low

  * lb: fix crash due to duplicate OpenSSL initialization by libpq
  * lb: check cert_db.ca_cert settings with --check
  * lb: fix shutdown with --watchdog
  * http_client: fix assertion failure with keep-alive disabled
  * http_server: fix missing "100 Continue"
  * certdb: unwrap key in "new-cert
  * certdb: allow overriding database with /etc/cm4all/beng/certdb.connect
  * spawn: fix assertion failure

 -- Max Kellermann <mk@cm4all.com>  Tue, 08 Mar 2016 16:01:22 -0000

cm4all-beng-proxy (10.4) unstable; urgency=low

  * merge release 9.11
  * spawn: fix uninitialized MOUNT_TMP_TMPFS setting

 -- Max Kellermann <mk@cm4all.com>  Thu, 03 Mar 2016 13:11:49 -0000

cm4all-beng-proxy (10.3) unstable; urgency=low

  * lhttp: fix double free bug
  * lhttp, fcgi: abandon child process after connect failure
  * spawn: wait for spawn process during shutdown
  * {http,filter,nfs}_cache: raise cacheable size limit to 512 kB
  * http_client: reschedule read event after blocking write recovery

 -- Max Kellermann <mk@cm4all.com>  Wed, 02 Mar 2016 14:06:44 -0000

cm4all-beng-proxy (10.2) unstable; urgency=low

  * rubber: remove excessive debugging code to speed up cache flush
  * spawn: fix SETENV breakage
  * spawn: initialize supplementary groups
  * spawn: change to user www-data by default
  * http_client: fix double free bug
  * fcache: raise default expiration to one week
  * systemd: set "Type=notify"

 -- Max Kellermann <mk@cm4all.com>  Tue, 01 Mar 2016 18:43:23 -0000

cm4all-beng-proxy (10.1) unstable; urgency=low

  * merge release 9.10
  * python: add missing constant TRANSLATE_REALM_FROM_AUTH_BASE
  * spawn: dedicated process for spawning child processes
  * fcgi: terminate FastCGI processes with SIGTERM instead of SIGUSR1
  * was: implement response body interruption
  * translation: add packet NO_NEW_PRIVS
  * session: 128 bit session ids
  * emit systemd "READY" notification
  * debian: eliminate the TOI build

 -- Max Kellermann <mk@cm4all.com>  Thu, 25 Feb 2016 23:55:33 -0000

cm4all-beng-proxy (10.0.5) unstable; urgency=low

  * http_client: fix memory leak
  * spawn/prepared: fix environment variable breakage
  * request: fix crash (due to realm regression in 10.0.4)

 -- Max Kellermann <mk@cm4all.com>  Tue, 09 Feb 2016 18:09:43 -0000

cm4all-beng-proxy (10.0.4) unstable; urgency=low

  * istream/dechunk: merge chunk sizes
  * istream/dechunk: fix bogus "closed prematurely" error
  * spawn/JailConfig: fix jail.conf parser regression
  * translate_parser: fix JailCGI home path regression
  * translation: add packet REALM_FROM_AUTH_BASE
  * translation: allow mount options in MOUNT_TMP_TMPFS
  * pipe_filter: add JailCGI support
  * fcgi/stock: fix double free bug
  * http_request: fix connection leak after OpenSSL error
  * ssl/cache: fix two crash bugs
  * ssl/cache: reduce delay from 1s to 200ms
  * ssl/cache: maintain cache only in worker process
  * ssl/cache: support CA chains
  * ssl/factory: support the subjectAltName extension
  * ssl/filter: handle "close notify" alerts
  * certdb: rename PostgreSQL table to singular
  * certdb: load PostgreSQL connect string from lb.conf
  * certdb: support the subjectAltName extension
  * certdb: implement the ACME protocol
  * systemd/lb: disable --watchdog, set Restart=on-failure instead
  * systemd/bp: default to --workers=0, set Restart=on-failure instead

 -- Max Kellermann <mk@cm4all.com>  Thu, 04 Feb 2016 21:12:22 -0000

cm4all-beng-proxy (10.0.3) unstable; urgency=low

  * ssl/cache: populate name cache asynchronously
  * certdb: add command "populate"

 -- Max Kellermann <mk@cm4all.com>  Tue, 12 Jan 2016 10:35:32 -0000

cm4all-beng-proxy (10.0.2) unstable; urgency=low

  * ssl/cache: open multiple PostgreSQL connections on demand
  * ssl/cache: mirror a list of all certificate host names
  * certdb: add command "delete"

 -- Max Kellermann <mk@cm4all.com>  Wed, 06 Jan 2016 11:11:51 -0000

cm4all-beng-proxy (10.0.1) unstable; urgency=low

  * drop support for Debian Squeeze
  * inline_widget: time out after 10 seconds
  * lb: support SSL certificates stored in PostgreSQL database
  * disable the access log by default

 -- Max Kellermann <mk@cm4all.com>  Fri, 18 Dec 2015 18:48:31 -0000

cm4all-beng-proxy (9.16) unstable; urgency=low

  * fix memory leak after resource loader failure
  * was: fix crash on spawn error
  * fcache: check X-CM4all-BENG-User (via REVEAL_USER) in cache lookup

 -- Max Kellermann <mk@cm4all.com>  Tue, 04 Oct 2016 10:44:09 -0000

cm4all-beng-proxy (9.15) unstable; urgency=low

  * cgi: ignore the "Proxy" request header to work around security
    vulnerabilities in several CGI programs
  * http_address: ensure that at least one socket address is specified
  * http_server: update the "raw bytes sent" attribute properly
  * http_client: differentiate between "empty response body" and "no body"
  * http_client: fix "excess data" error after "100 Continue"
  * fcgi: fix assertion failure
  * shm: fix double allocation bug which caused session corruption
  * session: fix user expiry after defragmentation
  * omit stale "session" parameter in processed URIs
  * bot: recognize WordPress pingbacks as "bot"
  * fix crash when compiled with GCC6
  * bp: raise default connection limit to 32k
  * systemd: set default NOFILE limits to 256k
  * systemd: enable crash dumps

 -- Max Kellermann <mk@cm4all.com>  Thu, 08 Sep 2016 14:25:37 -0000

cm4all-beng-proxy (9.14) unstable; urgency=low

  * merge release 8.13
  * was: fix crash on malformed STATUS packet

 -- Max Kellermann <mk@cm4all.com>  Fri, 20 May 2016 15:43:48 -0000

cm4all-beng-proxy (9.13) unstable; urgency=low

  * merge release 8.12
  * lb: fix false memory leak during shutdown

 -- Max Kellermann <mk@cm4all.com>  Tue, 12 Apr 2016 13:03:18 -0000

cm4all-beng-proxy (9.12) unstable; urgency=low

  * header-forward: fix duplicate "Location" header

 -- Max Kellermann <mk@cm4all.com>  Wed, 06 Apr 2016 12:09:46 -0000

cm4all-beng-proxy (9.11) unstable; urgency=low

  * merge release 8.11

 -- Max Kellermann <mk@cm4all.com>  Thu, 03 Mar 2016 13:03:41 -0000

cm4all-beng-proxy (9.10) unstable; urgency=low

  * merge release 8.10

 -- Max Kellermann <mk@cm4all.com>  Wed, 24 Feb 2016 11:46:38 -0000

cm4all-beng-proxy (9.9) unstable; urgency=low

  * merge release 8.9

 -- Max Kellermann <mk@cm4all.com>  Tue, 23 Feb 2016 15:56:21 -0000

cm4all-beng-proxy (9.8) unstable; urgency=low

  * merge release 8.8

 -- Max Kellermann <mk@cm4all.com>  Tue, 16 Feb 2016 11:30:47 -0000

cm4all-beng-proxy (9.7) unstable; urgency=low

  * merge release 8.7
  * http_request: fix connection leak after OpenSSL error

 -- Max Kellermann <mk@cm4all.com>  Tue, 26 Jan 2016 15:56:31 -0000

cm4all-beng-proxy (9.6) unstable; urgency=low

  * systemd: log to systemd-journald by default
  * header_forward: fix duplicate "Location" header
  * "--access-logger=null" disables the access log
  * widget: log Set-Cookie without host

 -- Max Kellermann <mk@cm4all.com>  Thu, 17 Dec 2015 22:15:04 -0000

cm4all-beng-proxy (9.5) unstable; urgency=low

  * merge release 4.23
  * auth: send the LISTENER_TAG packet with AUTH requests

 -- Max Kellermann <mk@cm4all.com>  Tue, 15 Dec 2015 13:46:36 -0000

cm4all-beng-proxy (9.4) unstable; urgency=low

  * processor: fix crash bug
  * ajp: fix bogus error "Peer closed the socket prematurely"
  * fcgi: fail after receiving excess data at end of response body
  * fcgi: fix assertion failure on i386
  * was: fold header name case
  * was: announce request body length as early as possible
  * was: fix crash bug with empty response

 -- Max Kellermann <mk@cm4all.com>  Thu, 19 Nov 2015 11:28:59 -0000

cm4all-beng-proxy (9.3) unstable; urgency=low

  * fcgi: fix buffer overflow with large response body
  * header_forward: always forward "Allow"

 -- Max Kellermann <mk@cm4all.com>  Tue, 17 Nov 2015 00:33:20 -0000

cm4all-beng-proxy (9.2) unstable; urgency=low

  * translate_client: fix crash bug

 -- Max Kellermann <mk@cm4all.com>  Mon, 16 Nov 2015 08:38:02 -0000

cm4all-beng-proxy (9.1) unstable; urgency=low

  * feature freeze
  * http_client: response body allows optimized socket writes
  * http_cache: response body allows optimized socket writes
  * fcgi: fix stall bug
  * fcgi: optimized response body chunking
  * fcgi: don't send empty PARAMS packet when request headers are empty
  * handler: use lstat() for FILE_NOT_FOUND
  * client_balancer: fix memory leak
  * istream: fix assertion failure
  * istream_tee: fix size miscalculation
  * nfs_stock: fix assertion failure
  * translate_cache: optimize memory usage
  * reduce fork() overhead

 -- Max Kellermann <mk@cm4all.com>  Fri, 13 Nov 2015 00:50:52 -0000

cm4all-beng-proxy (9.0.9) unstable; urgency=low

  * tstock: fix libevent crash on connection failure
  * tstock: fix hanging process during shutdown
  * request_session: don't send cleared session id of ignored session
  * pipe_stock: fix EBADF error due to malformed pointer cast
  * http_{client,server}: optimize chunked socket writes

 -- Max Kellermann <mk@cm4all.com>  Fri, 06 Nov 2015 23:39:50 -0000

cm4all-beng-proxy (9.0.8) unstable; urgency=low

  * child_stock: fix crash bug
  * translate_stock: fix use-after-free crash bug

 -- Max Kellermann <mk@cm4all.com>  Thu, 05 Nov 2015 15:14:43 -0000

cm4all-beng-proxy (9.0.7) unstable; urgency=low

  * merge release 8.6
  * ajp: fix regression after code refactoring
  * http_{client,server}: optimize socket writes
  * translate_stock: configurable stock limit, defaulting to 64
  * translate_cache: fix crash bug when cache is disabled
  * errdoc: fix crash bug when aborting error document generator

 -- Max Kellermann <mk@cm4all.com>  Wed, 04 Nov 2015 21:50:44 -0000

cm4all-beng-proxy (9.0.6) unstable; urgency=low

  * debian/rules: cross-compiler support
  * debian: build with gcc 5 on Debian Stretch
  * processor: fix broken URI rewrite after <script> due to inverted check
  * widget: log class name

 -- Max Kellermann <mk@cm4all.com>  Fri, 16 Oct 2015 10:21:42 -0000

cm4all-beng-proxy (9.0.5) unstable; urgency=low

  * merge release 8.5

 -- Max Kellermann <mk@cm4all.com>  Mon, 12 Oct 2015 10:44:20 -0000

cm4all-beng-proxy (9.0.4) unstable; urgency=low

  * xml_parser: fix assertion failure on abort
  * css_parser: fix buffer overflow due to off-by-one check

 -- Max Kellermann <mk@cm4all.com>  Thu, 08 Oct 2015 19:32:07 -0000

cm4all-beng-proxy (9.0.3) unstable; urgency=low

  * fcgi: fix uninitialized variable
  * processor: fix heap corruption due to wrong string length

 -- Max Kellermann <mk@cm4all.com>  Wed, 07 Oct 2015 19:56:05 -0000

cm4all-beng-proxy (9.0.2) unstable; urgency=low

  * translation: packet REVEAL_USER sends X-CM4all-BENG-User to filter

 -- Max Kellermann <mk@cm4all.com>  Mon, 05 Oct 2015 19:08:22 -0000

cm4all-beng-proxy (9.0.1) unstable; urgency=low

  * merge release 8.4
  * translation: add header group "LINK"
  * translation: add packet MOUNT_TMPFS
  * fix spurious BIND_MOUNT_RW failures

 -- Max Kellermann <mk@cm4all.com>  Fri, 02 Oct 2015 15:36:42 -0000

cm4all-beng-proxy (8.13) unstable; urgency=low

  * http_client: fix TLS memory leak
  * http_client: fix assertion failure with keep-alive disabled
  * was: fix crash after early-crashing WAS process
  * lb: fix false memory leak during shutdown
  * http_server: fix missing "100 Continue"
  * {http,filter,nfs}_cache: raise cacheable size limit to 512 kB
  * fcache: raise default expiration to one week
  * rubber: remove excessive debugging code to speed up cache flush

 -- Max Kellermann <mk@cm4all.com>  Fri, 20 May 2016 15:34:32 -0000

cm4all-beng-proxy (8.12) unstable; urgency=low

  * was: fix crash on malformed STATUS packet
  * was: allow 16 bit STATUS packet

 -- Max Kellermann <mk@cm4all.com>  Tue, 12 Apr 2016 12:28:21 -0000

cm4all-beng-proxy (8.11) unstable; urgency=low

  * http_client: fix assertion failure with TLS
  * lhttp, fcgi: abandon child process after connect failure
  * http_client: reschedule read event after blocking write recovery

 -- Max Kellermann <mk@cm4all.com>  Thu, 03 Mar 2016 12:59:50 -0000

cm4all-beng-proxy (8.10) unstable; urgency=low

  * was/input: verify the announced LENGTH
  * was/input: fix the "available" formula

 -- Max Kellermann <mk@cm4all.com>  Wed, 24 Feb 2016 11:31:50 -0000

cm4all-beng-proxy (8.9) unstable; urgency=low

  * istream/catch: fix another assertion failure

 -- Max Kellermann <mk@cm4all.com>  Tue, 23 Feb 2016 15:52:46 -0000

cm4all-beng-proxy (8.8) unstable; urgency=low

  * istream/catch: fix assertion failure

 -- Max Kellermann <mk@cm4all.com>  Tue, 16 Feb 2016 11:21:25 -0000

cm4all-beng-proxy (8.7) unstable; urgency=low

  * cgi, pipe: fix off-by-one bug in stderr filter

 -- Max Kellermann <mk@cm4all.com>  Tue, 26 Jan 2016 15:55:03 -0000

cm4all-beng-proxy (8.6) unstable; urgency=low

  * merge release 7.9

 -- Max Kellermann <mk@cm4all.com>  Mon, 26 Oct 2015 09:48:00 -0000

cm4all-beng-proxy (8.5) unstable; urgency=low

  * css_parser: fix buffer overflow due to off-by-one check
  * fcgi: fix uninitialized variable
  * fix spurious BIND_MOUNT_RW failures
  * fix two crashes due to malformed URI escapes

 -- Max Kellermann <mk@cm4all.com>  Mon, 12 Oct 2015 10:20:32 -0000

cm4all-beng-proxy (8.4) unstable; urgency=low

  * was: fix another memory leak

 -- Max Kellermann <mk@cm4all.com>  Fri, 02 Oct 2015 11:05:21 -0000

cm4all-beng-proxy (8.3) unstable; urgency=low

  * was: fix several memory leaks

 -- Max Kellermann <mk@cm4all.com>  Fri, 02 Oct 2015 09:54:09 -0000

cm4all-beng-proxy (8.2) unstable; urgency=low

  * debian/control: add "Breaks" on old translation servers to avoid
    runtime breakages due to broken widget descriptors; the translation
    server 1.9.1 contains a workaround
  * translate_parser: fix crash after malformed/misplaced
    UNTRUSTED_*_SITE_SUFFIX packet

 -- Max Kellermann <mk@cm4all.com>  Fri, 25 Sep 2015 12:55:18 -0000

cm4all-beng-proxy (8.1) unstable; urgency=low

  * feature freeze
  * fb_pool: compress I/O buffers periodically
  * http_cache, fcache, nfs_cache: compress the cache periodically

 -- Max Kellermann <mk@cm4all.com>  Tue, 22 Sep 2015 17:26:06 -0000

cm4all-beng-proxy (8.0.13) unstable; urgency=low

  * merge release 7.8
  * translation: support writable bind mounts (BIND_MOUNT_RW)
  * translation: add packet UNTRUSTED_RAW_SITE_SUFFIX
  * ssl: initialize OpenSSL engines
  * rewrite_uri: support "https://" and "//" URIs
  * regex: fix double free bug

 -- Max Kellermann <mk@cm4all.com>  Tue, 22 Sep 2015 08:00:20 -0000

cm4all-beng-proxy (8.0.12) unstable; urgency=low

  * merge release 7.7
  * rubber: optimized hole search
  * rubber: simplified defragmentation on tail allocation

 -- Max Kellermann <mk@cm4all.com>  Thu, 17 Sep 2015 20:41:59 -0000

cm4all-beng-proxy (8.0.11) unstable; urgency=low

  * regex: fix move operator, fixes spurious "Invalid regex capture"

 -- Max Kellermann <mk@cm4all.com>  Thu, 03 Sep 2015 13:08:16 -0000

cm4all-beng-proxy (8.0.10) unstable; urgency=low

  * regex: mismatching optional capture expands to empty string
  * regex: work around problem with mismatching optional last capture
  * request: avoid compressing the response body twice

 -- Max Kellermann <mk@cm4all.com>  Wed, 02 Sep 2015 15:56:38 -0000

cm4all-beng-proxy (8.0.9) unstable; urgency=low

  * merge release 7.6
  * regex: fix off-by-one error in capture range check

 -- Max Kellermann <mk@cm4all.com>  Tue, 01 Sep 2015 13:57:06 -0000

cm4all-beng-proxy (8.0.8) unstable; urgency=low

  * tcache: fix crash on regex mismatch

 -- Max Kellermann <mk@cm4all.com>  Mon, 31 Aug 2015 05:35:14 -0000

cm4all-beng-proxy (8.0.7) unstable; urgency=low

  * merge release 7.5
  * regex: fix spurious compile failures
  * fcache: include actual body data in stats
  * nfs_cache: add stats
  * fix several crash bugs with malformed URI escapes
  * control/stats: add cache brutto sizes
  * control/stats: add I/O buffers size

 -- Max Kellermann <mk@cm4all.com>  Thu, 27 Aug 2015 22:11:02 -0000

cm4all-beng-proxy (8.0.6) unstable; urgency=low

  * translation: decouple REGEX_UNESCAPE from INVERSE_REGEX

 -- Max Kellermann <mk@cm4all.com>  Tue, 25 Aug 2015 09:57:23 -0000

cm4all-beng-proxy (8.0.5) unstable; urgency=low

  * translation: add packet INVERSE_REGEX_UNESCAPE

 -- Max Kellermann <mk@cm4all.com>  Mon, 24 Aug 2015 16:58:16 -0000

cm4all-beng-proxy (8.0.4) unstable; urgency=low

  * translate_client: fix crash due to uninitialized variable

 -- Max Kellermann <mk@cm4all.com>  Fri, 21 Aug 2015 11:26:40 -0000

cm4all-beng-proxy (8.0.3) unstable; urgency=low

  * translation: add login packet SERVICE
  * translation: login allows packet LISTENER_TAG
  * translation: protocol v3 uses anchored regex
  * regex: disable the "multi-line" option
  * regex: switch to the PCRE library

 -- Max Kellermann <mk@cm4all.com>  Mon, 17 Aug 2015 14:31:32 -0000

cm4all-beng-proxy (8.0.2) unstable; urgency=low

  * translation: add packets LOGIN, PASSWORD, UID_GID
  * translation: native Refence support

 -- Max Kellermann <mk@cm4all.com>  Thu, 06 Aug 2015 11:15:58 -0000

cm4all-beng-proxy (8.0.1) unstable; urgency=low

  * cgi, pipe: log PID in stderr output
  * translation: add packets AUTO_GZIP, INTERNAL_REDIRECT

 -- Max Kellermann <mk@cm4all.com>  Fri, 24 Jul 2015 10:27:51 -0000

cm4all-beng-proxy (7.9) unstable; urgency=low

  * merge release 6.12

 -- Max Kellermann <mk@cm4all.com>  Mon, 26 Oct 2015 09:37:41 -0000

cm4all-beng-proxy (7.8) unstable; urgency=low

  * support SESSION_SITE in processor

 -- Max Kellermann <mk@cm4all.com>  Mon, 21 Sep 2015 12:26:13 -0000

cm4all-beng-proxy (7.7) unstable; urgency=low

  * merge release 6.11

 -- Max Kellermann <mk@cm4all.com>  Thu, 17 Sep 2015 19:08:50 -0000

cm4all-beng-proxy (7.6) unstable; urgency=low

  * merge release 6.10
  * fcache: include actual body data in stats
  * nfs_cache: add stats
  * control/stats: add cache brutto sizes
  * control/stats: add I/O buffers size

 -- Max Kellermann <mk@cm4all.com>  Tue, 01 Sep 2015 12:48:48 -0000

cm4all-beng-proxy (7.5) unstable; urgency=low

  * merge release 6.9

 -- Max Kellermann <mk@cm4all.com>  Thu, 27 Aug 2015 14:30:18 -0000

cm4all-beng-proxy (7.4) unstable; urgency=low

  * merge release 6.8
  * tcache: fix minor memory leak

 -- Max Kellermann <mk@cm4all.com>  Wed, 26 Aug 2015 13:29:42 -0000

cm4all-beng-proxy (7.3) unstable; urgency=low

  * merge release 6.7

 -- Max Kellermann <mk@cm4all.com>  Wed, 22 Jul 2015 21:18:30 -0000

cm4all-beng-proxy (7.2) unstable; urgency=low

  * translation: allow REGEX_ON_{HOST,USER}_URI with INVERSE_REGEX

 -- Max Kellermann <mk@cm4all.com>  Fri, 17 Jul 2015 06:53:50 -0000

cm4all-beng-proxy (7.1) unstable; urgency=low

  * feature freeze
  * translation: WANT supports USER
  * translation: add packet REGEX_ON_USER_URI

 -- Max Kellermann <mk@cm4all.com>  Tue, 14 Jul 2015 20:46:43 -0000

cm4all-beng-proxy (7.0.10) unstable; urgency=low

  * fix crash on "Cache-Control: only-if-cached"
  * fix worker respawn

 -- Max Kellermann <mk@cm4all.com>  Sat, 11 Jul 2015 10:19:11 -0000

cm4all-beng-proxy (7.0.9) unstable; urgency=low

  * istream_escape: fix crash bug when last byte is escaped
  * stats: don't crash master process on CONTROL_STATS
  * debian/rules: add kludge to support dh_python2 on Squeeze

 -- Max Kellermann <mk@cm4all.com>  Thu, 09 Jul 2015 11:40:12 -0000

cm4all-beng-proxy (7.0.8) unstable; urgency=low

  * translation: add packets EXPAND_HOME, EXPAND_STDERR_PATH
  * translation: apply EXPAND_URI to CGI addresses
  * session: fix crash while invalidating widget session

 -- Max Kellermann <mk@cm4all.com>  Thu, 25 Jun 2015 13:29:01 -0000

cm4all-beng-proxy (7.0.7) unstable; urgency=low

  * translation: add packet AUTO_DEFLATE
  * istream_deflate: fix stalled stream
  * tcache: expand uncacheable responses

 -- Max Kellermann <mk@cm4all.com>  Wed, 24 Jun 2015 11:43:47 -0000

cm4all-beng-proxy (7.0.6) unstable; urgency=low

  * tcache: expand responses of uncacheable requests

 -- Max Kellermann <mk@cm4all.com>  Fri, 19 Jun 2015 13:02:32 -0000

cm4all-beng-proxy (7.0.5) unstable; urgency=low

  * merge release 6.6
  * control: flush the whole translation cache if the TCACHE_INVALIDATE
    payload is empty
  * namespace: support IPC namespaces

 -- Max Kellermann <mk@cm4all.com>  Thu, 11 Jun 2015 16:31:34 -0000

cm4all-beng-proxy (7.0.4) unstable; urgency=low

  * handler: send LISTENER_TAG if translation protocol version is not yet
    negotiated
  * handler: bypass translation cache during protocol version negotiation

 -- Max Kellermann <mk@cm4all.com>  Thu, 28 May 2015 13:10:12 -0000

cm4all-beng-proxy (7.0.3) unstable; urgency=low

  * handler: more "verbose_response" messages
  * handler: return "502 Bad Gateway" on translation server error
  * translation: protocol v2 always transmits LISTENER_TAG
  * translation: add packets REGEX_ON_HOST_URI, SESSION_SITE
  * session_manager: fix bogus assertion failure in cleanup
  * build with libwas 1.0

 -- Max Kellermann <mk@cm4all.com>  Wed, 20 May 2015 16:41:44 -0000

cm4all-beng-proxy (7.0.2) unstable; urgency=low

  * merge release 6.5
  * require Boost 1.49

 -- Max Kellermann <mk@cm4all.com>  Wed, 29 Apr 2015 11:43:57 -0000

cm4all-beng-proxy (7.0.1) unstable; urgency=low

  * forward the "Accept-Ranges" response header
  * forward the "Range" request header
  * forward the request headers "Accept-Charset" and "Accept-Encoding" to
    frame widgets

 -- Max Kellermann <mk@cm4all.com>  Fri, 13 Mar 2015 16:53:29 -0000

cm4all-beng-proxy (6.12) unstable; urgency=low

  * css_parser: fix buffer overflow due to off-by-one check
  * fcgi: fix uninitialized variable
  * was: fix error after blocking send on control channel
  * fb_pool: compress I/O buffers periodically
  * ssl: initialize OpenSSL engines
  * support SESSION_SITE in processor
  * lb: never forward headers X-CM4all-BENG-Peer-Subject and
    X-CM4all-BENG-Peer-Issuer-Subject

 -- Max Kellermann <mk@cm4all.com>  Mon, 26 Oct 2015 09:34:09 -0000

cm4all-beng-proxy (6.11) unstable; urgency=low

  * fcgi_client: fix hang after error logger failure

 -- Max Kellermann <mk@cm4all.com>  Thu, 17 Sep 2015 19:06:14 -0000

cm4all-beng-proxy (6.10) unstable; urgency=low

  * translate_parser: allow absolute LOCAL_URI
  * uri-verify: don't check the query string
  * bp_control: let worker handle control packets in single-worker mode
  * stock: fix "outgoing_connections" being always zero in control stats
  * lb_stats: include TCP connections in "outgoing_connections"

 -- Max Kellermann <mk@cm4all.com>  Tue, 01 Sep 2015 11:51:11 -0000

cm4all-beng-proxy (6.9) unstable; urgency=low

  * fcgi_client: ignore STDERR packets in size calculation

 -- Max Kellermann <mk@cm4all.com>  Thu, 27 Aug 2015 14:04:04 -0000

cm4all-beng-proxy (6.8) unstable; urgency=low

  * tcache: verify URI after cache miss

 -- Max Kellermann <mk@cm4all.com>  Wed, 26 Aug 2015 12:32:19 -0000

cm4all-beng-proxy (6.7) unstable; urgency=low

  * ssl: fix certificate chain with Server Name Indication
  * lb: fix hang during shutdown

 -- Max Kellermann <mk@cm4all.com>  Wed, 22 Jul 2015 20:47:55 -0000

cm4all-beng-proxy (6.6) unstable; urgency=low

  * debian/rules: remove remaining python-central invocation
  * init: enable session_save_path by default if
    /var/run/cm4all/beng-proxy exists
  * init: read /etc/default/cm4all-beng-proxy.local
  * namespace: set "setgroups=deny" for Linux 3.18+
  * namespace: retry with mount flag "noexec" if mounting fails
  * build with libwas 1.0

 -- Max Kellermann <mk@cm4all.com>  Thu, 11 Jun 2015 15:22:14 -0000

cm4all-beng-proxy (6.5) unstable; urgency=low

  * debian: improve clang build-dependency
  * debian: migrate from python-central to dh_python2
  * debian: add missing dependency on python-twisted-names

 -- Max Kellermann <mk@cm4all.com>  Mon, 27 Apr 2015 15:27:10 -0000

cm4all-beng-proxy (6.4) unstable; urgency=low

  * widget: fix "Range" request headers with non-default view

 -- Max Kellermann <mk@cm4all.com>  Fri, 10 Apr 2015 12:28:47 -0000

cm4all-beng-proxy (6.3) unstable; urgency=low

  * forward the request headers "If-Modified-Since", "If-Unmodified-Since",
    "If-Match", "If-None-Match" and "If-Range" to frame widgets
  * session: improve session cleanup reliability
  * lb: verify SSL certificates in --check
  * ssl: reduce CPU overhead during TLS handshake

 -- Max Kellermann <mk@cm4all.com>  Tue, 24 Mar 2015 16:56:00 -0000

cm4all-beng-proxy (6.2) unstable; urgency=low

  * merge release 5.16

 -- Max Kellermann <mk@cm4all.com>  Wed, 18 Mar 2015 10:11:04 -0000

cm4all-beng-proxy (6.1) unstable; urgency=low

  * feature freeze

 -- Max Kellermann <mk@cm4all.com>  Thu, 05 Mar 2015 10:57:18 -0000

cm4all-beng-proxy (6.0.16) unstable; urgency=low

  * don't drop WANT request packet in repeated translation

 -- Max Kellermann <mk@cm4all.com>  Mon, 02 Mar 2015 08:38:49 -0000

cm4all-beng-proxy (6.0.15) unstable; urgency=low

  * widget: support the CONTENT_TYPE_LOOKUP protocol
  * CGI: disable request URI forwarding if there's a SCRIPT_NAME

 -- Max Kellermann <mk@cm4all.com>  Tue, 24 Feb 2015 16:44:37 -0000

cm4all-beng-proxy (6.0.14) unstable; urgency=low

  * merge release 5.15

 -- Max Kellermann <mk@cm4all.com>  Mon, 23 Feb 2015 12:48:39 -0000

cm4all-beng-proxy (6.0.13) unstable; urgency=low

  * don't steal the X-CM4all-View header from the HTTP cache

 -- Max Kellermann <mk@cm4all.com>  Fri, 20 Feb 2015 11:35:10 -0000

cm4all-beng-proxy (6.0.12) unstable; urgency=low

  * fcgi: don't redirect stderro to /dev/null
  * handler: reserve request body for focused widget even if processor
    disabled
  * remove the X-CM4all-View header after using it
  * headers: add group "TRANSFORMATION"
  * translation: add packet EXPAND_HEADER

 -- Max Kellermann <mk@cm4all.com>  Thu, 19 Feb 2015 15:36:19 -0000

cm4all-beng-proxy (6.0.11) unstable; urgency=low

  * translation: add packet EXPAND_READ_FILE
  * control: add command CONTROL_FADE_CHILDREN

 -- Max Kellermann <mk@cm4all.com>  Tue, 17 Feb 2015 12:02:40 -0000

cm4all-beng-proxy (6.0.10) unstable; urgency=low

  * merge release 5.14
  * translation: add packets NON_BLOCKING, READ_FILE

 -- Max Kellermann <mk@cm4all.com>  Fri, 13 Feb 2015 17:24:35 -0000

cm4all-beng-proxy (6.0.9) unstable; urgency=low

  * namespace_options: improved PIVOT_ROOT error message
  * translation: add packet EXPAND_BIND_MOUNT

 -- Max Kellermann <mk@cm4all.com>  Wed, 11 Feb 2015 11:36:51 -0000

cm4all-beng-proxy (6.0.8) unstable; urgency=low

  * debian: remove translation server demo packages
  * init: change default translation server address to @translation
  * translation: add packet EXPAND_COOKIE_HOST

 -- Max Kellermann <mk@cm4all.com>  Tue, 10 Feb 2015 12:24:22 -0000

cm4all-beng-proxy (6.0.7) unstable; urgency=low

  * translation: add packet LISTENER_TAG

 -- Max Kellermann <mk@cm4all.com>  Mon, 09 Feb 2015 11:02:06 -0000

cm4all-beng-proxy (6.0.6) unstable; urgency=low

  * http_server, http_client: reduce overhead of proxying chunked body

 -- Max Kellermann <mk@cm4all.com>  Fri, 06 Feb 2015 07:44:17 -0000

cm4all-beng-proxy (6.0.5) unstable; urgency=low

  * merge release 5.13
  * translate_client: check for PROBE_PATH_SUFFIXES without PROBE_SUFFIX
  * fix stack overflow on PROBE_SUFFIXES loop

 -- Max Kellermann <mk@cm4all.com>  Thu, 05 Feb 2015 13:30:21 -0000

cm4all-beng-proxy (6.0.4) unstable; urgency=low

  * hstock: fix memory leak
  * response: fix crash on invalid X-CM4all-View header
  * translation: add packets AUTH_FILE, EXPAND_AUTH_FILE,
    APPEND_AUTH, EXPAND_APPEND_AUTH
  * log unknown view names in X-CM4all-View

 -- Max Kellermann <mk@cm4all.com>  Wed, 04 Feb 2015 22:16:07 -0000

cm4all-beng-proxy (6.0.3) unstable; urgency=low

  * support response header X-CM4all-View for all responses
  * reduce fork overhead by dropping NFS cache
  * reduce I/O multi-threading overhead

 -- Max Kellermann <mk@cm4all.com>  Tue, 03 Feb 2015 14:50:27 -0000

cm4all-beng-proxy (6.0.2) unstable; urgency=low

  * translate_client: allow BASE="/" (regression fix)

 -- Max Kellermann <mk@cm4all.com>  Mon, 02 Feb 2015 11:32:01 -0000

cm4all-beng-proxy (6.0.1) unstable; urgency=low

  * translation: add packets EXPAND_DOCUMENT_ROOT, PROBE_PATH_SUFFIXES

 -- Max Kellermann <mk@cm4all.com>  Thu, 29 Jan 2015 22:32:02 -0000

cm4all-beng-proxy (5.16) unstable; urgency=low

  * net: fix crash due to parsing '@' twice
  * net: fix another off-by-one bug in local socket addresses
  * random: fix partial entropy collection
  * http_server: support method PATCH (RFC 5789)

 -- Max Kellermann <mk@cm4all.com>  Wed, 18 Mar 2015 09:56:43 -0000

cm4all-beng-proxy (5.15) unstable; urgency=low

  * ssl_client: fix crash on request with Keep-Alive disabled

 -- Max Kellermann <mk@cm4all.com>  Mon, 23 Feb 2015 12:44:50 -0000

cm4all-beng-proxy (5.14) unstable; urgency=low

  * merge release 4.22

 -- Max Kellermann <mk@cm4all.com>  Wed, 11 Feb 2015 20:50:41 -0000

cm4all-beng-proxy (5.13) unstable; urgency=low

  * ssl: throttle when OpenSSL buffer grows too large

 -- Max Kellermann <mk@cm4all.com>  Thu, 05 Feb 2015 10:14:15 -0000

cm4all-beng-proxy (5.12) unstable; urgency=low

  * merge release 4.21

 -- Max Kellermann <mk@cm4all.com>  Thu, 22 Jan 2015 16:42:55 -0000

cm4all-beng-proxy (5.11) unstable; urgency=low

  * merge release 4.20
  * ssl: disable weak ciphers

 -- Max Kellermann <mk@cm4all.com>  Fri, 16 Jan 2015 12:20:58 -0000

cm4all-beng-proxy (5.10) unstable; urgency=low

  * fix cookie mangling in CGI handlers

 -- Max Kellermann <mk@cm4all.com>  Wed, 14 Jan 2015 21:45:01 -0000

cm4all-beng-proxy (5.9) unstable; urgency=low

  * merge release 4.19
  * log-tee: new access logger

 -- Max Kellermann <mk@cm4all.com>  Wed, 24 Sep 2014 14:41:51 -0000

cm4all-beng-proxy (5.8) unstable; urgency=low

  * fcache: work around assertion failure

 -- Max Kellermann <mk@cm4all.com>  Thu, 18 Sep 2014 17:47:40 -0000

cm4all-beng-proxy (5.7) unstable; urgency=low

  * was_client: fix crash bug

 -- Max Kellermann <mk@cm4all.com>  Wed, 17 Sep 2014 18:39:12 -0000

cm4all-beng-proxy (5.6) unstable; urgency=low

  * ssl_filter: fix stalled connection

 -- Max Kellermann <mk@cm4all.com>  Wed, 17 Sep 2014 06:43:12 -0000

cm4all-beng-proxy (5.5) unstable; urgency=low

  * merge release 4.18

 -- Max Kellermann <mk@cm4all.com>  Fri, 12 Sep 2014 10:30:14 -0000

cm4all-beng-proxy (5.4) unstable; urgency=low

  * merge release 4.16

 -- Max Kellermann <mk@cm4all.com>  Wed, 10 Sep 2014 06:19:42 -0000

cm4all-beng-proxy (5.3) unstable; urgency=low

  * child_manager: fix tree insertion bug
  * http_server: fix logger assertion failure

 -- Max Kellermann <mk@cm4all.com>  Fri, 29 Aug 2014 18:50:09 -0000

cm4all-beng-proxy (5.2) unstable; urgency=low

  * was_input: fix assertion failure

 -- Max Kellermann <mk@cm4all.com>  Fri, 29 Aug 2014 11:30:37 -0000

cm4all-beng-proxy (5.1) unstable; urgency=low

  * merge release 4.15
  * net: fix off-by-one bug in local socket addresses

 -- Max Kellermann <mk@cm4all.com>  Fri, 29 Aug 2014 08:55:55 -0000

cm4all-beng-proxy (5.0.14) unstable; urgency=low

  * buffered_socket: reduce memory usage
  * ssl_filter: reduce memory usage further

 -- Max Kellermann <mk@cm4all.com>  Wed, 13 Aug 2014 11:01:56 -0000

cm4all-beng-proxy (5.0.13) unstable; urgency=low

  * merge release 4.14
  * ssl_filter: reduce memory usage

 -- Max Kellermann <mk@cm4all.com>  Fri, 08 Aug 2014 17:45:33 -0000

cm4all-beng-proxy (5.0.12) unstable; urgency=low

  * merge release 4.13
  * http_cache: fix memcached crash bug
  * lb: SIGHUP flushes the SSL session cache
  * ssl_factory: reduce memory usage

 -- Max Kellermann <mk@cm4all.com>  Tue, 05 Aug 2014 12:53:05 -0000

cm4all-beng-proxy (5.0.11) unstable; urgency=low

  * merge release 4.11
  * http_{client,server}: support WebSocket (RFC 6455)

 -- Max Kellermann <mk@cm4all.com>  Tue, 29 Jul 2014 20:31:30 -0000

cm4all-beng-proxy (5.0.10) unstable; urgency=low

  * merge release 4.10
  * http_server: don't disable keep-alive when discarding optional request
    body ("Expect: 100-continue")

 -- Max Kellermann <mk@cm4all.com>  Wed, 23 Jul 2014 17:51:02 -0000

cm4all-beng-proxy (5.0.9) unstable; urgency=low

  * merge release 4.9
  * translation: CONTENT_TYPE_LOOKUP response may contain transformations

 -- Max Kellermann <mk@cm4all.com>  Mon, 21 Jul 2014 16:37:34 -0000

cm4all-beng-proxy (5.0.8) unstable; urgency=low

  * merge release 4.8
  * translation: new packet AUTO_GZIPPED

 -- Max Kellermann <mk@cm4all.com>  Fri, 18 Jul 2014 19:04:45 -0000

cm4all-beng-proxy (5.0.7) unstable; urgency=low

  * lb: add per-listener option "verbose_response"
  * header_forward: another COOKIE=BOTH forwarding bug fix
  * translation: new packets REQUEST_HEADER, EXPAND_REQUEST_HEADER

 -- Max Kellermann <mk@cm4all.com>  Fri, 11 Jul 2014 13:46:08 -0000

cm4all-beng-proxy (5.0.6) unstable; urgency=low

  * merge release 4.7
  * translation: add packet EXPAND_SITE

 -- Max Kellermann <mk@cm4all.com>  Wed, 02 Jul 2014 12:58:55 +0200

cm4all-beng-proxy (5.0.5) unstable; urgency=low

  * translation: add packet EXPAND_URI
  * tcache: VALIDATE_MTIME=0 matches when the file does not exist

 -- Max Kellermann <mk@cm4all.com>  Mon, 30 Jun 2014 14:15:02 -0000

cm4all-beng-proxy (5.0.4) unstable; urgency=low

  * merge release 4.6

 -- Max Kellermann <mk@cm4all.com>  Wed, 25 Jun 2014 13:05:26 -0000

cm4all-beng-proxy (5.0.3) unstable; urgency=low

  * tcache: optimize invalidation with host filter
  * tcache: optimize invalidation with site filter

 -- Max Kellermann <mk@cm4all.com>  Tue, 24 Jun 2014 20:24:25 -0000

cm4all-beng-proxy (5.0.2) unstable; urgency=low

  * merge release 4.5
  * session: fix potential crash on shared memory exhaustion
  * session: really purge new sessions first
  * translate_client: strict HEADER_FORWARD checks
  * translate_client: fix the COOKIE=BOTH parser
  * header_forward: fix COOKIE=BOTH forwarding

 -- Max Kellermann <mk@cm4all.com>  Mon, 16 Jun 2014 14:26:06 -0000

cm4all-beng-proxy (5.0.1) unstable; urgency=low

  * processor: allow Content-Type application/xml
  * was, pipe_filter: don't inherit environment variables
  * pipe_filter: fix command-line argument corruption bug
  * pipe_filter: support custom environment variables
  * translation: SETENV sets environment vars for FastCGI and WAS
  * header_forward: add mode COOKIE=BOTH

 -- Max Kellermann <mk@cm4all.com>  Fri, 06 Jun 2014 13:41:44 -0000

cm4all-beng-proxy (4.23) unstable; urgency=low

  * http_server: support method PATCH (RFC 5789)
  * session: fix expiration timer
  * session: allocate 64k sessions (was 32k)
  * session: work around high CPU usage due to session purging
  * request_session: don't send cleared session id of ignored session
  * ajp: fix bogus error "Peer closed the socket prematurely"
  * fcgi: fix uninitialized variable
  * fcgi: fix hang after error logger failure
  * fcgi: ignore STDERR packets in size calculation
  * header_forward: always forward "Allow"
  * translate_cache: optimize memory usage
  * css_parser: fix buffer overflow due to off-by-one check
  * support SESSION_SITE in processor
  * lb: fix hang during shutdown
  * namespace: retry with mount flag "noexec" if mounting fails
  * random: fix partial entropy collection

 -- Max Kellermann <mk@cm4all.com>  Fri, 04 Dec 2015 16:52:26 -0000

cm4all-beng-proxy (4.22) unstable; urgency=low

  * fcgi: fix wrong child process reuse with different JailCGI homes

 -- Max Kellermann <mk@cm4all.com>  Wed, 11 Feb 2015 19:30:05 -0000

cm4all-beng-proxy (4.21) unstable; urgency=low

  * cgi, pipe: fix crash after fork failure when input is a regular file

 -- Max Kellermann <mk@cm4all.com>  Thu, 22 Jan 2015 16:38:00 -0000

cm4all-beng-proxy (4.20) unstable; urgency=low

  * ssl_server: disable SSLv2 and SSLv3 because they are insecure
  * ssl_client: enable TLS versions newer than 1.1

 -- Max Kellermann <mk@cm4all.com>  Fri, 16 Jan 2015 12:12:02 -0000

cm4all-beng-proxy (4.19) unstable; urgency=low

  * lb/tcp: fix assertion failure

 -- Max Kellermann <mk@cm4all.com>  Wed, 24 Sep 2014 14:31:24 -0000

cm4all-beng-proxy (4.18) unstable; urgency=low

  * http_server: fix missing response (Keep-Alive disabled)

 -- Max Kellermann <mk@cm4all.com>  Fri, 12 Sep 2014 10:22:51 -0000

cm4all-beng-proxy (4.17) unstable; urgency=low

  * http_server: fix logger assertion failure

 -- Max Kellermann <mk@cm4all.com>  Thu, 11 Sep 2014 08:52:31 -0000

cm4all-beng-proxy (4.16) unstable; urgency=low

  * was_client: fix assertion failure

 -- Max Kellermann <mk@cm4all.com>  Wed, 10 Sep 2014 06:17:58 -0000

cm4all-beng-proxy (4.15) unstable; urgency=low

  * merge release 3.1.38

 -- Max Kellermann <mk@cm4all.com>  Fri, 29 Aug 2014 08:52:10 -0000

cm4all-beng-proxy (4.14) unstable; urgency=low

  * ssl_filter: fix error check
  * http_server: log failed requests
  * lb_http: reduce verbosity of ECONNRESET log message

 -- Max Kellermann <mk@cm4all.com>  Fri, 08 Aug 2014 17:41:52 -0000

cm4all-beng-proxy (4.13) unstable; urgency=low

  * thread_worker: smaller thread stack (64 kB)
  * ssl_factory: enable ECDH for perfect forward secrecy
  * thread_socket_filter: reinvoke writing after recovering from full
    output buffer
  * buffered_socket: reschedule reading after input buffer drained

 -- Max Kellermann <mk@cm4all.com>  Tue, 05 Aug 2014 12:37:11 -0000

cm4all-beng-proxy (4.12) unstable; urgency=low

  * pool: fix bogus assertion failure after SSL disconnect
  * lb/tcp: fix send error message
  * lb/tcp: fix crash after write error
  * thread_socket_filter: fix assertion failure with full output buffer
  * thread_socket_filter: fix crash after write error

 -- Max Kellermann <mk@cm4all.com>  Thu, 31 Jul 2014 16:19:57 -0000

cm4all-beng-proxy (4.11) unstable; urgency=low

  * merge release 3.1.37

 -- Max Kellermann <mk@cm4all.com>  Mon, 28 Jul 2014 15:34:53 -0000

cm4all-beng-proxy (4.10) unstable; urgency=low

  * merge release 3.1.36
  * lhttp_stock: fix crash after fork failure

 -- Max Kellermann <mk@cm4all.com>  Wed, 23 Jul 2014 17:47:36 -0000

cm4all-beng-proxy (4.9) unstable; urgency=low

  * merge release 3.1.35

 -- Max Kellermann <mk@cm4all.com>  Mon, 21 Jul 2014 16:34:15 -0000

cm4all-beng-proxy (4.8) unstable; urgency=low

  * ssl: fix choking decryption on large SSL packets
  * http_server: discard incoming data while waiting for drained response

 -- Max Kellermann <mk@cm4all.com>  Thu, 17 Jul 2014 23:16:21 -0000

cm4all-beng-proxy (4.7) unstable; urgency=low

  * lb: flush all output buffers before closing HTTPS connection

 -- Max Kellermann <mk@cm4all.com>  Wed, 02 Jul 2014 10:46:07 -0000

cm4all-beng-proxy (4.6) unstable; urgency=low

  * merge release 3.1.34

 -- Max Kellermann <mk@cm4all.com>  Wed, 25 Jun 2014 13:02:07 -0000

cm4all-beng-proxy (4.5) unstable; urgency=low

  * tcache: enable VARY on LOCAL_ADDRESS_STRING

 -- Max Kellermann <mk@cm4all.com>  Sun, 15 Jun 2014 21:14:17 -0000

cm4all-beng-proxy (4.4) unstable; urgency=low

  * debian/control: refuse to build with libnfs 1.9.3-1 due to broken
    package name

 -- Max Kellermann <mk@cm4all.com>  Tue, 10 Jun 2014 09:59:57 -0000

cm4all-beng-proxy (4.3) unstable; urgency=low

  * merge release 3.1.33
  * widget_uri, cgi_address: fix potential crash

 -- Max Kellermann <mk@cm4all.com>  Tue, 10 Jun 2014 08:47:34 -0000

cm4all-beng-proxy (4.2) unstable; urgency=low

  * widget: avoid double slash when concatenating (Local) HTTP URI and
    path_info

 -- Max Kellermann <mk@cm4all.com>  Tue, 03 Jun 2014 18:08:54 -0000

cm4all-beng-proxy (4.1) unstable; urgency=medium

  * feature freeze

 -- Max Kellermann <mk@cm4all.com>  Fri, 30 May 2014 13:42:38 +0200

cm4all-beng-proxy (4.0.49) unstable; urgency=low

  * lb_config: allow escaping backslash in lb.conf
  * translation: add packet AUTH (yet another authentication protocol)

 -- Max Kellermann <mk@cm4all.com>  Wed, 28 May 2014 15:14:54 -0000

cm4all-beng-proxy (4.0.48) unstable; urgency=low

  * cgi_address: avoid double slash when concatenating script_name and
    path_info
  * cgi_address: default to script_name="/"

 -- Max Kellermann <mk@cm4all.com>  Tue, 27 May 2014 11:47:19 -0000

cm4all-beng-proxy (4.0.47) unstable; urgency=low

  * args: unescape values with dollar sign (4.0.46 regression)
  * translate_client: fix "Could not locate resource" (4.0.38 regression)

 -- Max Kellermann <mk@cm4all.com>  Mon, 26 May 2014 17:02:48 -0000

cm4all-beng-proxy (4.0.46) unstable; urgency=low

  * translate_client: check for valid base address after EASY_BASE
  * fcgi_client: detect bogus Content-Length response header

 -- Max Kellermann <mk@cm4all.com>  Mon, 26 May 2014 12:11:55 -0000

cm4all-beng-proxy (4.0.45) unstable; urgency=low

  * translate_client: fix crash after misplaced AUTO_BASE
  * fcgi_client: support STDERR_PATH for FastCGI's STDERR stream

 -- Max Kellermann <mk@cm4all.com>  Thu, 22 May 2014 15:42:08 -0000

cm4all-beng-proxy (4.0.44) unstable; urgency=low

  * cgi_address: unescape PATH_INFO in ENOTDIR handler
  * python/translation/response: add method bind_mount()

 -- Max Kellermann <mk@cm4all.com>  Wed, 21 May 2014 13:58:15 -0000

cm4all-beng-proxy (4.0.43) unstable; urgency=low

  * merge release 3.1.32
  * lhttp_stock: handle fork() failures
  * handler: fix assertion failure on malformed request URI

 -- Max Kellermann <mk@cm4all.com>  Wed, 21 May 2014 07:27:05 -0000

cm4all-beng-proxy (4.0.42) unstable; urgency=low

  * tstock: log abstract socket paths properly
  * translation: add packet COOKIE_PATH
  * cookie_{server,client}: upgrade to RFC 6265
  * http_string: allow comma in cookie values (RFC ignorant)

 -- Max Kellermann <mk@cm4all.com>  Wed, 14 May 2014 10:41:34 -0000

cm4all-beng-proxy (4.0.41) unstable; urgency=low

  * handler: forget CHECK after the check has completed
  * handler: apply SESSION before repeating translation
  * fcgi, lhttp, delegate: apply STDERR_PATH to stdout

 -- Max Kellermann <mk@cm4all.com>  Tue, 13 May 2014 15:14:58 -0000

cm4all-beng-proxy (4.0.40) unstable; urgency=low

  * file_hander: fix memory leak
  * rerror: add option "verbose_response"
  * translation: rename LHTTP_EXPAND_URI to EXPAND_LHTTP_URI
  * tcache: raise MAX_AGE limit to one day
  * ajp_client: fix header corruption
  * ajp_client: fix buffer overflow
  * python/translation/response: add method expand_pair()

 -- Max Kellermann <mk@cm4all.com>  Mon, 12 May 2014 15:58:07 -0000

cm4all-beng-proxy (4.0.39) unstable; urgency=low

  * file_enotdir: fix PATH_INFO forwarding for LHTTP

 -- Max Kellermann <mk@cm4all.com>  Fri, 09 May 2014 13:38:57 -0000

cm4all-beng-proxy (4.0.38) unstable; urgency=low

  * translation: add packet STDERR_PATH
  * translate_client: detect missing LHTTP_URI, NFS_EXPORT
  * handler: fix the USER translation packet (broken since 4.0.17)

 -- Max Kellermann <mk@cm4all.com>  Thu, 08 May 2014 21:49:55 -0000

cm4all-beng-proxy (4.0.37) unstable; urgency=low

  * enotdir: forward PATH_INFO to LHTTP server
  * lhttp: support environment variables via PAIR

 -- Max Kellermann <mk@cm4all.com>  Thu, 08 May 2014 12:59:50 -0000

cm4all-beng-proxy (4.0.36) unstable; urgency=low

  * tcache: log the final cache key
  * translation: add packet ENOTDIR

 -- Max Kellermann <mk@cm4all.com>  Thu, 08 May 2014 08:56:13 -0000

cm4all-beng-proxy (4.0.35) unstable; urgency=low

  * namespace_options, client-socket: Debian Squeeze compatibility tweaks
  * tcache: paranoid checks for REGEX (optional via UNSAFE_BASE)
  * translation: add packet REDIRECT_QUERY_STRING

 -- Max Kellermann <mk@cm4all.com>  Tue, 06 May 2014 16:20:22 -0000

cm4all-beng-proxy (4.0.34) unstable; urgency=low

  * tcache: fix URI with BASE
  * tcache: allow URI with AUTO_BASE/EASY_BASE
  * tcache: allow TEST_PATH with BASE
  * translation: add packet EXPAND_TEST_PATH

 -- Max Kellermann <mk@cm4all.com>  Tue, 06 May 2014 12:58:50 -0000

cm4all-beng-proxy (4.0.33) unstable; urgency=low

  * allow FILE_NOT_FOUND depth 20
  * translation: add packets EXPAND_SCRIPT_NAME, TEST_PATH

 -- Max Kellermann <mk@cm4all.com>  Mon, 05 May 2014 16:05:09 -0000

cm4all-beng-proxy (4.0.32) unstable; urgency=low

  * cgi_address: allow BASE without PATH_INFO
  * implement FILE_NOT_FOUND support for CGI, FastCGI, WAS, LHTTP

 -- Max Kellermann <mk@cm4all.com>  Fri, 02 May 2014 14:32:47 -0000

cm4all-beng-proxy (4.0.31) unstable; urgency=low

  * translation: add packet EXPAND_REDIRECT
  * tcache: regex compiler errors and base mismatches are fatal

 -- Max Kellermann <mk@cm4all.com>  Thu, 01 May 2014 18:23:24 -0000

cm4all-beng-proxy (4.0.30) unstable; urgency=low

  * merge release 3.1.31
  * uri_base: fix BASE store bug after request to the BASE

 -- Max Kellermann <mk@cm4all.com>  Tue, 29 Apr 2014 21:53:37 -0000

cm4all-beng-proxy (4.0.29) unstable; urgency=low

  * processor: add URI rewrite mode "response"

 -- Max Kellermann <mk@cm4all.com>  Wed, 23 Apr 2014 23:59:00 -0000

cm4all-beng-proxy (4.0.28) unstable; urgency=low

  * handler: fix SESSION and PARAM breakage
  * tcache: fix VARY/PARAM check
  * translation: allow null bytes in SESSION

 -- Max Kellermann <mk@cm4all.com>  Thu, 17 Apr 2014 12:21:29 -0000

cm4all-beng-proxy (4.0.27) unstable; urgency=low

  * tstock: support abstract sockets

 -- Max Kellermann <mk@cm4all.com>  Fri, 04 Apr 2014 12:58:09 -0000

cm4all-beng-proxy (4.0.26) unstable; urgency=low

  * merge release 3.1.28
  * translation: add packet EXPIRES_RELATIVE

 -- Max Kellermann <mk@cm4all.com>  Tue, 01 Apr 2014 17:18:55 -0000

cm4all-beng-proxy (4.0.25) unstable; urgency=low

  * merge release 3.1.27
  * lb/tcp: fix busy loop

 -- Max Kellermann <mk@cm4all.com>  Thu, 27 Mar 2014 11:22:05 -0000

cm4all-beng-proxy (4.0.24) unstable; urgency=low

  * failure: fix bogus assertion failure with abstract sockets
  * lb/tcp: fix memory leaks
  * lb/tcp: drain output buffers before closing the connection

 -- Max Kellermann <mk@cm4all.com>  Mon, 24 Mar 2014 17:42:04 -0000

cm4all-beng-proxy (4.0.23) unstable; urgency=low

  * translation: new packet DIRECTORY_INDEX

 -- Max Kellermann <mk@cm4all.com>  Fri, 21 Mar 2014 13:00:39 -0000

cm4all-beng-proxy (4.0.22) unstable; urgency=low

  * translation: allow ERROR_DOCUMENT payload, echo
  * translation: new packets FILE_NOT_FOUND, CONTENT_TYPE_LOOKUP
  * translate_client: check for multiple REGEX / INVERSE_REGEX
  * translate_client: support abstract sockets in ADDRESS_STRING

 -- Max Kellermann <mk@cm4all.com>  Thu, 20 Mar 2014 12:28:04 -0000

cm4all-beng-proxy (4.0.21) unstable; urgency=low

  * merge release 3.1.26
  * handler: forward HTTP errors from translation cache to browser
  * tcache: reduce memory usage
  * translate_client: don't send REMOTE_HOST unless requested via WANT
  * translate_client: check if BASE matches request URI
  * translation: make "UNSAFE_BASE" a modifier for "BASE"
  * translation: new packet "EASY_BASE" simplifies "BASE" usage
  * translation: new packets "REGEX_TAIL", "REGEX_UNESCAPE"

 -- Max Kellermann <mk@cm4all.com>  Mon, 17 Mar 2014 22:00:23 -0000

cm4all-beng-proxy (4.0.20) unstable; urgency=low

  * merge release 3.1.25
  * translate_client: refuse to parse incoming request packets
  * translate_client: check for illegal null bytes
  * translation: add packet "UNSAFE_BASE"
  * lb: drop root privileges irreversibly using PR_SET_NO_NEW_PRIVS

 -- Max Kellermann <mk@cm4all.com>  Thu, 13 Mar 2014 13:34:47 -0000

cm4all-beng-proxy (4.0.19) unstable; urgency=low

  * translation: add packet WANT, make several packets optional
  * translate_client: allow combining CHECK and WANT_FULL_URI
  * tcache: make PARAM cacheable, supported by VARY
  * python/translation/request: accept BEGIN in packetReceived()
  * python/translation/request: add attribute "protocol_version"
  * lb: detach from file system (security)

 -- Max Kellermann <mk@cm4all.com>  Wed, 05 Mar 2014 14:16:42 -0000

cm4all-beng-proxy (4.0.18) unstable; urgency=low

  * doc/lb: document sticky mode "source_ip"
  * lb/tcp: fix endless loop due to misrouted write event

 -- Max Kellermann <mk@cm4all.com>  Tue, 18 Feb 2014 14:48:47 -0000

cm4all-beng-proxy (4.0.17) unstable; urgency=low

  * handler: apply session directives from current translation response
    before resuming the "previous" response

 -- Max Kellermann <mk@cm4all.com>  Mon, 17 Feb 2014 17:46:44 -0000

cm4all-beng-proxy (4.0.16) unstable; urgency=low

  * namespace: set up uid/gid mapping without MOUNT_PROC
  * namespace: allow BIND_MOUNT, MOUNT_PROC, MOUNT_HOME, MOUNT_TMP_TMPFS without
    PIVOT_ROOT
  * configurable resource limits for child processes

 -- Max Kellermann <mk@cm4all.com>  Fri, 07 Feb 2014 12:48:44 -0000

cm4all-beng-proxy (4.0.15) unstable; urgency=low

  * daemon: set up supplementary groups
  * child_manager: log resource usage
  * fcgi_stock: kill child process after connect failure
  * fcgi_stock: kill child process after repeated timeout

 -- Max Kellermann <mk@cm4all.com>  Tue, 04 Feb 2014 15:17:36 -0000

cm4all-beng-proxy (4.0.14) unstable; urgency=low

  * add systemd unit
  * cgi, delegate, lhttp, pipe: enable missing namespace features
  * cgi, pipe: fix /proc mount failure
  * namespace: secure /proc flags
  * namespace: work around uid/gid mapper failure using PR_SET_DUMPABLE

 -- Max Kellermann <mk@cm4all.com>  Mon, 03 Feb 2014 20:40:49 -0000

cm4all-beng-proxy (4.0.13) unstable; urgency=low

  * namespace: make new root directory read-only
  * namespace: add option to mount tmpfs on /tmp
  * namespace: arbitrary bind-mounts
  * namespace: support UTS namespaces
  * namespace: set up uid/gid mapping in user namespace

 -- Max Kellermann <mk@cm4all.com>  Tue, 28 Jan 2014 22:37:47 -0000

cm4all-beng-proxy (4.0.12) unstable; urgency=low

  * cache: use monotonic clock
  * namespace: support PID namespaces
  * namespace: support mount namespace and pivot_root()
  * namespace: can mount new /proc, $HOME

 -- Max Kellermann <mk@cm4all.com>  Fri, 24 Jan 2014 14:02:34 -0000

cm4all-beng-proxy (4.0.11) unstable; urgency=low

  * was: fix misdirected pipes (4.0.10 regression)
  * translation: add packets EXPAND_APPEND, EXPAND_PAIR
  * file_handler: allow character devices

 -- Max Kellermann <mk@cm4all.com>  Tue, 21 Jan 2014 18:24:14 -0000

cm4all-beng-proxy (4.0.10) unstable; urgency=low

  * merge release 3.1.24
  * response: don't report version in "Server" response header
  * lhttp, delegate: support namespaces
  * delegate: fix spontaneous shutdown due to misrouted SIGTERM signal

 -- Max Kellermann <mk@cm4all.com>  Fri, 03 Jan 2014 21:18:45 -0000

cm4all-beng-proxy (4.0.9) unstable; urgency=low

  * pipe: fix signal handler race condition
  * pipe, CGI, FastCGI, WAS: support user/network namespaces

 -- Max Kellermann <mk@cm4all.com>  Mon, 23 Dec 2013 18:55:03 -0000

cm4all-beng-proxy (4.0.8) unstable; urgency=low

  * CGI, FastCGI, WAS: support command-line arguments
  * header-forward: add groups "CORS", "SECURE"

 -- Max Kellermann <mk@cm4all.com>  Mon, 16 Dec 2013 18:26:12 -0000

cm4all-beng-proxy (4.0.7) unstable; urgency=low

  * merge release 3.1.23
  * ssl_filter: fix stalled SSL read
  * thread_socket_filter: fix stalled SSL write

 -- Max Kellermann <mk@cm4all.com>  Sat, 07 Dec 2013 07:39:16 -0000

cm4all-beng-proxy (4.0.6) unstable; urgency=low

  * thread_queue: fix spurious thread exit

 -- Max Kellermann <mk@cm4all.com>  Tue, 26 Nov 2013 20:45:30 -0000

cm4all-beng-proxy (4.0.5) unstable; urgency=low

  * merge release 3.1.22

 -- Max Kellermann <mk@cm4all.com>  Mon, 25 Nov 2013 13:03:15 -0000

cm4all-beng-proxy (4.0.4) unstable; urgency=low

  * merge release 3.1.21
  * nfs: bind to privileged port

 -- Max Kellermann <mk@cm4all.com>  Sun, 24 Nov 2013 08:30:58 -0000

cm4all-beng-proxy (4.0.3) unstable; urgency=low

  * lb: allow the kernel to chooes a TCP bind port
  * lb: support forwarding HTTP requests with the original source IP

 -- Max Kellermann <mk@cm4all.com>  Sun, 10 Nov 2013 17:46:44 -0000

cm4all-beng-proxy (4.0.2) unstable; urgency=low

  * merge release 3.1.20
  * lb: support forwarding TCP connections with the original source IP

 -- Max Kellermann <mk@cm4all.com>  Tue, 05 Nov 2013 16:07:34 -0000

cm4all-beng-proxy (4.0.1) unstable; urgency=low

  * merge release 3.1.19

 -- Max Kellermann <mk@cm4all.com>  Wed, 30 Oct 2013 15:26:16 -0000

cm4all-beng-proxy (4.0) unstable; urgency=low

  * translation: rename TRANSLATE_PROXY to TRANSLATE_HTTP
  * thread_pool: start SSL worker threads on the first use
  * translate-client, resource-loader: support https://

 -- Max Kellermann <mk@cm4all.com>  Wed, 23 Oct 2013 19:29:38 -0000

cm4all-beng-proxy (3.1.38) unstable; urgency=low

  * istream: fix assertion failure due to inverted check
  * was_control: fix assertion failure due to missing check

 -- Max Kellermann <mk@cm4all.com>  Fri, 29 Aug 2014 08:52:53 -0000

cm4all-beng-proxy (3.1.37) unstable; urgency=low

  * http_cache: fix caching (Fast-)CGI responses
  * http_client: fix bug with HTTP 1.0 Keep-Alive
  * stock: destroy only surplus idle items

 -- Max Kellermann <mk@cm4all.com>  Mon, 28 Jul 2014 15:30:50 -0000

cm4all-beng-proxy (3.1.36) unstable; urgency=low

  * http_server: ignore case in "Connection" request header
  * http_client: allow comma-separated list in "Connection" response
    header

 -- Max Kellermann <mk@cm4all.com>  Wed, 23 Jul 2014 17:43:09 -0000

cm4all-beng-proxy (3.1.35) unstable; urgency=low

  * lb_tcp: fix memory leak after send failure
  * ssl_filter: fix race condition
  * ssl_filter: fix memory leak with client certificates

 -- Max Kellermann <mk@cm4all.com>  Mon, 21 Jul 2014 16:20:14 -0000

cm4all-beng-proxy (3.1.34) unstable; urgency=low

  * session: fix potential crash on shared memory exhaustion
  * session: really purge new sessions first
  * istream-iconv: fix endless loop with unknown charset

 -- Max Kellermann <mk@cm4all.com>  Wed, 25 Jun 2014 12:58:03 -0000

cm4all-beng-proxy (3.1.33) unstable; urgency=low

  * widget: avoid double slash when concatenating (Local) HTTP URI and
    path_info
  * pipe: fix command-line argument corruption bug
  * fcgi_client: detect bogus Content-Length response header

 -- Max Kellermann <mk@cm4all.com>  Tue, 10 Jun 2014 08:30:39 -0000

cm4all-beng-proxy (3.1.32) unstable; urgency=low

  * http_string: allow comma in cookie values (RFC ignorant)

 -- Max Kellermann <mk@cm4all.com>  Mon, 19 May 2014 07:52:24 -0000

cm4all-beng-proxy (3.1.31) unstable; urgency=low

  * rewrite-uri: fix view name corruption

 -- Max Kellermann <mk@cm4all.com>  Mon, 28 Apr 2014 16:30:17 -0000

cm4all-beng-proxy (3.1.30) unstable; urgency=low

  * translate-client: fix EXPAND_PATH on HTTP address

 -- Max Kellermann <mk@cm4all.com>  Mon, 28 Apr 2014 14:44:22 -0000

cm4all-beng-proxy (3.1.29) unstable; urgency=low

  * http-server: fix potential crash with too many request headers

 -- Max Kellermann <mk@cm4all.com>  Fri, 25 Apr 2014 15:52:16 -0000

cm4all-beng-proxy (3.1.28) unstable; urgency=low

  * buffered_socket: fix bogus assertion failure

 -- Max Kellermann <mk@cm4all.com>  Tue, 01 Apr 2014 16:53:22 -0000

cm4all-beng-proxy (3.1.27) unstable; urgency=low

  * fcgi-stock: show process name in log messages
  * fcgi-stock: check connection state before issuing new request

 -- Max Kellermann <mk@cm4all.com>  Tue, 25 Mar 2014 20:02:23 -0000

cm4all-beng-proxy (3.1.26) unstable; urgency=low

  * http-client: fix bogus assertion failure

 -- Max Kellermann <mk@cm4all.com>  Fri, 14 Mar 2014 14:36:12 -0000

cm4all-beng-proxy (3.1.25) unstable; urgency=low

  * escape: fix data corruption with glibc 2.18

 -- Max Kellermann <mk@cm4all.com>  Thu, 06 Mar 2014 11:47:14 -0000

cm4all-beng-proxy (3.1.24) unstable; urgency=low

  * fcgi-stock: fix crash on fork() failure
  * fcache: fix crash on responses without body

 -- Max Kellermann <mk@cm4all.com>  Thu, 02 Jan 2014 22:57:50 -0000

cm4all-beng-proxy (3.1.23) unstable; urgency=low

  * was-output: fix event leak
  * was-output: fix crash in error handler
  * was-client: free the request body on empty response
  * was-client: reuse connection after empty response
  * was-client: fix stalled response on LENGTH=0

 -- Max Kellermann <mk@cm4all.com>  Fri, 06 Dec 2013 13:23:40 -0000

cm4all-beng-proxy (3.1.22) unstable; urgency=low

  * http_server: fix stalled response

 -- Max Kellermann <mk@cm4all.com>  Mon, 25 Nov 2013 13:00:33 -0000

cm4all-beng-proxy (3.1.21) unstable; urgency=low

  * merge release 3.0.34
  * was-client: fix crash on abort
  * was-client: fix off-by-one error in header parser

 -- Max Kellermann <mk@cm4all.com>  Sun, 24 Nov 2013 08:04:41 -0000

cm4all-beng-proxy (3.1.20) unstable; urgency=low

  * jail: add "--" after last option, allows passing options to jail
  * keep CAP_KILL to be able to kill jailed child processes

 -- Max Kellermann <mk@cm4all.com>  Mon, 04 Nov 2013 14:41:34 -0000

cm4all-beng-proxy (3.1.19) unstable; urgency=low

  * handler: work around crash due to translation cache invalidation
  * child: send SIGKILL after 60 seconds

 -- Max Kellermann <mk@cm4all.com>  Wed, 30 Oct 2013 12:12:31 -0000

cm4all-beng-proxy (3.1.18) unstable; urgency=low

  * nfs: translate NFS3ERR_NOENT to "404 Not Found"
  * nfs_client: don't leak file descriptor to child processes

 -- Max Kellermann <mk@cm4all.com>  Wed, 30 Oct 2013 09:28:11 -0000

cm4all-beng-proxy (3.1.17) unstable; urgency=low

  * tcache: cache translation responses that contain STATUS

 -- Max Kellermann <mk@cm4all.com>  Fri, 25 Oct 2013 17:10:26 -0000

cm4all-beng-proxy (3.1.16) unstable; urgency=low

  * fcgi-stock: kill child processes with SIGUSR1 instead of SIGTERM

 -- Max Kellermann <mk@cm4all.com>  Wed, 23 Oct 2013 08:54:03 -0000

cm4all-beng-proxy (3.1.15) unstable; urgency=low

  * lhttp_address: don't unescape the BASE suffix
  * {file,nfs}_address: unescape EXPAND_PATH(_INFO) substitutions
  * child_stock: fix another assertion failure

 -- Max Kellermann <mk@cm4all.com>  Tue, 22 Oct 2013 15:15:42 -0000

cm4all-beng-proxy (3.1.14) unstable; urgency=low

  * istream_nfs: fix assertion failure on empty file
  * nfs_client: fix crash on malformed path
  * nfs_client: improved error messages
  * child_stock: fix assertion failure when busy child process gets killed

 -- Max Kellermann <mk@cm4all.com>  Mon, 21 Oct 2013 15:38:28 -0000

cm4all-beng-proxy (3.1.13) unstable; urgency=low

  * merge release 3.0.33
  * translation: new packet WANT_FULL_URI for obtaining the full URI

 -- Max Kellermann <mk@cm4all.com>  Wed, 09 Oct 2013 10:40:35 -0000

cm4all-beng-proxy (3.1.12) unstable; urgency=low

  * merge release 3.0.31
  * translation: new packet CONCURRENCY controls number of LHTTP
    connections per process

 -- Max Kellermann <mk@cm4all.com>  Sat, 05 Oct 2013 11:34:04 -0000

cm4all-beng-proxy (3.1.11) unstable; urgency=low

  * lhttp_stock: allow 4 concurrent connections per LHTTP process

 -- Max Kellermann <mk@cm4all.com>  Mon, 30 Sep 2013 16:10:05 -0000

cm4all-beng-proxy (3.1.10) unstable; urgency=low

  * resource-address: fix assertion failure in LHTTP operation
  * lhttp_request: use the LHTTP_HOST attribute
  * kill the logger process on shutdown

 -- Max Kellermann <mk@cm4all.com>  Wed, 25 Sep 2013 17:29:56 -0000

cm4all-beng-proxy (3.1.9) unstable; urgency=low

  * {fcgi,lhttp}_stock: reuse child processes after connection closed
  * translate-client: ignore DEFLATED,GZIPPED on NFS address
  * translate-client: ignore EXPAND_PATH_INFO on local file
  * ssl_factory: wildcard matches single letter
  * ssl_factory: wildcard matches only one segment

 -- Max Kellermann <mk@cm4all.com>  Tue, 24 Sep 2013 10:31:30 -0000

cm4all-beng-proxy (3.1.8) unstable; urgency=low

  * ssl_factory: fix broken certificat/key matching
  * doc: various manual updates (RFC 2617, ...)

 -- Max Kellermann <mk@cm4all.com>  Fri, 20 Sep 2013 12:55:55 -0000

cm4all-beng-proxy (3.1.7) unstable; urgency=low

  * merge release 3.0.30
  * resource-loader: new protocol "Local HTTP"

 -- Max Kellermann <mk@cm4all.com>  Tue, 17 Sep 2013 13:36:20 -0000

cm4all-beng-proxy (3.1.6) unstable; urgency=low

  * buffered_socket: fix assertion failure

 -- Max Kellermann <mk@cm4all.com>  Fri, 23 Aug 2013 12:39:47 -0000

cm4all-beng-proxy (3.1.5) unstable; urgency=low

  * merge release 3.0.26
  * lb: disallow deprecated configuration keywords
  * lb: conditional pools
  * lb_config: setting "ssl_cert" specifies both certificate and key
  * ssl_filter: support TLS Server Name Indication

 -- Max Kellermann <mk@cm4all.com>  Fri, 16 Aug 2013 16:29:34 -0000

cm4all-beng-proxy (3.1.4) unstable; urgency=low

  * nfs_cache: new dedicated cache for NFS files
  * nfs_{handler,request}: use Content-Type from translation server

 -- Max Kellermann <mk@cm4all.com>  Mon, 10 Jun 2013 20:50:58 -0000

cm4all-beng-proxy (3.1.3) unstable; urgency=low

  * nfs_client: fix crash due to uninitialized memory
  * nfs_client: disconnect idle connections
  * nfs_client: expire file metadata
  * istream-nfs: fix resuming a blocking sink
  * istream-nfs: detect file truncation

 -- Max Kellermann <mk@cm4all.com>  Mon, 03 Jun 2013 19:30:20 -0000

cm4all-beng-proxy (3.1.2) unstable; urgency=low

  * nfs_client: read larger chunks
  * nfs_handler: implement cache revalidation and byte ranges

 -- Max Kellermann <mk@cm4all.com>  Wed, 29 May 2013 16:23:15 -0000

cm4all-beng-proxy (3.1.1) unstable; urgency=low

  * nfs_client: fix crash on HEAD request
  * nfs_client: generate Last-Modified and ETag
  * http-cache: allow caching NFS files

 -- Max Kellermann <mk@cm4all.com>  Thu, 23 May 2013 11:00:49 -0000

cm4all-beng-proxy (3.1) unstable; urgency=low

  * nfs_client: new resource loader backend

 -- Max Kellermann <mk@cm4all.com>  Tue, 21 May 2013 21:14:06 -0000

cm4all-beng-proxy (3.0.34) unstable; urgency=low

  * processor: fix use-after-free crash bug

 -- Max Kellermann <mk@cm4all.com>  Sun, 24 Nov 2013 07:46:29 -0000

cm4all-beng-proxy (3.0.33) unstable; urgency=low

  * tcache: limit the cacheable CHECK length
  * tcache: allow binary data in the CHECK payload
  * tcache: fix matching the URI on INVALIDATE with CHECK

 -- Max Kellermann <mk@cm4all.com>  Wed, 09 Oct 2013 09:52:47 -0000

cm4all-beng-proxy (3.0.32) unstable; urgency=low

  * tcache: apply BASE to responses without an address
  * tcache: fix BASE on responses with CHECK
  * handler: fix crash after malformed CHECK/PREVIOUS translation

 -- Max Kellermann <mk@cm4all.com>  Tue, 08 Oct 2013 15:48:07 -0000

cm4all-beng-proxy (3.0.31) unstable; urgency=low

  * socket_wrapper: work around libevent timeout reset bug

 -- Max Kellermann <mk@cm4all.com>  Wed, 02 Oct 2013 15:30:11 -0000

cm4all-beng-proxy (3.0.30) unstable; urgency=low

  * istream-file: fix crash bug
  * fcgi, was: fix memory leak on malformed translation response

 -- Max Kellermann <mk@cm4all.com>  Tue, 17 Sep 2013 13:23:28 -0000

cm4all-beng-proxy (3.0.29) unstable; urgency=low

  * fcgi-client: fix crash on certain malformed responses
  * parser: fix crash on certain CDATA sections

 -- Max Kellermann <mk@cm4all.com>  Mon, 02 Sep 2013 10:51:58 -0000

cm4all-beng-proxy (3.0.28) unstable; urgency=low

  * processor: fix widget lookup regression

 -- Max Kellermann <mk@cm4all.com>  Mon, 26 Aug 2013 18:21:03 -0000

cm4all-beng-proxy (3.0.27) unstable; urgency=low

  * processor: fix stalled transfer with two nested processors

 -- Max Kellermann <mk@cm4all.com>  Mon, 26 Aug 2013 17:09:47 -0000

cm4all-beng-proxy (3.0.26) unstable; urgency=low

  * respones: generate header P3P:CP="CAO PSA OUR" to work around IE10 bug
  * init: auto-create /var/run/cm4all
  * lb: enable GLib multi-threading

 -- Max Kellermann <mk@cm4all.com>  Fri, 26 Jul 2013 07:21:15 -0000

cm4all-beng-proxy (3.0.25) unstable; urgency=low

  * stock: fix access to undefind memory
  * file-handler, http-util: fix If-Match / If-None-Match check

 -- Max Kellermann <mk@cm4all.com>  Wed, 29 May 2013 16:13:54 -0000

cm4all-beng-proxy (3.0.24) unstable; urgency=low

  * memcached-client: fix bogus "peer closed socket prematurely"

 -- Max Kellermann <mk@cm4all.com>  Tue, 23 Apr 2013 11:20:00 -0000

cm4all-beng-proxy (3.0.23) unstable; urgency=low

  * lb: fix memory leak when request with body gets aborted early

 -- Max Kellermann <mk@cm4all.com>  Thu, 04 Apr 2013 15:33:57 -0000

cm4all-beng-proxy (3.0.22) unstable; urgency=low

  * http-server: fix rare crash in request body handler
  * http-client: fix memory leak

 -- Max Kellermann <mk@cm4all.com>  Tue, 26 Mar 2013 07:24:22 -0000

cm4all-beng-proxy (3.0.21) unstable; urgency=low

  * ajp-client: fix malformed request packet with empty request body

 -- Max Kellermann <mk@cm4all.com>  Thu, 21 Mar 2013 17:11:22 -0000

cm4all-beng-proxy (3.0.20) unstable; urgency=low

  * http-client: fix assertion failure with certain chunked responses

 -- Max Kellermann <mk@cm4all.com>  Thu, 21 Mar 2013 10:21:13 -0000

cm4all-beng-proxy (3.0.19) unstable; urgency=low

  * istream_tee: fix crash / memory leak on I/O error before request body
    was delivered to widget

 -- Max Kellermann <mk@cm4all.com>  Mon, 18 Mar 2013 11:23:27 -0000

cm4all-beng-proxy (3.0.18) unstable; urgency=low

  * bot: detect more crawler/bot user-agents
  * lb.init: add ACCESS_LOGGER variable

 -- Max Kellermann <mk@cm4all.com>  Fri, 15 Mar 2013 14:47:08 -0000

cm4all-beng-proxy (3.0.17) unstable; urgency=low

  * lb: add ssl_verify "optional"

 -- Max Kellermann <mk@cm4all.com>  Fri, 08 Mar 2013 14:31:25 -0000

cm4all-beng-proxy (3.0.16) unstable; urgency=low

  * http-request: fix assertion failure
  * log-{cat,split}: use unsigned characters in backslash-escape

 -- Max Kellermann <mk@cm4all.com>  Thu, 07 Mar 2013 15:26:26 -0000

cm4all-beng-proxy (3.0.15) unstable; urgency=low

  * stock: fix another assertion failure during idle cleanup
  * inline-widget: avoid unrecoverable I/O errors during initialisation

 -- Max Kellermann <mk@cm4all.com>  Tue, 05 Mar 2013 07:11:46 -0000

cm4all-beng-proxy (3.0.14) unstable; urgency=low

  * stock: fix assertion failure during idle cleanup
  * http-server: count bytes received, fixes regression
  * http-server: send "100 Continue", fixes regression
  * http-client: fix potential assertion failure after "100 Continue"

 -- Max Kellermann <mk@cm4all.com>  Fri, 01 Mar 2013 16:53:54 -0000

cm4all-beng-proxy (3.0.13) unstable; urgency=low

  * merge release 2.3.7
  * uri-verify: allow double slashes
  * change product token to "CM4all Webserver"

 -- Max Kellermann <mk@cm4all.com>  Mon, 18 Feb 2013 11:35:29 -0000

cm4all-beng-proxy (3.0.12) unstable; urgency=low

  * listener: enable TCP Fast Open (requires Linux 3.7)
  * rubber: optimize huge page allocation
  * rubber: optimize hole search
  * translate-cache: optimize INVALIDATE=HOST
  * filter-cache: reserve some space in the rubber allocator

 -- Max Kellermann <mk@cm4all.com>  Fri, 15 Feb 2013 09:57:51 -0000

cm4all-beng-proxy (3.0.11) unstable; urgency=low

  * stock: slow down destruction of surplus idle items
  * fcgi-client: try harder to reuse existing FastCGI connections
  * cmdline: new options to control the FastCGI/WAS stock

 -- Max Kellermann <mk@cm4all.com>  Tue, 12 Feb 2013 09:38:35 -0000

cm4all-beng-proxy (3.0.10) unstable; urgency=low

  * child: reduce verbosity of SIGTERM log message
  * connection: reduce verbosity of ECONNRESET log message
  * http-server: fix duplicate abort call
  * http-server: add missing pool reference in request body eof
  * handler: catch malformed URIs earlier
  * rubber: allocate from holes, avoid costly compression steps
  * http-cache: reserve some space in the rubber allocator

 -- Max Kellermann <mk@cm4all.com>  Fri, 08 Feb 2013 13:15:31 -0000

cm4all-beng-proxy (3.0.9) unstable; urgency=low

  * merge release 2.3.5
  * parser: fix malformed attribute value bounds
  * translation: packet VALIDATE_MTIME discards cache items after a file
    has been modified
  * http-server: fix spurious "closed prematurely" log messages
  * http-{server,client}: improve error messages
  * istream: clear the "direct" flag set on new streams
  * slice_pool: fix slice size and slices per area calculation

 -- Max Kellermann <mk@cm4all.com>  Wed, 06 Feb 2013 17:48:47 -0000

cm4all-beng-proxy (3.0.8) unstable; urgency=low

  * merge release 2.3.3
  * return unused I/O buffers to operating system
  * parser: optimize the attribute value parser
  * sink_rubber: fix assertion failure

 -- Max Kellermann <mk@cm4all.com>  Thu, 31 Jan 2013 13:27:39 -0000

cm4all-beng-proxy (3.0.7) unstable; urgency=low

  * istream-tee: fix crash due to erroneous read

 -- Max Kellermann <mk@cm4all.com>  Fri, 18 Jan 2013 13:32:49 -0000

cm4all-beng-proxy (3.0.6) unstable; urgency=low

  * control: new command "VERBOSE" manipulates logger verbosity
  * cmdline: remove obsolete option "enable_splice"
  * ajp-client: discard response body after HEAD request
  * fcgi-client: fix assertion failure after malformed HEAD response
  * fcgi-client: don't ignore log messages after HEAD request
  * translate-client: fix assertion failure after connection reset

 -- Max Kellermann <mk@cm4all.com>  Fri, 04 Jan 2013 13:14:09 -0000

cm4all-beng-proxy (3.0.5) unstable; urgency=low

  * translate-client: reduce number of system calls (optimization)
  * http-client: release the socket earlier for reusal
  * ajp-client: fix decoding the "special" response headers
  * ajp-client: wait for "end" packet before delivering empty response
  * ajp-client: use the Content-Length response header
  * ajp-client: send Content-Length request header only if body present
  * ajp-client: support HEAD requests
  * fcgi-client: support HEAD requests
  * fcgi-client: use the Content-Length response header
  * fcgi-client: don't discard buffer after socket has been closed
  * fcgi-client: continue parsing after response has been delivered
  * fcgi-client: don't attempt to write repeatedly if request body blocks
  * fcgi-client: optimized keep-alive after empty response

 -- Max Kellermann <mk@cm4all.com>  Fri, 28 Dec 2012 13:16:02 -0000

cm4all-beng-proxy (3.0.4) unstable; urgency=low

  * {http,filter}-cache: fix garbled data on large cache entries

 -- Max Kellermann <mk@cm4all.com>  Tue, 11 Dec 2012 15:17:17 -0000

cm4all-beng-proxy (3.0.3) unstable; urgency=low

  * memcached-client: fix assertion failure

 -- Max Kellermann <mk@cm4all.com>  Fri, 07 Dec 2012 18:52:33 -0000

cm4all-beng-proxy (3.0.2) unstable; urgency=low

  * merge release 2.3.1
  * lb: verify the client certificate issuer (option "ssl_verify")
  * lb: client certificate is mandatory if "ssl_verify" is enabled
  * lb: support extra CA certificate file (option "ssl_ca_cert")
  * cmdline: can't specify both --memcached-server and http_cache_size
  * init: default to one worker

 -- Max Kellermann <mk@cm4all.com>  Fri, 07 Dec 2012 09:24:52 -0000

cm4all-beng-proxy (3.0.1) unstable; urgency=low

  * http-cache: reduce memory usage while storing
  * {http,filter}-cache: reduce fork overhead
  * pool: fix crash when first allocation is large

 -- Max Kellermann <mk@cm4all.com>  Wed, 05 Dec 2012 14:05:28 -0000

cm4all-beng-proxy (3.0) unstable; urgency=low

  * {http,filter}-cache: reduce overhead when cache is disabled
  * {http,filter}-cache: exclude allocator table from reported size
  * filter-cache: reduce memory usage while storing
  * {http,filter,translate}-cache: return more free memory to operating system
  * pool: further overhead reduction
  * pool: reduce CPU overhead for large areas
  * rubber: fix assertion failure

 -- Max Kellermann <mk@cm4all.com>  Tue, 30 Oct 2012 16:32:45 -0000

cm4all-beng-proxy (2.2.1) unstable; urgency=low

  * merge release 2.1.13
  * control_local: fix assertion failure

 -- Max Kellermann <mk@cm4all.com>  Tue, 16 Oct 2012 15:46:16 -0000

cm4all-beng-proxy (2.2) unstable; urgency=low

  * cache: optimize lookups
  * pool: reduce overhead
  * pool: optimize the linear area recycler
  * resource-address: reduce memory overhead
  * session: reduce memory usage
  * http-cache, filter-cache: return free memory to operating system
  * control_server: support local and abstract sockets
  * python/control: support abstract sockets
  * bp_control: create implicit control channel for each worker process
  * require automake 1.11

 -- Max Kellermann <mk@cm4all.com>  Tue, 09 Oct 2012 15:11:24 -0000

cm4all-beng-proxy (2.3.7) unstable; urgency=low

  * tcache: fix assertion failure in BASE handler

 -- Max Kellermann <mk@cm4all.com>  Mon, 18 Feb 2013 11:58:01 -0000

cm4all-beng-proxy (2.3.6) unstable; urgency=low

  * listener: increase the backlog to 64
  * shm: reserve swap space, avoids theoretical crash

 -- Max Kellermann <mk@cm4all.com>  Sun, 17 Feb 2013 09:29:24 -0000

cm4all-beng-proxy (2.3.5) unstable; urgency=low

  * tcache: reduce CPU pressure when there are many virtual hosts (hot fix)
  * launch the access logger after daemonizing
  * user the configured logger user for the access logger
  * auto-close the access logger
  * debian/rules: compile with -fno-omit-frame-pointer

 -- Max Kellermann <mk@cm4all.com>  Tue, 05 Feb 2013 16:27:46 -0000

cm4all-beng-proxy (2.3.4) unstable; urgency=low

  * log-split: print referer and user agent
  * log-split: cache the last file
  * log-split: allow logging local time stamps
  * log-{split,cat}: escape URI, Referer and User-Agent
  * init: add ACCESS_LOGGER variable

 -- Max Kellermann <mk@cm4all.com>  Tue, 05 Feb 2013 01:31:31 -0000

cm4all-beng-proxy (2.3.3) unstable; urgency=low

  * pool: fix a memory leak in the temporary pool
  * processor: hard limit on length of attributes and parameters

 -- Max Kellermann <mk@cm4all.com>  Thu, 31 Jan 2013 13:16:33 -0000

cm4all-beng-proxy (2.3.2) unstable; urgency=low

  * merge release 2.1.17

 -- Max Kellermann <mk@cm4all.com>  Tue, 29 Jan 2013 00:01:23 -0000

cm4all-beng-proxy (2.3.1) unstable; urgency=low

  * merge release 2.1.16
  * pool: reduce CPU overhead for large areas

 -- Max Kellermann <mk@cm4all.com>  Thu, 06 Dec 2012 16:40:02 -0000

cm4all-beng-proxy (2.3) unstable; urgency=low

  * new stable branch based on v2.1.x, without the work-in-progress
    improvements from v2.2.x
  * cache: optimize lookups
  * pool: reduce overhead
  * pool: optimize the linear area recycler
  * resource-address: reduce memory overhead
  * session: reduce memory usage
  * {http,filter}-cache: reduce overhead when cache is disabled

 -- Max Kellermann <mk@cm4all.com>  Mon, 22 Oct 2012 13:48:20 -0000

cm4all-beng-proxy (2.1.17) unstable; urgency=low

  * merge release 2.0.55

 -- Max Kellermann <mk@cm4all.com>  Mon, 28 Jan 2013 23:59:54 -0000

cm4all-beng-proxy (2.1.16) unstable; urgency=low

  * merge release 2.0.54

 -- Max Kellermann <mk@cm4all.com>  Thu, 06 Dec 2012 16:35:17 -0000

cm4all-beng-proxy (2.1.15) unstable; urgency=low

  * merge release 2.0.53

 -- Max Kellermann <mk@cm4all.com>  Mon, 22 Oct 2012 12:26:57 -0000

cm4all-beng-proxy (2.1.14) unstable; urgency=low

  * merge release 2.0.52

 -- Max Kellermann <mk@cm4all.com>  Fri, 19 Oct 2012 12:10:09 -0000

cm4all-beng-proxy (2.1.13) unstable; urgency=low

  * merge release 2.0.51

 -- Max Kellermann <mk@cm4all.com>  Tue, 16 Oct 2012 15:41:58 -0000

cm4all-beng-proxy (2.1.12) unstable; urgency=low

  * merge release 2.0.50

 -- Max Kellermann <mk@cm4all.com>  Fri, 05 Oct 2012 12:26:24 -0000

cm4all-beng-proxy (2.1.11) unstable; urgency=low

  * merge release 2.0.49

 -- Max Kellermann <mk@cm4all.com>  Fri, 28 Sep 2012 15:04:36 -0000

cm4all-beng-proxy (2.1.10) unstable; urgency=low

  * merge release 2.0.48

 -- Max Kellermann <mk@cm4all.com>  Mon, 24 Sep 2012 15:43:46 -0000

cm4all-beng-proxy (2.1.9) unstable; urgency=low

  * merge release 2.0.47
  * lb: eliminate the duplicate "Date" response header (#1169)

 -- Max Kellermann <mk@cm4all.com>  Fri, 21 Sep 2012 15:56:06 -0000

cm4all-beng-proxy (2.1.8) unstable; urgency=low

  * control: publish statistics over the control protocol

 -- Max Kellermann <mk@cm4all.com>  Fri, 07 Sep 2012 12:47:34 -0000

cm4all-beng-proxy (2.1.7) unstable; urgency=low

  * resource-address: support expanding PIPE addresses
  * translation: support EXPAND_PATH for PROXY
  * reduced connect timeouts for translation server, FastCGI and beng-lb
  * uri-relative: support relative URI with just a query string
  * uri-relative: support relative URIs starting with a double slash
  * lb: improve error messages, include listener/pool name
  * lb: validate the selected sticky modde
  * lb: add sticky mode "source_ip"

 -- Max Kellermann <mk@cm4all.com>  Fri, 31 Aug 2012 14:03:41 -0000

cm4all-beng-proxy (2.1.6) unstable; urgency=low

  * merge release 2.0.46

 -- Max Kellermann <mk@cm4all.com>  Fri, 24 Aug 2012 11:11:20 -0000

cm4all-beng-proxy (2.1.5) unstable; urgency=low

  * lb_expect_monitor: configurable connect timeout

 -- Max Kellermann <mk@cm4all.com>  Mon, 20 Aug 2012 05:40:44 -0000

cm4all-beng-proxy (2.1.4) unstable; urgency=low

  * lb_monitor: configurable timeout

 -- Max Kellermann <mk@cm4all.com>  Fri, 17 Aug 2012 09:16:36 -0000

cm4all-beng-proxy (2.1.3) unstable; urgency=low

  * merge release 2.0.44
  * lb: implement tcp_expect option "expect_graceful"

 -- Max Kellermann <mk@cm4all.com>  Tue, 14 Aug 2012 14:30:57 -0000

cm4all-beng-proxy (2.1.2) unstable; urgency=low

  * support extended HTTP status codes from RFC 6585 and WebDAV

 -- Max Kellermann <mk@cm4all.com>  Thu, 09 Aug 2012 10:10:35 -0000

cm4all-beng-proxy (2.1.1) unstable; urgency=low

  * merge release 2.0.43
  * lb: support TRACE, OPTIONS and WebDAV

 -- Max Kellermann <mk@cm4all.com>  Fri, 03 Aug 2012 11:48:46 -0000

cm4all-beng-proxy (2.1) unstable; urgency=low

  * lb: add sticky mode "jvm_route" (Tomcat)

 -- Max Kellermann <mk@cm4all.com>  Mon, 30 Jul 2012 15:53:43 -0000

cm4all-beng-proxy (2.0.55) unstable; urgency=low

  * istream-tee: fix crash due to erroneous read
  * fix random crashes in the optimized build

 -- Max Kellermann <mk@cm4all.com>  Mon, 28 Jan 2013 23:52:26 -0000

cm4all-beng-proxy (2.0.54) unstable; urgency=low

  * http-cache: fix revalidation of memcached entries

 -- Max Kellermann <mk@cm4all.com>  Thu, 06 Dec 2012 16:31:23 -0000

cm4all-beng-proxy (2.0.53) unstable; urgency=low

  * filter-cache: fix assertion failure on serving empty response
  * http-cache: limit maximum age to 5 minutes if "Vary" includes cookies
  * lb: FADE_NODE lasts for 3 hours

 -- Max Kellermann <mk@cm4all.com>  Mon, 22 Oct 2012 12:21:18 -0000

cm4all-beng-proxy (2.0.52) unstable; urgency=low

  * {http,filter}-cache: include headers in cache size calculation
  * {http,filter}-cache: reduce headers memory usage
  * http-cache: limit maximum age to 1 week
    - 1 hour when "Vary" is used
    - 30 minutes when "Vary" includes "X-WidgetId" or "X-WidgetHref"
    - 5 minutes when "Vary" includes "X-CM4all-BENG-User"
  * cache: reduce number of system calls during lookup

 -- Max Kellermann <mk@cm4all.com>  Fri, 19 Oct 2012 12:07:10 -0000

cm4all-beng-proxy (2.0.51) unstable; urgency=low

  * merge release 1.4.33
  * processor: fix assertion failure with embedded CSS
  * lb: move control channel handler to worker process

 -- Max Kellermann <mk@cm4all.com>  Tue, 16 Oct 2012 15:39:32 -0000

cm4all-beng-proxy (2.0.50) unstable; urgency=low

  * pool: reduce memory overhead of debug data
  * fcgi-client: fix assertion failure due to redundant read event
  * lb: fix crash after pipe-to-socket splice I/O error

 -- Max Kellermann <mk@cm4all.com>  Fri, 05 Oct 2012 12:23:15 -0000

cm4all-beng-proxy (2.0.49) unstable; urgency=low

  * merge release 1.4.32

 -- Max Kellermann <mk@cm4all.com>  Fri, 28 Sep 2012 15:01:26 -0000

cm4all-beng-proxy (2.0.48) unstable; urgency=low

  * lb: fix duplicate monitor requests with --watchdog
  * child: verbose logging of child process events
  * log shutdown signal

 -- Max Kellermann <mk@cm4all.com>  Mon, 24 Sep 2012 15:36:03 -0000

cm4all-beng-proxy (2.0.47) unstable; urgency=low

  * merge release 1.4.31
  * cache: disable excessive debugging checks

 -- Max Kellermann <mk@cm4all.com>  Fri, 21 Sep 2012 15:24:30 -0000

cm4all-beng-proxy (2.0.46) unstable; urgency=low

  * merge release 1.4.30
  * lb: add option --config-file

 -- Max Kellermann <mk@cm4all.com>  Fri, 24 Aug 2012 10:52:29 -0000

cm4all-beng-proxy (2.0.45) unstable; urgency=low

  * merge release 1.4.29

 -- Max Kellermann <mk@cm4all.com>  Tue, 21 Aug 2012 15:49:49 -0000

cm4all-beng-proxy (2.0.44) unstable; urgency=low

  * lb: allow sticky with only one node
  * lb: add option "--check"
  * lb: run all monitors right after startup
  * lb: disable expiry of monitor results
  * lb: improved fallback for "sticky cookie"
  * lb: use Bulldog for "sticky cookie"
  * balancer, lb: persistent "fade" flag
  * balancer, lb: use the Bulldog "graceful" flag
  * control: add packet CONTROL_DUMP_POOLS

 -- Max Kellermann <mk@cm4all.com>  Tue, 14 Aug 2012 13:13:01 -0000

cm4all-beng-proxy (2.0.43) unstable; urgency=low

  * merge release 1.4.28
  * istream-replace: fix assertion failure with embedded CSS

 -- Max Kellermann <mk@cm4all.com>  Thu, 02 Aug 2012 11:14:27 -0000

cm4all-beng-proxy (2.0.42) unstable; urgency=low

  * js: new higher-level API

 -- Max Kellermann <mk@cm4all.com>  Wed, 01 Aug 2012 11:32:28 -0000

cm4all-beng-proxy (2.0.41) unstable; urgency=low

  * session: fix bogus assertion failure when loading expired session

 -- Max Kellermann <mk@cm4all.com>  Fri, 27 Jul 2012 12:47:49 -0000

cm4all-beng-proxy (2.0.40) unstable; urgency=low

  * merge release 1.4.27

 -- Max Kellermann <mk@cm4all.com>  Tue, 24 Jul 2012 16:29:13 -0000

cm4all-beng-proxy (2.0.39) unstable; urgency=low

  * merge release 1.4.26

 -- Max Kellermann <mk@cm4all.com>  Tue, 17 Jul 2012 17:00:20 -0000

cm4all-beng-proxy (2.0.38) unstable; urgency=low

  * merge release 1.4.25
  * strset: fix GROUP_CONTAINER false negatives

 -- Max Kellermann <mk@cm4all.com>  Tue, 17 Jul 2012 16:03:49 -0000

cm4all-beng-proxy (2.0.37) unstable; urgency=low

  * merge release 1.4.24

 -- Max Kellermann <mk@cm4all.com>  Mon, 16 Jul 2012 10:36:57 -0000

cm4all-beng-proxy (2.0.36) unstable; urgency=low

  * proxy-handler: re-add the URI suffix for "transparent" requests

 -- Max Kellermann <mk@cm4all.com>  Wed, 11 Jul 2012 14:12:11 -0000

cm4all-beng-proxy (2.0.35) unstable; urgency=low

  * translate: allow WIDGET_GROUP without PROCESS

 -- Max Kellermann <mk@cm4all.com>  Thu, 05 Jul 2012 13:03:21 -0000

cm4all-beng-proxy (2.0.34) unstable; urgency=low

  * session_save: skip shutdown code if saving is not configured
  * http-server: fix assertion on I/O error during POST
  * header-forward: new group FORWARD to forward the "Host" header

 -- Max Kellermann <mk@cm4all.com>  Tue, 03 Jul 2012 16:46:39 -0000

cm4all-beng-proxy (2.0.33) unstable; urgency=low

  * processor: option SELF_CONTAINER allows widget to only embed itself
  * processor: allow embedding approved widget groups
  * processor: optionally invoke CSS processor for style attributes
  * response, lb_http: put "Discard" cookie attribute to the end (Android bug)

 -- Max Kellermann <mk@cm4all.com>  Mon, 02 Jul 2012 17:52:32 -0000

cm4all-beng-proxy (2.0.32) unstable; urgency=low

  * socket_wrapper: fix two assertion failures
  * pheaders: emit Cache-Control:no-store to work around IE quirk

 -- Max Kellermann <mk@cm4all.com>  Tue, 26 Jun 2012 09:41:51 -0000

cm4all-beng-proxy (2.0.31) unstable; urgency=low

  * lb: publish the SSL peer issuer subject
  * widget-registry: copy the direct_addressing attribute

 -- Max Kellermann <mk@cm4all.com>  Wed, 06 Jun 2012 13:36:04 -0000

cm4all-beng-proxy (2.0.30) unstable; urgency=low

  * init: add --group variable to .default file
  * doc: update view security documentation
  * processor: apply underscore prefix to <A NAME="...">
  * session: restore sessions from a file

 -- Max Kellermann <mk@cm4all.com>  Fri, 01 Jun 2012 11:06:50 -0000

cm4all-beng-proxy (2.0.29) unstable; urgency=low

  * widget: optional direct URI addressing scheme
  * processor: eliminate additional underscore from class prefix
  * ssl_filter: support TLS client certificates

 -- Max Kellermann <mk@cm4all.com>  Tue, 29 May 2012 13:29:06 -0000

cm4all-beng-proxy (2.0.28) unstable; urgency=low

  * merge release 1.4.22

 -- Max Kellermann <mk@cm4all.com>  Wed, 16 May 2012 10:24:31 -0000

cm4all-beng-proxy (2.0.27) unstable; urgency=low

  * uri-address: fix assertion failures with UNIX domain sockets
  * uri-address: fix redirects with matching absolute URI

 -- Max Kellermann <mk@cm4all.com>  Wed, 09 May 2012 16:16:06 -0000

cm4all-beng-proxy (2.0.26) unstable; urgency=low

  * processor: rewrite URIs in META/refresh

 -- Max Kellermann <mk@cm4all.com>  Thu, 03 May 2012 14:43:03 -0000

cm4all-beng-proxy (2.0.25) unstable; urgency=low

  * merge release 1.4.21
  * processor: fix double free bug on failed widget lookup
  * session: don't access the session manager after worker crash
  * proxy-widget: fix assertion failure with empty view name

 -- Max Kellermann <mk@cm4all.com>  Thu, 26 Apr 2012 14:22:10 -0000

cm4all-beng-proxy (2.0.24) unstable; urgency=low

  * processor: optionally invoke CSS processor for <style>

 -- Max Kellermann <mk@cm4all.com>  Fri, 20 Apr 2012 12:10:42 -0000

cm4all-beng-proxy (2.0.23) unstable; urgency=low

  * widget-resolver: check for translation server failure
  * widget-resolver: don't sync with session when view is invalid
  * rewrite-uri: check for invalid view name
  * {css_,}processor: eliminate second underscore from class prefix
  * doc: document the algorithm for replacing two leading underscores

 -- Max Kellermann <mk@cm4all.com>  Thu, 29 Mar 2012 15:37:52 -0000

cm4all-beng-proxy (2.0.22) unstable; urgency=low

  * merge release 1.4.20
  * proxy-widget: forbid client to select view with address
  * proxy-widget: allow any view selection when widget is not a container
  * widget-http: allow any view selection for unprocessable response
  * widget-http: inherit the view from the template
  * widget-request: sync with session only if processor is enabled
  * widget-http: postpone saving to session after receiving response headers
  * processor: add entities &c:id; &c:type; &c:class;

 -- Max Kellermann <mk@cm4all.com>  Mon, 26 Mar 2012 14:05:05 -0000

cm4all-beng-proxy (2.0.21) unstable; urgency=low

  * css_processor: use mode "partial" for @import
  * rewrite-uri: use mode "partial" on invalid input

 -- Max Kellermann <mk@cm4all.com>  Tue, 20 Mar 2012 18:11:28 -0000

cm4all-beng-proxy (2.0.20) unstable; urgency=low

  * {css_,}processor: default mode is "partial"
  * processor: handle underscore prefixes in the "for" attribute

 -- Max Kellermann <mk@cm4all.com>  Tue, 20 Mar 2012 16:48:51 -0000

cm4all-beng-proxy (2.0.19) unstable; urgency=low

  * merge release 1.4.19

 -- Max Kellermann <mk@cm4all.com>  Tue, 20 Mar 2012 08:41:03 -0000

cm4all-beng-proxy (2.0.18) unstable; urgency=low

  * merge release 1.4.18

 -- Max Kellermann <mk@cm4all.com>  Thu, 15 Mar 2012 15:53:12 -0000

cm4all-beng-proxy (2.0.17) unstable; urgency=low

  * merge release 1.4.17
  * css_parser: check for url() following another token
  * css_processor: rewrite @import URIs
  * {text_,}processor: new entity &c:local;

 -- Max Kellermann <mk@cm4all.com>  Fri, 09 Mar 2012 16:50:19 -0000

cm4all-beng-proxy (2.0.16) unstable; urgency=low

  * response: generate Vary response header from translation response
  * widget-resolver: fix NULL dereference after failure
  * translation: User-Agent classification

 -- Max Kellermann <mk@cm4all.com>  Tue, 06 Mar 2012 11:54:10 -0000

cm4all-beng-proxy (2.0.15) unstable; urgency=low

  * merge release 1.4.16
  * uri-address: fix NULL dereference on certain malformed URIs

 -- Max Kellermann <mk@cm4all.com>  Fri, 02 Mar 2012 16:28:54 -0000

cm4all-beng-proxy (2.0.14) unstable; urgency=low

  * address-resolver: add missing initialization
  * rewrite-uri: fix NULL pointer dereference with "local URI"
  * rewrite-uri: allow mode=proxy (optional temporary kludge)
  * widget-http: auto-disable processor (optional temporary kludge)

 -- Max Kellermann <mk@cm4all.com>  Thu, 01 Mar 2012 18:36:38 -0000

cm4all-beng-proxy (2.0.13) unstable; urgency=low

  * merge release 1.4.15
  * translation: make CGI auto-base optional
  * handler: fix up translation client errors

 -- Max Kellermann <mk@cm4all.com>  Thu, 23 Feb 2012 17:31:03 -0000

cm4all-beng-proxy (2.0.12) unstable; urgency=low

  * merge release 1.4.13

 -- Max Kellermann <mk@cm4all.com>  Thu, 16 Feb 2012 14:41:45 -0000

cm4all-beng-proxy (2.0.11) unstable; urgency=low

  * merge release 1.4.11
  * processor: skip rewriting absolute URIs

 -- Max Kellermann <mk@cm4all.com>  Thu, 09 Feb 2012 09:43:06 -0000

cm4all-beng-proxy (2.0.10) unstable; urgency=low

  * resource-address: initialise type, fixes assertion failure

 -- Max Kellermann <mk@cm4all.com>  Tue, 07 Feb 2012 16:57:06 -0000

cm4all-beng-proxy (2.0.9) unstable; urgency=low

  * [css]processor: expand underscore only XML id / CSS class
  * widget-http: filter processor response headers
  * processor: forward Wildfire headers in the debug build

 -- Max Kellermann <mk@cm4all.com>  Tue, 07 Feb 2012 12:32:33 -0000

cm4all-beng-proxy (2.0.8) unstable; urgency=low

  * rewrite-uri: prefix "@/" refers to widget's "local URI"

 -- Max Kellermann <mk@cm4all.com>  Fri, 03 Feb 2012 13:50:16 -0000

cm4all-beng-proxy (2.0.7) unstable; urgency=low

  * merge release 1.4.10
  * stock: clear idle objects periodically

 -- Max Kellermann <mk@cm4all.com>  Thu, 02 Feb 2012 14:10:24 -0000

cm4all-beng-proxy (2.0.6) unstable; urgency=low

  * merge release 1.4.9

 -- Max Kellermann <mk@cm4all.com>  Tue, 31 Jan 2012 15:10:18 -0000

cm4all-beng-proxy (2.0.5) unstable; urgency=low

  * merge release 1.4.8
  * translate-client: verify the PROXY and AJP payloads
  * translation: support inserting regex matches into CGI/file path
  * translation: support customizing the cookie's "Domain" attribute
  * request: new option "dynamic_session_cookie" adds suffix to cookie
    name
  * uri-address: verify the path component

 -- Max Kellermann <mk@cm4all.com>  Wed, 25 Jan 2012 17:05:09 -0000

cm4all-beng-proxy (2.0.4) unstable; urgency=low

  * merge release 1.4.6
  * access-log: don't log the remote port
  * translation: support inserting regex matches into CGI's PATH_INFO
  * tcache: generate BASE automatically for CGI

 -- Max Kellermann <mk@cm4all.com>  Tue, 10 Jan 2012 15:18:37 -0000

cm4all-beng-proxy (2.0.3) unstable; urgency=low

  * merge release 1.4.4
  * http-server: log remote host address

 -- Max Kellermann <mk@cm4all.com>  Tue, 27 Dec 2011 07:41:15 -0000

cm4all-beng-proxy (2.0.2) unstable; urgency=low

  * merge release 1.4.2
  * widget-http: improved HTTP error messages
  * processor: forbid widget request after URI compress failure

 -- Max Kellermann <mk@cm4all.com>  Wed, 07 Dec 2011 16:51:58 -0000

cm4all-beng-proxy (2.0.1) unstable; urgency=low

  * merge release 1.4.1

 -- Max Kellermann <mk@cm4all.com>  Fri, 18 Nov 2011 13:57:27 -0000

cm4all-beng-proxy (2.0) unstable; urgency=low

  * rewrite-uri: reapply 'drop the deprecated mode "proxy"'
  * proxy-widget: reapply 'client can choose only views that have an address'

 -- Max Kellermann <mk@cm4all.com>  Thu, 17 Nov 2011 08:22:39 +0100

cm4all-beng-proxy (1.4.33) unstable; urgency=low

  * istream-file: reduce memory usage for small files
  * file-handler: fix xattr usage on ranged file request (possible
    assertion failure)

 -- Max Kellermann <mk@cm4all.com>  Tue, 16 Oct 2012 15:28:57 -0000

cm4all-beng-proxy (1.4.32) unstable; urgency=low

  * cgi: fix spontaneous shutdown due to misrouted SIGTERM signal

 -- Max Kellermann <mk@cm4all.com>  Fri, 28 Sep 2012 14:39:13 -0000

cm4all-beng-proxy (1.4.31) unstable; urgency=low

  * shm: fix check for shared memory allocation failure
  * child: handle lost SIGCHLD events
  * child: ignore stale child processes

 -- Max Kellermann <mk@cm4all.com>  Fri, 21 Sep 2012 15:21:20 -0000

cm4all-beng-proxy (1.4.30) unstable; urgency=low

  * http-server: parse all tokens in the "Connection" request header

 -- Max Kellermann <mk@cm4all.com>  Fri, 24 Aug 2012 10:50:28 -0000

cm4all-beng-proxy (1.4.29) unstable; urgency=low

  * proxy-widget: fix memory leak on aborted POST request

 -- Max Kellermann <mk@cm4all.com>  Tue, 21 Aug 2012 15:05:12 -0000

cm4all-beng-proxy (1.4.28) unstable; urgency=low

  * worker: reinitialize signal handlers after fork failure
  * lb: work around libevent bug that freezes during shutdown

 -- Max Kellermann <mk@cm4all.com>  Thu, 02 Aug 2012 13:53:18 -0000

cm4all-beng-proxy (1.4.27) unstable; urgency=low

  * lb: fix hanging SSL connection on bulk transfer

 -- Max Kellermann <mk@cm4all.com>  Tue, 24 Jul 2012 14:58:17 -0000

cm4all-beng-proxy (1.4.26) unstable; urgency=low

  * processor: fix regression, missing NULL check

 -- Max Kellermann <mk@cm4all.com>  Tue, 17 Jul 2012 16:55:24 -0000

cm4all-beng-proxy (1.4.25) unstable; urgency=low

  * processor: don't rewrite the fragment part of the URI

 -- Max Kellermann <mk@cm4all.com>  Tue, 17 Jul 2012 15:50:06 -0000

cm4all-beng-proxy (1.4.24) unstable; urgency=low

  * lb: fix splicing with SSL

 -- Max Kellermann <mk@cm4all.com>  Mon, 16 Jul 2012 10:32:17 -0000

cm4all-beng-proxy (1.4.23) unstable; urgency=low

  * widget-http: fix double free bug when POST is aborted

 -- Max Kellermann <mk@cm4all.com>  Tue, 03 Jul 2012 16:42:28 -0000

cm4all-beng-proxy (1.4.22) unstable; urgency=low

  * merge release 1.2.27
  * widget: backport memory leak fix from 2.0
  * widget-http: fix memory leak on abort

 -- Max Kellermann <mk@cm4all.com>  Wed, 16 May 2012 10:00:23 -0000

cm4all-beng-proxy (1.4.21) unstable; urgency=low

  * merge release 1.2.26

 -- Max Kellermann <mk@cm4all.com>  Thu, 26 Apr 2012 14:17:56 -0000

cm4all-beng-proxy (1.4.20) unstable; urgency=low

  * merge release 1.2.25

 -- Max Kellermann <mk@cm4all.com>  Mon, 26 Mar 2012 14:03:14 -0000

cm4all-beng-proxy (1.4.19) unstable; urgency=low

  * merge release 1.2.24

 -- Max Kellermann <mk@cm4all.com>  Tue, 20 Mar 2012 08:36:19 -0000

cm4all-beng-proxy (1.4.18) unstable; urgency=low

  * merge release 1.2.23

 -- Max Kellermann <mk@cm4all.com>  Thu, 15 Mar 2012 15:50:20 -0000

cm4all-beng-proxy (1.4.17) unstable; urgency=low

  * merge release 1.2.22

 -- Max Kellermann <mk@cm4all.com>  Thu, 08 Mar 2012 18:36:00 -0000

cm4all-beng-proxy (1.4.16) unstable; urgency=low

  * merge release 1.2.21

 -- Max Kellermann <mk@cm4all.com>  Fri, 02 Mar 2012 16:03:51 -0000

cm4all-beng-proxy (1.4.15) unstable; urgency=low

  * merge release 1.2.20

 -- Max Kellermann <mk@cm4all.com>  Thu, 23 Feb 2012 17:12:30 -0000

cm4all-beng-proxy (1.4.14) unstable; urgency=low

  * merge release 1.2.19

 -- Max Kellermann <mk@cm4all.com>  Thu, 23 Feb 2012 15:35:04 -0000

cm4all-beng-proxy (1.4.13) unstable; urgency=low

  * merge release 1.2.18

 -- Max Kellermann <mk@cm4all.com>  Thu, 16 Feb 2012 13:53:49 -0000

cm4all-beng-proxy (1.4.12) unstable; urgency=low

  * merge release 1.2.17

 -- Max Kellermann <mk@cm4all.com>  Wed, 15 Feb 2012 09:27:50 -0000

cm4all-beng-proxy (1.4.11) unstable; urgency=low

  * merge release 1.2.16

 -- Max Kellermann <mk@cm4all.com>  Thu, 09 Feb 2012 09:33:30 -0000

cm4all-beng-proxy (1.4.10) unstable; urgency=low

  * merge release 1.2.15

 -- Max Kellermann <mk@cm4all.com>  Thu, 02 Feb 2012 13:43:11 -0000

cm4all-beng-proxy (1.4.9) unstable; urgency=low

  * merge release 1.2.14

 -- Max Kellermann <mk@cm4all.com>  Tue, 31 Jan 2012 15:06:57 -0000

cm4all-beng-proxy (1.4.8) unstable; urgency=low

  * merge release 1.2.13

 -- Max Kellermann <mk@cm4all.com>  Wed, 25 Jan 2012 12:16:53 -0000

cm4all-beng-proxy (1.4.7) unstable; urgency=low

  * merge release 1.2.12

 -- Max Kellermann <mk@cm4all.com>  Tue, 17 Jan 2012 08:37:01 -0000

cm4all-beng-proxy (1.4.6) unstable; urgency=low

  * merge release 1.2.11

 -- Max Kellermann <mk@cm4all.com>  Wed, 04 Jan 2012 15:41:43 -0000

cm4all-beng-proxy (1.4.5) unstable; urgency=low

  * merge release 1.2.10

 -- Max Kellermann <mk@cm4all.com>  Wed, 28 Dec 2011 17:07:13 -0000

cm4all-beng-proxy (1.4.4) unstable; urgency=low

  * merge release 1.2.9

 -- Max Kellermann <mk@cm4all.com>  Thu, 22 Dec 2011 11:28:39 -0000

cm4all-beng-proxy (1.4.3) unstable; urgency=low

  * merge release 1.2.8

 -- Max Kellermann <mk@cm4all.com>  Wed, 14 Dec 2011 11:20:04 -0000

cm4all-beng-proxy (1.4.2) unstable; urgency=low

  * text-processor: allow processing "application/javascript",
    "application/json"
  * uri-relative: allow backtracking to the widget base with "../"
  * merge release 1.2.7

 -- Max Kellermann <mk@cm4all.com>  Tue, 06 Dec 2011 12:39:24 -0000

cm4all-beng-proxy (1.4.1) unstable; urgency=low

  * merge release 1.2.6

 -- Max Kellermann <mk@cm4all.com>  Fri, 18 Nov 2011 13:53:56 -0000

cm4all-beng-proxy (1.4) unstable; urgency=low

  * proxy-widget: revert 'client can choose only views that have an address'
  * rewrite-uri: revert 'drop the deprecated mode "proxy"'

 -- Max Kellermann <mk@cm4all.com>  Thu, 17 Nov 2011 08:10:42 +0100

cm4all-beng-proxy (1.3.2) unstable; urgency=low

  * tcache: add regex matching, translation packets REGEX, INVERSE_REGEX
  * widget: don't start the prefix with an underscore
  * translation: add new packet PROCESS_TEXT, to expand entity references
  * translation: add new packet WIDGET_INFO, enables additional request headers
  * doc: document the algorithm for replacing three leading underscores

 -- Max Kellermann <mk@cm4all.com>  Wed, 16 Nov 2011 17:00:16 +0100

cm4all-beng-proxy (1.3.1) unstable; urgency=low

  * merge release 1.2.5

 -- Max Kellermann <mk@cm4all.com>  Tue, 08 Nov 2011 19:51:18 +0100

cm4all-beng-proxy (1.3) unstable; urgency=low

  * rewrite-uri: drop the deprecated mode "proxy"
  * proxy-widget: client can choose only views that have an address

 -- Max Kellermann <mk@cm4all.com>  Mon, 31 Oct 2011 17:41:14 +0100

cm4all-beng-proxy (1.2.27) unstable; urgency=low

  * merge release 1.1.40

 -- Max Kellermann <mk@cm4all.com>  Wed, 16 May 2012 09:51:50 -0000

cm4all-beng-proxy (1.2.26) unstable; urgency=low

  * merge release 1.1.39

 -- Max Kellermann <mk@cm4all.com>  Thu, 26 Apr 2012 14:16:40 -0000

cm4all-beng-proxy (1.2.25) unstable; urgency=low

  * merge release 1.1.38

 -- Max Kellermann <mk@cm4all.com>  Mon, 26 Mar 2012 14:01:44 -0000

cm4all-beng-proxy (1.2.24) unstable; urgency=low

  * merge release 1.1.37

 -- Max Kellermann <mk@cm4all.com>  Tue, 20 Mar 2012 08:33:31 -0000

cm4all-beng-proxy (1.2.23) unstable; urgency=low

  * merge release 1.1.36

 -- Max Kellermann <mk@cm4all.com>  Thu, 15 Mar 2012 15:37:10 -0000

cm4all-beng-proxy (1.2.22) unstable; urgency=low

  * merge release 1.1.35

 -- Max Kellermann <mk@cm4all.com>  Thu, 08 Mar 2012 18:29:39 -0000

cm4all-beng-proxy (1.2.21) unstable; urgency=low

  * merge release 1.1.34

 -- Max Kellermann <mk@cm4all.com>  Fri, 02 Mar 2012 16:02:00 -0000

cm4all-beng-proxy (1.2.20) unstable; urgency=low

  * merge release 1.1.33

 -- Max Kellermann <mk@cm4all.com>  Thu, 23 Feb 2012 17:11:15 -0000

cm4all-beng-proxy (1.2.19) unstable; urgency=low

  * merge release 1.1.32

 -- Max Kellermann <mk@cm4all.com>  Thu, 23 Feb 2012 15:18:36 -0000

cm4all-beng-proxy (1.2.18) unstable; urgency=low

  * merge release 1.1.31

 -- Max Kellermann <mk@cm4all.com>  Thu, 16 Feb 2012 13:52:42 -0000

cm4all-beng-proxy (1.2.17) unstable; urgency=low

  * merge release 1.1.30

 -- Max Kellermann <mk@cm4all.com>  Wed, 15 Feb 2012 09:26:45 -0000

cm4all-beng-proxy (1.2.16) unstable; urgency=low

  * merge release 1.1.29

 -- Max Kellermann <mk@cm4all.com>  Thu, 09 Feb 2012 09:31:50 -0000

cm4all-beng-proxy (1.2.15) unstable; urgency=low

  * merge release 1.1.28

 -- Max Kellermann <mk@cm4all.com>  Thu, 02 Feb 2012 13:41:45 -0000

cm4all-beng-proxy (1.2.14) unstable; urgency=low

  * merge release 1.1.27

 -- Max Kellermann <mk@cm4all.com>  Tue, 31 Jan 2012 15:04:32 -0000

cm4all-beng-proxy (1.2.13) unstable; urgency=low

  * merge release 1.1.26

 -- Max Kellermann <mk@cm4all.com>  Wed, 25 Jan 2012 12:15:19 -0000

cm4all-beng-proxy (1.2.12) unstable; urgency=low

  * merge release 1.1.25

 -- Max Kellermann <mk@cm4all.com>  Tue, 17 Jan 2012 08:31:44 -0000

cm4all-beng-proxy (1.2.11) unstable; urgency=low

  * merge release 1.1.24

 -- Max Kellermann <mk@cm4all.com>  Wed, 04 Jan 2012 15:38:27 -0000

cm4all-beng-proxy (1.2.10) unstable; urgency=low

  * merge release 1.1.23

 -- Max Kellermann <mk@cm4all.com>  Wed, 28 Dec 2011 17:01:43 -0000

cm4all-beng-proxy (1.2.9) unstable; urgency=low

  * merge release 1.1.22

 -- Max Kellermann <mk@cm4all.com>  Thu, 22 Dec 2011 10:28:29 -0000

cm4all-beng-proxy (1.2.8) unstable; urgency=low

  * merge release 1.1.21

 -- Max Kellermann <mk@cm4all.com>  Wed, 14 Dec 2011 11:12:32 -0000

cm4all-beng-proxy (1.2.7) unstable; urgency=low

  * merge release 1.1.20

 -- Max Kellermann <mk@cm4all.com>  Tue, 06 Dec 2011 11:43:10 -0000

cm4all-beng-proxy (1.2.6) unstable; urgency=low

  * merge release 1.1.19

 -- Max Kellermann <mk@cm4all.com>  Fri, 18 Nov 2011 13:47:43 -0000

cm4all-beng-proxy (1.2.5) unstable; urgency=low

  * merge release 1.1.18
  * file-handler: handle If-Modified-Since followed by filter

 -- Max Kellermann <mk@cm4all.com>  Tue, 08 Nov 2011 19:43:58 +0100

cm4all-beng-proxy (1.2.4) unstable; urgency=low

  * merge release 1.1.17

 -- Max Kellermann <mk@cm4all.com>  Wed, 02 Nov 2011 16:58:28 +0100

cm4all-beng-proxy (1.2.3) unstable; urgency=low

  * merge release 1.1.16

 -- Max Kellermann <mk@cm4all.com>  Fri, 21 Oct 2011 15:16:13 +0200

cm4all-beng-proxy (1.2.2) unstable; urgency=low

  * merge release 1.1.15
  * widget-view: an empty name refers to the default view
  * processor: new entity &c:view;

 -- Max Kellermann <mk@cm4all.com>  Wed, 19 Oct 2011 11:43:20 +0200

cm4all-beng-proxy (1.2.1) unstable; urgency=low

  * merge release 1.1.13

 -- Max Kellermann <mk@cm4all.com>  Wed, 05 Oct 2011 17:16:04 +0200

cm4all-beng-proxy (1.2) unstable; urgency=low

  * delegate-client: improved error reporting
  * response-error: resolve errno codes
  * python/control/client: bind the unix domain socket
  * python/control/client: implement timeout
  * lb_control: allow querying node status over control socket

 -- Max Kellermann <mk@cm4all.com>  Tue, 27 Sep 2011 12:00:44 +0200

cm4all-beng-proxy (1.1.40) unstable; urgency=low

  * merge release 1.0.34

 -- Max Kellermann <mk@cm4all.com>  Wed, 16 May 2012 09:50:37 -0000

cm4all-beng-proxy (1.1.39) unstable; urgency=low

  * merge release 1.0.33

 -- Max Kellermann <mk@cm4all.com>  Thu, 26 Apr 2012 14:12:30 -0000

cm4all-beng-proxy (1.1.38) unstable; urgency=low

  * merge release 1.0.32

 -- Max Kellermann <mk@cm4all.com>  Mon, 26 Mar 2012 14:00:38 -0000

cm4all-beng-proxy (1.1.37) unstable; urgency=low

  * merge release 1.0.31

 -- Max Kellermann <mk@cm4all.com>  Tue, 20 Mar 2012 08:31:08 -0000

cm4all-beng-proxy (1.1.36) unstable; urgency=low

  * merge release 1.0.30

 -- Max Kellermann <mk@cm4all.com>  Thu, 15 Mar 2012 15:36:15 -0000

cm4all-beng-proxy (1.1.35) unstable; urgency=low

  * merge release 1.0.29
  * css_processor: delete "-c-mode" and "-c-view" from output

 -- Max Kellermann <mk@cm4all.com>  Thu, 08 Mar 2012 18:16:03 -0000

cm4all-beng-proxy (1.1.34) unstable; urgency=low

  * merge release 1.0.28

 -- Max Kellermann <mk@cm4all.com>  Fri, 02 Mar 2012 15:26:44 -0000

cm4all-beng-proxy (1.1.33) unstable; urgency=low

  * merge release 1.0.27

 -- Max Kellermann <mk@cm4all.com>  Thu, 23 Feb 2012 17:09:57 -0000

cm4all-beng-proxy (1.1.32) unstable; urgency=low

  * merge release 1.0.26

 -- Max Kellermann <mk@cm4all.com>  Thu, 23 Feb 2012 15:14:56 -0000

cm4all-beng-proxy (1.1.31) unstable; urgency=low

  * merge release 1.0.25

 -- Max Kellermann <mk@cm4all.com>  Thu, 16 Feb 2012 13:49:26 -0000

cm4all-beng-proxy (1.1.30) unstable; urgency=low

  * merge release 1.0.24

 -- Max Kellermann <mk@cm4all.com>  Wed, 15 Feb 2012 09:25:38 -0000

cm4all-beng-proxy (1.1.29) unstable; urgency=low

  * merge release 1.0.23

 -- Max Kellermann <mk@cm4all.com>  Thu, 09 Feb 2012 09:30:18 -0000

cm4all-beng-proxy (1.1.28) unstable; urgency=low

  * merge release 1.0.22

 -- Max Kellermann <mk@cm4all.com>  Thu, 02 Feb 2012 13:39:21 -0000

cm4all-beng-proxy (1.1.27) unstable; urgency=low

  * merge release 1.0.21

 -- Max Kellermann <mk@cm4all.com>  Tue, 31 Jan 2012 14:59:06 -0000

cm4all-beng-proxy (1.1.26) unstable; urgency=low

  * merge release 1.0.20

 -- Max Kellermann <mk@cm4all.com>  Wed, 25 Jan 2012 12:13:43 -0000

cm4all-beng-proxy (1.1.25) unstable; urgency=low

  * merge release 1.0.19

 -- Max Kellermann <mk@cm4all.com>  Tue, 17 Jan 2012 08:29:34 -0000

cm4all-beng-proxy (1.1.24) unstable; urgency=low

  * merge release 1.0.18

 -- Max Kellermann <mk@cm4all.com>  Wed, 04 Jan 2012 15:27:35 -0000

cm4all-beng-proxy (1.1.23) unstable; urgency=low

  * header-forward: remove port number from X-Forwarded-For

 -- Max Kellermann <mk@cm4all.com>  Wed, 28 Dec 2011 16:51:41 -0000

cm4all-beng-proxy (1.1.22) unstable; urgency=low

  * merge release 1.0.17
  * istream-socket: fix potential assertion failure

 -- Max Kellermann <mk@cm4all.com>  Wed, 21 Dec 2011 16:44:46 -0000

cm4all-beng-proxy (1.1.21) unstable; urgency=low

  * merge release 1.0.16

 -- Max Kellermann <mk@cm4all.com>  Wed, 14 Dec 2011 11:07:58 -0000

cm4all-beng-proxy (1.1.20) unstable; urgency=low

  * merge release 1.0.15
  * processor: don't rewrite "mailto:" hyperlinks

 -- Max Kellermann <mk@cm4all.com>  Mon, 05 Dec 2011 18:37:10 -0000

cm4all-beng-proxy (1.1.19) unstable; urgency=low

  * {css_,}processor: quote widget classes for prefixing XML IDs, CSS classes

 -- Max Kellermann <mk@cm4all.com>  Fri, 18 Nov 2011 13:17:02 -0000

cm4all-beng-proxy (1.1.18) unstable; urgency=low

  * merge release 1.0.13
  * lb_http: eliminate the duplicate "Date" response header

 -- Max Kellermann <mk@cm4all.com>  Tue, 08 Nov 2011 19:33:07 +0100

cm4all-beng-proxy (1.1.17) unstable; urgency=low

  * merge release 1.0.13

 -- Max Kellermann <mk@cm4all.com>  Wed, 02 Nov 2011 16:52:21 +0100

cm4all-beng-proxy (1.1.16) unstable; urgency=low

  * merge release 1.0.12

 -- Max Kellermann <mk@cm4all.com>  Fri, 21 Oct 2011 15:09:55 +0200

cm4all-beng-proxy (1.1.15) unstable; urgency=low

  * merge release 1.0.11

 -- Max Kellermann <mk@cm4all.com>  Wed, 19 Oct 2011 09:36:38 +0200

cm4all-beng-proxy (1.1.14) unstable; urgency=low

  * merge release 1.0.10

 -- Max Kellermann <mk@cm4all.com>  Fri, 07 Oct 2011 15:15:00 +0200

cm4all-beng-proxy (1.1.13) unstable; urgency=low

  * merge release 1.0.9

 -- Max Kellermann <mk@cm4all.com>  Thu, 29 Sep 2011 16:47:56 +0200

cm4all-beng-proxy (1.1.12) unstable; urgency=low

  * merge release 1.0.8

 -- Max Kellermann <mk@cm4all.com>  Thu, 22 Sep 2011 17:13:41 +0200

cm4all-beng-proxy (1.1.11) unstable; urgency=low

  * merge release 1.0.7
  * widget-http: response header X-CM4all-View selects a view
  * processor, css_processor: support prefixing XML ids
  * processor: property "c:view" selects a view

 -- Max Kellermann <mk@cm4all.com>  Fri, 16 Sep 2011 12:25:24 +0200

cm4all-beng-proxy (1.1.10) unstable; urgency=low

  * merge release 1.0.6
  * http-request: don't clear failure state on successful TCP connection
  * istream-socket: fix assertion failure after receive error
  * ssl_filter: check for end-of-file on plain socket
  * ssl_filter: fix buffer assertion failures

 -- Max Kellermann <mk@cm4all.com>  Tue, 13 Sep 2011 18:50:18 +0200

cm4all-beng-proxy (1.1.9) unstable; urgency=low

  * http-request: improve keep-alive cancellation detection
  * http-request: mark server "failed" after HTTP client error
  * lb: implement the control protocol
    - can disable and re-enable workers
  * lb: don't allow sticky pool with only one member
  * lb: verify that a new sticky host is alive
  * lb: mark server "failed" after HTTP client error

 -- Max Kellermann <mk@cm4all.com>  Fri, 09 Sep 2011 13:03:55 +0200

cm4all-beng-proxy (1.1.8) unstable; urgency=low

  * merge release 1.0.5
  * {css_,}processor: one more underscore for the prefix
  * processor: remove rewrite-uri processing instructions from output
  * translate: unknown packet is a fatal error
  * processor: add option to set widget/focus by default
  * rewrite-uri: a leading tilde refers to the widget base; translation
    packet ANCHOR_ABSOLUTE enables it by default

 -- Max Kellermann <mk@cm4all.com>  Mon, 05 Sep 2011 17:56:31 +0200

cm4all-beng-proxy (1.1.7) unstable; urgency=low

  * css_processor: implement property "-c-mode"
  * css_processor: translate underscore prefix in class names
  * processor: translate underscore prefix in CSS class names

 -- Max Kellermann <mk@cm4all.com>  Mon, 29 Aug 2011 17:47:48 +0200

cm4all-beng-proxy (1.1.6) unstable; urgency=low

  * merge release 1.0.3
  * implement CSS processor

 -- Max Kellermann <mk@cm4all.com>  Mon, 22 Aug 2011 17:13:56 +0200

cm4all-beng-proxy (1.1.5) unstable; urgency=low

  * lb: optionally generate Via and X-Forwarded-For

 -- Max Kellermann <mk@cm4all.com>  Wed, 17 Aug 2011 12:45:14 +0200

cm4all-beng-proxy (1.1.4) unstable; urgency=low

  * pipe-stock: fix assertion failure after optimization bug
  * istream-pipe: reuse drained pipes immediately
  * sink-socket: reinstate write event during bulk transfers

 -- Max Kellermann <mk@cm4all.com>  Thu, 11 Aug 2011 14:41:37 +0200

cm4all-beng-proxy (1.1.3) unstable; urgency=low

  * widget: quote invalid XMLID/JS characters for &c:prefix;
  * lb: add protocol "tcp"

 -- Max Kellermann <mk@cm4all.com>  Wed, 10 Aug 2011 18:53:12 +0200

cm4all-beng-proxy (1.1.2) unstable; urgency=low

  * merge release 1.0.2
  * http-server: report detailed errors
  * widget-http: implement header dumps
  * cgi, fastcgi: enable cookie jar with custom cookie "host"

 -- Max Kellermann <mk@cm4all.com>  Thu, 04 Aug 2011 17:27:51 +0200

cm4all-beng-proxy (1.1.1) unstable; urgency=low

  * merge release 1.0.1
  * lb: don't ignore unimplemented configuration keywords
  * lb: configurable monitor check interval
  * session: configurable idle timeout

 -- Max Kellermann <mk@cm4all.com>  Tue, 26 Jul 2011 11:27:20 +0200

cm4all-beng-proxy (1.1) unstable; urgency=low

  * http-client: send "Expect: 100-continue" only for big request body
  * lb: implement monitors (ping, connect, tcp_expect)

 -- Max Kellermann <mk@cm4all.com>  Wed, 20 Jul 2011 15:04:22 +0200
  
cm4all-beng-proxy (1.0.34) unstable; urgency=low

  * resource-loader: don't strip last segment from IPv6 address

 -- Max Kellermann <mk@cm4all.com>  Wed, 16 May 2012 09:47:43 -0000

cm4all-beng-proxy (1.0.33) unstable; urgency=low

  * widget-resolver: fix assertion failure on recursive abort

 -- Max Kellermann <mk@cm4all.com>  Thu, 26 Apr 2012 14:04:01 -0000

cm4all-beng-proxy (1.0.32) unstable; urgency=low

  * http-cache: add missing initialization on memcached miss

 -- Max Kellermann <mk@cm4all.com>  Mon, 26 Mar 2012 13:35:01 -0000

cm4all-beng-proxy (1.0.31) unstable; urgency=low

  * proxy-widget: close the request body when the view doesn't exist

 -- Max Kellermann <mk@cm4all.com>  Tue, 20 Mar 2012 08:28:00 -0000

cm4all-beng-proxy (1.0.30) unstable; urgency=low

  * widget-view: initialize the header forward settings
  * translate-client: new view inherits header forward settings from
    default view
  * handler: clear transformation after translation error
  * http-cache: release the memcached response on abort
  * fcgi-request: close the request body on stock failure

 -- Max Kellermann <mk@cm4all.com>  Thu, 15 Mar 2012 15:34:18 -0000

cm4all-beng-proxy (1.0.29) unstable; urgency=low

  * processor: unescape custom header values
  * widget-resolver: fix NULL dereference after failure

 -- Max Kellermann <mk@cm4all.com>  Thu, 08 Mar 2012 18:10:14 -0000

cm4all-beng-proxy (1.0.28) unstable; urgency=low

  * widget-resolver: serve responses in the right order
  * widget-request: fix session related assertion failure
  * translate: initialize all GError variables

 -- Max Kellermann <mk@cm4all.com>  Fri, 02 Mar 2012 15:20:54 -0000

cm4all-beng-proxy (1.0.27) unstable; urgency=low

  * resource-address: fix regression when CGI URI is not set

 -- Max Kellermann <mk@cm4all.com>  Thu, 23 Feb 2012 17:08:16 -0000

cm4all-beng-proxy (1.0.26) unstable; urgency=low

  * resource-address: apply BASE to the CGI request URI

 -- Max Kellermann <mk@cm4all.com>  Thu, 23 Feb 2012 15:11:42 -0000

cm4all-beng-proxy (1.0.25) unstable; urgency=low

  * cgi-client: clear the input pointer on close

 -- Max Kellermann <mk@cm4all.com>  Thu, 16 Feb 2012 13:46:13 -0000

cm4all-beng-proxy (1.0.24) unstable; urgency=low

  * debian/rules: optimize parallel build
  * cgi: break loop when headers are finished

 -- Max Kellermann <mk@cm4all.com>  Wed, 15 Feb 2012 09:23:22 -0000

cm4all-beng-proxy (1.0.23) unstable; urgency=low

  * cgi: detect large response headers
  * cgi: continue parsing response headers after buffer boundary
  * cgi: bigger response header buffer
  * fcgi-client: detect large response headers

 -- Max Kellermann <mk@cm4all.com>  Thu, 09 Feb 2012 09:27:50 -0000

cm4all-beng-proxy (1.0.22) unstable; urgency=low

  * debian/rules: don't run libtool
  * lb: thread safety for the SSL filter
  * lb: fix crash during shutdown
  * http-server: fix uninitialised variable

 -- Max Kellermann <mk@cm4all.com>  Thu, 02 Feb 2012 13:03:08 -0000

cm4all-beng-proxy (1.0.21) unstable; urgency=low

  * hstock: fix memory leak
  * notify: fix endless busy loop
  * ssl_filter: fix hang while tearing down connection

 -- Max Kellermann <mk@cm4all.com>  Tue, 31 Jan 2012 15:24:50 -0000

cm4all-beng-proxy (1.0.20) unstable; urgency=low

  * ssl: load the whole certificate chain
  * translate: fix PATH+JAILCGI+SITE check
  * translate: fix HOME check
  * resource-address: include all CGI attributes in cache key

 -- Max Kellermann <mk@cm4all.com>  Wed, 25 Jan 2012 12:10:43 -0000

cm4all-beng-proxy (1.0.19) unstable; urgency=low

  * cookie-client: add a missing out-of-memory check

 -- Max Kellermann <mk@cm4all.com>  Tue, 17 Jan 2012 08:27:38 -0000

cm4all-beng-proxy (1.0.18) unstable; urgency=low

  * resource-address: support zero-length path_info prefix (for BASE)
  * hashmap: optimize insertions
  * http-server: limit the number of request headers
  * proxy-widget: discard the unused request body on error

 -- Max Kellermann <mk@cm4all.com>  Wed, 04 Jan 2012 14:55:59 -0000

cm4all-beng-proxy (1.0.17) unstable; urgency=low

  * istream-chunked: avoid recursive buffer write, fixes crash

 -- Max Kellermann <mk@cm4all.com>  Wed, 21 Dec 2011 16:37:44 -0000

cm4all-beng-proxy (1.0.16) unstable; urgency=low

  * http-server: disable timeout while waiting for CGI
  * cgi: fix segmentation fault
  * processor: discard child's request body on abort
  * proxy-widget: discard the unused request body on error

 -- Max Kellermann <mk@cm4all.com>  Wed, 14 Dec 2011 11:53:31 +0100

cm4all-beng-proxy (1.0.15) unstable; urgency=low

  * http-client: fix assertion failure on bogus "100 Continue"
  * handler: don't close the request body twice
  * session: add a missing out-of-memory check
  * fcgi-client: check for EV_READ event
  * fcgi-serialize: fix serializing parameter without value

 -- Max Kellermann <mk@cm4all.com>  Mon, 05 Dec 2011 17:47:20 -0000

cm4all-beng-proxy (1.0.14) unstable; urgency=low

  * http-server: don't generate chunked HEAD response
  * http-server: don't override Content-Length for HEAD response
  * lb_http, proxy-widget, response: forward Content-Length after HEAD

 -- Max Kellermann <mk@cm4all.com>  Tue, 08 Nov 2011 18:19:42 +0100

cm4all-beng-proxy (1.0.13) unstable; urgency=low

  * processor: initialize URI rewrite options for <?cm4all-rewrite-uri?>

 -- Max Kellermann <mk@cm4all.com>  Wed, 02 Nov 2011 16:47:48 +0100

cm4all-beng-proxy (1.0.12) unstable; urgency=low

  * http-server, proxy-widget: add missing newline to log message
  * fcgi_client: fix assertion failure on response body error
  * http-cache-choice: fix crash due to wrong filter callback

 -- Max Kellermann <mk@cm4all.com>  Fri, 21 Oct 2011 15:02:42 +0200

cm4all-beng-proxy (1.0.11) unstable; urgency=low

  * lb_config: fix binding to wildcard address
  * rewrite-uri: clarify warning message when widget has no id

 -- Max Kellermann <mk@cm4all.com>  Wed, 19 Oct 2011 09:26:48 +0200

cm4all-beng-proxy (1.0.10) unstable; urgency=low

  * debian/control: beng-lb doesn't need "daemon" anymore
  * http-string: allow space in unquoted cookie values (RFC ignorant)

 -- Max Kellermann <mk@cm4all.com>  Fri, 07 Oct 2011 15:06:32 +0200

cm4all-beng-proxy (1.0.9) unstable; urgency=low

  * tcp-balancer: store a copy of the socket address
  * lb: default log directory is /var/log/cm4all/beng-lb
  * lb: use new built-in watchdog instead of /usr/bin/daemon

 -- Max Kellermann <mk@cm4all.com>  Thu, 29 Sep 2011 16:19:34 +0200

cm4all-beng-proxy (1.0.8) unstable; urgency=low

  * resource-address: copy the delegate JailCGI parameters (crash bug fix)
  * response: use the same URI for storing and dropping widget sessions

 -- Max Kellermann <mk@cm4all.com>  Thu, 22 Sep 2011 13:39:08 +0200

cm4all-beng-proxy (1.0.7) unstable; urgency=low

  * inline-widget: discard request body when class lookup fails

 -- Max Kellermann <mk@cm4all.com>  Fri, 16 Sep 2011 12:16:04 +0200

cm4all-beng-proxy (1.0.6) unstable; urgency=low

  * processor: support short "SCRIPT" tag
  * widget-uri: use the template's view specification

 -- Max Kellermann <mk@cm4all.com>  Tue, 13 Sep 2011 18:14:24 +0200

cm4all-beng-proxy (1.0.5) unstable; urgency=low

  * resource-loader: delete comma when extracting from X-Forwarded-For

 -- Max Kellermann <mk@cm4all.com>  Mon, 05 Sep 2011 17:43:22 +0200

cm4all-beng-proxy (1.0.4) unstable; urgency=low

  * istream-replace: update the buffer reader after new data was added

 -- Max Kellermann <mk@cm4all.com>  Mon, 05 Sep 2011 15:43:17 +0200

cm4all-beng-proxy (1.0.3) unstable; urgency=low

  * merge release 0.9.35
  * control-handler: fix uninitialized variable

 -- Max Kellermann <mk@cm4all.com>  Thu, 18 Aug 2011 15:15:52 +0200

cm4all-beng-proxy (1.0.2) unstable; urgency=low

  * merge release 0.9.34
  * handler: always log translate client errors
  * tcp-balancer: fix memory leak in error handler
  * http-string: allow more characters in cookie values (RFC ignorant)

 -- Max Kellermann <mk@cm4all.com>  Mon, 01 Aug 2011 16:30:05 +0200

cm4all-beng-proxy (1.0.1) unstable; urgency=low

  * session: increase idle timeout to 20 minutes

 -- Max Kellermann <mk@cm4all.com>  Tue, 26 Jul 2011 11:23:36 +0200

cm4all-beng-proxy (1.0) unstable; urgency=low

  * merge release 0.9.33
  * header-forward: eliminate the duplicate "Date" response header
  * proxy-handler: don't pass internal URI arguments to CGI

 -- Max Kellermann <mk@cm4all.com>  Mon, 18 Jul 2011 17:07:42 +0200

cm4all-beng-proxy (0.10.14) unstable; urgency=low

  * merge release 0.9.32

 -- Max Kellermann <mk@cm4all.com>  Tue, 12 Jul 2011 19:02:23 +0200

cm4all-beng-proxy (0.10.13) unstable; urgency=low

  * growing-buffer: reset the position when skipping buffers

 -- Max Kellermann <mk@cm4all.com>  Wed, 06 Jul 2011 10:07:50 +0200

cm4all-beng-proxy (0.10.12) unstable; urgency=low

  * merge release 0.9.31
  * rewrite-uri: log widget base mismatch
  * istream-replace: fix assertion failure with splitted buffer

 -- Max Kellermann <mk@cm4all.com>  Tue, 05 Jul 2011 22:05:44 +0200

cm4all-beng-proxy (0.10.11) unstable; urgency=low

  * merge release 0.9.30
  * lb: add SSL/TLS support

 -- Max Kellermann <mk@cm4all.com>  Mon, 04 Jul 2011 17:14:21 +0200

cm4all-beng-proxy (0.10.10) unstable; urgency=low

  * merge release 0.9.29

 -- Max Kellermann <mk@cm4all.com>  Tue, 28 Jun 2011 17:56:43 +0200

cm4all-beng-proxy (0.10.9) unstable; urgency=low

  * merge release 0.9.28

 -- Max Kellermann <mk@cm4all.com>  Mon, 27 Jun 2011 13:38:03 +0200

cm4all-beng-proxy (0.10.8) unstable; urgency=low

  * lb_http: don't access the connection object after it was closed
  * restart the load balancer automatically

 -- Max Kellermann <mk@cm4all.com>  Wed, 22 Jun 2011 12:38:39 +0200

cm4all-beng-proxy (0.10.7) unstable; urgency=low

  * config: make the session cookie name configurable
  * uri-relative: allow relative base URIs (for CGI)
  * widget-uri: combine existing CGI PATH_INFO and given widget location
  * python/translation/widget: support "path_info" specification

 -- Max Kellermann <mk@cm4all.com>  Mon, 20 Jun 2011 14:54:38 +0200

cm4all-beng-proxy (0.10.6) unstable; urgency=low

  * merge release 0.9.26

 -- Max Kellermann <mk@cm4all.com>  Wed, 15 Jun 2011 09:19:28 +0200

cm4all-beng-proxy (0.10.5) unstable; urgency=low

  * merge release 0.9.26

 -- Max Kellermann <mk@cm4all.com>  Fri, 10 Jun 2011 10:09:09 +0200

cm4all-beng-proxy (0.10.4) unstable; urgency=low

  * doc: add beng-lb documentation
  * lb: implement "fallback" option
  * merge release 0.9.25

 -- Max Kellermann <mk@cm4all.com>  Wed, 08 Jun 2011 14:13:43 +0200

cm4all-beng-proxy (0.10.3) unstable; urgency=low

  * python/translation.widget: support keyword "sticky"
  * lb: implement sticky modes "failover", "cookie"

 -- Max Kellermann <mk@cm4all.com>  Mon, 06 Jun 2011 15:51:36 +0200

cm4all-beng-proxy (0.10.2) unstable; urgency=low

  * debian: fix beng-lb pid file name
  * lb_http: implement sticky sessions
  * merge release 0.9.24

 -- Max Kellermann <mk@cm4all.com>  Tue, 31 May 2011 14:32:03 +0200

cm4all-beng-proxy (0.10.1) unstable; urgency=low

  * lb_http: close request body on error
  * lb_listener: print error message when binding fails
  * merge release 0.9.23

 -- Max Kellermann <mk@cm4all.com>  Fri, 27 May 2011 13:13:55 +0200

cm4all-beng-proxy (0.10) unstable; urgency=low

  * failure: fix inverted logic bug in expiry check
  * tcp-balancer: implement session stickiness
  * lb: new stand-alone load balancer

 -- Max Kellermann <mk@cm4all.com>  Thu, 26 May 2011 14:32:02 +0200

cm4all-beng-proxy (0.9.35) unstable; urgency=low

  * resource-loader: pass the last X-Forwarded-For element to AJP

 -- Max Kellermann <mk@cm4all.com>  Thu, 18 Aug 2011 15:05:02 +0200

cm4all-beng-proxy (0.9.34) unstable; urgency=low

  * request: fix double request body close in errdoc handler
  * handler: close request body on early abort

 -- Max Kellermann <mk@cm4all.com>  Mon, 01 Aug 2011 16:21:43 +0200

cm4all-beng-proxy (0.9.33) unstable; urgency=low

  * {http,ajp}-request, errdoc: check before closing the request body on
    error

 -- Max Kellermann <mk@cm4all.com>  Mon, 18 Jul 2011 16:30:29 +0200

cm4all-beng-proxy (0.9.32) unstable; urgency=low

  * processor: dispose request body when focused widget was not found
  * http-string: allow the slash in cookie values (RFC ignorant)

 -- Max Kellermann <mk@cm4all.com>  Tue, 12 Jul 2011 18:16:01 +0200

cm4all-beng-proxy (0.9.31) unstable; urgency=low

  * growing-buffer: fix assertion failure with empty first buffer

 -- Max Kellermann <mk@cm4all.com>  Tue, 05 Jul 2011 21:58:24 +0200

cm4all-beng-proxy (0.9.30) unstable; urgency=low

  * growing-buffer: fix assertion failure in reader when buffer is empty

 -- Max Kellermann <mk@cm4all.com>  Mon, 04 Jul 2011 16:59:28 +0200

cm4all-beng-proxy (0.9.29) unstable; urgency=low

  * http-string: allow the equality sign in cookie values (RFC ignorant)

 -- Max Kellermann <mk@cm4all.com>  Tue, 28 Jun 2011 17:50:23 +0200

cm4all-beng-proxy (0.9.28) unstable; urgency=low

  * http-string: allow round brackets in cookie values (RFC ignorant)

 -- Max Kellermann <mk@cm4all.com>  Mon, 27 Jun 2011 13:23:58 +0200

cm4all-beng-proxy (0.9.27) unstable; urgency=low

  * handler: don't delete existing session in TRANSPARENT mode

 -- Max Kellermann <mk@cm4all.com>  Wed, 15 Jun 2011 09:08:48 +0200

cm4all-beng-proxy (0.9.26) unstable; urgency=low

  * worker: read "crash" value before destroying shared memory
  * session: fix crash while discarding session

 -- Max Kellermann <mk@cm4all.com>  Fri, 10 Jun 2011 09:54:56 +0200

cm4all-beng-proxy (0.9.25) unstable; urgency=low

  * response: discard the request body before passing to errdoc
  * worker: don't restart all workers after "safe" worker crash
  * cgi: check for end-of-file after splice

 -- Max Kellermann <mk@cm4all.com>  Wed, 08 Jun 2011 15:02:35 +0200

cm4all-beng-proxy (0.9.24) unstable; urgency=low

  * fcgi-client: really discard packets on request id mismatch
  * memcached-client: don't schedule read event when buffer is full
  * session: support beng-lb sticky sessions

 -- Max Kellermann <mk@cm4all.com>  Tue, 31 May 2011 14:23:41 +0200

cm4all-beng-proxy (0.9.23) unstable; urgency=low

  * tcp-balancer: retry connecting to cluster if a node fails

 -- Max Kellermann <mk@cm4all.com>  Fri, 27 May 2011 13:01:31 +0200

cm4all-beng-proxy (0.9.22) unstable; urgency=low

  * failure: fix inverted logic bug in expiry check
  * uri-extract: support AJP URLs, fixes AJP cookies
  * ajp-client: don't schedule read event when buffer is full

 -- Max Kellermann <mk@cm4all.com>  Thu, 26 May 2011 08:32:32 +0200

cm4all-beng-proxy (0.9.21) unstable; urgency=low

  * balancer: re-enable load balancing (regression fix)
  * merge release 0.8.38

 -- Max Kellermann <mk@cm4all.com>  Fri, 20 May 2011 11:03:31 +0200

cm4all-beng-proxy (0.9.20) unstable; urgency=low

  * http-cache: fix assertion failure caused by wrong destructor
  * merge release 0.8.37

 -- Max Kellermann <mk@cm4all.com>  Mon, 16 May 2011 14:03:09 +0200

cm4all-beng-proxy (0.9.19) unstable; urgency=low

  * http-request: don't retry requests with a request body

 -- Max Kellermann <mk@cm4all.com>  Thu, 12 May 2011 11:35:55 +0200

cm4all-beng-proxy (0.9.18) unstable; urgency=low

  * http-body: fix assertion failure on EOF chunk after socket was closed
  * widget-http: fix crash in widget lookup error handler
  * merge release 0.8.36

 -- Max Kellermann <mk@cm4all.com>  Tue, 10 May 2011 18:56:33 +0200

cm4all-beng-proxy (0.9.17) unstable; urgency=low

  * growing-buffer: fix assertion failure after large initial write
  * http-request: retry after connection failure
  * test/t-cgi: fix bashisms in test scripts

 -- Max Kellermann <mk@cm4all.com>  Wed, 04 May 2011 18:54:57 +0200

cm4all-beng-proxy (0.9.16) unstable; urgency=low

  * resource-address: append "transparent" args to CGI path_info
  * tcache: fix crash on FastCGI with BASE

 -- Max Kellermann <mk@cm4all.com>  Mon, 02 May 2011 16:07:21 +0200

cm4all-beng-proxy (0.9.15) unstable; urgency=low

  * configure.ac: check if valgrind/memcheck.h is installed
  * configure.ac: check if libattr is available
  * access-log: log Referer and User-Agent
  * access-log: log the request duration
  * proxy-handler: allow forwarding URI arguments
  * merge release 0.8.35

 -- Max Kellermann <mk@cm4all.com>  Wed, 27 Apr 2011 18:54:17 +0200

cm4all-beng-proxy (0.9.14) unstable; urgency=low

  * processor: don't clear widget pointer at opening tag
  * debian: move ulimit call from init script to *.default
  * merge release 0.8.33

 -- Max Kellermann <mk@cm4all.com>  Wed, 13 Apr 2011 17:03:29 +0200

cm4all-beng-proxy (0.9.13) unstable; urgency=low

  * proxy-widget: apply the widget's response header forward settings
  * response: add option to dump the widget tree
  * widget-class: move header forward settings to view
  * merge release 0.8.30

 -- Max Kellermann <mk@cm4all.com>  Mon, 04 Apr 2011 16:31:26 +0200

cm4all-beng-proxy (0.9.12) unstable; urgency=low

  * widget: internal API refactorization
  * was-control: fix argument order in "abort" call
  * was-client: duplicate the GError object when it is used twice
  * {file,delegate}-handler: add Expires/ETag headers to 304 response
  * cgi: allow setting environment variables

 -- Max Kellermann <mk@cm4all.com>  Thu, 24 Mar 2011 15:12:54 +0100

cm4all-beng-proxy (0.9.11) unstable; urgency=low

  * processor: major API refactorization
  * merge release 0.8.29

 -- Max Kellermann <mk@cm4all.com>  Mon, 21 Mar 2011 19:43:28 +0100

cm4all-beng-proxy (0.9.10) unstable; urgency=low

  * merge release 0.8.27

 -- Max Kellermann <mk@cm4all.com>  Fri, 18 Mar 2011 14:11:16 +0100

cm4all-beng-proxy (0.9.9) unstable; urgency=low

  * merge release 0.8.25

 -- Max Kellermann <mk@cm4all.com>  Mon, 14 Mar 2011 16:05:51 +0100

cm4all-beng-proxy (0.9.8) unstable; urgency=low

  * translate: support UNIX domain sockets in ADDRESS_STRING
  * resource-address: support connections to existing FastCGI servers

 -- Max Kellermann <mk@cm4all.com>  Fri, 11 Mar 2011 19:24:33 +0100

cm4all-beng-proxy (0.9.7) unstable; urgency=low

  * merge release 0.8.24

 -- Max Kellermann <mk@cm4all.com>  Fri, 04 Mar 2011 13:07:36 +0100

cm4all-beng-proxy (0.9.6) unstable; urgency=low

  * merge release 0.8.23

 -- Max Kellermann <mk@cm4all.com>  Mon, 28 Feb 2011 11:47:45 +0100

cm4all-beng-proxy (0.9.5) unstable; urgency=low

  * translate: allow SITE without CGI

 -- Max Kellermann <mk@cm4all.com>  Mon, 31 Jan 2011 06:35:24 +0100

cm4all-beng-proxy (0.9.4) unstable; urgency=low

  * widget-class: allow distinct addresses for each view

 -- Max Kellermann <mk@cm4all.com>  Thu, 27 Jan 2011 17:51:21 +0100

cm4all-beng-proxy (0.9.3) unstable; urgency=low

  * istream-catch: log errors
  * proxy-handler: pass the original request URI to (Fast)CGI
  * proxy-handler: pass the original document root to (Fast)CGI
  * fcgi-stock: pass site id to child process
  * translation: new packet "HOME" for JailCGI
  * resource-loader: get remote host from "X-Forwarded-For"
  * cgi, fcgi-client: pass client IP address to application

 -- Max Kellermann <mk@cm4all.com>  Fri, 21 Jan 2011 18:13:38 +0100

cm4all-beng-proxy (0.9.2) unstable; urgency=low

  * merge release 0.8.21
  * http-response: better context for error messages
  * istream: method close() does not invoke handler->abort()
  * istream: better context for error messages
  * ajp-client: destruct properly when request stream fails
  * {delegate,fcgi,was}-stock: use the JailCGI 1.4 wrapper

 -- Max Kellermann <mk@cm4all.com>  Mon, 17 Jan 2011 12:08:04 +0100

cm4all-beng-proxy (0.9.1) unstable; urgency=low

  * http-server: count the number of raw bytes sent and received
  * control-handler: support TCACHE_INVALIDATE with SITE
  * new programs "log-forward", "log-exec" for network logging
  * new program "log-split" for creating per-site log files
  * new program "log-traffic" for creating per-site traffic logs
  * move logging servers to new package cm4all-beng-proxy-logging
  * python/control.client: add parameter "broadcast"

 -- Max Kellermann <mk@cm4all.com>  Thu, 02 Dec 2010 12:07:16 +0100

cm4all-beng-proxy (0.9) unstable; urgency=low

  * merge release 0.8.19
  * was-client: explicitly send 32 bit METHOD payload
  * was-client: explicitly parse STATUS as 32 bit integer
  * was-client: clear control channel object on destruction
  * was-client: reuse child process if state is clean on EOF
  * was-client: abort properly after receiving illegal packet
  * was-client: allow "request STOP" before response completed
  * was-client: postpone the response handler invocation
  * was-control: send packets in bulk
  * python: support WAS widgets
  * http-server: enable "cork" mode only for beginning of response
  * http-cache: don't access freed memory in pool_unref_denotify()
  * http: use libcm4all-http
  * new datagram based binary protocol for access logging
  * main: default WAS stock limit is 16

 -- Max Kellermann <mk@cm4all.com>  Thu, 18 Nov 2010 19:56:17 +0100

cm4all-beng-proxy (0.8.38) unstable; urgency=low

  * failure: update time stamp on existing item
  * errdoc: free the original response body on abort

 -- Max Kellermann <mk@cm4all.com>  Fri, 20 May 2011 10:17:14 +0200

cm4all-beng-proxy (0.8.37) unstable; urgency=low

  * widget-resolver: don't reuse failed resolver
  * http-request: fix NULL pointer dereference on invalid URI
  * config: disable the TCP stock limit by default

 -- Max Kellermann <mk@cm4all.com>  Mon, 16 May 2011 13:41:32 +0200

cm4all-beng-proxy (0.8.36) unstable; urgency=low

  * http-server: check if client closes connection while processing
  * http-client: release the socket before invoking the callback
  * fcgi-client: fix assertion failure on full input buffer
  * memcached-client: re-enable socket event after direct copy
  * istream-file: fix assertion failure on range request
  * test/t-cgi: fix bashisms in test scripts

 -- Max Kellermann <mk@cm4all.com>  Tue, 10 May 2011 18:45:48 +0200

cm4all-beng-proxy (0.8.35) unstable; urgency=low

  * session: fix potential session defragmentation crash
  * ajp-request: use "host:port" as TCP stock key
  * cgi: evaluate the Content-Length response header

 -- Max Kellermann <mk@cm4all.com>  Wed, 27 Apr 2011 13:32:05 +0200

cm4all-beng-proxy (0.8.34) unstable; urgency=low

  * js: replace all '%' with '$'
  * js: check if session_id is null
  * debian: add package cm4all-beng-proxy-tools

 -- Max Kellermann <mk@cm4all.com>  Tue, 19 Apr 2011 18:43:54 +0200

cm4all-beng-proxy (0.8.33) unstable; urgency=low

  * processor: don't quote query string arguments with dollar sign
  * widget-request: safely remove "view" and "path" from argument table
  * debian/control: add "Breaks << 0.8.32" on the JavaScript library

 -- Max Kellermann <mk@cm4all.com>  Tue, 12 Apr 2011 18:21:55 +0200

cm4all-beng-proxy (0.8.32) unstable; urgency=low

  * args: quote arguments with the dollar sign

 -- Max Kellermann <mk@cm4all.com>  Tue, 12 Apr 2011 13:34:42 +0200

cm4all-beng-proxy (0.8.31) unstable; urgency=low

  * proxy-widget: eliminate the duplicate "Server" response header
  * translation: add packet UNTRUSTED_SITE_SUFFIX

 -- Max Kellermann <mk@cm4all.com>  Thu, 07 Apr 2011 16:23:37 +0200

cm4all-beng-proxy (0.8.30) unstable; urgency=low

  * handler: make lower-case realm name from the "Host" header
  * session: copy attribute "realm", fixes segmentation fault

 -- Max Kellermann <mk@cm4all.com>  Tue, 29 Mar 2011 16:47:43 +0200

cm4all-beng-proxy (0.8.29) unstable; urgency=low

  * ajp-client: send query string in an AJP attribute

 -- Max Kellermann <mk@cm4all.com>  Mon, 21 Mar 2011 19:16:16 +0100

cm4all-beng-proxy (0.8.28) unstable; urgency=low

  * resource-loader: use X-Forwarded-For to obtain AJP remote host
  * resource-loader: strip port from AJP remote address
  * resource-loader: don't pass remote host to AJP server
  * resource-loader: parse server port for AJP
  * ajp-client: always send content-length
  * ajp-client: parse the remaining buffer after EAGAIN

 -- Max Kellermann <mk@cm4all.com>  Mon, 21 Mar 2011 11:12:07 +0100

cm4all-beng-proxy (0.8.27) unstable; urgency=low

  * http-request: close the request body on malformed URI
  * ajp-request: AJP translation packet contains ajp://host:port/path

 -- Max Kellermann <mk@cm4all.com>  Fri, 18 Mar 2011 14:04:21 +0100

cm4all-beng-proxy (0.8.26) unstable; urgency=low

  * python/response: fix typo in ajp()
  * session: validate sessions only within one realm

 -- Max Kellermann <mk@cm4all.com>  Fri, 18 Mar 2011 08:59:41 +0100

cm4all-beng-proxy (0.8.25) unstable; urgency=low

  * widget-http: discard request body on unknown view name
  * inline-widget: discard request body on error
  * {http,fcgi,was}-client: allocate response headers from caller pool
  * cmdline: fcgi_stock_limit defaults to 0 (no limit)

 -- Max Kellermann <mk@cm4all.com>  Mon, 14 Mar 2011 15:53:42 +0100

cm4all-beng-proxy (0.8.24) unstable; urgency=low

  * fcgi-client: release the connection even when padding not consumed
    after empty response

 -- Max Kellermann <mk@cm4all.com>  Wed, 02 Mar 2011 17:39:33 +0100

cm4all-beng-proxy (0.8.23) unstable; urgency=low

  * memcached-client: allocate a new memory pool
  * memcached-client: copy caller_pool reference before freeing the client
  * fcgi-client: check headers!=NULL
  * fcgi-client: release the connection even when padding not consumed

 -- Max Kellermann <mk@cm4all.com>  Mon, 28 Feb 2011 10:50:02 +0100

cm4all-beng-proxy (0.8.22) unstable; urgency=low

  * cgi: fill special variables CONTENT_TYPE, CONTENT_LENGTH
  * memcached-client: remove stray pool_unref() call
  * memcached-client: reuse the socket if the remaining value is buffered
  * http-cache-choice: abbreviate memcached keys
  * *-cache: allocate a parent pool for cache items
  * pool: re-enable linear pools
  * frame: free the request body on error
  * http-cache: free cached body which was dismissed

 -- Max Kellermann <mk@cm4all.com>  Mon, 07 Feb 2011 15:34:09 +0100

cm4all-beng-proxy (0.8.21) unstable; urgency=low

  * merge release 0.7.55
  * jail: translate the document root properly
  * header-forward: forward the "Host" header to CGI/FastCGI/AJP
  * http-error: map ENOTDIR to "404 Not Found"
  * http-server: fix assertion failure on write error
  * fcgi-stock: clear all environment variables

 -- Max Kellermann <mk@cm4all.com>  Thu, 06 Jan 2011 16:04:20 +0100

cm4all-beng-proxy (0.8.20) unstable; urgency=low

  * widget-resolver: add pedantic state assertions
  * async: remember a copy of the operation in !NDEBUG
  * python/translation/response: max_age() returns self

 -- Max Kellermann <mk@cm4all.com>  Mon, 06 Dec 2010 23:02:50 +0100

cm4all-beng-proxy (0.8.19) unstable; urgency=low

  * merge release 0.7.54

 -- Max Kellermann <mk@cm4all.com>  Wed, 17 Nov 2010 16:25:10 +0100

cm4all-beng-proxy (0.8.18) unstable; urgency=low

  * was-client: explicitly send 32 bit METHOD payload
  * was-client: explicitly parse STATUS as 32 bit integer
  * istream: check presence of as_fd() in optimized build

 -- Max Kellermann <mk@cm4all.com>  Fri, 05 Nov 2010 11:00:54 +0100

cm4all-beng-proxy (0.8.17) unstable; urgency=low

  * merged release 0.7.53
  * widget: use colon as widget path separator
  * was-client: check for abort during response handler
  * was-client: implement STOP
  * was-client: release memory pools
  * was-launch: enable non-blocking mode on input and output
  * http-server: don't crash on malformed pipelined request
  * main: free the WAS stock and the UDP listener in the SIGTERM handler

 -- Max Kellermann <mk@cm4all.com>  Thu, 28 Oct 2010 19:50:26 +0200

cm4all-beng-proxy (0.8.16) unstable; urgency=low

  * merged release 0.7.52
  * was-client: support for the WAS protocol

 -- Max Kellermann <mk@cm4all.com>  Wed, 13 Oct 2010 16:45:18 +0200

cm4all-beng-proxy (0.8.15) unstable; urgency=low

  * resource-address: don't skip question mark twice

 -- Max Kellermann <mk@cm4all.com>  Tue, 28 Sep 2010 12:20:33 +0200

cm4all-beng-proxy (0.8.14) unstable; urgency=low

  * processor: schedule "xmlns:c" deletion

 -- Max Kellermann <mk@cm4all.com>  Thu, 23 Sep 2010 14:42:31 +0200

cm4all-beng-proxy (0.8.13) unstable; urgency=low

  * processor: delete "xmlns:c" attributes from link elements
  * istream-{head,zero}: implement method available()
  * merged release 0.7.51

 -- Max Kellermann <mk@cm4all.com>  Tue, 17 Aug 2010 09:54:33 +0200

cm4all-beng-proxy (0.8.12) unstable; urgency=low

  * http-cache-memcached: copy resource address
  * debian/control: add missing ${shlibs:Depends}
  * merged release 0.7.50

 -- Max Kellermann <mk@cm4all.com>  Thu, 12 Aug 2010 20:17:52 +0200

cm4all-beng-proxy (0.8.11) unstable; urgency=low

  * delegate-client: fix SCM_RIGHTS check
  * use Linux 2.6 CLOEXEC/NONBLOCK flags
  * tcache: INVALIDATE removes all variants (error documents etc.)
  * control: new UDP based protocol, allows invalidating caches
  * hashmap: fix assertion failure in hashmap_remove_match()
  * merged release 0.7.49

 -- Max Kellermann <mk@cm4all.com>  Tue, 10 Aug 2010 15:48:10 +0200

cm4all-beng-proxy (0.8.10) unstable; urgency=low

  * tcache: copy response.previous

 -- Max Kellermann <mk@cm4all.com>  Mon, 02 Aug 2010 18:03:43 +0200

cm4all-beng-proxy (0.8.9) unstable; urgency=low

  * (f?)cgi-handler: forward query string only if focused
  * ajp-handler: merge into proxy-handler
  * proxy-handler: forward query string if focused
  * cgi, fastcgi-handler: enable the resource cache
  * translation: add packets CHECK and PREVIOUS for authentication
  * python: add Response.max_age()

 -- Max Kellermann <mk@cm4all.com>  Fri, 30 Jul 2010 11:39:22 +0200

cm4all-beng-proxy (0.8.8) unstable; urgency=low

  * prototypes/translate.py: added new ticket-fastcgi programs
  * http-cache: implement FastCGI caching
  * merged release 0.7.47

 -- Max Kellermann <mk@cm4all.com>  Wed, 21 Jul 2010 13:00:43 +0200

cm4all-beng-proxy (0.8.7) unstable; urgency=low

  * istream-delayed: update the "direct" bit mask
  * http-client: send "Expect: 100-continue"
  * response, widget-http: apply istream_pipe to filter input
  * proxy-handler: apply istream_pipe to request body
  * istream-ajp-body: send larger request body packets
  * ajp-client: support splice()
  * merged release 0.7.46

 -- Max Kellermann <mk@cm4all.com>  Fri, 25 Jun 2010 18:52:04 +0200

cm4all-beng-proxy (0.8.6) unstable; urgency=low

  * translation: added support for custom error documents
  * response: convert HEAD to GET if filter follows
  * processor: short-circuit on HEAD request
  * python: depend on python-twisted-core

 -- Max Kellermann <mk@cm4all.com>  Wed, 16 Jun 2010 16:37:42 +0200

cm4all-beng-proxy (0.8.5) unstable; urgency=low

  * istream-tee: allow second output to block
  * widget-http: don't transform error documents
  * response, widget-http: disable filters after widget frame request
  * translation: added packet FILTER_4XX to filter client errors
  * merged release 0.7.45

 -- Max Kellermann <mk@cm4all.com>  Thu, 10 Jun 2010 16:13:14 +0200

cm4all-beng-proxy (0.8.4) unstable; urgency=low

  * python: added missing "Response" import
  * python: resume parsing after deferred call
  * http-client: implement istream method as_fd()
  * merged release 0.7.44

 -- Max Kellermann <mk@cm4all.com>  Mon, 07 Jun 2010 17:01:16 +0200

cm4all-beng-proxy (0.8.3) unstable; urgency=low

  * file-handler: implement If-Range (RFC 2616 14.27)
  * merged release 0.7.42

 -- Max Kellermann <mk@cm4all.com>  Tue, 01 Jun 2010 16:17:13 +0200

cm4all-beng-proxy (0.8.2) unstable; urgency=low

  * cookie-client: verify the cookie path
  * python: use Twisted's logging library
  * python: added a widget registry class
  * merged release 0.7.41

 -- Max Kellermann <mk@cm4all.com>  Wed, 26 May 2010 13:08:16 +0200

cm4all-beng-proxy (0.8.1) unstable; urgency=low

  * http-cache-memcached: delete entity records on POST

 -- Max Kellermann <mk@cm4all.com>  Tue, 18 May 2010 12:21:55 +0200

cm4all-beng-proxy (0.8) unstable; urgency=low

  * istream: added method as_fd() to convert istream to file descriptor
  * fork: support passing stdin istream fd to child process
  * http-cache: discard only matching entries on POST
  * istream-html-escape: escape single and double quote
  * rewrite-uri: escape the result with XML entities

 -- Max Kellermann <mk@cm4all.com>  Thu, 13 May 2010 12:34:46 +0200

cm4all-beng-proxy (0.7.55) unstable; urgency=low

  * pool: reparent pools in optimized build
  * istream-deflate: add missing pool reference while reading
  * istream-deflate: fix several error handlers

 -- Max Kellermann <mk@cm4all.com>  Thu, 06 Jan 2011 12:59:39 +0100

cm4all-beng-proxy (0.7.54) unstable; urgency=low

  * http-server: fix crash on deferred chunked request body
  * parser: fix crash on malformed SCRIPT element

 -- Max Kellermann <mk@cm4all.com>  Wed, 17 Nov 2010 16:13:09 +0100

cm4all-beng-proxy (0.7.53) unstable; urgency=low

  * http-server: don't crash on malformed pipelined request
  * sink-header: fix assertion failure on empty trailer

 -- Max Kellermann <mk@cm4all.com>  Thu, 28 Oct 2010 18:39:01 +0200

cm4all-beng-proxy (0.7.52) unstable; urgency=low

  * fcgi-client: fix send timeout handler
  * fork: finish the buffer after pipe was drained

 -- Max Kellermann <mk@cm4all.com>  Wed, 13 Oct 2010 16:39:26 +0200

cm4all-beng-proxy (0.7.51) unstable; urgency=low

  * http-client: clear response body pointer before forwarding EOF event
  * processor: fix assertion failure for c:mode in c:widget

 -- Max Kellermann <mk@cm4all.com>  Mon, 16 Aug 2010 17:01:48 +0200

cm4all-beng-proxy (0.7.50) unstable; urgency=low

  * header-forward: don't forward the "Host" header to HTTP servers
  * resource-address: use uri_relative() for CGI
  * uri-relative: don't lose host name in uri_absolute()
  * uri-relative: don't fail on absolute URIs
  * http-cache-heap: don't use uninitialized item size

 -- Max Kellermann <mk@cm4all.com>  Thu, 12 Aug 2010 20:03:49 +0200

cm4all-beng-proxy (0.7.49) unstable; urgency=low

  * hashmap: fix assertion failure in hashmap_remove_value()

 -- Max Kellermann <mk@cm4all.com>  Tue, 10 Aug 2010 15:37:12 +0200

cm4all-beng-proxy (0.7.48) unstable; urgency=low

  * pipe-stock: add assertions on file descriptors

 -- Max Kellermann <mk@cm4all.com>  Mon, 09 Aug 2010 14:56:54 +0200

cm4all-beng-proxy (0.7.47) unstable; urgency=low

  * cmdline: add option "--group"

 -- Max Kellermann <mk@cm4all.com>  Fri, 16 Jul 2010 18:39:53 +0200

cm4all-beng-proxy (0.7.46) unstable; urgency=low

  * handler: initialize all translate_response attributes
  * http-client: consume buffer before header length check
  * istream-pipe: clear "direct" flags in constructor
  * istream-pipe: return gracefully when handler blocks
  * ajp-client: hold pool reference to reset TCP_CORK

 -- Max Kellermann <mk@cm4all.com>  Mon, 21 Jun 2010 17:53:21 +0200

cm4all-beng-proxy (0.7.45) unstable; urgency=low

  * istream-tee: separate "weak" values for the two outputs
  * fcache: don't close output when caching has been canceled
  * tcache: copy the attribute "secure_cookie"

 -- Max Kellermann <mk@cm4all.com>  Thu, 10 Jun 2010 15:21:34 +0200

cm4all-beng-proxy (0.7.44) unstable; urgency=low

  * http-client: check response header length
  * http-server: check request header length

 -- Max Kellermann <mk@cm4all.com>  Mon, 07 Jun 2010 16:51:57 +0200

cm4all-beng-proxy (0.7.43) unstable; urgency=low

  * http-cache: fixed NULL pointer dereference when storing empty response
    body on the heap

 -- Max Kellermann <mk@cm4all.com>  Tue, 01 Jun 2010 18:52:45 +0200

cm4all-beng-proxy (0.7.42) unstable; urgency=low

  * fork: check "direct" flag again after buffer flush
  * pool: pool_unref_denotify() remembers the code location
  * sink-{buffer,gstring}: don't invoke callback in abort()
  * async: added another debug flag to verify correctness

 -- Max Kellermann <mk@cm4all.com>  Mon, 31 May 2010 21:15:58 +0200

cm4all-beng-proxy (0.7.41) unstable; urgency=low

  * http-cache: initialize response status and headers on empty body

 -- Max Kellermann <mk@cm4all.com>  Tue, 25 May 2010 16:27:25 +0200

cm4all-beng-proxy (0.7.40) unstable; urgency=low

  * http-cache: fixed NULL pointer dereference when storing empty response
    body in memcached

 -- Max Kellermann <mk@cm4all.com>  Tue, 25 May 2010 15:04:44 +0200

cm4all-beng-proxy (0.7.39) unstable; urgency=low

  * memcached-stock: close value on connect failure
  * http: implement remaining status codes
  * http-cache: allow caching empty response body
  * http-cache: cache status codes 203, 206, 300, 301, 410
  * http-cache: don't cache authorized resources

 -- Max Kellermann <mk@cm4all.com>  Fri, 21 May 2010 17:37:29 +0200

cm4all-beng-proxy (0.7.38) unstable; urgency=low

  * http-server: send HTTP/1.1 declaration with "100 Continue"
  * connection: initialize "site_name", fixes crash bug
  * translation: added packet SECURE_COOKIE

 -- Max Kellermann <mk@cm4all.com>  Thu, 20 May 2010 15:40:34 +0200

cm4all-beng-proxy (0.7.37) unstable; urgency=low

  * *-client: implement a socket leak detector
  * handler: initialize response header without translation server

 -- Max Kellermann <mk@cm4all.com>  Tue, 18 May 2010 12:05:11 +0200

cm4all-beng-proxy (0.7.36) unstable; urgency=low

  * http-client: fixed NULL pointer dereference
  * handler, response: removed duplicate request body destruction calls

 -- Max Kellermann <mk@cm4all.com>  Tue, 11 May 2010 17:16:36 +0200

cm4all-beng-proxy (0.7.35) unstable; urgency=low

  * {http,fcgi,ajp}-request: close the request body on abort
  * handler: set fake translation response on malformed URI

 -- Max Kellermann <mk@cm4all.com>  Mon, 10 May 2010 11:22:23 +0200

cm4all-beng-proxy (0.7.34) unstable; urgency=low

  * translate: check the UNTRUSTED packet
  * translation: added packet UNTRUSTED_PREFIX

 -- Max Kellermann <mk@cm4all.com>  Fri, 30 Apr 2010 19:14:37 +0200

cm4all-beng-proxy (0.7.33) unstable; urgency=low

  * merged release 0.7.27.1
  * fcache: don't continue storing in background
  * fcgi-client: re-add event after some input data has been read

 -- Max Kellermann <mk@cm4all.com>  Fri, 30 Apr 2010 11:31:08 +0200

cm4all-beng-proxy (0.7.32) unstable; urgency=low

  * response: generate the "Server" response header
  * response: support the Authentication-Info response header
  * response: support custom authentication pages
  * translation: support custom response headers

 -- Max Kellermann <mk@cm4all.com>  Tue, 27 Apr 2010 17:09:59 +0200

cm4all-beng-proxy (0.7.31) unstable; urgency=low

  * support HTTP authentication (RFC 2617)

 -- Max Kellermann <mk@cm4all.com>  Mon, 26 Apr 2010 17:26:42 +0200

cm4all-beng-proxy (0.7.30) unstable; urgency=low

  * fcgi-client: support responses without a body
  * {http,fcgi}-client: hold caller pool reference during callback

 -- Max Kellermann <mk@cm4all.com>  Fri, 23 Apr 2010 14:41:05 +0200

cm4all-beng-proxy (0.7.29) unstable; urgency=low

  * http-cache: added missing pool_unref() in memcached_miss()
  * pool: added checked pool references

 -- Max Kellermann <mk@cm4all.com>  Thu, 22 Apr 2010 15:45:48 +0200

cm4all-beng-proxy (0.7.28) unstable; urgency=low

  * fcgi-client: support response status
  * translate: malformed packets are fatal
  * http-cache: don't cache resources with very long URIs
  * memcached-client: increase the maximum key size to 32 kB

 -- Max Kellermann <mk@cm4all.com>  Thu, 15 Apr 2010 15:06:51 +0200

cm4all-beng-proxy (0.7.27.1) unstable; urgency=low

  * http-cache: added missing pool_unref() in memcached_miss()
  * http-cache: don't cache resources with very long URIs
  * memcached-client: increase the maximum key size to 32 kB
  * fork: properly handle partially filled output buffer
  * fork: re-add event after some input data has been read

 -- Max Kellermann <mk@cm4all.com>  Thu, 29 Apr 2010 15:30:21 +0200

cm4all-beng-proxy (0.7.27) unstable; urgency=low

  * session: use GLib's PRNG to generate session ids
  * session: seed the PRNG with /dev/random
  * response: log UNTRUSTED violation attempts
  * response: drop widget sessions when there is no focus

 -- Max Kellermann <mk@cm4all.com>  Fri, 09 Apr 2010 12:04:18 +0200

cm4all-beng-proxy (0.7.26) unstable; urgency=low

  * memcached-client: schedule read event before callback
  * istream-tee: continue with second output if first is closed

 -- Max Kellermann <mk@cm4all.com>  Sun, 28 Mar 2010 18:08:11 +0200

cm4all-beng-proxy (0.7.25) unstable; urgency=low

  * memcached-client: don't poll if socket is closed
  * fork: close file descriptor on input error
  * pool: don't check attachments in pool_trash()

 -- Max Kellermann <mk@cm4all.com>  Thu, 25 Mar 2010 13:28:01 +0100

cm4all-beng-proxy (0.7.24) unstable; urgency=low

  * memcached-client: release socket after splice

 -- Max Kellermann <mk@cm4all.com>  Mon, 22 Mar 2010 11:29:45 +0100

cm4all-beng-proxy (0.7.23) unstable; urgency=low

  * sink-header: support splice
  * memcached-client: support splice (response)
  * fcgi-client: recover correctly after send error
  * fcgi-client: support chunked request body
  * fcgi-client: basic splice support for the request body
  * http-cache: duplicate headers
  * {http,memcached}-client: check "direct" mode after buffer flush
  * cmdline: added option "fcgi_stock_limit"
  * python: auto-export function write_packet()
  * python: Response methods return self

 -- Max Kellermann <mk@cm4all.com>  Fri, 19 Mar 2010 13:28:35 +0100

cm4all-beng-proxy (0.7.22) unstable; urgency=low

  * python: re-add function write_packet()

 -- Max Kellermann <mk@cm4all.com>  Fri, 12 Mar 2010 12:27:21 +0100

cm4all-beng-proxy (0.7.21) unstable; urgency=low

  * ajp-client: handle EAGAIN from send()
  * python: install the missing sources

 -- Max Kellermann <mk@cm4all.com>  Thu, 11 Mar 2010 16:58:25 +0100

cm4all-beng-proxy (0.7.20) unstable; urgency=low

  * http-client: don't reinstate event when socket is closed
  * access-log: log the site name
  * python: removed unused function write_packet()
  * python: split the module beng_proxy.translation
  * python: allow overriding query string and param in absolute_uri()
  * python: moved absolute_uri() to a separate library

 -- Max Kellermann <mk@cm4all.com>  Thu, 11 Mar 2010 09:48:52 +0100

cm4all-beng-proxy (0.7.19) unstable; urgency=low

  * client-socket: translate EV_TIMEOUT to ETIMEDOUT
  * fork: refill the input buffer as soon as possible
  * delegate-client: implement an abortable event
  * pool: added assertions for libevent leaks
  * direct: added option "-s enable_splice=no"

 -- Max Kellermann <mk@cm4all.com>  Thu, 04 Mar 2010 17:34:56 +0100

cm4all-beng-proxy (0.7.18) unstable; urgency=low

  * args: reserve memory for the trailing null byte

 -- Max Kellermann <mk@cm4all.com>  Tue, 23 Feb 2010 17:46:04 +0100

cm4all-beng-proxy (0.7.17) unstable; urgency=low

  * translation: added the BOUNCE packet (variant of REDIRECT)
  * translation: change widget packet HOST to UNTRUSTED
  * translation: pass internal URI arguments to the translation server
  * handler: use the specified status with REDIRECT
  * python: added method Request.absolute_uri()

 -- Max Kellermann <mk@cm4all.com>  Tue, 23 Feb 2010 16:15:22 +0100

cm4all-beng-proxy (0.7.16) unstable; urgency=low

  * processor: separate trusted from untrusted widgets by host name
  * processor: mode=partition is deprecated
  * translate: fix DOCUMENT_ROOT handler for CGI/FASTCGI
  * fcgi-request: added JailCGI support

 -- Max Kellermann <mk@cm4all.com>  Fri, 19 Feb 2010 14:29:29 +0100

cm4all-beng-proxy (0.7.15) unstable; urgency=low

  * processor: unreference the caller pool in abort()
  * tcache: clear BASE on mismatch
  * fcgi-client: generate the Content-Length request header
  * fcgi-client: send the CONTENT_TYPE parameter
  * prototypes/translate.py: use FastCGI to run PHP

 -- Max Kellermann <mk@cm4all.com>  Thu, 11 Feb 2010 14:43:21 +0100

cm4all-beng-proxy (0.7.14) unstable; urgency=low

  * connection: drop connections when the limit is exceeded
  * resource-address: added BASE support
  * fcgi-client: check the request ID in response packets
  * http-client: check response body when request body is closed
  * html-escape: use the last ampersand before the semicolon
  * html-escape: support &apos;
  * processor: unescape widget parameter values

 -- Max Kellermann <mk@cm4all.com>  Fri, 29 Jan 2010 17:49:43 +0100

cm4all-beng-proxy (0.7.13) unstable; urgency=low

  * fcgi-request: duplicate socket path
  * fcgi-request: support ACTION
  * fcgi-client: provide SCRIPT_FILENAME
  * fcgi-client: append empty PARAMS packet
  * fcgi-client: try to read response before request is finished
  * fcgi-client: implement the STDERR packet
  * fcgi-client: support request headers and body
  * fcgi-stock: manage one socket per child process
  * fcgi-stock: unlink socket path after connect
  * fcgi-stock: redirect fd 1,2 to /dev/null
  * fcgi-stock: kill FastCGI processes after 5 minutes idle
  * translation: new packet PAIR for passing parameters to FastCGI

 -- Max Kellermann <mk@cm4all.com>  Thu, 14 Jan 2010 13:36:48 +0100

cm4all-beng-proxy (0.7.12) unstable; urgency=low

  * http-cache: unlock the cache item after successful revalidation
  * http-cache-memcached: pass the expiration time to memcached
  * sink-header: comprise pending data in method available()
  * header-forward: forward the Expires response header

 -- Max Kellermann <mk@cm4all.com>  Tue, 22 Dec 2009 16:18:49 +0100

cm4all-beng-proxy (0.7.11) unstable; urgency=low

  * {ajp,memcached}-client: fix dis\appearing event for duplex socket
  * memcached-client: handle EAGAIN after send()
  * memcached-client: release socket as early as possible
  * header-forward: don't forward Accept-Encoding if transformation is
    enabled
  * widget-http, inline-widget: check Content-Encoding before processing
  * file-handler: send "Vary: Accept-Encoding" for compressed response
  * header-forward: support duplicate headers
  * fcache: implemented a 60 seconds timeout
  * fcache: copy pointer to local variable before callback
  * event2: refresh timeout after event has occurred

 -- Max Kellermann <mk@cm4all.com>  Fri, 18 Dec 2009 16:45:24 +0100

cm4all-beng-proxy (0.7.10) unstable; urgency=low

  * http-{server,client}: fix disappearing event for duplex socket

 -- Max Kellermann <mk@cm4all.com>  Mon, 14 Dec 2009 15:46:25 +0100

cm4all-beng-proxy (0.7.9) unstable; urgency=low

  * http: "Expect" is a hop-by-hop header
  * http-server: send "100 Continue" unless request body closed
  * http-client: poll socket after splice
  * http-server: handle EAGAIN after splice
  * http-server: send a 417 response on unrecognized "Expect" request
  * response, widget-http: append filter id to resource tag
  * resource-tag: check for "Cache-Control: no-store"

 -- Max Kellermann <mk@cm4all.com>  Mon, 14 Dec 2009 13:05:15 +0100

cm4all-beng-proxy (0.7.8) unstable; urgency=low

  * http-body: support partial response in method available()
  * file-handler: support pre-compressed static files
  * fcache: honor the "Cache-Control: no-store" response header

 -- Max Kellermann <mk@cm4all.com>  Wed, 09 Dec 2009 15:49:25 +0100

cm4all-beng-proxy (0.7.7) unstable; urgency=low

  * parser: allow underscore in attribute names
  * processor: check "type" attribute before URI rewriting
  * http-client: start receiving before request is sent
  * http-client: try to read response after write error
  * http-client: deliver response body after headers are finished
  * http-client: release socket as early as possible
  * http-client: serve buffer after socket has been closed
  * istream-chunked: clear input stream in abort handler
  * growing-buffer: fix crash after close in "data" callback

 -- Max Kellermann <mk@cm4all.com>  Thu, 03 Dec 2009 13:09:57 +0100

cm4all-beng-proxy (0.7.6) unstable; urgency=low

  * istream-hold: return -2 if handler is not available yet
  * http, ajp, fcgi: use istream_hold on request body
  * http-client: implemented splicing the request body
  * response: added missing URI substitution

 -- Max Kellermann <mk@cm4all.com>  Tue, 17 Nov 2009 15:25:35 +0100

cm4all-beng-proxy (0.7.5) unstable; urgency=low

  * session: 64 bit session ids
  * session: allow arbitrary session id size (at compile-time)
  * debian: larger default log file (16 * 4MB)
  * debian: added package cm4all-beng-proxy-toi

 -- Max Kellermann <mk@cm4all.com>  Mon, 16 Nov 2009 15:51:24 +0100

cm4all-beng-proxy (0.7.4) unstable; urgency=low

  * measure the latency of external resources
  * widget-http: partially revert "don't query session if !stateful"

 -- Max Kellermann <mk@cm4all.com>  Tue, 10 Nov 2009 15:06:03 +0100

cm4all-beng-proxy (0.7.3) unstable; urgency=low

  * uri-verify: don't reject double slash after first segment
  * hostname: allow the hyphen character
  * processor: allow processing without session
  * widget-http: don't query session if !stateful
  * request: disable session management for known bots
  * python: fixed AttributeError in __getattr__()
  * python: added method Response.process()
  * translation: added the response packets URI, HOST, SCHEME
  * translation: added header forward packets

 -- Max Kellermann <mk@cm4all.com>  Mon, 09 Nov 2009 16:40:27 +0100

cm4all-beng-proxy (0.7.2) unstable; urgency=low

  * fcache: close all caching connections on exit
  * istream-file: retry reading after EAGAIN
  * direct, istream-pipe: re-enable SPLICE_F_NONBLOCK
  * direct, istream-pipe: disable the SPLICE_F_MORE flag
  * http-client: handle EAGAIN after splice
  * http-client, header-writer: remove hop-by-hop response headers
  * response: optimized transformed response headers
  * handler: mangle CGI and FastCGI headers
  * header-forward: generate the X-Forwarded-For header
  * header-forward: add local host name to "Via" request header

 -- Max Kellermann <mk@cm4all.com>  Fri, 30 Oct 2009 13:41:02 +0100

cm4all-beng-proxy (0.7.1) unstable; urgency=low

  * file-handler: close the stream on "304 Not Modified"
  * pool: use assembler code only on gcc
  * cmdline: added option "--set tcp_stock_limit"
  * Makefile.am: enable the "subdir-objects" option

 -- Max Kellermann <mk@cm4all.com>  Thu, 22 Oct 2009 12:17:11 +0200

cm4all-beng-proxy (0.7) unstable; urgency=low

  * ajp-client: check if connection was closed during response callback
  * header-forward: log session id
  * istream: separate TCP splicing checks
  * istream-pipe: fix segmentation fault after incomplete direct transfer
  * istream-pipe: implement the "available" method
  * istream-pipe: allocate pipe only if handler supports it
  * istream-pipe: flush the pipe before reading from input
  * istream-pipe: reuse pipes in a stock
  * direct: support splice() from TCP socket to pipe
  * istream: direct() returns -3 if stream has been closed
  * hstock: don't destroy stocks while items are being created
  * tcp-stock: limit number of connections per host to 256
  * translate, http-client, ajp-client, cgi, http-cache: verify the HTTP
    response status
  * prototypes/translate.py: disallow "/../" and null bytes
  * prototypes/translate.py: added "/jail-delegate/" location
  * uri-parser: strict RFC 2396 URI verification
  * uri-parser: don't unescape the URI path
  * http-client, ajp-client: verify the request URI
  * uri-escape: unescape each character only once
  * http-cache: never use the memcached stock if caching is disabled
  * allow 8192 connections by default
  * allow 65536 file handles by default
  * added package cm4all-jailed-beng-proxy-delegate-helper

 -- Max Kellermann <mk@cm4all.com>  Wed, 21 Oct 2009 15:00:56 +0200

cm4all-beng-proxy (0.6.23) unstable; urgency=low

  * header-forward: log session information
  * prototypes/translate.py: added /cgi-bin/ location
  * http-server: disable keep-alive for HTTP/1.0 clients
  * http-server: don't send "Connection: Keep-Alive"
  * delegate-stock: clear the environment
  * delegate-stock: added jail support
  * delegate-client: reuse helper process after I/O error

 -- Max Kellermann <mk@cm4all.com>  Mon, 12 Oct 2009 17:29:35 +0200

cm4all-beng-proxy (0.6.22) unstable; urgency=low

  * istream-tee: clear both "enabled" flags in the eof/abort handler
  * istream-tee: fall back to first data() return value if second stream
    closed itself
  * http-cache: don't log body_abort after close

 -- Max Kellermann <mk@cm4all.com>  Thu, 01 Oct 2009 19:19:37 +0200

cm4all-beng-proxy (0.6.21) unstable; urgency=low

  * http-client: log more error messages
  * delegate-stock: added the DOCUMENT_ROOT environment variable
  * response, widget: accept "application/xhtml+xml"
  * cookie-server: allow square brackets in unquoted cookie values
    (violating RFC 2109 and RFC 2616)

 -- Max Kellermann <mk@cm4all.com>  Thu, 01 Oct 2009 13:55:40 +0200

cm4all-beng-proxy (0.6.20) unstable; urgency=low

  * stock: clear stock after 60 seconds idle
  * hstock: remove empty stocks
  * http-server, http-client, cgi: fixed off-by-one bug in header parser
  * istream-pipe: fix the direct() return value on error
  * istream-pipe: fix formula in range assertion
  * http-cache-memcached: implemented "remove"
  * handler: added FastCGI handler
  * fcgi-client: unref caller pool after socket release
  * fcgi-client: implemented response headers

 -- Max Kellermann <mk@cm4all.com>  Tue, 29 Sep 2009 14:07:13 +0200

cm4all-beng-proxy (0.6.19) unstable; urgency=low

  * http-client: release caller pool after socket release
  * memcached-client: release socket on marshalling error
  * stock: unref caller pool in abort handler
  * stock: lazy cleanup
  * http-cache: copy caller_pool to local variable

 -- Max Kellermann <mk@cm4all.com>  Thu, 24 Sep 2009 16:02:17 +0200

cm4all-beng-proxy (0.6.18) unstable; urgency=low

  * delegate-handler: support conditional GET and ranges
  * file-handler: fix suffix-byte-range-spec parser
  * delegate-helper: call open() with O_CLOEXEC|O_NOCTTY
  * istream-file: don't set FD_CLOEXEC if O_CLOEXEC is available
  * stock: hold caller pool during "get" operation
  * main: free balancer object during shutdown
  * memcached-client: enable socket timeout
  * delegate-stock: set FD_CLOEXEC on socket

 -- Max Kellermann <mk@cm4all.com>  Thu, 24 Sep 2009 10:50:53 +0200

cm4all-beng-proxy (0.6.17) unstable; urgency=low

  * tcp-stock: implemented a load balancer
  * python: accept address list in the ajp() method
  * http-server: added timeout for the HTTP request headers
  * response: close template when the content type is wrong
  * delegate-get: implemented response headers
  * delegate-get: provide status codes and error messages

 -- Max Kellermann <mk@cm4all.com>  Fri, 18 Sep 2009 15:36:57 +0200

cm4all-beng-proxy (0.6.16) unstable; urgency=low

  * tcp-stock: added support for bulldog-tyke
  * sink-buffer: close input if it's not used in the constructor
  * http-cache-memcached: close response body when deserialization fails
  * serialize: fix regression in serialize_uint64()

 -- Max Kellermann <mk@cm4all.com>  Tue, 15 Sep 2009 19:26:07 +0200

cm4all-beng-proxy (0.6.15) unstable; urgency=low

  * http-cache-choice: find more duplicates during cleanup
  * handler: added AJP handler
  * ajp-request: unref pool only on tcp_stock failure
  * ajp-client: prevent parser recursion
  * ajp-client: free request body when response is closed
  * ajp-client: reuse connection after END_RESPONSE packet
  * ajp-client: enable TCP_CORK while sending
  * istream-ajp-body: added a second "length" header field
  * ajp-client: auto-send empty request body chunk
  * ajp-client: register "write" event after GET_BODY_CHUNK packet
  * ajp-client: implemented request and response headers
  * http-cache-rfc: don't rewind tpool if called recursively

 -- Max Kellermann <mk@cm4all.com>  Fri, 11 Sep 2009 16:04:06 +0200

cm4all-beng-proxy (0.6.14) unstable; urgency=low

  * istream-tee: don't restart reading if already in progress

 -- Max Kellermann <mk@cm4all.com>  Thu, 03 Sep 2009 13:21:06 +0200

cm4all-beng-proxy (0.6.13) unstable; urgency=low

  * cookie-server: fix parsing multiple cookies
  * http-cache-memcached: clean up expired "choice" items
  * sink-gstring: use callback instead of public struct
  * istream-tee: restart reading when one output is closed

 -- Max Kellermann <mk@cm4all.com>  Wed, 02 Sep 2009 17:02:53 +0200

cm4all-beng-proxy (0.6.12) unstable; urgency=low

  * http-cache: don't attempt to remove cache items when the cache is disabled

 -- Max Kellermann <mk@cm4all.com>  Fri, 28 Aug 2009 15:40:48 +0200

cm4all-beng-proxy (0.6.11) unstable; urgency=low

  * http-cache-memcached: store HTTP status and response headers
  * http-cache-memcached: implemented flush (SIGHUP)
  * http-cache-memcached: support "Vary"
  * http-client: work around assertion failure in response_stream_close()

 -- Max Kellermann <mk@cm4all.com>  Thu, 27 Aug 2009 12:33:17 +0200

cm4all-beng-proxy (0.6.10) unstable; urgency=low

  * parser: finish tag before bailing out
  * http-request: allow URLs without path component
  * fork: clear event in read() method
  * istream-file: pass options O_CLOEXEC|O_NOCTTY to open()
  * response: check if the "Host" request header is valid

 -- Max Kellermann <mk@cm4all.com>  Tue, 18 Aug 2009 16:37:19 +0200

cm4all-beng-proxy (0.6.9) unstable; urgency=low

  * direct: disable SPLICE_F_NONBLOCK (temporary NFS EAGAIN workaround)

 -- Max Kellermann <mk@cm4all.com>  Mon, 17 Aug 2009 13:52:49 +0200

cm4all-beng-proxy (0.6.8) unstable; urgency=low

  * widget-http: close response body in error code path
  * http-cache: implemented memcached backend (--memcached-server)
  * processor: &c:base; returns the URI without scheme and host

 -- Max Kellermann <mk@cm4all.com>  Mon, 17 Aug 2009 12:29:19 +0200

cm4all-beng-proxy (0.6.7) unstable; urgency=low

  * file-handler: generate Expires from xattr user.MaxAge
  * cmdline: added option --set to configure:
    - max_connections
    - http_cache_size
    - filter_cache_size
    - translate_cache_size
  * flush caches on SIGHUP

 -- Max Kellermann <mk@cm4all.com>  Fri, 07 Aug 2009 11:41:10 +0200

cm4all-beng-proxy (0.6.6) unstable; urgency=low

  * added missing GLib build dependency
  * cgi-handler: set the "body_consumed" flag

 -- Max Kellermann <mk@cm4all.com>  Tue, 04 Aug 2009 09:53:01 +0200

cm4all-beng-proxy (0.6.5) unstable; urgency=low

  * shm: pass MAP_NORESERVE to mmap()
  * proxy-handler: support cookies
  * translation: added DISCARD_SESSION packet

 -- Max Kellermann <mk@cm4all.com>  Wed, 15 Jul 2009 18:00:33 +0200

cm4all-beng-proxy (0.6.4) unstable; urgency=low

  * http-client: don't read response body in HEAD requests
  * ajp-client: invoke the "abort" handler on error
  * filter-cache: lock cache items while they are served

 -- Max Kellermann <mk@cm4all.com>  Thu, 09 Jul 2009 14:36:14 +0200

cm4all-beng-proxy (0.6.3) unstable; urgency=low

  * http-server: implemented the DELETE method
  * http-server: refuse HTTP/0.9 requests
  * proxy-handler: send request body to template when no widget is focused
  * widget-request: pass original HTTP method to widget
  * session: automatically defragment sessions

 -- Max Kellermann <mk@cm4all.com>  Tue, 07 Jul 2009 16:57:22 +0200

cm4all-beng-proxy (0.6.2) unstable; urgency=low

  * lock: fixed race condition in debug flag updates
  * session: use rwlock for the session manager
  * proxy-handler: pass request headers to the remote HTTP server
  * proxy-handler: forward original Accept-Charset if processor is disabled
  * pipe: don't filter resources without a body
  * fcache: forward original HTTP status over "pipe" filter
  * cgi: support the "Status" line

 -- Max Kellermann <mk@cm4all.com>  Mon, 06 Jul 2009 16:38:26 +0200

cm4all-beng-proxy (0.6.1) unstable; urgency=low

  * session: consistently lock all session objects
  * rewrite-uri: check if widget_external_uri() returns NULL
  * widget-uri: don't generate the "path" argument when it's NULL
  * widget-uri: strip superfluous question mark from widget_base_address()
  * widget-uri: append parameters from the template first
  * widget-uri: re-add configured query string in widget_absolute_uri()
  * widget-uri: eliminate configured query string in widget_external_uri()
  * processor: don't consider session data for base=child and base=parent

 -- Max Kellermann <mk@cm4all.com>  Fri, 03 Jul 2009 15:52:01 +0200

cm4all-beng-proxy (0.6) unstable; urgency=low

  * inline-widget: check the widget HTTP response status
  * response: don't apply transformation on failed response
  * resource-address: include pipe arguments in filter cache key
  * handler: removed session redirect on the first request
  * http-cache: accept ETag response header instead of Last-Modified
  * filter-cache: don't require Last-Modified or Expires
  * file-handler: disable ETag only when processor comes first
  * file-handler: read ETag from xattr
  * pipe: generate new ETag for piped resource
  * session: purge sessions when shared memory is full
  * handler: don't enforce sessions for filtered responses

 -- Max Kellermann <mk@cm4all.com>  Tue, 30 Jun 2009 17:48:20 +0200

cm4all-beng-proxy (0.5.14) unstable; urgency=low

  * ajp-client: implemented request body
  * cookie-client: obey "max-age=0" properly
  * processor: forward the original HTTP status
  * response, widget-http: don't allow processing resource without body
  * widget-http: check the Content-Type before invoking processor
  * response: pass the "Location" response header
  * debian: added a separate -optimized-dbg package
  * added init script support for multiple ports (--port) and multiple listen
    (--listen) command line argumnents
  * translation: added the "APPEND" packet for command line arguments
  * pipe: support command line arguments

 -- Max Kellermann <mk@cm4all.com>  Mon, 29 Jun 2009 16:51:16 +0200

cm4all-beng-proxy (0.5.13) unstable; urgency=low

  * widget-registry: clear local_address in translate request
  * cmdline: added the "--listen" option

 -- Max Kellermann <mk@cm4all.com>  Wed, 24 Jun 2009 12:27:17 +0200

cm4all-beng-proxy (0.5.12) unstable; urgency=low

  * response: pass the "Location" response handler
  * added support for multiple listener ports

 -- Max Kellermann <mk@cm4all.com>  Tue, 23 Jun 2009 23:34:55 +0200

cm4all-beng-proxy (0.5.11) unstable; urgency=low

  * build with autotools
  * use libcm4all-socket, GLib
  * Makefile.am: support out-of-tree builds
  * added optimized Debian package
  * tcache: fixed wrong assignment in VARY=HOST
  * translation: added request packet LOCAL_ADDRESS

 -- Max Kellermann <mk@cm4all.com>  Tue, 23 Jun 2009 15:42:12 +0200

cm4all-beng-proxy (0.5.10) unstable; urgency=low

  * widget-http: assign the "address" variable

 -- Max Kellermann <mk@cm4all.com>  Mon, 15 Jun 2009 18:38:58 +0200

cm4all-beng-proxy (0.5.9) unstable; urgency=low

  * tcache: fixed typo in tcache_string_match()
  * tcache: support VARY=SESSION
  * translate: added the INVALIDATE response packet
  * cache, session: higher size limits
  * widget-uri: separate query_string from path_info
  * widget-uri: ignore widget parameters in widget_external_uri()

 -- Max Kellermann <mk@cm4all.com>  Mon, 15 Jun 2009 17:06:11 +0200

cm4all-beng-proxy (0.5.8) unstable; urgency=low

  * handler: fixed double free bug in translate_callback()

 -- Max Kellermann <mk@cm4all.com>  Sun, 14 Jun 2009 19:05:09 +0200

cm4all-beng-proxy (0.5.7) unstable; urgency=low

  * forward the Content-Disposition header
  * handler: assign new session to local variable, fix segfault
  * handler: don't dereference the NULL session

 -- Max Kellermann <mk@cm4all.com>  Sun, 14 Jun 2009 13:01:52 +0200

cm4all-beng-proxy (0.5.6) unstable; urgency=low

  * widget-http: send the "Via" request header instead of "X-Forwarded-For"
  * proxy-handler: send the "Via" request header
  * widget-request: check the "path" argument before calling uri_compress()

 -- Max Kellermann <mk@cm4all.com>  Tue, 09 Jun 2009 12:21:00 +0200

cm4all-beng-proxy (0.5.5) unstable; urgency=low

  * processor: allow specifying relative URI in c:base=child
  * widget-request: verify the "path" argument
  * widget: allocate address from widget's pool
  * widget-http: support multiple Set-Cookie response headers

 -- Max Kellermann <mk@cm4all.com>  Thu, 04 Jun 2009 15:10:15 +0200

cm4all-beng-proxy (0.5.4) unstable; urgency=low

  * implemented delegation of open() to a helper program
  * added the BASE translation packet, supported by the translation cache
  * deprecated c:mode=proxy
  * rewrite-uri: always enable focus in mode=partial
  * http-cache: don't cache resources with query string (RFC 2616 13.9)
  * http-cache: lock cache items while they are served

 -- Max Kellermann <mk@cm4all.com>  Thu, 28 May 2009 11:44:01 +0200

cm4all-beng-proxy (0.5.3) unstable; urgency=low

  * cgi: close request body on fork() failure
  * fork: added workaround for pipe-to-pipe splice()
  * http-cache: use cache entry when response ETag matches
  * cgi: loop in istream_cgi_read() to prevent blocking
  * cache: check for expired items once a minute
  * cache: optimize search for oldest item

 -- Max Kellermann <mk@cm4all.com>  Wed, 06 May 2009 13:23:46 +0200

cm4all-beng-proxy (0.5.2) unstable; urgency=low

  * added filter cache
  * header-parser: added missing range check in header_parse_line()
  * fork: added event for writing to the child process
  * fork: don't splice() from a pipe
  * response: don't pass request body to unfocused processor
  * added filter type "pipe"

 -- Max Kellermann <mk@cm4all.com>  Wed, 29 Apr 2009 13:24:26 +0200

cm4all-beng-proxy (0.5.1) unstable; urgency=low

  * processor: fixed base=child assertion failure
  * handler: close request body if it was not consumed
  * static-file: generate Last-Modified and ETag response headers
  * static-file: obey the Content-Type provided by the translation server
  * static-file: get Content-Type from extended attribute
  * http-cache: use istream_null when cached resource is empty

 -- Max Kellermann <mk@cm4all.com>  Mon, 27 Apr 2009 10:00:20 +0200

cm4all-beng-proxy (0.5) unstable; urgency=low

  * processor: accept c:mode/c:base attributes in any order
  * processor: removed alternative (anchor) rewrite syntax

 -- Max Kellermann <mk@cm4all.com>  Mon, 20 Apr 2009 22:04:19 +0200

cm4all-beng-proxy (0.4.10) unstable; urgency=low

  * processor: lift length limitation for widget parameters
  * translate: abort if a packet is too large
  * translate: support MAX_AGE for the whole response
  * hashmap: fix corruption of slot chain in hashmap_remove_value()

 -- Max Kellermann <mk@cm4all.com>  Fri, 17 Apr 2009 13:02:50 +0200

cm4all-beng-proxy (0.4.9) unstable; urgency=low

  * http-cache: explicitly start reading into cache
  * cgi: clear "headers" variable before publishing the response
  * translate: use DOCUMENT_ROOT as CGI parameter

 -- Max Kellermann <mk@cm4all.com>  Mon, 06 Apr 2009 16:21:57 +0200

cm4all-beng-proxy (0.4.8) unstable; urgency=low

  * translate: allow ADDRESS packets in AJP addresses
  * translate: initialize all fields of a FastCGI address
  * http-cache: close all caching connections on exit
  * processor: don't rewrite SCRIPT SRC attribute when proxying

 -- Max Kellermann <mk@cm4all.com>  Thu, 02 Apr 2009 15:45:46 +0200

cm4all-beng-proxy (0.4.7) unstable; urgency=low

  * http-server: use istream_null for empty request body
  * parser: check for trailing slash only in TAG_OPEN tags
  * parser: added support for XML Processing Instructions
  * processor: implemented XML Processing Instruction "cm4all-rewrite-uri"
  * uri-escape: escape the slash character
  * cache: remove all matching items in cache_remove()
  * http-cache: lock cache items while holding a reference

 -- Max Kellermann <mk@cm4all.com>  Thu, 02 Apr 2009 12:02:53 +0200

cm4all-beng-proxy (0.4.6) unstable; urgency=low

  * file_handler: fixed logic error in If-Modified-Since check
  * date: return UTC time stamp in http_date_parse()
  * cache: continue search after item was invalidated
  * cache: remove the correct cache item
  * istream-chunked: work around invalid assertion failure
  * istream-subst: fixed corruption after partial match

 -- Max Kellermann <mk@cm4all.com>  Wed, 25 Mar 2009 15:03:10 +0100

cm4all-beng-proxy (0.4.5) unstable; urgency=low

  * http-server: assume keep-alive is enabled on HTTP 1.1
  * http-client: unregister EV_READ when the buffer is full
  * translation: added QUERY_STRING packet
  * processor: optionally parse base/mode from URI

 -- Max Kellermann <mk@cm4all.com>  Tue, 17 Mar 2009 13:04:25 +0100

cm4all-beng-proxy (0.4.4) unstable; urgency=low

  * forward Accept-Language request header to the translation server
  * translate: added the USER_AGENT request packet
  * session: obey the USER/MAX_AGE setting
  * use libcm4all-inline-dev in libcm4all-beng-proxy-dev
  * added pkg-config file for libcm4all-beng-proxy-dev
  * updated python-central dependencies
  * processor: parse c:base/c:mode attributes in PARAM tags

 -- Max Kellermann <mk@cm4all.com>  Wed, 11 Mar 2009 09:43:48 +0100

cm4all-beng-proxy (0.4.3) unstable; urgency=low

  * processor: rewrite URI in LINK tags
  * processor: rewrite URI in PARAM tags
  * use splice() from glibc 2.7
  * translate: added VARY response packet
  * build documentation with texlive

 -- Max Kellermann <mk@cm4all.com>  Wed, 04 Mar 2009 09:53:56 +0100

cm4all-beng-proxy (0.4.2) unstable; urgency=low

  * hashmap: fix corruption in slot chain
  * use monotonic clock to calculate expiry times
  * processor: rewrite URIs in the EMBED, VIDEO, AUDIO tags

 -- Max Kellermann <mk@cm4all.com>  Tue, 17 Feb 2009 17:14:48 +0100

cm4all-beng-proxy (0.4.1) unstable; urgency=low

  * translate: clear client->transformation
  * handler: check for translation errors
  * http-server: fixed assertion failure during shutdown
  * http-server: send "Keep-Alive" response header
  * worker: after fork(), call event_reinit() in the parent process
  * added valgrind build dependency
  * build with Debian's libevent-1.4 package

 -- Max Kellermann <mk@cm4all.com>  Tue, 10 Feb 2009 11:48:53 +0100

cm4all-beng-proxy (0.4) unstable; urgency=low

  * added support for transformation views
    - in the JavaScript API, mode=proxy is now deprecated
  * http-cache: fix segfault when request_headers==NULL
  * http-cache: store multiple (varying) versions of a resource
  * http-cache: use the "max-age" cache-control response

 -- Max Kellermann <mk@cm4all.com>  Fri, 30 Jan 2009 13:29:43 +0100

cm4all-beng-proxy (0.3.9) unstable; urgency=low

  * http-client: assume keep-alive is enabled on HTTP 1.1
  * processor: use configured/session path-info for mode=child URIs

 -- Max Kellermann <mk@cm4all.com>  Tue, 27 Jan 2009 13:07:51 +0100

cm4all-beng-proxy (0.3.8) unstable; urgency=low

  * processor: pass Content-Type and Content-Language headers from
    template
  * http-client: allow chunked response body without keep-alive

 -- Max Kellermann <mk@cm4all.com>  Fri, 23 Jan 2009 13:02:42 +0100

cm4all-beng-proxy (0.3.7) unstable; urgency=low

  * istream_subst: exit the loop if state==INSERT
  * istream_iconv: check if the full buffer could be flushed
  * worker: don't reinitialize session manager during shutdown

 -- Max Kellermann <mk@cm4all.com>  Thu, 15 Jan 2009 10:39:47 +0100

cm4all-beng-proxy (0.3.6) unstable; urgency=low

  * processor: ignore closing </header>
  * widget-http: now really don't check content-type in frame parents
  * parser: skip comments
  * processor: implemented c:base="parent"
  * processor: added "c:" prefix to c:widget child elements
  * processor: renamed the "c:param" element to "c:parameter"

 -- Max Kellermann <mk@cm4all.com>  Thu, 08 Jan 2009 11:17:29 +0100

cm4all-beng-proxy (0.3.5) unstable; urgency=low

  * widget-http: don't check content-type in frame parents
  * istream-subst: allow null bytes in the input stream
  * js: added the "translate" parameter for passing values to the
    translation server
  * rewrite-uri: refuse to rewrite a frame URI without widget id

 -- Max Kellermann <mk@cm4all.com>  Mon, 05 Jan 2009 16:46:32 +0100

cm4all-beng-proxy (0.3.4) unstable; urgency=low

  * processor: added support for custom widget request headers
  * http-cache: obey the "Vary" response header
  * http-cache: pass the new http_cache_info object when testing a cache
    item

 -- Max Kellermann <mk@cm4all.com>  Tue, 30 Dec 2008 15:46:44 +0100

cm4all-beng-proxy (0.3.3) unstable; urgency=low

  * processor: grew widget parameter buffer to 512 bytes
  * widget-resolver: clear widget->resolver on abort
  * cgi: clear the input's handler in cgi_async_abort()
  * widget-stream: use istream_hold (reverts r4171)

 -- Max Kellermann <mk@cm4all.com>  Fri, 05 Dec 2008 14:43:05 +0100

cm4all-beng-proxy (0.3.2) unstable; urgency=low

  * processor: free memory before calling embed_frame_widget()
  * processor: allocate query string from the widget pool
  * processor: removed the obsolete widget attributes "tag" and "style"
  * parser: hold a reference to the pool

 -- Max Kellermann <mk@cm4all.com>  Mon, 01 Dec 2008 14:15:38 +0100

cm4all-beng-proxy (0.3.1) unstable; urgency=low

  * http-client: remove Transfer-Encoding and Content-Length from response
    headers
  * http-client: don't read body after invoke_response()
  * fork: retry splice() after EAGAIN
  * fork: don't close input when splice() fails
  * cgi: abort the response handler when the stdin stream fails
  * istream_file, istream_pipe, fork, client_socket, listener: fixed file
    descriptor leaks
  * processor: hold a reference to the caller's pool
  * debian/rules: enabled test suite

 -- Max Kellermann <mk@cm4all.com>  Thu, 27 Nov 2008 16:01:16 +0100

cm4all-beng-proxy (0.3) unstable; urgency=low

  * implemented widget filters
  * translate: initialize all fields of a CGI address
  * fork: read request body on EAGAIN
  * fork: implemented the direct() method with splice()
  * python: added class Response
  * prototypes/translate.py:
    - support "filter"
    - support "content_type"
  * demo: added widget filter demo

 -- Max Kellermann <mk@cm4all.com>  Wed, 26 Nov 2008 16:27:29 +0100

cm4all-beng-proxy (0.2) unstable; urgency=low

  * don't quote text/xml widgets
  * widget-resolver: pass widget_pool to widget_class_lookup()
  * widget-registry: allocate widget_class from widget_pool
  * widget-stream: eliminated the async operation proxy, because the
    operation cannot be aborted before the constructor returns
  * widget-stream: don't clear the "delayed" stream in the response() callback
  * rewrite-uri: trigger istream_read(delayed) after istream_delayed_set()
  * doc: clarified XSLT integration

 -- Max Kellermann <mk@cm4all.com>  Tue, 25 Nov 2008 15:28:54 +0100

cm4all-beng-proxy (0.1) unstable; urgency=low

  * initial release

 -- Max Kellermann <mk@cm4all.com>  Mon, 17 Nov 2008 11:59:36 +0100<|MERGE_RESOLUTION|>--- conflicted
+++ resolved
@@ -1,7 +1,6 @@
-<<<<<<< HEAD
 cm4all-beng-proxy (11.7) unstable; urgency=low
 
-  * 
+  * merge release 10.32
 
  --   
 
@@ -93,13 +92,12 @@
   * ZeroConf publish support
 
  -- Max Kellermann <mk@cm4all.com>  Tue, 30 Aug 2016 22:24:03 -0000
-=======
+
 cm4all-beng-proxy (10.32) unstable; urgency=low
 
   * merge release 9.16
 
  -- Max Kellermann <mk@cm4all.com>  Tue, 04 Oct 2016 11:05:53 -0000
->>>>>>> c5217fe8
 
 cm4all-beng-proxy (10.31) unstable; urgency=low
 
