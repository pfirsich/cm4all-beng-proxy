--- conflicted
+++ resolved
@@ -1,7 +1,6 @@
-<<<<<<< HEAD
 cm4all-beng-proxy (9.5) unstable; urgency=low
 
-  * 
+  * merge release 4.23
 
  --   
 
@@ -829,7 +828,7 @@
   * header_forward: add mode COOKIE=BOTH
 
  -- Max Kellermann <mk@cm4all.com>  Fri, 06 Jun 2014 13:41:44 -0000
-=======
+
 cm4all-beng-proxy (4.23) unstable; urgency=low
 
   * http_server: support method PATCH (RFC 5789)
@@ -850,7 +849,6 @@
   * random: fix partial entropy collection
 
  -- Max Kellermann <mk@cm4all.com>  Fri, 04 Dec 2015 16:52:26 -0000
->>>>>>> 8e8da677
 
 cm4all-beng-proxy (4.22) unstable; urgency=low
 
