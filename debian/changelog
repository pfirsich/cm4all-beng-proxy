<<<<<<< HEAD
cm4all-beng-proxy (11.10) unstable; urgency=low

  * 

 --   

cm4all-beng-proxy (11.9) unstable; urgency=low

  * merge release 10.33

 -- Max Kellermann <mk@cm4all.com>  Wed, 19 Oct 2016 20:04:13 -0000

cm4all-beng-proxy (11.8) unstable; urgency=low

  * tcp_stock: fix crash during cancellation
  * config: fix memory leak

 -- Max Kellermann <mk@cm4all.com>  Sun, 09 Oct 2016 15:53:22 -0000

cm4all-beng-proxy (11.7) unstable; urgency=low

  * merge release 10.32
  * enforce Zeroconf/avahi-daemon browser notify after restarting beng-proxy

 -- Max Kellermann <mk@cm4all.com>  Tue, 04 Oct 2016 21:59:34 -0000

cm4all-beng-proxy (11.6) unstable; urgency=low

  * was: fix use-after-free bug

 -- Max Kellermann <mk@cm4all.com>  Thu, 29 Sep 2016 14:26:50 -0000

cm4all-beng-proxy (11.5) unstable; urgency=low

  * avahi: fix interface and protocol published via Zeroconf
  * lb: fix collision in Zeroconf node lookups
  * lb: support IPv6 link-local addresses from Zeroconf
  * lb: work around avahi-daemon IPv4/IPv6 mixup bug
  * config: allow space after '=' in @set
  * doc: remove bogus semicolons from configuration examples

 -- Max Kellermann <mk@cm4all.com>  Wed, 28 Sep 2016 21:42:43 -0000

cm4all-beng-proxy (11.4) unstable; urgency=low

  * merge release 10.31
  * bp: fix Zeroconf with automatic port

 -- Max Kellermann <mk@cm4all.com>  Tue, 27 Sep 2016 19:29:24 -0000

cm4all-beng-proxy (11.3) unstable; urgency=low

  * delegate: fix memory leak after clone() failure
  * avahi/client: fix shutdown hang due to event leak
  * config: add listener options "interface", "reuse_port"
  * lb: fix dbus connect failure due to process isolation
  * config: rename "include" to "@include"
  * config: introduce variables

 -- Max Kellermann <mk@cm4all.com>  Mon, 26 Sep 2016 20:28:47 -0000

cm4all-beng-proxy (11.2) unstable; urgency=low

  * disable the "V6ONLY" flag on all IPv6 wildcard listeners
  * fix crash bug due to uninitialized memory
  * etc: include conf.d/*.conf
  * debian: re-add dh_installinit to install the *.default files

 -- Max Kellermann <mk@cm4all.com>  Mon, 12 Sep 2016 11:32:14 -0000

cm4all-beng-proxy (11.1) unstable; urgency=low

  * merge release 10.30

 -- Max Kellermann <mk@cm4all.com>  Fri, 09 Sep 2016 09:28:23 -0000

cm4all-beng-proxy (11.0.3) unstable; urgency=low

  * config: allow shell wildcard after "include"
  * fcgi: fix "Connection refused" error
  * widget: improve error message when there is no address

 -- Max Kellermann <mk@cm4all.com>  Fri, 02 Sep 2016 12:55:19 -0000

cm4all-beng-proxy (11.0.2) unstable; urgency=low

  * spawn: fix clone=ENOMEM due to broken PID namespace
  * control: allow only TCACHE_INVALIDATE, STATS and NODE_STATUS via IP
  * config: add command "include_optional"

 -- Max Kellermann <mk@cm4all.com>  Wed, 31 Aug 2016 13:32:35 -0000

cm4all-beng-proxy (11.0.1) unstable; urgency=low

  * spawn: switch to a new systemd scope
  * spawn: create new PID namespace
  * spawn: create systemd journal identifier
  * translation: add packets CGROUP, CGROUP_SET, EXTERNAL_SESSION_MANAGER,
    EXTERNAL_SESSION_KEEPALIVE
  * session: allow multiple realms per session
  * ssl: free more drained I/O buffers
  * ssl: reduce memory usage
  * SlicePool: reduce fragmentation
  * enable TCP_DEFER_ACCEPT for HTTP listeners
  * remove the "args_escape_char" kludge after 5 years of transition
  * support kB, MB, GB suffixes in cache size specifications
  * bp: add configuration file
  * bp: allow multiple control listeners
  * lb: allow including configuration files
  * debian/lb.postinst: move user "cm4all-beng-lb" to group "nogroup"
  * remove obsolete sysv init scripts, depend on systemd instead
  * ZeroConf publish support

 -- Max Kellermann <mk@cm4all.com>  Tue, 30 Aug 2016 22:24:03 -0000
=======
cm4all-beng-proxy (10.34) unstable; urgency=low

  * lb: adapt to Linux 4.8 user namespace API change

 -- Max Kellermann <mk@cm4all.com>  Tue, 25 Oct 2016 11:35:30 -0000
>>>>>>> d3914fd4

cm4all-beng-proxy (10.33) unstable; urgency=low

  * spawn: create systemd journal identifier
  * spawn: no signal interruption while waiting for client to become ready
  * spawn: allow numeric uids/gids after --allow-user / --allow-group
  * was: add stopwatch support

 -- Max Kellermann <mk@cm4all.com>  Wed, 19 Oct 2016 19:38:21 -0000

cm4all-beng-proxy (10.32) unstable; urgency=low

  * merge release 9.16

 -- Max Kellermann <mk@cm4all.com>  Tue, 04 Oct 2016 11:05:53 -0000

cm4all-beng-proxy (10.31) unstable; urgency=low

  * fix memory leak after resource loader failure
  * delegate: fix memory leak after clone() failure
  * was: fix crash on spawn error

 -- Max Kellermann <mk@cm4all.com>  Tue, 27 Sep 2016 18:54:54 -0000

cm4all-beng-proxy (10.30) unstable; urgency=low

  * merge release 9.15

 -- Max Kellermann <mk@cm4all.com>  Thu, 08 Sep 2016 14:50:50 -0000

cm4all-beng-proxy (10.29) unstable; urgency=low

  * istream/pipe: fix crash after running out of file descriptors
  * bp: raise default connection limit to 32k
  * delegate: fix potential crash
  * translation: detect BASE/URI mismatch with INTERNAL_REDIRECT
  * lb/monitor/expect: fix assertion failure on shutdown
  * systemd: set default NOFILE limits to 256k
  * systemd: enable crash dumps

 -- Max Kellermann <mk@cm4all.com>  Wed, 07 Sep 2016 07:57:48 -0000

cm4all-beng-proxy (10.28) unstable; urgency=low

  * widget: improve error message when there is no address
  * lb: fix default control port
  * debian: adjust Ruby dependencies for Debian Jessie

 -- Max Kellermann <mk@cm4all.com>  Mon, 05 Sep 2016 10:58:34 -0000

cm4all-beng-proxy (10.27) unstable; urgency=low

  * ssl: disable RC4
  * ssl: ignore the client's cipher preferences
  * ssl: send TLS alert to peer after handshake refusal
  * fix crash when compiled with GCC6

 -- Max Kellermann <mk@cm4all.com>  Mon, 22 Aug 2016 18:34:30 -0000

cm4all-beng-proxy (10.26) unstable; urgency=low

  * bot: recognize WordPress pingbacks as "bot"
  * lb/monitor/expect: delay the receive call by 10ms
  * certdb, bp_cmdline, log-forward: use IPv6 only if available

 -- Max Kellermann <mk@cm4all.com>  Thu, 11 Aug 2016 13:04:23 -0000

cm4all-beng-proxy (10.25) unstable; urgency=low

  * shm: fix double allocation bug which caused session corruption

 -- Max Kellermann <mk@cm4all.com>  Thu, 21 Jul 2016 18:54:12 -0000

cm4all-beng-proxy (10.24) unstable; urgency=low

  * http_client: fix "excess data" error after "100 Continue"

 -- Max Kellermann <mk@cm4all.com>  Wed, 20 Jul 2016 12:25:34 -0000

cm4all-beng-proxy (10.23) unstable; urgency=low

  * cgi: ignore the "Proxy" request header to work around security
    vulnerabilities in several CGI programs
  * http_client: differentiate between "empty response body" and "no body"
  * http_server: log "-" if there is no response body

 -- Max Kellermann <mk@cm4all.com>  Tue, 19 Jul 2016 13:43:34 -0000

cm4all-beng-proxy (10.22) unstable; urgency=low

  * debian/control: add missing dependency on libcm4all-inline-dev
  * http_address: ensure that at least one socket address is specified
  * systemd: implement "reload"

 -- Max Kellermann <mk@cm4all.com>  Mon, 04 Jul 2016 11:12:29 -0000

cm4all-beng-proxy (10.21) unstable; urgency=low

  * session: fix user expiry after defragmentation
  * session: save site name in session file

 -- Max Kellermann <mk@cm4all.com>  Wed, 08 Jun 2016 20:07:13 -0000

cm4all-beng-proxy (10.20) unstable; urgency=low

  * fix nullptr dereference while removing stale "session" parameter

 -- Max Kellermann <mk@cm4all.com>  Wed, 25 May 2016 11:06:38 -0000

cm4all-beng-proxy (10.19) unstable; urgency=low

  * merge release 9.14
  * log the request URI on session realm mismatch
  * omit stale "session" parameter in processed URIs

 -- Max Kellermann <mk@cm4all.com>  Tue, 24 May 2016 17:36:07 -0000

cm4all-beng-proxy (10.18) unstable; urgency=low

  * http_client: fix TLS memory leak / crash bug

 -- Max Kellermann <mk@cm4all.com>  Thu, 19 May 2016 10:49:58 -0000

cm4all-beng-proxy (10.17) unstable; urgency=low

  * spawn/client: handle empty payloads from recvmmsg()

 -- Max Kellermann <mk@cm4all.com>  Mon, 09 May 2016 10:05:55 -0000

cm4all-beng-proxy (10.16) unstable; urgency=low

  * control: enable SO_REUSEADDR on the UDP socket

 -- Max Kellermann <mk@cm4all.com>  Fri, 29 Apr 2016 13:13:31 -0000

cm4all-beng-proxy (10.15) unstable; urgency=low

  * was: fix crash after spawn failure
  * spawn/client: abort worker process when the spawner is gone
  * spawn/client: optimize message receiver
  * spawn/server: retry sending after EAGAIN

 -- Max Kellermann <mk@cm4all.com>  Fri, 29 Apr 2016 09:31:54 -0000

cm4all-beng-proxy (10.14) unstable; urgency=low

  * enable TCP_DEFER_ACCEPT for HTTP and SSL listeners
  * ssl: increase the handshake timeout to 60 seconds
  * lb: log the client IP address

 -- Max Kellermann <mk@cm4all.com>  Thu, 28 Apr 2016 09:24:19 -0000

cm4all-beng-proxy (10.13) unstable; urgency=low

  * was: fix crash after early-crashing WAS process
  * was: fix crash after WAS process has been released
  * ssl: limit the handshake duration
  * beng-proxy: support listening on UNIX domain sockets

 -- Max Kellermann <mk@cm4all.com>  Wed, 27 Apr 2016 18:34:26 -0000

cm4all-beng-proxy (10.12) unstable; urgency=low

  * ssl: reduce allocator fragmentation, cycle another buffer

 -- Max Kellermann <mk@cm4all.com>  Thu, 21 Apr 2016 07:29:51 -0000

cm4all-beng-proxy (10.11) unstable; urgency=low

  * thread_queue: fix race condition
  * ssl: reduce allocator fragmentation

 -- Max Kellermann <mk@cm4all.com>  Mon, 18 Apr 2016 14:51:41 -0000

cm4all-beng-proxy (10.10) unstable; urgency=low

  * merge release 9.13
  * SlicePool: reduce fragmentation

 -- Max Kellermann <mk@cm4all.com>  Tue, 12 Apr 2016 15:12:03 -0000

cm4all-beng-proxy (10.9) unstable; urgency=low

  * merge release 9.12

 -- Max Kellermann <mk@cm4all.com>  Wed, 06 Apr 2016 12:11:38 -0000

cm4all-beng-proxy (10.8) unstable; urgency=low

  * SlicePool: optimize allocation
  * lb: cycle buffers before compressing slice allocator
  * was: fix spurious "Resource temporarily unavailable" warnings

 -- Max Kellermann <mk@cm4all.com>  Wed, 06 Apr 2016 06:35:37 -0000

cm4all-beng-proxy (10.7) unstable; urgency=low

  * lb: fix systemd service start timeout
  * spawn: fix assertion failure when STDERR_PATH fails
  * was: fix use-after-free bug

 -- Max Kellermann <mk@cm4all.com>  Tue, 29 Mar 2016 10:31:34 -0000

cm4all-beng-proxy (10.6) unstable; urgency=low

  * lb: fix false memory leak during shutdown
  * ssl: cycle buffers to reduce allocator fragmentation

 -- Max Kellermann <mk@cm4all.com>  Wed, 23 Mar 2016 14:16:55 -0000

cm4all-beng-proxy (10.5) unstable; urgency=low

  * lb: fix crash due to duplicate OpenSSL initialization by libpq
  * lb: check cert_db.ca_cert settings with --check
  * lb: fix shutdown with --watchdog
  * http_client: fix assertion failure with keep-alive disabled
  * http_server: fix missing "100 Continue"
  * certdb: unwrap key in "new-cert
  * certdb: allow overriding database with /etc/cm4all/beng/certdb.connect
  * spawn: fix assertion failure

 -- Max Kellermann <mk@cm4all.com>  Tue, 08 Mar 2016 16:01:22 -0000

cm4all-beng-proxy (10.4) unstable; urgency=low

  * merge release 9.11
  * spawn: fix uninitialized MOUNT_TMP_TMPFS setting

 -- Max Kellermann <mk@cm4all.com>  Thu, 03 Mar 2016 13:11:49 -0000

cm4all-beng-proxy (10.3) unstable; urgency=low

  * lhttp: fix double free bug
  * lhttp, fcgi: abandon child process after connect failure
  * spawn: wait for spawn process during shutdown
  * {http,filter,nfs}_cache: raise cacheable size limit to 512 kB
  * http_client: reschedule read event after blocking write recovery

 -- Max Kellermann <mk@cm4all.com>  Wed, 02 Mar 2016 14:06:44 -0000

cm4all-beng-proxy (10.2) unstable; urgency=low

  * rubber: remove excessive debugging code to speed up cache flush
  * spawn: fix SETENV breakage
  * spawn: initialize supplementary groups
  * spawn: change to user www-data by default
  * http_client: fix double free bug
  * fcache: raise default expiration to one week
  * systemd: set "Type=notify"

 -- Max Kellermann <mk@cm4all.com>  Tue, 01 Mar 2016 18:43:23 -0000

cm4all-beng-proxy (10.1) unstable; urgency=low

  * merge release 9.10
  * python: add missing constant TRANSLATE_REALM_FROM_AUTH_BASE
  * spawn: dedicated process for spawning child processes
  * fcgi: terminate FastCGI processes with SIGTERM instead of SIGUSR1
  * was: implement response body interruption
  * translation: add packet NO_NEW_PRIVS
  * session: 128 bit session ids
  * emit systemd "READY" notification
  * debian: eliminate the TOI build

 -- Max Kellermann <mk@cm4all.com>  Thu, 25 Feb 2016 23:55:33 -0000

cm4all-beng-proxy (10.0.5) unstable; urgency=low

  * http_client: fix memory leak
  * spawn/prepared: fix environment variable breakage
  * request: fix crash (due to realm regression in 10.0.4)

 -- Max Kellermann <mk@cm4all.com>  Tue, 09 Feb 2016 18:09:43 -0000

cm4all-beng-proxy (10.0.4) unstable; urgency=low

  * istream/dechunk: merge chunk sizes
  * istream/dechunk: fix bogus "closed prematurely" error
  * spawn/JailConfig: fix jail.conf parser regression
  * translate_parser: fix JailCGI home path regression
  * translation: add packet REALM_FROM_AUTH_BASE
  * translation: allow mount options in MOUNT_TMP_TMPFS
  * pipe_filter: add JailCGI support
  * fcgi/stock: fix double free bug
  * http_request: fix connection leak after OpenSSL error
  * ssl/cache: fix two crash bugs
  * ssl/cache: reduce delay from 1s to 200ms
  * ssl/cache: maintain cache only in worker process
  * ssl/cache: support CA chains
  * ssl/factory: support the subjectAltName extension
  * ssl/filter: handle "close notify" alerts
  * certdb: rename PostgreSQL table to singular
  * certdb: load PostgreSQL connect string from lb.conf
  * certdb: support the subjectAltName extension
  * certdb: implement the ACME protocol
  * systemd/lb: disable --watchdog, set Restart=on-failure instead
  * systemd/bp: default to --workers=0, set Restart=on-failure instead

 -- Max Kellermann <mk@cm4all.com>  Thu, 04 Feb 2016 21:12:22 -0000

cm4all-beng-proxy (10.0.3) unstable; urgency=low

  * ssl/cache: populate name cache asynchronously
  * certdb: add command "populate"

 -- Max Kellermann <mk@cm4all.com>  Tue, 12 Jan 2016 10:35:32 -0000

cm4all-beng-proxy (10.0.2) unstable; urgency=low

  * ssl/cache: open multiple PostgreSQL connections on demand
  * ssl/cache: mirror a list of all certificate host names
  * certdb: add command "delete"

 -- Max Kellermann <mk@cm4all.com>  Wed, 06 Jan 2016 11:11:51 -0000

cm4all-beng-proxy (10.0.1) unstable; urgency=low

  * drop support for Debian Squeeze
  * inline_widget: time out after 10 seconds
  * lb: support SSL certificates stored in PostgreSQL database
  * disable the access log by default

 -- Max Kellermann <mk@cm4all.com>  Fri, 18 Dec 2015 18:48:31 -0000

cm4all-beng-proxy (9.16) unstable; urgency=low

  * fix memory leak after resource loader failure
  * was: fix crash on spawn error
  * fcache: check X-CM4all-BENG-User (via REVEAL_USER) in cache lookup

 -- Max Kellermann <mk@cm4all.com>  Tue, 04 Oct 2016 10:44:09 -0000

cm4all-beng-proxy (9.15) unstable; urgency=low

  * cgi: ignore the "Proxy" request header to work around security
    vulnerabilities in several CGI programs
  * http_address: ensure that at least one socket address is specified
  * http_server: update the "raw bytes sent" attribute properly
  * http_client: differentiate between "empty response body" and "no body"
  * http_client: fix "excess data" error after "100 Continue"
  * fcgi: fix assertion failure
  * shm: fix double allocation bug which caused session corruption
  * session: fix user expiry after defragmentation
  * omit stale "session" parameter in processed URIs
  * bot: recognize WordPress pingbacks as "bot"
  * fix crash when compiled with GCC6
  * bp: raise default connection limit to 32k
  * systemd: set default NOFILE limits to 256k
  * systemd: enable crash dumps

 -- Max Kellermann <mk@cm4all.com>  Thu, 08 Sep 2016 14:25:37 -0000

cm4all-beng-proxy (9.14) unstable; urgency=low

  * merge release 8.13
  * was: fix crash on malformed STATUS packet

 -- Max Kellermann <mk@cm4all.com>  Fri, 20 May 2016 15:43:48 -0000

cm4all-beng-proxy (9.13) unstable; urgency=low

  * merge release 8.12
  * lb: fix false memory leak during shutdown

 -- Max Kellermann <mk@cm4all.com>  Tue, 12 Apr 2016 13:03:18 -0000

cm4all-beng-proxy (9.12) unstable; urgency=low

  * header-forward: fix duplicate "Location" header

 -- Max Kellermann <mk@cm4all.com>  Wed, 06 Apr 2016 12:09:46 -0000

cm4all-beng-proxy (9.11) unstable; urgency=low

  * merge release 8.11

 -- Max Kellermann <mk@cm4all.com>  Thu, 03 Mar 2016 13:03:41 -0000

cm4all-beng-proxy (9.10) unstable; urgency=low

  * merge release 8.10

 -- Max Kellermann <mk@cm4all.com>  Wed, 24 Feb 2016 11:46:38 -0000

cm4all-beng-proxy (9.9) unstable; urgency=low

  * merge release 8.9

 -- Max Kellermann <mk@cm4all.com>  Tue, 23 Feb 2016 15:56:21 -0000

cm4all-beng-proxy (9.8) unstable; urgency=low

  * merge release 8.8

 -- Max Kellermann <mk@cm4all.com>  Tue, 16 Feb 2016 11:30:47 -0000

cm4all-beng-proxy (9.7) unstable; urgency=low

  * merge release 8.7
  * http_request: fix connection leak after OpenSSL error

 -- Max Kellermann <mk@cm4all.com>  Tue, 26 Jan 2016 15:56:31 -0000

cm4all-beng-proxy (9.6) unstable; urgency=low

  * systemd: log to systemd-journald by default
  * header_forward: fix duplicate "Location" header
  * "--access-logger=null" disables the access log
  * widget: log Set-Cookie without host

 -- Max Kellermann <mk@cm4all.com>  Thu, 17 Dec 2015 22:15:04 -0000

cm4all-beng-proxy (9.5) unstable; urgency=low

  * merge release 4.23
  * auth: send the LISTENER_TAG packet with AUTH requests

 -- Max Kellermann <mk@cm4all.com>  Tue, 15 Dec 2015 13:46:36 -0000

cm4all-beng-proxy (9.4) unstable; urgency=low

  * processor: fix crash bug
  * ajp: fix bogus error "Peer closed the socket prematurely"
  * fcgi: fail after receiving excess data at end of response body
  * fcgi: fix assertion failure on i386
  * was: fold header name case
  * was: announce request body length as early as possible
  * was: fix crash bug with empty response

 -- Max Kellermann <mk@cm4all.com>  Thu, 19 Nov 2015 11:28:59 -0000

cm4all-beng-proxy (9.3) unstable; urgency=low

  * fcgi: fix buffer overflow with large response body
  * header_forward: always forward "Allow"

 -- Max Kellermann <mk@cm4all.com>  Tue, 17 Nov 2015 00:33:20 -0000

cm4all-beng-proxy (9.2) unstable; urgency=low

  * translate_client: fix crash bug

 -- Max Kellermann <mk@cm4all.com>  Mon, 16 Nov 2015 08:38:02 -0000

cm4all-beng-proxy (9.1) unstable; urgency=low

  * feature freeze
  * http_client: response body allows optimized socket writes
  * http_cache: response body allows optimized socket writes
  * fcgi: fix stall bug
  * fcgi: optimized response body chunking
  * fcgi: don't send empty PARAMS packet when request headers are empty
  * handler: use lstat() for FILE_NOT_FOUND
  * client_balancer: fix memory leak
  * istream: fix assertion failure
  * istream_tee: fix size miscalculation
  * nfs_stock: fix assertion failure
  * translate_cache: optimize memory usage
  * reduce fork() overhead

 -- Max Kellermann <mk@cm4all.com>  Fri, 13 Nov 2015 00:50:52 -0000

cm4all-beng-proxy (9.0.9) unstable; urgency=low

  * tstock: fix libevent crash on connection failure
  * tstock: fix hanging process during shutdown
  * request_session: don't send cleared session id of ignored session
  * pipe_stock: fix EBADF error due to malformed pointer cast
  * http_{client,server}: optimize chunked socket writes

 -- Max Kellermann <mk@cm4all.com>  Fri, 06 Nov 2015 23:39:50 -0000

cm4all-beng-proxy (9.0.8) unstable; urgency=low

  * child_stock: fix crash bug
  * translate_stock: fix use-after-free crash bug

 -- Max Kellermann <mk@cm4all.com>  Thu, 05 Nov 2015 15:14:43 -0000

cm4all-beng-proxy (9.0.7) unstable; urgency=low

  * merge release 8.6
  * ajp: fix regression after code refactoring
  * http_{client,server}: optimize socket writes
  * translate_stock: configurable stock limit, defaulting to 64
  * translate_cache: fix crash bug when cache is disabled
  * errdoc: fix crash bug when aborting error document generator

 -- Max Kellermann <mk@cm4all.com>  Wed, 04 Nov 2015 21:50:44 -0000

cm4all-beng-proxy (9.0.6) unstable; urgency=low

  * debian/rules: cross-compiler support
  * debian: build with gcc 5 on Debian Stretch
  * processor: fix broken URI rewrite after <script> due to inverted check
  * widget: log class name

 -- Max Kellermann <mk@cm4all.com>  Fri, 16 Oct 2015 10:21:42 -0000

cm4all-beng-proxy (9.0.5) unstable; urgency=low

  * merge release 8.5

 -- Max Kellermann <mk@cm4all.com>  Mon, 12 Oct 2015 10:44:20 -0000

cm4all-beng-proxy (9.0.4) unstable; urgency=low

  * xml_parser: fix assertion failure on abort
  * css_parser: fix buffer overflow due to off-by-one check

 -- Max Kellermann <mk@cm4all.com>  Thu, 08 Oct 2015 19:32:07 -0000

cm4all-beng-proxy (9.0.3) unstable; urgency=low

  * fcgi: fix uninitialized variable
  * processor: fix heap corruption due to wrong string length

 -- Max Kellermann <mk@cm4all.com>  Wed, 07 Oct 2015 19:56:05 -0000

cm4all-beng-proxy (9.0.2) unstable; urgency=low

  * translation: packet REVEAL_USER sends X-CM4all-BENG-User to filter

 -- Max Kellermann <mk@cm4all.com>  Mon, 05 Oct 2015 19:08:22 -0000

cm4all-beng-proxy (9.0.1) unstable; urgency=low

  * merge release 8.4
  * translation: add header group "LINK"
  * translation: add packet MOUNT_TMPFS
  * fix spurious BIND_MOUNT_RW failures

 -- Max Kellermann <mk@cm4all.com>  Fri, 02 Oct 2015 15:36:42 -0000

cm4all-beng-proxy (8.13) unstable; urgency=low

  * http_client: fix TLS memory leak
  * http_client: fix assertion failure with keep-alive disabled
  * was: fix crash after early-crashing WAS process
  * lb: fix false memory leak during shutdown
  * http_server: fix missing "100 Continue"
  * {http,filter,nfs}_cache: raise cacheable size limit to 512 kB
  * fcache: raise default expiration to one week
  * rubber: remove excessive debugging code to speed up cache flush

 -- Max Kellermann <mk@cm4all.com>  Fri, 20 May 2016 15:34:32 -0000

cm4all-beng-proxy (8.12) unstable; urgency=low

  * was: fix crash on malformed STATUS packet
  * was: allow 16 bit STATUS packet

 -- Max Kellermann <mk@cm4all.com>  Tue, 12 Apr 2016 12:28:21 -0000

cm4all-beng-proxy (8.11) unstable; urgency=low

  * http_client: fix assertion failure with TLS
  * lhttp, fcgi: abandon child process after connect failure
  * http_client: reschedule read event after blocking write recovery

 -- Max Kellermann <mk@cm4all.com>  Thu, 03 Mar 2016 12:59:50 -0000

cm4all-beng-proxy (8.10) unstable; urgency=low

  * was/input: verify the announced LENGTH
  * was/input: fix the "available" formula

 -- Max Kellermann <mk@cm4all.com>  Wed, 24 Feb 2016 11:31:50 -0000

cm4all-beng-proxy (8.9) unstable; urgency=low

  * istream/catch: fix another assertion failure

 -- Max Kellermann <mk@cm4all.com>  Tue, 23 Feb 2016 15:52:46 -0000

cm4all-beng-proxy (8.8) unstable; urgency=low

  * istream/catch: fix assertion failure

 -- Max Kellermann <mk@cm4all.com>  Tue, 16 Feb 2016 11:21:25 -0000

cm4all-beng-proxy (8.7) unstable; urgency=low

  * cgi, pipe: fix off-by-one bug in stderr filter

 -- Max Kellermann <mk@cm4all.com>  Tue, 26 Jan 2016 15:55:03 -0000

cm4all-beng-proxy (8.6) unstable; urgency=low

  * merge release 7.9

 -- Max Kellermann <mk@cm4all.com>  Mon, 26 Oct 2015 09:48:00 -0000

cm4all-beng-proxy (8.5) unstable; urgency=low

  * css_parser: fix buffer overflow due to off-by-one check
  * fcgi: fix uninitialized variable
  * fix spurious BIND_MOUNT_RW failures
  * fix two crashes due to malformed URI escapes

 -- Max Kellermann <mk@cm4all.com>  Mon, 12 Oct 2015 10:20:32 -0000

cm4all-beng-proxy (8.4) unstable; urgency=low

  * was: fix another memory leak

 -- Max Kellermann <mk@cm4all.com>  Fri, 02 Oct 2015 11:05:21 -0000

cm4all-beng-proxy (8.3) unstable; urgency=low

  * was: fix several memory leaks

 -- Max Kellermann <mk@cm4all.com>  Fri, 02 Oct 2015 09:54:09 -0000

cm4all-beng-proxy (8.2) unstable; urgency=low

  * debian/control: add "Breaks" on old translation servers to avoid
    runtime breakages due to broken widget descriptors; the translation
    server 1.9.1 contains a workaround
  * translate_parser: fix crash after malformed/misplaced
    UNTRUSTED_*_SITE_SUFFIX packet

 -- Max Kellermann <mk@cm4all.com>  Fri, 25 Sep 2015 12:55:18 -0000

cm4all-beng-proxy (8.1) unstable; urgency=low

  * feature freeze
  * fb_pool: compress I/O buffers periodically
  * http_cache, fcache, nfs_cache: compress the cache periodically

 -- Max Kellermann <mk@cm4all.com>  Tue, 22 Sep 2015 17:26:06 -0000

cm4all-beng-proxy (8.0.13) unstable; urgency=low

  * merge release 7.8
  * translation: support writable bind mounts (BIND_MOUNT_RW)
  * translation: add packet UNTRUSTED_RAW_SITE_SUFFIX
  * ssl: initialize OpenSSL engines
  * rewrite_uri: support "https://" and "//" URIs
  * regex: fix double free bug

 -- Max Kellermann <mk@cm4all.com>  Tue, 22 Sep 2015 08:00:20 -0000

cm4all-beng-proxy (8.0.12) unstable; urgency=low

  * merge release 7.7
  * rubber: optimized hole search
  * rubber: simplified defragmentation on tail allocation

 -- Max Kellermann <mk@cm4all.com>  Thu, 17 Sep 2015 20:41:59 -0000

cm4all-beng-proxy (8.0.11) unstable; urgency=low

  * regex: fix move operator, fixes spurious "Invalid regex capture"

 -- Max Kellermann <mk@cm4all.com>  Thu, 03 Sep 2015 13:08:16 -0000

cm4all-beng-proxy (8.0.10) unstable; urgency=low

  * regex: mismatching optional capture expands to empty string
  * regex: work around problem with mismatching optional last capture
  * request: avoid compressing the response body twice

 -- Max Kellermann <mk@cm4all.com>  Wed, 02 Sep 2015 15:56:38 -0000

cm4all-beng-proxy (8.0.9) unstable; urgency=low

  * merge release 7.6
  * regex: fix off-by-one error in capture range check

 -- Max Kellermann <mk@cm4all.com>  Tue, 01 Sep 2015 13:57:06 -0000

cm4all-beng-proxy (8.0.8) unstable; urgency=low

  * tcache: fix crash on regex mismatch

 -- Max Kellermann <mk@cm4all.com>  Mon, 31 Aug 2015 05:35:14 -0000

cm4all-beng-proxy (8.0.7) unstable; urgency=low

  * merge release 7.5
  * regex: fix spurious compile failures
  * fcache: include actual body data in stats
  * nfs_cache: add stats
  * fix several crash bugs with malformed URI escapes
  * control/stats: add cache brutto sizes
  * control/stats: add I/O buffers size

 -- Max Kellermann <mk@cm4all.com>  Thu, 27 Aug 2015 22:11:02 -0000

cm4all-beng-proxy (8.0.6) unstable; urgency=low

  * translation: decouple REGEX_UNESCAPE from INVERSE_REGEX

 -- Max Kellermann <mk@cm4all.com>  Tue, 25 Aug 2015 09:57:23 -0000

cm4all-beng-proxy (8.0.5) unstable; urgency=low

  * translation: add packet INVERSE_REGEX_UNESCAPE

 -- Max Kellermann <mk@cm4all.com>  Mon, 24 Aug 2015 16:58:16 -0000

cm4all-beng-proxy (8.0.4) unstable; urgency=low

  * translate_client: fix crash due to uninitialized variable

 -- Max Kellermann <mk@cm4all.com>  Fri, 21 Aug 2015 11:26:40 -0000

cm4all-beng-proxy (8.0.3) unstable; urgency=low

  * translation: add login packet SERVICE
  * translation: login allows packet LISTENER_TAG
  * translation: protocol v3 uses anchored regex
  * regex: disable the "multi-line" option
  * regex: switch to the PCRE library

 -- Max Kellermann <mk@cm4all.com>  Mon, 17 Aug 2015 14:31:32 -0000

cm4all-beng-proxy (8.0.2) unstable; urgency=low

  * translation: add packets LOGIN, PASSWORD, UID_GID
  * translation: native Refence support

 -- Max Kellermann <mk@cm4all.com>  Thu, 06 Aug 2015 11:15:58 -0000

cm4all-beng-proxy (8.0.1) unstable; urgency=low

  * cgi, pipe: log PID in stderr output
  * translation: add packets AUTO_GZIP, INTERNAL_REDIRECT

 -- Max Kellermann <mk@cm4all.com>  Fri, 24 Jul 2015 10:27:51 -0000

cm4all-beng-proxy (7.9) unstable; urgency=low

  * merge release 6.12

 -- Max Kellermann <mk@cm4all.com>  Mon, 26 Oct 2015 09:37:41 -0000

cm4all-beng-proxy (7.8) unstable; urgency=low

  * support SESSION_SITE in processor

 -- Max Kellermann <mk@cm4all.com>  Mon, 21 Sep 2015 12:26:13 -0000

cm4all-beng-proxy (7.7) unstable; urgency=low

  * merge release 6.11

 -- Max Kellermann <mk@cm4all.com>  Thu, 17 Sep 2015 19:08:50 -0000

cm4all-beng-proxy (7.6) unstable; urgency=low

  * merge release 6.10
  * fcache: include actual body data in stats
  * nfs_cache: add stats
  * control/stats: add cache brutto sizes
  * control/stats: add I/O buffers size

 -- Max Kellermann <mk@cm4all.com>  Tue, 01 Sep 2015 12:48:48 -0000

cm4all-beng-proxy (7.5) unstable; urgency=low

  * merge release 6.9

 -- Max Kellermann <mk@cm4all.com>  Thu, 27 Aug 2015 14:30:18 -0000

cm4all-beng-proxy (7.4) unstable; urgency=low

  * merge release 6.8
  * tcache: fix minor memory leak

 -- Max Kellermann <mk@cm4all.com>  Wed, 26 Aug 2015 13:29:42 -0000

cm4all-beng-proxy (7.3) unstable; urgency=low

  * merge release 6.7

 -- Max Kellermann <mk@cm4all.com>  Wed, 22 Jul 2015 21:18:30 -0000

cm4all-beng-proxy (7.2) unstable; urgency=low

  * translation: allow REGEX_ON_{HOST,USER}_URI with INVERSE_REGEX

 -- Max Kellermann <mk@cm4all.com>  Fri, 17 Jul 2015 06:53:50 -0000

cm4all-beng-proxy (7.1) unstable; urgency=low

  * feature freeze
  * translation: WANT supports USER
  * translation: add packet REGEX_ON_USER_URI

 -- Max Kellermann <mk@cm4all.com>  Tue, 14 Jul 2015 20:46:43 -0000

cm4all-beng-proxy (7.0.10) unstable; urgency=low

  * fix crash on "Cache-Control: only-if-cached"
  * fix worker respawn

 -- Max Kellermann <mk@cm4all.com>  Sat, 11 Jul 2015 10:19:11 -0000

cm4all-beng-proxy (7.0.9) unstable; urgency=low

  * istream_escape: fix crash bug when last byte is escaped
  * stats: don't crash master process on CONTROL_STATS
  * debian/rules: add kludge to support dh_python2 on Squeeze

 -- Max Kellermann <mk@cm4all.com>  Thu, 09 Jul 2015 11:40:12 -0000

cm4all-beng-proxy (7.0.8) unstable; urgency=low

  * translation: add packets EXPAND_HOME, EXPAND_STDERR_PATH
  * translation: apply EXPAND_URI to CGI addresses
  * session: fix crash while invalidating widget session

 -- Max Kellermann <mk@cm4all.com>  Thu, 25 Jun 2015 13:29:01 -0000

cm4all-beng-proxy (7.0.7) unstable; urgency=low

  * translation: add packet AUTO_DEFLATE
  * istream_deflate: fix stalled stream
  * tcache: expand uncacheable responses

 -- Max Kellermann <mk@cm4all.com>  Wed, 24 Jun 2015 11:43:47 -0000

cm4all-beng-proxy (7.0.6) unstable; urgency=low

  * tcache: expand responses of uncacheable requests

 -- Max Kellermann <mk@cm4all.com>  Fri, 19 Jun 2015 13:02:32 -0000

cm4all-beng-proxy (7.0.5) unstable; urgency=low

  * merge release 6.6
  * control: flush the whole translation cache if the TCACHE_INVALIDATE
    payload is empty
  * namespace: support IPC namespaces

 -- Max Kellermann <mk@cm4all.com>  Thu, 11 Jun 2015 16:31:34 -0000

cm4all-beng-proxy (7.0.4) unstable; urgency=low

  * handler: send LISTENER_TAG if translation protocol version is not yet
    negotiated
  * handler: bypass translation cache during protocol version negotiation

 -- Max Kellermann <mk@cm4all.com>  Thu, 28 May 2015 13:10:12 -0000

cm4all-beng-proxy (7.0.3) unstable; urgency=low

  * handler: more "verbose_response" messages
  * handler: return "502 Bad Gateway" on translation server error
  * translation: protocol v2 always transmits LISTENER_TAG
  * translation: add packets REGEX_ON_HOST_URI, SESSION_SITE
  * session_manager: fix bogus assertion failure in cleanup
  * build with libwas 1.0

 -- Max Kellermann <mk@cm4all.com>  Wed, 20 May 2015 16:41:44 -0000

cm4all-beng-proxy (7.0.2) unstable; urgency=low

  * merge release 6.5
  * require Boost 1.49

 -- Max Kellermann <mk@cm4all.com>  Wed, 29 Apr 2015 11:43:57 -0000

cm4all-beng-proxy (7.0.1) unstable; urgency=low

  * forward the "Accept-Ranges" response header
  * forward the "Range" request header
  * forward the request headers "Accept-Charset" and "Accept-Encoding" to
    frame widgets

 -- Max Kellermann <mk@cm4all.com>  Fri, 13 Mar 2015 16:53:29 -0000

cm4all-beng-proxy (6.12) unstable; urgency=low

  * css_parser: fix buffer overflow due to off-by-one check
  * fcgi: fix uninitialized variable
  * was: fix error after blocking send on control channel
  * fb_pool: compress I/O buffers periodically
  * ssl: initialize OpenSSL engines
  * support SESSION_SITE in processor
  * lb: never forward headers X-CM4all-BENG-Peer-Subject and
    X-CM4all-BENG-Peer-Issuer-Subject

 -- Max Kellermann <mk@cm4all.com>  Mon, 26 Oct 2015 09:34:09 -0000

cm4all-beng-proxy (6.11) unstable; urgency=low

  * fcgi_client: fix hang after error logger failure

 -- Max Kellermann <mk@cm4all.com>  Thu, 17 Sep 2015 19:06:14 -0000

cm4all-beng-proxy (6.10) unstable; urgency=low

  * translate_parser: allow absolute LOCAL_URI
  * uri-verify: don't check the query string
  * bp_control: let worker handle control packets in single-worker mode
  * stock: fix "outgoing_connections" being always zero in control stats
  * lb_stats: include TCP connections in "outgoing_connections"

 -- Max Kellermann <mk@cm4all.com>  Tue, 01 Sep 2015 11:51:11 -0000

cm4all-beng-proxy (6.9) unstable; urgency=low

  * fcgi_client: ignore STDERR packets in size calculation

 -- Max Kellermann <mk@cm4all.com>  Thu, 27 Aug 2015 14:04:04 -0000

cm4all-beng-proxy (6.8) unstable; urgency=low

  * tcache: verify URI after cache miss

 -- Max Kellermann <mk@cm4all.com>  Wed, 26 Aug 2015 12:32:19 -0000

cm4all-beng-proxy (6.7) unstable; urgency=low

  * ssl: fix certificate chain with Server Name Indication
  * lb: fix hang during shutdown

 -- Max Kellermann <mk@cm4all.com>  Wed, 22 Jul 2015 20:47:55 -0000

cm4all-beng-proxy (6.6) unstable; urgency=low

  * debian/rules: remove remaining python-central invocation
  * init: enable session_save_path by default if
    /var/run/cm4all/beng-proxy exists
  * init: read /etc/default/cm4all-beng-proxy.local
  * namespace: set "setgroups=deny" for Linux 3.18+
  * namespace: retry with mount flag "noexec" if mounting fails
  * build with libwas 1.0

 -- Max Kellermann <mk@cm4all.com>  Thu, 11 Jun 2015 15:22:14 -0000

cm4all-beng-proxy (6.5) unstable; urgency=low

  * debian: improve clang build-dependency
  * debian: migrate from python-central to dh_python2
  * debian: add missing dependency on python-twisted-names

 -- Max Kellermann <mk@cm4all.com>  Mon, 27 Apr 2015 15:27:10 -0000

cm4all-beng-proxy (6.4) unstable; urgency=low

  * widget: fix "Range" request headers with non-default view

 -- Max Kellermann <mk@cm4all.com>  Fri, 10 Apr 2015 12:28:47 -0000

cm4all-beng-proxy (6.3) unstable; urgency=low

  * forward the request headers "If-Modified-Since", "If-Unmodified-Since",
    "If-Match", "If-None-Match" and "If-Range" to frame widgets
  * session: improve session cleanup reliability
  * lb: verify SSL certificates in --check
  * ssl: reduce CPU overhead during TLS handshake

 -- Max Kellermann <mk@cm4all.com>  Tue, 24 Mar 2015 16:56:00 -0000

cm4all-beng-proxy (6.2) unstable; urgency=low

  * merge release 5.16

 -- Max Kellermann <mk@cm4all.com>  Wed, 18 Mar 2015 10:11:04 -0000

cm4all-beng-proxy (6.1) unstable; urgency=low

  * feature freeze

 -- Max Kellermann <mk@cm4all.com>  Thu, 05 Mar 2015 10:57:18 -0000

cm4all-beng-proxy (6.0.16) unstable; urgency=low

  * don't drop WANT request packet in repeated translation

 -- Max Kellermann <mk@cm4all.com>  Mon, 02 Mar 2015 08:38:49 -0000

cm4all-beng-proxy (6.0.15) unstable; urgency=low

  * widget: support the CONTENT_TYPE_LOOKUP protocol
  * CGI: disable request URI forwarding if there's a SCRIPT_NAME

 -- Max Kellermann <mk@cm4all.com>  Tue, 24 Feb 2015 16:44:37 -0000

cm4all-beng-proxy (6.0.14) unstable; urgency=low

  * merge release 5.15

 -- Max Kellermann <mk@cm4all.com>  Mon, 23 Feb 2015 12:48:39 -0000

cm4all-beng-proxy (6.0.13) unstable; urgency=low

  * don't steal the X-CM4all-View header from the HTTP cache

 -- Max Kellermann <mk@cm4all.com>  Fri, 20 Feb 2015 11:35:10 -0000

cm4all-beng-proxy (6.0.12) unstable; urgency=low

  * fcgi: don't redirect stderro to /dev/null
  * handler: reserve request body for focused widget even if processor
    disabled
  * remove the X-CM4all-View header after using it
  * headers: add group "TRANSFORMATION"
  * translation: add packet EXPAND_HEADER

 -- Max Kellermann <mk@cm4all.com>  Thu, 19 Feb 2015 15:36:19 -0000

cm4all-beng-proxy (6.0.11) unstable; urgency=low

  * translation: add packet EXPAND_READ_FILE
  * control: add command CONTROL_FADE_CHILDREN

 -- Max Kellermann <mk@cm4all.com>  Tue, 17 Feb 2015 12:02:40 -0000

cm4all-beng-proxy (6.0.10) unstable; urgency=low

  * merge release 5.14
  * translation: add packets NON_BLOCKING, READ_FILE

 -- Max Kellermann <mk@cm4all.com>  Fri, 13 Feb 2015 17:24:35 -0000

cm4all-beng-proxy (6.0.9) unstable; urgency=low

  * namespace_options: improved PIVOT_ROOT error message
  * translation: add packet EXPAND_BIND_MOUNT

 -- Max Kellermann <mk@cm4all.com>  Wed, 11 Feb 2015 11:36:51 -0000

cm4all-beng-proxy (6.0.8) unstable; urgency=low

  * debian: remove translation server demo packages
  * init: change default translation server address to @translation
  * translation: add packet EXPAND_COOKIE_HOST

 -- Max Kellermann <mk@cm4all.com>  Tue, 10 Feb 2015 12:24:22 -0000

cm4all-beng-proxy (6.0.7) unstable; urgency=low

  * translation: add packet LISTENER_TAG

 -- Max Kellermann <mk@cm4all.com>  Mon, 09 Feb 2015 11:02:06 -0000

cm4all-beng-proxy (6.0.6) unstable; urgency=low

  * http_server, http_client: reduce overhead of proxying chunked body

 -- Max Kellermann <mk@cm4all.com>  Fri, 06 Feb 2015 07:44:17 -0000

cm4all-beng-proxy (6.0.5) unstable; urgency=low

  * merge release 5.13
  * translate_client: check for PROBE_PATH_SUFFIXES without PROBE_SUFFIX
  * fix stack overflow on PROBE_SUFFIXES loop

 -- Max Kellermann <mk@cm4all.com>  Thu, 05 Feb 2015 13:30:21 -0000

cm4all-beng-proxy (6.0.4) unstable; urgency=low

  * hstock: fix memory leak
  * response: fix crash on invalid X-CM4all-View header
  * translation: add packets AUTH_FILE, EXPAND_AUTH_FILE,
    APPEND_AUTH, EXPAND_APPEND_AUTH
  * log unknown view names in X-CM4all-View

 -- Max Kellermann <mk@cm4all.com>  Wed, 04 Feb 2015 22:16:07 -0000

cm4all-beng-proxy (6.0.3) unstable; urgency=low

  * support response header X-CM4all-View for all responses
  * reduce fork overhead by dropping NFS cache
  * reduce I/O multi-threading overhead

 -- Max Kellermann <mk@cm4all.com>  Tue, 03 Feb 2015 14:50:27 -0000

cm4all-beng-proxy (6.0.2) unstable; urgency=low

  * translate_client: allow BASE="/" (regression fix)

 -- Max Kellermann <mk@cm4all.com>  Mon, 02 Feb 2015 11:32:01 -0000

cm4all-beng-proxy (6.0.1) unstable; urgency=low

  * translation: add packets EXPAND_DOCUMENT_ROOT, PROBE_PATH_SUFFIXES

 -- Max Kellermann <mk@cm4all.com>  Thu, 29 Jan 2015 22:32:02 -0000

cm4all-beng-proxy (5.16) unstable; urgency=low

  * net: fix crash due to parsing '@' twice
  * net: fix another off-by-one bug in local socket addresses
  * random: fix partial entropy collection
  * http_server: support method PATCH (RFC 5789)

 -- Max Kellermann <mk@cm4all.com>  Wed, 18 Mar 2015 09:56:43 -0000

cm4all-beng-proxy (5.15) unstable; urgency=low

  * ssl_client: fix crash on request with Keep-Alive disabled

 -- Max Kellermann <mk@cm4all.com>  Mon, 23 Feb 2015 12:44:50 -0000

cm4all-beng-proxy (5.14) unstable; urgency=low

  * merge release 4.22

 -- Max Kellermann <mk@cm4all.com>  Wed, 11 Feb 2015 20:50:41 -0000

cm4all-beng-proxy (5.13) unstable; urgency=low

  * ssl: throttle when OpenSSL buffer grows too large

 -- Max Kellermann <mk@cm4all.com>  Thu, 05 Feb 2015 10:14:15 -0000

cm4all-beng-proxy (5.12) unstable; urgency=low

  * merge release 4.21

 -- Max Kellermann <mk@cm4all.com>  Thu, 22 Jan 2015 16:42:55 -0000

cm4all-beng-proxy (5.11) unstable; urgency=low

  * merge release 4.20
  * ssl: disable weak ciphers

 -- Max Kellermann <mk@cm4all.com>  Fri, 16 Jan 2015 12:20:58 -0000

cm4all-beng-proxy (5.10) unstable; urgency=low

  * fix cookie mangling in CGI handlers

 -- Max Kellermann <mk@cm4all.com>  Wed, 14 Jan 2015 21:45:01 -0000

cm4all-beng-proxy (5.9) unstable; urgency=low

  * merge release 4.19
  * log-tee: new access logger

 -- Max Kellermann <mk@cm4all.com>  Wed, 24 Sep 2014 14:41:51 -0000

cm4all-beng-proxy (5.8) unstable; urgency=low

  * fcache: work around assertion failure

 -- Max Kellermann <mk@cm4all.com>  Thu, 18 Sep 2014 17:47:40 -0000

cm4all-beng-proxy (5.7) unstable; urgency=low

  * was_client: fix crash bug

 -- Max Kellermann <mk@cm4all.com>  Wed, 17 Sep 2014 18:39:12 -0000

cm4all-beng-proxy (5.6) unstable; urgency=low

  * ssl_filter: fix stalled connection

 -- Max Kellermann <mk@cm4all.com>  Wed, 17 Sep 2014 06:43:12 -0000

cm4all-beng-proxy (5.5) unstable; urgency=low

  * merge release 4.18

 -- Max Kellermann <mk@cm4all.com>  Fri, 12 Sep 2014 10:30:14 -0000

cm4all-beng-proxy (5.4) unstable; urgency=low

  * merge release 4.16

 -- Max Kellermann <mk@cm4all.com>  Wed, 10 Sep 2014 06:19:42 -0000

cm4all-beng-proxy (5.3) unstable; urgency=low

  * child_manager: fix tree insertion bug
  * http_server: fix logger assertion failure

 -- Max Kellermann <mk@cm4all.com>  Fri, 29 Aug 2014 18:50:09 -0000

cm4all-beng-proxy (5.2) unstable; urgency=low

  * was_input: fix assertion failure

 -- Max Kellermann <mk@cm4all.com>  Fri, 29 Aug 2014 11:30:37 -0000

cm4all-beng-proxy (5.1) unstable; urgency=low

  * merge release 4.15
  * net: fix off-by-one bug in local socket addresses

 -- Max Kellermann <mk@cm4all.com>  Fri, 29 Aug 2014 08:55:55 -0000

cm4all-beng-proxy (5.0.14) unstable; urgency=low

  * buffered_socket: reduce memory usage
  * ssl_filter: reduce memory usage further

 -- Max Kellermann <mk@cm4all.com>  Wed, 13 Aug 2014 11:01:56 -0000

cm4all-beng-proxy (5.0.13) unstable; urgency=low

  * merge release 4.14
  * ssl_filter: reduce memory usage

 -- Max Kellermann <mk@cm4all.com>  Fri, 08 Aug 2014 17:45:33 -0000

cm4all-beng-proxy (5.0.12) unstable; urgency=low

  * merge release 4.13
  * http_cache: fix memcached crash bug
  * lb: SIGHUP flushes the SSL session cache
  * ssl_factory: reduce memory usage

 -- Max Kellermann <mk@cm4all.com>  Tue, 05 Aug 2014 12:53:05 -0000

cm4all-beng-proxy (5.0.11) unstable; urgency=low

  * merge release 4.11
  * http_{client,server}: support WebSocket (RFC 6455)

 -- Max Kellermann <mk@cm4all.com>  Tue, 29 Jul 2014 20:31:30 -0000

cm4all-beng-proxy (5.0.10) unstable; urgency=low

  * merge release 4.10
  * http_server: don't disable keep-alive when discarding optional request
    body ("Expect: 100-continue")

 -- Max Kellermann <mk@cm4all.com>  Wed, 23 Jul 2014 17:51:02 -0000

cm4all-beng-proxy (5.0.9) unstable; urgency=low

  * merge release 4.9
  * translation: CONTENT_TYPE_LOOKUP response may contain transformations

 -- Max Kellermann <mk@cm4all.com>  Mon, 21 Jul 2014 16:37:34 -0000

cm4all-beng-proxy (5.0.8) unstable; urgency=low

  * merge release 4.8
  * translation: new packet AUTO_GZIPPED

 -- Max Kellermann <mk@cm4all.com>  Fri, 18 Jul 2014 19:04:45 -0000

cm4all-beng-proxy (5.0.7) unstable; urgency=low

  * lb: add per-listener option "verbose_response"
  * header_forward: another COOKIE=BOTH forwarding bug fix
  * translation: new packets REQUEST_HEADER, EXPAND_REQUEST_HEADER

 -- Max Kellermann <mk@cm4all.com>  Fri, 11 Jul 2014 13:46:08 -0000

cm4all-beng-proxy (5.0.6) unstable; urgency=low

  * merge release 4.7
  * translation: add packet EXPAND_SITE

 -- Max Kellermann <mk@cm4all.com>  Wed, 02 Jul 2014 12:58:55 +0200

cm4all-beng-proxy (5.0.5) unstable; urgency=low

  * translation: add packet EXPAND_URI
  * tcache: VALIDATE_MTIME=0 matches when the file does not exist

 -- Max Kellermann <mk@cm4all.com>  Mon, 30 Jun 2014 14:15:02 -0000

cm4all-beng-proxy (5.0.4) unstable; urgency=low

  * merge release 4.6

 -- Max Kellermann <mk@cm4all.com>  Wed, 25 Jun 2014 13:05:26 -0000

cm4all-beng-proxy (5.0.3) unstable; urgency=low

  * tcache: optimize invalidation with host filter
  * tcache: optimize invalidation with site filter

 -- Max Kellermann <mk@cm4all.com>  Tue, 24 Jun 2014 20:24:25 -0000

cm4all-beng-proxy (5.0.2) unstable; urgency=low

  * merge release 4.5
  * session: fix potential crash on shared memory exhaustion
  * session: really purge new sessions first
  * translate_client: strict HEADER_FORWARD checks
  * translate_client: fix the COOKIE=BOTH parser
  * header_forward: fix COOKIE=BOTH forwarding

 -- Max Kellermann <mk@cm4all.com>  Mon, 16 Jun 2014 14:26:06 -0000

cm4all-beng-proxy (5.0.1) unstable; urgency=low

  * processor: allow Content-Type application/xml
  * was, pipe_filter: don't inherit environment variables
  * pipe_filter: fix command-line argument corruption bug
  * pipe_filter: support custom environment variables
  * translation: SETENV sets environment vars for FastCGI and WAS
  * header_forward: add mode COOKIE=BOTH

 -- Max Kellermann <mk@cm4all.com>  Fri, 06 Jun 2014 13:41:44 -0000

cm4all-beng-proxy (4.23) unstable; urgency=low

  * http_server: support method PATCH (RFC 5789)
  * session: fix expiration timer
  * session: allocate 64k sessions (was 32k)
  * session: work around high CPU usage due to session purging
  * request_session: don't send cleared session id of ignored session
  * ajp: fix bogus error "Peer closed the socket prematurely"
  * fcgi: fix uninitialized variable
  * fcgi: fix hang after error logger failure
  * fcgi: ignore STDERR packets in size calculation
  * header_forward: always forward "Allow"
  * translate_cache: optimize memory usage
  * css_parser: fix buffer overflow due to off-by-one check
  * support SESSION_SITE in processor
  * lb: fix hang during shutdown
  * namespace: retry with mount flag "noexec" if mounting fails
  * random: fix partial entropy collection

 -- Max Kellermann <mk@cm4all.com>  Fri, 04 Dec 2015 16:52:26 -0000

cm4all-beng-proxy (4.22) unstable; urgency=low

  * fcgi: fix wrong child process reuse with different JailCGI homes

 -- Max Kellermann <mk@cm4all.com>  Wed, 11 Feb 2015 19:30:05 -0000

cm4all-beng-proxy (4.21) unstable; urgency=low

  * cgi, pipe: fix crash after fork failure when input is a regular file

 -- Max Kellermann <mk@cm4all.com>  Thu, 22 Jan 2015 16:38:00 -0000

cm4all-beng-proxy (4.20) unstable; urgency=low

  * ssl_server: disable SSLv2 and SSLv3 because they are insecure
  * ssl_client: enable TLS versions newer than 1.1

 -- Max Kellermann <mk@cm4all.com>  Fri, 16 Jan 2015 12:12:02 -0000

cm4all-beng-proxy (4.19) unstable; urgency=low

  * lb/tcp: fix assertion failure

 -- Max Kellermann <mk@cm4all.com>  Wed, 24 Sep 2014 14:31:24 -0000

cm4all-beng-proxy (4.18) unstable; urgency=low

  * http_server: fix missing response (Keep-Alive disabled)

 -- Max Kellermann <mk@cm4all.com>  Fri, 12 Sep 2014 10:22:51 -0000

cm4all-beng-proxy (4.17) unstable; urgency=low

  * http_server: fix logger assertion failure

 -- Max Kellermann <mk@cm4all.com>  Thu, 11 Sep 2014 08:52:31 -0000

cm4all-beng-proxy (4.16) unstable; urgency=low

  * was_client: fix assertion failure

 -- Max Kellermann <mk@cm4all.com>  Wed, 10 Sep 2014 06:17:58 -0000

cm4all-beng-proxy (4.15) unstable; urgency=low

  * merge release 3.1.38

 -- Max Kellermann <mk@cm4all.com>  Fri, 29 Aug 2014 08:52:10 -0000

cm4all-beng-proxy (4.14) unstable; urgency=low

  * ssl_filter: fix error check
  * http_server: log failed requests
  * lb_http: reduce verbosity of ECONNRESET log message

 -- Max Kellermann <mk@cm4all.com>  Fri, 08 Aug 2014 17:41:52 -0000

cm4all-beng-proxy (4.13) unstable; urgency=low

  * thread_worker: smaller thread stack (64 kB)
  * ssl_factory: enable ECDH for perfect forward secrecy
  * thread_socket_filter: reinvoke writing after recovering from full
    output buffer
  * buffered_socket: reschedule reading after input buffer drained

 -- Max Kellermann <mk@cm4all.com>  Tue, 05 Aug 2014 12:37:11 -0000

cm4all-beng-proxy (4.12) unstable; urgency=low

  * pool: fix bogus assertion failure after SSL disconnect
  * lb/tcp: fix send error message
  * lb/tcp: fix crash after write error
  * thread_socket_filter: fix assertion failure with full output buffer
  * thread_socket_filter: fix crash after write error

 -- Max Kellermann <mk@cm4all.com>  Thu, 31 Jul 2014 16:19:57 -0000

cm4all-beng-proxy (4.11) unstable; urgency=low

  * merge release 3.1.37

 -- Max Kellermann <mk@cm4all.com>  Mon, 28 Jul 2014 15:34:53 -0000

cm4all-beng-proxy (4.10) unstable; urgency=low

  * merge release 3.1.36
  * lhttp_stock: fix crash after fork failure

 -- Max Kellermann <mk@cm4all.com>  Wed, 23 Jul 2014 17:47:36 -0000

cm4all-beng-proxy (4.9) unstable; urgency=low

  * merge release 3.1.35

 -- Max Kellermann <mk@cm4all.com>  Mon, 21 Jul 2014 16:34:15 -0000

cm4all-beng-proxy (4.8) unstable; urgency=low

  * ssl: fix choking decryption on large SSL packets
  * http_server: discard incoming data while waiting for drained response

 -- Max Kellermann <mk@cm4all.com>  Thu, 17 Jul 2014 23:16:21 -0000

cm4all-beng-proxy (4.7) unstable; urgency=low

  * lb: flush all output buffers before closing HTTPS connection

 -- Max Kellermann <mk@cm4all.com>  Wed, 02 Jul 2014 10:46:07 -0000

cm4all-beng-proxy (4.6) unstable; urgency=low

  * merge release 3.1.34

 -- Max Kellermann <mk@cm4all.com>  Wed, 25 Jun 2014 13:02:07 -0000

cm4all-beng-proxy (4.5) unstable; urgency=low

  * tcache: enable VARY on LOCAL_ADDRESS_STRING

 -- Max Kellermann <mk@cm4all.com>  Sun, 15 Jun 2014 21:14:17 -0000

cm4all-beng-proxy (4.4) unstable; urgency=low

  * debian/control: refuse to build with libnfs 1.9.3-1 due to broken
    package name

 -- Max Kellermann <mk@cm4all.com>  Tue, 10 Jun 2014 09:59:57 -0000

cm4all-beng-proxy (4.3) unstable; urgency=low

  * merge release 3.1.33
  * widget_uri, cgi_address: fix potential crash

 -- Max Kellermann <mk@cm4all.com>  Tue, 10 Jun 2014 08:47:34 -0000

cm4all-beng-proxy (4.2) unstable; urgency=low

  * widget: avoid double slash when concatenating (Local) HTTP URI and
    path_info

 -- Max Kellermann <mk@cm4all.com>  Tue, 03 Jun 2014 18:08:54 -0000

cm4all-beng-proxy (4.1) unstable; urgency=medium

  * feature freeze

 -- Max Kellermann <mk@cm4all.com>  Fri, 30 May 2014 13:42:38 +0200

cm4all-beng-proxy (4.0.49) unstable; urgency=low

  * lb_config: allow escaping backslash in lb.conf
  * translation: add packet AUTH (yet another authentication protocol)

 -- Max Kellermann <mk@cm4all.com>  Wed, 28 May 2014 15:14:54 -0000

cm4all-beng-proxy (4.0.48) unstable; urgency=low

  * cgi_address: avoid double slash when concatenating script_name and
    path_info
  * cgi_address: default to script_name="/"

 -- Max Kellermann <mk@cm4all.com>  Tue, 27 May 2014 11:47:19 -0000

cm4all-beng-proxy (4.0.47) unstable; urgency=low

  * args: unescape values with dollar sign (4.0.46 regression)
  * translate_client: fix "Could not locate resource" (4.0.38 regression)

 -- Max Kellermann <mk@cm4all.com>  Mon, 26 May 2014 17:02:48 -0000

cm4all-beng-proxy (4.0.46) unstable; urgency=low

  * translate_client: check for valid base address after EASY_BASE
  * fcgi_client: detect bogus Content-Length response header

 -- Max Kellermann <mk@cm4all.com>  Mon, 26 May 2014 12:11:55 -0000

cm4all-beng-proxy (4.0.45) unstable; urgency=low

  * translate_client: fix crash after misplaced AUTO_BASE
  * fcgi_client: support STDERR_PATH for FastCGI's STDERR stream

 -- Max Kellermann <mk@cm4all.com>  Thu, 22 May 2014 15:42:08 -0000

cm4all-beng-proxy (4.0.44) unstable; urgency=low

  * cgi_address: unescape PATH_INFO in ENOTDIR handler
  * python/translation/response: add method bind_mount()

 -- Max Kellermann <mk@cm4all.com>  Wed, 21 May 2014 13:58:15 -0000

cm4all-beng-proxy (4.0.43) unstable; urgency=low

  * merge release 3.1.32
  * lhttp_stock: handle fork() failures
  * handler: fix assertion failure on malformed request URI

 -- Max Kellermann <mk@cm4all.com>  Wed, 21 May 2014 07:27:05 -0000

cm4all-beng-proxy (4.0.42) unstable; urgency=low

  * tstock: log abstract socket paths properly
  * translation: add packet COOKIE_PATH
  * cookie_{server,client}: upgrade to RFC 6265
  * http_string: allow comma in cookie values (RFC ignorant)

 -- Max Kellermann <mk@cm4all.com>  Wed, 14 May 2014 10:41:34 -0000

cm4all-beng-proxy (4.0.41) unstable; urgency=low

  * handler: forget CHECK after the check has completed
  * handler: apply SESSION before repeating translation
  * fcgi, lhttp, delegate: apply STDERR_PATH to stdout

 -- Max Kellermann <mk@cm4all.com>  Tue, 13 May 2014 15:14:58 -0000

cm4all-beng-proxy (4.0.40) unstable; urgency=low

  * file_hander: fix memory leak
  * rerror: add option "verbose_response"
  * translation: rename LHTTP_EXPAND_URI to EXPAND_LHTTP_URI
  * tcache: raise MAX_AGE limit to one day
  * ajp_client: fix header corruption
  * ajp_client: fix buffer overflow
  * python/translation/response: add method expand_pair()

 -- Max Kellermann <mk@cm4all.com>  Mon, 12 May 2014 15:58:07 -0000

cm4all-beng-proxy (4.0.39) unstable; urgency=low

  * file_enotdir: fix PATH_INFO forwarding for LHTTP

 -- Max Kellermann <mk@cm4all.com>  Fri, 09 May 2014 13:38:57 -0000

cm4all-beng-proxy (4.0.38) unstable; urgency=low

  * translation: add packet STDERR_PATH
  * translate_client: detect missing LHTTP_URI, NFS_EXPORT
  * handler: fix the USER translation packet (broken since 4.0.17)

 -- Max Kellermann <mk@cm4all.com>  Thu, 08 May 2014 21:49:55 -0000

cm4all-beng-proxy (4.0.37) unstable; urgency=low

  * enotdir: forward PATH_INFO to LHTTP server
  * lhttp: support environment variables via PAIR

 -- Max Kellermann <mk@cm4all.com>  Thu, 08 May 2014 12:59:50 -0000

cm4all-beng-proxy (4.0.36) unstable; urgency=low

  * tcache: log the final cache key
  * translation: add packet ENOTDIR

 -- Max Kellermann <mk@cm4all.com>  Thu, 08 May 2014 08:56:13 -0000

cm4all-beng-proxy (4.0.35) unstable; urgency=low

  * namespace_options, client-socket: Debian Squeeze compatibility tweaks
  * tcache: paranoid checks for REGEX (optional via UNSAFE_BASE)
  * translation: add packet REDIRECT_QUERY_STRING

 -- Max Kellermann <mk@cm4all.com>  Tue, 06 May 2014 16:20:22 -0000

cm4all-beng-proxy (4.0.34) unstable; urgency=low

  * tcache: fix URI with BASE
  * tcache: allow URI with AUTO_BASE/EASY_BASE
  * tcache: allow TEST_PATH with BASE
  * translation: add packet EXPAND_TEST_PATH

 -- Max Kellermann <mk@cm4all.com>  Tue, 06 May 2014 12:58:50 -0000

cm4all-beng-proxy (4.0.33) unstable; urgency=low

  * allow FILE_NOT_FOUND depth 20
  * translation: add packets EXPAND_SCRIPT_NAME, TEST_PATH

 -- Max Kellermann <mk@cm4all.com>  Mon, 05 May 2014 16:05:09 -0000

cm4all-beng-proxy (4.0.32) unstable; urgency=low

  * cgi_address: allow BASE without PATH_INFO
  * implement FILE_NOT_FOUND support for CGI, FastCGI, WAS, LHTTP

 -- Max Kellermann <mk@cm4all.com>  Fri, 02 May 2014 14:32:47 -0000

cm4all-beng-proxy (4.0.31) unstable; urgency=low

  * translation: add packet EXPAND_REDIRECT
  * tcache: regex compiler errors and base mismatches are fatal

 -- Max Kellermann <mk@cm4all.com>  Thu, 01 May 2014 18:23:24 -0000

cm4all-beng-proxy (4.0.30) unstable; urgency=low

  * merge release 3.1.31
  * uri_base: fix BASE store bug after request to the BASE

 -- Max Kellermann <mk@cm4all.com>  Tue, 29 Apr 2014 21:53:37 -0000

cm4all-beng-proxy (4.0.29) unstable; urgency=low

  * processor: add URI rewrite mode "response"

 -- Max Kellermann <mk@cm4all.com>  Wed, 23 Apr 2014 23:59:00 -0000

cm4all-beng-proxy (4.0.28) unstable; urgency=low

  * handler: fix SESSION and PARAM breakage
  * tcache: fix VARY/PARAM check
  * translation: allow null bytes in SESSION

 -- Max Kellermann <mk@cm4all.com>  Thu, 17 Apr 2014 12:21:29 -0000

cm4all-beng-proxy (4.0.27) unstable; urgency=low

  * tstock: support abstract sockets

 -- Max Kellermann <mk@cm4all.com>  Fri, 04 Apr 2014 12:58:09 -0000

cm4all-beng-proxy (4.0.26) unstable; urgency=low

  * merge release 3.1.28
  * translation: add packet EXPIRES_RELATIVE

 -- Max Kellermann <mk@cm4all.com>  Tue, 01 Apr 2014 17:18:55 -0000

cm4all-beng-proxy (4.0.25) unstable; urgency=low

  * merge release 3.1.27
  * lb/tcp: fix busy loop

 -- Max Kellermann <mk@cm4all.com>  Thu, 27 Mar 2014 11:22:05 -0000

cm4all-beng-proxy (4.0.24) unstable; urgency=low

  * failure: fix bogus assertion failure with abstract sockets
  * lb/tcp: fix memory leaks
  * lb/tcp: drain output buffers before closing the connection

 -- Max Kellermann <mk@cm4all.com>  Mon, 24 Mar 2014 17:42:04 -0000

cm4all-beng-proxy (4.0.23) unstable; urgency=low

  * translation: new packet DIRECTORY_INDEX

 -- Max Kellermann <mk@cm4all.com>  Fri, 21 Mar 2014 13:00:39 -0000

cm4all-beng-proxy (4.0.22) unstable; urgency=low

  * translation: allow ERROR_DOCUMENT payload, echo
  * translation: new packets FILE_NOT_FOUND, CONTENT_TYPE_LOOKUP
  * translate_client: check for multiple REGEX / INVERSE_REGEX
  * translate_client: support abstract sockets in ADDRESS_STRING

 -- Max Kellermann <mk@cm4all.com>  Thu, 20 Mar 2014 12:28:04 -0000

cm4all-beng-proxy (4.0.21) unstable; urgency=low

  * merge release 3.1.26
  * handler: forward HTTP errors from translation cache to browser
  * tcache: reduce memory usage
  * translate_client: don't send REMOTE_HOST unless requested via WANT
  * translate_client: check if BASE matches request URI
  * translation: make "UNSAFE_BASE" a modifier for "BASE"
  * translation: new packet "EASY_BASE" simplifies "BASE" usage
  * translation: new packets "REGEX_TAIL", "REGEX_UNESCAPE"

 -- Max Kellermann <mk@cm4all.com>  Mon, 17 Mar 2014 22:00:23 -0000

cm4all-beng-proxy (4.0.20) unstable; urgency=low

  * merge release 3.1.25
  * translate_client: refuse to parse incoming request packets
  * translate_client: check for illegal null bytes
  * translation: add packet "UNSAFE_BASE"
  * lb: drop root privileges irreversibly using PR_SET_NO_NEW_PRIVS

 -- Max Kellermann <mk@cm4all.com>  Thu, 13 Mar 2014 13:34:47 -0000

cm4all-beng-proxy (4.0.19) unstable; urgency=low

  * translation: add packet WANT, make several packets optional
  * translate_client: allow combining CHECK and WANT_FULL_URI
  * tcache: make PARAM cacheable, supported by VARY
  * python/translation/request: accept BEGIN in packetReceived()
  * python/translation/request: add attribute "protocol_version"
  * lb: detach from file system (security)

 -- Max Kellermann <mk@cm4all.com>  Wed, 05 Mar 2014 14:16:42 -0000

cm4all-beng-proxy (4.0.18) unstable; urgency=low

  * doc/lb: document sticky mode "source_ip"
  * lb/tcp: fix endless loop due to misrouted write event

 -- Max Kellermann <mk@cm4all.com>  Tue, 18 Feb 2014 14:48:47 -0000

cm4all-beng-proxy (4.0.17) unstable; urgency=low

  * handler: apply session directives from current translation response
    before resuming the "previous" response

 -- Max Kellermann <mk@cm4all.com>  Mon, 17 Feb 2014 17:46:44 -0000

cm4all-beng-proxy (4.0.16) unstable; urgency=low

  * namespace: set up uid/gid mapping without MOUNT_PROC
  * namespace: allow BIND_MOUNT, MOUNT_PROC, MOUNT_HOME, MOUNT_TMP_TMPFS without
    PIVOT_ROOT
  * configurable resource limits for child processes

 -- Max Kellermann <mk@cm4all.com>  Fri, 07 Feb 2014 12:48:44 -0000

cm4all-beng-proxy (4.0.15) unstable; urgency=low

  * daemon: set up supplementary groups
  * child_manager: log resource usage
  * fcgi_stock: kill child process after connect failure
  * fcgi_stock: kill child process after repeated timeout

 -- Max Kellermann <mk@cm4all.com>  Tue, 04 Feb 2014 15:17:36 -0000

cm4all-beng-proxy (4.0.14) unstable; urgency=low

  * add systemd unit
  * cgi, delegate, lhttp, pipe: enable missing namespace features
  * cgi, pipe: fix /proc mount failure
  * namespace: secure /proc flags
  * namespace: work around uid/gid mapper failure using PR_SET_DUMPABLE

 -- Max Kellermann <mk@cm4all.com>  Mon, 03 Feb 2014 20:40:49 -0000

cm4all-beng-proxy (4.0.13) unstable; urgency=low

  * namespace: make new root directory read-only
  * namespace: add option to mount tmpfs on /tmp
  * namespace: arbitrary bind-mounts
  * namespace: support UTS namespaces
  * namespace: set up uid/gid mapping in user namespace

 -- Max Kellermann <mk@cm4all.com>  Tue, 28 Jan 2014 22:37:47 -0000

cm4all-beng-proxy (4.0.12) unstable; urgency=low

  * cache: use monotonic clock
  * namespace: support PID namespaces
  * namespace: support mount namespace and pivot_root()
  * namespace: can mount new /proc, $HOME

 -- Max Kellermann <mk@cm4all.com>  Fri, 24 Jan 2014 14:02:34 -0000

cm4all-beng-proxy (4.0.11) unstable; urgency=low

  * was: fix misdirected pipes (4.0.10 regression)
  * translation: add packets EXPAND_APPEND, EXPAND_PAIR
  * file_handler: allow character devices

 -- Max Kellermann <mk@cm4all.com>  Tue, 21 Jan 2014 18:24:14 -0000

cm4all-beng-proxy (4.0.10) unstable; urgency=low

  * merge release 3.1.24
  * response: don't report version in "Server" response header
  * lhttp, delegate: support namespaces
  * delegate: fix spontaneous shutdown due to misrouted SIGTERM signal

 -- Max Kellermann <mk@cm4all.com>  Fri, 03 Jan 2014 21:18:45 -0000

cm4all-beng-proxy (4.0.9) unstable; urgency=low

  * pipe: fix signal handler race condition
  * pipe, CGI, FastCGI, WAS: support user/network namespaces

 -- Max Kellermann <mk@cm4all.com>  Mon, 23 Dec 2013 18:55:03 -0000

cm4all-beng-proxy (4.0.8) unstable; urgency=low

  * CGI, FastCGI, WAS: support command-line arguments
  * header-forward: add groups "CORS", "SECURE"

 -- Max Kellermann <mk@cm4all.com>  Mon, 16 Dec 2013 18:26:12 -0000

cm4all-beng-proxy (4.0.7) unstable; urgency=low

  * merge release 3.1.23
  * ssl_filter: fix stalled SSL read
  * thread_socket_filter: fix stalled SSL write

 -- Max Kellermann <mk@cm4all.com>  Sat, 07 Dec 2013 07:39:16 -0000

cm4all-beng-proxy (4.0.6) unstable; urgency=low

  * thread_queue: fix spurious thread exit

 -- Max Kellermann <mk@cm4all.com>  Tue, 26 Nov 2013 20:45:30 -0000

cm4all-beng-proxy (4.0.5) unstable; urgency=low

  * merge release 3.1.22

 -- Max Kellermann <mk@cm4all.com>  Mon, 25 Nov 2013 13:03:15 -0000

cm4all-beng-proxy (4.0.4) unstable; urgency=low

  * merge release 3.1.21
  * nfs: bind to privileged port

 -- Max Kellermann <mk@cm4all.com>  Sun, 24 Nov 2013 08:30:58 -0000

cm4all-beng-proxy (4.0.3) unstable; urgency=low

  * lb: allow the kernel to chooes a TCP bind port
  * lb: support forwarding HTTP requests with the original source IP

 -- Max Kellermann <mk@cm4all.com>  Sun, 10 Nov 2013 17:46:44 -0000

cm4all-beng-proxy (4.0.2) unstable; urgency=low

  * merge release 3.1.20
  * lb: support forwarding TCP connections with the original source IP

 -- Max Kellermann <mk@cm4all.com>  Tue, 05 Nov 2013 16:07:34 -0000

cm4all-beng-proxy (4.0.1) unstable; urgency=low

  * merge release 3.1.19

 -- Max Kellermann <mk@cm4all.com>  Wed, 30 Oct 2013 15:26:16 -0000

cm4all-beng-proxy (4.0) unstable; urgency=low

  * translation: rename TRANSLATE_PROXY to TRANSLATE_HTTP
  * thread_pool: start SSL worker threads on the first use
  * translate-client, resource-loader: support https://

 -- Max Kellermann <mk@cm4all.com>  Wed, 23 Oct 2013 19:29:38 -0000

cm4all-beng-proxy (3.1.38) unstable; urgency=low

  * istream: fix assertion failure due to inverted check
  * was_control: fix assertion failure due to missing check

 -- Max Kellermann <mk@cm4all.com>  Fri, 29 Aug 2014 08:52:53 -0000

cm4all-beng-proxy (3.1.37) unstable; urgency=low

  * http_cache: fix caching (Fast-)CGI responses
  * http_client: fix bug with HTTP 1.0 Keep-Alive
  * stock: destroy only surplus idle items

 -- Max Kellermann <mk@cm4all.com>  Mon, 28 Jul 2014 15:30:50 -0000

cm4all-beng-proxy (3.1.36) unstable; urgency=low

  * http_server: ignore case in "Connection" request header
  * http_client: allow comma-separated list in "Connection" response
    header

 -- Max Kellermann <mk@cm4all.com>  Wed, 23 Jul 2014 17:43:09 -0000

cm4all-beng-proxy (3.1.35) unstable; urgency=low

  * lb_tcp: fix memory leak after send failure
  * ssl_filter: fix race condition
  * ssl_filter: fix memory leak with client certificates

 -- Max Kellermann <mk@cm4all.com>  Mon, 21 Jul 2014 16:20:14 -0000

cm4all-beng-proxy (3.1.34) unstable; urgency=low

  * session: fix potential crash on shared memory exhaustion
  * session: really purge new sessions first
  * istream-iconv: fix endless loop with unknown charset

 -- Max Kellermann <mk@cm4all.com>  Wed, 25 Jun 2014 12:58:03 -0000

cm4all-beng-proxy (3.1.33) unstable; urgency=low

  * widget: avoid double slash when concatenating (Local) HTTP URI and
    path_info
  * pipe: fix command-line argument corruption bug
  * fcgi_client: detect bogus Content-Length response header

 -- Max Kellermann <mk@cm4all.com>  Tue, 10 Jun 2014 08:30:39 -0000

cm4all-beng-proxy (3.1.32) unstable; urgency=low

  * http_string: allow comma in cookie values (RFC ignorant)

 -- Max Kellermann <mk@cm4all.com>  Mon, 19 May 2014 07:52:24 -0000

cm4all-beng-proxy (3.1.31) unstable; urgency=low

  * rewrite-uri: fix view name corruption

 -- Max Kellermann <mk@cm4all.com>  Mon, 28 Apr 2014 16:30:17 -0000

cm4all-beng-proxy (3.1.30) unstable; urgency=low

  * translate-client: fix EXPAND_PATH on HTTP address

 -- Max Kellermann <mk@cm4all.com>  Mon, 28 Apr 2014 14:44:22 -0000

cm4all-beng-proxy (3.1.29) unstable; urgency=low

  * http-server: fix potential crash with too many request headers

 -- Max Kellermann <mk@cm4all.com>  Fri, 25 Apr 2014 15:52:16 -0000

cm4all-beng-proxy (3.1.28) unstable; urgency=low

  * buffered_socket: fix bogus assertion failure

 -- Max Kellermann <mk@cm4all.com>  Tue, 01 Apr 2014 16:53:22 -0000

cm4all-beng-proxy (3.1.27) unstable; urgency=low

  * fcgi-stock: show process name in log messages
  * fcgi-stock: check connection state before issuing new request

 -- Max Kellermann <mk@cm4all.com>  Tue, 25 Mar 2014 20:02:23 -0000

cm4all-beng-proxy (3.1.26) unstable; urgency=low

  * http-client: fix bogus assertion failure

 -- Max Kellermann <mk@cm4all.com>  Fri, 14 Mar 2014 14:36:12 -0000

cm4all-beng-proxy (3.1.25) unstable; urgency=low

  * escape: fix data corruption with glibc 2.18

 -- Max Kellermann <mk@cm4all.com>  Thu, 06 Mar 2014 11:47:14 -0000

cm4all-beng-proxy (3.1.24) unstable; urgency=low

  * fcgi-stock: fix crash on fork() failure
  * fcache: fix crash on responses without body

 -- Max Kellermann <mk@cm4all.com>  Thu, 02 Jan 2014 22:57:50 -0000

cm4all-beng-proxy (3.1.23) unstable; urgency=low

  * was-output: fix event leak
  * was-output: fix crash in error handler
  * was-client: free the request body on empty response
  * was-client: reuse connection after empty response
  * was-client: fix stalled response on LENGTH=0

 -- Max Kellermann <mk@cm4all.com>  Fri, 06 Dec 2013 13:23:40 -0000

cm4all-beng-proxy (3.1.22) unstable; urgency=low

  * http_server: fix stalled response

 -- Max Kellermann <mk@cm4all.com>  Mon, 25 Nov 2013 13:00:33 -0000

cm4all-beng-proxy (3.1.21) unstable; urgency=low

  * merge release 3.0.34
  * was-client: fix crash on abort
  * was-client: fix off-by-one error in header parser

 -- Max Kellermann <mk@cm4all.com>  Sun, 24 Nov 2013 08:04:41 -0000

cm4all-beng-proxy (3.1.20) unstable; urgency=low

  * jail: add "--" after last option, allows passing options to jail
  * keep CAP_KILL to be able to kill jailed child processes

 -- Max Kellermann <mk@cm4all.com>  Mon, 04 Nov 2013 14:41:34 -0000

cm4all-beng-proxy (3.1.19) unstable; urgency=low

  * handler: work around crash due to translation cache invalidation
  * child: send SIGKILL after 60 seconds

 -- Max Kellermann <mk@cm4all.com>  Wed, 30 Oct 2013 12:12:31 -0000

cm4all-beng-proxy (3.1.18) unstable; urgency=low

  * nfs: translate NFS3ERR_NOENT to "404 Not Found"
  * nfs_client: don't leak file descriptor to child processes

 -- Max Kellermann <mk@cm4all.com>  Wed, 30 Oct 2013 09:28:11 -0000

cm4all-beng-proxy (3.1.17) unstable; urgency=low

  * tcache: cache translation responses that contain STATUS

 -- Max Kellermann <mk@cm4all.com>  Fri, 25 Oct 2013 17:10:26 -0000

cm4all-beng-proxy (3.1.16) unstable; urgency=low

  * fcgi-stock: kill child processes with SIGUSR1 instead of SIGTERM

 -- Max Kellermann <mk@cm4all.com>  Wed, 23 Oct 2013 08:54:03 -0000

cm4all-beng-proxy (3.1.15) unstable; urgency=low

  * lhttp_address: don't unescape the BASE suffix
  * {file,nfs}_address: unescape EXPAND_PATH(_INFO) substitutions
  * child_stock: fix another assertion failure

 -- Max Kellermann <mk@cm4all.com>  Tue, 22 Oct 2013 15:15:42 -0000

cm4all-beng-proxy (3.1.14) unstable; urgency=low

  * istream_nfs: fix assertion failure on empty file
  * nfs_client: fix crash on malformed path
  * nfs_client: improved error messages
  * child_stock: fix assertion failure when busy child process gets killed

 -- Max Kellermann <mk@cm4all.com>  Mon, 21 Oct 2013 15:38:28 -0000

cm4all-beng-proxy (3.1.13) unstable; urgency=low

  * merge release 3.0.33
  * translation: new packet WANT_FULL_URI for obtaining the full URI

 -- Max Kellermann <mk@cm4all.com>  Wed, 09 Oct 2013 10:40:35 -0000

cm4all-beng-proxy (3.1.12) unstable; urgency=low

  * merge release 3.0.31
  * translation: new packet CONCURRENCY controls number of LHTTP
    connections per process

 -- Max Kellermann <mk@cm4all.com>  Sat, 05 Oct 2013 11:34:04 -0000

cm4all-beng-proxy (3.1.11) unstable; urgency=low

  * lhttp_stock: allow 4 concurrent connections per LHTTP process

 -- Max Kellermann <mk@cm4all.com>  Mon, 30 Sep 2013 16:10:05 -0000

cm4all-beng-proxy (3.1.10) unstable; urgency=low

  * resource-address: fix assertion failure in LHTTP operation
  * lhttp_request: use the LHTTP_HOST attribute
  * kill the logger process on shutdown

 -- Max Kellermann <mk@cm4all.com>  Wed, 25 Sep 2013 17:29:56 -0000

cm4all-beng-proxy (3.1.9) unstable; urgency=low

  * {fcgi,lhttp}_stock: reuse child processes after connection closed
  * translate-client: ignore DEFLATED,GZIPPED on NFS address
  * translate-client: ignore EXPAND_PATH_INFO on local file
  * ssl_factory: wildcard matches single letter
  * ssl_factory: wildcard matches only one segment

 -- Max Kellermann <mk@cm4all.com>  Tue, 24 Sep 2013 10:31:30 -0000

cm4all-beng-proxy (3.1.8) unstable; urgency=low

  * ssl_factory: fix broken certificat/key matching
  * doc: various manual updates (RFC 2617, ...)

 -- Max Kellermann <mk@cm4all.com>  Fri, 20 Sep 2013 12:55:55 -0000

cm4all-beng-proxy (3.1.7) unstable; urgency=low

  * merge release 3.0.30
  * resource-loader: new protocol "Local HTTP"

 -- Max Kellermann <mk@cm4all.com>  Tue, 17 Sep 2013 13:36:20 -0000

cm4all-beng-proxy (3.1.6) unstable; urgency=low

  * buffered_socket: fix assertion failure

 -- Max Kellermann <mk@cm4all.com>  Fri, 23 Aug 2013 12:39:47 -0000

cm4all-beng-proxy (3.1.5) unstable; urgency=low

  * merge release 3.0.26
  * lb: disallow deprecated configuration keywords
  * lb: conditional pools
  * lb_config: setting "ssl_cert" specifies both certificate and key
  * ssl_filter: support TLS Server Name Indication

 -- Max Kellermann <mk@cm4all.com>  Fri, 16 Aug 2013 16:29:34 -0000

cm4all-beng-proxy (3.1.4) unstable; urgency=low

  * nfs_cache: new dedicated cache for NFS files
  * nfs_{handler,request}: use Content-Type from translation server

 -- Max Kellermann <mk@cm4all.com>  Mon, 10 Jun 2013 20:50:58 -0000

cm4all-beng-proxy (3.1.3) unstable; urgency=low

  * nfs_client: fix crash due to uninitialized memory
  * nfs_client: disconnect idle connections
  * nfs_client: expire file metadata
  * istream-nfs: fix resuming a blocking sink
  * istream-nfs: detect file truncation

 -- Max Kellermann <mk@cm4all.com>  Mon, 03 Jun 2013 19:30:20 -0000

cm4all-beng-proxy (3.1.2) unstable; urgency=low

  * nfs_client: read larger chunks
  * nfs_handler: implement cache revalidation and byte ranges

 -- Max Kellermann <mk@cm4all.com>  Wed, 29 May 2013 16:23:15 -0000

cm4all-beng-proxy (3.1.1) unstable; urgency=low

  * nfs_client: fix crash on HEAD request
  * nfs_client: generate Last-Modified and ETag
  * http-cache: allow caching NFS files

 -- Max Kellermann <mk@cm4all.com>  Thu, 23 May 2013 11:00:49 -0000

cm4all-beng-proxy (3.1) unstable; urgency=low

  * nfs_client: new resource loader backend

 -- Max Kellermann <mk@cm4all.com>  Tue, 21 May 2013 21:14:06 -0000

cm4all-beng-proxy (3.0.34) unstable; urgency=low

  * processor: fix use-after-free crash bug

 -- Max Kellermann <mk@cm4all.com>  Sun, 24 Nov 2013 07:46:29 -0000

cm4all-beng-proxy (3.0.33) unstable; urgency=low

  * tcache: limit the cacheable CHECK length
  * tcache: allow binary data in the CHECK payload
  * tcache: fix matching the URI on INVALIDATE with CHECK

 -- Max Kellermann <mk@cm4all.com>  Wed, 09 Oct 2013 09:52:47 -0000

cm4all-beng-proxy (3.0.32) unstable; urgency=low

  * tcache: apply BASE to responses without an address
  * tcache: fix BASE on responses with CHECK
  * handler: fix crash after malformed CHECK/PREVIOUS translation

 -- Max Kellermann <mk@cm4all.com>  Tue, 08 Oct 2013 15:48:07 -0000

cm4all-beng-proxy (3.0.31) unstable; urgency=low

  * socket_wrapper: work around libevent timeout reset bug

 -- Max Kellermann <mk@cm4all.com>  Wed, 02 Oct 2013 15:30:11 -0000

cm4all-beng-proxy (3.0.30) unstable; urgency=low

  * istream-file: fix crash bug
  * fcgi, was: fix memory leak on malformed translation response

 -- Max Kellermann <mk@cm4all.com>  Tue, 17 Sep 2013 13:23:28 -0000

cm4all-beng-proxy (3.0.29) unstable; urgency=low

  * fcgi-client: fix crash on certain malformed responses
  * parser: fix crash on certain CDATA sections

 -- Max Kellermann <mk@cm4all.com>  Mon, 02 Sep 2013 10:51:58 -0000

cm4all-beng-proxy (3.0.28) unstable; urgency=low

  * processor: fix widget lookup regression

 -- Max Kellermann <mk@cm4all.com>  Mon, 26 Aug 2013 18:21:03 -0000

cm4all-beng-proxy (3.0.27) unstable; urgency=low

  * processor: fix stalled transfer with two nested processors

 -- Max Kellermann <mk@cm4all.com>  Mon, 26 Aug 2013 17:09:47 -0000

cm4all-beng-proxy (3.0.26) unstable; urgency=low

  * respones: generate header P3P:CP="CAO PSA OUR" to work around IE10 bug
  * init: auto-create /var/run/cm4all
  * lb: enable GLib multi-threading

 -- Max Kellermann <mk@cm4all.com>  Fri, 26 Jul 2013 07:21:15 -0000

cm4all-beng-proxy (3.0.25) unstable; urgency=low

  * stock: fix access to undefind memory
  * file-handler, http-util: fix If-Match / If-None-Match check

 -- Max Kellermann <mk@cm4all.com>  Wed, 29 May 2013 16:13:54 -0000

cm4all-beng-proxy (3.0.24) unstable; urgency=low

  * memcached-client: fix bogus "peer closed socket prematurely"

 -- Max Kellermann <mk@cm4all.com>  Tue, 23 Apr 2013 11:20:00 -0000

cm4all-beng-proxy (3.0.23) unstable; urgency=low

  * lb: fix memory leak when request with body gets aborted early

 -- Max Kellermann <mk@cm4all.com>  Thu, 04 Apr 2013 15:33:57 -0000

cm4all-beng-proxy (3.0.22) unstable; urgency=low

  * http-server: fix rare crash in request body handler
  * http-client: fix memory leak

 -- Max Kellermann <mk@cm4all.com>  Tue, 26 Mar 2013 07:24:22 -0000

cm4all-beng-proxy (3.0.21) unstable; urgency=low

  * ajp-client: fix malformed request packet with empty request body

 -- Max Kellermann <mk@cm4all.com>  Thu, 21 Mar 2013 17:11:22 -0000

cm4all-beng-proxy (3.0.20) unstable; urgency=low

  * http-client: fix assertion failure with certain chunked responses

 -- Max Kellermann <mk@cm4all.com>  Thu, 21 Mar 2013 10:21:13 -0000

cm4all-beng-proxy (3.0.19) unstable; urgency=low

  * istream_tee: fix crash / memory leak on I/O error before request body
    was delivered to widget

 -- Max Kellermann <mk@cm4all.com>  Mon, 18 Mar 2013 11:23:27 -0000

cm4all-beng-proxy (3.0.18) unstable; urgency=low

  * bot: detect more crawler/bot user-agents
  * lb.init: add ACCESS_LOGGER variable

 -- Max Kellermann <mk@cm4all.com>  Fri, 15 Mar 2013 14:47:08 -0000

cm4all-beng-proxy (3.0.17) unstable; urgency=low

  * lb: add ssl_verify "optional"

 -- Max Kellermann <mk@cm4all.com>  Fri, 08 Mar 2013 14:31:25 -0000

cm4all-beng-proxy (3.0.16) unstable; urgency=low

  * http-request: fix assertion failure
  * log-{cat,split}: use unsigned characters in backslash-escape

 -- Max Kellermann <mk@cm4all.com>  Thu, 07 Mar 2013 15:26:26 -0000

cm4all-beng-proxy (3.0.15) unstable; urgency=low

  * stock: fix another assertion failure during idle cleanup
  * inline-widget: avoid unrecoverable I/O errors during initialisation

 -- Max Kellermann <mk@cm4all.com>  Tue, 05 Mar 2013 07:11:46 -0000

cm4all-beng-proxy (3.0.14) unstable; urgency=low

  * stock: fix assertion failure during idle cleanup
  * http-server: count bytes received, fixes regression
  * http-server: send "100 Continue", fixes regression
  * http-client: fix potential assertion failure after "100 Continue"

 -- Max Kellermann <mk@cm4all.com>  Fri, 01 Mar 2013 16:53:54 -0000

cm4all-beng-proxy (3.0.13) unstable; urgency=low

  * merge release 2.3.7
  * uri-verify: allow double slashes
  * change product token to "CM4all Webserver"

 -- Max Kellermann <mk@cm4all.com>  Mon, 18 Feb 2013 11:35:29 -0000

cm4all-beng-proxy (3.0.12) unstable; urgency=low

  * listener: enable TCP Fast Open (requires Linux 3.7)
  * rubber: optimize huge page allocation
  * rubber: optimize hole search
  * translate-cache: optimize INVALIDATE=HOST
  * filter-cache: reserve some space in the rubber allocator

 -- Max Kellermann <mk@cm4all.com>  Fri, 15 Feb 2013 09:57:51 -0000

cm4all-beng-proxy (3.0.11) unstable; urgency=low

  * stock: slow down destruction of surplus idle items
  * fcgi-client: try harder to reuse existing FastCGI connections
  * cmdline: new options to control the FastCGI/WAS stock

 -- Max Kellermann <mk@cm4all.com>  Tue, 12 Feb 2013 09:38:35 -0000

cm4all-beng-proxy (3.0.10) unstable; urgency=low

  * child: reduce verbosity of SIGTERM log message
  * connection: reduce verbosity of ECONNRESET log message
  * http-server: fix duplicate abort call
  * http-server: add missing pool reference in request body eof
  * handler: catch malformed URIs earlier
  * rubber: allocate from holes, avoid costly compression steps
  * http-cache: reserve some space in the rubber allocator

 -- Max Kellermann <mk@cm4all.com>  Fri, 08 Feb 2013 13:15:31 -0000

cm4all-beng-proxy (3.0.9) unstable; urgency=low

  * merge release 2.3.5
  * parser: fix malformed attribute value bounds
  * translation: packet VALIDATE_MTIME discards cache items after a file
    has been modified
  * http-server: fix spurious "closed prematurely" log messages
  * http-{server,client}: improve error messages
  * istream: clear the "direct" flag set on new streams
  * slice_pool: fix slice size and slices per area calculation

 -- Max Kellermann <mk@cm4all.com>  Wed, 06 Feb 2013 17:48:47 -0000

cm4all-beng-proxy (3.0.8) unstable; urgency=low

  * merge release 2.3.3
  * return unused I/O buffers to operating system
  * parser: optimize the attribute value parser
  * sink_rubber: fix assertion failure

 -- Max Kellermann <mk@cm4all.com>  Thu, 31 Jan 2013 13:27:39 -0000

cm4all-beng-proxy (3.0.7) unstable; urgency=low

  * istream-tee: fix crash due to erroneous read

 -- Max Kellermann <mk@cm4all.com>  Fri, 18 Jan 2013 13:32:49 -0000

cm4all-beng-proxy (3.0.6) unstable; urgency=low

  * control: new command "VERBOSE" manipulates logger verbosity
  * cmdline: remove obsolete option "enable_splice"
  * ajp-client: discard response body after HEAD request
  * fcgi-client: fix assertion failure after malformed HEAD response
  * fcgi-client: don't ignore log messages after HEAD request
  * translate-client: fix assertion failure after connection reset

 -- Max Kellermann <mk@cm4all.com>  Fri, 04 Jan 2013 13:14:09 -0000

cm4all-beng-proxy (3.0.5) unstable; urgency=low

  * translate-client: reduce number of system calls (optimization)
  * http-client: release the socket earlier for reusal
  * ajp-client: fix decoding the "special" response headers
  * ajp-client: wait for "end" packet before delivering empty response
  * ajp-client: use the Content-Length response header
  * ajp-client: send Content-Length request header only if body present
  * ajp-client: support HEAD requests
  * fcgi-client: support HEAD requests
  * fcgi-client: use the Content-Length response header
  * fcgi-client: don't discard buffer after socket has been closed
  * fcgi-client: continue parsing after response has been delivered
  * fcgi-client: don't attempt to write repeatedly if request body blocks
  * fcgi-client: optimized keep-alive after empty response

 -- Max Kellermann <mk@cm4all.com>  Fri, 28 Dec 2012 13:16:02 -0000

cm4all-beng-proxy (3.0.4) unstable; urgency=low

  * {http,filter}-cache: fix garbled data on large cache entries

 -- Max Kellermann <mk@cm4all.com>  Tue, 11 Dec 2012 15:17:17 -0000

cm4all-beng-proxy (3.0.3) unstable; urgency=low

  * memcached-client: fix assertion failure

 -- Max Kellermann <mk@cm4all.com>  Fri, 07 Dec 2012 18:52:33 -0000

cm4all-beng-proxy (3.0.2) unstable; urgency=low

  * merge release 2.3.1
  * lb: verify the client certificate issuer (option "ssl_verify")
  * lb: client certificate is mandatory if "ssl_verify" is enabled
  * lb: support extra CA certificate file (option "ssl_ca_cert")
  * cmdline: can't specify both --memcached-server and http_cache_size
  * init: default to one worker

 -- Max Kellermann <mk@cm4all.com>  Fri, 07 Dec 2012 09:24:52 -0000

cm4all-beng-proxy (3.0.1) unstable; urgency=low

  * http-cache: reduce memory usage while storing
  * {http,filter}-cache: reduce fork overhead
  * pool: fix crash when first allocation is large

 -- Max Kellermann <mk@cm4all.com>  Wed, 05 Dec 2012 14:05:28 -0000

cm4all-beng-proxy (3.0) unstable; urgency=low

  * {http,filter}-cache: reduce overhead when cache is disabled
  * {http,filter}-cache: exclude allocator table from reported size
  * filter-cache: reduce memory usage while storing
  * {http,filter,translate}-cache: return more free memory to operating system
  * pool: further overhead reduction
  * pool: reduce CPU overhead for large areas
  * rubber: fix assertion failure

 -- Max Kellermann <mk@cm4all.com>  Tue, 30 Oct 2012 16:32:45 -0000

cm4all-beng-proxy (2.2.1) unstable; urgency=low

  * merge release 2.1.13
  * control_local: fix assertion failure

 -- Max Kellermann <mk@cm4all.com>  Tue, 16 Oct 2012 15:46:16 -0000

cm4all-beng-proxy (2.2) unstable; urgency=low

  * cache: optimize lookups
  * pool: reduce overhead
  * pool: optimize the linear area recycler
  * resource-address: reduce memory overhead
  * session: reduce memory usage
  * http-cache, filter-cache: return free memory to operating system
  * control_server: support local and abstract sockets
  * python/control: support abstract sockets
  * bp_control: create implicit control channel for each worker process
  * require automake 1.11

 -- Max Kellermann <mk@cm4all.com>  Tue, 09 Oct 2012 15:11:24 -0000

cm4all-beng-proxy (2.3.7) unstable; urgency=low

  * tcache: fix assertion failure in BASE handler

 -- Max Kellermann <mk@cm4all.com>  Mon, 18 Feb 2013 11:58:01 -0000

cm4all-beng-proxy (2.3.6) unstable; urgency=low

  * listener: increase the backlog to 64
  * shm: reserve swap space, avoids theoretical crash

 -- Max Kellermann <mk@cm4all.com>  Sun, 17 Feb 2013 09:29:24 -0000

cm4all-beng-proxy (2.3.5) unstable; urgency=low

  * tcache: reduce CPU pressure when there are many virtual hosts (hot fix)
  * launch the access logger after daemonizing
  * user the configured logger user for the access logger
  * auto-close the access logger
  * debian/rules: compile with -fno-omit-frame-pointer

 -- Max Kellermann <mk@cm4all.com>  Tue, 05 Feb 2013 16:27:46 -0000

cm4all-beng-proxy (2.3.4) unstable; urgency=low

  * log-split: print referer and user agent
  * log-split: cache the last file
  * log-split: allow logging local time stamps
  * log-{split,cat}: escape URI, Referer and User-Agent
  * init: add ACCESS_LOGGER variable

 -- Max Kellermann <mk@cm4all.com>  Tue, 05 Feb 2013 01:31:31 -0000

cm4all-beng-proxy (2.3.3) unstable; urgency=low

  * pool: fix a memory leak in the temporary pool
  * processor: hard limit on length of attributes and parameters

 -- Max Kellermann <mk@cm4all.com>  Thu, 31 Jan 2013 13:16:33 -0000

cm4all-beng-proxy (2.3.2) unstable; urgency=low

  * merge release 2.1.17

 -- Max Kellermann <mk@cm4all.com>  Tue, 29 Jan 2013 00:01:23 -0000

cm4all-beng-proxy (2.3.1) unstable; urgency=low

  * merge release 2.1.16
  * pool: reduce CPU overhead for large areas

 -- Max Kellermann <mk@cm4all.com>  Thu, 06 Dec 2012 16:40:02 -0000

cm4all-beng-proxy (2.3) unstable; urgency=low

  * new stable branch based on v2.1.x, without the work-in-progress
    improvements from v2.2.x
  * cache: optimize lookups
  * pool: reduce overhead
  * pool: optimize the linear area recycler
  * resource-address: reduce memory overhead
  * session: reduce memory usage
  * {http,filter}-cache: reduce overhead when cache is disabled

 -- Max Kellermann <mk@cm4all.com>  Mon, 22 Oct 2012 13:48:20 -0000

cm4all-beng-proxy (2.1.17) unstable; urgency=low

  * merge release 2.0.55

 -- Max Kellermann <mk@cm4all.com>  Mon, 28 Jan 2013 23:59:54 -0000

cm4all-beng-proxy (2.1.16) unstable; urgency=low

  * merge release 2.0.54

 -- Max Kellermann <mk@cm4all.com>  Thu, 06 Dec 2012 16:35:17 -0000

cm4all-beng-proxy (2.1.15) unstable; urgency=low

  * merge release 2.0.53

 -- Max Kellermann <mk@cm4all.com>  Mon, 22 Oct 2012 12:26:57 -0000

cm4all-beng-proxy (2.1.14) unstable; urgency=low

  * merge release 2.0.52

 -- Max Kellermann <mk@cm4all.com>  Fri, 19 Oct 2012 12:10:09 -0000

cm4all-beng-proxy (2.1.13) unstable; urgency=low

  * merge release 2.0.51

 -- Max Kellermann <mk@cm4all.com>  Tue, 16 Oct 2012 15:41:58 -0000

cm4all-beng-proxy (2.1.12) unstable; urgency=low

  * merge release 2.0.50

 -- Max Kellermann <mk@cm4all.com>  Fri, 05 Oct 2012 12:26:24 -0000

cm4all-beng-proxy (2.1.11) unstable; urgency=low

  * merge release 2.0.49

 -- Max Kellermann <mk@cm4all.com>  Fri, 28 Sep 2012 15:04:36 -0000

cm4all-beng-proxy (2.1.10) unstable; urgency=low

  * merge release 2.0.48

 -- Max Kellermann <mk@cm4all.com>  Mon, 24 Sep 2012 15:43:46 -0000

cm4all-beng-proxy (2.1.9) unstable; urgency=low

  * merge release 2.0.47
  * lb: eliminate the duplicate "Date" response header (#1169)

 -- Max Kellermann <mk@cm4all.com>  Fri, 21 Sep 2012 15:56:06 -0000

cm4all-beng-proxy (2.1.8) unstable; urgency=low

  * control: publish statistics over the control protocol

 -- Max Kellermann <mk@cm4all.com>  Fri, 07 Sep 2012 12:47:34 -0000

cm4all-beng-proxy (2.1.7) unstable; urgency=low

  * resource-address: support expanding PIPE addresses
  * translation: support EXPAND_PATH for PROXY
  * reduced connect timeouts for translation server, FastCGI and beng-lb
  * uri-relative: support relative URI with just a query string
  * uri-relative: support relative URIs starting with a double slash
  * lb: improve error messages, include listener/pool name
  * lb: validate the selected sticky modde
  * lb: add sticky mode "source_ip"

 -- Max Kellermann <mk@cm4all.com>  Fri, 31 Aug 2012 14:03:41 -0000

cm4all-beng-proxy (2.1.6) unstable; urgency=low

  * merge release 2.0.46

 -- Max Kellermann <mk@cm4all.com>  Fri, 24 Aug 2012 11:11:20 -0000

cm4all-beng-proxy (2.1.5) unstable; urgency=low

  * lb_expect_monitor: configurable connect timeout

 -- Max Kellermann <mk@cm4all.com>  Mon, 20 Aug 2012 05:40:44 -0000

cm4all-beng-proxy (2.1.4) unstable; urgency=low

  * lb_monitor: configurable timeout

 -- Max Kellermann <mk@cm4all.com>  Fri, 17 Aug 2012 09:16:36 -0000

cm4all-beng-proxy (2.1.3) unstable; urgency=low

  * merge release 2.0.44
  * lb: implement tcp_expect option "expect_graceful"

 -- Max Kellermann <mk@cm4all.com>  Tue, 14 Aug 2012 14:30:57 -0000

cm4all-beng-proxy (2.1.2) unstable; urgency=low

  * support extended HTTP status codes from RFC 6585 and WebDAV

 -- Max Kellermann <mk@cm4all.com>  Thu, 09 Aug 2012 10:10:35 -0000

cm4all-beng-proxy (2.1.1) unstable; urgency=low

  * merge release 2.0.43
  * lb: support TRACE, OPTIONS and WebDAV

 -- Max Kellermann <mk@cm4all.com>  Fri, 03 Aug 2012 11:48:46 -0000

cm4all-beng-proxy (2.1) unstable; urgency=low

  * lb: add sticky mode "jvm_route" (Tomcat)

 -- Max Kellermann <mk@cm4all.com>  Mon, 30 Jul 2012 15:53:43 -0000

cm4all-beng-proxy (2.0.55) unstable; urgency=low

  * istream-tee: fix crash due to erroneous read
  * fix random crashes in the optimized build

 -- Max Kellermann <mk@cm4all.com>  Mon, 28 Jan 2013 23:52:26 -0000

cm4all-beng-proxy (2.0.54) unstable; urgency=low

  * http-cache: fix revalidation of memcached entries

 -- Max Kellermann <mk@cm4all.com>  Thu, 06 Dec 2012 16:31:23 -0000

cm4all-beng-proxy (2.0.53) unstable; urgency=low

  * filter-cache: fix assertion failure on serving empty response
  * http-cache: limit maximum age to 5 minutes if "Vary" includes cookies
  * lb: FADE_NODE lasts for 3 hours

 -- Max Kellermann <mk@cm4all.com>  Mon, 22 Oct 2012 12:21:18 -0000

cm4all-beng-proxy (2.0.52) unstable; urgency=low

  * {http,filter}-cache: include headers in cache size calculation
  * {http,filter}-cache: reduce headers memory usage
  * http-cache: limit maximum age to 1 week
    - 1 hour when "Vary" is used
    - 30 minutes when "Vary" includes "X-WidgetId" or "X-WidgetHref"
    - 5 minutes when "Vary" includes "X-CM4all-BENG-User"
  * cache: reduce number of system calls during lookup

 -- Max Kellermann <mk@cm4all.com>  Fri, 19 Oct 2012 12:07:10 -0000

cm4all-beng-proxy (2.0.51) unstable; urgency=low

  * merge release 1.4.33
  * processor: fix assertion failure with embedded CSS
  * lb: move control channel handler to worker process

 -- Max Kellermann <mk@cm4all.com>  Tue, 16 Oct 2012 15:39:32 -0000

cm4all-beng-proxy (2.0.50) unstable; urgency=low

  * pool: reduce memory overhead of debug data
  * fcgi-client: fix assertion failure due to redundant read event
  * lb: fix crash after pipe-to-socket splice I/O error

 -- Max Kellermann <mk@cm4all.com>  Fri, 05 Oct 2012 12:23:15 -0000

cm4all-beng-proxy (2.0.49) unstable; urgency=low

  * merge release 1.4.32

 -- Max Kellermann <mk@cm4all.com>  Fri, 28 Sep 2012 15:01:26 -0000

cm4all-beng-proxy (2.0.48) unstable; urgency=low

  * lb: fix duplicate monitor requests with --watchdog
  * child: verbose logging of child process events
  * log shutdown signal

 -- Max Kellermann <mk@cm4all.com>  Mon, 24 Sep 2012 15:36:03 -0000

cm4all-beng-proxy (2.0.47) unstable; urgency=low

  * merge release 1.4.31
  * cache: disable excessive debugging checks

 -- Max Kellermann <mk@cm4all.com>  Fri, 21 Sep 2012 15:24:30 -0000

cm4all-beng-proxy (2.0.46) unstable; urgency=low

  * merge release 1.4.30
  * lb: add option --config-file

 -- Max Kellermann <mk@cm4all.com>  Fri, 24 Aug 2012 10:52:29 -0000

cm4all-beng-proxy (2.0.45) unstable; urgency=low

  * merge release 1.4.29

 -- Max Kellermann <mk@cm4all.com>  Tue, 21 Aug 2012 15:49:49 -0000

cm4all-beng-proxy (2.0.44) unstable; urgency=low

  * lb: allow sticky with only one node
  * lb: add option "--check"
  * lb: run all monitors right after startup
  * lb: disable expiry of monitor results
  * lb: improved fallback for "sticky cookie"
  * lb: use Bulldog for "sticky cookie"
  * balancer, lb: persistent "fade" flag
  * balancer, lb: use the Bulldog "graceful" flag
  * control: add packet CONTROL_DUMP_POOLS

 -- Max Kellermann <mk@cm4all.com>  Tue, 14 Aug 2012 13:13:01 -0000

cm4all-beng-proxy (2.0.43) unstable; urgency=low

  * merge release 1.4.28
  * istream-replace: fix assertion failure with embedded CSS

 -- Max Kellermann <mk@cm4all.com>  Thu, 02 Aug 2012 11:14:27 -0000

cm4all-beng-proxy (2.0.42) unstable; urgency=low

  * js: new higher-level API

 -- Max Kellermann <mk@cm4all.com>  Wed, 01 Aug 2012 11:32:28 -0000

cm4all-beng-proxy (2.0.41) unstable; urgency=low

  * session: fix bogus assertion failure when loading expired session

 -- Max Kellermann <mk@cm4all.com>  Fri, 27 Jul 2012 12:47:49 -0000

cm4all-beng-proxy (2.0.40) unstable; urgency=low

  * merge release 1.4.27

 -- Max Kellermann <mk@cm4all.com>  Tue, 24 Jul 2012 16:29:13 -0000

cm4all-beng-proxy (2.0.39) unstable; urgency=low

  * merge release 1.4.26

 -- Max Kellermann <mk@cm4all.com>  Tue, 17 Jul 2012 17:00:20 -0000

cm4all-beng-proxy (2.0.38) unstable; urgency=low

  * merge release 1.4.25
  * strset: fix GROUP_CONTAINER false negatives

 -- Max Kellermann <mk@cm4all.com>  Tue, 17 Jul 2012 16:03:49 -0000

cm4all-beng-proxy (2.0.37) unstable; urgency=low

  * merge release 1.4.24

 -- Max Kellermann <mk@cm4all.com>  Mon, 16 Jul 2012 10:36:57 -0000

cm4all-beng-proxy (2.0.36) unstable; urgency=low

  * proxy-handler: re-add the URI suffix for "transparent" requests

 -- Max Kellermann <mk@cm4all.com>  Wed, 11 Jul 2012 14:12:11 -0000

cm4all-beng-proxy (2.0.35) unstable; urgency=low

  * translate: allow WIDGET_GROUP without PROCESS

 -- Max Kellermann <mk@cm4all.com>  Thu, 05 Jul 2012 13:03:21 -0000

cm4all-beng-proxy (2.0.34) unstable; urgency=low

  * session_save: skip shutdown code if saving is not configured
  * http-server: fix assertion on I/O error during POST
  * header-forward: new group FORWARD to forward the "Host" header

 -- Max Kellermann <mk@cm4all.com>  Tue, 03 Jul 2012 16:46:39 -0000

cm4all-beng-proxy (2.0.33) unstable; urgency=low

  * processor: option SELF_CONTAINER allows widget to only embed itself
  * processor: allow embedding approved widget groups
  * processor: optionally invoke CSS processor for style attributes
  * response, lb_http: put "Discard" cookie attribute to the end (Android bug)

 -- Max Kellermann <mk@cm4all.com>  Mon, 02 Jul 2012 17:52:32 -0000

cm4all-beng-proxy (2.0.32) unstable; urgency=low

  * socket_wrapper: fix two assertion failures
  * pheaders: emit Cache-Control:no-store to work around IE quirk

 -- Max Kellermann <mk@cm4all.com>  Tue, 26 Jun 2012 09:41:51 -0000

cm4all-beng-proxy (2.0.31) unstable; urgency=low

  * lb: publish the SSL peer issuer subject
  * widget-registry: copy the direct_addressing attribute

 -- Max Kellermann <mk@cm4all.com>  Wed, 06 Jun 2012 13:36:04 -0000

cm4all-beng-proxy (2.0.30) unstable; urgency=low

  * init: add --group variable to .default file
  * doc: update view security documentation
  * processor: apply underscore prefix to <A NAME="...">
  * session: restore sessions from a file

 -- Max Kellermann <mk@cm4all.com>  Fri, 01 Jun 2012 11:06:50 -0000

cm4all-beng-proxy (2.0.29) unstable; urgency=low

  * widget: optional direct URI addressing scheme
  * processor: eliminate additional underscore from class prefix
  * ssl_filter: support TLS client certificates

 -- Max Kellermann <mk@cm4all.com>  Tue, 29 May 2012 13:29:06 -0000

cm4all-beng-proxy (2.0.28) unstable; urgency=low

  * merge release 1.4.22

 -- Max Kellermann <mk@cm4all.com>  Wed, 16 May 2012 10:24:31 -0000

cm4all-beng-proxy (2.0.27) unstable; urgency=low

  * uri-address: fix assertion failures with UNIX domain sockets
  * uri-address: fix redirects with matching absolute URI

 -- Max Kellermann <mk@cm4all.com>  Wed, 09 May 2012 16:16:06 -0000

cm4all-beng-proxy (2.0.26) unstable; urgency=low

  * processor: rewrite URIs in META/refresh

 -- Max Kellermann <mk@cm4all.com>  Thu, 03 May 2012 14:43:03 -0000

cm4all-beng-proxy (2.0.25) unstable; urgency=low

  * merge release 1.4.21
  * processor: fix double free bug on failed widget lookup
  * session: don't access the session manager after worker crash
  * proxy-widget: fix assertion failure with empty view name

 -- Max Kellermann <mk@cm4all.com>  Thu, 26 Apr 2012 14:22:10 -0000

cm4all-beng-proxy (2.0.24) unstable; urgency=low

  * processor: optionally invoke CSS processor for <style>

 -- Max Kellermann <mk@cm4all.com>  Fri, 20 Apr 2012 12:10:42 -0000

cm4all-beng-proxy (2.0.23) unstable; urgency=low

  * widget-resolver: check for translation server failure
  * widget-resolver: don't sync with session when view is invalid
  * rewrite-uri: check for invalid view name
  * {css_,}processor: eliminate second underscore from class prefix
  * doc: document the algorithm for replacing two leading underscores

 -- Max Kellermann <mk@cm4all.com>  Thu, 29 Mar 2012 15:37:52 -0000

cm4all-beng-proxy (2.0.22) unstable; urgency=low

  * merge release 1.4.20
  * proxy-widget: forbid client to select view with address
  * proxy-widget: allow any view selection when widget is not a container
  * widget-http: allow any view selection for unprocessable response
  * widget-http: inherit the view from the template
  * widget-request: sync with session only if processor is enabled
  * widget-http: postpone saving to session after receiving response headers
  * processor: add entities &c:id; &c:type; &c:class;

 -- Max Kellermann <mk@cm4all.com>  Mon, 26 Mar 2012 14:05:05 -0000

cm4all-beng-proxy (2.0.21) unstable; urgency=low

  * css_processor: use mode "partial" for @import
  * rewrite-uri: use mode "partial" on invalid input

 -- Max Kellermann <mk@cm4all.com>  Tue, 20 Mar 2012 18:11:28 -0000

cm4all-beng-proxy (2.0.20) unstable; urgency=low

  * {css_,}processor: default mode is "partial"
  * processor: handle underscore prefixes in the "for" attribute

 -- Max Kellermann <mk@cm4all.com>  Tue, 20 Mar 2012 16:48:51 -0000

cm4all-beng-proxy (2.0.19) unstable; urgency=low

  * merge release 1.4.19

 -- Max Kellermann <mk@cm4all.com>  Tue, 20 Mar 2012 08:41:03 -0000

cm4all-beng-proxy (2.0.18) unstable; urgency=low

  * merge release 1.4.18

 -- Max Kellermann <mk@cm4all.com>  Thu, 15 Mar 2012 15:53:12 -0000

cm4all-beng-proxy (2.0.17) unstable; urgency=low

  * merge release 1.4.17
  * css_parser: check for url() following another token
  * css_processor: rewrite @import URIs
  * {text_,}processor: new entity &c:local;

 -- Max Kellermann <mk@cm4all.com>  Fri, 09 Mar 2012 16:50:19 -0000

cm4all-beng-proxy (2.0.16) unstable; urgency=low

  * response: generate Vary response header from translation response
  * widget-resolver: fix NULL dereference after failure
  * translation: User-Agent classification

 -- Max Kellermann <mk@cm4all.com>  Tue, 06 Mar 2012 11:54:10 -0000

cm4all-beng-proxy (2.0.15) unstable; urgency=low

  * merge release 1.4.16
  * uri-address: fix NULL dereference on certain malformed URIs

 -- Max Kellermann <mk@cm4all.com>  Fri, 02 Mar 2012 16:28:54 -0000

cm4all-beng-proxy (2.0.14) unstable; urgency=low

  * address-resolver: add missing initialization
  * rewrite-uri: fix NULL pointer dereference with "local URI"
  * rewrite-uri: allow mode=proxy (optional temporary kludge)
  * widget-http: auto-disable processor (optional temporary kludge)

 -- Max Kellermann <mk@cm4all.com>  Thu, 01 Mar 2012 18:36:38 -0000

cm4all-beng-proxy (2.0.13) unstable; urgency=low

  * merge release 1.4.15
  * translation: make CGI auto-base optional
  * handler: fix up translation client errors

 -- Max Kellermann <mk@cm4all.com>  Thu, 23 Feb 2012 17:31:03 -0000

cm4all-beng-proxy (2.0.12) unstable; urgency=low

  * merge release 1.4.13

 -- Max Kellermann <mk@cm4all.com>  Thu, 16 Feb 2012 14:41:45 -0000

cm4all-beng-proxy (2.0.11) unstable; urgency=low

  * merge release 1.4.11
  * processor: skip rewriting absolute URIs

 -- Max Kellermann <mk@cm4all.com>  Thu, 09 Feb 2012 09:43:06 -0000

cm4all-beng-proxy (2.0.10) unstable; urgency=low

  * resource-address: initialise type, fixes assertion failure

 -- Max Kellermann <mk@cm4all.com>  Tue, 07 Feb 2012 16:57:06 -0000

cm4all-beng-proxy (2.0.9) unstable; urgency=low

  * [css]processor: expand underscore only XML id / CSS class
  * widget-http: filter processor response headers
  * processor: forward Wildfire headers in the debug build

 -- Max Kellermann <mk@cm4all.com>  Tue, 07 Feb 2012 12:32:33 -0000

cm4all-beng-proxy (2.0.8) unstable; urgency=low

  * rewrite-uri: prefix "@/" refers to widget's "local URI"

 -- Max Kellermann <mk@cm4all.com>  Fri, 03 Feb 2012 13:50:16 -0000

cm4all-beng-proxy (2.0.7) unstable; urgency=low

  * merge release 1.4.10
  * stock: clear idle objects periodically

 -- Max Kellermann <mk@cm4all.com>  Thu, 02 Feb 2012 14:10:24 -0000

cm4all-beng-proxy (2.0.6) unstable; urgency=low

  * merge release 1.4.9

 -- Max Kellermann <mk@cm4all.com>  Tue, 31 Jan 2012 15:10:18 -0000

cm4all-beng-proxy (2.0.5) unstable; urgency=low

  * merge release 1.4.8
  * translate-client: verify the PROXY and AJP payloads
  * translation: support inserting regex matches into CGI/file path
  * translation: support customizing the cookie's "Domain" attribute
  * request: new option "dynamic_session_cookie" adds suffix to cookie
    name
  * uri-address: verify the path component

 -- Max Kellermann <mk@cm4all.com>  Wed, 25 Jan 2012 17:05:09 -0000

cm4all-beng-proxy (2.0.4) unstable; urgency=low

  * merge release 1.4.6
  * access-log: don't log the remote port
  * translation: support inserting regex matches into CGI's PATH_INFO
  * tcache: generate BASE automatically for CGI

 -- Max Kellermann <mk@cm4all.com>  Tue, 10 Jan 2012 15:18:37 -0000

cm4all-beng-proxy (2.0.3) unstable; urgency=low

  * merge release 1.4.4
  * http-server: log remote host address

 -- Max Kellermann <mk@cm4all.com>  Tue, 27 Dec 2011 07:41:15 -0000

cm4all-beng-proxy (2.0.2) unstable; urgency=low

  * merge release 1.4.2
  * widget-http: improved HTTP error messages
  * processor: forbid widget request after URI compress failure

 -- Max Kellermann <mk@cm4all.com>  Wed, 07 Dec 2011 16:51:58 -0000

cm4all-beng-proxy (2.0.1) unstable; urgency=low

  * merge release 1.4.1

 -- Max Kellermann <mk@cm4all.com>  Fri, 18 Nov 2011 13:57:27 -0000

cm4all-beng-proxy (2.0) unstable; urgency=low

  * rewrite-uri: reapply 'drop the deprecated mode "proxy"'
  * proxy-widget: reapply 'client can choose only views that have an address'

 -- Max Kellermann <mk@cm4all.com>  Thu, 17 Nov 2011 08:22:39 +0100

cm4all-beng-proxy (1.4.33) unstable; urgency=low

  * istream-file: reduce memory usage for small files
  * file-handler: fix xattr usage on ranged file request (possible
    assertion failure)

 -- Max Kellermann <mk@cm4all.com>  Tue, 16 Oct 2012 15:28:57 -0000

cm4all-beng-proxy (1.4.32) unstable; urgency=low

  * cgi: fix spontaneous shutdown due to misrouted SIGTERM signal

 -- Max Kellermann <mk@cm4all.com>  Fri, 28 Sep 2012 14:39:13 -0000

cm4all-beng-proxy (1.4.31) unstable; urgency=low

  * shm: fix check for shared memory allocation failure
  * child: handle lost SIGCHLD events
  * child: ignore stale child processes

 -- Max Kellermann <mk@cm4all.com>  Fri, 21 Sep 2012 15:21:20 -0000

cm4all-beng-proxy (1.4.30) unstable; urgency=low

  * http-server: parse all tokens in the "Connection" request header

 -- Max Kellermann <mk@cm4all.com>  Fri, 24 Aug 2012 10:50:28 -0000

cm4all-beng-proxy (1.4.29) unstable; urgency=low

  * proxy-widget: fix memory leak on aborted POST request

 -- Max Kellermann <mk@cm4all.com>  Tue, 21 Aug 2012 15:05:12 -0000

cm4all-beng-proxy (1.4.28) unstable; urgency=low

  * worker: reinitialize signal handlers after fork failure
  * lb: work around libevent bug that freezes during shutdown

 -- Max Kellermann <mk@cm4all.com>  Thu, 02 Aug 2012 13:53:18 -0000

cm4all-beng-proxy (1.4.27) unstable; urgency=low

  * lb: fix hanging SSL connection on bulk transfer

 -- Max Kellermann <mk@cm4all.com>  Tue, 24 Jul 2012 14:58:17 -0000

cm4all-beng-proxy (1.4.26) unstable; urgency=low

  * processor: fix regression, missing NULL check

 -- Max Kellermann <mk@cm4all.com>  Tue, 17 Jul 2012 16:55:24 -0000

cm4all-beng-proxy (1.4.25) unstable; urgency=low

  * processor: don't rewrite the fragment part of the URI

 -- Max Kellermann <mk@cm4all.com>  Tue, 17 Jul 2012 15:50:06 -0000

cm4all-beng-proxy (1.4.24) unstable; urgency=low

  * lb: fix splicing with SSL

 -- Max Kellermann <mk@cm4all.com>  Mon, 16 Jul 2012 10:32:17 -0000

cm4all-beng-proxy (1.4.23) unstable; urgency=low

  * widget-http: fix double free bug when POST is aborted

 -- Max Kellermann <mk@cm4all.com>  Tue, 03 Jul 2012 16:42:28 -0000

cm4all-beng-proxy (1.4.22) unstable; urgency=low

  * merge release 1.2.27
  * widget: backport memory leak fix from 2.0
  * widget-http: fix memory leak on abort

 -- Max Kellermann <mk@cm4all.com>  Wed, 16 May 2012 10:00:23 -0000

cm4all-beng-proxy (1.4.21) unstable; urgency=low

  * merge release 1.2.26

 -- Max Kellermann <mk@cm4all.com>  Thu, 26 Apr 2012 14:17:56 -0000

cm4all-beng-proxy (1.4.20) unstable; urgency=low

  * merge release 1.2.25

 -- Max Kellermann <mk@cm4all.com>  Mon, 26 Mar 2012 14:03:14 -0000

cm4all-beng-proxy (1.4.19) unstable; urgency=low

  * merge release 1.2.24

 -- Max Kellermann <mk@cm4all.com>  Tue, 20 Mar 2012 08:36:19 -0000

cm4all-beng-proxy (1.4.18) unstable; urgency=low

  * merge release 1.2.23

 -- Max Kellermann <mk@cm4all.com>  Thu, 15 Mar 2012 15:50:20 -0000

cm4all-beng-proxy (1.4.17) unstable; urgency=low

  * merge release 1.2.22

 -- Max Kellermann <mk@cm4all.com>  Thu, 08 Mar 2012 18:36:00 -0000

cm4all-beng-proxy (1.4.16) unstable; urgency=low

  * merge release 1.2.21

 -- Max Kellermann <mk@cm4all.com>  Fri, 02 Mar 2012 16:03:51 -0000

cm4all-beng-proxy (1.4.15) unstable; urgency=low

  * merge release 1.2.20

 -- Max Kellermann <mk@cm4all.com>  Thu, 23 Feb 2012 17:12:30 -0000

cm4all-beng-proxy (1.4.14) unstable; urgency=low

  * merge release 1.2.19

 -- Max Kellermann <mk@cm4all.com>  Thu, 23 Feb 2012 15:35:04 -0000

cm4all-beng-proxy (1.4.13) unstable; urgency=low

  * merge release 1.2.18

 -- Max Kellermann <mk@cm4all.com>  Thu, 16 Feb 2012 13:53:49 -0000

cm4all-beng-proxy (1.4.12) unstable; urgency=low

  * merge release 1.2.17

 -- Max Kellermann <mk@cm4all.com>  Wed, 15 Feb 2012 09:27:50 -0000

cm4all-beng-proxy (1.4.11) unstable; urgency=low

  * merge release 1.2.16

 -- Max Kellermann <mk@cm4all.com>  Thu, 09 Feb 2012 09:33:30 -0000

cm4all-beng-proxy (1.4.10) unstable; urgency=low

  * merge release 1.2.15

 -- Max Kellermann <mk@cm4all.com>  Thu, 02 Feb 2012 13:43:11 -0000

cm4all-beng-proxy (1.4.9) unstable; urgency=low

  * merge release 1.2.14

 -- Max Kellermann <mk@cm4all.com>  Tue, 31 Jan 2012 15:06:57 -0000

cm4all-beng-proxy (1.4.8) unstable; urgency=low

  * merge release 1.2.13

 -- Max Kellermann <mk@cm4all.com>  Wed, 25 Jan 2012 12:16:53 -0000

cm4all-beng-proxy (1.4.7) unstable; urgency=low

  * merge release 1.2.12

 -- Max Kellermann <mk@cm4all.com>  Tue, 17 Jan 2012 08:37:01 -0000

cm4all-beng-proxy (1.4.6) unstable; urgency=low

  * merge release 1.2.11

 -- Max Kellermann <mk@cm4all.com>  Wed, 04 Jan 2012 15:41:43 -0000

cm4all-beng-proxy (1.4.5) unstable; urgency=low

  * merge release 1.2.10

 -- Max Kellermann <mk@cm4all.com>  Wed, 28 Dec 2011 17:07:13 -0000

cm4all-beng-proxy (1.4.4) unstable; urgency=low

  * merge release 1.2.9

 -- Max Kellermann <mk@cm4all.com>  Thu, 22 Dec 2011 11:28:39 -0000

cm4all-beng-proxy (1.4.3) unstable; urgency=low

  * merge release 1.2.8

 -- Max Kellermann <mk@cm4all.com>  Wed, 14 Dec 2011 11:20:04 -0000

cm4all-beng-proxy (1.4.2) unstable; urgency=low

  * text-processor: allow processing "application/javascript",
    "application/json"
  * uri-relative: allow backtracking to the widget base with "../"
  * merge release 1.2.7

 -- Max Kellermann <mk@cm4all.com>  Tue, 06 Dec 2011 12:39:24 -0000

cm4all-beng-proxy (1.4.1) unstable; urgency=low

  * merge release 1.2.6

 -- Max Kellermann <mk@cm4all.com>  Fri, 18 Nov 2011 13:53:56 -0000

cm4all-beng-proxy (1.4) unstable; urgency=low

  * proxy-widget: revert 'client can choose only views that have an address'
  * rewrite-uri: revert 'drop the deprecated mode "proxy"'

 -- Max Kellermann <mk@cm4all.com>  Thu, 17 Nov 2011 08:10:42 +0100

cm4all-beng-proxy (1.3.2) unstable; urgency=low

  * tcache: add regex matching, translation packets REGEX, INVERSE_REGEX
  * widget: don't start the prefix with an underscore
  * translation: add new packet PROCESS_TEXT, to expand entity references
  * translation: add new packet WIDGET_INFO, enables additional request headers
  * doc: document the algorithm for replacing three leading underscores

 -- Max Kellermann <mk@cm4all.com>  Wed, 16 Nov 2011 17:00:16 +0100

cm4all-beng-proxy (1.3.1) unstable; urgency=low

  * merge release 1.2.5

 -- Max Kellermann <mk@cm4all.com>  Tue, 08 Nov 2011 19:51:18 +0100

cm4all-beng-proxy (1.3) unstable; urgency=low

  * rewrite-uri: drop the deprecated mode "proxy"
  * proxy-widget: client can choose only views that have an address

 -- Max Kellermann <mk@cm4all.com>  Mon, 31 Oct 2011 17:41:14 +0100

cm4all-beng-proxy (1.2.27) unstable; urgency=low

  * merge release 1.1.40

 -- Max Kellermann <mk@cm4all.com>  Wed, 16 May 2012 09:51:50 -0000

cm4all-beng-proxy (1.2.26) unstable; urgency=low

  * merge release 1.1.39

 -- Max Kellermann <mk@cm4all.com>  Thu, 26 Apr 2012 14:16:40 -0000

cm4all-beng-proxy (1.2.25) unstable; urgency=low

  * merge release 1.1.38

 -- Max Kellermann <mk@cm4all.com>  Mon, 26 Mar 2012 14:01:44 -0000

cm4all-beng-proxy (1.2.24) unstable; urgency=low

  * merge release 1.1.37

 -- Max Kellermann <mk@cm4all.com>  Tue, 20 Mar 2012 08:33:31 -0000

cm4all-beng-proxy (1.2.23) unstable; urgency=low

  * merge release 1.1.36

 -- Max Kellermann <mk@cm4all.com>  Thu, 15 Mar 2012 15:37:10 -0000

cm4all-beng-proxy (1.2.22) unstable; urgency=low

  * merge release 1.1.35

 -- Max Kellermann <mk@cm4all.com>  Thu, 08 Mar 2012 18:29:39 -0000

cm4all-beng-proxy (1.2.21) unstable; urgency=low

  * merge release 1.1.34

 -- Max Kellermann <mk@cm4all.com>  Fri, 02 Mar 2012 16:02:00 -0000

cm4all-beng-proxy (1.2.20) unstable; urgency=low

  * merge release 1.1.33

 -- Max Kellermann <mk@cm4all.com>  Thu, 23 Feb 2012 17:11:15 -0000

cm4all-beng-proxy (1.2.19) unstable; urgency=low

  * merge release 1.1.32

 -- Max Kellermann <mk@cm4all.com>  Thu, 23 Feb 2012 15:18:36 -0000

cm4all-beng-proxy (1.2.18) unstable; urgency=low

  * merge release 1.1.31

 -- Max Kellermann <mk@cm4all.com>  Thu, 16 Feb 2012 13:52:42 -0000

cm4all-beng-proxy (1.2.17) unstable; urgency=low

  * merge release 1.1.30

 -- Max Kellermann <mk@cm4all.com>  Wed, 15 Feb 2012 09:26:45 -0000

cm4all-beng-proxy (1.2.16) unstable; urgency=low

  * merge release 1.1.29

 -- Max Kellermann <mk@cm4all.com>  Thu, 09 Feb 2012 09:31:50 -0000

cm4all-beng-proxy (1.2.15) unstable; urgency=low

  * merge release 1.1.28

 -- Max Kellermann <mk@cm4all.com>  Thu, 02 Feb 2012 13:41:45 -0000

cm4all-beng-proxy (1.2.14) unstable; urgency=low

  * merge release 1.1.27

 -- Max Kellermann <mk@cm4all.com>  Tue, 31 Jan 2012 15:04:32 -0000

cm4all-beng-proxy (1.2.13) unstable; urgency=low

  * merge release 1.1.26

 -- Max Kellermann <mk@cm4all.com>  Wed, 25 Jan 2012 12:15:19 -0000

cm4all-beng-proxy (1.2.12) unstable; urgency=low

  * merge release 1.1.25

 -- Max Kellermann <mk@cm4all.com>  Tue, 17 Jan 2012 08:31:44 -0000

cm4all-beng-proxy (1.2.11) unstable; urgency=low

  * merge release 1.1.24

 -- Max Kellermann <mk@cm4all.com>  Wed, 04 Jan 2012 15:38:27 -0000

cm4all-beng-proxy (1.2.10) unstable; urgency=low

  * merge release 1.1.23

 -- Max Kellermann <mk@cm4all.com>  Wed, 28 Dec 2011 17:01:43 -0000

cm4all-beng-proxy (1.2.9) unstable; urgency=low

  * merge release 1.1.22

 -- Max Kellermann <mk@cm4all.com>  Thu, 22 Dec 2011 10:28:29 -0000

cm4all-beng-proxy (1.2.8) unstable; urgency=low

  * merge release 1.1.21

 -- Max Kellermann <mk@cm4all.com>  Wed, 14 Dec 2011 11:12:32 -0000

cm4all-beng-proxy (1.2.7) unstable; urgency=low

  * merge release 1.1.20

 -- Max Kellermann <mk@cm4all.com>  Tue, 06 Dec 2011 11:43:10 -0000

cm4all-beng-proxy (1.2.6) unstable; urgency=low

  * merge release 1.1.19

 -- Max Kellermann <mk@cm4all.com>  Fri, 18 Nov 2011 13:47:43 -0000

cm4all-beng-proxy (1.2.5) unstable; urgency=low

  * merge release 1.1.18
  * file-handler: handle If-Modified-Since followed by filter

 -- Max Kellermann <mk@cm4all.com>  Tue, 08 Nov 2011 19:43:58 +0100

cm4all-beng-proxy (1.2.4) unstable; urgency=low

  * merge release 1.1.17

 -- Max Kellermann <mk@cm4all.com>  Wed, 02 Nov 2011 16:58:28 +0100

cm4all-beng-proxy (1.2.3) unstable; urgency=low

  * merge release 1.1.16

 -- Max Kellermann <mk@cm4all.com>  Fri, 21 Oct 2011 15:16:13 +0200

cm4all-beng-proxy (1.2.2) unstable; urgency=low

  * merge release 1.1.15
  * widget-view: an empty name refers to the default view
  * processor: new entity &c:view;

 -- Max Kellermann <mk@cm4all.com>  Wed, 19 Oct 2011 11:43:20 +0200

cm4all-beng-proxy (1.2.1) unstable; urgency=low

  * merge release 1.1.13

 -- Max Kellermann <mk@cm4all.com>  Wed, 05 Oct 2011 17:16:04 +0200

cm4all-beng-proxy (1.2) unstable; urgency=low

  * delegate-client: improved error reporting
  * response-error: resolve errno codes
  * python/control/client: bind the unix domain socket
  * python/control/client: implement timeout
  * lb_control: allow querying node status over control socket

 -- Max Kellermann <mk@cm4all.com>  Tue, 27 Sep 2011 12:00:44 +0200

cm4all-beng-proxy (1.1.40) unstable; urgency=low

  * merge release 1.0.34

 -- Max Kellermann <mk@cm4all.com>  Wed, 16 May 2012 09:50:37 -0000

cm4all-beng-proxy (1.1.39) unstable; urgency=low

  * merge release 1.0.33

 -- Max Kellermann <mk@cm4all.com>  Thu, 26 Apr 2012 14:12:30 -0000

cm4all-beng-proxy (1.1.38) unstable; urgency=low

  * merge release 1.0.32

 -- Max Kellermann <mk@cm4all.com>  Mon, 26 Mar 2012 14:00:38 -0000

cm4all-beng-proxy (1.1.37) unstable; urgency=low

  * merge release 1.0.31

 -- Max Kellermann <mk@cm4all.com>  Tue, 20 Mar 2012 08:31:08 -0000

cm4all-beng-proxy (1.1.36) unstable; urgency=low

  * merge release 1.0.30

 -- Max Kellermann <mk@cm4all.com>  Thu, 15 Mar 2012 15:36:15 -0000

cm4all-beng-proxy (1.1.35) unstable; urgency=low

  * merge release 1.0.29
  * css_processor: delete "-c-mode" and "-c-view" from output

 -- Max Kellermann <mk@cm4all.com>  Thu, 08 Mar 2012 18:16:03 -0000

cm4all-beng-proxy (1.1.34) unstable; urgency=low

  * merge release 1.0.28

 -- Max Kellermann <mk@cm4all.com>  Fri, 02 Mar 2012 15:26:44 -0000

cm4all-beng-proxy (1.1.33) unstable; urgency=low

  * merge release 1.0.27

 -- Max Kellermann <mk@cm4all.com>  Thu, 23 Feb 2012 17:09:57 -0000

cm4all-beng-proxy (1.1.32) unstable; urgency=low

  * merge release 1.0.26

 -- Max Kellermann <mk@cm4all.com>  Thu, 23 Feb 2012 15:14:56 -0000

cm4all-beng-proxy (1.1.31) unstable; urgency=low

  * merge release 1.0.25

 -- Max Kellermann <mk@cm4all.com>  Thu, 16 Feb 2012 13:49:26 -0000

cm4all-beng-proxy (1.1.30) unstable; urgency=low

  * merge release 1.0.24

 -- Max Kellermann <mk@cm4all.com>  Wed, 15 Feb 2012 09:25:38 -0000

cm4all-beng-proxy (1.1.29) unstable; urgency=low

  * merge release 1.0.23

 -- Max Kellermann <mk@cm4all.com>  Thu, 09 Feb 2012 09:30:18 -0000

cm4all-beng-proxy (1.1.28) unstable; urgency=low

  * merge release 1.0.22

 -- Max Kellermann <mk@cm4all.com>  Thu, 02 Feb 2012 13:39:21 -0000

cm4all-beng-proxy (1.1.27) unstable; urgency=low

  * merge release 1.0.21

 -- Max Kellermann <mk@cm4all.com>  Tue, 31 Jan 2012 14:59:06 -0000

cm4all-beng-proxy (1.1.26) unstable; urgency=low

  * merge release 1.0.20

 -- Max Kellermann <mk@cm4all.com>  Wed, 25 Jan 2012 12:13:43 -0000

cm4all-beng-proxy (1.1.25) unstable; urgency=low

  * merge release 1.0.19

 -- Max Kellermann <mk@cm4all.com>  Tue, 17 Jan 2012 08:29:34 -0000

cm4all-beng-proxy (1.1.24) unstable; urgency=low

  * merge release 1.0.18

 -- Max Kellermann <mk@cm4all.com>  Wed, 04 Jan 2012 15:27:35 -0000

cm4all-beng-proxy (1.1.23) unstable; urgency=low

  * header-forward: remove port number from X-Forwarded-For

 -- Max Kellermann <mk@cm4all.com>  Wed, 28 Dec 2011 16:51:41 -0000

cm4all-beng-proxy (1.1.22) unstable; urgency=low

  * merge release 1.0.17
  * istream-socket: fix potential assertion failure

 -- Max Kellermann <mk@cm4all.com>  Wed, 21 Dec 2011 16:44:46 -0000

cm4all-beng-proxy (1.1.21) unstable; urgency=low

  * merge release 1.0.16

 -- Max Kellermann <mk@cm4all.com>  Wed, 14 Dec 2011 11:07:58 -0000

cm4all-beng-proxy (1.1.20) unstable; urgency=low

  * merge release 1.0.15
  * processor: don't rewrite "mailto:" hyperlinks

 -- Max Kellermann <mk@cm4all.com>  Mon, 05 Dec 2011 18:37:10 -0000

cm4all-beng-proxy (1.1.19) unstable; urgency=low

  * {css_,}processor: quote widget classes for prefixing XML IDs, CSS classes

 -- Max Kellermann <mk@cm4all.com>  Fri, 18 Nov 2011 13:17:02 -0000

cm4all-beng-proxy (1.1.18) unstable; urgency=low

  * merge release 1.0.13
  * lb_http: eliminate the duplicate "Date" response header

 -- Max Kellermann <mk@cm4all.com>  Tue, 08 Nov 2011 19:33:07 +0100

cm4all-beng-proxy (1.1.17) unstable; urgency=low

  * merge release 1.0.13

 -- Max Kellermann <mk@cm4all.com>  Wed, 02 Nov 2011 16:52:21 +0100

cm4all-beng-proxy (1.1.16) unstable; urgency=low

  * merge release 1.0.12

 -- Max Kellermann <mk@cm4all.com>  Fri, 21 Oct 2011 15:09:55 +0200

cm4all-beng-proxy (1.1.15) unstable; urgency=low

  * merge release 1.0.11

 -- Max Kellermann <mk@cm4all.com>  Wed, 19 Oct 2011 09:36:38 +0200

cm4all-beng-proxy (1.1.14) unstable; urgency=low

  * merge release 1.0.10

 -- Max Kellermann <mk@cm4all.com>  Fri, 07 Oct 2011 15:15:00 +0200

cm4all-beng-proxy (1.1.13) unstable; urgency=low

  * merge release 1.0.9

 -- Max Kellermann <mk@cm4all.com>  Thu, 29 Sep 2011 16:47:56 +0200

cm4all-beng-proxy (1.1.12) unstable; urgency=low

  * merge release 1.0.8

 -- Max Kellermann <mk@cm4all.com>  Thu, 22 Sep 2011 17:13:41 +0200

cm4all-beng-proxy (1.1.11) unstable; urgency=low

  * merge release 1.0.7
  * widget-http: response header X-CM4all-View selects a view
  * processor, css_processor: support prefixing XML ids
  * processor: property "c:view" selects a view

 -- Max Kellermann <mk@cm4all.com>  Fri, 16 Sep 2011 12:25:24 +0200

cm4all-beng-proxy (1.1.10) unstable; urgency=low

  * merge release 1.0.6
  * http-request: don't clear failure state on successful TCP connection
  * istream-socket: fix assertion failure after receive error
  * ssl_filter: check for end-of-file on plain socket
  * ssl_filter: fix buffer assertion failures

 -- Max Kellermann <mk@cm4all.com>  Tue, 13 Sep 2011 18:50:18 +0200

cm4all-beng-proxy (1.1.9) unstable; urgency=low

  * http-request: improve keep-alive cancellation detection
  * http-request: mark server "failed" after HTTP client error
  * lb: implement the control protocol
    - can disable and re-enable workers
  * lb: don't allow sticky pool with only one member
  * lb: verify that a new sticky host is alive
  * lb: mark server "failed" after HTTP client error

 -- Max Kellermann <mk@cm4all.com>  Fri, 09 Sep 2011 13:03:55 +0200

cm4all-beng-proxy (1.1.8) unstable; urgency=low

  * merge release 1.0.5
  * {css_,}processor: one more underscore for the prefix
  * processor: remove rewrite-uri processing instructions from output
  * translate: unknown packet is a fatal error
  * processor: add option to set widget/focus by default
  * rewrite-uri: a leading tilde refers to the widget base; translation
    packet ANCHOR_ABSOLUTE enables it by default

 -- Max Kellermann <mk@cm4all.com>  Mon, 05 Sep 2011 17:56:31 +0200

cm4all-beng-proxy (1.1.7) unstable; urgency=low

  * css_processor: implement property "-c-mode"
  * css_processor: translate underscore prefix in class names
  * processor: translate underscore prefix in CSS class names

 -- Max Kellermann <mk@cm4all.com>  Mon, 29 Aug 2011 17:47:48 +0200

cm4all-beng-proxy (1.1.6) unstable; urgency=low

  * merge release 1.0.3
  * implement CSS processor

 -- Max Kellermann <mk@cm4all.com>  Mon, 22 Aug 2011 17:13:56 +0200

cm4all-beng-proxy (1.1.5) unstable; urgency=low

  * lb: optionally generate Via and X-Forwarded-For

 -- Max Kellermann <mk@cm4all.com>  Wed, 17 Aug 2011 12:45:14 +0200

cm4all-beng-proxy (1.1.4) unstable; urgency=low

  * pipe-stock: fix assertion failure after optimization bug
  * istream-pipe: reuse drained pipes immediately
  * sink-socket: reinstate write event during bulk transfers

 -- Max Kellermann <mk@cm4all.com>  Thu, 11 Aug 2011 14:41:37 +0200

cm4all-beng-proxy (1.1.3) unstable; urgency=low

  * widget: quote invalid XMLID/JS characters for &c:prefix;
  * lb: add protocol "tcp"

 -- Max Kellermann <mk@cm4all.com>  Wed, 10 Aug 2011 18:53:12 +0200

cm4all-beng-proxy (1.1.2) unstable; urgency=low

  * merge release 1.0.2
  * http-server: report detailed errors
  * widget-http: implement header dumps
  * cgi, fastcgi: enable cookie jar with custom cookie "host"

 -- Max Kellermann <mk@cm4all.com>  Thu, 04 Aug 2011 17:27:51 +0200

cm4all-beng-proxy (1.1.1) unstable; urgency=low

  * merge release 1.0.1
  * lb: don't ignore unimplemented configuration keywords
  * lb: configurable monitor check interval
  * session: configurable idle timeout

 -- Max Kellermann <mk@cm4all.com>  Tue, 26 Jul 2011 11:27:20 +0200

cm4all-beng-proxy (1.1) unstable; urgency=low

  * http-client: send "Expect: 100-continue" only for big request body
  * lb: implement monitors (ping, connect, tcp_expect)

 -- Max Kellermann <mk@cm4all.com>  Wed, 20 Jul 2011 15:04:22 +0200
  
cm4all-beng-proxy (1.0.34) unstable; urgency=low

  * resource-loader: don't strip last segment from IPv6 address

 -- Max Kellermann <mk@cm4all.com>  Wed, 16 May 2012 09:47:43 -0000

cm4all-beng-proxy (1.0.33) unstable; urgency=low

  * widget-resolver: fix assertion failure on recursive abort

 -- Max Kellermann <mk@cm4all.com>  Thu, 26 Apr 2012 14:04:01 -0000

cm4all-beng-proxy (1.0.32) unstable; urgency=low

  * http-cache: add missing initialization on memcached miss

 -- Max Kellermann <mk@cm4all.com>  Mon, 26 Mar 2012 13:35:01 -0000

cm4all-beng-proxy (1.0.31) unstable; urgency=low

  * proxy-widget: close the request body when the view doesn't exist

 -- Max Kellermann <mk@cm4all.com>  Tue, 20 Mar 2012 08:28:00 -0000

cm4all-beng-proxy (1.0.30) unstable; urgency=low

  * widget-view: initialize the header forward settings
  * translate-client: new view inherits header forward settings from
    default view
  * handler: clear transformation after translation error
  * http-cache: release the memcached response on abort
  * fcgi-request: close the request body on stock failure

 -- Max Kellermann <mk@cm4all.com>  Thu, 15 Mar 2012 15:34:18 -0000

cm4all-beng-proxy (1.0.29) unstable; urgency=low

  * processor: unescape custom header values
  * widget-resolver: fix NULL dereference after failure

 -- Max Kellermann <mk@cm4all.com>  Thu, 08 Mar 2012 18:10:14 -0000

cm4all-beng-proxy (1.0.28) unstable; urgency=low

  * widget-resolver: serve responses in the right order
  * widget-request: fix session related assertion failure
  * translate: initialize all GError variables

 -- Max Kellermann <mk@cm4all.com>  Fri, 02 Mar 2012 15:20:54 -0000

cm4all-beng-proxy (1.0.27) unstable; urgency=low

  * resource-address: fix regression when CGI URI is not set

 -- Max Kellermann <mk@cm4all.com>  Thu, 23 Feb 2012 17:08:16 -0000

cm4all-beng-proxy (1.0.26) unstable; urgency=low

  * resource-address: apply BASE to the CGI request URI

 -- Max Kellermann <mk@cm4all.com>  Thu, 23 Feb 2012 15:11:42 -0000

cm4all-beng-proxy (1.0.25) unstable; urgency=low

  * cgi-client: clear the input pointer on close

 -- Max Kellermann <mk@cm4all.com>  Thu, 16 Feb 2012 13:46:13 -0000

cm4all-beng-proxy (1.0.24) unstable; urgency=low

  * debian/rules: optimize parallel build
  * cgi: break loop when headers are finished

 -- Max Kellermann <mk@cm4all.com>  Wed, 15 Feb 2012 09:23:22 -0000

cm4all-beng-proxy (1.0.23) unstable; urgency=low

  * cgi: detect large response headers
  * cgi: continue parsing response headers after buffer boundary
  * cgi: bigger response header buffer
  * fcgi-client: detect large response headers

 -- Max Kellermann <mk@cm4all.com>  Thu, 09 Feb 2012 09:27:50 -0000

cm4all-beng-proxy (1.0.22) unstable; urgency=low

  * debian/rules: don't run libtool
  * lb: thread safety for the SSL filter
  * lb: fix crash during shutdown
  * http-server: fix uninitialised variable

 -- Max Kellermann <mk@cm4all.com>  Thu, 02 Feb 2012 13:03:08 -0000

cm4all-beng-proxy (1.0.21) unstable; urgency=low

  * hstock: fix memory leak
  * notify: fix endless busy loop
  * ssl_filter: fix hang while tearing down connection

 -- Max Kellermann <mk@cm4all.com>  Tue, 31 Jan 2012 15:24:50 -0000

cm4all-beng-proxy (1.0.20) unstable; urgency=low

  * ssl: load the whole certificate chain
  * translate: fix PATH+JAILCGI+SITE check
  * translate: fix HOME check
  * resource-address: include all CGI attributes in cache key

 -- Max Kellermann <mk@cm4all.com>  Wed, 25 Jan 2012 12:10:43 -0000

cm4all-beng-proxy (1.0.19) unstable; urgency=low

  * cookie-client: add a missing out-of-memory check

 -- Max Kellermann <mk@cm4all.com>  Tue, 17 Jan 2012 08:27:38 -0000

cm4all-beng-proxy (1.0.18) unstable; urgency=low

  * resource-address: support zero-length path_info prefix (for BASE)
  * hashmap: optimize insertions
  * http-server: limit the number of request headers
  * proxy-widget: discard the unused request body on error

 -- Max Kellermann <mk@cm4all.com>  Wed, 04 Jan 2012 14:55:59 -0000

cm4all-beng-proxy (1.0.17) unstable; urgency=low

  * istream-chunked: avoid recursive buffer write, fixes crash

 -- Max Kellermann <mk@cm4all.com>  Wed, 21 Dec 2011 16:37:44 -0000

cm4all-beng-proxy (1.0.16) unstable; urgency=low

  * http-server: disable timeout while waiting for CGI
  * cgi: fix segmentation fault
  * processor: discard child's request body on abort
  * proxy-widget: discard the unused request body on error

 -- Max Kellermann <mk@cm4all.com>  Wed, 14 Dec 2011 11:53:31 +0100

cm4all-beng-proxy (1.0.15) unstable; urgency=low

  * http-client: fix assertion failure on bogus "100 Continue"
  * handler: don't close the request body twice
  * session: add a missing out-of-memory check
  * fcgi-client: check for EV_READ event
  * fcgi-serialize: fix serializing parameter without value

 -- Max Kellermann <mk@cm4all.com>  Mon, 05 Dec 2011 17:47:20 -0000

cm4all-beng-proxy (1.0.14) unstable; urgency=low

  * http-server: don't generate chunked HEAD response
  * http-server: don't override Content-Length for HEAD response
  * lb_http, proxy-widget, response: forward Content-Length after HEAD

 -- Max Kellermann <mk@cm4all.com>  Tue, 08 Nov 2011 18:19:42 +0100

cm4all-beng-proxy (1.0.13) unstable; urgency=low

  * processor: initialize URI rewrite options for <?cm4all-rewrite-uri?>

 -- Max Kellermann <mk@cm4all.com>  Wed, 02 Nov 2011 16:47:48 +0100

cm4all-beng-proxy (1.0.12) unstable; urgency=low

  * http-server, proxy-widget: add missing newline to log message
  * fcgi_client: fix assertion failure on response body error
  * http-cache-choice: fix crash due to wrong filter callback

 -- Max Kellermann <mk@cm4all.com>  Fri, 21 Oct 2011 15:02:42 +0200

cm4all-beng-proxy (1.0.11) unstable; urgency=low

  * lb_config: fix binding to wildcard address
  * rewrite-uri: clarify warning message when widget has no id

 -- Max Kellermann <mk@cm4all.com>  Wed, 19 Oct 2011 09:26:48 +0200

cm4all-beng-proxy (1.0.10) unstable; urgency=low

  * debian/control: beng-lb doesn't need "daemon" anymore
  * http-string: allow space in unquoted cookie values (RFC ignorant)

 -- Max Kellermann <mk@cm4all.com>  Fri, 07 Oct 2011 15:06:32 +0200

cm4all-beng-proxy (1.0.9) unstable; urgency=low

  * tcp-balancer: store a copy of the socket address
  * lb: default log directory is /var/log/cm4all/beng-lb
  * lb: use new built-in watchdog instead of /usr/bin/daemon

 -- Max Kellermann <mk@cm4all.com>  Thu, 29 Sep 2011 16:19:34 +0200

cm4all-beng-proxy (1.0.8) unstable; urgency=low

  * resource-address: copy the delegate JailCGI parameters (crash bug fix)
  * response: use the same URI for storing and dropping widget sessions

 -- Max Kellermann <mk@cm4all.com>  Thu, 22 Sep 2011 13:39:08 +0200

cm4all-beng-proxy (1.0.7) unstable; urgency=low

  * inline-widget: discard request body when class lookup fails

 -- Max Kellermann <mk@cm4all.com>  Fri, 16 Sep 2011 12:16:04 +0200

cm4all-beng-proxy (1.0.6) unstable; urgency=low

  * processor: support short "SCRIPT" tag
  * widget-uri: use the template's view specification

 -- Max Kellermann <mk@cm4all.com>  Tue, 13 Sep 2011 18:14:24 +0200

cm4all-beng-proxy (1.0.5) unstable; urgency=low

  * resource-loader: delete comma when extracting from X-Forwarded-For

 -- Max Kellermann <mk@cm4all.com>  Mon, 05 Sep 2011 17:43:22 +0200

cm4all-beng-proxy (1.0.4) unstable; urgency=low

  * istream-replace: update the buffer reader after new data was added

 -- Max Kellermann <mk@cm4all.com>  Mon, 05 Sep 2011 15:43:17 +0200

cm4all-beng-proxy (1.0.3) unstable; urgency=low

  * merge release 0.9.35
  * control-handler: fix uninitialized variable

 -- Max Kellermann <mk@cm4all.com>  Thu, 18 Aug 2011 15:15:52 +0200

cm4all-beng-proxy (1.0.2) unstable; urgency=low

  * merge release 0.9.34
  * handler: always log translate client errors
  * tcp-balancer: fix memory leak in error handler
  * http-string: allow more characters in cookie values (RFC ignorant)

 -- Max Kellermann <mk@cm4all.com>  Mon, 01 Aug 2011 16:30:05 +0200

cm4all-beng-proxy (1.0.1) unstable; urgency=low

  * session: increase idle timeout to 20 minutes

 -- Max Kellermann <mk@cm4all.com>  Tue, 26 Jul 2011 11:23:36 +0200

cm4all-beng-proxy (1.0) unstable; urgency=low

  * merge release 0.9.33
  * header-forward: eliminate the duplicate "Date" response header
  * proxy-handler: don't pass internal URI arguments to CGI

 -- Max Kellermann <mk@cm4all.com>  Mon, 18 Jul 2011 17:07:42 +0200

cm4all-beng-proxy (0.10.14) unstable; urgency=low

  * merge release 0.9.32

 -- Max Kellermann <mk@cm4all.com>  Tue, 12 Jul 2011 19:02:23 +0200

cm4all-beng-proxy (0.10.13) unstable; urgency=low

  * growing-buffer: reset the position when skipping buffers

 -- Max Kellermann <mk@cm4all.com>  Wed, 06 Jul 2011 10:07:50 +0200

cm4all-beng-proxy (0.10.12) unstable; urgency=low

  * merge release 0.9.31
  * rewrite-uri: log widget base mismatch
  * istream-replace: fix assertion failure with splitted buffer

 -- Max Kellermann <mk@cm4all.com>  Tue, 05 Jul 2011 22:05:44 +0200

cm4all-beng-proxy (0.10.11) unstable; urgency=low

  * merge release 0.9.30
  * lb: add SSL/TLS support

 -- Max Kellermann <mk@cm4all.com>  Mon, 04 Jul 2011 17:14:21 +0200

cm4all-beng-proxy (0.10.10) unstable; urgency=low

  * merge release 0.9.29

 -- Max Kellermann <mk@cm4all.com>  Tue, 28 Jun 2011 17:56:43 +0200

cm4all-beng-proxy (0.10.9) unstable; urgency=low

  * merge release 0.9.28

 -- Max Kellermann <mk@cm4all.com>  Mon, 27 Jun 2011 13:38:03 +0200

cm4all-beng-proxy (0.10.8) unstable; urgency=low

  * lb_http: don't access the connection object after it was closed
  * restart the load balancer automatically

 -- Max Kellermann <mk@cm4all.com>  Wed, 22 Jun 2011 12:38:39 +0200

cm4all-beng-proxy (0.10.7) unstable; urgency=low

  * config: make the session cookie name configurable
  * uri-relative: allow relative base URIs (for CGI)
  * widget-uri: combine existing CGI PATH_INFO and given widget location
  * python/translation/widget: support "path_info" specification

 -- Max Kellermann <mk@cm4all.com>  Mon, 20 Jun 2011 14:54:38 +0200

cm4all-beng-proxy (0.10.6) unstable; urgency=low

  * merge release 0.9.26

 -- Max Kellermann <mk@cm4all.com>  Wed, 15 Jun 2011 09:19:28 +0200

cm4all-beng-proxy (0.10.5) unstable; urgency=low

  * merge release 0.9.26

 -- Max Kellermann <mk@cm4all.com>  Fri, 10 Jun 2011 10:09:09 +0200

cm4all-beng-proxy (0.10.4) unstable; urgency=low

  * doc: add beng-lb documentation
  * lb: implement "fallback" option
  * merge release 0.9.25

 -- Max Kellermann <mk@cm4all.com>  Wed, 08 Jun 2011 14:13:43 +0200

cm4all-beng-proxy (0.10.3) unstable; urgency=low

  * python/translation.widget: support keyword "sticky"
  * lb: implement sticky modes "failover", "cookie"

 -- Max Kellermann <mk@cm4all.com>  Mon, 06 Jun 2011 15:51:36 +0200

cm4all-beng-proxy (0.10.2) unstable; urgency=low

  * debian: fix beng-lb pid file name
  * lb_http: implement sticky sessions
  * merge release 0.9.24

 -- Max Kellermann <mk@cm4all.com>  Tue, 31 May 2011 14:32:03 +0200

cm4all-beng-proxy (0.10.1) unstable; urgency=low

  * lb_http: close request body on error
  * lb_listener: print error message when binding fails
  * merge release 0.9.23

 -- Max Kellermann <mk@cm4all.com>  Fri, 27 May 2011 13:13:55 +0200

cm4all-beng-proxy (0.10) unstable; urgency=low

  * failure: fix inverted logic bug in expiry check
  * tcp-balancer: implement session stickiness
  * lb: new stand-alone load balancer

 -- Max Kellermann <mk@cm4all.com>  Thu, 26 May 2011 14:32:02 +0200

cm4all-beng-proxy (0.9.35) unstable; urgency=low

  * resource-loader: pass the last X-Forwarded-For element to AJP

 -- Max Kellermann <mk@cm4all.com>  Thu, 18 Aug 2011 15:05:02 +0200

cm4all-beng-proxy (0.9.34) unstable; urgency=low

  * request: fix double request body close in errdoc handler
  * handler: close request body on early abort

 -- Max Kellermann <mk@cm4all.com>  Mon, 01 Aug 2011 16:21:43 +0200

cm4all-beng-proxy (0.9.33) unstable; urgency=low

  * {http,ajp}-request, errdoc: check before closing the request body on
    error

 -- Max Kellermann <mk@cm4all.com>  Mon, 18 Jul 2011 16:30:29 +0200

cm4all-beng-proxy (0.9.32) unstable; urgency=low

  * processor: dispose request body when focused widget was not found
  * http-string: allow the slash in cookie values (RFC ignorant)

 -- Max Kellermann <mk@cm4all.com>  Tue, 12 Jul 2011 18:16:01 +0200

cm4all-beng-proxy (0.9.31) unstable; urgency=low

  * growing-buffer: fix assertion failure with empty first buffer

 -- Max Kellermann <mk@cm4all.com>  Tue, 05 Jul 2011 21:58:24 +0200

cm4all-beng-proxy (0.9.30) unstable; urgency=low

  * growing-buffer: fix assertion failure in reader when buffer is empty

 -- Max Kellermann <mk@cm4all.com>  Mon, 04 Jul 2011 16:59:28 +0200

cm4all-beng-proxy (0.9.29) unstable; urgency=low

  * http-string: allow the equality sign in cookie values (RFC ignorant)

 -- Max Kellermann <mk@cm4all.com>  Tue, 28 Jun 2011 17:50:23 +0200

cm4all-beng-proxy (0.9.28) unstable; urgency=low

  * http-string: allow round brackets in cookie values (RFC ignorant)

 -- Max Kellermann <mk@cm4all.com>  Mon, 27 Jun 2011 13:23:58 +0200

cm4all-beng-proxy (0.9.27) unstable; urgency=low

  * handler: don't delete existing session in TRANSPARENT mode

 -- Max Kellermann <mk@cm4all.com>  Wed, 15 Jun 2011 09:08:48 +0200

cm4all-beng-proxy (0.9.26) unstable; urgency=low

  * worker: read "crash" value before destroying shared memory
  * session: fix crash while discarding session

 -- Max Kellermann <mk@cm4all.com>  Fri, 10 Jun 2011 09:54:56 +0200

cm4all-beng-proxy (0.9.25) unstable; urgency=low

  * response: discard the request body before passing to errdoc
  * worker: don't restart all workers after "safe" worker crash
  * cgi: check for end-of-file after splice

 -- Max Kellermann <mk@cm4all.com>  Wed, 08 Jun 2011 15:02:35 +0200

cm4all-beng-proxy (0.9.24) unstable; urgency=low

  * fcgi-client: really discard packets on request id mismatch
  * memcached-client: don't schedule read event when buffer is full
  * session: support beng-lb sticky sessions

 -- Max Kellermann <mk@cm4all.com>  Tue, 31 May 2011 14:23:41 +0200

cm4all-beng-proxy (0.9.23) unstable; urgency=low

  * tcp-balancer: retry connecting to cluster if a node fails

 -- Max Kellermann <mk@cm4all.com>  Fri, 27 May 2011 13:01:31 +0200

cm4all-beng-proxy (0.9.22) unstable; urgency=low

  * failure: fix inverted logic bug in expiry check
  * uri-extract: support AJP URLs, fixes AJP cookies
  * ajp-client: don't schedule read event when buffer is full

 -- Max Kellermann <mk@cm4all.com>  Thu, 26 May 2011 08:32:32 +0200

cm4all-beng-proxy (0.9.21) unstable; urgency=low

  * balancer: re-enable load balancing (regression fix)
  * merge release 0.8.38

 -- Max Kellermann <mk@cm4all.com>  Fri, 20 May 2011 11:03:31 +0200

cm4all-beng-proxy (0.9.20) unstable; urgency=low

  * http-cache: fix assertion failure caused by wrong destructor
  * merge release 0.8.37

 -- Max Kellermann <mk@cm4all.com>  Mon, 16 May 2011 14:03:09 +0200

cm4all-beng-proxy (0.9.19) unstable; urgency=low

  * http-request: don't retry requests with a request body

 -- Max Kellermann <mk@cm4all.com>  Thu, 12 May 2011 11:35:55 +0200

cm4all-beng-proxy (0.9.18) unstable; urgency=low

  * http-body: fix assertion failure on EOF chunk after socket was closed
  * widget-http: fix crash in widget lookup error handler
  * merge release 0.8.36

 -- Max Kellermann <mk@cm4all.com>  Tue, 10 May 2011 18:56:33 +0200

cm4all-beng-proxy (0.9.17) unstable; urgency=low

  * growing-buffer: fix assertion failure after large initial write
  * http-request: retry after connection failure
  * test/t-cgi: fix bashisms in test scripts

 -- Max Kellermann <mk@cm4all.com>  Wed, 04 May 2011 18:54:57 +0200

cm4all-beng-proxy (0.9.16) unstable; urgency=low

  * resource-address: append "transparent" args to CGI path_info
  * tcache: fix crash on FastCGI with BASE

 -- Max Kellermann <mk@cm4all.com>  Mon, 02 May 2011 16:07:21 +0200

cm4all-beng-proxy (0.9.15) unstable; urgency=low

  * configure.ac: check if valgrind/memcheck.h is installed
  * configure.ac: check if libattr is available
  * access-log: log Referer and User-Agent
  * access-log: log the request duration
  * proxy-handler: allow forwarding URI arguments
  * merge release 0.8.35

 -- Max Kellermann <mk@cm4all.com>  Wed, 27 Apr 2011 18:54:17 +0200

cm4all-beng-proxy (0.9.14) unstable; urgency=low

  * processor: don't clear widget pointer at opening tag
  * debian: move ulimit call from init script to *.default
  * merge release 0.8.33

 -- Max Kellermann <mk@cm4all.com>  Wed, 13 Apr 2011 17:03:29 +0200

cm4all-beng-proxy (0.9.13) unstable; urgency=low

  * proxy-widget: apply the widget's response header forward settings
  * response: add option to dump the widget tree
  * widget-class: move header forward settings to view
  * merge release 0.8.30

 -- Max Kellermann <mk@cm4all.com>  Mon, 04 Apr 2011 16:31:26 +0200

cm4all-beng-proxy (0.9.12) unstable; urgency=low

  * widget: internal API refactorization
  * was-control: fix argument order in "abort" call
  * was-client: duplicate the GError object when it is used twice
  * {file,delegate}-handler: add Expires/ETag headers to 304 response
  * cgi: allow setting environment variables

 -- Max Kellermann <mk@cm4all.com>  Thu, 24 Mar 2011 15:12:54 +0100

cm4all-beng-proxy (0.9.11) unstable; urgency=low

  * processor: major API refactorization
  * merge release 0.8.29

 -- Max Kellermann <mk@cm4all.com>  Mon, 21 Mar 2011 19:43:28 +0100

cm4all-beng-proxy (0.9.10) unstable; urgency=low

  * merge release 0.8.27

 -- Max Kellermann <mk@cm4all.com>  Fri, 18 Mar 2011 14:11:16 +0100

cm4all-beng-proxy (0.9.9) unstable; urgency=low

  * merge release 0.8.25

 -- Max Kellermann <mk@cm4all.com>  Mon, 14 Mar 2011 16:05:51 +0100

cm4all-beng-proxy (0.9.8) unstable; urgency=low

  * translate: support UNIX domain sockets in ADDRESS_STRING
  * resource-address: support connections to existing FastCGI servers

 -- Max Kellermann <mk@cm4all.com>  Fri, 11 Mar 2011 19:24:33 +0100

cm4all-beng-proxy (0.9.7) unstable; urgency=low

  * merge release 0.8.24

 -- Max Kellermann <mk@cm4all.com>  Fri, 04 Mar 2011 13:07:36 +0100

cm4all-beng-proxy (0.9.6) unstable; urgency=low

  * merge release 0.8.23

 -- Max Kellermann <mk@cm4all.com>  Mon, 28 Feb 2011 11:47:45 +0100

cm4all-beng-proxy (0.9.5) unstable; urgency=low

  * translate: allow SITE without CGI

 -- Max Kellermann <mk@cm4all.com>  Mon, 31 Jan 2011 06:35:24 +0100

cm4all-beng-proxy (0.9.4) unstable; urgency=low

  * widget-class: allow distinct addresses for each view

 -- Max Kellermann <mk@cm4all.com>  Thu, 27 Jan 2011 17:51:21 +0100

cm4all-beng-proxy (0.9.3) unstable; urgency=low

  * istream-catch: log errors
  * proxy-handler: pass the original request URI to (Fast)CGI
  * proxy-handler: pass the original document root to (Fast)CGI
  * fcgi-stock: pass site id to child process
  * translation: new packet "HOME" for JailCGI
  * resource-loader: get remote host from "X-Forwarded-For"
  * cgi, fcgi-client: pass client IP address to application

 -- Max Kellermann <mk@cm4all.com>  Fri, 21 Jan 2011 18:13:38 +0100

cm4all-beng-proxy (0.9.2) unstable; urgency=low

  * merge release 0.8.21
  * http-response: better context for error messages
  * istream: method close() does not invoke handler->abort()
  * istream: better context for error messages
  * ajp-client: destruct properly when request stream fails
  * {delegate,fcgi,was}-stock: use the JailCGI 1.4 wrapper

 -- Max Kellermann <mk@cm4all.com>  Mon, 17 Jan 2011 12:08:04 +0100

cm4all-beng-proxy (0.9.1) unstable; urgency=low

  * http-server: count the number of raw bytes sent and received
  * control-handler: support TCACHE_INVALIDATE with SITE
  * new programs "log-forward", "log-exec" for network logging
  * new program "log-split" for creating per-site log files
  * new program "log-traffic" for creating per-site traffic logs
  * move logging servers to new package cm4all-beng-proxy-logging
  * python/control.client: add parameter "broadcast"

 -- Max Kellermann <mk@cm4all.com>  Thu, 02 Dec 2010 12:07:16 +0100

cm4all-beng-proxy (0.9) unstable; urgency=low

  * merge release 0.8.19
  * was-client: explicitly send 32 bit METHOD payload
  * was-client: explicitly parse STATUS as 32 bit integer
  * was-client: clear control channel object on destruction
  * was-client: reuse child process if state is clean on EOF
  * was-client: abort properly after receiving illegal packet
  * was-client: allow "request STOP" before response completed
  * was-client: postpone the response handler invocation
  * was-control: send packets in bulk
  * python: support WAS widgets
  * http-server: enable "cork" mode only for beginning of response
  * http-cache: don't access freed memory in pool_unref_denotify()
  * http: use libcm4all-http
  * new datagram based binary protocol for access logging
  * main: default WAS stock limit is 16

 -- Max Kellermann <mk@cm4all.com>  Thu, 18 Nov 2010 19:56:17 +0100

cm4all-beng-proxy (0.8.38) unstable; urgency=low

  * failure: update time stamp on existing item
  * errdoc: free the original response body on abort

 -- Max Kellermann <mk@cm4all.com>  Fri, 20 May 2011 10:17:14 +0200

cm4all-beng-proxy (0.8.37) unstable; urgency=low

  * widget-resolver: don't reuse failed resolver
  * http-request: fix NULL pointer dereference on invalid URI
  * config: disable the TCP stock limit by default

 -- Max Kellermann <mk@cm4all.com>  Mon, 16 May 2011 13:41:32 +0200

cm4all-beng-proxy (0.8.36) unstable; urgency=low

  * http-server: check if client closes connection while processing
  * http-client: release the socket before invoking the callback
  * fcgi-client: fix assertion failure on full input buffer
  * memcached-client: re-enable socket event after direct copy
  * istream-file: fix assertion failure on range request
  * test/t-cgi: fix bashisms in test scripts

 -- Max Kellermann <mk@cm4all.com>  Tue, 10 May 2011 18:45:48 +0200

cm4all-beng-proxy (0.8.35) unstable; urgency=low

  * session: fix potential session defragmentation crash
  * ajp-request: use "host:port" as TCP stock key
  * cgi: evaluate the Content-Length response header

 -- Max Kellermann <mk@cm4all.com>  Wed, 27 Apr 2011 13:32:05 +0200

cm4all-beng-proxy (0.8.34) unstable; urgency=low

  * js: replace all '%' with '$'
  * js: check if session_id is null
  * debian: add package cm4all-beng-proxy-tools

 -- Max Kellermann <mk@cm4all.com>  Tue, 19 Apr 2011 18:43:54 +0200

cm4all-beng-proxy (0.8.33) unstable; urgency=low

  * processor: don't quote query string arguments with dollar sign
  * widget-request: safely remove "view" and "path" from argument table
  * debian/control: add "Breaks << 0.8.32" on the JavaScript library

 -- Max Kellermann <mk@cm4all.com>  Tue, 12 Apr 2011 18:21:55 +0200

cm4all-beng-proxy (0.8.32) unstable; urgency=low

  * args: quote arguments with the dollar sign

 -- Max Kellermann <mk@cm4all.com>  Tue, 12 Apr 2011 13:34:42 +0200

cm4all-beng-proxy (0.8.31) unstable; urgency=low

  * proxy-widget: eliminate the duplicate "Server" response header
  * translation: add packet UNTRUSTED_SITE_SUFFIX

 -- Max Kellermann <mk@cm4all.com>  Thu, 07 Apr 2011 16:23:37 +0200

cm4all-beng-proxy (0.8.30) unstable; urgency=low

  * handler: make lower-case realm name from the "Host" header
  * session: copy attribute "realm", fixes segmentation fault

 -- Max Kellermann <mk@cm4all.com>  Tue, 29 Mar 2011 16:47:43 +0200

cm4all-beng-proxy (0.8.29) unstable; urgency=low

  * ajp-client: send query string in an AJP attribute

 -- Max Kellermann <mk@cm4all.com>  Mon, 21 Mar 2011 19:16:16 +0100

cm4all-beng-proxy (0.8.28) unstable; urgency=low

  * resource-loader: use X-Forwarded-For to obtain AJP remote host
  * resource-loader: strip port from AJP remote address
  * resource-loader: don't pass remote host to AJP server
  * resource-loader: parse server port for AJP
  * ajp-client: always send content-length
  * ajp-client: parse the remaining buffer after EAGAIN

 -- Max Kellermann <mk@cm4all.com>  Mon, 21 Mar 2011 11:12:07 +0100

cm4all-beng-proxy (0.8.27) unstable; urgency=low

  * http-request: close the request body on malformed URI
  * ajp-request: AJP translation packet contains ajp://host:port/path

 -- Max Kellermann <mk@cm4all.com>  Fri, 18 Mar 2011 14:04:21 +0100

cm4all-beng-proxy (0.8.26) unstable; urgency=low

  * python/response: fix typo in ajp()
  * session: validate sessions only within one realm

 -- Max Kellermann <mk@cm4all.com>  Fri, 18 Mar 2011 08:59:41 +0100

cm4all-beng-proxy (0.8.25) unstable; urgency=low

  * widget-http: discard request body on unknown view name
  * inline-widget: discard request body on error
  * {http,fcgi,was}-client: allocate response headers from caller pool
  * cmdline: fcgi_stock_limit defaults to 0 (no limit)

 -- Max Kellermann <mk@cm4all.com>  Mon, 14 Mar 2011 15:53:42 +0100

cm4all-beng-proxy (0.8.24) unstable; urgency=low

  * fcgi-client: release the connection even when padding not consumed
    after empty response

 -- Max Kellermann <mk@cm4all.com>  Wed, 02 Mar 2011 17:39:33 +0100

cm4all-beng-proxy (0.8.23) unstable; urgency=low

  * memcached-client: allocate a new memory pool
  * memcached-client: copy caller_pool reference before freeing the client
  * fcgi-client: check headers!=NULL
  * fcgi-client: release the connection even when padding not consumed

 -- Max Kellermann <mk@cm4all.com>  Mon, 28 Feb 2011 10:50:02 +0100

cm4all-beng-proxy (0.8.22) unstable; urgency=low

  * cgi: fill special variables CONTENT_TYPE, CONTENT_LENGTH
  * memcached-client: remove stray pool_unref() call
  * memcached-client: reuse the socket if the remaining value is buffered
  * http-cache-choice: abbreviate memcached keys
  * *-cache: allocate a parent pool for cache items
  * pool: re-enable linear pools
  * frame: free the request body on error
  * http-cache: free cached body which was dismissed

 -- Max Kellermann <mk@cm4all.com>  Mon, 07 Feb 2011 15:34:09 +0100

cm4all-beng-proxy (0.8.21) unstable; urgency=low

  * merge release 0.7.55
  * jail: translate the document root properly
  * header-forward: forward the "Host" header to CGI/FastCGI/AJP
  * http-error: map ENOTDIR to "404 Not Found"
  * http-server: fix assertion failure on write error
  * fcgi-stock: clear all environment variables

 -- Max Kellermann <mk@cm4all.com>  Thu, 06 Jan 2011 16:04:20 +0100

cm4all-beng-proxy (0.8.20) unstable; urgency=low

  * widget-resolver: add pedantic state assertions
  * async: remember a copy of the operation in !NDEBUG
  * python/translation/response: max_age() returns self

 -- Max Kellermann <mk@cm4all.com>  Mon, 06 Dec 2010 23:02:50 +0100

cm4all-beng-proxy (0.8.19) unstable; urgency=low

  * merge release 0.7.54

 -- Max Kellermann <mk@cm4all.com>  Wed, 17 Nov 2010 16:25:10 +0100

cm4all-beng-proxy (0.8.18) unstable; urgency=low

  * was-client: explicitly send 32 bit METHOD payload
  * was-client: explicitly parse STATUS as 32 bit integer
  * istream: check presence of as_fd() in optimized build

 -- Max Kellermann <mk@cm4all.com>  Fri, 05 Nov 2010 11:00:54 +0100

cm4all-beng-proxy (0.8.17) unstable; urgency=low

  * merged release 0.7.53
  * widget: use colon as widget path separator
  * was-client: check for abort during response handler
  * was-client: implement STOP
  * was-client: release memory pools
  * was-launch: enable non-blocking mode on input and output
  * http-server: don't crash on malformed pipelined request
  * main: free the WAS stock and the UDP listener in the SIGTERM handler

 -- Max Kellermann <mk@cm4all.com>  Thu, 28 Oct 2010 19:50:26 +0200

cm4all-beng-proxy (0.8.16) unstable; urgency=low

  * merged release 0.7.52
  * was-client: support for the WAS protocol

 -- Max Kellermann <mk@cm4all.com>  Wed, 13 Oct 2010 16:45:18 +0200

cm4all-beng-proxy (0.8.15) unstable; urgency=low

  * resource-address: don't skip question mark twice

 -- Max Kellermann <mk@cm4all.com>  Tue, 28 Sep 2010 12:20:33 +0200

cm4all-beng-proxy (0.8.14) unstable; urgency=low

  * processor: schedule "xmlns:c" deletion

 -- Max Kellermann <mk@cm4all.com>  Thu, 23 Sep 2010 14:42:31 +0200

cm4all-beng-proxy (0.8.13) unstable; urgency=low

  * processor: delete "xmlns:c" attributes from link elements
  * istream-{head,zero}: implement method available()
  * merged release 0.7.51

 -- Max Kellermann <mk@cm4all.com>  Tue, 17 Aug 2010 09:54:33 +0200

cm4all-beng-proxy (0.8.12) unstable; urgency=low

  * http-cache-memcached: copy resource address
  * debian/control: add missing ${shlibs:Depends}
  * merged release 0.7.50

 -- Max Kellermann <mk@cm4all.com>  Thu, 12 Aug 2010 20:17:52 +0200

cm4all-beng-proxy (0.8.11) unstable; urgency=low

  * delegate-client: fix SCM_RIGHTS check
  * use Linux 2.6 CLOEXEC/NONBLOCK flags
  * tcache: INVALIDATE removes all variants (error documents etc.)
  * control: new UDP based protocol, allows invalidating caches
  * hashmap: fix assertion failure in hashmap_remove_match()
  * merged release 0.7.49

 -- Max Kellermann <mk@cm4all.com>  Tue, 10 Aug 2010 15:48:10 +0200

cm4all-beng-proxy (0.8.10) unstable; urgency=low

  * tcache: copy response.previous

 -- Max Kellermann <mk@cm4all.com>  Mon, 02 Aug 2010 18:03:43 +0200

cm4all-beng-proxy (0.8.9) unstable; urgency=low

  * (f?)cgi-handler: forward query string only if focused
  * ajp-handler: merge into proxy-handler
  * proxy-handler: forward query string if focused
  * cgi, fastcgi-handler: enable the resource cache
  * translation: add packets CHECK and PREVIOUS for authentication
  * python: add Response.max_age()

 -- Max Kellermann <mk@cm4all.com>  Fri, 30 Jul 2010 11:39:22 +0200

cm4all-beng-proxy (0.8.8) unstable; urgency=low

  * prototypes/translate.py: added new ticket-fastcgi programs
  * http-cache: implement FastCGI caching
  * merged release 0.7.47

 -- Max Kellermann <mk@cm4all.com>  Wed, 21 Jul 2010 13:00:43 +0200

cm4all-beng-proxy (0.8.7) unstable; urgency=low

  * istream-delayed: update the "direct" bit mask
  * http-client: send "Expect: 100-continue"
  * response, widget-http: apply istream_pipe to filter input
  * proxy-handler: apply istream_pipe to request body
  * istream-ajp-body: send larger request body packets
  * ajp-client: support splice()
  * merged release 0.7.46

 -- Max Kellermann <mk@cm4all.com>  Fri, 25 Jun 2010 18:52:04 +0200

cm4all-beng-proxy (0.8.6) unstable; urgency=low

  * translation: added support for custom error documents
  * response: convert HEAD to GET if filter follows
  * processor: short-circuit on HEAD request
  * python: depend on python-twisted-core

 -- Max Kellermann <mk@cm4all.com>  Wed, 16 Jun 2010 16:37:42 +0200

cm4all-beng-proxy (0.8.5) unstable; urgency=low

  * istream-tee: allow second output to block
  * widget-http: don't transform error documents
  * response, widget-http: disable filters after widget frame request
  * translation: added packet FILTER_4XX to filter client errors
  * merged release 0.7.45

 -- Max Kellermann <mk@cm4all.com>  Thu, 10 Jun 2010 16:13:14 +0200

cm4all-beng-proxy (0.8.4) unstable; urgency=low

  * python: added missing "Response" import
  * python: resume parsing after deferred call
  * http-client: implement istream method as_fd()
  * merged release 0.7.44

 -- Max Kellermann <mk@cm4all.com>  Mon, 07 Jun 2010 17:01:16 +0200

cm4all-beng-proxy (0.8.3) unstable; urgency=low

  * file-handler: implement If-Range (RFC 2616 14.27)
  * merged release 0.7.42

 -- Max Kellermann <mk@cm4all.com>  Tue, 01 Jun 2010 16:17:13 +0200

cm4all-beng-proxy (0.8.2) unstable; urgency=low

  * cookie-client: verify the cookie path
  * python: use Twisted's logging library
  * python: added a widget registry class
  * merged release 0.7.41

 -- Max Kellermann <mk@cm4all.com>  Wed, 26 May 2010 13:08:16 +0200

cm4all-beng-proxy (0.8.1) unstable; urgency=low

  * http-cache-memcached: delete entity records on POST

 -- Max Kellermann <mk@cm4all.com>  Tue, 18 May 2010 12:21:55 +0200

cm4all-beng-proxy (0.8) unstable; urgency=low

  * istream: added method as_fd() to convert istream to file descriptor
  * fork: support passing stdin istream fd to child process
  * http-cache: discard only matching entries on POST
  * istream-html-escape: escape single and double quote
  * rewrite-uri: escape the result with XML entities

 -- Max Kellermann <mk@cm4all.com>  Thu, 13 May 2010 12:34:46 +0200

cm4all-beng-proxy (0.7.55) unstable; urgency=low

  * pool: reparent pools in optimized build
  * istream-deflate: add missing pool reference while reading
  * istream-deflate: fix several error handlers

 -- Max Kellermann <mk@cm4all.com>  Thu, 06 Jan 2011 12:59:39 +0100

cm4all-beng-proxy (0.7.54) unstable; urgency=low

  * http-server: fix crash on deferred chunked request body
  * parser: fix crash on malformed SCRIPT element

 -- Max Kellermann <mk@cm4all.com>  Wed, 17 Nov 2010 16:13:09 +0100

cm4all-beng-proxy (0.7.53) unstable; urgency=low

  * http-server: don't crash on malformed pipelined request
  * sink-header: fix assertion failure on empty trailer

 -- Max Kellermann <mk@cm4all.com>  Thu, 28 Oct 2010 18:39:01 +0200

cm4all-beng-proxy (0.7.52) unstable; urgency=low

  * fcgi-client: fix send timeout handler
  * fork: finish the buffer after pipe was drained

 -- Max Kellermann <mk@cm4all.com>  Wed, 13 Oct 2010 16:39:26 +0200

cm4all-beng-proxy (0.7.51) unstable; urgency=low

  * http-client: clear response body pointer before forwarding EOF event
  * processor: fix assertion failure for c:mode in c:widget

 -- Max Kellermann <mk@cm4all.com>  Mon, 16 Aug 2010 17:01:48 +0200

cm4all-beng-proxy (0.7.50) unstable; urgency=low

  * header-forward: don't forward the "Host" header to HTTP servers
  * resource-address: use uri_relative() for CGI
  * uri-relative: don't lose host name in uri_absolute()
  * uri-relative: don't fail on absolute URIs
  * http-cache-heap: don't use uninitialized item size

 -- Max Kellermann <mk@cm4all.com>  Thu, 12 Aug 2010 20:03:49 +0200

cm4all-beng-proxy (0.7.49) unstable; urgency=low

  * hashmap: fix assertion failure in hashmap_remove_value()

 -- Max Kellermann <mk@cm4all.com>  Tue, 10 Aug 2010 15:37:12 +0200

cm4all-beng-proxy (0.7.48) unstable; urgency=low

  * pipe-stock: add assertions on file descriptors

 -- Max Kellermann <mk@cm4all.com>  Mon, 09 Aug 2010 14:56:54 +0200

cm4all-beng-proxy (0.7.47) unstable; urgency=low

  * cmdline: add option "--group"

 -- Max Kellermann <mk@cm4all.com>  Fri, 16 Jul 2010 18:39:53 +0200

cm4all-beng-proxy (0.7.46) unstable; urgency=low

  * handler: initialize all translate_response attributes
  * http-client: consume buffer before header length check
  * istream-pipe: clear "direct" flags in constructor
  * istream-pipe: return gracefully when handler blocks
  * ajp-client: hold pool reference to reset TCP_CORK

 -- Max Kellermann <mk@cm4all.com>  Mon, 21 Jun 2010 17:53:21 +0200

cm4all-beng-proxy (0.7.45) unstable; urgency=low

  * istream-tee: separate "weak" values for the two outputs
  * fcache: don't close output when caching has been canceled
  * tcache: copy the attribute "secure_cookie"

 -- Max Kellermann <mk@cm4all.com>  Thu, 10 Jun 2010 15:21:34 +0200

cm4all-beng-proxy (0.7.44) unstable; urgency=low

  * http-client: check response header length
  * http-server: check request header length

 -- Max Kellermann <mk@cm4all.com>  Mon, 07 Jun 2010 16:51:57 +0200

cm4all-beng-proxy (0.7.43) unstable; urgency=low

  * http-cache: fixed NULL pointer dereference when storing empty response
    body on the heap

 -- Max Kellermann <mk@cm4all.com>  Tue, 01 Jun 2010 18:52:45 +0200

cm4all-beng-proxy (0.7.42) unstable; urgency=low

  * fork: check "direct" flag again after buffer flush
  * pool: pool_unref_denotify() remembers the code location
  * sink-{buffer,gstring}: don't invoke callback in abort()
  * async: added another debug flag to verify correctness

 -- Max Kellermann <mk@cm4all.com>  Mon, 31 May 2010 21:15:58 +0200

cm4all-beng-proxy (0.7.41) unstable; urgency=low

  * http-cache: initialize response status and headers on empty body

 -- Max Kellermann <mk@cm4all.com>  Tue, 25 May 2010 16:27:25 +0200

cm4all-beng-proxy (0.7.40) unstable; urgency=low

  * http-cache: fixed NULL pointer dereference when storing empty response
    body in memcached

 -- Max Kellermann <mk@cm4all.com>  Tue, 25 May 2010 15:04:44 +0200

cm4all-beng-proxy (0.7.39) unstable; urgency=low

  * memcached-stock: close value on connect failure
  * http: implement remaining status codes
  * http-cache: allow caching empty response body
  * http-cache: cache status codes 203, 206, 300, 301, 410
  * http-cache: don't cache authorized resources

 -- Max Kellermann <mk@cm4all.com>  Fri, 21 May 2010 17:37:29 +0200

cm4all-beng-proxy (0.7.38) unstable; urgency=low

  * http-server: send HTTP/1.1 declaration with "100 Continue"
  * connection: initialize "site_name", fixes crash bug
  * translation: added packet SECURE_COOKIE

 -- Max Kellermann <mk@cm4all.com>  Thu, 20 May 2010 15:40:34 +0200

cm4all-beng-proxy (0.7.37) unstable; urgency=low

  * *-client: implement a socket leak detector
  * handler: initialize response header without translation server

 -- Max Kellermann <mk@cm4all.com>  Tue, 18 May 2010 12:05:11 +0200

cm4all-beng-proxy (0.7.36) unstable; urgency=low

  * http-client: fixed NULL pointer dereference
  * handler, response: removed duplicate request body destruction calls

 -- Max Kellermann <mk@cm4all.com>  Tue, 11 May 2010 17:16:36 +0200

cm4all-beng-proxy (0.7.35) unstable; urgency=low

  * {http,fcgi,ajp}-request: close the request body on abort
  * handler: set fake translation response on malformed URI

 -- Max Kellermann <mk@cm4all.com>  Mon, 10 May 2010 11:22:23 +0200

cm4all-beng-proxy (0.7.34) unstable; urgency=low

  * translate: check the UNTRUSTED packet
  * translation: added packet UNTRUSTED_PREFIX

 -- Max Kellermann <mk@cm4all.com>  Fri, 30 Apr 2010 19:14:37 +0200

cm4all-beng-proxy (0.7.33) unstable; urgency=low

  * merged release 0.7.27.1
  * fcache: don't continue storing in background
  * fcgi-client: re-add event after some input data has been read

 -- Max Kellermann <mk@cm4all.com>  Fri, 30 Apr 2010 11:31:08 +0200

cm4all-beng-proxy (0.7.32) unstable; urgency=low

  * response: generate the "Server" response header
  * response: support the Authentication-Info response header
  * response: support custom authentication pages
  * translation: support custom response headers

 -- Max Kellermann <mk@cm4all.com>  Tue, 27 Apr 2010 17:09:59 +0200

cm4all-beng-proxy (0.7.31) unstable; urgency=low

  * support HTTP authentication (RFC 2617)

 -- Max Kellermann <mk@cm4all.com>  Mon, 26 Apr 2010 17:26:42 +0200

cm4all-beng-proxy (0.7.30) unstable; urgency=low

  * fcgi-client: support responses without a body
  * {http,fcgi}-client: hold caller pool reference during callback

 -- Max Kellermann <mk@cm4all.com>  Fri, 23 Apr 2010 14:41:05 +0200

cm4all-beng-proxy (0.7.29) unstable; urgency=low

  * http-cache: added missing pool_unref() in memcached_miss()
  * pool: added checked pool references

 -- Max Kellermann <mk@cm4all.com>  Thu, 22 Apr 2010 15:45:48 +0200

cm4all-beng-proxy (0.7.28) unstable; urgency=low

  * fcgi-client: support response status
  * translate: malformed packets are fatal
  * http-cache: don't cache resources with very long URIs
  * memcached-client: increase the maximum key size to 32 kB

 -- Max Kellermann <mk@cm4all.com>  Thu, 15 Apr 2010 15:06:51 +0200

cm4all-beng-proxy (0.7.27.1) unstable; urgency=low

  * http-cache: added missing pool_unref() in memcached_miss()
  * http-cache: don't cache resources with very long URIs
  * memcached-client: increase the maximum key size to 32 kB
  * fork: properly handle partially filled output buffer
  * fork: re-add event after some input data has been read

 -- Max Kellermann <mk@cm4all.com>  Thu, 29 Apr 2010 15:30:21 +0200

cm4all-beng-proxy (0.7.27) unstable; urgency=low

  * session: use GLib's PRNG to generate session ids
  * session: seed the PRNG with /dev/random
  * response: log UNTRUSTED violation attempts
  * response: drop widget sessions when there is no focus

 -- Max Kellermann <mk@cm4all.com>  Fri, 09 Apr 2010 12:04:18 +0200

cm4all-beng-proxy (0.7.26) unstable; urgency=low

  * memcached-client: schedule read event before callback
  * istream-tee: continue with second output if first is closed

 -- Max Kellermann <mk@cm4all.com>  Sun, 28 Mar 2010 18:08:11 +0200

cm4all-beng-proxy (0.7.25) unstable; urgency=low

  * memcached-client: don't poll if socket is closed
  * fork: close file descriptor on input error
  * pool: don't check attachments in pool_trash()

 -- Max Kellermann <mk@cm4all.com>  Thu, 25 Mar 2010 13:28:01 +0100

cm4all-beng-proxy (0.7.24) unstable; urgency=low

  * memcached-client: release socket after splice

 -- Max Kellermann <mk@cm4all.com>  Mon, 22 Mar 2010 11:29:45 +0100

cm4all-beng-proxy (0.7.23) unstable; urgency=low

  * sink-header: support splice
  * memcached-client: support splice (response)
  * fcgi-client: recover correctly after send error
  * fcgi-client: support chunked request body
  * fcgi-client: basic splice support for the request body
  * http-cache: duplicate headers
  * {http,memcached}-client: check "direct" mode after buffer flush
  * cmdline: added option "fcgi_stock_limit"
  * python: auto-export function write_packet()
  * python: Response methods return self

 -- Max Kellermann <mk@cm4all.com>  Fri, 19 Mar 2010 13:28:35 +0100

cm4all-beng-proxy (0.7.22) unstable; urgency=low

  * python: re-add function write_packet()

 -- Max Kellermann <mk@cm4all.com>  Fri, 12 Mar 2010 12:27:21 +0100

cm4all-beng-proxy (0.7.21) unstable; urgency=low

  * ajp-client: handle EAGAIN from send()
  * python: install the missing sources

 -- Max Kellermann <mk@cm4all.com>  Thu, 11 Mar 2010 16:58:25 +0100

cm4all-beng-proxy (0.7.20) unstable; urgency=low

  * http-client: don't reinstate event when socket is closed
  * access-log: log the site name
  * python: removed unused function write_packet()
  * python: split the module beng_proxy.translation
  * python: allow overriding query string and param in absolute_uri()
  * python: moved absolute_uri() to a separate library

 -- Max Kellermann <mk@cm4all.com>  Thu, 11 Mar 2010 09:48:52 +0100

cm4all-beng-proxy (0.7.19) unstable; urgency=low

  * client-socket: translate EV_TIMEOUT to ETIMEDOUT
  * fork: refill the input buffer as soon as possible
  * delegate-client: implement an abortable event
  * pool: added assertions for libevent leaks
  * direct: added option "-s enable_splice=no"

 -- Max Kellermann <mk@cm4all.com>  Thu, 04 Mar 2010 17:34:56 +0100

cm4all-beng-proxy (0.7.18) unstable; urgency=low

  * args: reserve memory for the trailing null byte

 -- Max Kellermann <mk@cm4all.com>  Tue, 23 Feb 2010 17:46:04 +0100

cm4all-beng-proxy (0.7.17) unstable; urgency=low

  * translation: added the BOUNCE packet (variant of REDIRECT)
  * translation: change widget packet HOST to UNTRUSTED
  * translation: pass internal URI arguments to the translation server
  * handler: use the specified status with REDIRECT
  * python: added method Request.absolute_uri()

 -- Max Kellermann <mk@cm4all.com>  Tue, 23 Feb 2010 16:15:22 +0100

cm4all-beng-proxy (0.7.16) unstable; urgency=low

  * processor: separate trusted from untrusted widgets by host name
  * processor: mode=partition is deprecated
  * translate: fix DOCUMENT_ROOT handler for CGI/FASTCGI
  * fcgi-request: added JailCGI support

 -- Max Kellermann <mk@cm4all.com>  Fri, 19 Feb 2010 14:29:29 +0100

cm4all-beng-proxy (0.7.15) unstable; urgency=low

  * processor: unreference the caller pool in abort()
  * tcache: clear BASE on mismatch
  * fcgi-client: generate the Content-Length request header
  * fcgi-client: send the CONTENT_TYPE parameter
  * prototypes/translate.py: use FastCGI to run PHP

 -- Max Kellermann <mk@cm4all.com>  Thu, 11 Feb 2010 14:43:21 +0100

cm4all-beng-proxy (0.7.14) unstable; urgency=low

  * connection: drop connections when the limit is exceeded
  * resource-address: added BASE support
  * fcgi-client: check the request ID in response packets
  * http-client: check response body when request body is closed
  * html-escape: use the last ampersand before the semicolon
  * html-escape: support &apos;
  * processor: unescape widget parameter values

 -- Max Kellermann <mk@cm4all.com>  Fri, 29 Jan 2010 17:49:43 +0100

cm4all-beng-proxy (0.7.13) unstable; urgency=low

  * fcgi-request: duplicate socket path
  * fcgi-request: support ACTION
  * fcgi-client: provide SCRIPT_FILENAME
  * fcgi-client: append empty PARAMS packet
  * fcgi-client: try to read response before request is finished
  * fcgi-client: implement the STDERR packet
  * fcgi-client: support request headers and body
  * fcgi-stock: manage one socket per child process
  * fcgi-stock: unlink socket path after connect
  * fcgi-stock: redirect fd 1,2 to /dev/null
  * fcgi-stock: kill FastCGI processes after 5 minutes idle
  * translation: new packet PAIR for passing parameters to FastCGI

 -- Max Kellermann <mk@cm4all.com>  Thu, 14 Jan 2010 13:36:48 +0100

cm4all-beng-proxy (0.7.12) unstable; urgency=low

  * http-cache: unlock the cache item after successful revalidation
  * http-cache-memcached: pass the expiration time to memcached
  * sink-header: comprise pending data in method available()
  * header-forward: forward the Expires response header

 -- Max Kellermann <mk@cm4all.com>  Tue, 22 Dec 2009 16:18:49 +0100

cm4all-beng-proxy (0.7.11) unstable; urgency=low

  * {ajp,memcached}-client: fix dis\appearing event for duplex socket
  * memcached-client: handle EAGAIN after send()
  * memcached-client: release socket as early as possible
  * header-forward: don't forward Accept-Encoding if transformation is
    enabled
  * widget-http, inline-widget: check Content-Encoding before processing
  * file-handler: send "Vary: Accept-Encoding" for compressed response
  * header-forward: support duplicate headers
  * fcache: implemented a 60 seconds timeout
  * fcache: copy pointer to local variable before callback
  * event2: refresh timeout after event has occurred

 -- Max Kellermann <mk@cm4all.com>  Fri, 18 Dec 2009 16:45:24 +0100

cm4all-beng-proxy (0.7.10) unstable; urgency=low

  * http-{server,client}: fix disappearing event for duplex socket

 -- Max Kellermann <mk@cm4all.com>  Mon, 14 Dec 2009 15:46:25 +0100

cm4all-beng-proxy (0.7.9) unstable; urgency=low

  * http: "Expect" is a hop-by-hop header
  * http-server: send "100 Continue" unless request body closed
  * http-client: poll socket after splice
  * http-server: handle EAGAIN after splice
  * http-server: send a 417 response on unrecognized "Expect" request
  * response, widget-http: append filter id to resource tag
  * resource-tag: check for "Cache-Control: no-store"

 -- Max Kellermann <mk@cm4all.com>  Mon, 14 Dec 2009 13:05:15 +0100

cm4all-beng-proxy (0.7.8) unstable; urgency=low

  * http-body: support partial response in method available()
  * file-handler: support pre-compressed static files
  * fcache: honor the "Cache-Control: no-store" response header

 -- Max Kellermann <mk@cm4all.com>  Wed, 09 Dec 2009 15:49:25 +0100

cm4all-beng-proxy (0.7.7) unstable; urgency=low

  * parser: allow underscore in attribute names
  * processor: check "type" attribute before URI rewriting
  * http-client: start receiving before request is sent
  * http-client: try to read response after write error
  * http-client: deliver response body after headers are finished
  * http-client: release socket as early as possible
  * http-client: serve buffer after socket has been closed
  * istream-chunked: clear input stream in abort handler
  * growing-buffer: fix crash after close in "data" callback

 -- Max Kellermann <mk@cm4all.com>  Thu, 03 Dec 2009 13:09:57 +0100

cm4all-beng-proxy (0.7.6) unstable; urgency=low

  * istream-hold: return -2 if handler is not available yet
  * http, ajp, fcgi: use istream_hold on request body
  * http-client: implemented splicing the request body
  * response: added missing URI substitution

 -- Max Kellermann <mk@cm4all.com>  Tue, 17 Nov 2009 15:25:35 +0100

cm4all-beng-proxy (0.7.5) unstable; urgency=low

  * session: 64 bit session ids
  * session: allow arbitrary session id size (at compile-time)
  * debian: larger default log file (16 * 4MB)
  * debian: added package cm4all-beng-proxy-toi

 -- Max Kellermann <mk@cm4all.com>  Mon, 16 Nov 2009 15:51:24 +0100

cm4all-beng-proxy (0.7.4) unstable; urgency=low

  * measure the latency of external resources
  * widget-http: partially revert "don't query session if !stateful"

 -- Max Kellermann <mk@cm4all.com>  Tue, 10 Nov 2009 15:06:03 +0100

cm4all-beng-proxy (0.7.3) unstable; urgency=low

  * uri-verify: don't reject double slash after first segment
  * hostname: allow the hyphen character
  * processor: allow processing without session
  * widget-http: don't query session if !stateful
  * request: disable session management for known bots
  * python: fixed AttributeError in __getattr__()
  * python: added method Response.process()
  * translation: added the response packets URI, HOST, SCHEME
  * translation: added header forward packets

 -- Max Kellermann <mk@cm4all.com>  Mon, 09 Nov 2009 16:40:27 +0100

cm4all-beng-proxy (0.7.2) unstable; urgency=low

  * fcache: close all caching connections on exit
  * istream-file: retry reading after EAGAIN
  * direct, istream-pipe: re-enable SPLICE_F_NONBLOCK
  * direct, istream-pipe: disable the SPLICE_F_MORE flag
  * http-client: handle EAGAIN after splice
  * http-client, header-writer: remove hop-by-hop response headers
  * response: optimized transformed response headers
  * handler: mangle CGI and FastCGI headers
  * header-forward: generate the X-Forwarded-For header
  * header-forward: add local host name to "Via" request header

 -- Max Kellermann <mk@cm4all.com>  Fri, 30 Oct 2009 13:41:02 +0100

cm4all-beng-proxy (0.7.1) unstable; urgency=low

  * file-handler: close the stream on "304 Not Modified"
  * pool: use assembler code only on gcc
  * cmdline: added option "--set tcp_stock_limit"
  * Makefile.am: enable the "subdir-objects" option

 -- Max Kellermann <mk@cm4all.com>  Thu, 22 Oct 2009 12:17:11 +0200

cm4all-beng-proxy (0.7) unstable; urgency=low

  * ajp-client: check if connection was closed during response callback
  * header-forward: log session id
  * istream: separate TCP splicing checks
  * istream-pipe: fix segmentation fault after incomplete direct transfer
  * istream-pipe: implement the "available" method
  * istream-pipe: allocate pipe only if handler supports it
  * istream-pipe: flush the pipe before reading from input
  * istream-pipe: reuse pipes in a stock
  * direct: support splice() from TCP socket to pipe
  * istream: direct() returns -3 if stream has been closed
  * hstock: don't destroy stocks while items are being created
  * tcp-stock: limit number of connections per host to 256
  * translate, http-client, ajp-client, cgi, http-cache: verify the HTTP
    response status
  * prototypes/translate.py: disallow "/../" and null bytes
  * prototypes/translate.py: added "/jail-delegate/" location
  * uri-parser: strict RFC 2396 URI verification
  * uri-parser: don't unescape the URI path
  * http-client, ajp-client: verify the request URI
  * uri-escape: unescape each character only once
  * http-cache: never use the memcached stock if caching is disabled
  * allow 8192 connections by default
  * allow 65536 file handles by default
  * added package cm4all-jailed-beng-proxy-delegate-helper

 -- Max Kellermann <mk@cm4all.com>  Wed, 21 Oct 2009 15:00:56 +0200

cm4all-beng-proxy (0.6.23) unstable; urgency=low

  * header-forward: log session information
  * prototypes/translate.py: added /cgi-bin/ location
  * http-server: disable keep-alive for HTTP/1.0 clients
  * http-server: don't send "Connection: Keep-Alive"
  * delegate-stock: clear the environment
  * delegate-stock: added jail support
  * delegate-client: reuse helper process after I/O error

 -- Max Kellermann <mk@cm4all.com>  Mon, 12 Oct 2009 17:29:35 +0200

cm4all-beng-proxy (0.6.22) unstable; urgency=low

  * istream-tee: clear both "enabled" flags in the eof/abort handler
  * istream-tee: fall back to first data() return value if second stream
    closed itself
  * http-cache: don't log body_abort after close

 -- Max Kellermann <mk@cm4all.com>  Thu, 01 Oct 2009 19:19:37 +0200

cm4all-beng-proxy (0.6.21) unstable; urgency=low

  * http-client: log more error messages
  * delegate-stock: added the DOCUMENT_ROOT environment variable
  * response, widget: accept "application/xhtml+xml"
  * cookie-server: allow square brackets in unquoted cookie values
    (violating RFC 2109 and RFC 2616)

 -- Max Kellermann <mk@cm4all.com>  Thu, 01 Oct 2009 13:55:40 +0200

cm4all-beng-proxy (0.6.20) unstable; urgency=low

  * stock: clear stock after 60 seconds idle
  * hstock: remove empty stocks
  * http-server, http-client, cgi: fixed off-by-one bug in header parser
  * istream-pipe: fix the direct() return value on error
  * istream-pipe: fix formula in range assertion
  * http-cache-memcached: implemented "remove"
  * handler: added FastCGI handler
  * fcgi-client: unref caller pool after socket release
  * fcgi-client: implemented response headers

 -- Max Kellermann <mk@cm4all.com>  Tue, 29 Sep 2009 14:07:13 +0200

cm4all-beng-proxy (0.6.19) unstable; urgency=low

  * http-client: release caller pool after socket release
  * memcached-client: release socket on marshalling error
  * stock: unref caller pool in abort handler
  * stock: lazy cleanup
  * http-cache: copy caller_pool to local variable

 -- Max Kellermann <mk@cm4all.com>  Thu, 24 Sep 2009 16:02:17 +0200

cm4all-beng-proxy (0.6.18) unstable; urgency=low

  * delegate-handler: support conditional GET and ranges
  * file-handler: fix suffix-byte-range-spec parser
  * delegate-helper: call open() with O_CLOEXEC|O_NOCTTY
  * istream-file: don't set FD_CLOEXEC if O_CLOEXEC is available
  * stock: hold caller pool during "get" operation
  * main: free balancer object during shutdown
  * memcached-client: enable socket timeout
  * delegate-stock: set FD_CLOEXEC on socket

 -- Max Kellermann <mk@cm4all.com>  Thu, 24 Sep 2009 10:50:53 +0200

cm4all-beng-proxy (0.6.17) unstable; urgency=low

  * tcp-stock: implemented a load balancer
  * python: accept address list in the ajp() method
  * http-server: added timeout for the HTTP request headers
  * response: close template when the content type is wrong
  * delegate-get: implemented response headers
  * delegate-get: provide status codes and error messages

 -- Max Kellermann <mk@cm4all.com>  Fri, 18 Sep 2009 15:36:57 +0200

cm4all-beng-proxy (0.6.16) unstable; urgency=low

  * tcp-stock: added support for bulldog-tyke
  * sink-buffer: close input if it's not used in the constructor
  * http-cache-memcached: close response body when deserialization fails
  * serialize: fix regression in serialize_uint64()

 -- Max Kellermann <mk@cm4all.com>  Tue, 15 Sep 2009 19:26:07 +0200

cm4all-beng-proxy (0.6.15) unstable; urgency=low

  * http-cache-choice: find more duplicates during cleanup
  * handler: added AJP handler
  * ajp-request: unref pool only on tcp_stock failure
  * ajp-client: prevent parser recursion
  * ajp-client: free request body when response is closed
  * ajp-client: reuse connection after END_RESPONSE packet
  * ajp-client: enable TCP_CORK while sending
  * istream-ajp-body: added a second "length" header field
  * ajp-client: auto-send empty request body chunk
  * ajp-client: register "write" event after GET_BODY_CHUNK packet
  * ajp-client: implemented request and response headers
  * http-cache-rfc: don't rewind tpool if called recursively

 -- Max Kellermann <mk@cm4all.com>  Fri, 11 Sep 2009 16:04:06 +0200

cm4all-beng-proxy (0.6.14) unstable; urgency=low

  * istream-tee: don't restart reading if already in progress

 -- Max Kellermann <mk@cm4all.com>  Thu, 03 Sep 2009 13:21:06 +0200

cm4all-beng-proxy (0.6.13) unstable; urgency=low

  * cookie-server: fix parsing multiple cookies
  * http-cache-memcached: clean up expired "choice" items
  * sink-gstring: use callback instead of public struct
  * istream-tee: restart reading when one output is closed

 -- Max Kellermann <mk@cm4all.com>  Wed, 02 Sep 2009 17:02:53 +0200

cm4all-beng-proxy (0.6.12) unstable; urgency=low

  * http-cache: don't attempt to remove cache items when the cache is disabled

 -- Max Kellermann <mk@cm4all.com>  Fri, 28 Aug 2009 15:40:48 +0200

cm4all-beng-proxy (0.6.11) unstable; urgency=low

  * http-cache-memcached: store HTTP status and response headers
  * http-cache-memcached: implemented flush (SIGHUP)
  * http-cache-memcached: support "Vary"
  * http-client: work around assertion failure in response_stream_close()

 -- Max Kellermann <mk@cm4all.com>  Thu, 27 Aug 2009 12:33:17 +0200

cm4all-beng-proxy (0.6.10) unstable; urgency=low

  * parser: finish tag before bailing out
  * http-request: allow URLs without path component
  * fork: clear event in read() method
  * istream-file: pass options O_CLOEXEC|O_NOCTTY to open()
  * response: check if the "Host" request header is valid

 -- Max Kellermann <mk@cm4all.com>  Tue, 18 Aug 2009 16:37:19 +0200

cm4all-beng-proxy (0.6.9) unstable; urgency=low

  * direct: disable SPLICE_F_NONBLOCK (temporary NFS EAGAIN workaround)

 -- Max Kellermann <mk@cm4all.com>  Mon, 17 Aug 2009 13:52:49 +0200

cm4all-beng-proxy (0.6.8) unstable; urgency=low

  * widget-http: close response body in error code path
  * http-cache: implemented memcached backend (--memcached-server)
  * processor: &c:base; returns the URI without scheme and host

 -- Max Kellermann <mk@cm4all.com>  Mon, 17 Aug 2009 12:29:19 +0200

cm4all-beng-proxy (0.6.7) unstable; urgency=low

  * file-handler: generate Expires from xattr user.MaxAge
  * cmdline: added option --set to configure:
    - max_connections
    - http_cache_size
    - filter_cache_size
    - translate_cache_size
  * flush caches on SIGHUP

 -- Max Kellermann <mk@cm4all.com>  Fri, 07 Aug 2009 11:41:10 +0200

cm4all-beng-proxy (0.6.6) unstable; urgency=low

  * added missing GLib build dependency
  * cgi-handler: set the "body_consumed" flag

 -- Max Kellermann <mk@cm4all.com>  Tue, 04 Aug 2009 09:53:01 +0200

cm4all-beng-proxy (0.6.5) unstable; urgency=low

  * shm: pass MAP_NORESERVE to mmap()
  * proxy-handler: support cookies
  * translation: added DISCARD_SESSION packet

 -- Max Kellermann <mk@cm4all.com>  Wed, 15 Jul 2009 18:00:33 +0200

cm4all-beng-proxy (0.6.4) unstable; urgency=low

  * http-client: don't read response body in HEAD requests
  * ajp-client: invoke the "abort" handler on error
  * filter-cache: lock cache items while they are served

 -- Max Kellermann <mk@cm4all.com>  Thu, 09 Jul 2009 14:36:14 +0200

cm4all-beng-proxy (0.6.3) unstable; urgency=low

  * http-server: implemented the DELETE method
  * http-server: refuse HTTP/0.9 requests
  * proxy-handler: send request body to template when no widget is focused
  * widget-request: pass original HTTP method to widget
  * session: automatically defragment sessions

 -- Max Kellermann <mk@cm4all.com>  Tue, 07 Jul 2009 16:57:22 +0200

cm4all-beng-proxy (0.6.2) unstable; urgency=low

  * lock: fixed race condition in debug flag updates
  * session: use rwlock for the session manager
  * proxy-handler: pass request headers to the remote HTTP server
  * proxy-handler: forward original Accept-Charset if processor is disabled
  * pipe: don't filter resources without a body
  * fcache: forward original HTTP status over "pipe" filter
  * cgi: support the "Status" line

 -- Max Kellermann <mk@cm4all.com>  Mon, 06 Jul 2009 16:38:26 +0200

cm4all-beng-proxy (0.6.1) unstable; urgency=low

  * session: consistently lock all session objects
  * rewrite-uri: check if widget_external_uri() returns NULL
  * widget-uri: don't generate the "path" argument when it's NULL
  * widget-uri: strip superfluous question mark from widget_base_address()
  * widget-uri: append parameters from the template first
  * widget-uri: re-add configured query string in widget_absolute_uri()
  * widget-uri: eliminate configured query string in widget_external_uri()
  * processor: don't consider session data for base=child and base=parent

 -- Max Kellermann <mk@cm4all.com>  Fri, 03 Jul 2009 15:52:01 +0200

cm4all-beng-proxy (0.6) unstable; urgency=low

  * inline-widget: check the widget HTTP response status
  * response: don't apply transformation on failed response
  * resource-address: include pipe arguments in filter cache key
  * handler: removed session redirect on the first request
  * http-cache: accept ETag response header instead of Last-Modified
  * filter-cache: don't require Last-Modified or Expires
  * file-handler: disable ETag only when processor comes first
  * file-handler: read ETag from xattr
  * pipe: generate new ETag for piped resource
  * session: purge sessions when shared memory is full
  * handler: don't enforce sessions for filtered responses

 -- Max Kellermann <mk@cm4all.com>  Tue, 30 Jun 2009 17:48:20 +0200

cm4all-beng-proxy (0.5.14) unstable; urgency=low

  * ajp-client: implemented request body
  * cookie-client: obey "max-age=0" properly
  * processor: forward the original HTTP status
  * response, widget-http: don't allow processing resource without body
  * widget-http: check the Content-Type before invoking processor
  * response: pass the "Location" response header
  * debian: added a separate -optimized-dbg package
  * added init script support for multiple ports (--port) and multiple listen
    (--listen) command line argumnents
  * translation: added the "APPEND" packet for command line arguments
  * pipe: support command line arguments

 -- Max Kellermann <mk@cm4all.com>  Mon, 29 Jun 2009 16:51:16 +0200

cm4all-beng-proxy (0.5.13) unstable; urgency=low

  * widget-registry: clear local_address in translate request
  * cmdline: added the "--listen" option

 -- Max Kellermann <mk@cm4all.com>  Wed, 24 Jun 2009 12:27:17 +0200

cm4all-beng-proxy (0.5.12) unstable; urgency=low

  * response: pass the "Location" response handler
  * added support for multiple listener ports

 -- Max Kellermann <mk@cm4all.com>  Tue, 23 Jun 2009 23:34:55 +0200

cm4all-beng-proxy (0.5.11) unstable; urgency=low

  * build with autotools
  * use libcm4all-socket, GLib
  * Makefile.am: support out-of-tree builds
  * added optimized Debian package
  * tcache: fixed wrong assignment in VARY=HOST
  * translation: added request packet LOCAL_ADDRESS

 -- Max Kellermann <mk@cm4all.com>  Tue, 23 Jun 2009 15:42:12 +0200

cm4all-beng-proxy (0.5.10) unstable; urgency=low

  * widget-http: assign the "address" variable

 -- Max Kellermann <mk@cm4all.com>  Mon, 15 Jun 2009 18:38:58 +0200

cm4all-beng-proxy (0.5.9) unstable; urgency=low

  * tcache: fixed typo in tcache_string_match()
  * tcache: support VARY=SESSION
  * translate: added the INVALIDATE response packet
  * cache, session: higher size limits
  * widget-uri: separate query_string from path_info
  * widget-uri: ignore widget parameters in widget_external_uri()

 -- Max Kellermann <mk@cm4all.com>  Mon, 15 Jun 2009 17:06:11 +0200

cm4all-beng-proxy (0.5.8) unstable; urgency=low

  * handler: fixed double free bug in translate_callback()

 -- Max Kellermann <mk@cm4all.com>  Sun, 14 Jun 2009 19:05:09 +0200

cm4all-beng-proxy (0.5.7) unstable; urgency=low

  * forward the Content-Disposition header
  * handler: assign new session to local variable, fix segfault
  * handler: don't dereference the NULL session

 -- Max Kellermann <mk@cm4all.com>  Sun, 14 Jun 2009 13:01:52 +0200

cm4all-beng-proxy (0.5.6) unstable; urgency=low

  * widget-http: send the "Via" request header instead of "X-Forwarded-For"
  * proxy-handler: send the "Via" request header
  * widget-request: check the "path" argument before calling uri_compress()

 -- Max Kellermann <mk@cm4all.com>  Tue, 09 Jun 2009 12:21:00 +0200

cm4all-beng-proxy (0.5.5) unstable; urgency=low

  * processor: allow specifying relative URI in c:base=child
  * widget-request: verify the "path" argument
  * widget: allocate address from widget's pool
  * widget-http: support multiple Set-Cookie response headers

 -- Max Kellermann <mk@cm4all.com>  Thu, 04 Jun 2009 15:10:15 +0200

cm4all-beng-proxy (0.5.4) unstable; urgency=low

  * implemented delegation of open() to a helper program
  * added the BASE translation packet, supported by the translation cache
  * deprecated c:mode=proxy
  * rewrite-uri: always enable focus in mode=partial
  * http-cache: don't cache resources with query string (RFC 2616 13.9)
  * http-cache: lock cache items while they are served

 -- Max Kellermann <mk@cm4all.com>  Thu, 28 May 2009 11:44:01 +0200

cm4all-beng-proxy (0.5.3) unstable; urgency=low

  * cgi: close request body on fork() failure
  * fork: added workaround for pipe-to-pipe splice()
  * http-cache: use cache entry when response ETag matches
  * cgi: loop in istream_cgi_read() to prevent blocking
  * cache: check for expired items once a minute
  * cache: optimize search for oldest item

 -- Max Kellermann <mk@cm4all.com>  Wed, 06 May 2009 13:23:46 +0200

cm4all-beng-proxy (0.5.2) unstable; urgency=low

  * added filter cache
  * header-parser: added missing range check in header_parse_line()
  * fork: added event for writing to the child process
  * fork: don't splice() from a pipe
  * response: don't pass request body to unfocused processor
  * added filter type "pipe"

 -- Max Kellermann <mk@cm4all.com>  Wed, 29 Apr 2009 13:24:26 +0200

cm4all-beng-proxy (0.5.1) unstable; urgency=low

  * processor: fixed base=child assertion failure
  * handler: close request body if it was not consumed
  * static-file: generate Last-Modified and ETag response headers
  * static-file: obey the Content-Type provided by the translation server
  * static-file: get Content-Type from extended attribute
  * http-cache: use istream_null when cached resource is empty

 -- Max Kellermann <mk@cm4all.com>  Mon, 27 Apr 2009 10:00:20 +0200

cm4all-beng-proxy (0.5) unstable; urgency=low

  * processor: accept c:mode/c:base attributes in any order
  * processor: removed alternative (anchor) rewrite syntax

 -- Max Kellermann <mk@cm4all.com>  Mon, 20 Apr 2009 22:04:19 +0200

cm4all-beng-proxy (0.4.10) unstable; urgency=low

  * processor: lift length limitation for widget parameters
  * translate: abort if a packet is too large
  * translate: support MAX_AGE for the whole response
  * hashmap: fix corruption of slot chain in hashmap_remove_value()

 -- Max Kellermann <mk@cm4all.com>  Fri, 17 Apr 2009 13:02:50 +0200

cm4all-beng-proxy (0.4.9) unstable; urgency=low

  * http-cache: explicitly start reading into cache
  * cgi: clear "headers" variable before publishing the response
  * translate: use DOCUMENT_ROOT as CGI parameter

 -- Max Kellermann <mk@cm4all.com>  Mon, 06 Apr 2009 16:21:57 +0200

cm4all-beng-proxy (0.4.8) unstable; urgency=low

  * translate: allow ADDRESS packets in AJP addresses
  * translate: initialize all fields of a FastCGI address
  * http-cache: close all caching connections on exit
  * processor: don't rewrite SCRIPT SRC attribute when proxying

 -- Max Kellermann <mk@cm4all.com>  Thu, 02 Apr 2009 15:45:46 +0200

cm4all-beng-proxy (0.4.7) unstable; urgency=low

  * http-server: use istream_null for empty request body
  * parser: check for trailing slash only in TAG_OPEN tags
  * parser: added support for XML Processing Instructions
  * processor: implemented XML Processing Instruction "cm4all-rewrite-uri"
  * uri-escape: escape the slash character
  * cache: remove all matching items in cache_remove()
  * http-cache: lock cache items while holding a reference

 -- Max Kellermann <mk@cm4all.com>  Thu, 02 Apr 2009 12:02:53 +0200

cm4all-beng-proxy (0.4.6) unstable; urgency=low

  * file_handler: fixed logic error in If-Modified-Since check
  * date: return UTC time stamp in http_date_parse()
  * cache: continue search after item was invalidated
  * cache: remove the correct cache item
  * istream-chunked: work around invalid assertion failure
  * istream-subst: fixed corruption after partial match

 -- Max Kellermann <mk@cm4all.com>  Wed, 25 Mar 2009 15:03:10 +0100

cm4all-beng-proxy (0.4.5) unstable; urgency=low

  * http-server: assume keep-alive is enabled on HTTP 1.1
  * http-client: unregister EV_READ when the buffer is full
  * translation: added QUERY_STRING packet
  * processor: optionally parse base/mode from URI

 -- Max Kellermann <mk@cm4all.com>  Tue, 17 Mar 2009 13:04:25 +0100

cm4all-beng-proxy (0.4.4) unstable; urgency=low

  * forward Accept-Language request header to the translation server
  * translate: added the USER_AGENT request packet
  * session: obey the USER/MAX_AGE setting
  * use libcm4all-inline-dev in libcm4all-beng-proxy-dev
  * added pkg-config file for libcm4all-beng-proxy-dev
  * updated python-central dependencies
  * processor: parse c:base/c:mode attributes in PARAM tags

 -- Max Kellermann <mk@cm4all.com>  Wed, 11 Mar 2009 09:43:48 +0100

cm4all-beng-proxy (0.4.3) unstable; urgency=low

  * processor: rewrite URI in LINK tags
  * processor: rewrite URI in PARAM tags
  * use splice() from glibc 2.7
  * translate: added VARY response packet
  * build documentation with texlive

 -- Max Kellermann <mk@cm4all.com>  Wed, 04 Mar 2009 09:53:56 +0100

cm4all-beng-proxy (0.4.2) unstable; urgency=low

  * hashmap: fix corruption in slot chain
  * use monotonic clock to calculate expiry times
  * processor: rewrite URIs in the EMBED, VIDEO, AUDIO tags

 -- Max Kellermann <mk@cm4all.com>  Tue, 17 Feb 2009 17:14:48 +0100

cm4all-beng-proxy (0.4.1) unstable; urgency=low

  * translate: clear client->transformation
  * handler: check for translation errors
  * http-server: fixed assertion failure during shutdown
  * http-server: send "Keep-Alive" response header
  * worker: after fork(), call event_reinit() in the parent process
  * added valgrind build dependency
  * build with Debian's libevent-1.4 package

 -- Max Kellermann <mk@cm4all.com>  Tue, 10 Feb 2009 11:48:53 +0100

cm4all-beng-proxy (0.4) unstable; urgency=low

  * added support for transformation views
    - in the JavaScript API, mode=proxy is now deprecated
  * http-cache: fix segfault when request_headers==NULL
  * http-cache: store multiple (varying) versions of a resource
  * http-cache: use the "max-age" cache-control response

 -- Max Kellermann <mk@cm4all.com>  Fri, 30 Jan 2009 13:29:43 +0100

cm4all-beng-proxy (0.3.9) unstable; urgency=low

  * http-client: assume keep-alive is enabled on HTTP 1.1
  * processor: use configured/session path-info for mode=child URIs

 -- Max Kellermann <mk@cm4all.com>  Tue, 27 Jan 2009 13:07:51 +0100

cm4all-beng-proxy (0.3.8) unstable; urgency=low

  * processor: pass Content-Type and Content-Language headers from
    template
  * http-client: allow chunked response body without keep-alive

 -- Max Kellermann <mk@cm4all.com>  Fri, 23 Jan 2009 13:02:42 +0100

cm4all-beng-proxy (0.3.7) unstable; urgency=low

  * istream_subst: exit the loop if state==INSERT
  * istream_iconv: check if the full buffer could be flushed
  * worker: don't reinitialize session manager during shutdown

 -- Max Kellermann <mk@cm4all.com>  Thu, 15 Jan 2009 10:39:47 +0100

cm4all-beng-proxy (0.3.6) unstable; urgency=low

  * processor: ignore closing </header>
  * widget-http: now really don't check content-type in frame parents
  * parser: skip comments
  * processor: implemented c:base="parent"
  * processor: added "c:" prefix to c:widget child elements
  * processor: renamed the "c:param" element to "c:parameter"

 -- Max Kellermann <mk@cm4all.com>  Thu, 08 Jan 2009 11:17:29 +0100

cm4all-beng-proxy (0.3.5) unstable; urgency=low

  * widget-http: don't check content-type in frame parents
  * istream-subst: allow null bytes in the input stream
  * js: added the "translate" parameter for passing values to the
    translation server
  * rewrite-uri: refuse to rewrite a frame URI without widget id

 -- Max Kellermann <mk@cm4all.com>  Mon, 05 Jan 2009 16:46:32 +0100

cm4all-beng-proxy (0.3.4) unstable; urgency=low

  * processor: added support for custom widget request headers
  * http-cache: obey the "Vary" response header
  * http-cache: pass the new http_cache_info object when testing a cache
    item

 -- Max Kellermann <mk@cm4all.com>  Tue, 30 Dec 2008 15:46:44 +0100

cm4all-beng-proxy (0.3.3) unstable; urgency=low

  * processor: grew widget parameter buffer to 512 bytes
  * widget-resolver: clear widget->resolver on abort
  * cgi: clear the input's handler in cgi_async_abort()
  * widget-stream: use istream_hold (reverts r4171)

 -- Max Kellermann <mk@cm4all.com>  Fri, 05 Dec 2008 14:43:05 +0100

cm4all-beng-proxy (0.3.2) unstable; urgency=low

  * processor: free memory before calling embed_frame_widget()
  * processor: allocate query string from the widget pool
  * processor: removed the obsolete widget attributes "tag" and "style"
  * parser: hold a reference to the pool

 -- Max Kellermann <mk@cm4all.com>  Mon, 01 Dec 2008 14:15:38 +0100

cm4all-beng-proxy (0.3.1) unstable; urgency=low

  * http-client: remove Transfer-Encoding and Content-Length from response
    headers
  * http-client: don't read body after invoke_response()
  * fork: retry splice() after EAGAIN
  * fork: don't close input when splice() fails
  * cgi: abort the response handler when the stdin stream fails
  * istream_file, istream_pipe, fork, client_socket, listener: fixed file
    descriptor leaks
  * processor: hold a reference to the caller's pool
  * debian/rules: enabled test suite

 -- Max Kellermann <mk@cm4all.com>  Thu, 27 Nov 2008 16:01:16 +0100

cm4all-beng-proxy (0.3) unstable; urgency=low

  * implemented widget filters
  * translate: initialize all fields of a CGI address
  * fork: read request body on EAGAIN
  * fork: implemented the direct() method with splice()
  * python: added class Response
  * prototypes/translate.py:
    - support "filter"
    - support "content_type"
  * demo: added widget filter demo

 -- Max Kellermann <mk@cm4all.com>  Wed, 26 Nov 2008 16:27:29 +0100

cm4all-beng-proxy (0.2) unstable; urgency=low

  * don't quote text/xml widgets
  * widget-resolver: pass widget_pool to widget_class_lookup()
  * widget-registry: allocate widget_class from widget_pool
  * widget-stream: eliminated the async operation proxy, because the
    operation cannot be aborted before the constructor returns
  * widget-stream: don't clear the "delayed" stream in the response() callback
  * rewrite-uri: trigger istream_read(delayed) after istream_delayed_set()
  * doc: clarified XSLT integration

 -- Max Kellermann <mk@cm4all.com>  Tue, 25 Nov 2008 15:28:54 +0100

cm4all-beng-proxy (0.1) unstable; urgency=low

  * initial release

 -- Max Kellermann <mk@cm4all.com>  Mon, 17 Nov 2008 11:59:36 +0100<|MERGE_RESOLUTION|>--- conflicted
+++ resolved
@@ -1,7 +1,6 @@
-<<<<<<< HEAD
 cm4all-beng-proxy (11.10) unstable; urgency=low
 
-  * 
+  * merge release 10.34
 
  --   
 
@@ -113,13 +112,12 @@
   * ZeroConf publish support
 
  -- Max Kellermann <mk@cm4all.com>  Tue, 30 Aug 2016 22:24:03 -0000
-=======
+
 cm4all-beng-proxy (10.34) unstable; urgency=low
 
   * lb: adapt to Linux 4.8 user namespace API change
 
  -- Max Kellermann <mk@cm4all.com>  Tue, 25 Oct 2016 11:35:30 -0000
->>>>>>> d3914fd4
 
 cm4all-beng-proxy (10.33) unstable; urgency=low
 
