<<<<<<< HEAD
cm4all-beng-proxy (11.0.1) unstable; urgency=low

  * spawn: switch to a new systemd scope
  * spawn: create new PID namespace
  * translation: add packets CGROUP, CGROUP_SET
  * enable TCP_DEFER_ACCEPT for HTTP listeners

 --   
=======
cm4all-beng-proxy (10.10) unstable; urgency=low

  * merge release 9.13
  * SlicePool: reduce fragmentation

 -- Max Kellermann <mk@cm4all.com>  Tue, 12 Apr 2016 15:12:03 -0000
>>>>>>> 1e772902

cm4all-beng-proxy (10.9) unstable; urgency=low

  * merge release 9.12

 -- Max Kellermann <mk@cm4all.com>  Wed, 06 Apr 2016 12:11:38 -0000

cm4all-beng-proxy (10.8) unstable; urgency=low

  * SlicePool: optimize allocation
  * lb: cycle buffers before compressing slice allocator
  * was: fix spurious "Resource temporarily unavailable" warnings

 -- Max Kellermann <mk@cm4all.com>  Wed, 06 Apr 2016 06:35:37 -0000

cm4all-beng-proxy (10.7) unstable; urgency=low

  * lb: fix systemd service start timeout
  * spawn: fix assertion failure when STDERR_PATH fails
  * was: fix use-after-free bug

 -- Max Kellermann <mk@cm4all.com>  Tue, 29 Mar 2016 10:31:34 -0000

cm4all-beng-proxy (10.6) unstable; urgency=low

  * lb: fix false memory leak during shutdown
  * ssl: cycle buffers to reduce allocator fragmentation

 -- Max Kellermann <mk@cm4all.com>  Wed, 23 Mar 2016 14:16:55 -0000

cm4all-beng-proxy (10.5) unstable; urgency=low

  * lb: fix crash due to duplicate OpenSSL initialization by libpq
  * lb: check cert_db.ca_cert settings with --check
  * lb: fix shutdown with --watchdog
  * http_client: fix assertion failure with keep-alive disabled
  * http_server: fix missing "100 Continue"
  * certdb: unwrap key in "new-cert
  * certdb: allow overriding database with /etc/cm4all/beng/certdb.connect
  * spawn: fix assertion failure

 -- Max Kellermann <mk@cm4all.com>  Tue, 08 Mar 2016 16:01:22 -0000

cm4all-beng-proxy (10.4) unstable; urgency=low

  * merge release 9.11
  * spawn: fix uninitialized MOUNT_TMP_TMPFS setting

 -- Max Kellermann <mk@cm4all.com>  Thu, 03 Mar 2016 13:11:49 -0000

cm4all-beng-proxy (10.3) unstable; urgency=low

  * lhttp: fix double free bug
  * lhttp, fcgi: abandon child process after connect failure
  * spawn: wait for spawn process during shutdown
  * {http,filter,nfs}_cache: raise cacheable size limit to 512 kB
  * http_client: reschedule read event after blocking write recovery

 -- Max Kellermann <mk@cm4all.com>  Wed, 02 Mar 2016 14:06:44 -0000

cm4all-beng-proxy (10.2) unstable; urgency=low

  * rubber: remove excessive debugging code to speed up cache flush
  * spawn: fix SETENV breakage
  * spawn: initialize supplementary groups
  * spawn: change to user www-data by default
  * http_client: fix double free bug
  * fcache: raise default expiration to one week
  * systemd: set "Type=notify"

 -- Max Kellermann <mk@cm4all.com>  Tue, 01 Mar 2016 18:43:23 -0000

cm4all-beng-proxy (10.1) unstable; urgency=low

  * merge release 9.10
  * python: add missing constant TRANSLATE_REALM_FROM_AUTH_BASE
  * spawn: dedicated process for spawning child processes
  * fcgi: terminate FastCGI processes with SIGTERM instead of SIGUSR1
  * was: implement response body interruption
  * translation: add packet NO_NEW_PRIVS
  * session: 128 bit session ids
  * emit systemd "READY" notification
  * debian: eliminate the TOI build

 -- Max Kellermann <mk@cm4all.com>  Thu, 25 Feb 2016 23:55:33 -0000

cm4all-beng-proxy (10.0.5) unstable; urgency=low

  * http_client: fix memory leak
  * spawn/prepared: fix environment variable breakage
  * request: fix crash (due to realm regression in 10.0.4)

 -- Max Kellermann <mk@cm4all.com>  Tue, 09 Feb 2016 18:09:43 -0000

cm4all-beng-proxy (10.0.4) unstable; urgency=low

  * istream/dechunk: merge chunk sizes
  * istream/dechunk: fix bogus "closed prematurely" error
  * spawn/JailConfig: fix jail.conf parser regression
  * translate_parser: fix JailCGI home path regression
  * translation: add packet REALM_FROM_AUTH_BASE
  * translation: allow mount options in MOUNT_TMP_TMPFS
  * pipe_filter: add JailCGI support
  * fcgi/stock: fix double free bug
  * http_request: fix connection leak after OpenSSL error
  * ssl/cache: fix two crash bugs
  * ssl/cache: reduce delay from 1s to 200ms
  * ssl/cache: maintain cache only in worker process
  * ssl/cache: support CA chains
  * ssl/factory: support the subjectAltName extension
  * ssl/filter: handle "close notify" alerts
  * certdb: rename PostgreSQL table to singular
  * certdb: load PostgreSQL connect string from lb.conf
  * certdb: support the subjectAltName extension
  * certdb: implement the ACME protocol
  * systemd/lb: disable --watchdog, set Restart=on-failure instead
  * systemd/bp: default to --workers=0, set Restart=on-failure instead

 -- Max Kellermann <mk@cm4all.com>  Thu, 04 Feb 2016 21:12:22 -0000

cm4all-beng-proxy (10.0.3) unstable; urgency=low

  * ssl/cache: populate name cache asynchronously
  * certdb: add command "populate"

 -- Max Kellermann <mk@cm4all.com>  Tue, 12 Jan 2016 10:35:32 -0000

cm4all-beng-proxy (10.0.2) unstable; urgency=low

  * ssl/cache: open multiple PostgreSQL connections on demand
  * ssl/cache: mirror a list of all certificate host names
  * certdb: add command "delete"

 -- Max Kellermann <mk@cm4all.com>  Wed, 06 Jan 2016 11:11:51 -0000

cm4all-beng-proxy (10.0.1) unstable; urgency=low

  * drop support for Debian Squeeze
  * inline_widget: time out after 10 seconds
  * lb: support SSL certificates stored in PostgreSQL database
  * disable the access log by default

 -- Max Kellermann <mk@cm4all.com>  Fri, 18 Dec 2015 18:48:31 -0000

cm4all-beng-proxy (9.13) unstable; urgency=low

  * merge release 8.12
  * lb: fix false memory leak during shutdown

 -- Max Kellermann <mk@cm4all.com>  Tue, 12 Apr 2016 13:03:18 -0000

cm4all-beng-proxy (9.12) unstable; urgency=low

  * header-forward: fix duplicate "Location" header

 -- Max Kellermann <mk@cm4all.com>  Wed, 06 Apr 2016 12:09:46 -0000

cm4all-beng-proxy (9.11) unstable; urgency=low

  * merge release 8.11

 -- Max Kellermann <mk@cm4all.com>  Thu, 03 Mar 2016 13:03:41 -0000

cm4all-beng-proxy (9.10) unstable; urgency=low

  * merge release 8.10

 -- Max Kellermann <mk@cm4all.com>  Wed, 24 Feb 2016 11:46:38 -0000

cm4all-beng-proxy (9.9) unstable; urgency=low

  * merge release 8.9

 -- Max Kellermann <mk@cm4all.com>  Tue, 23 Feb 2016 15:56:21 -0000

cm4all-beng-proxy (9.8) unstable; urgency=low

  * merge release 8.8

 -- Max Kellermann <mk@cm4all.com>  Tue, 16 Feb 2016 11:30:47 -0000

cm4all-beng-proxy (9.7) unstable; urgency=low

  * merge release 8.7
  * http_request: fix connection leak after OpenSSL error

 -- Max Kellermann <mk@cm4all.com>  Tue, 26 Jan 2016 15:56:31 -0000

cm4all-beng-proxy (9.6) unstable; urgency=low

  * systemd: log to systemd-journald by default
  * header_forward: fix duplicate "Location" header
  * "--access-logger=null" disables the access log
  * widget: log Set-Cookie without host

 -- Max Kellermann <mk@cm4all.com>  Thu, 17 Dec 2015 22:15:04 -0000

cm4all-beng-proxy (9.5) unstable; urgency=low

  * merge release 4.23
  * auth: send the LISTENER_TAG packet with AUTH requests

 -- Max Kellermann <mk@cm4all.com>  Tue, 15 Dec 2015 13:46:36 -0000

cm4all-beng-proxy (9.4) unstable; urgency=low

  * processor: fix crash bug
  * ajp: fix bogus error "Peer closed the socket prematurely"
  * fcgi: fail after receiving excess data at end of response body
  * fcgi: fix assertion failure on i386
  * was: fold header name case
  * was: announce request body length as early as possible
  * was: fix crash bug with empty response

 -- Max Kellermann <mk@cm4all.com>  Thu, 19 Nov 2015 11:28:59 -0000

cm4all-beng-proxy (9.3) unstable; urgency=low

  * fcgi: fix buffer overflow with large response body
  * header_forward: always forward "Allow"

 -- Max Kellermann <mk@cm4all.com>  Tue, 17 Nov 2015 00:33:20 -0000

cm4all-beng-proxy (9.2) unstable; urgency=low

  * translate_client: fix crash bug

 -- Max Kellermann <mk@cm4all.com>  Mon, 16 Nov 2015 08:38:02 -0000

cm4all-beng-proxy (9.1) unstable; urgency=low

  * feature freeze
  * http_client: response body allows optimized socket writes
  * http_cache: response body allows optimized socket writes
  * fcgi: fix stall bug
  * fcgi: optimized response body chunking
  * fcgi: don't send empty PARAMS packet when request headers are empty
  * handler: use lstat() for FILE_NOT_FOUND
  * client_balancer: fix memory leak
  * istream: fix assertion failure
  * istream_tee: fix size miscalculation
  * nfs_stock: fix assertion failure
  * translate_cache: optimize memory usage
  * reduce fork() overhead

 -- Max Kellermann <mk@cm4all.com>  Fri, 13 Nov 2015 00:50:52 -0000

cm4all-beng-proxy (9.0.9) unstable; urgency=low

  * tstock: fix libevent crash on connection failure
  * tstock: fix hanging process during shutdown
  * request_session: don't send cleared session id of ignored session
  * pipe_stock: fix EBADF error due to malformed pointer cast
  * http_{client,server}: optimize chunked socket writes

 -- Max Kellermann <mk@cm4all.com>  Fri, 06 Nov 2015 23:39:50 -0000

cm4all-beng-proxy (9.0.8) unstable; urgency=low

  * child_stock: fix crash bug
  * translate_stock: fix use-after-free crash bug

 -- Max Kellermann <mk@cm4all.com>  Thu, 05 Nov 2015 15:14:43 -0000

cm4all-beng-proxy (9.0.7) unstable; urgency=low

  * merge release 8.6
  * ajp: fix regression after code refactoring
  * http_{client,server}: optimize socket writes
  * translate_stock: configurable stock limit, defaulting to 64
  * translate_cache: fix crash bug when cache is disabled
  * errdoc: fix crash bug when aborting error document generator

 -- Max Kellermann <mk@cm4all.com>  Wed, 04 Nov 2015 21:50:44 -0000

cm4all-beng-proxy (9.0.6) unstable; urgency=low

  * debian/rules: cross-compiler support
  * debian: build with gcc 5 on Debian Stretch
  * processor: fix broken URI rewrite after <script> due to inverted check
  * widget: log class name

 -- Max Kellermann <mk@cm4all.com>  Fri, 16 Oct 2015 10:21:42 -0000

cm4all-beng-proxy (9.0.5) unstable; urgency=low

  * merge release 8.5

 -- Max Kellermann <mk@cm4all.com>  Mon, 12 Oct 2015 10:44:20 -0000

cm4all-beng-proxy (9.0.4) unstable; urgency=low

  * xml_parser: fix assertion failure on abort
  * css_parser: fix buffer overflow due to off-by-one check

 -- Max Kellermann <mk@cm4all.com>  Thu, 08 Oct 2015 19:32:07 -0000

cm4all-beng-proxy (9.0.3) unstable; urgency=low

  * fcgi: fix uninitialized variable
  * processor: fix heap corruption due to wrong string length

 -- Max Kellermann <mk@cm4all.com>  Wed, 07 Oct 2015 19:56:05 -0000

cm4all-beng-proxy (9.0.2) unstable; urgency=low

  * translation: packet REVEAL_USER sends X-CM4all-BENG-User to filter

 -- Max Kellermann <mk@cm4all.com>  Mon, 05 Oct 2015 19:08:22 -0000

cm4all-beng-proxy (9.0.1) unstable; urgency=low

  * merge release 8.4
  * translation: add header group "LINK"
  * translation: add packet MOUNT_TMPFS
  * fix spurious BIND_MOUNT_RW failures

 -- Max Kellermann <mk@cm4all.com>  Fri, 02 Oct 2015 15:36:42 -0000

cm4all-beng-proxy (8.12) unstable; urgency=low

  * was: fix crash on malformed STATUS packet
  * was: allow 16 bit STATUS packet

 -- Max Kellermann <mk@cm4all.com>  Tue, 12 Apr 2016 12:28:21 -0000

cm4all-beng-proxy (8.11) unstable; urgency=low

  * http_client: fix assertion failure with TLS
  * lhttp, fcgi: abandon child process after connect failure
  * http_client: reschedule read event after blocking write recovery

 -- Max Kellermann <mk@cm4all.com>  Thu, 03 Mar 2016 12:59:50 -0000

cm4all-beng-proxy (8.10) unstable; urgency=low

  * was/input: verify the announced LENGTH
  * was/input: fix the "available" formula

 -- Max Kellermann <mk@cm4all.com>  Wed, 24 Feb 2016 11:31:50 -0000

cm4all-beng-proxy (8.9) unstable; urgency=low

  * istream/catch: fix another assertion failure

 -- Max Kellermann <mk@cm4all.com>  Tue, 23 Feb 2016 15:52:46 -0000

cm4all-beng-proxy (8.8) unstable; urgency=low

  * istream/catch: fix assertion failure

 -- Max Kellermann <mk@cm4all.com>  Tue, 16 Feb 2016 11:21:25 -0000

cm4all-beng-proxy (8.7) unstable; urgency=low

  * cgi, pipe: fix off-by-one bug in stderr filter

 -- Max Kellermann <mk@cm4all.com>  Tue, 26 Jan 2016 15:55:03 -0000

cm4all-beng-proxy (8.6) unstable; urgency=low

  * merge release 7.9

 -- Max Kellermann <mk@cm4all.com>  Mon, 26 Oct 2015 09:48:00 -0000

cm4all-beng-proxy (8.5) unstable; urgency=low

  * css_parser: fix buffer overflow due to off-by-one check
  * fcgi: fix uninitialized variable
  * fix spurious BIND_MOUNT_RW failures
  * fix two crashes due to malformed URI escapes

 -- Max Kellermann <mk@cm4all.com>  Mon, 12 Oct 2015 10:20:32 -0000

cm4all-beng-proxy (8.4) unstable; urgency=low

  * was: fix another memory leak

 -- Max Kellermann <mk@cm4all.com>  Fri, 02 Oct 2015 11:05:21 -0000

cm4all-beng-proxy (8.3) unstable; urgency=low

  * was: fix several memory leaks

 -- Max Kellermann <mk@cm4all.com>  Fri, 02 Oct 2015 09:54:09 -0000

cm4all-beng-proxy (8.2) unstable; urgency=low

  * debian/control: add "Breaks" on old translation servers to avoid
    runtime breakages due to broken widget descriptors; the translation
    server 1.9.1 contains a workaround
  * translate_parser: fix crash after malformed/misplaced
    UNTRUSTED_*_SITE_SUFFIX packet

 -- Max Kellermann <mk@cm4all.com>  Fri, 25 Sep 2015 12:55:18 -0000

cm4all-beng-proxy (8.1) unstable; urgency=low

  * feature freeze
  * fb_pool: compress I/O buffers periodically
  * http_cache, fcache, nfs_cache: compress the cache periodically

 -- Max Kellermann <mk@cm4all.com>  Tue, 22 Sep 2015 17:26:06 -0000

cm4all-beng-proxy (8.0.13) unstable; urgency=low

  * merge release 7.8
  * translation: support writable bind mounts (BIND_MOUNT_RW)
  * translation: add packet UNTRUSTED_RAW_SITE_SUFFIX
  * ssl: initialize OpenSSL engines
  * rewrite_uri: support "https://" and "//" URIs
  * regex: fix double free bug

 -- Max Kellermann <mk@cm4all.com>  Tue, 22 Sep 2015 08:00:20 -0000

cm4all-beng-proxy (8.0.12) unstable; urgency=low

  * merge release 7.7
  * rubber: optimized hole search
  * rubber: simplified defragmentation on tail allocation

 -- Max Kellermann <mk@cm4all.com>  Thu, 17 Sep 2015 20:41:59 -0000

cm4all-beng-proxy (8.0.11) unstable; urgency=low

  * regex: fix move operator, fixes spurious "Invalid regex capture"

 -- Max Kellermann <mk@cm4all.com>  Thu, 03 Sep 2015 13:08:16 -0000

cm4all-beng-proxy (8.0.10) unstable; urgency=low

  * regex: mismatching optional capture expands to empty string
  * regex: work around problem with mismatching optional last capture
  * request: avoid compressing the response body twice

 -- Max Kellermann <mk@cm4all.com>  Wed, 02 Sep 2015 15:56:38 -0000

cm4all-beng-proxy (8.0.9) unstable; urgency=low

  * merge release 7.6
  * regex: fix off-by-one error in capture range check

 -- Max Kellermann <mk@cm4all.com>  Tue, 01 Sep 2015 13:57:06 -0000

cm4all-beng-proxy (8.0.8) unstable; urgency=low

  * tcache: fix crash on regex mismatch

 -- Max Kellermann <mk@cm4all.com>  Mon, 31 Aug 2015 05:35:14 -0000

cm4all-beng-proxy (8.0.7) unstable; urgency=low

  * merge release 7.5
  * regex: fix spurious compile failures
  * fcache: include actual body data in stats
  * nfs_cache: add stats
  * fix several crash bugs with malformed URI escapes
  * control/stats: add cache brutto sizes
  * control/stats: add I/O buffers size

 -- Max Kellermann <mk@cm4all.com>  Thu, 27 Aug 2015 22:11:02 -0000

cm4all-beng-proxy (8.0.6) unstable; urgency=low

  * translation: decouple REGEX_UNESCAPE from INVERSE_REGEX

 -- Max Kellermann <mk@cm4all.com>  Tue, 25 Aug 2015 09:57:23 -0000

cm4all-beng-proxy (8.0.5) unstable; urgency=low

  * translation: add packet INVERSE_REGEX_UNESCAPE

 -- Max Kellermann <mk@cm4all.com>  Mon, 24 Aug 2015 16:58:16 -0000

cm4all-beng-proxy (8.0.4) unstable; urgency=low

  * translate_client: fix crash due to uninitialized variable

 -- Max Kellermann <mk@cm4all.com>  Fri, 21 Aug 2015 11:26:40 -0000

cm4all-beng-proxy (8.0.3) unstable; urgency=low

  * translation: add login packet SERVICE
  * translation: login allows packet LISTENER_TAG
  * translation: protocol v3 uses anchored regex
  * regex: disable the "multi-line" option
  * regex: switch to the PCRE library

 -- Max Kellermann <mk@cm4all.com>  Mon, 17 Aug 2015 14:31:32 -0000

cm4all-beng-proxy (8.0.2) unstable; urgency=low

  * translation: add packets LOGIN, PASSWORD, UID_GID
  * translation: native Refence support

 -- Max Kellermann <mk@cm4all.com>  Thu, 06 Aug 2015 11:15:58 -0000

cm4all-beng-proxy (8.0.1) unstable; urgency=low

  * cgi, pipe: log PID in stderr output
  * translation: add packets AUTO_GZIP, INTERNAL_REDIRECT

 -- Max Kellermann <mk@cm4all.com>  Fri, 24 Jul 2015 10:27:51 -0000

cm4all-beng-proxy (7.9) unstable; urgency=low

  * merge release 6.12

 -- Max Kellermann <mk@cm4all.com>  Mon, 26 Oct 2015 09:37:41 -0000

cm4all-beng-proxy (7.8) unstable; urgency=low

  * support SESSION_SITE in processor

 -- Max Kellermann <mk@cm4all.com>  Mon, 21 Sep 2015 12:26:13 -0000

cm4all-beng-proxy (7.7) unstable; urgency=low

  * merge release 6.11

 -- Max Kellermann <mk@cm4all.com>  Thu, 17 Sep 2015 19:08:50 -0000

cm4all-beng-proxy (7.6) unstable; urgency=low

  * merge release 6.10
  * fcache: include actual body data in stats
  * nfs_cache: add stats
  * control/stats: add cache brutto sizes
  * control/stats: add I/O buffers size

 -- Max Kellermann <mk@cm4all.com>  Tue, 01 Sep 2015 12:48:48 -0000

cm4all-beng-proxy (7.5) unstable; urgency=low

  * merge release 6.9

 -- Max Kellermann <mk@cm4all.com>  Thu, 27 Aug 2015 14:30:18 -0000

cm4all-beng-proxy (7.4) unstable; urgency=low

  * merge release 6.8
  * tcache: fix minor memory leak

 -- Max Kellermann <mk@cm4all.com>  Wed, 26 Aug 2015 13:29:42 -0000

cm4all-beng-proxy (7.3) unstable; urgency=low

  * merge release 6.7

 -- Max Kellermann <mk@cm4all.com>  Wed, 22 Jul 2015 21:18:30 -0000

cm4all-beng-proxy (7.2) unstable; urgency=low

  * translation: allow REGEX_ON_{HOST,USER}_URI with INVERSE_REGEX

 -- Max Kellermann <mk@cm4all.com>  Fri, 17 Jul 2015 06:53:50 -0000

cm4all-beng-proxy (7.1) unstable; urgency=low

  * feature freeze
  * translation: WANT supports USER
  * translation: add packet REGEX_ON_USER_URI

 -- Max Kellermann <mk@cm4all.com>  Tue, 14 Jul 2015 20:46:43 -0000

cm4all-beng-proxy (7.0.10) unstable; urgency=low

  * fix crash on "Cache-Control: only-if-cached"
  * fix worker respawn

 -- Max Kellermann <mk@cm4all.com>  Sat, 11 Jul 2015 10:19:11 -0000

cm4all-beng-proxy (7.0.9) unstable; urgency=low

  * istream_escape: fix crash bug when last byte is escaped
  * stats: don't crash master process on CONTROL_STATS
  * debian/rules: add kludge to support dh_python2 on Squeeze

 -- Max Kellermann <mk@cm4all.com>  Thu, 09 Jul 2015 11:40:12 -0000

cm4all-beng-proxy (7.0.8) unstable; urgency=low

  * translation: add packets EXPAND_HOME, EXPAND_STDERR_PATH
  * translation: apply EXPAND_URI to CGI addresses
  * session: fix crash while invalidating widget session

 -- Max Kellermann <mk@cm4all.com>  Thu, 25 Jun 2015 13:29:01 -0000

cm4all-beng-proxy (7.0.7) unstable; urgency=low

  * translation: add packet AUTO_DEFLATE
  * istream_deflate: fix stalled stream
  * tcache: expand uncacheable responses

 -- Max Kellermann <mk@cm4all.com>  Wed, 24 Jun 2015 11:43:47 -0000

cm4all-beng-proxy (7.0.6) unstable; urgency=low

  * tcache: expand responses of uncacheable requests

 -- Max Kellermann <mk@cm4all.com>  Fri, 19 Jun 2015 13:02:32 -0000

cm4all-beng-proxy (7.0.5) unstable; urgency=low

  * merge release 6.6
  * control: flush the whole translation cache if the TCACHE_INVALIDATE
    payload is empty
  * namespace: support IPC namespaces

 -- Max Kellermann <mk@cm4all.com>  Thu, 11 Jun 2015 16:31:34 -0000

cm4all-beng-proxy (7.0.4) unstable; urgency=low

  * handler: send LISTENER_TAG if translation protocol version is not yet
    negotiated
  * handler: bypass translation cache during protocol version negotiation

 -- Max Kellermann <mk@cm4all.com>  Thu, 28 May 2015 13:10:12 -0000

cm4all-beng-proxy (7.0.3) unstable; urgency=low

  * handler: more "verbose_response" messages
  * handler: return "502 Bad Gateway" on translation server error
  * translation: protocol v2 always transmits LISTENER_TAG
  * translation: add packets REGEX_ON_HOST_URI, SESSION_SITE
  * session_manager: fix bogus assertion failure in cleanup
  * build with libwas 1.0

 -- Max Kellermann <mk@cm4all.com>  Wed, 20 May 2015 16:41:44 -0000

cm4all-beng-proxy (7.0.2) unstable; urgency=low

  * merge release 6.5
  * require Boost 1.49

 -- Max Kellermann <mk@cm4all.com>  Wed, 29 Apr 2015 11:43:57 -0000

cm4all-beng-proxy (7.0.1) unstable; urgency=low

  * forward the "Accept-Ranges" response header
  * forward the "Range" request header
  * forward the request headers "Accept-Charset" and "Accept-Encoding" to
    frame widgets

 -- Max Kellermann <mk@cm4all.com>  Fri, 13 Mar 2015 16:53:29 -0000

cm4all-beng-proxy (6.12) unstable; urgency=low

  * css_parser: fix buffer overflow due to off-by-one check
  * fcgi: fix uninitialized variable
  * was: fix error after blocking send on control channel
  * fb_pool: compress I/O buffers periodically
  * ssl: initialize OpenSSL engines
  * support SESSION_SITE in processor
  * lb: never forward headers X-CM4all-BENG-Peer-Subject and
    X-CM4all-BENG-Peer-Issuer-Subject

 -- Max Kellermann <mk@cm4all.com>  Mon, 26 Oct 2015 09:34:09 -0000

cm4all-beng-proxy (6.11) unstable; urgency=low

  * fcgi_client: fix hang after error logger failure

 -- Max Kellermann <mk@cm4all.com>  Thu, 17 Sep 2015 19:06:14 -0000

cm4all-beng-proxy (6.10) unstable; urgency=low

  * translate_parser: allow absolute LOCAL_URI
  * uri-verify: don't check the query string
  * bp_control: let worker handle control packets in single-worker mode
  * stock: fix "outgoing_connections" being always zero in control stats
  * lb_stats: include TCP connections in "outgoing_connections"

 -- Max Kellermann <mk@cm4all.com>  Tue, 01 Sep 2015 11:51:11 -0000

cm4all-beng-proxy (6.9) unstable; urgency=low

  * fcgi_client: ignore STDERR packets in size calculation

 -- Max Kellermann <mk@cm4all.com>  Thu, 27 Aug 2015 14:04:04 -0000

cm4all-beng-proxy (6.8) unstable; urgency=low

  * tcache: verify URI after cache miss

 -- Max Kellermann <mk@cm4all.com>  Wed, 26 Aug 2015 12:32:19 -0000

cm4all-beng-proxy (6.7) unstable; urgency=low

  * ssl: fix certificate chain with Server Name Indication
  * lb: fix hang during shutdown

 -- Max Kellermann <mk@cm4all.com>  Wed, 22 Jul 2015 20:47:55 -0000

cm4all-beng-proxy (6.6) unstable; urgency=low

  * debian/rules: remove remaining python-central invocation
  * init: enable session_save_path by default if
    /var/run/cm4all/beng-proxy exists
  * init: read /etc/default/cm4all-beng-proxy.local
  * namespace: set "setgroups=deny" for Linux 3.18+
  * namespace: retry with mount flag "noexec" if mounting fails
  * build with libwas 1.0

 -- Max Kellermann <mk@cm4all.com>  Thu, 11 Jun 2015 15:22:14 -0000

cm4all-beng-proxy (6.5) unstable; urgency=low

  * debian: improve clang build-dependency
  * debian: migrate from python-central to dh_python2
  * debian: add missing dependency on python-twisted-names

 -- Max Kellermann <mk@cm4all.com>  Mon, 27 Apr 2015 15:27:10 -0000

cm4all-beng-proxy (6.4) unstable; urgency=low

  * widget: fix "Range" request headers with non-default view

 -- Max Kellermann <mk@cm4all.com>  Fri, 10 Apr 2015 12:28:47 -0000

cm4all-beng-proxy (6.3) unstable; urgency=low

  * forward the request headers "If-Modified-Since", "If-Unmodified-Since",
    "If-Match", "If-None-Match" and "If-Range" to frame widgets
  * session: improve session cleanup reliability
  * lb: verify SSL certificates in --check
  * ssl: reduce CPU overhead during TLS handshake

 -- Max Kellermann <mk@cm4all.com>  Tue, 24 Mar 2015 16:56:00 -0000

cm4all-beng-proxy (6.2) unstable; urgency=low

  * merge release 5.16

 -- Max Kellermann <mk@cm4all.com>  Wed, 18 Mar 2015 10:11:04 -0000

cm4all-beng-proxy (6.1) unstable; urgency=low

  * feature freeze

 -- Max Kellermann <mk@cm4all.com>  Thu, 05 Mar 2015 10:57:18 -0000

cm4all-beng-proxy (6.0.16) unstable; urgency=low

  * don't drop WANT request packet in repeated translation

 -- Max Kellermann <mk@cm4all.com>  Mon, 02 Mar 2015 08:38:49 -0000

cm4all-beng-proxy (6.0.15) unstable; urgency=low

  * widget: support the CONTENT_TYPE_LOOKUP protocol
  * CGI: disable request URI forwarding if there's a SCRIPT_NAME

 -- Max Kellermann <mk@cm4all.com>  Tue, 24 Feb 2015 16:44:37 -0000

cm4all-beng-proxy (6.0.14) unstable; urgency=low

  * merge release 5.15

 -- Max Kellermann <mk@cm4all.com>  Mon, 23 Feb 2015 12:48:39 -0000

cm4all-beng-proxy (6.0.13) unstable; urgency=low

  * don't steal the X-CM4all-View header from the HTTP cache

 -- Max Kellermann <mk@cm4all.com>  Fri, 20 Feb 2015 11:35:10 -0000

cm4all-beng-proxy (6.0.12) unstable; urgency=low

  * fcgi: don't redirect stderro to /dev/null
  * handler: reserve request body for focused widget even if processor
    disabled
  * remove the X-CM4all-View header after using it
  * headers: add group "TRANSFORMATION"
  * translation: add packet EXPAND_HEADER

 -- Max Kellermann <mk@cm4all.com>  Thu, 19 Feb 2015 15:36:19 -0000

cm4all-beng-proxy (6.0.11) unstable; urgency=low

  * translation: add packet EXPAND_READ_FILE
  * control: add command CONTROL_FADE_CHILDREN

 -- Max Kellermann <mk@cm4all.com>  Tue, 17 Feb 2015 12:02:40 -0000

cm4all-beng-proxy (6.0.10) unstable; urgency=low

  * merge release 5.14
  * translation: add packets NON_BLOCKING, READ_FILE

 -- Max Kellermann <mk@cm4all.com>  Fri, 13 Feb 2015 17:24:35 -0000

cm4all-beng-proxy (6.0.9) unstable; urgency=low

  * namespace_options: improved PIVOT_ROOT error message
  * translation: add packet EXPAND_BIND_MOUNT

 -- Max Kellermann <mk@cm4all.com>  Wed, 11 Feb 2015 11:36:51 -0000

cm4all-beng-proxy (6.0.8) unstable; urgency=low

  * debian: remove translation server demo packages
  * init: change default translation server address to @translation
  * translation: add packet EXPAND_COOKIE_HOST

 -- Max Kellermann <mk@cm4all.com>  Tue, 10 Feb 2015 12:24:22 -0000

cm4all-beng-proxy (6.0.7) unstable; urgency=low

  * translation: add packet LISTENER_TAG

 -- Max Kellermann <mk@cm4all.com>  Mon, 09 Feb 2015 11:02:06 -0000

cm4all-beng-proxy (6.0.6) unstable; urgency=low

  * http_server, http_client: reduce overhead of proxying chunked body

 -- Max Kellermann <mk@cm4all.com>  Fri, 06 Feb 2015 07:44:17 -0000

cm4all-beng-proxy (6.0.5) unstable; urgency=low

  * merge release 5.13
  * translate_client: check for PROBE_PATH_SUFFIXES without PROBE_SUFFIX
  * fix stack overflow on PROBE_SUFFIXES loop

 -- Max Kellermann <mk@cm4all.com>  Thu, 05 Feb 2015 13:30:21 -0000

cm4all-beng-proxy (6.0.4) unstable; urgency=low

  * hstock: fix memory leak
  * response: fix crash on invalid X-CM4all-View header
  * translation: add packets AUTH_FILE, EXPAND_AUTH_FILE,
    APPEND_AUTH, EXPAND_APPEND_AUTH
  * log unknown view names in X-CM4all-View

 -- Max Kellermann <mk@cm4all.com>  Wed, 04 Feb 2015 22:16:07 -0000

cm4all-beng-proxy (6.0.3) unstable; urgency=low

  * support response header X-CM4all-View for all responses
  * reduce fork overhead by dropping NFS cache
  * reduce I/O multi-threading overhead

 -- Max Kellermann <mk@cm4all.com>  Tue, 03 Feb 2015 14:50:27 -0000

cm4all-beng-proxy (6.0.2) unstable; urgency=low

  * translate_client: allow BASE="/" (regression fix)

 -- Max Kellermann <mk@cm4all.com>  Mon, 02 Feb 2015 11:32:01 -0000

cm4all-beng-proxy (6.0.1) unstable; urgency=low

  * translation: add packets EXPAND_DOCUMENT_ROOT, PROBE_PATH_SUFFIXES

 -- Max Kellermann <mk@cm4all.com>  Thu, 29 Jan 2015 22:32:02 -0000

cm4all-beng-proxy (5.16) unstable; urgency=low

  * net: fix crash due to parsing '@' twice
  * net: fix another off-by-one bug in local socket addresses
  * random: fix partial entropy collection
  * http_server: support method PATCH (RFC 5789)

 -- Max Kellermann <mk@cm4all.com>  Wed, 18 Mar 2015 09:56:43 -0000

cm4all-beng-proxy (5.15) unstable; urgency=low

  * ssl_client: fix crash on request with Keep-Alive disabled

 -- Max Kellermann <mk@cm4all.com>  Mon, 23 Feb 2015 12:44:50 -0000

cm4all-beng-proxy (5.14) unstable; urgency=low

  * merge release 4.22

 -- Max Kellermann <mk@cm4all.com>  Wed, 11 Feb 2015 20:50:41 -0000

cm4all-beng-proxy (5.13) unstable; urgency=low

  * ssl: throttle when OpenSSL buffer grows too large

 -- Max Kellermann <mk@cm4all.com>  Thu, 05 Feb 2015 10:14:15 -0000

cm4all-beng-proxy (5.12) unstable; urgency=low

  * merge release 4.21

 -- Max Kellermann <mk@cm4all.com>  Thu, 22 Jan 2015 16:42:55 -0000

cm4all-beng-proxy (5.11) unstable; urgency=low

  * merge release 4.20
  * ssl: disable weak ciphers

 -- Max Kellermann <mk@cm4all.com>  Fri, 16 Jan 2015 12:20:58 -0000

cm4all-beng-proxy (5.10) unstable; urgency=low

  * fix cookie mangling in CGI handlers

 -- Max Kellermann <mk@cm4all.com>  Wed, 14 Jan 2015 21:45:01 -0000

cm4all-beng-proxy (5.9) unstable; urgency=low

  * merge release 4.19
  * log-tee: new access logger

 -- Max Kellermann <mk@cm4all.com>  Wed, 24 Sep 2014 14:41:51 -0000

cm4all-beng-proxy (5.8) unstable; urgency=low

  * fcache: work around assertion failure

 -- Max Kellermann <mk@cm4all.com>  Thu, 18 Sep 2014 17:47:40 -0000

cm4all-beng-proxy (5.7) unstable; urgency=low

  * was_client: fix crash bug

 -- Max Kellermann <mk@cm4all.com>  Wed, 17 Sep 2014 18:39:12 -0000

cm4all-beng-proxy (5.6) unstable; urgency=low

  * ssl_filter: fix stalled connection

 -- Max Kellermann <mk@cm4all.com>  Wed, 17 Sep 2014 06:43:12 -0000

cm4all-beng-proxy (5.5) unstable; urgency=low

  * merge release 4.18

 -- Max Kellermann <mk@cm4all.com>  Fri, 12 Sep 2014 10:30:14 -0000

cm4all-beng-proxy (5.4) unstable; urgency=low

  * merge release 4.16

 -- Max Kellermann <mk@cm4all.com>  Wed, 10 Sep 2014 06:19:42 -0000

cm4all-beng-proxy (5.3) unstable; urgency=low

  * child_manager: fix tree insertion bug
  * http_server: fix logger assertion failure

 -- Max Kellermann <mk@cm4all.com>  Fri, 29 Aug 2014 18:50:09 -0000

cm4all-beng-proxy (5.2) unstable; urgency=low

  * was_input: fix assertion failure

 -- Max Kellermann <mk@cm4all.com>  Fri, 29 Aug 2014 11:30:37 -0000

cm4all-beng-proxy (5.1) unstable; urgency=low

  * merge release 4.15
  * net: fix off-by-one bug in local socket addresses

 -- Max Kellermann <mk@cm4all.com>  Fri, 29 Aug 2014 08:55:55 -0000

cm4all-beng-proxy (5.0.14) unstable; urgency=low

  * buffered_socket: reduce memory usage
  * ssl_filter: reduce memory usage further

 -- Max Kellermann <mk@cm4all.com>  Wed, 13 Aug 2014 11:01:56 -0000

cm4all-beng-proxy (5.0.13) unstable; urgency=low

  * merge release 4.14
  * ssl_filter: reduce memory usage

 -- Max Kellermann <mk@cm4all.com>  Fri, 08 Aug 2014 17:45:33 -0000

cm4all-beng-proxy (5.0.12) unstable; urgency=low

  * merge release 4.13
  * http_cache: fix memcached crash bug
  * lb: SIGHUP flushes the SSL session cache
  * ssl_factory: reduce memory usage

 -- Max Kellermann <mk@cm4all.com>  Tue, 05 Aug 2014 12:53:05 -0000

cm4all-beng-proxy (5.0.11) unstable; urgency=low

  * merge release 4.11
  * http_{client,server}: support WebSocket (RFC 6455)

 -- Max Kellermann <mk@cm4all.com>  Tue, 29 Jul 2014 20:31:30 -0000

cm4all-beng-proxy (5.0.10) unstable; urgency=low

  * merge release 4.10
  * http_server: don't disable keep-alive when discarding optional request
    body ("Expect: 100-continue")

 -- Max Kellermann <mk@cm4all.com>  Wed, 23 Jul 2014 17:51:02 -0000

cm4all-beng-proxy (5.0.9) unstable; urgency=low

  * merge release 4.9
  * translation: CONTENT_TYPE_LOOKUP response may contain transformations

 -- Max Kellermann <mk@cm4all.com>  Mon, 21 Jul 2014 16:37:34 -0000

cm4all-beng-proxy (5.0.8) unstable; urgency=low

  * merge release 4.8
  * translation: new packet AUTO_GZIPPED

 -- Max Kellermann <mk@cm4all.com>  Fri, 18 Jul 2014 19:04:45 -0000

cm4all-beng-proxy (5.0.7) unstable; urgency=low

  * lb: add per-listener option "verbose_response"
  * header_forward: another COOKIE=BOTH forwarding bug fix
  * translation: new packets REQUEST_HEADER, EXPAND_REQUEST_HEADER

 -- Max Kellermann <mk@cm4all.com>  Fri, 11 Jul 2014 13:46:08 -0000

cm4all-beng-proxy (5.0.6) unstable; urgency=low

  * merge release 4.7
  * translation: add packet EXPAND_SITE

 -- Max Kellermann <mk@cm4all.com>  Wed, 02 Jul 2014 12:58:55 +0200

cm4all-beng-proxy (5.0.5) unstable; urgency=low

  * translation: add packet EXPAND_URI
  * tcache: VALIDATE_MTIME=0 matches when the file does not exist

 -- Max Kellermann <mk@cm4all.com>  Mon, 30 Jun 2014 14:15:02 -0000

cm4all-beng-proxy (5.0.4) unstable; urgency=low

  * merge release 4.6

 -- Max Kellermann <mk@cm4all.com>  Wed, 25 Jun 2014 13:05:26 -0000

cm4all-beng-proxy (5.0.3) unstable; urgency=low

  * tcache: optimize invalidation with host filter
  * tcache: optimize invalidation with site filter

 -- Max Kellermann <mk@cm4all.com>  Tue, 24 Jun 2014 20:24:25 -0000

cm4all-beng-proxy (5.0.2) unstable; urgency=low

  * merge release 4.5
  * session: fix potential crash on shared memory exhaustion
  * session: really purge new sessions first
  * translate_client: strict HEADER_FORWARD checks
  * translate_client: fix the COOKIE=BOTH parser
  * header_forward: fix COOKIE=BOTH forwarding

 -- Max Kellermann <mk@cm4all.com>  Mon, 16 Jun 2014 14:26:06 -0000

cm4all-beng-proxy (5.0.1) unstable; urgency=low

  * processor: allow Content-Type application/xml
  * was, pipe_filter: don't inherit environment variables
  * pipe_filter: fix command-line argument corruption bug
  * pipe_filter: support custom environment variables
  * translation: SETENV sets environment vars for FastCGI and WAS
  * header_forward: add mode COOKIE=BOTH

 -- Max Kellermann <mk@cm4all.com>  Fri, 06 Jun 2014 13:41:44 -0000

cm4all-beng-proxy (4.23) unstable; urgency=low

  * http_server: support method PATCH (RFC 5789)
  * session: fix expiration timer
  * session: allocate 64k sessions (was 32k)
  * session: work around high CPU usage due to session purging
  * request_session: don't send cleared session id of ignored session
  * ajp: fix bogus error "Peer closed the socket prematurely"
  * fcgi: fix uninitialized variable
  * fcgi: fix hang after error logger failure
  * fcgi: ignore STDERR packets in size calculation
  * header_forward: always forward "Allow"
  * translate_cache: optimize memory usage
  * css_parser: fix buffer overflow due to off-by-one check
  * support SESSION_SITE in processor
  * lb: fix hang during shutdown
  * namespace: retry with mount flag "noexec" if mounting fails
  * random: fix partial entropy collection

 -- Max Kellermann <mk@cm4all.com>  Fri, 04 Dec 2015 16:52:26 -0000

cm4all-beng-proxy (4.22) unstable; urgency=low

  * fcgi: fix wrong child process reuse with different JailCGI homes

 -- Max Kellermann <mk@cm4all.com>  Wed, 11 Feb 2015 19:30:05 -0000

cm4all-beng-proxy (4.21) unstable; urgency=low

  * cgi, pipe: fix crash after fork failure when input is a regular file

 -- Max Kellermann <mk@cm4all.com>  Thu, 22 Jan 2015 16:38:00 -0000

cm4all-beng-proxy (4.20) unstable; urgency=low

  * ssl_server: disable SSLv2 and SSLv3 because they are insecure
  * ssl_client: enable TLS versions newer than 1.1

 -- Max Kellermann <mk@cm4all.com>  Fri, 16 Jan 2015 12:12:02 -0000

cm4all-beng-proxy (4.19) unstable; urgency=low

  * lb/tcp: fix assertion failure

 -- Max Kellermann <mk@cm4all.com>  Wed, 24 Sep 2014 14:31:24 -0000

cm4all-beng-proxy (4.18) unstable; urgency=low

  * http_server: fix missing response (Keep-Alive disabled)

 -- Max Kellermann <mk@cm4all.com>  Fri, 12 Sep 2014 10:22:51 -0000

cm4all-beng-proxy (4.17) unstable; urgency=low

  * http_server: fix logger assertion failure

 -- Max Kellermann <mk@cm4all.com>  Thu, 11 Sep 2014 08:52:31 -0000

cm4all-beng-proxy (4.16) unstable; urgency=low

  * was_client: fix assertion failure

 -- Max Kellermann <mk@cm4all.com>  Wed, 10 Sep 2014 06:17:58 -0000

cm4all-beng-proxy (4.15) unstable; urgency=low

  * merge release 3.1.38

 -- Max Kellermann <mk@cm4all.com>  Fri, 29 Aug 2014 08:52:10 -0000

cm4all-beng-proxy (4.14) unstable; urgency=low

  * ssl_filter: fix error check
  * http_server: log failed requests
  * lb_http: reduce verbosity of ECONNRESET log message

 -- Max Kellermann <mk@cm4all.com>  Fri, 08 Aug 2014 17:41:52 -0000

cm4all-beng-proxy (4.13) unstable; urgency=low

  * thread_worker: smaller thread stack (64 kB)
  * ssl_factory: enable ECDH for perfect forward secrecy
  * thread_socket_filter: reinvoke writing after recovering from full
    output buffer
  * buffered_socket: reschedule reading after input buffer drained

 -- Max Kellermann <mk@cm4all.com>  Tue, 05 Aug 2014 12:37:11 -0000

cm4all-beng-proxy (4.12) unstable; urgency=low

  * pool: fix bogus assertion failure after SSL disconnect
  * lb/tcp: fix send error message
  * lb/tcp: fix crash after write error
  * thread_socket_filter: fix assertion failure with full output buffer
  * thread_socket_filter: fix crash after write error

 -- Max Kellermann <mk@cm4all.com>  Thu, 31 Jul 2014 16:19:57 -0000

cm4all-beng-proxy (4.11) unstable; urgency=low

  * merge release 3.1.37

 -- Max Kellermann <mk@cm4all.com>  Mon, 28 Jul 2014 15:34:53 -0000

cm4all-beng-proxy (4.10) unstable; urgency=low

  * merge release 3.1.36
  * lhttp_stock: fix crash after fork failure

 -- Max Kellermann <mk@cm4all.com>  Wed, 23 Jul 2014 17:47:36 -0000

cm4all-beng-proxy (4.9) unstable; urgency=low

  * merge release 3.1.35

 -- Max Kellermann <mk@cm4all.com>  Mon, 21 Jul 2014 16:34:15 -0000

cm4all-beng-proxy (4.8) unstable; urgency=low

  * ssl: fix choking decryption on large SSL packets
  * http_server: discard incoming data while waiting for drained response

 -- Max Kellermann <mk@cm4all.com>  Thu, 17 Jul 2014 23:16:21 -0000

cm4all-beng-proxy (4.7) unstable; urgency=low

  * lb: flush all output buffers before closing HTTPS connection

 -- Max Kellermann <mk@cm4all.com>  Wed, 02 Jul 2014 10:46:07 -0000

cm4all-beng-proxy (4.6) unstable; urgency=low

  * merge release 3.1.34

 -- Max Kellermann <mk@cm4all.com>  Wed, 25 Jun 2014 13:02:07 -0000

cm4all-beng-proxy (4.5) unstable; urgency=low

  * tcache: enable VARY on LOCAL_ADDRESS_STRING

 -- Max Kellermann <mk@cm4all.com>  Sun, 15 Jun 2014 21:14:17 -0000

cm4all-beng-proxy (4.4) unstable; urgency=low

  * debian/control: refuse to build with libnfs 1.9.3-1 due to broken
    package name

 -- Max Kellermann <mk@cm4all.com>  Tue, 10 Jun 2014 09:59:57 -0000

cm4all-beng-proxy (4.3) unstable; urgency=low

  * merge release 3.1.33
  * widget_uri, cgi_address: fix potential crash

 -- Max Kellermann <mk@cm4all.com>  Tue, 10 Jun 2014 08:47:34 -0000

cm4all-beng-proxy (4.2) unstable; urgency=low

  * widget: avoid double slash when concatenating (Local) HTTP URI and
    path_info

 -- Max Kellermann <mk@cm4all.com>  Tue, 03 Jun 2014 18:08:54 -0000

cm4all-beng-proxy (4.1) unstable; urgency=medium

  * feature freeze

 -- Max Kellermann <mk@cm4all.com>  Fri, 30 May 2014 13:42:38 +0200

cm4all-beng-proxy (4.0.49) unstable; urgency=low

  * lb_config: allow escaping backslash in lb.conf
  * translation: add packet AUTH (yet another authentication protocol)

 -- Max Kellermann <mk@cm4all.com>  Wed, 28 May 2014 15:14:54 -0000

cm4all-beng-proxy (4.0.48) unstable; urgency=low

  * cgi_address: avoid double slash when concatenating script_name and
    path_info
  * cgi_address: default to script_name="/"

 -- Max Kellermann <mk@cm4all.com>  Tue, 27 May 2014 11:47:19 -0000

cm4all-beng-proxy (4.0.47) unstable; urgency=low

  * args: unescape values with dollar sign (4.0.46 regression)
  * translate_client: fix "Could not locate resource" (4.0.38 regression)

 -- Max Kellermann <mk@cm4all.com>  Mon, 26 May 2014 17:02:48 -0000

cm4all-beng-proxy (4.0.46) unstable; urgency=low

  * translate_client: check for valid base address after EASY_BASE
  * fcgi_client: detect bogus Content-Length response header

 -- Max Kellermann <mk@cm4all.com>  Mon, 26 May 2014 12:11:55 -0000

cm4all-beng-proxy (4.0.45) unstable; urgency=low

  * translate_client: fix crash after misplaced AUTO_BASE
  * fcgi_client: support STDERR_PATH for FastCGI's STDERR stream

 -- Max Kellermann <mk@cm4all.com>  Thu, 22 May 2014 15:42:08 -0000

cm4all-beng-proxy (4.0.44) unstable; urgency=low

  * cgi_address: unescape PATH_INFO in ENOTDIR handler
  * python/translation/response: add method bind_mount()

 -- Max Kellermann <mk@cm4all.com>  Wed, 21 May 2014 13:58:15 -0000

cm4all-beng-proxy (4.0.43) unstable; urgency=low

  * merge release 3.1.32
  * lhttp_stock: handle fork() failures
  * handler: fix assertion failure on malformed request URI

 -- Max Kellermann <mk@cm4all.com>  Wed, 21 May 2014 07:27:05 -0000

cm4all-beng-proxy (4.0.42) unstable; urgency=low

  * tstock: log abstract socket paths properly
  * translation: add packet COOKIE_PATH
  * cookie_{server,client}: upgrade to RFC 6265
  * http_string: allow comma in cookie values (RFC ignorant)

 -- Max Kellermann <mk@cm4all.com>  Wed, 14 May 2014 10:41:34 -0000

cm4all-beng-proxy (4.0.41) unstable; urgency=low

  * handler: forget CHECK after the check has completed
  * handler: apply SESSION before repeating translation
  * fcgi, lhttp, delegate: apply STDERR_PATH to stdout

 -- Max Kellermann <mk@cm4all.com>  Tue, 13 May 2014 15:14:58 -0000

cm4all-beng-proxy (4.0.40) unstable; urgency=low

  * file_hander: fix memory leak
  * rerror: add option "verbose_response"
  * translation: rename LHTTP_EXPAND_URI to EXPAND_LHTTP_URI
  * tcache: raise MAX_AGE limit to one day
  * ajp_client: fix header corruption
  * ajp_client: fix buffer overflow
  * python/translation/response: add method expand_pair()

 -- Max Kellermann <mk@cm4all.com>  Mon, 12 May 2014 15:58:07 -0000

cm4all-beng-proxy (4.0.39) unstable; urgency=low

  * file_enotdir: fix PATH_INFO forwarding for LHTTP

 -- Max Kellermann <mk@cm4all.com>  Fri, 09 May 2014 13:38:57 -0000

cm4all-beng-proxy (4.0.38) unstable; urgency=low

  * translation: add packet STDERR_PATH
  * translate_client: detect missing LHTTP_URI, NFS_EXPORT
  * handler: fix the USER translation packet (broken since 4.0.17)

 -- Max Kellermann <mk@cm4all.com>  Thu, 08 May 2014 21:49:55 -0000

cm4all-beng-proxy (4.0.37) unstable; urgency=low

  * enotdir: forward PATH_INFO to LHTTP server
  * lhttp: support environment variables via PAIR

 -- Max Kellermann <mk@cm4all.com>  Thu, 08 May 2014 12:59:50 -0000

cm4all-beng-proxy (4.0.36) unstable; urgency=low

  * tcache: log the final cache key
  * translation: add packet ENOTDIR

 -- Max Kellermann <mk@cm4all.com>  Thu, 08 May 2014 08:56:13 -0000

cm4all-beng-proxy (4.0.35) unstable; urgency=low

  * namespace_options, client-socket: Debian Squeeze compatibility tweaks
  * tcache: paranoid checks for REGEX (optional via UNSAFE_BASE)
  * translation: add packet REDIRECT_QUERY_STRING

 -- Max Kellermann <mk@cm4all.com>  Tue, 06 May 2014 16:20:22 -0000

cm4all-beng-proxy (4.0.34) unstable; urgency=low

  * tcache: fix URI with BASE
  * tcache: allow URI with AUTO_BASE/EASY_BASE
  * tcache: allow TEST_PATH with BASE
  * translation: add packet EXPAND_TEST_PATH

 -- Max Kellermann <mk@cm4all.com>  Tue, 06 May 2014 12:58:50 -0000

cm4all-beng-proxy (4.0.33) unstable; urgency=low

  * allow FILE_NOT_FOUND depth 20
  * translation: add packets EXPAND_SCRIPT_NAME, TEST_PATH

 -- Max Kellermann <mk@cm4all.com>  Mon, 05 May 2014 16:05:09 -0000

cm4all-beng-proxy (4.0.32) unstable; urgency=low

  * cgi_address: allow BASE without PATH_INFO
  * implement FILE_NOT_FOUND support for CGI, FastCGI, WAS, LHTTP

 -- Max Kellermann <mk@cm4all.com>  Fri, 02 May 2014 14:32:47 -0000

cm4all-beng-proxy (4.0.31) unstable; urgency=low

  * translation: add packet EXPAND_REDIRECT
  * tcache: regex compiler errors and base mismatches are fatal

 -- Max Kellermann <mk@cm4all.com>  Thu, 01 May 2014 18:23:24 -0000

cm4all-beng-proxy (4.0.30) unstable; urgency=low

  * merge release 3.1.31
  * uri_base: fix BASE store bug after request to the BASE

 -- Max Kellermann <mk@cm4all.com>  Tue, 29 Apr 2014 21:53:37 -0000

cm4all-beng-proxy (4.0.29) unstable; urgency=low

  * processor: add URI rewrite mode "response"

 -- Max Kellermann <mk@cm4all.com>  Wed, 23 Apr 2014 23:59:00 -0000

cm4all-beng-proxy (4.0.28) unstable; urgency=low

  * handler: fix SESSION and PARAM breakage
  * tcache: fix VARY/PARAM check
  * translation: allow null bytes in SESSION

 -- Max Kellermann <mk@cm4all.com>  Thu, 17 Apr 2014 12:21:29 -0000

cm4all-beng-proxy (4.0.27) unstable; urgency=low

  * tstock: support abstract sockets

 -- Max Kellermann <mk@cm4all.com>  Fri, 04 Apr 2014 12:58:09 -0000

cm4all-beng-proxy (4.0.26) unstable; urgency=low

  * merge release 3.1.28
  * translation: add packet EXPIRES_RELATIVE

 -- Max Kellermann <mk@cm4all.com>  Tue, 01 Apr 2014 17:18:55 -0000

cm4all-beng-proxy (4.0.25) unstable; urgency=low

  * merge release 3.1.27
  * lb/tcp: fix busy loop

 -- Max Kellermann <mk@cm4all.com>  Thu, 27 Mar 2014 11:22:05 -0000

cm4all-beng-proxy (4.0.24) unstable; urgency=low

  * failure: fix bogus assertion failure with abstract sockets
  * lb/tcp: fix memory leaks
  * lb/tcp: drain output buffers before closing the connection

 -- Max Kellermann <mk@cm4all.com>  Mon, 24 Mar 2014 17:42:04 -0000

cm4all-beng-proxy (4.0.23) unstable; urgency=low

  * translation: new packet DIRECTORY_INDEX

 -- Max Kellermann <mk@cm4all.com>  Fri, 21 Mar 2014 13:00:39 -0000

cm4all-beng-proxy (4.0.22) unstable; urgency=low

  * translation: allow ERROR_DOCUMENT payload, echo
  * translation: new packets FILE_NOT_FOUND, CONTENT_TYPE_LOOKUP
  * translate_client: check for multiple REGEX / INVERSE_REGEX
  * translate_client: support abstract sockets in ADDRESS_STRING

 -- Max Kellermann <mk@cm4all.com>  Thu, 20 Mar 2014 12:28:04 -0000

cm4all-beng-proxy (4.0.21) unstable; urgency=low

  * merge release 3.1.26
  * handler: forward HTTP errors from translation cache to browser
  * tcache: reduce memory usage
  * translate_client: don't send REMOTE_HOST unless requested via WANT
  * translate_client: check if BASE matches request URI
  * translation: make "UNSAFE_BASE" a modifier for "BASE"
  * translation: new packet "EASY_BASE" simplifies "BASE" usage
  * translation: new packets "REGEX_TAIL", "REGEX_UNESCAPE"

 -- Max Kellermann <mk@cm4all.com>  Mon, 17 Mar 2014 22:00:23 -0000

cm4all-beng-proxy (4.0.20) unstable; urgency=low

  * merge release 3.1.25
  * translate_client: refuse to parse incoming request packets
  * translate_client: check for illegal null bytes
  * translation: add packet "UNSAFE_BASE"
  * lb: drop root privileges irreversibly using PR_SET_NO_NEW_PRIVS

 -- Max Kellermann <mk@cm4all.com>  Thu, 13 Mar 2014 13:34:47 -0000

cm4all-beng-proxy (4.0.19) unstable; urgency=low

  * translation: add packet WANT, make several packets optional
  * translate_client: allow combining CHECK and WANT_FULL_URI
  * tcache: make PARAM cacheable, supported by VARY
  * python/translation/request: accept BEGIN in packetReceived()
  * python/translation/request: add attribute "protocol_version"
  * lb: detach from file system (security)

 -- Max Kellermann <mk@cm4all.com>  Wed, 05 Mar 2014 14:16:42 -0000

cm4all-beng-proxy (4.0.18) unstable; urgency=low

  * doc/lb: document sticky mode "source_ip"
  * lb/tcp: fix endless loop due to misrouted write event

 -- Max Kellermann <mk@cm4all.com>  Tue, 18 Feb 2014 14:48:47 -0000

cm4all-beng-proxy (4.0.17) unstable; urgency=low

  * handler: apply session directives from current translation response
    before resuming the "previous" response

 -- Max Kellermann <mk@cm4all.com>  Mon, 17 Feb 2014 17:46:44 -0000

cm4all-beng-proxy (4.0.16) unstable; urgency=low

  * namespace: set up uid/gid mapping without MOUNT_PROC
  * namespace: allow BIND_MOUNT, MOUNT_PROC, MOUNT_HOME, MOUNT_TMP_TMPFS without
    PIVOT_ROOT
  * configurable resource limits for child processes

 -- Max Kellermann <mk@cm4all.com>  Fri, 07 Feb 2014 12:48:44 -0000

cm4all-beng-proxy (4.0.15) unstable; urgency=low

  * daemon: set up supplementary groups
  * child_manager: log resource usage
  * fcgi_stock: kill child process after connect failure
  * fcgi_stock: kill child process after repeated timeout

 -- Max Kellermann <mk@cm4all.com>  Tue, 04 Feb 2014 15:17:36 -0000

cm4all-beng-proxy (4.0.14) unstable; urgency=low

  * add systemd unit
  * cgi, delegate, lhttp, pipe: enable missing namespace features
  * cgi, pipe: fix /proc mount failure
  * namespace: secure /proc flags
  * namespace: work around uid/gid mapper failure using PR_SET_DUMPABLE

 -- Max Kellermann <mk@cm4all.com>  Mon, 03 Feb 2014 20:40:49 -0000

cm4all-beng-proxy (4.0.13) unstable; urgency=low

  * namespace: make new root directory read-only
  * namespace: add option to mount tmpfs on /tmp
  * namespace: arbitrary bind-mounts
  * namespace: support UTS namespaces
  * namespace: set up uid/gid mapping in user namespace

 -- Max Kellermann <mk@cm4all.com>  Tue, 28 Jan 2014 22:37:47 -0000

cm4all-beng-proxy (4.0.12) unstable; urgency=low

  * cache: use monotonic clock
  * namespace: support PID namespaces
  * namespace: support mount namespace and pivot_root()
  * namespace: can mount new /proc, $HOME

 -- Max Kellermann <mk@cm4all.com>  Fri, 24 Jan 2014 14:02:34 -0000

cm4all-beng-proxy (4.0.11) unstable; urgency=low

  * was: fix misdirected pipes (4.0.10 regression)
  * translation: add packets EXPAND_APPEND, EXPAND_PAIR
  * file_handler: allow character devices

 -- Max Kellermann <mk@cm4all.com>  Tue, 21 Jan 2014 18:24:14 -0000

cm4all-beng-proxy (4.0.10) unstable; urgency=low

  * merge release 3.1.24
  * response: don't report version in "Server" response header
  * lhttp, delegate: support namespaces
  * delegate: fix spontaneous shutdown due to misrouted SIGTERM signal

 -- Max Kellermann <mk@cm4all.com>  Fri, 03 Jan 2014 21:18:45 -0000

cm4all-beng-proxy (4.0.9) unstable; urgency=low

  * pipe: fix signal handler race condition
  * pipe, CGI, FastCGI, WAS: support user/network namespaces

 -- Max Kellermann <mk@cm4all.com>  Mon, 23 Dec 2013 18:55:03 -0000

cm4all-beng-proxy (4.0.8) unstable; urgency=low

  * CGI, FastCGI, WAS: support command-line arguments
  * header-forward: add groups "CORS", "SECURE"

 -- Max Kellermann <mk@cm4all.com>  Mon, 16 Dec 2013 18:26:12 -0000

cm4all-beng-proxy (4.0.7) unstable; urgency=low

  * merge release 3.1.23
  * ssl_filter: fix stalled SSL read
  * thread_socket_filter: fix stalled SSL write

 -- Max Kellermann <mk@cm4all.com>  Sat, 07 Dec 2013 07:39:16 -0000

cm4all-beng-proxy (4.0.6) unstable; urgency=low

  * thread_queue: fix spurious thread exit

 -- Max Kellermann <mk@cm4all.com>  Tue, 26 Nov 2013 20:45:30 -0000

cm4all-beng-proxy (4.0.5) unstable; urgency=low

  * merge release 3.1.22

 -- Max Kellermann <mk@cm4all.com>  Mon, 25 Nov 2013 13:03:15 -0000

cm4all-beng-proxy (4.0.4) unstable; urgency=low

  * merge release 3.1.21
  * nfs: bind to privileged port

 -- Max Kellermann <mk@cm4all.com>  Sun, 24 Nov 2013 08:30:58 -0000

cm4all-beng-proxy (4.0.3) unstable; urgency=low

  * lb: allow the kernel to chooes a TCP bind port
  * lb: support forwarding HTTP requests with the original source IP

 -- Max Kellermann <mk@cm4all.com>  Sun, 10 Nov 2013 17:46:44 -0000

cm4all-beng-proxy (4.0.2) unstable; urgency=low

  * merge release 3.1.20
  * lb: support forwarding TCP connections with the original source IP

 -- Max Kellermann <mk@cm4all.com>  Tue, 05 Nov 2013 16:07:34 -0000

cm4all-beng-proxy (4.0.1) unstable; urgency=low

  * merge release 3.1.19

 -- Max Kellermann <mk@cm4all.com>  Wed, 30 Oct 2013 15:26:16 -0000

cm4all-beng-proxy (4.0) unstable; urgency=low

  * translation: rename TRANSLATE_PROXY to TRANSLATE_HTTP
  * thread_pool: start SSL worker threads on the first use
  * translate-client, resource-loader: support https://

 -- Max Kellermann <mk@cm4all.com>  Wed, 23 Oct 2013 19:29:38 -0000

cm4all-beng-proxy (3.1.38) unstable; urgency=low

  * istream: fix assertion failure due to inverted check
  * was_control: fix assertion failure due to missing check

 -- Max Kellermann <mk@cm4all.com>  Fri, 29 Aug 2014 08:52:53 -0000

cm4all-beng-proxy (3.1.37) unstable; urgency=low

  * http_cache: fix caching (Fast-)CGI responses
  * http_client: fix bug with HTTP 1.0 Keep-Alive
  * stock: destroy only surplus idle items

 -- Max Kellermann <mk@cm4all.com>  Mon, 28 Jul 2014 15:30:50 -0000

cm4all-beng-proxy (3.1.36) unstable; urgency=low

  * http_server: ignore case in "Connection" request header
  * http_client: allow comma-separated list in "Connection" response
    header

 -- Max Kellermann <mk@cm4all.com>  Wed, 23 Jul 2014 17:43:09 -0000

cm4all-beng-proxy (3.1.35) unstable; urgency=low

  * lb_tcp: fix memory leak after send failure
  * ssl_filter: fix race condition
  * ssl_filter: fix memory leak with client certificates

 -- Max Kellermann <mk@cm4all.com>  Mon, 21 Jul 2014 16:20:14 -0000

cm4all-beng-proxy (3.1.34) unstable; urgency=low

  * session: fix potential crash on shared memory exhaustion
  * session: really purge new sessions first
  * istream-iconv: fix endless loop with unknown charset

 -- Max Kellermann <mk@cm4all.com>  Wed, 25 Jun 2014 12:58:03 -0000

cm4all-beng-proxy (3.1.33) unstable; urgency=low

  * widget: avoid double slash when concatenating (Local) HTTP URI and
    path_info
  * pipe: fix command-line argument corruption bug
  * fcgi_client: detect bogus Content-Length response header

 -- Max Kellermann <mk@cm4all.com>  Tue, 10 Jun 2014 08:30:39 -0000

cm4all-beng-proxy (3.1.32) unstable; urgency=low

  * http_string: allow comma in cookie values (RFC ignorant)

 -- Max Kellermann <mk@cm4all.com>  Mon, 19 May 2014 07:52:24 -0000

cm4all-beng-proxy (3.1.31) unstable; urgency=low

  * rewrite-uri: fix view name corruption

 -- Max Kellermann <mk@cm4all.com>  Mon, 28 Apr 2014 16:30:17 -0000

cm4all-beng-proxy (3.1.30) unstable; urgency=low

  * translate-client: fix EXPAND_PATH on HTTP address

 -- Max Kellermann <mk@cm4all.com>  Mon, 28 Apr 2014 14:44:22 -0000

cm4all-beng-proxy (3.1.29) unstable; urgency=low

  * http-server: fix potential crash with too many request headers

 -- Max Kellermann <mk@cm4all.com>  Fri, 25 Apr 2014 15:52:16 -0000

cm4all-beng-proxy (3.1.28) unstable; urgency=low

  * buffered_socket: fix bogus assertion failure

 -- Max Kellermann <mk@cm4all.com>  Tue, 01 Apr 2014 16:53:22 -0000

cm4all-beng-proxy (3.1.27) unstable; urgency=low

  * fcgi-stock: show process name in log messages
  * fcgi-stock: check connection state before issuing new request

 -- Max Kellermann <mk@cm4all.com>  Tue, 25 Mar 2014 20:02:23 -0000

cm4all-beng-proxy (3.1.26) unstable; urgency=low

  * http-client: fix bogus assertion failure

 -- Max Kellermann <mk@cm4all.com>  Fri, 14 Mar 2014 14:36:12 -0000

cm4all-beng-proxy (3.1.25) unstable; urgency=low

  * escape: fix data corruption with glibc 2.18

 -- Max Kellermann <mk@cm4all.com>  Thu, 06 Mar 2014 11:47:14 -0000

cm4all-beng-proxy (3.1.24) unstable; urgency=low

  * fcgi-stock: fix crash on fork() failure
  * fcache: fix crash on responses without body

 -- Max Kellermann <mk@cm4all.com>  Thu, 02 Jan 2014 22:57:50 -0000

cm4all-beng-proxy (3.1.23) unstable; urgency=low

  * was-output: fix event leak
  * was-output: fix crash in error handler
  * was-client: free the request body on empty response
  * was-client: reuse connection after empty response
  * was-client: fix stalled response on LENGTH=0

 -- Max Kellermann <mk@cm4all.com>  Fri, 06 Dec 2013 13:23:40 -0000

cm4all-beng-proxy (3.1.22) unstable; urgency=low

  * http_server: fix stalled response

 -- Max Kellermann <mk@cm4all.com>  Mon, 25 Nov 2013 13:00:33 -0000

cm4all-beng-proxy (3.1.21) unstable; urgency=low

  * merge release 3.0.34
  * was-client: fix crash on abort
  * was-client: fix off-by-one error in header parser

 -- Max Kellermann <mk@cm4all.com>  Sun, 24 Nov 2013 08:04:41 -0000

cm4all-beng-proxy (3.1.20) unstable; urgency=low

  * jail: add "--" after last option, allows passing options to jail
  * keep CAP_KILL to be able to kill jailed child processes

 -- Max Kellermann <mk@cm4all.com>  Mon, 04 Nov 2013 14:41:34 -0000

cm4all-beng-proxy (3.1.19) unstable; urgency=low

  * handler: work around crash due to translation cache invalidation
  * child: send SIGKILL after 60 seconds

 -- Max Kellermann <mk@cm4all.com>  Wed, 30 Oct 2013 12:12:31 -0000

cm4all-beng-proxy (3.1.18) unstable; urgency=low

  * nfs: translate NFS3ERR_NOENT to "404 Not Found"
  * nfs_client: don't leak file descriptor to child processes

 -- Max Kellermann <mk@cm4all.com>  Wed, 30 Oct 2013 09:28:11 -0000

cm4all-beng-proxy (3.1.17) unstable; urgency=low

  * tcache: cache translation responses that contain STATUS

 -- Max Kellermann <mk@cm4all.com>  Fri, 25 Oct 2013 17:10:26 -0000

cm4all-beng-proxy (3.1.16) unstable; urgency=low

  * fcgi-stock: kill child processes with SIGUSR1 instead of SIGTERM

 -- Max Kellermann <mk@cm4all.com>  Wed, 23 Oct 2013 08:54:03 -0000

cm4all-beng-proxy (3.1.15) unstable; urgency=low

  * lhttp_address: don't unescape the BASE suffix
  * {file,nfs}_address: unescape EXPAND_PATH(_INFO) substitutions
  * child_stock: fix another assertion failure

 -- Max Kellermann <mk@cm4all.com>  Tue, 22 Oct 2013 15:15:42 -0000

cm4all-beng-proxy (3.1.14) unstable; urgency=low

  * istream_nfs: fix assertion failure on empty file
  * nfs_client: fix crash on malformed path
  * nfs_client: improved error messages
  * child_stock: fix assertion failure when busy child process gets killed

 -- Max Kellermann <mk@cm4all.com>  Mon, 21 Oct 2013 15:38:28 -0000

cm4all-beng-proxy (3.1.13) unstable; urgency=low

  * merge release 3.0.33
  * translation: new packet WANT_FULL_URI for obtaining the full URI

 -- Max Kellermann <mk@cm4all.com>  Wed, 09 Oct 2013 10:40:35 -0000

cm4all-beng-proxy (3.1.12) unstable; urgency=low

  * merge release 3.0.31
  * translation: new packet CONCURRENCY controls number of LHTTP
    connections per process

 -- Max Kellermann <mk@cm4all.com>  Sat, 05 Oct 2013 11:34:04 -0000

cm4all-beng-proxy (3.1.11) unstable; urgency=low

  * lhttp_stock: allow 4 concurrent connections per LHTTP process

 -- Max Kellermann <mk@cm4all.com>  Mon, 30 Sep 2013 16:10:05 -0000

cm4all-beng-proxy (3.1.10) unstable; urgency=low

  * resource-address: fix assertion failure in LHTTP operation
  * lhttp_request: use the LHTTP_HOST attribute
  * kill the logger process on shutdown

 -- Max Kellermann <mk@cm4all.com>  Wed, 25 Sep 2013 17:29:56 -0000

cm4all-beng-proxy (3.1.9) unstable; urgency=low

  * {fcgi,lhttp}_stock: reuse child processes after connection closed
  * translate-client: ignore DEFLATED,GZIPPED on NFS address
  * translate-client: ignore EXPAND_PATH_INFO on local file
  * ssl_factory: wildcard matches single letter
  * ssl_factory: wildcard matches only one segment

 -- Max Kellermann <mk@cm4all.com>  Tue, 24 Sep 2013 10:31:30 -0000

cm4all-beng-proxy (3.1.8) unstable; urgency=low

  * ssl_factory: fix broken certificat/key matching
  * doc: various manual updates (RFC 2617, ...)

 -- Max Kellermann <mk@cm4all.com>  Fri, 20 Sep 2013 12:55:55 -0000

cm4all-beng-proxy (3.1.7) unstable; urgency=low

  * merge release 3.0.30
  * resource-loader: new protocol "Local HTTP"

 -- Max Kellermann <mk@cm4all.com>  Tue, 17 Sep 2013 13:36:20 -0000

cm4all-beng-proxy (3.1.6) unstable; urgency=low

  * buffered_socket: fix assertion failure

 -- Max Kellermann <mk@cm4all.com>  Fri, 23 Aug 2013 12:39:47 -0000

cm4all-beng-proxy (3.1.5) unstable; urgency=low

  * merge release 3.0.26
  * lb: disallow deprecated configuration keywords
  * lb: conditional pools
  * lb_config: setting "ssl_cert" specifies both certificate and key
  * ssl_filter: support TLS Server Name Indication

 -- Max Kellermann <mk@cm4all.com>  Fri, 16 Aug 2013 16:29:34 -0000

cm4all-beng-proxy (3.1.4) unstable; urgency=low

  * nfs_cache: new dedicated cache for NFS files
  * nfs_{handler,request}: use Content-Type from translation server

 -- Max Kellermann <mk@cm4all.com>  Mon, 10 Jun 2013 20:50:58 -0000

cm4all-beng-proxy (3.1.3) unstable; urgency=low

  * nfs_client: fix crash due to uninitialized memory
  * nfs_client: disconnect idle connections
  * nfs_client: expire file metadata
  * istream-nfs: fix resuming a blocking sink
  * istream-nfs: detect file truncation

 -- Max Kellermann <mk@cm4all.com>  Mon, 03 Jun 2013 19:30:20 -0000

cm4all-beng-proxy (3.1.2) unstable; urgency=low

  * nfs_client: read larger chunks
  * nfs_handler: implement cache revalidation and byte ranges

 -- Max Kellermann <mk@cm4all.com>  Wed, 29 May 2013 16:23:15 -0000

cm4all-beng-proxy (3.1.1) unstable; urgency=low

  * nfs_client: fix crash on HEAD request
  * nfs_client: generate Last-Modified and ETag
  * http-cache: allow caching NFS files

 -- Max Kellermann <mk@cm4all.com>  Thu, 23 May 2013 11:00:49 -0000

cm4all-beng-proxy (3.1) unstable; urgency=low

  * nfs_client: new resource loader backend

 -- Max Kellermann <mk@cm4all.com>  Tue, 21 May 2013 21:14:06 -0000

cm4all-beng-proxy (3.0.34) unstable; urgency=low

  * processor: fix use-after-free crash bug

 -- Max Kellermann <mk@cm4all.com>  Sun, 24 Nov 2013 07:46:29 -0000

cm4all-beng-proxy (3.0.33) unstable; urgency=low

  * tcache: limit the cacheable CHECK length
  * tcache: allow binary data in the CHECK payload
  * tcache: fix matching the URI on INVALIDATE with CHECK

 -- Max Kellermann <mk@cm4all.com>  Wed, 09 Oct 2013 09:52:47 -0000

cm4all-beng-proxy (3.0.32) unstable; urgency=low

  * tcache: apply BASE to responses without an address
  * tcache: fix BASE on responses with CHECK
  * handler: fix crash after malformed CHECK/PREVIOUS translation

 -- Max Kellermann <mk@cm4all.com>  Tue, 08 Oct 2013 15:48:07 -0000

cm4all-beng-proxy (3.0.31) unstable; urgency=low

  * socket_wrapper: work around libevent timeout reset bug

 -- Max Kellermann <mk@cm4all.com>  Wed, 02 Oct 2013 15:30:11 -0000

cm4all-beng-proxy (3.0.30) unstable; urgency=low

  * istream-file: fix crash bug
  * fcgi, was: fix memory leak on malformed translation response

 -- Max Kellermann <mk@cm4all.com>  Tue, 17 Sep 2013 13:23:28 -0000

cm4all-beng-proxy (3.0.29) unstable; urgency=low

  * fcgi-client: fix crash on certain malformed responses
  * parser: fix crash on certain CDATA sections

 -- Max Kellermann <mk@cm4all.com>  Mon, 02 Sep 2013 10:51:58 -0000

cm4all-beng-proxy (3.0.28) unstable; urgency=low

  * processor: fix widget lookup regression

 -- Max Kellermann <mk@cm4all.com>  Mon, 26 Aug 2013 18:21:03 -0000

cm4all-beng-proxy (3.0.27) unstable; urgency=low

  * processor: fix stalled transfer with two nested processors

 -- Max Kellermann <mk@cm4all.com>  Mon, 26 Aug 2013 17:09:47 -0000

cm4all-beng-proxy (3.0.26) unstable; urgency=low

  * respones: generate header P3P:CP="CAO PSA OUR" to work around IE10 bug
  * init: auto-create /var/run/cm4all
  * lb: enable GLib multi-threading

 -- Max Kellermann <mk@cm4all.com>  Fri, 26 Jul 2013 07:21:15 -0000

cm4all-beng-proxy (3.0.25) unstable; urgency=low

  * stock: fix access to undefind memory
  * file-handler, http-util: fix If-Match / If-None-Match check

 -- Max Kellermann <mk@cm4all.com>  Wed, 29 May 2013 16:13:54 -0000

cm4all-beng-proxy (3.0.24) unstable; urgency=low

  * memcached-client: fix bogus "peer closed socket prematurely"

 -- Max Kellermann <mk@cm4all.com>  Tue, 23 Apr 2013 11:20:00 -0000

cm4all-beng-proxy (3.0.23) unstable; urgency=low

  * lb: fix memory leak when request with body gets aborted early

 -- Max Kellermann <mk@cm4all.com>  Thu, 04 Apr 2013 15:33:57 -0000

cm4all-beng-proxy (3.0.22) unstable; urgency=low

  * http-server: fix rare crash in request body handler
  * http-client: fix memory leak

 -- Max Kellermann <mk@cm4all.com>  Tue, 26 Mar 2013 07:24:22 -0000

cm4all-beng-proxy (3.0.21) unstable; urgency=low

  * ajp-client: fix malformed request packet with empty request body

 -- Max Kellermann <mk@cm4all.com>  Thu, 21 Mar 2013 17:11:22 -0000

cm4all-beng-proxy (3.0.20) unstable; urgency=low

  * http-client: fix assertion failure with certain chunked responses

 -- Max Kellermann <mk@cm4all.com>  Thu, 21 Mar 2013 10:21:13 -0000

cm4all-beng-proxy (3.0.19) unstable; urgency=low

  * istream_tee: fix crash / memory leak on I/O error before request body
    was delivered to widget

 -- Max Kellermann <mk@cm4all.com>  Mon, 18 Mar 2013 11:23:27 -0000

cm4all-beng-proxy (3.0.18) unstable; urgency=low

  * bot: detect more crawler/bot user-agents
  * lb.init: add ACCESS_LOGGER variable

 -- Max Kellermann <mk@cm4all.com>  Fri, 15 Mar 2013 14:47:08 -0000

cm4all-beng-proxy (3.0.17) unstable; urgency=low

  * lb: add ssl_verify "optional"

 -- Max Kellermann <mk@cm4all.com>  Fri, 08 Mar 2013 14:31:25 -0000

cm4all-beng-proxy (3.0.16) unstable; urgency=low

  * http-request: fix assertion failure
  * log-{cat,split}: use unsigned characters in backslash-escape

 -- Max Kellermann <mk@cm4all.com>  Thu, 07 Mar 2013 15:26:26 -0000

cm4all-beng-proxy (3.0.15) unstable; urgency=low

  * stock: fix another assertion failure during idle cleanup
  * inline-widget: avoid unrecoverable I/O errors during initialisation

 -- Max Kellermann <mk@cm4all.com>  Tue, 05 Mar 2013 07:11:46 -0000

cm4all-beng-proxy (3.0.14) unstable; urgency=low

  * stock: fix assertion failure during idle cleanup
  * http-server: count bytes received, fixes regression
  * http-server: send "100 Continue", fixes regression
  * http-client: fix potential assertion failure after "100 Continue"

 -- Max Kellermann <mk@cm4all.com>  Fri, 01 Mar 2013 16:53:54 -0000

cm4all-beng-proxy (3.0.13) unstable; urgency=low

  * merge release 2.3.7
  * uri-verify: allow double slashes
  * change product token to "CM4all Webserver"

 -- Max Kellermann <mk@cm4all.com>  Mon, 18 Feb 2013 11:35:29 -0000

cm4all-beng-proxy (3.0.12) unstable; urgency=low

  * listener: enable TCP Fast Open (requires Linux 3.7)
  * rubber: optimize huge page allocation
  * rubber: optimize hole search
  * translate-cache: optimize INVALIDATE=HOST
  * filter-cache: reserve some space in the rubber allocator

 -- Max Kellermann <mk@cm4all.com>  Fri, 15 Feb 2013 09:57:51 -0000

cm4all-beng-proxy (3.0.11) unstable; urgency=low

  * stock: slow down destruction of surplus idle items
  * fcgi-client: try harder to reuse existing FastCGI connections
  * cmdline: new options to control the FastCGI/WAS stock

 -- Max Kellermann <mk@cm4all.com>  Tue, 12 Feb 2013 09:38:35 -0000

cm4all-beng-proxy (3.0.10) unstable; urgency=low

  * child: reduce verbosity of SIGTERM log message
  * connection: reduce verbosity of ECONNRESET log message
  * http-server: fix duplicate abort call
  * http-server: add missing pool reference in request body eof
  * handler: catch malformed URIs earlier
  * rubber: allocate from holes, avoid costly compression steps
  * http-cache: reserve some space in the rubber allocator

 -- Max Kellermann <mk@cm4all.com>  Fri, 08 Feb 2013 13:15:31 -0000

cm4all-beng-proxy (3.0.9) unstable; urgency=low

  * merge release 2.3.5
  * parser: fix malformed attribute value bounds
  * translation: packet VALIDATE_MTIME discards cache items after a file
    has been modified
  * http-server: fix spurious "closed prematurely" log messages
  * http-{server,client}: improve error messages
  * istream: clear the "direct" flag set on new streams
  * slice_pool: fix slice size and slices per area calculation

 -- Max Kellermann <mk@cm4all.com>  Wed, 06 Feb 2013 17:48:47 -0000

cm4all-beng-proxy (3.0.8) unstable; urgency=low

  * merge release 2.3.3
  * return unused I/O buffers to operating system
  * parser: optimize the attribute value parser
  * sink_rubber: fix assertion failure

 -- Max Kellermann <mk@cm4all.com>  Thu, 31 Jan 2013 13:27:39 -0000

cm4all-beng-proxy (3.0.7) unstable; urgency=low

  * istream-tee: fix crash due to erroneous read

 -- Max Kellermann <mk@cm4all.com>  Fri, 18 Jan 2013 13:32:49 -0000

cm4all-beng-proxy (3.0.6) unstable; urgency=low

  * control: new command "VERBOSE" manipulates logger verbosity
  * cmdline: remove obsolete option "enable_splice"
  * ajp-client: discard response body after HEAD request
  * fcgi-client: fix assertion failure after malformed HEAD response
  * fcgi-client: don't ignore log messages after HEAD request
  * translate-client: fix assertion failure after connection reset

 -- Max Kellermann <mk@cm4all.com>  Fri, 04 Jan 2013 13:14:09 -0000

cm4all-beng-proxy (3.0.5) unstable; urgency=low

  * translate-client: reduce number of system calls (optimization)
  * http-client: release the socket earlier for reusal
  * ajp-client: fix decoding the "special" response headers
  * ajp-client: wait for "end" packet before delivering empty response
  * ajp-client: use the Content-Length response header
  * ajp-client: send Content-Length request header only if body present
  * ajp-client: support HEAD requests
  * fcgi-client: support HEAD requests
  * fcgi-client: use the Content-Length response header
  * fcgi-client: don't discard buffer after socket has been closed
  * fcgi-client: continue parsing after response has been delivered
  * fcgi-client: don't attempt to write repeatedly if request body blocks
  * fcgi-client: optimized keep-alive after empty response

 -- Max Kellermann <mk@cm4all.com>  Fri, 28 Dec 2012 13:16:02 -0000

cm4all-beng-proxy (3.0.4) unstable; urgency=low

  * {http,filter}-cache: fix garbled data on large cache entries

 -- Max Kellermann <mk@cm4all.com>  Tue, 11 Dec 2012 15:17:17 -0000

cm4all-beng-proxy (3.0.3) unstable; urgency=low

  * memcached-client: fix assertion failure

 -- Max Kellermann <mk@cm4all.com>  Fri, 07 Dec 2012 18:52:33 -0000

cm4all-beng-proxy (3.0.2) unstable; urgency=low

  * merge release 2.3.1
  * lb: verify the client certificate issuer (option "ssl_verify")
  * lb: client certificate is mandatory if "ssl_verify" is enabled
  * lb: support extra CA certificate file (option "ssl_ca_cert")
  * cmdline: can't specify both --memcached-server and http_cache_size
  * init: default to one worker

 -- Max Kellermann <mk@cm4all.com>  Fri, 07 Dec 2012 09:24:52 -0000

cm4all-beng-proxy (3.0.1) unstable; urgency=low

  * http-cache: reduce memory usage while storing
  * {http,filter}-cache: reduce fork overhead
  * pool: fix crash when first allocation is large

 -- Max Kellermann <mk@cm4all.com>  Wed, 05 Dec 2012 14:05:28 -0000

cm4all-beng-proxy (3.0) unstable; urgency=low

  * {http,filter}-cache: reduce overhead when cache is disabled
  * {http,filter}-cache: exclude allocator table from reported size
  * filter-cache: reduce memory usage while storing
  * {http,filter,translate}-cache: return more free memory to operating system
  * pool: further overhead reduction
  * pool: reduce CPU overhead for large areas
  * rubber: fix assertion failure

 -- Max Kellermann <mk@cm4all.com>  Tue, 30 Oct 2012 16:32:45 -0000

cm4all-beng-proxy (2.2.1) unstable; urgency=low

  * merge release 2.1.13
  * control_local: fix assertion failure

 -- Max Kellermann <mk@cm4all.com>  Tue, 16 Oct 2012 15:46:16 -0000

cm4all-beng-proxy (2.2) unstable; urgency=low

  * cache: optimize lookups
  * pool: reduce overhead
  * pool: optimize the linear area recycler
  * resource-address: reduce memory overhead
  * session: reduce memory usage
  * http-cache, filter-cache: return free memory to operating system
  * control_server: support local and abstract sockets
  * python/control: support abstract sockets
  * bp_control: create implicit control channel for each worker process
  * require automake 1.11

 -- Max Kellermann <mk@cm4all.com>  Tue, 09 Oct 2012 15:11:24 -0000

cm4all-beng-proxy (2.3.7) unstable; urgency=low

  * tcache: fix assertion failure in BASE handler

 -- Max Kellermann <mk@cm4all.com>  Mon, 18 Feb 2013 11:58:01 -0000

cm4all-beng-proxy (2.3.6) unstable; urgency=low

  * listener: increase the backlog to 64
  * shm: reserve swap space, avoids theoretical crash

 -- Max Kellermann <mk@cm4all.com>  Sun, 17 Feb 2013 09:29:24 -0000

cm4all-beng-proxy (2.3.5) unstable; urgency=low

  * tcache: reduce CPU pressure when there are many virtual hosts (hot fix)
  * launch the access logger after daemonizing
  * user the configured logger user for the access logger
  * auto-close the access logger
  * debian/rules: compile with -fno-omit-frame-pointer

 -- Max Kellermann <mk@cm4all.com>  Tue, 05 Feb 2013 16:27:46 -0000

cm4all-beng-proxy (2.3.4) unstable; urgency=low

  * log-split: print referer and user agent
  * log-split: cache the last file
  * log-split: allow logging local time stamps
  * log-{split,cat}: escape URI, Referer and User-Agent
  * init: add ACCESS_LOGGER variable

 -- Max Kellermann <mk@cm4all.com>  Tue, 05 Feb 2013 01:31:31 -0000

cm4all-beng-proxy (2.3.3) unstable; urgency=low

  * pool: fix a memory leak in the temporary pool
  * processor: hard limit on length of attributes and parameters

 -- Max Kellermann <mk@cm4all.com>  Thu, 31 Jan 2013 13:16:33 -0000

cm4all-beng-proxy (2.3.2) unstable; urgency=low

  * merge release 2.1.17

 -- Max Kellermann <mk@cm4all.com>  Tue, 29 Jan 2013 00:01:23 -0000

cm4all-beng-proxy (2.3.1) unstable; urgency=low

  * merge release 2.1.16
  * pool: reduce CPU overhead for large areas

 -- Max Kellermann <mk@cm4all.com>  Thu, 06 Dec 2012 16:40:02 -0000

cm4all-beng-proxy (2.3) unstable; urgency=low

  * new stable branch based on v2.1.x, without the work-in-progress
    improvements from v2.2.x
  * cache: optimize lookups
  * pool: reduce overhead
  * pool: optimize the linear area recycler
  * resource-address: reduce memory overhead
  * session: reduce memory usage
  * {http,filter}-cache: reduce overhead when cache is disabled

 -- Max Kellermann <mk@cm4all.com>  Mon, 22 Oct 2012 13:48:20 -0000

cm4all-beng-proxy (2.1.17) unstable; urgency=low

  * merge release 2.0.55

 -- Max Kellermann <mk@cm4all.com>  Mon, 28 Jan 2013 23:59:54 -0000

cm4all-beng-proxy (2.1.16) unstable; urgency=low

  * merge release 2.0.54

 -- Max Kellermann <mk@cm4all.com>  Thu, 06 Dec 2012 16:35:17 -0000

cm4all-beng-proxy (2.1.15) unstable; urgency=low

  * merge release 2.0.53

 -- Max Kellermann <mk@cm4all.com>  Mon, 22 Oct 2012 12:26:57 -0000

cm4all-beng-proxy (2.1.14) unstable; urgency=low

  * merge release 2.0.52

 -- Max Kellermann <mk@cm4all.com>  Fri, 19 Oct 2012 12:10:09 -0000

cm4all-beng-proxy (2.1.13) unstable; urgency=low

  * merge release 2.0.51

 -- Max Kellermann <mk@cm4all.com>  Tue, 16 Oct 2012 15:41:58 -0000

cm4all-beng-proxy (2.1.12) unstable; urgency=low

  * merge release 2.0.50

 -- Max Kellermann <mk@cm4all.com>  Fri, 05 Oct 2012 12:26:24 -0000

cm4all-beng-proxy (2.1.11) unstable; urgency=low

  * merge release 2.0.49

 -- Max Kellermann <mk@cm4all.com>  Fri, 28 Sep 2012 15:04:36 -0000

cm4all-beng-proxy (2.1.10) unstable; urgency=low

  * merge release 2.0.48

 -- Max Kellermann <mk@cm4all.com>  Mon, 24 Sep 2012 15:43:46 -0000

cm4all-beng-proxy (2.1.9) unstable; urgency=low

  * merge release 2.0.47
  * lb: eliminate the duplicate "Date" response header (#1169)

 -- Max Kellermann <mk@cm4all.com>  Fri, 21 Sep 2012 15:56:06 -0000

cm4all-beng-proxy (2.1.8) unstable; urgency=low

  * control: publish statistics over the control protocol

 -- Max Kellermann <mk@cm4all.com>  Fri, 07 Sep 2012 12:47:34 -0000

cm4all-beng-proxy (2.1.7) unstable; urgency=low

  * resource-address: support expanding PIPE addresses
  * translation: support EXPAND_PATH for PROXY
  * reduced connect timeouts for translation server, FastCGI and beng-lb
  * uri-relative: support relative URI with just a query string
  * uri-relative: support relative URIs starting with a double slash
  * lb: improve error messages, include listener/pool name
  * lb: validate the selected sticky modde
  * lb: add sticky mode "source_ip"

 -- Max Kellermann <mk@cm4all.com>  Fri, 31 Aug 2012 14:03:41 -0000

cm4all-beng-proxy (2.1.6) unstable; urgency=low

  * merge release 2.0.46

 -- Max Kellermann <mk@cm4all.com>  Fri, 24 Aug 2012 11:11:20 -0000

cm4all-beng-proxy (2.1.5) unstable; urgency=low

  * lb_expect_monitor: configurable connect timeout

 -- Max Kellermann <mk@cm4all.com>  Mon, 20 Aug 2012 05:40:44 -0000

cm4all-beng-proxy (2.1.4) unstable; urgency=low

  * lb_monitor: configurable timeout

 -- Max Kellermann <mk@cm4all.com>  Fri, 17 Aug 2012 09:16:36 -0000

cm4all-beng-proxy (2.1.3) unstable; urgency=low

  * merge release 2.0.44
  * lb: implement tcp_expect option "expect_graceful"

 -- Max Kellermann <mk@cm4all.com>  Tue, 14 Aug 2012 14:30:57 -0000

cm4all-beng-proxy (2.1.2) unstable; urgency=low

  * support extended HTTP status codes from RFC 6585 and WebDAV

 -- Max Kellermann <mk@cm4all.com>  Thu, 09 Aug 2012 10:10:35 -0000

cm4all-beng-proxy (2.1.1) unstable; urgency=low

  * merge release 2.0.43
  * lb: support TRACE, OPTIONS and WebDAV

 -- Max Kellermann <mk@cm4all.com>  Fri, 03 Aug 2012 11:48:46 -0000

cm4all-beng-proxy (2.1) unstable; urgency=low

  * lb: add sticky mode "jvm_route" (Tomcat)

 -- Max Kellermann <mk@cm4all.com>  Mon, 30 Jul 2012 15:53:43 -0000

cm4all-beng-proxy (2.0.55) unstable; urgency=low

  * istream-tee: fix crash due to erroneous read
  * fix random crashes in the optimized build

 -- Max Kellermann <mk@cm4all.com>  Mon, 28 Jan 2013 23:52:26 -0000

cm4all-beng-proxy (2.0.54) unstable; urgency=low

  * http-cache: fix revalidation of memcached entries

 -- Max Kellermann <mk@cm4all.com>  Thu, 06 Dec 2012 16:31:23 -0000

cm4all-beng-proxy (2.0.53) unstable; urgency=low

  * filter-cache: fix assertion failure on serving empty response
  * http-cache: limit maximum age to 5 minutes if "Vary" includes cookies
  * lb: FADE_NODE lasts for 3 hours

 -- Max Kellermann <mk@cm4all.com>  Mon, 22 Oct 2012 12:21:18 -0000

cm4all-beng-proxy (2.0.52) unstable; urgency=low

  * {http,filter}-cache: include headers in cache size calculation
  * {http,filter}-cache: reduce headers memory usage
  * http-cache: limit maximum age to 1 week
    - 1 hour when "Vary" is used
    - 30 minutes when "Vary" includes "X-WidgetId" or "X-WidgetHref"
    - 5 minutes when "Vary" includes "X-CM4all-BENG-User"
  * cache: reduce number of system calls during lookup

 -- Max Kellermann <mk@cm4all.com>  Fri, 19 Oct 2012 12:07:10 -0000

cm4all-beng-proxy (2.0.51) unstable; urgency=low

  * merge release 1.4.33
  * processor: fix assertion failure with embedded CSS
  * lb: move control channel handler to worker process

 -- Max Kellermann <mk@cm4all.com>  Tue, 16 Oct 2012 15:39:32 -0000

cm4all-beng-proxy (2.0.50) unstable; urgency=low

  * pool: reduce memory overhead of debug data
  * fcgi-client: fix assertion failure due to redundant read event
  * lb: fix crash after pipe-to-socket splice I/O error

 -- Max Kellermann <mk@cm4all.com>  Fri, 05 Oct 2012 12:23:15 -0000

cm4all-beng-proxy (2.0.49) unstable; urgency=low

  * merge release 1.4.32

 -- Max Kellermann <mk@cm4all.com>  Fri, 28 Sep 2012 15:01:26 -0000

cm4all-beng-proxy (2.0.48) unstable; urgency=low

  * lb: fix duplicate monitor requests with --watchdog
  * child: verbose logging of child process events
  * log shutdown signal

 -- Max Kellermann <mk@cm4all.com>  Mon, 24 Sep 2012 15:36:03 -0000

cm4all-beng-proxy (2.0.47) unstable; urgency=low

  * merge release 1.4.31
  * cache: disable excessive debugging checks

 -- Max Kellermann <mk@cm4all.com>  Fri, 21 Sep 2012 15:24:30 -0000

cm4all-beng-proxy (2.0.46) unstable; urgency=low

  * merge release 1.4.30
  * lb: add option --config-file

 -- Max Kellermann <mk@cm4all.com>  Fri, 24 Aug 2012 10:52:29 -0000

cm4all-beng-proxy (2.0.45) unstable; urgency=low

  * merge release 1.4.29

 -- Max Kellermann <mk@cm4all.com>  Tue, 21 Aug 2012 15:49:49 -0000

cm4all-beng-proxy (2.0.44) unstable; urgency=low

  * lb: allow sticky with only one node
  * lb: add option "--check"
  * lb: run all monitors right after startup
  * lb: disable expiry of monitor results
  * lb: improved fallback for "sticky cookie"
  * lb: use Bulldog for "sticky cookie"
  * balancer, lb: persistent "fade" flag
  * balancer, lb: use the Bulldog "graceful" flag
  * control: add packet CONTROL_DUMP_POOLS

 -- Max Kellermann <mk@cm4all.com>  Tue, 14 Aug 2012 13:13:01 -0000

cm4all-beng-proxy (2.0.43) unstable; urgency=low

  * merge release 1.4.28
  * istream-replace: fix assertion failure with embedded CSS

 -- Max Kellermann <mk@cm4all.com>  Thu, 02 Aug 2012 11:14:27 -0000

cm4all-beng-proxy (2.0.42) unstable; urgency=low

  * js: new higher-level API

 -- Max Kellermann <mk@cm4all.com>  Wed, 01 Aug 2012 11:32:28 -0000

cm4all-beng-proxy (2.0.41) unstable; urgency=low

  * session: fix bogus assertion failure when loading expired session

 -- Max Kellermann <mk@cm4all.com>  Fri, 27 Jul 2012 12:47:49 -0000

cm4all-beng-proxy (2.0.40) unstable; urgency=low

  * merge release 1.4.27

 -- Max Kellermann <mk@cm4all.com>  Tue, 24 Jul 2012 16:29:13 -0000

cm4all-beng-proxy (2.0.39) unstable; urgency=low

  * merge release 1.4.26

 -- Max Kellermann <mk@cm4all.com>  Tue, 17 Jul 2012 17:00:20 -0000

cm4all-beng-proxy (2.0.38) unstable; urgency=low

  * merge release 1.4.25
  * strset: fix GROUP_CONTAINER false negatives

 -- Max Kellermann <mk@cm4all.com>  Tue, 17 Jul 2012 16:03:49 -0000

cm4all-beng-proxy (2.0.37) unstable; urgency=low

  * merge release 1.4.24

 -- Max Kellermann <mk@cm4all.com>  Mon, 16 Jul 2012 10:36:57 -0000

cm4all-beng-proxy (2.0.36) unstable; urgency=low

  * proxy-handler: re-add the URI suffix for "transparent" requests

 -- Max Kellermann <mk@cm4all.com>  Wed, 11 Jul 2012 14:12:11 -0000

cm4all-beng-proxy (2.0.35) unstable; urgency=low

  * translate: allow WIDGET_GROUP without PROCESS

 -- Max Kellermann <mk@cm4all.com>  Thu, 05 Jul 2012 13:03:21 -0000

cm4all-beng-proxy (2.0.34) unstable; urgency=low

  * session_save: skip shutdown code if saving is not configured
  * http-server: fix assertion on I/O error during POST
  * header-forward: new group FORWARD to forward the "Host" header

 -- Max Kellermann <mk@cm4all.com>  Tue, 03 Jul 2012 16:46:39 -0000

cm4all-beng-proxy (2.0.33) unstable; urgency=low

  * processor: option SELF_CONTAINER allows widget to only embed itself
  * processor: allow embedding approved widget groups
  * processor: optionally invoke CSS processor for style attributes
  * response, lb_http: put "Discard" cookie attribute to the end (Android bug)

 -- Max Kellermann <mk@cm4all.com>  Mon, 02 Jul 2012 17:52:32 -0000

cm4all-beng-proxy (2.0.32) unstable; urgency=low

  * socket_wrapper: fix two assertion failures
  * pheaders: emit Cache-Control:no-store to work around IE quirk

 -- Max Kellermann <mk@cm4all.com>  Tue, 26 Jun 2012 09:41:51 -0000

cm4all-beng-proxy (2.0.31) unstable; urgency=low

  * lb: publish the SSL peer issuer subject
  * widget-registry: copy the direct_addressing attribute

 -- Max Kellermann <mk@cm4all.com>  Wed, 06 Jun 2012 13:36:04 -0000

cm4all-beng-proxy (2.0.30) unstable; urgency=low

  * init: add --group variable to .default file
  * doc: update view security documentation
  * processor: apply underscore prefix to <A NAME="...">
  * session: restore sessions from a file

 -- Max Kellermann <mk@cm4all.com>  Fri, 01 Jun 2012 11:06:50 -0000

cm4all-beng-proxy (2.0.29) unstable; urgency=low

  * widget: optional direct URI addressing scheme
  * processor: eliminate additional underscore from class prefix
  * ssl_filter: support TLS client certificates

 -- Max Kellermann <mk@cm4all.com>  Tue, 29 May 2012 13:29:06 -0000

cm4all-beng-proxy (2.0.28) unstable; urgency=low

  * merge release 1.4.22

 -- Max Kellermann <mk@cm4all.com>  Wed, 16 May 2012 10:24:31 -0000

cm4all-beng-proxy (2.0.27) unstable; urgency=low

  * uri-address: fix assertion failures with UNIX domain sockets
  * uri-address: fix redirects with matching absolute URI

 -- Max Kellermann <mk@cm4all.com>  Wed, 09 May 2012 16:16:06 -0000

cm4all-beng-proxy (2.0.26) unstable; urgency=low

  * processor: rewrite URIs in META/refresh

 -- Max Kellermann <mk@cm4all.com>  Thu, 03 May 2012 14:43:03 -0000

cm4all-beng-proxy (2.0.25) unstable; urgency=low

  * merge release 1.4.21
  * processor: fix double free bug on failed widget lookup
  * session: don't access the session manager after worker crash
  * proxy-widget: fix assertion failure with empty view name

 -- Max Kellermann <mk@cm4all.com>  Thu, 26 Apr 2012 14:22:10 -0000

cm4all-beng-proxy (2.0.24) unstable; urgency=low

  * processor: optionally invoke CSS processor for <style>

 -- Max Kellermann <mk@cm4all.com>  Fri, 20 Apr 2012 12:10:42 -0000

cm4all-beng-proxy (2.0.23) unstable; urgency=low

  * widget-resolver: check for translation server failure
  * widget-resolver: don't sync with session when view is invalid
  * rewrite-uri: check for invalid view name
  * {css_,}processor: eliminate second underscore from class prefix
  * doc: document the algorithm for replacing two leading underscores

 -- Max Kellermann <mk@cm4all.com>  Thu, 29 Mar 2012 15:37:52 -0000

cm4all-beng-proxy (2.0.22) unstable; urgency=low

  * merge release 1.4.20
  * proxy-widget: forbid client to select view with address
  * proxy-widget: allow any view selection when widget is not a container
  * widget-http: allow any view selection for unprocessable response
  * widget-http: inherit the view from the template
  * widget-request: sync with session only if processor is enabled
  * widget-http: postpone saving to session after receiving response headers
  * processor: add entities &c:id; &c:type; &c:class;

 -- Max Kellermann <mk@cm4all.com>  Mon, 26 Mar 2012 14:05:05 -0000

cm4all-beng-proxy (2.0.21) unstable; urgency=low

  * css_processor: use mode "partial" for @import
  * rewrite-uri: use mode "partial" on invalid input

 -- Max Kellermann <mk@cm4all.com>  Tue, 20 Mar 2012 18:11:28 -0000

cm4all-beng-proxy (2.0.20) unstable; urgency=low

  * {css_,}processor: default mode is "partial"
  * processor: handle underscore prefixes in the "for" attribute

 -- Max Kellermann <mk@cm4all.com>  Tue, 20 Mar 2012 16:48:51 -0000

cm4all-beng-proxy (2.0.19) unstable; urgency=low

  * merge release 1.4.19

 -- Max Kellermann <mk@cm4all.com>  Tue, 20 Mar 2012 08:41:03 -0000

cm4all-beng-proxy (2.0.18) unstable; urgency=low

  * merge release 1.4.18

 -- Max Kellermann <mk@cm4all.com>  Thu, 15 Mar 2012 15:53:12 -0000

cm4all-beng-proxy (2.0.17) unstable; urgency=low

  * merge release 1.4.17
  * css_parser: check for url() following another token
  * css_processor: rewrite @import URIs
  * {text_,}processor: new entity &c:local;

 -- Max Kellermann <mk@cm4all.com>  Fri, 09 Mar 2012 16:50:19 -0000

cm4all-beng-proxy (2.0.16) unstable; urgency=low

  * response: generate Vary response header from translation response
  * widget-resolver: fix NULL dereference after failure
  * translation: User-Agent classification

 -- Max Kellermann <mk@cm4all.com>  Tue, 06 Mar 2012 11:54:10 -0000

cm4all-beng-proxy (2.0.15) unstable; urgency=low

  * merge release 1.4.16
  * uri-address: fix NULL dereference on certain malformed URIs

 -- Max Kellermann <mk@cm4all.com>  Fri, 02 Mar 2012 16:28:54 -0000

cm4all-beng-proxy (2.0.14) unstable; urgency=low

  * address-resolver: add missing initialization
  * rewrite-uri: fix NULL pointer dereference with "local URI"
  * rewrite-uri: allow mode=proxy (optional temporary kludge)
  * widget-http: auto-disable processor (optional temporary kludge)

 -- Max Kellermann <mk@cm4all.com>  Thu, 01 Mar 2012 18:36:38 -0000

cm4all-beng-proxy (2.0.13) unstable; urgency=low

  * merge release 1.4.15
  * translation: make CGI auto-base optional
  * handler: fix up translation client errors

 -- Max Kellermann <mk@cm4all.com>  Thu, 23 Feb 2012 17:31:03 -0000

cm4all-beng-proxy (2.0.12) unstable; urgency=low

  * merge release 1.4.13

 -- Max Kellermann <mk@cm4all.com>  Thu, 16 Feb 2012 14:41:45 -0000

cm4all-beng-proxy (2.0.11) unstable; urgency=low

  * merge release 1.4.11
  * processor: skip rewriting absolute URIs

 -- Max Kellermann <mk@cm4all.com>  Thu, 09 Feb 2012 09:43:06 -0000

cm4all-beng-proxy (2.0.10) unstable; urgency=low

  * resource-address: initialise type, fixes assertion failure

 -- Max Kellermann <mk@cm4all.com>  Tue, 07 Feb 2012 16:57:06 -0000

cm4all-beng-proxy (2.0.9) unstable; urgency=low

  * [css]processor: expand underscore only XML id / CSS class
  * widget-http: filter processor response headers
  * processor: forward Wildfire headers in the debug build

 -- Max Kellermann <mk@cm4all.com>  Tue, 07 Feb 2012 12:32:33 -0000

cm4all-beng-proxy (2.0.8) unstable; urgency=low

  * rewrite-uri: prefix "@/" refers to widget's "local URI"

 -- Max Kellermann <mk@cm4all.com>  Fri, 03 Feb 2012 13:50:16 -0000

cm4all-beng-proxy (2.0.7) unstable; urgency=low

  * merge release 1.4.10
  * stock: clear idle objects periodically

 -- Max Kellermann <mk@cm4all.com>  Thu, 02 Feb 2012 14:10:24 -0000

cm4all-beng-proxy (2.0.6) unstable; urgency=low

  * merge release 1.4.9

 -- Max Kellermann <mk@cm4all.com>  Tue, 31 Jan 2012 15:10:18 -0000

cm4all-beng-proxy (2.0.5) unstable; urgency=low

  * merge release 1.4.8
  * translate-client: verify the PROXY and AJP payloads
  * translation: support inserting regex matches into CGI/file path
  * translation: support customizing the cookie's "Domain" attribute
  * request: new option "dynamic_session_cookie" adds suffix to cookie
    name
  * uri-address: verify the path component

 -- Max Kellermann <mk@cm4all.com>  Wed, 25 Jan 2012 17:05:09 -0000

cm4all-beng-proxy (2.0.4) unstable; urgency=low

  * merge release 1.4.6
  * access-log: don't log the remote port
  * translation: support inserting regex matches into CGI's PATH_INFO
  * tcache: generate BASE automatically for CGI

 -- Max Kellermann <mk@cm4all.com>  Tue, 10 Jan 2012 15:18:37 -0000

cm4all-beng-proxy (2.0.3) unstable; urgency=low

  * merge release 1.4.4
  * http-server: log remote host address

 -- Max Kellermann <mk@cm4all.com>  Tue, 27 Dec 2011 07:41:15 -0000

cm4all-beng-proxy (2.0.2) unstable; urgency=low

  * merge release 1.4.2
  * widget-http: improved HTTP error messages
  * processor: forbid widget request after URI compress failure

 -- Max Kellermann <mk@cm4all.com>  Wed, 07 Dec 2011 16:51:58 -0000

cm4all-beng-proxy (2.0.1) unstable; urgency=low

  * merge release 1.4.1

 -- Max Kellermann <mk@cm4all.com>  Fri, 18 Nov 2011 13:57:27 -0000

cm4all-beng-proxy (2.0) unstable; urgency=low

  * rewrite-uri: reapply 'drop the deprecated mode "proxy"'
  * proxy-widget: reapply 'client can choose only views that have an address'

 -- Max Kellermann <mk@cm4all.com>  Thu, 17 Nov 2011 08:22:39 +0100

cm4all-beng-proxy (1.4.33) unstable; urgency=low

  * istream-file: reduce memory usage for small files
  * file-handler: fix xattr usage on ranged file request (possible
    assertion failure)

 -- Max Kellermann <mk@cm4all.com>  Tue, 16 Oct 2012 15:28:57 -0000

cm4all-beng-proxy (1.4.32) unstable; urgency=low

  * cgi: fix spontaneous shutdown due to misrouted SIGTERM signal

 -- Max Kellermann <mk@cm4all.com>  Fri, 28 Sep 2012 14:39:13 -0000

cm4all-beng-proxy (1.4.31) unstable; urgency=low

  * shm: fix check for shared memory allocation failure
  * child: handle lost SIGCHLD events
  * child: ignore stale child processes

 -- Max Kellermann <mk@cm4all.com>  Fri, 21 Sep 2012 15:21:20 -0000

cm4all-beng-proxy (1.4.30) unstable; urgency=low

  * http-server: parse all tokens in the "Connection" request header

 -- Max Kellermann <mk@cm4all.com>  Fri, 24 Aug 2012 10:50:28 -0000

cm4all-beng-proxy (1.4.29) unstable; urgency=low

  * proxy-widget: fix memory leak on aborted POST request

 -- Max Kellermann <mk@cm4all.com>  Tue, 21 Aug 2012 15:05:12 -0000

cm4all-beng-proxy (1.4.28) unstable; urgency=low

  * worker: reinitialize signal handlers after fork failure
  * lb: work around libevent bug that freezes during shutdown

 -- Max Kellermann <mk@cm4all.com>  Thu, 02 Aug 2012 13:53:18 -0000

cm4all-beng-proxy (1.4.27) unstable; urgency=low

  * lb: fix hanging SSL connection on bulk transfer

 -- Max Kellermann <mk@cm4all.com>  Tue, 24 Jul 2012 14:58:17 -0000

cm4all-beng-proxy (1.4.26) unstable; urgency=low

  * processor: fix regression, missing NULL check

 -- Max Kellermann <mk@cm4all.com>  Tue, 17 Jul 2012 16:55:24 -0000

cm4all-beng-proxy (1.4.25) unstable; urgency=low

  * processor: don't rewrite the fragment part of the URI

 -- Max Kellermann <mk@cm4all.com>  Tue, 17 Jul 2012 15:50:06 -0000

cm4all-beng-proxy (1.4.24) unstable; urgency=low

  * lb: fix splicing with SSL

 -- Max Kellermann <mk@cm4all.com>  Mon, 16 Jul 2012 10:32:17 -0000

cm4all-beng-proxy (1.4.23) unstable; urgency=low

  * widget-http: fix double free bug when POST is aborted

 -- Max Kellermann <mk@cm4all.com>  Tue, 03 Jul 2012 16:42:28 -0000

cm4all-beng-proxy (1.4.22) unstable; urgency=low

  * merge release 1.2.27
  * widget: backport memory leak fix from 2.0
  * widget-http: fix memory leak on abort

 -- Max Kellermann <mk@cm4all.com>  Wed, 16 May 2012 10:00:23 -0000

cm4all-beng-proxy (1.4.21) unstable; urgency=low

  * merge release 1.2.26

 -- Max Kellermann <mk@cm4all.com>  Thu, 26 Apr 2012 14:17:56 -0000

cm4all-beng-proxy (1.4.20) unstable; urgency=low

  * merge release 1.2.25

 -- Max Kellermann <mk@cm4all.com>  Mon, 26 Mar 2012 14:03:14 -0000

cm4all-beng-proxy (1.4.19) unstable; urgency=low

  * merge release 1.2.24

 -- Max Kellermann <mk@cm4all.com>  Tue, 20 Mar 2012 08:36:19 -0000

cm4all-beng-proxy (1.4.18) unstable; urgency=low

  * merge release 1.2.23

 -- Max Kellermann <mk@cm4all.com>  Thu, 15 Mar 2012 15:50:20 -0000

cm4all-beng-proxy (1.4.17) unstable; urgency=low

  * merge release 1.2.22

 -- Max Kellermann <mk@cm4all.com>  Thu, 08 Mar 2012 18:36:00 -0000

cm4all-beng-proxy (1.4.16) unstable; urgency=low

  * merge release 1.2.21

 -- Max Kellermann <mk@cm4all.com>  Fri, 02 Mar 2012 16:03:51 -0000

cm4all-beng-proxy (1.4.15) unstable; urgency=low

  * merge release 1.2.20

 -- Max Kellermann <mk@cm4all.com>  Thu, 23 Feb 2012 17:12:30 -0000

cm4all-beng-proxy (1.4.14) unstable; urgency=low

  * merge release 1.2.19

 -- Max Kellermann <mk@cm4all.com>  Thu, 23 Feb 2012 15:35:04 -0000

cm4all-beng-proxy (1.4.13) unstable; urgency=low

  * merge release 1.2.18

 -- Max Kellermann <mk@cm4all.com>  Thu, 16 Feb 2012 13:53:49 -0000

cm4all-beng-proxy (1.4.12) unstable; urgency=low

  * merge release 1.2.17

 -- Max Kellermann <mk@cm4all.com>  Wed, 15 Feb 2012 09:27:50 -0000

cm4all-beng-proxy (1.4.11) unstable; urgency=low

  * merge release 1.2.16

 -- Max Kellermann <mk@cm4all.com>  Thu, 09 Feb 2012 09:33:30 -0000

cm4all-beng-proxy (1.4.10) unstable; urgency=low

  * merge release 1.2.15

 -- Max Kellermann <mk@cm4all.com>  Thu, 02 Feb 2012 13:43:11 -0000

cm4all-beng-proxy (1.4.9) unstable; urgency=low

  * merge release 1.2.14

 -- Max Kellermann <mk@cm4all.com>  Tue, 31 Jan 2012 15:06:57 -0000

cm4all-beng-proxy (1.4.8) unstable; urgency=low

  * merge release 1.2.13

 -- Max Kellermann <mk@cm4all.com>  Wed, 25 Jan 2012 12:16:53 -0000

cm4all-beng-proxy (1.4.7) unstable; urgency=low

  * merge release 1.2.12

 -- Max Kellermann <mk@cm4all.com>  Tue, 17 Jan 2012 08:37:01 -0000

cm4all-beng-proxy (1.4.6) unstable; urgency=low

  * merge release 1.2.11

 -- Max Kellermann <mk@cm4all.com>  Wed, 04 Jan 2012 15:41:43 -0000

cm4all-beng-proxy (1.4.5) unstable; urgency=low

  * merge release 1.2.10

 -- Max Kellermann <mk@cm4all.com>  Wed, 28 Dec 2011 17:07:13 -0000

cm4all-beng-proxy (1.4.4) unstable; urgency=low

  * merge release 1.2.9

 -- Max Kellermann <mk@cm4all.com>  Thu, 22 Dec 2011 11:28:39 -0000

cm4all-beng-proxy (1.4.3) unstable; urgency=low

  * merge release 1.2.8

 -- Max Kellermann <mk@cm4all.com>  Wed, 14 Dec 2011 11:20:04 -0000

cm4all-beng-proxy (1.4.2) unstable; urgency=low

  * text-processor: allow processing "application/javascript",
    "application/json"
  * uri-relative: allow backtracking to the widget base with "../"
  * merge release 1.2.7

 -- Max Kellermann <mk@cm4all.com>  Tue, 06 Dec 2011 12:39:24 -0000

cm4all-beng-proxy (1.4.1) unstable; urgency=low

  * merge release 1.2.6

 -- Max Kellermann <mk@cm4all.com>  Fri, 18 Nov 2011 13:53:56 -0000

cm4all-beng-proxy (1.4) unstable; urgency=low

  * proxy-widget: revert 'client can choose only views that have an address'
  * rewrite-uri: revert 'drop the deprecated mode "proxy"'

 -- Max Kellermann <mk@cm4all.com>  Thu, 17 Nov 2011 08:10:42 +0100

cm4all-beng-proxy (1.3.2) unstable; urgency=low

  * tcache: add regex matching, translation packets REGEX, INVERSE_REGEX
  * widget: don't start the prefix with an underscore
  * translation: add new packet PROCESS_TEXT, to expand entity references
  * translation: add new packet WIDGET_INFO, enables additional request headers
  * doc: document the algorithm for replacing three leading underscores

 -- Max Kellermann <mk@cm4all.com>  Wed, 16 Nov 2011 17:00:16 +0100

cm4all-beng-proxy (1.3.1) unstable; urgency=low

  * merge release 1.2.5

 -- Max Kellermann <mk@cm4all.com>  Tue, 08 Nov 2011 19:51:18 +0100

cm4all-beng-proxy (1.3) unstable; urgency=low

  * rewrite-uri: drop the deprecated mode "proxy"
  * proxy-widget: client can choose only views that have an address

 -- Max Kellermann <mk@cm4all.com>  Mon, 31 Oct 2011 17:41:14 +0100

cm4all-beng-proxy (1.2.27) unstable; urgency=low

  * merge release 1.1.40

 -- Max Kellermann <mk@cm4all.com>  Wed, 16 May 2012 09:51:50 -0000

cm4all-beng-proxy (1.2.26) unstable; urgency=low

  * merge release 1.1.39

 -- Max Kellermann <mk@cm4all.com>  Thu, 26 Apr 2012 14:16:40 -0000

cm4all-beng-proxy (1.2.25) unstable; urgency=low

  * merge release 1.1.38

 -- Max Kellermann <mk@cm4all.com>  Mon, 26 Mar 2012 14:01:44 -0000

cm4all-beng-proxy (1.2.24) unstable; urgency=low

  * merge release 1.1.37

 -- Max Kellermann <mk@cm4all.com>  Tue, 20 Mar 2012 08:33:31 -0000

cm4all-beng-proxy (1.2.23) unstable; urgency=low

  * merge release 1.1.36

 -- Max Kellermann <mk@cm4all.com>  Thu, 15 Mar 2012 15:37:10 -0000

cm4all-beng-proxy (1.2.22) unstable; urgency=low

  * merge release 1.1.35

 -- Max Kellermann <mk@cm4all.com>  Thu, 08 Mar 2012 18:29:39 -0000

cm4all-beng-proxy (1.2.21) unstable; urgency=low

  * merge release 1.1.34

 -- Max Kellermann <mk@cm4all.com>  Fri, 02 Mar 2012 16:02:00 -0000

cm4all-beng-proxy (1.2.20) unstable; urgency=low

  * merge release 1.1.33

 -- Max Kellermann <mk@cm4all.com>  Thu, 23 Feb 2012 17:11:15 -0000

cm4all-beng-proxy (1.2.19) unstable; urgency=low

  * merge release 1.1.32

 -- Max Kellermann <mk@cm4all.com>  Thu, 23 Feb 2012 15:18:36 -0000

cm4all-beng-proxy (1.2.18) unstable; urgency=low

  * merge release 1.1.31

 -- Max Kellermann <mk@cm4all.com>  Thu, 16 Feb 2012 13:52:42 -0000

cm4all-beng-proxy (1.2.17) unstable; urgency=low

  * merge release 1.1.30

 -- Max Kellermann <mk@cm4all.com>  Wed, 15 Feb 2012 09:26:45 -0000

cm4all-beng-proxy (1.2.16) unstable; urgency=low

  * merge release 1.1.29

 -- Max Kellermann <mk@cm4all.com>  Thu, 09 Feb 2012 09:31:50 -0000

cm4all-beng-proxy (1.2.15) unstable; urgency=low

  * merge release 1.1.28

 -- Max Kellermann <mk@cm4all.com>  Thu, 02 Feb 2012 13:41:45 -0000

cm4all-beng-proxy (1.2.14) unstable; urgency=low

  * merge release 1.1.27

 -- Max Kellermann <mk@cm4all.com>  Tue, 31 Jan 2012 15:04:32 -0000

cm4all-beng-proxy (1.2.13) unstable; urgency=low

  * merge release 1.1.26

 -- Max Kellermann <mk@cm4all.com>  Wed, 25 Jan 2012 12:15:19 -0000

cm4all-beng-proxy (1.2.12) unstable; urgency=low

  * merge release 1.1.25

 -- Max Kellermann <mk@cm4all.com>  Tue, 17 Jan 2012 08:31:44 -0000

cm4all-beng-proxy (1.2.11) unstable; urgency=low

  * merge release 1.1.24

 -- Max Kellermann <mk@cm4all.com>  Wed, 04 Jan 2012 15:38:27 -0000

cm4all-beng-proxy (1.2.10) unstable; urgency=low

  * merge release 1.1.23

 -- Max Kellermann <mk@cm4all.com>  Wed, 28 Dec 2011 17:01:43 -0000

cm4all-beng-proxy (1.2.9) unstable; urgency=low

  * merge release 1.1.22

 -- Max Kellermann <mk@cm4all.com>  Thu, 22 Dec 2011 10:28:29 -0000

cm4all-beng-proxy (1.2.8) unstable; urgency=low

  * merge release 1.1.21

 -- Max Kellermann <mk@cm4all.com>  Wed, 14 Dec 2011 11:12:32 -0000

cm4all-beng-proxy (1.2.7) unstable; urgency=low

  * merge release 1.1.20

 -- Max Kellermann <mk@cm4all.com>  Tue, 06 Dec 2011 11:43:10 -0000

cm4all-beng-proxy (1.2.6) unstable; urgency=low

  * merge release 1.1.19

 -- Max Kellermann <mk@cm4all.com>  Fri, 18 Nov 2011 13:47:43 -0000

cm4all-beng-proxy (1.2.5) unstable; urgency=low

  * merge release 1.1.18
  * file-handler: handle If-Modified-Since followed by filter

 -- Max Kellermann <mk@cm4all.com>  Tue, 08 Nov 2011 19:43:58 +0100

cm4all-beng-proxy (1.2.4) unstable; urgency=low

  * merge release 1.1.17

 -- Max Kellermann <mk@cm4all.com>  Wed, 02 Nov 2011 16:58:28 +0100

cm4all-beng-proxy (1.2.3) unstable; urgency=low

  * merge release 1.1.16

 -- Max Kellermann <mk@cm4all.com>  Fri, 21 Oct 2011 15:16:13 +0200

cm4all-beng-proxy (1.2.2) unstable; urgency=low

  * merge release 1.1.15
  * widget-view: an empty name refers to the default view
  * processor: new entity &c:view;

 -- Max Kellermann <mk@cm4all.com>  Wed, 19 Oct 2011 11:43:20 +0200

cm4all-beng-proxy (1.2.1) unstable; urgency=low

  * merge release 1.1.13

 -- Max Kellermann <mk@cm4all.com>  Wed, 05 Oct 2011 17:16:04 +0200

cm4all-beng-proxy (1.2) unstable; urgency=low

  * delegate-client: improved error reporting
  * response-error: resolve errno codes
  * python/control/client: bind the unix domain socket
  * python/control/client: implement timeout
  * lb_control: allow querying node status over control socket

 -- Max Kellermann <mk@cm4all.com>  Tue, 27 Sep 2011 12:00:44 +0200

cm4all-beng-proxy (1.1.40) unstable; urgency=low

  * merge release 1.0.34

 -- Max Kellermann <mk@cm4all.com>  Wed, 16 May 2012 09:50:37 -0000

cm4all-beng-proxy (1.1.39) unstable; urgency=low

  * merge release 1.0.33

 -- Max Kellermann <mk@cm4all.com>  Thu, 26 Apr 2012 14:12:30 -0000

cm4all-beng-proxy (1.1.38) unstable; urgency=low

  * merge release 1.0.32

 -- Max Kellermann <mk@cm4all.com>  Mon, 26 Mar 2012 14:00:38 -0000

cm4all-beng-proxy (1.1.37) unstable; urgency=low

  * merge release 1.0.31

 -- Max Kellermann <mk@cm4all.com>  Tue, 20 Mar 2012 08:31:08 -0000

cm4all-beng-proxy (1.1.36) unstable; urgency=low

  * merge release 1.0.30

 -- Max Kellermann <mk@cm4all.com>  Thu, 15 Mar 2012 15:36:15 -0000

cm4all-beng-proxy (1.1.35) unstable; urgency=low

  * merge release 1.0.29
  * css_processor: delete "-c-mode" and "-c-view" from output

 -- Max Kellermann <mk@cm4all.com>  Thu, 08 Mar 2012 18:16:03 -0000

cm4all-beng-proxy (1.1.34) unstable; urgency=low

  * merge release 1.0.28

 -- Max Kellermann <mk@cm4all.com>  Fri, 02 Mar 2012 15:26:44 -0000

cm4all-beng-proxy (1.1.33) unstable; urgency=low

  * merge release 1.0.27

 -- Max Kellermann <mk@cm4all.com>  Thu, 23 Feb 2012 17:09:57 -0000

cm4all-beng-proxy (1.1.32) unstable; urgency=low

  * merge release 1.0.26

 -- Max Kellermann <mk@cm4all.com>  Thu, 23 Feb 2012 15:14:56 -0000

cm4all-beng-proxy (1.1.31) unstable; urgency=low

  * merge release 1.0.25

 -- Max Kellermann <mk@cm4all.com>  Thu, 16 Feb 2012 13:49:26 -0000

cm4all-beng-proxy (1.1.30) unstable; urgency=low

  * merge release 1.0.24

 -- Max Kellermann <mk@cm4all.com>  Wed, 15 Feb 2012 09:25:38 -0000

cm4all-beng-proxy (1.1.29) unstable; urgency=low

  * merge release 1.0.23

 -- Max Kellermann <mk@cm4all.com>  Thu, 09 Feb 2012 09:30:18 -0000

cm4all-beng-proxy (1.1.28) unstable; urgency=low

  * merge release 1.0.22

 -- Max Kellermann <mk@cm4all.com>  Thu, 02 Feb 2012 13:39:21 -0000

cm4all-beng-proxy (1.1.27) unstable; urgency=low

  * merge release 1.0.21

 -- Max Kellermann <mk@cm4all.com>  Tue, 31 Jan 2012 14:59:06 -0000

cm4all-beng-proxy (1.1.26) unstable; urgency=low

  * merge release 1.0.20

 -- Max Kellermann <mk@cm4all.com>  Wed, 25 Jan 2012 12:13:43 -0000

cm4all-beng-proxy (1.1.25) unstable; urgency=low

  * merge release 1.0.19

 -- Max Kellermann <mk@cm4all.com>  Tue, 17 Jan 2012 08:29:34 -0000

cm4all-beng-proxy (1.1.24) unstable; urgency=low

  * merge release 1.0.18

 -- Max Kellermann <mk@cm4all.com>  Wed, 04 Jan 2012 15:27:35 -0000

cm4all-beng-proxy (1.1.23) unstable; urgency=low

  * header-forward: remove port number from X-Forwarded-For

 -- Max Kellermann <mk@cm4all.com>  Wed, 28 Dec 2011 16:51:41 -0000

cm4all-beng-proxy (1.1.22) unstable; urgency=low

  * merge release 1.0.17
  * istream-socket: fix potential assertion failure

 -- Max Kellermann <mk@cm4all.com>  Wed, 21 Dec 2011 16:44:46 -0000

cm4all-beng-proxy (1.1.21) unstable; urgency=low

  * merge release 1.0.16

 -- Max Kellermann <mk@cm4all.com>  Wed, 14 Dec 2011 11:07:58 -0000

cm4all-beng-proxy (1.1.20) unstable; urgency=low

  * merge release 1.0.15
  * processor: don't rewrite "mailto:" hyperlinks

 -- Max Kellermann <mk@cm4all.com>  Mon, 05 Dec 2011 18:37:10 -0000

cm4all-beng-proxy (1.1.19) unstable; urgency=low

  * {css_,}processor: quote widget classes for prefixing XML IDs, CSS classes

 -- Max Kellermann <mk@cm4all.com>  Fri, 18 Nov 2011 13:17:02 -0000

cm4all-beng-proxy (1.1.18) unstable; urgency=low

  * merge release 1.0.13
  * lb_http: eliminate the duplicate "Date" response header

 -- Max Kellermann <mk@cm4all.com>  Tue, 08 Nov 2011 19:33:07 +0100

cm4all-beng-proxy (1.1.17) unstable; urgency=low

  * merge release 1.0.13

 -- Max Kellermann <mk@cm4all.com>  Wed, 02 Nov 2011 16:52:21 +0100

cm4all-beng-proxy (1.1.16) unstable; urgency=low

  * merge release 1.0.12

 -- Max Kellermann <mk@cm4all.com>  Fri, 21 Oct 2011 15:09:55 +0200

cm4all-beng-proxy (1.1.15) unstable; urgency=low

  * merge release 1.0.11

 -- Max Kellermann <mk@cm4all.com>  Wed, 19 Oct 2011 09:36:38 +0200

cm4all-beng-proxy (1.1.14) unstable; urgency=low

  * merge release 1.0.10

 -- Max Kellermann <mk@cm4all.com>  Fri, 07 Oct 2011 15:15:00 +0200

cm4all-beng-proxy (1.1.13) unstable; urgency=low

  * merge release 1.0.9

 -- Max Kellermann <mk@cm4all.com>  Thu, 29 Sep 2011 16:47:56 +0200

cm4all-beng-proxy (1.1.12) unstable; urgency=low

  * merge release 1.0.8

 -- Max Kellermann <mk@cm4all.com>  Thu, 22 Sep 2011 17:13:41 +0200

cm4all-beng-proxy (1.1.11) unstable; urgency=low

  * merge release 1.0.7
  * widget-http: response header X-CM4all-View selects a view
  * processor, css_processor: support prefixing XML ids
  * processor: property "c:view" selects a view

 -- Max Kellermann <mk@cm4all.com>  Fri, 16 Sep 2011 12:25:24 +0200

cm4all-beng-proxy (1.1.10) unstable; urgency=low

  * merge release 1.0.6
  * http-request: don't clear failure state on successful TCP connection
  * istream-socket: fix assertion failure after receive error
  * ssl_filter: check for end-of-file on plain socket
  * ssl_filter: fix buffer assertion failures

 -- Max Kellermann <mk@cm4all.com>  Tue, 13 Sep 2011 18:50:18 +0200

cm4all-beng-proxy (1.1.9) unstable; urgency=low

  * http-request: improve keep-alive cancellation detection
  * http-request: mark server "failed" after HTTP client error
  * lb: implement the control protocol
    - can disable and re-enable workers
  * lb: don't allow sticky pool with only one member
  * lb: verify that a new sticky host is alive
  * lb: mark server "failed" after HTTP client error

 -- Max Kellermann <mk@cm4all.com>  Fri, 09 Sep 2011 13:03:55 +0200

cm4all-beng-proxy (1.1.8) unstable; urgency=low

  * merge release 1.0.5
  * {css_,}processor: one more underscore for the prefix
  * processor: remove rewrite-uri processing instructions from output
  * translate: unknown packet is a fatal error
  * processor: add option to set widget/focus by default
  * rewrite-uri: a leading tilde refers to the widget base; translation
    packet ANCHOR_ABSOLUTE enables it by default

 -- Max Kellermann <mk@cm4all.com>  Mon, 05 Sep 2011 17:56:31 +0200

cm4all-beng-proxy (1.1.7) unstable; urgency=low

  * css_processor: implement property "-c-mode"
  * css_processor: translate underscore prefix in class names
  * processor: translate underscore prefix in CSS class names

 -- Max Kellermann <mk@cm4all.com>  Mon, 29 Aug 2011 17:47:48 +0200

cm4all-beng-proxy (1.1.6) unstable; urgency=low

  * merge release 1.0.3
  * implement CSS processor

 -- Max Kellermann <mk@cm4all.com>  Mon, 22 Aug 2011 17:13:56 +0200

cm4all-beng-proxy (1.1.5) unstable; urgency=low

  * lb: optionally generate Via and X-Forwarded-For

 -- Max Kellermann <mk@cm4all.com>  Wed, 17 Aug 2011 12:45:14 +0200

cm4all-beng-proxy (1.1.4) unstable; urgency=low

  * pipe-stock: fix assertion failure after optimization bug
  * istream-pipe: reuse drained pipes immediately
  * sink-socket: reinstate write event during bulk transfers

 -- Max Kellermann <mk@cm4all.com>  Thu, 11 Aug 2011 14:41:37 +0200

cm4all-beng-proxy (1.1.3) unstable; urgency=low

  * widget: quote invalid XMLID/JS characters for &c:prefix;
  * lb: add protocol "tcp"

 -- Max Kellermann <mk@cm4all.com>  Wed, 10 Aug 2011 18:53:12 +0200

cm4all-beng-proxy (1.1.2) unstable; urgency=low

  * merge release 1.0.2
  * http-server: report detailed errors
  * widget-http: implement header dumps
  * cgi, fastcgi: enable cookie jar with custom cookie "host"

 -- Max Kellermann <mk@cm4all.com>  Thu, 04 Aug 2011 17:27:51 +0200

cm4all-beng-proxy (1.1.1) unstable; urgency=low

  * merge release 1.0.1
  * lb: don't ignore unimplemented configuration keywords
  * lb: configurable monitor check interval
  * session: configurable idle timeout

 -- Max Kellermann <mk@cm4all.com>  Tue, 26 Jul 2011 11:27:20 +0200

cm4all-beng-proxy (1.1) unstable; urgency=low

  * http-client: send "Expect: 100-continue" only for big request body
  * lb: implement monitors (ping, connect, tcp_expect)

 -- Max Kellermann <mk@cm4all.com>  Wed, 20 Jul 2011 15:04:22 +0200
  
cm4all-beng-proxy (1.0.34) unstable; urgency=low

  * resource-loader: don't strip last segment from IPv6 address

 -- Max Kellermann <mk@cm4all.com>  Wed, 16 May 2012 09:47:43 -0000

cm4all-beng-proxy (1.0.33) unstable; urgency=low

  * widget-resolver: fix assertion failure on recursive abort

 -- Max Kellermann <mk@cm4all.com>  Thu, 26 Apr 2012 14:04:01 -0000

cm4all-beng-proxy (1.0.32) unstable; urgency=low

  * http-cache: add missing initialization on memcached miss

 -- Max Kellermann <mk@cm4all.com>  Mon, 26 Mar 2012 13:35:01 -0000

cm4all-beng-proxy (1.0.31) unstable; urgency=low

  * proxy-widget: close the request body when the view doesn't exist

 -- Max Kellermann <mk@cm4all.com>  Tue, 20 Mar 2012 08:28:00 -0000

cm4all-beng-proxy (1.0.30) unstable; urgency=low

  * widget-view: initialize the header forward settings
  * translate-client: new view inherits header forward settings from
    default view
  * handler: clear transformation after translation error
  * http-cache: release the memcached response on abort
  * fcgi-request: close the request body on stock failure

 -- Max Kellermann <mk@cm4all.com>  Thu, 15 Mar 2012 15:34:18 -0000

cm4all-beng-proxy (1.0.29) unstable; urgency=low

  * processor: unescape custom header values
  * widget-resolver: fix NULL dereference after failure

 -- Max Kellermann <mk@cm4all.com>  Thu, 08 Mar 2012 18:10:14 -0000

cm4all-beng-proxy (1.0.28) unstable; urgency=low

  * widget-resolver: serve responses in the right order
  * widget-request: fix session related assertion failure
  * translate: initialize all GError variables

 -- Max Kellermann <mk@cm4all.com>  Fri, 02 Mar 2012 15:20:54 -0000

cm4all-beng-proxy (1.0.27) unstable; urgency=low

  * resource-address: fix regression when CGI URI is not set

 -- Max Kellermann <mk@cm4all.com>  Thu, 23 Feb 2012 17:08:16 -0000

cm4all-beng-proxy (1.0.26) unstable; urgency=low

  * resource-address: apply BASE to the CGI request URI

 -- Max Kellermann <mk@cm4all.com>  Thu, 23 Feb 2012 15:11:42 -0000

cm4all-beng-proxy (1.0.25) unstable; urgency=low

  * cgi-client: clear the input pointer on close

 -- Max Kellermann <mk@cm4all.com>  Thu, 16 Feb 2012 13:46:13 -0000

cm4all-beng-proxy (1.0.24) unstable; urgency=low

  * debian/rules: optimize parallel build
  * cgi: break loop when headers are finished

 -- Max Kellermann <mk@cm4all.com>  Wed, 15 Feb 2012 09:23:22 -0000

cm4all-beng-proxy (1.0.23) unstable; urgency=low

  * cgi: detect large response headers
  * cgi: continue parsing response headers after buffer boundary
  * cgi: bigger response header buffer
  * fcgi-client: detect large response headers

 -- Max Kellermann <mk@cm4all.com>  Thu, 09 Feb 2012 09:27:50 -0000

cm4all-beng-proxy (1.0.22) unstable; urgency=low

  * debian/rules: don't run libtool
  * lb: thread safety for the SSL filter
  * lb: fix crash during shutdown
  * http-server: fix uninitialised variable

 -- Max Kellermann <mk@cm4all.com>  Thu, 02 Feb 2012 13:03:08 -0000

cm4all-beng-proxy (1.0.21) unstable; urgency=low

  * hstock: fix memory leak
  * notify: fix endless busy loop
  * ssl_filter: fix hang while tearing down connection

 -- Max Kellermann <mk@cm4all.com>  Tue, 31 Jan 2012 15:24:50 -0000

cm4all-beng-proxy (1.0.20) unstable; urgency=low

  * ssl: load the whole certificate chain
  * translate: fix PATH+JAILCGI+SITE check
  * translate: fix HOME check
  * resource-address: include all CGI attributes in cache key

 -- Max Kellermann <mk@cm4all.com>  Wed, 25 Jan 2012 12:10:43 -0000

cm4all-beng-proxy (1.0.19) unstable; urgency=low

  * cookie-client: add a missing out-of-memory check

 -- Max Kellermann <mk@cm4all.com>  Tue, 17 Jan 2012 08:27:38 -0000

cm4all-beng-proxy (1.0.18) unstable; urgency=low

  * resource-address: support zero-length path_info prefix (for BASE)
  * hashmap: optimize insertions
  * http-server: limit the number of request headers
  * proxy-widget: discard the unused request body on error

 -- Max Kellermann <mk@cm4all.com>  Wed, 04 Jan 2012 14:55:59 -0000

cm4all-beng-proxy (1.0.17) unstable; urgency=low

  * istream-chunked: avoid recursive buffer write, fixes crash

 -- Max Kellermann <mk@cm4all.com>  Wed, 21 Dec 2011 16:37:44 -0000

cm4all-beng-proxy (1.0.16) unstable; urgency=low

  * http-server: disable timeout while waiting for CGI
  * cgi: fix segmentation fault
  * processor: discard child's request body on abort
  * proxy-widget: discard the unused request body on error

 -- Max Kellermann <mk@cm4all.com>  Wed, 14 Dec 2011 11:53:31 +0100

cm4all-beng-proxy (1.0.15) unstable; urgency=low

  * http-client: fix assertion failure on bogus "100 Continue"
  * handler: don't close the request body twice
  * session: add a missing out-of-memory check
  * fcgi-client: check for EV_READ event
  * fcgi-serialize: fix serializing parameter without value

 -- Max Kellermann <mk@cm4all.com>  Mon, 05 Dec 2011 17:47:20 -0000

cm4all-beng-proxy (1.0.14) unstable; urgency=low

  * http-server: don't generate chunked HEAD response
  * http-server: don't override Content-Length for HEAD response
  * lb_http, proxy-widget, response: forward Content-Length after HEAD

 -- Max Kellermann <mk@cm4all.com>  Tue, 08 Nov 2011 18:19:42 +0100

cm4all-beng-proxy (1.0.13) unstable; urgency=low

  * processor: initialize URI rewrite options for <?cm4all-rewrite-uri?>

 -- Max Kellermann <mk@cm4all.com>  Wed, 02 Nov 2011 16:47:48 +0100

cm4all-beng-proxy (1.0.12) unstable; urgency=low

  * http-server, proxy-widget: add missing newline to log message
  * fcgi_client: fix assertion failure on response body error
  * http-cache-choice: fix crash due to wrong filter callback

 -- Max Kellermann <mk@cm4all.com>  Fri, 21 Oct 2011 15:02:42 +0200

cm4all-beng-proxy (1.0.11) unstable; urgency=low

  * lb_config: fix binding to wildcard address
  * rewrite-uri: clarify warning message when widget has no id

 -- Max Kellermann <mk@cm4all.com>  Wed, 19 Oct 2011 09:26:48 +0200

cm4all-beng-proxy (1.0.10) unstable; urgency=low

  * debian/control: beng-lb doesn't need "daemon" anymore
  * http-string: allow space in unquoted cookie values (RFC ignorant)

 -- Max Kellermann <mk@cm4all.com>  Fri, 07 Oct 2011 15:06:32 +0200

cm4all-beng-proxy (1.0.9) unstable; urgency=low

  * tcp-balancer: store a copy of the socket address
  * lb: default log directory is /var/log/cm4all/beng-lb
  * lb: use new built-in watchdog instead of /usr/bin/daemon

 -- Max Kellermann <mk@cm4all.com>  Thu, 29 Sep 2011 16:19:34 +0200

cm4all-beng-proxy (1.0.8) unstable; urgency=low

  * resource-address: copy the delegate JailCGI parameters (crash bug fix)
  * response: use the same URI for storing and dropping widget sessions

 -- Max Kellermann <mk@cm4all.com>  Thu, 22 Sep 2011 13:39:08 +0200

cm4all-beng-proxy (1.0.7) unstable; urgency=low

  * inline-widget: discard request body when class lookup fails

 -- Max Kellermann <mk@cm4all.com>  Fri, 16 Sep 2011 12:16:04 +0200

cm4all-beng-proxy (1.0.6) unstable; urgency=low

  * processor: support short "SCRIPT" tag
  * widget-uri: use the template's view specification

 -- Max Kellermann <mk@cm4all.com>  Tue, 13 Sep 2011 18:14:24 +0200

cm4all-beng-proxy (1.0.5) unstable; urgency=low

  * resource-loader: delete comma when extracting from X-Forwarded-For

 -- Max Kellermann <mk@cm4all.com>  Mon, 05 Sep 2011 17:43:22 +0200

cm4all-beng-proxy (1.0.4) unstable; urgency=low

  * istream-replace: update the buffer reader after new data was added

 -- Max Kellermann <mk@cm4all.com>  Mon, 05 Sep 2011 15:43:17 +0200

cm4all-beng-proxy (1.0.3) unstable; urgency=low

  * merge release 0.9.35
  * control-handler: fix uninitialized variable

 -- Max Kellermann <mk@cm4all.com>  Thu, 18 Aug 2011 15:15:52 +0200

cm4all-beng-proxy (1.0.2) unstable; urgency=low

  * merge release 0.9.34
  * handler: always log translate client errors
  * tcp-balancer: fix memory leak in error handler
  * http-string: allow more characters in cookie values (RFC ignorant)

 -- Max Kellermann <mk@cm4all.com>  Mon, 01 Aug 2011 16:30:05 +0200

cm4all-beng-proxy (1.0.1) unstable; urgency=low

  * session: increase idle timeout to 20 minutes

 -- Max Kellermann <mk@cm4all.com>  Tue, 26 Jul 2011 11:23:36 +0200

cm4all-beng-proxy (1.0) unstable; urgency=low

  * merge release 0.9.33
  * header-forward: eliminate the duplicate "Date" response header
  * proxy-handler: don't pass internal URI arguments to CGI

 -- Max Kellermann <mk@cm4all.com>  Mon, 18 Jul 2011 17:07:42 +0200

cm4all-beng-proxy (0.10.14) unstable; urgency=low

  * merge release 0.9.32

 -- Max Kellermann <mk@cm4all.com>  Tue, 12 Jul 2011 19:02:23 +0200

cm4all-beng-proxy (0.10.13) unstable; urgency=low

  * growing-buffer: reset the position when skipping buffers

 -- Max Kellermann <mk@cm4all.com>  Wed, 06 Jul 2011 10:07:50 +0200

cm4all-beng-proxy (0.10.12) unstable; urgency=low

  * merge release 0.9.31
  * rewrite-uri: log widget base mismatch
  * istream-replace: fix assertion failure with splitted buffer

 -- Max Kellermann <mk@cm4all.com>  Tue, 05 Jul 2011 22:05:44 +0200

cm4all-beng-proxy (0.10.11) unstable; urgency=low

  * merge release 0.9.30
  * lb: add SSL/TLS support

 -- Max Kellermann <mk@cm4all.com>  Mon, 04 Jul 2011 17:14:21 +0200

cm4all-beng-proxy (0.10.10) unstable; urgency=low

  * merge release 0.9.29

 -- Max Kellermann <mk@cm4all.com>  Tue, 28 Jun 2011 17:56:43 +0200

cm4all-beng-proxy (0.10.9) unstable; urgency=low

  * merge release 0.9.28

 -- Max Kellermann <mk@cm4all.com>  Mon, 27 Jun 2011 13:38:03 +0200

cm4all-beng-proxy (0.10.8) unstable; urgency=low

  * lb_http: don't access the connection object after it was closed
  * restart the load balancer automatically

 -- Max Kellermann <mk@cm4all.com>  Wed, 22 Jun 2011 12:38:39 +0200

cm4all-beng-proxy (0.10.7) unstable; urgency=low

  * config: make the session cookie name configurable
  * uri-relative: allow relative base URIs (for CGI)
  * widget-uri: combine existing CGI PATH_INFO and given widget location
  * python/translation/widget: support "path_info" specification

 -- Max Kellermann <mk@cm4all.com>  Mon, 20 Jun 2011 14:54:38 +0200

cm4all-beng-proxy (0.10.6) unstable; urgency=low

  * merge release 0.9.26

 -- Max Kellermann <mk@cm4all.com>  Wed, 15 Jun 2011 09:19:28 +0200

cm4all-beng-proxy (0.10.5) unstable; urgency=low

  * merge release 0.9.26

 -- Max Kellermann <mk@cm4all.com>  Fri, 10 Jun 2011 10:09:09 +0200

cm4all-beng-proxy (0.10.4) unstable; urgency=low

  * doc: add beng-lb documentation
  * lb: implement "fallback" option
  * merge release 0.9.25

 -- Max Kellermann <mk@cm4all.com>  Wed, 08 Jun 2011 14:13:43 +0200

cm4all-beng-proxy (0.10.3) unstable; urgency=low

  * python/translation.widget: support keyword "sticky"
  * lb: implement sticky modes "failover", "cookie"

 -- Max Kellermann <mk@cm4all.com>  Mon, 06 Jun 2011 15:51:36 +0200

cm4all-beng-proxy (0.10.2) unstable; urgency=low

  * debian: fix beng-lb pid file name
  * lb_http: implement sticky sessions
  * merge release 0.9.24

 -- Max Kellermann <mk@cm4all.com>  Tue, 31 May 2011 14:32:03 +0200

cm4all-beng-proxy (0.10.1) unstable; urgency=low

  * lb_http: close request body on error
  * lb_listener: print error message when binding fails
  * merge release 0.9.23

 -- Max Kellermann <mk@cm4all.com>  Fri, 27 May 2011 13:13:55 +0200

cm4all-beng-proxy (0.10) unstable; urgency=low

  * failure: fix inverted logic bug in expiry check
  * tcp-balancer: implement session stickiness
  * lb: new stand-alone load balancer

 -- Max Kellermann <mk@cm4all.com>  Thu, 26 May 2011 14:32:02 +0200

cm4all-beng-proxy (0.9.35) unstable; urgency=low

  * resource-loader: pass the last X-Forwarded-For element to AJP

 -- Max Kellermann <mk@cm4all.com>  Thu, 18 Aug 2011 15:05:02 +0200

cm4all-beng-proxy (0.9.34) unstable; urgency=low

  * request: fix double request body close in errdoc handler
  * handler: close request body on early abort

 -- Max Kellermann <mk@cm4all.com>  Mon, 01 Aug 2011 16:21:43 +0200

cm4all-beng-proxy (0.9.33) unstable; urgency=low

  * {http,ajp}-request, errdoc: check before closing the request body on
    error

 -- Max Kellermann <mk@cm4all.com>  Mon, 18 Jul 2011 16:30:29 +0200

cm4all-beng-proxy (0.9.32) unstable; urgency=low

  * processor: dispose request body when focused widget was not found
  * http-string: allow the slash in cookie values (RFC ignorant)

 -- Max Kellermann <mk@cm4all.com>  Tue, 12 Jul 2011 18:16:01 +0200

cm4all-beng-proxy (0.9.31) unstable; urgency=low

  * growing-buffer: fix assertion failure with empty first buffer

 -- Max Kellermann <mk@cm4all.com>  Tue, 05 Jul 2011 21:58:24 +0200

cm4all-beng-proxy (0.9.30) unstable; urgency=low

  * growing-buffer: fix assertion failure in reader when buffer is empty

 -- Max Kellermann <mk@cm4all.com>  Mon, 04 Jul 2011 16:59:28 +0200

cm4all-beng-proxy (0.9.29) unstable; urgency=low

  * http-string: allow the equality sign in cookie values (RFC ignorant)

 -- Max Kellermann <mk@cm4all.com>  Tue, 28 Jun 2011 17:50:23 +0200

cm4all-beng-proxy (0.9.28) unstable; urgency=low

  * http-string: allow round brackets in cookie values (RFC ignorant)

 -- Max Kellermann <mk@cm4all.com>  Mon, 27 Jun 2011 13:23:58 +0200

cm4all-beng-proxy (0.9.27) unstable; urgency=low

  * handler: don't delete existing session in TRANSPARENT mode

 -- Max Kellermann <mk@cm4all.com>  Wed, 15 Jun 2011 09:08:48 +0200

cm4all-beng-proxy (0.9.26) unstable; urgency=low

  * worker: read "crash" value before destroying shared memory
  * session: fix crash while discarding session

 -- Max Kellermann <mk@cm4all.com>  Fri, 10 Jun 2011 09:54:56 +0200

cm4all-beng-proxy (0.9.25) unstable; urgency=low

  * response: discard the request body before passing to errdoc
  * worker: don't restart all workers after "safe" worker crash
  * cgi: check for end-of-file after splice

 -- Max Kellermann <mk@cm4all.com>  Wed, 08 Jun 2011 15:02:35 +0200

cm4all-beng-proxy (0.9.24) unstable; urgency=low

  * fcgi-client: really discard packets on request id mismatch
  * memcached-client: don't schedule read event when buffer is full
  * session: support beng-lb sticky sessions

 -- Max Kellermann <mk@cm4all.com>  Tue, 31 May 2011 14:23:41 +0200

cm4all-beng-proxy (0.9.23) unstable; urgency=low

  * tcp-balancer: retry connecting to cluster if a node fails

 -- Max Kellermann <mk@cm4all.com>  Fri, 27 May 2011 13:01:31 +0200

cm4all-beng-proxy (0.9.22) unstable; urgency=low

  * failure: fix inverted logic bug in expiry check
  * uri-extract: support AJP URLs, fixes AJP cookies
  * ajp-client: don't schedule read event when buffer is full

 -- Max Kellermann <mk@cm4all.com>  Thu, 26 May 2011 08:32:32 +0200

cm4all-beng-proxy (0.9.21) unstable; urgency=low

  * balancer: re-enable load balancing (regression fix)
  * merge release 0.8.38

 -- Max Kellermann <mk@cm4all.com>  Fri, 20 May 2011 11:03:31 +0200

cm4all-beng-proxy (0.9.20) unstable; urgency=low

  * http-cache: fix assertion failure caused by wrong destructor
  * merge release 0.8.37

 -- Max Kellermann <mk@cm4all.com>  Mon, 16 May 2011 14:03:09 +0200

cm4all-beng-proxy (0.9.19) unstable; urgency=low

  * http-request: don't retry requests with a request body

 -- Max Kellermann <mk@cm4all.com>  Thu, 12 May 2011 11:35:55 +0200

cm4all-beng-proxy (0.9.18) unstable; urgency=low

  * http-body: fix assertion failure on EOF chunk after socket was closed
  * widget-http: fix crash in widget lookup error handler
  * merge release 0.8.36

 -- Max Kellermann <mk@cm4all.com>  Tue, 10 May 2011 18:56:33 +0200

cm4all-beng-proxy (0.9.17) unstable; urgency=low

  * growing-buffer: fix assertion failure after large initial write
  * http-request: retry after connection failure
  * test/t-cgi: fix bashisms in test scripts

 -- Max Kellermann <mk@cm4all.com>  Wed, 04 May 2011 18:54:57 +0200

cm4all-beng-proxy (0.9.16) unstable; urgency=low

  * resource-address: append "transparent" args to CGI path_info
  * tcache: fix crash on FastCGI with BASE

 -- Max Kellermann <mk@cm4all.com>  Mon, 02 May 2011 16:07:21 +0200

cm4all-beng-proxy (0.9.15) unstable; urgency=low

  * configure.ac: check if valgrind/memcheck.h is installed
  * configure.ac: check if libattr is available
  * access-log: log Referer and User-Agent
  * access-log: log the request duration
  * proxy-handler: allow forwarding URI arguments
  * merge release 0.8.35

 -- Max Kellermann <mk@cm4all.com>  Wed, 27 Apr 2011 18:54:17 +0200

cm4all-beng-proxy (0.9.14) unstable; urgency=low

  * processor: don't clear widget pointer at opening tag
  * debian: move ulimit call from init script to *.default
  * merge release 0.8.33

 -- Max Kellermann <mk@cm4all.com>  Wed, 13 Apr 2011 17:03:29 +0200

cm4all-beng-proxy (0.9.13) unstable; urgency=low

  * proxy-widget: apply the widget's response header forward settings
  * response: add option to dump the widget tree
  * widget-class: move header forward settings to view
  * merge release 0.8.30

 -- Max Kellermann <mk@cm4all.com>  Mon, 04 Apr 2011 16:31:26 +0200

cm4all-beng-proxy (0.9.12) unstable; urgency=low

  * widget: internal API refactorization
  * was-control: fix argument order in "abort" call
  * was-client: duplicate the GError object when it is used twice
  * {file,delegate}-handler: add Expires/ETag headers to 304 response
  * cgi: allow setting environment variables

 -- Max Kellermann <mk@cm4all.com>  Thu, 24 Mar 2011 15:12:54 +0100

cm4all-beng-proxy (0.9.11) unstable; urgency=low

  * processor: major API refactorization
  * merge release 0.8.29

 -- Max Kellermann <mk@cm4all.com>  Mon, 21 Mar 2011 19:43:28 +0100

cm4all-beng-proxy (0.9.10) unstable; urgency=low

  * merge release 0.8.27

 -- Max Kellermann <mk@cm4all.com>  Fri, 18 Mar 2011 14:11:16 +0100

cm4all-beng-proxy (0.9.9) unstable; urgency=low

  * merge release 0.8.25

 -- Max Kellermann <mk@cm4all.com>  Mon, 14 Mar 2011 16:05:51 +0100

cm4all-beng-proxy (0.9.8) unstable; urgency=low

  * translate: support UNIX domain sockets in ADDRESS_STRING
  * resource-address: support connections to existing FastCGI servers

 -- Max Kellermann <mk@cm4all.com>  Fri, 11 Mar 2011 19:24:33 +0100

cm4all-beng-proxy (0.9.7) unstable; urgency=low

  * merge release 0.8.24

 -- Max Kellermann <mk@cm4all.com>  Fri, 04 Mar 2011 13:07:36 +0100

cm4all-beng-proxy (0.9.6) unstable; urgency=low

  * merge release 0.8.23

 -- Max Kellermann <mk@cm4all.com>  Mon, 28 Feb 2011 11:47:45 +0100

cm4all-beng-proxy (0.9.5) unstable; urgency=low

  * translate: allow SITE without CGI

 -- Max Kellermann <mk@cm4all.com>  Mon, 31 Jan 2011 06:35:24 +0100

cm4all-beng-proxy (0.9.4) unstable; urgency=low

  * widget-class: allow distinct addresses for each view

 -- Max Kellermann <mk@cm4all.com>  Thu, 27 Jan 2011 17:51:21 +0100

cm4all-beng-proxy (0.9.3) unstable; urgency=low

  * istream-catch: log errors
  * proxy-handler: pass the original request URI to (Fast)CGI
  * proxy-handler: pass the original document root to (Fast)CGI
  * fcgi-stock: pass site id to child process
  * translation: new packet "HOME" for JailCGI
  * resource-loader: get remote host from "X-Forwarded-For"
  * cgi, fcgi-client: pass client IP address to application

 -- Max Kellermann <mk@cm4all.com>  Fri, 21 Jan 2011 18:13:38 +0100

cm4all-beng-proxy (0.9.2) unstable; urgency=low

  * merge release 0.8.21
  * http-response: better context for error messages
  * istream: method close() does not invoke handler->abort()
  * istream: better context for error messages
  * ajp-client: destruct properly when request stream fails
  * {delegate,fcgi,was}-stock: use the JailCGI 1.4 wrapper

 -- Max Kellermann <mk@cm4all.com>  Mon, 17 Jan 2011 12:08:04 +0100

cm4all-beng-proxy (0.9.1) unstable; urgency=low

  * http-server: count the number of raw bytes sent and received
  * control-handler: support TCACHE_INVALIDATE with SITE
  * new programs "log-forward", "log-exec" for network logging
  * new program "log-split" for creating per-site log files
  * new program "log-traffic" for creating per-site traffic logs
  * move logging servers to new package cm4all-beng-proxy-logging
  * python/control.client: add parameter "broadcast"

 -- Max Kellermann <mk@cm4all.com>  Thu, 02 Dec 2010 12:07:16 +0100

cm4all-beng-proxy (0.9) unstable; urgency=low

  * merge release 0.8.19
  * was-client: explicitly send 32 bit METHOD payload
  * was-client: explicitly parse STATUS as 32 bit integer
  * was-client: clear control channel object on destruction
  * was-client: reuse child process if state is clean on EOF
  * was-client: abort properly after receiving illegal packet
  * was-client: allow "request STOP" before response completed
  * was-client: postpone the response handler invocation
  * was-control: send packets in bulk
  * python: support WAS widgets
  * http-server: enable "cork" mode only for beginning of response
  * http-cache: don't access freed memory in pool_unref_denotify()
  * http: use libcm4all-http
  * new datagram based binary protocol for access logging
  * main: default WAS stock limit is 16

 -- Max Kellermann <mk@cm4all.com>  Thu, 18 Nov 2010 19:56:17 +0100

cm4all-beng-proxy (0.8.38) unstable; urgency=low

  * failure: update time stamp on existing item
  * errdoc: free the original response body on abort

 -- Max Kellermann <mk@cm4all.com>  Fri, 20 May 2011 10:17:14 +0200

cm4all-beng-proxy (0.8.37) unstable; urgency=low

  * widget-resolver: don't reuse failed resolver
  * http-request: fix NULL pointer dereference on invalid URI
  * config: disable the TCP stock limit by default

 -- Max Kellermann <mk@cm4all.com>  Mon, 16 May 2011 13:41:32 +0200

cm4all-beng-proxy (0.8.36) unstable; urgency=low

  * http-server: check if client closes connection while processing
  * http-client: release the socket before invoking the callback
  * fcgi-client: fix assertion failure on full input buffer
  * memcached-client: re-enable socket event after direct copy
  * istream-file: fix assertion failure on range request
  * test/t-cgi: fix bashisms in test scripts

 -- Max Kellermann <mk@cm4all.com>  Tue, 10 May 2011 18:45:48 +0200

cm4all-beng-proxy (0.8.35) unstable; urgency=low

  * session: fix potential session defragmentation crash
  * ajp-request: use "host:port" as TCP stock key
  * cgi: evaluate the Content-Length response header

 -- Max Kellermann <mk@cm4all.com>  Wed, 27 Apr 2011 13:32:05 +0200

cm4all-beng-proxy (0.8.34) unstable; urgency=low

  * js: replace all '%' with '$'
  * js: check if session_id is null
  * debian: add package cm4all-beng-proxy-tools

 -- Max Kellermann <mk@cm4all.com>  Tue, 19 Apr 2011 18:43:54 +0200

cm4all-beng-proxy (0.8.33) unstable; urgency=low

  * processor: don't quote query string arguments with dollar sign
  * widget-request: safely remove "view" and "path" from argument table
  * debian/control: add "Breaks << 0.8.32" on the JavaScript library

 -- Max Kellermann <mk@cm4all.com>  Tue, 12 Apr 2011 18:21:55 +0200

cm4all-beng-proxy (0.8.32) unstable; urgency=low

  * args: quote arguments with the dollar sign

 -- Max Kellermann <mk@cm4all.com>  Tue, 12 Apr 2011 13:34:42 +0200

cm4all-beng-proxy (0.8.31) unstable; urgency=low

  * proxy-widget: eliminate the duplicate "Server" response header
  * translation: add packet UNTRUSTED_SITE_SUFFIX

 -- Max Kellermann <mk@cm4all.com>  Thu, 07 Apr 2011 16:23:37 +0200

cm4all-beng-proxy (0.8.30) unstable; urgency=low

  * handler: make lower-case realm name from the "Host" header
  * session: copy attribute "realm", fixes segmentation fault

 -- Max Kellermann <mk@cm4all.com>  Tue, 29 Mar 2011 16:47:43 +0200

cm4all-beng-proxy (0.8.29) unstable; urgency=low

  * ajp-client: send query string in an AJP attribute

 -- Max Kellermann <mk@cm4all.com>  Mon, 21 Mar 2011 19:16:16 +0100

cm4all-beng-proxy (0.8.28) unstable; urgency=low

  * resource-loader: use X-Forwarded-For to obtain AJP remote host
  * resource-loader: strip port from AJP remote address
  * resource-loader: don't pass remote host to AJP server
  * resource-loader: parse server port for AJP
  * ajp-client: always send content-length
  * ajp-client: parse the remaining buffer after EAGAIN

 -- Max Kellermann <mk@cm4all.com>  Mon, 21 Mar 2011 11:12:07 +0100

cm4all-beng-proxy (0.8.27) unstable; urgency=low

  * http-request: close the request body on malformed URI
  * ajp-request: AJP translation packet contains ajp://host:port/path

 -- Max Kellermann <mk@cm4all.com>  Fri, 18 Mar 2011 14:04:21 +0100

cm4all-beng-proxy (0.8.26) unstable; urgency=low

  * python/response: fix typo in ajp()
  * session: validate sessions only within one realm

 -- Max Kellermann <mk@cm4all.com>  Fri, 18 Mar 2011 08:59:41 +0100

cm4all-beng-proxy (0.8.25) unstable; urgency=low

  * widget-http: discard request body on unknown view name
  * inline-widget: discard request body on error
  * {http,fcgi,was}-client: allocate response headers from caller pool
  * cmdline: fcgi_stock_limit defaults to 0 (no limit)

 -- Max Kellermann <mk@cm4all.com>  Mon, 14 Mar 2011 15:53:42 +0100

cm4all-beng-proxy (0.8.24) unstable; urgency=low

  * fcgi-client: release the connection even when padding not consumed
    after empty response

 -- Max Kellermann <mk@cm4all.com>  Wed, 02 Mar 2011 17:39:33 +0100

cm4all-beng-proxy (0.8.23) unstable; urgency=low

  * memcached-client: allocate a new memory pool
  * memcached-client: copy caller_pool reference before freeing the client
  * fcgi-client: check headers!=NULL
  * fcgi-client: release the connection even when padding not consumed

 -- Max Kellermann <mk@cm4all.com>  Mon, 28 Feb 2011 10:50:02 +0100

cm4all-beng-proxy (0.8.22) unstable; urgency=low

  * cgi: fill special variables CONTENT_TYPE, CONTENT_LENGTH
  * memcached-client: remove stray pool_unref() call
  * memcached-client: reuse the socket if the remaining value is buffered
  * http-cache-choice: abbreviate memcached keys
  * *-cache: allocate a parent pool for cache items
  * pool: re-enable linear pools
  * frame: free the request body on error
  * http-cache: free cached body which was dismissed

 -- Max Kellermann <mk@cm4all.com>  Mon, 07 Feb 2011 15:34:09 +0100

cm4all-beng-proxy (0.8.21) unstable; urgency=low

  * merge release 0.7.55
  * jail: translate the document root properly
  * header-forward: forward the "Host" header to CGI/FastCGI/AJP
  * http-error: map ENOTDIR to "404 Not Found"
  * http-server: fix assertion failure on write error
  * fcgi-stock: clear all environment variables

 -- Max Kellermann <mk@cm4all.com>  Thu, 06 Jan 2011 16:04:20 +0100

cm4all-beng-proxy (0.8.20) unstable; urgency=low

  * widget-resolver: add pedantic state assertions
  * async: remember a copy of the operation in !NDEBUG
  * python/translation/response: max_age() returns self

 -- Max Kellermann <mk@cm4all.com>  Mon, 06 Dec 2010 23:02:50 +0100

cm4all-beng-proxy (0.8.19) unstable; urgency=low

  * merge release 0.7.54

 -- Max Kellermann <mk@cm4all.com>  Wed, 17 Nov 2010 16:25:10 +0100

cm4all-beng-proxy (0.8.18) unstable; urgency=low

  * was-client: explicitly send 32 bit METHOD payload
  * was-client: explicitly parse STATUS as 32 bit integer
  * istream: check presence of as_fd() in optimized build

 -- Max Kellermann <mk@cm4all.com>  Fri, 05 Nov 2010 11:00:54 +0100

cm4all-beng-proxy (0.8.17) unstable; urgency=low

  * merged release 0.7.53
  * widget: use colon as widget path separator
  * was-client: check for abort during response handler
  * was-client: implement STOP
  * was-client: release memory pools
  * was-launch: enable non-blocking mode on input and output
  * http-server: don't crash on malformed pipelined request
  * main: free the WAS stock and the UDP listener in the SIGTERM handler

 -- Max Kellermann <mk@cm4all.com>  Thu, 28 Oct 2010 19:50:26 +0200

cm4all-beng-proxy (0.8.16) unstable; urgency=low

  * merged release 0.7.52
  * was-client: support for the WAS protocol

 -- Max Kellermann <mk@cm4all.com>  Wed, 13 Oct 2010 16:45:18 +0200

cm4all-beng-proxy (0.8.15) unstable; urgency=low

  * resource-address: don't skip question mark twice

 -- Max Kellermann <mk@cm4all.com>  Tue, 28 Sep 2010 12:20:33 +0200

cm4all-beng-proxy (0.8.14) unstable; urgency=low

  * processor: schedule "xmlns:c" deletion

 -- Max Kellermann <mk@cm4all.com>  Thu, 23 Sep 2010 14:42:31 +0200

cm4all-beng-proxy (0.8.13) unstable; urgency=low

  * processor: delete "xmlns:c" attributes from link elements
  * istream-{head,zero}: implement method available()
  * merged release 0.7.51

 -- Max Kellermann <mk@cm4all.com>  Tue, 17 Aug 2010 09:54:33 +0200

cm4all-beng-proxy (0.8.12) unstable; urgency=low

  * http-cache-memcached: copy resource address
  * debian/control: add missing ${shlibs:Depends}
  * merged release 0.7.50

 -- Max Kellermann <mk@cm4all.com>  Thu, 12 Aug 2010 20:17:52 +0200

cm4all-beng-proxy (0.8.11) unstable; urgency=low

  * delegate-client: fix SCM_RIGHTS check
  * use Linux 2.6 CLOEXEC/NONBLOCK flags
  * tcache: INVALIDATE removes all variants (error documents etc.)
  * control: new UDP based protocol, allows invalidating caches
  * hashmap: fix assertion failure in hashmap_remove_match()
  * merged release 0.7.49

 -- Max Kellermann <mk@cm4all.com>  Tue, 10 Aug 2010 15:48:10 +0200

cm4all-beng-proxy (0.8.10) unstable; urgency=low

  * tcache: copy response.previous

 -- Max Kellermann <mk@cm4all.com>  Mon, 02 Aug 2010 18:03:43 +0200

cm4all-beng-proxy (0.8.9) unstable; urgency=low

  * (f?)cgi-handler: forward query string only if focused
  * ajp-handler: merge into proxy-handler
  * proxy-handler: forward query string if focused
  * cgi, fastcgi-handler: enable the resource cache
  * translation: add packets CHECK and PREVIOUS for authentication
  * python: add Response.max_age()

 -- Max Kellermann <mk@cm4all.com>  Fri, 30 Jul 2010 11:39:22 +0200

cm4all-beng-proxy (0.8.8) unstable; urgency=low

  * prototypes/translate.py: added new ticket-fastcgi programs
  * http-cache: implement FastCGI caching
  * merged release 0.7.47

 -- Max Kellermann <mk@cm4all.com>  Wed, 21 Jul 2010 13:00:43 +0200

cm4all-beng-proxy (0.8.7) unstable; urgency=low

  * istream-delayed: update the "direct" bit mask
  * http-client: send "Expect: 100-continue"
  * response, widget-http: apply istream_pipe to filter input
  * proxy-handler: apply istream_pipe to request body
  * istream-ajp-body: send larger request body packets
  * ajp-client: support splice()
  * merged release 0.7.46

 -- Max Kellermann <mk@cm4all.com>  Fri, 25 Jun 2010 18:52:04 +0200

cm4all-beng-proxy (0.8.6) unstable; urgency=low

  * translation: added support for custom error documents
  * response: convert HEAD to GET if filter follows
  * processor: short-circuit on HEAD request
  * python: depend on python-twisted-core

 -- Max Kellermann <mk@cm4all.com>  Wed, 16 Jun 2010 16:37:42 +0200

cm4all-beng-proxy (0.8.5) unstable; urgency=low

  * istream-tee: allow second output to block
  * widget-http: don't transform error documents
  * response, widget-http: disable filters after widget frame request
  * translation: added packet FILTER_4XX to filter client errors
  * merged release 0.7.45

 -- Max Kellermann <mk@cm4all.com>  Thu, 10 Jun 2010 16:13:14 +0200

cm4all-beng-proxy (0.8.4) unstable; urgency=low

  * python: added missing "Response" import
  * python: resume parsing after deferred call
  * http-client: implement istream method as_fd()
  * merged release 0.7.44

 -- Max Kellermann <mk@cm4all.com>  Mon, 07 Jun 2010 17:01:16 +0200

cm4all-beng-proxy (0.8.3) unstable; urgency=low

  * file-handler: implement If-Range (RFC 2616 14.27)
  * merged release 0.7.42

 -- Max Kellermann <mk@cm4all.com>  Tue, 01 Jun 2010 16:17:13 +0200

cm4all-beng-proxy (0.8.2) unstable; urgency=low

  * cookie-client: verify the cookie path
  * python: use Twisted's logging library
  * python: added a widget registry class
  * merged release 0.7.41

 -- Max Kellermann <mk@cm4all.com>  Wed, 26 May 2010 13:08:16 +0200

cm4all-beng-proxy (0.8.1) unstable; urgency=low

  * http-cache-memcached: delete entity records on POST

 -- Max Kellermann <mk@cm4all.com>  Tue, 18 May 2010 12:21:55 +0200

cm4all-beng-proxy (0.8) unstable; urgency=low

  * istream: added method as_fd() to convert istream to file descriptor
  * fork: support passing stdin istream fd to child process
  * http-cache: discard only matching entries on POST
  * istream-html-escape: escape single and double quote
  * rewrite-uri: escape the result with XML entities

 -- Max Kellermann <mk@cm4all.com>  Thu, 13 May 2010 12:34:46 +0200

cm4all-beng-proxy (0.7.55) unstable; urgency=low

  * pool: reparent pools in optimized build
  * istream-deflate: add missing pool reference while reading
  * istream-deflate: fix several error handlers

 -- Max Kellermann <mk@cm4all.com>  Thu, 06 Jan 2011 12:59:39 +0100

cm4all-beng-proxy (0.7.54) unstable; urgency=low

  * http-server: fix crash on deferred chunked request body
  * parser: fix crash on malformed SCRIPT element

 -- Max Kellermann <mk@cm4all.com>  Wed, 17 Nov 2010 16:13:09 +0100

cm4all-beng-proxy (0.7.53) unstable; urgency=low

  * http-server: don't crash on malformed pipelined request
  * sink-header: fix assertion failure on empty trailer

 -- Max Kellermann <mk@cm4all.com>  Thu, 28 Oct 2010 18:39:01 +0200

cm4all-beng-proxy (0.7.52) unstable; urgency=low

  * fcgi-client: fix send timeout handler
  * fork: finish the buffer after pipe was drained

 -- Max Kellermann <mk@cm4all.com>  Wed, 13 Oct 2010 16:39:26 +0200

cm4all-beng-proxy (0.7.51) unstable; urgency=low

  * http-client: clear response body pointer before forwarding EOF event
  * processor: fix assertion failure for c:mode in c:widget

 -- Max Kellermann <mk@cm4all.com>  Mon, 16 Aug 2010 17:01:48 +0200

cm4all-beng-proxy (0.7.50) unstable; urgency=low

  * header-forward: don't forward the "Host" header to HTTP servers
  * resource-address: use uri_relative() for CGI
  * uri-relative: don't lose host name in uri_absolute()
  * uri-relative: don't fail on absolute URIs
  * http-cache-heap: don't use uninitialized item size

 -- Max Kellermann <mk@cm4all.com>  Thu, 12 Aug 2010 20:03:49 +0200

cm4all-beng-proxy (0.7.49) unstable; urgency=low

  * hashmap: fix assertion failure in hashmap_remove_value()

 -- Max Kellermann <mk@cm4all.com>  Tue, 10 Aug 2010 15:37:12 +0200

cm4all-beng-proxy (0.7.48) unstable; urgency=low

  * pipe-stock: add assertions on file descriptors

 -- Max Kellermann <mk@cm4all.com>  Mon, 09 Aug 2010 14:56:54 +0200

cm4all-beng-proxy (0.7.47) unstable; urgency=low

  * cmdline: add option "--group"

 -- Max Kellermann <mk@cm4all.com>  Fri, 16 Jul 2010 18:39:53 +0200

cm4all-beng-proxy (0.7.46) unstable; urgency=low

  * handler: initialize all translate_response attributes
  * http-client: consume buffer before header length check
  * istream-pipe: clear "direct" flags in constructor
  * istream-pipe: return gracefully when handler blocks
  * ajp-client: hold pool reference to reset TCP_CORK

 -- Max Kellermann <mk@cm4all.com>  Mon, 21 Jun 2010 17:53:21 +0200

cm4all-beng-proxy (0.7.45) unstable; urgency=low

  * istream-tee: separate "weak" values for the two outputs
  * fcache: don't close output when caching has been canceled
  * tcache: copy the attribute "secure_cookie"

 -- Max Kellermann <mk@cm4all.com>  Thu, 10 Jun 2010 15:21:34 +0200

cm4all-beng-proxy (0.7.44) unstable; urgency=low

  * http-client: check response header length
  * http-server: check request header length

 -- Max Kellermann <mk@cm4all.com>  Mon, 07 Jun 2010 16:51:57 +0200

cm4all-beng-proxy (0.7.43) unstable; urgency=low

  * http-cache: fixed NULL pointer dereference when storing empty response
    body on the heap

 -- Max Kellermann <mk@cm4all.com>  Tue, 01 Jun 2010 18:52:45 +0200

cm4all-beng-proxy (0.7.42) unstable; urgency=low

  * fork: check "direct" flag again after buffer flush
  * pool: pool_unref_denotify() remembers the code location
  * sink-{buffer,gstring}: don't invoke callback in abort()
  * async: added another debug flag to verify correctness

 -- Max Kellermann <mk@cm4all.com>  Mon, 31 May 2010 21:15:58 +0200

cm4all-beng-proxy (0.7.41) unstable; urgency=low

  * http-cache: initialize response status and headers on empty body

 -- Max Kellermann <mk@cm4all.com>  Tue, 25 May 2010 16:27:25 +0200

cm4all-beng-proxy (0.7.40) unstable; urgency=low

  * http-cache: fixed NULL pointer dereference when storing empty response
    body in memcached

 -- Max Kellermann <mk@cm4all.com>  Tue, 25 May 2010 15:04:44 +0200

cm4all-beng-proxy (0.7.39) unstable; urgency=low

  * memcached-stock: close value on connect failure
  * http: implement remaining status codes
  * http-cache: allow caching empty response body
  * http-cache: cache status codes 203, 206, 300, 301, 410
  * http-cache: don't cache authorized resources

 -- Max Kellermann <mk@cm4all.com>  Fri, 21 May 2010 17:37:29 +0200

cm4all-beng-proxy (0.7.38) unstable; urgency=low

  * http-server: send HTTP/1.1 declaration with "100 Continue"
  * connection: initialize "site_name", fixes crash bug
  * translation: added packet SECURE_COOKIE

 -- Max Kellermann <mk@cm4all.com>  Thu, 20 May 2010 15:40:34 +0200

cm4all-beng-proxy (0.7.37) unstable; urgency=low

  * *-client: implement a socket leak detector
  * handler: initialize response header without translation server

 -- Max Kellermann <mk@cm4all.com>  Tue, 18 May 2010 12:05:11 +0200

cm4all-beng-proxy (0.7.36) unstable; urgency=low

  * http-client: fixed NULL pointer dereference
  * handler, response: removed duplicate request body destruction calls

 -- Max Kellermann <mk@cm4all.com>  Tue, 11 May 2010 17:16:36 +0200

cm4all-beng-proxy (0.7.35) unstable; urgency=low

  * {http,fcgi,ajp}-request: close the request body on abort
  * handler: set fake translation response on malformed URI

 -- Max Kellermann <mk@cm4all.com>  Mon, 10 May 2010 11:22:23 +0200

cm4all-beng-proxy (0.7.34) unstable; urgency=low

  * translate: check the UNTRUSTED packet
  * translation: added packet UNTRUSTED_PREFIX

 -- Max Kellermann <mk@cm4all.com>  Fri, 30 Apr 2010 19:14:37 +0200

cm4all-beng-proxy (0.7.33) unstable; urgency=low

  * merged release 0.7.27.1
  * fcache: don't continue storing in background
  * fcgi-client: re-add event after some input data has been read

 -- Max Kellermann <mk@cm4all.com>  Fri, 30 Apr 2010 11:31:08 +0200

cm4all-beng-proxy (0.7.32) unstable; urgency=low

  * response: generate the "Server" response header
  * response: support the Authentication-Info response header
  * response: support custom authentication pages
  * translation: support custom response headers

 -- Max Kellermann <mk@cm4all.com>  Tue, 27 Apr 2010 17:09:59 +0200

cm4all-beng-proxy (0.7.31) unstable; urgency=low

  * support HTTP authentication (RFC 2617)

 -- Max Kellermann <mk@cm4all.com>  Mon, 26 Apr 2010 17:26:42 +0200

cm4all-beng-proxy (0.7.30) unstable; urgency=low

  * fcgi-client: support responses without a body
  * {http,fcgi}-client: hold caller pool reference during callback

 -- Max Kellermann <mk@cm4all.com>  Fri, 23 Apr 2010 14:41:05 +0200

cm4all-beng-proxy (0.7.29) unstable; urgency=low

  * http-cache: added missing pool_unref() in memcached_miss()
  * pool: added checked pool references

 -- Max Kellermann <mk@cm4all.com>  Thu, 22 Apr 2010 15:45:48 +0200

cm4all-beng-proxy (0.7.28) unstable; urgency=low

  * fcgi-client: support response status
  * translate: malformed packets are fatal
  * http-cache: don't cache resources with very long URIs
  * memcached-client: increase the maximum key size to 32 kB

 -- Max Kellermann <mk@cm4all.com>  Thu, 15 Apr 2010 15:06:51 +0200

cm4all-beng-proxy (0.7.27.1) unstable; urgency=low

  * http-cache: added missing pool_unref() in memcached_miss()
  * http-cache: don't cache resources with very long URIs
  * memcached-client: increase the maximum key size to 32 kB
  * fork: properly handle partially filled output buffer
  * fork: re-add event after some input data has been read

 -- Max Kellermann <mk@cm4all.com>  Thu, 29 Apr 2010 15:30:21 +0200

cm4all-beng-proxy (0.7.27) unstable; urgency=low

  * session: use GLib's PRNG to generate session ids
  * session: seed the PRNG with /dev/random
  * response: log UNTRUSTED violation attempts
  * response: drop widget sessions when there is no focus

 -- Max Kellermann <mk@cm4all.com>  Fri, 09 Apr 2010 12:04:18 +0200

cm4all-beng-proxy (0.7.26) unstable; urgency=low

  * memcached-client: schedule read event before callback
  * istream-tee: continue with second output if first is closed

 -- Max Kellermann <mk@cm4all.com>  Sun, 28 Mar 2010 18:08:11 +0200

cm4all-beng-proxy (0.7.25) unstable; urgency=low

  * memcached-client: don't poll if socket is closed
  * fork: close file descriptor on input error
  * pool: don't check attachments in pool_trash()

 -- Max Kellermann <mk@cm4all.com>  Thu, 25 Mar 2010 13:28:01 +0100

cm4all-beng-proxy (0.7.24) unstable; urgency=low

  * memcached-client: release socket after splice

 -- Max Kellermann <mk@cm4all.com>  Mon, 22 Mar 2010 11:29:45 +0100

cm4all-beng-proxy (0.7.23) unstable; urgency=low

  * sink-header: support splice
  * memcached-client: support splice (response)
  * fcgi-client: recover correctly after send error
  * fcgi-client: support chunked request body
  * fcgi-client: basic splice support for the request body
  * http-cache: duplicate headers
  * {http,memcached}-client: check "direct" mode after buffer flush
  * cmdline: added option "fcgi_stock_limit"
  * python: auto-export function write_packet()
  * python: Response methods return self

 -- Max Kellermann <mk@cm4all.com>  Fri, 19 Mar 2010 13:28:35 +0100

cm4all-beng-proxy (0.7.22) unstable; urgency=low

  * python: re-add function write_packet()

 -- Max Kellermann <mk@cm4all.com>  Fri, 12 Mar 2010 12:27:21 +0100

cm4all-beng-proxy (0.7.21) unstable; urgency=low

  * ajp-client: handle EAGAIN from send()
  * python: install the missing sources

 -- Max Kellermann <mk@cm4all.com>  Thu, 11 Mar 2010 16:58:25 +0100

cm4all-beng-proxy (0.7.20) unstable; urgency=low

  * http-client: don't reinstate event when socket is closed
  * access-log: log the site name
  * python: removed unused function write_packet()
  * python: split the module beng_proxy.translation
  * python: allow overriding query string and param in absolute_uri()
  * python: moved absolute_uri() to a separate library

 -- Max Kellermann <mk@cm4all.com>  Thu, 11 Mar 2010 09:48:52 +0100

cm4all-beng-proxy (0.7.19) unstable; urgency=low

  * client-socket: translate EV_TIMEOUT to ETIMEDOUT
  * fork: refill the input buffer as soon as possible
  * delegate-client: implement an abortable event
  * pool: added assertions for libevent leaks
  * direct: added option "-s enable_splice=no"

 -- Max Kellermann <mk@cm4all.com>  Thu, 04 Mar 2010 17:34:56 +0100

cm4all-beng-proxy (0.7.18) unstable; urgency=low

  * args: reserve memory for the trailing null byte

 -- Max Kellermann <mk@cm4all.com>  Tue, 23 Feb 2010 17:46:04 +0100

cm4all-beng-proxy (0.7.17) unstable; urgency=low

  * translation: added the BOUNCE packet (variant of REDIRECT)
  * translation: change widget packet HOST to UNTRUSTED
  * translation: pass internal URI arguments to the translation server
  * handler: use the specified status with REDIRECT
  * python: added method Request.absolute_uri()

 -- Max Kellermann <mk@cm4all.com>  Tue, 23 Feb 2010 16:15:22 +0100

cm4all-beng-proxy (0.7.16) unstable; urgency=low

  * processor: separate trusted from untrusted widgets by host name
  * processor: mode=partition is deprecated
  * translate: fix DOCUMENT_ROOT handler for CGI/FASTCGI
  * fcgi-request: added JailCGI support

 -- Max Kellermann <mk@cm4all.com>  Fri, 19 Feb 2010 14:29:29 +0100

cm4all-beng-proxy (0.7.15) unstable; urgency=low

  * processor: unreference the caller pool in abort()
  * tcache: clear BASE on mismatch
  * fcgi-client: generate the Content-Length request header
  * fcgi-client: send the CONTENT_TYPE parameter
  * prototypes/translate.py: use FastCGI to run PHP

 -- Max Kellermann <mk@cm4all.com>  Thu, 11 Feb 2010 14:43:21 +0100

cm4all-beng-proxy (0.7.14) unstable; urgency=low

  * connection: drop connections when the limit is exceeded
  * resource-address: added BASE support
  * fcgi-client: check the request ID in response packets
  * http-client: check response body when request body is closed
  * html-escape: use the last ampersand before the semicolon
  * html-escape: support &apos;
  * processor: unescape widget parameter values

 -- Max Kellermann <mk@cm4all.com>  Fri, 29 Jan 2010 17:49:43 +0100

cm4all-beng-proxy (0.7.13) unstable; urgency=low

  * fcgi-request: duplicate socket path
  * fcgi-request: support ACTION
  * fcgi-client: provide SCRIPT_FILENAME
  * fcgi-client: append empty PARAMS packet
  * fcgi-client: try to read response before request is finished
  * fcgi-client: implement the STDERR packet
  * fcgi-client: support request headers and body
  * fcgi-stock: manage one socket per child process
  * fcgi-stock: unlink socket path after connect
  * fcgi-stock: redirect fd 1,2 to /dev/null
  * fcgi-stock: kill FastCGI processes after 5 minutes idle
  * translation: new packet PAIR for passing parameters to FastCGI

 -- Max Kellermann <mk@cm4all.com>  Thu, 14 Jan 2010 13:36:48 +0100

cm4all-beng-proxy (0.7.12) unstable; urgency=low

  * http-cache: unlock the cache item after successful revalidation
  * http-cache-memcached: pass the expiration time to memcached
  * sink-header: comprise pending data in method available()
  * header-forward: forward the Expires response header

 -- Max Kellermann <mk@cm4all.com>  Tue, 22 Dec 2009 16:18:49 +0100

cm4all-beng-proxy (0.7.11) unstable; urgency=low

  * {ajp,memcached}-client: fix dis\appearing event for duplex socket
  * memcached-client: handle EAGAIN after send()
  * memcached-client: release socket as early as possible
  * header-forward: don't forward Accept-Encoding if transformation is
    enabled
  * widget-http, inline-widget: check Content-Encoding before processing
  * file-handler: send "Vary: Accept-Encoding" for compressed response
  * header-forward: support duplicate headers
  * fcache: implemented a 60 seconds timeout
  * fcache: copy pointer to local variable before callback
  * event2: refresh timeout after event has occurred

 -- Max Kellermann <mk@cm4all.com>  Fri, 18 Dec 2009 16:45:24 +0100

cm4all-beng-proxy (0.7.10) unstable; urgency=low

  * http-{server,client}: fix disappearing event for duplex socket

 -- Max Kellermann <mk@cm4all.com>  Mon, 14 Dec 2009 15:46:25 +0100

cm4all-beng-proxy (0.7.9) unstable; urgency=low

  * http: "Expect" is a hop-by-hop header
  * http-server: send "100 Continue" unless request body closed
  * http-client: poll socket after splice
  * http-server: handle EAGAIN after splice
  * http-server: send a 417 response on unrecognized "Expect" request
  * response, widget-http: append filter id to resource tag
  * resource-tag: check for "Cache-Control: no-store"

 -- Max Kellermann <mk@cm4all.com>  Mon, 14 Dec 2009 13:05:15 +0100

cm4all-beng-proxy (0.7.8) unstable; urgency=low

  * http-body: support partial response in method available()
  * file-handler: support pre-compressed static files
  * fcache: honor the "Cache-Control: no-store" response header

 -- Max Kellermann <mk@cm4all.com>  Wed, 09 Dec 2009 15:49:25 +0100

cm4all-beng-proxy (0.7.7) unstable; urgency=low

  * parser: allow underscore in attribute names
  * processor: check "type" attribute before URI rewriting
  * http-client: start receiving before request is sent
  * http-client: try to read response after write error
  * http-client: deliver response body after headers are finished
  * http-client: release socket as early as possible
  * http-client: serve buffer after socket has been closed
  * istream-chunked: clear input stream in abort handler
  * growing-buffer: fix crash after close in "data" callback

 -- Max Kellermann <mk@cm4all.com>  Thu, 03 Dec 2009 13:09:57 +0100

cm4all-beng-proxy (0.7.6) unstable; urgency=low

  * istream-hold: return -2 if handler is not available yet
  * http, ajp, fcgi: use istream_hold on request body
  * http-client: implemented splicing the request body
  * response: added missing URI substitution

 -- Max Kellermann <mk@cm4all.com>  Tue, 17 Nov 2009 15:25:35 +0100

cm4all-beng-proxy (0.7.5) unstable; urgency=low

  * session: 64 bit session ids
  * session: allow arbitrary session id size (at compile-time)
  * debian: larger default log file (16 * 4MB)
  * debian: added package cm4all-beng-proxy-toi

 -- Max Kellermann <mk@cm4all.com>  Mon, 16 Nov 2009 15:51:24 +0100

cm4all-beng-proxy (0.7.4) unstable; urgency=low

  * measure the latency of external resources
  * widget-http: partially revert "don't query session if !stateful"

 -- Max Kellermann <mk@cm4all.com>  Tue, 10 Nov 2009 15:06:03 +0100

cm4all-beng-proxy (0.7.3) unstable; urgency=low

  * uri-verify: don't reject double slash after first segment
  * hostname: allow the hyphen character
  * processor: allow processing without session
  * widget-http: don't query session if !stateful
  * request: disable session management for known bots
  * python: fixed AttributeError in __getattr__()
  * python: added method Response.process()
  * translation: added the response packets URI, HOST, SCHEME
  * translation: added header forward packets

 -- Max Kellermann <mk@cm4all.com>  Mon, 09 Nov 2009 16:40:27 +0100

cm4all-beng-proxy (0.7.2) unstable; urgency=low

  * fcache: close all caching connections on exit
  * istream-file: retry reading after EAGAIN
  * direct, istream-pipe: re-enable SPLICE_F_NONBLOCK
  * direct, istream-pipe: disable the SPLICE_F_MORE flag
  * http-client: handle EAGAIN after splice
  * http-client, header-writer: remove hop-by-hop response headers
  * response: optimized transformed response headers
  * handler: mangle CGI and FastCGI headers
  * header-forward: generate the X-Forwarded-For header
  * header-forward: add local host name to "Via" request header

 -- Max Kellermann <mk@cm4all.com>  Fri, 30 Oct 2009 13:41:02 +0100

cm4all-beng-proxy (0.7.1) unstable; urgency=low

  * file-handler: close the stream on "304 Not Modified"
  * pool: use assembler code only on gcc
  * cmdline: added option "--set tcp_stock_limit"
  * Makefile.am: enable the "subdir-objects" option

 -- Max Kellermann <mk@cm4all.com>  Thu, 22 Oct 2009 12:17:11 +0200

cm4all-beng-proxy (0.7) unstable; urgency=low

  * ajp-client: check if connection was closed during response callback
  * header-forward: log session id
  * istream: separate TCP splicing checks
  * istream-pipe: fix segmentation fault after incomplete direct transfer
  * istream-pipe: implement the "available" method
  * istream-pipe: allocate pipe only if handler supports it
  * istream-pipe: flush the pipe before reading from input
  * istream-pipe: reuse pipes in a stock
  * direct: support splice() from TCP socket to pipe
  * istream: direct() returns -3 if stream has been closed
  * hstock: don't destroy stocks while items are being created
  * tcp-stock: limit number of connections per host to 256
  * translate, http-client, ajp-client, cgi, http-cache: verify the HTTP
    response status
  * prototypes/translate.py: disallow "/../" and null bytes
  * prototypes/translate.py: added "/jail-delegate/" location
  * uri-parser: strict RFC 2396 URI verification
  * uri-parser: don't unescape the URI path
  * http-client, ajp-client: verify the request URI
  * uri-escape: unescape each character only once
  * http-cache: never use the memcached stock if caching is disabled
  * allow 8192 connections by default
  * allow 65536 file handles by default
  * added package cm4all-jailed-beng-proxy-delegate-helper

 -- Max Kellermann <mk@cm4all.com>  Wed, 21 Oct 2009 15:00:56 +0200

cm4all-beng-proxy (0.6.23) unstable; urgency=low

  * header-forward: log session information
  * prototypes/translate.py: added /cgi-bin/ location
  * http-server: disable keep-alive for HTTP/1.0 clients
  * http-server: don't send "Connection: Keep-Alive"
  * delegate-stock: clear the environment
  * delegate-stock: added jail support
  * delegate-client: reuse helper process after I/O error

 -- Max Kellermann <mk@cm4all.com>  Mon, 12 Oct 2009 17:29:35 +0200

cm4all-beng-proxy (0.6.22) unstable; urgency=low

  * istream-tee: clear both "enabled" flags in the eof/abort handler
  * istream-tee: fall back to first data() return value if second stream
    closed itself
  * http-cache: don't log body_abort after close

 -- Max Kellermann <mk@cm4all.com>  Thu, 01 Oct 2009 19:19:37 +0200

cm4all-beng-proxy (0.6.21) unstable; urgency=low

  * http-client: log more error messages
  * delegate-stock: added the DOCUMENT_ROOT environment variable
  * response, widget: accept "application/xhtml+xml"
  * cookie-server: allow square brackets in unquoted cookie values
    (violating RFC 2109 and RFC 2616)

 -- Max Kellermann <mk@cm4all.com>  Thu, 01 Oct 2009 13:55:40 +0200

cm4all-beng-proxy (0.6.20) unstable; urgency=low

  * stock: clear stock after 60 seconds idle
  * hstock: remove empty stocks
  * http-server, http-client, cgi: fixed off-by-one bug in header parser
  * istream-pipe: fix the direct() return value on error
  * istream-pipe: fix formula in range assertion
  * http-cache-memcached: implemented "remove"
  * handler: added FastCGI handler
  * fcgi-client: unref caller pool after socket release
  * fcgi-client: implemented response headers

 -- Max Kellermann <mk@cm4all.com>  Tue, 29 Sep 2009 14:07:13 +0200

cm4all-beng-proxy (0.6.19) unstable; urgency=low

  * http-client: release caller pool after socket release
  * memcached-client: release socket on marshalling error
  * stock: unref caller pool in abort handler
  * stock: lazy cleanup
  * http-cache: copy caller_pool to local variable

 -- Max Kellermann <mk@cm4all.com>  Thu, 24 Sep 2009 16:02:17 +0200

cm4all-beng-proxy (0.6.18) unstable; urgency=low

  * delegate-handler: support conditional GET and ranges
  * file-handler: fix suffix-byte-range-spec parser
  * delegate-helper: call open() with O_CLOEXEC|O_NOCTTY
  * istream-file: don't set FD_CLOEXEC if O_CLOEXEC is available
  * stock: hold caller pool during "get" operation
  * main: free balancer object during shutdown
  * memcached-client: enable socket timeout
  * delegate-stock: set FD_CLOEXEC on socket

 -- Max Kellermann <mk@cm4all.com>  Thu, 24 Sep 2009 10:50:53 +0200

cm4all-beng-proxy (0.6.17) unstable; urgency=low

  * tcp-stock: implemented a load balancer
  * python: accept address list in the ajp() method
  * http-server: added timeout for the HTTP request headers
  * response: close template when the content type is wrong
  * delegate-get: implemented response headers
  * delegate-get: provide status codes and error messages

 -- Max Kellermann <mk@cm4all.com>  Fri, 18 Sep 2009 15:36:57 +0200

cm4all-beng-proxy (0.6.16) unstable; urgency=low

  * tcp-stock: added support for bulldog-tyke
  * sink-buffer: close input if it's not used in the constructor
  * http-cache-memcached: close response body when deserialization fails
  * serialize: fix regression in serialize_uint64()

 -- Max Kellermann <mk@cm4all.com>  Tue, 15 Sep 2009 19:26:07 +0200

cm4all-beng-proxy (0.6.15) unstable; urgency=low

  * http-cache-choice: find more duplicates during cleanup
  * handler: added AJP handler
  * ajp-request: unref pool only on tcp_stock failure
  * ajp-client: prevent parser recursion
  * ajp-client: free request body when response is closed
  * ajp-client: reuse connection after END_RESPONSE packet
  * ajp-client: enable TCP_CORK while sending
  * istream-ajp-body: added a second "length" header field
  * ajp-client: auto-send empty request body chunk
  * ajp-client: register "write" event after GET_BODY_CHUNK packet
  * ajp-client: implemented request and response headers
  * http-cache-rfc: don't rewind tpool if called recursively

 -- Max Kellermann <mk@cm4all.com>  Fri, 11 Sep 2009 16:04:06 +0200

cm4all-beng-proxy (0.6.14) unstable; urgency=low

  * istream-tee: don't restart reading if already in progress

 -- Max Kellermann <mk@cm4all.com>  Thu, 03 Sep 2009 13:21:06 +0200

cm4all-beng-proxy (0.6.13) unstable; urgency=low

  * cookie-server: fix parsing multiple cookies
  * http-cache-memcached: clean up expired "choice" items
  * sink-gstring: use callback instead of public struct
  * istream-tee: restart reading when one output is closed

 -- Max Kellermann <mk@cm4all.com>  Wed, 02 Sep 2009 17:02:53 +0200

cm4all-beng-proxy (0.6.12) unstable; urgency=low

  * http-cache: don't attempt to remove cache items when the cache is disabled

 -- Max Kellermann <mk@cm4all.com>  Fri, 28 Aug 2009 15:40:48 +0200

cm4all-beng-proxy (0.6.11) unstable; urgency=low

  * http-cache-memcached: store HTTP status and response headers
  * http-cache-memcached: implemented flush (SIGHUP)
  * http-cache-memcached: support "Vary"
  * http-client: work around assertion failure in response_stream_close()

 -- Max Kellermann <mk@cm4all.com>  Thu, 27 Aug 2009 12:33:17 +0200

cm4all-beng-proxy (0.6.10) unstable; urgency=low

  * parser: finish tag before bailing out
  * http-request: allow URLs without path component
  * fork: clear event in read() method
  * istream-file: pass options O_CLOEXEC|O_NOCTTY to open()
  * response: check if the "Host" request header is valid

 -- Max Kellermann <mk@cm4all.com>  Tue, 18 Aug 2009 16:37:19 +0200

cm4all-beng-proxy (0.6.9) unstable; urgency=low

  * direct: disable SPLICE_F_NONBLOCK (temporary NFS EAGAIN workaround)

 -- Max Kellermann <mk@cm4all.com>  Mon, 17 Aug 2009 13:52:49 +0200

cm4all-beng-proxy (0.6.8) unstable; urgency=low

  * widget-http: close response body in error code path
  * http-cache: implemented memcached backend (--memcached-server)
  * processor: &c:base; returns the URI without scheme and host

 -- Max Kellermann <mk@cm4all.com>  Mon, 17 Aug 2009 12:29:19 +0200

cm4all-beng-proxy (0.6.7) unstable; urgency=low

  * file-handler: generate Expires from xattr user.MaxAge
  * cmdline: added option --set to configure:
    - max_connections
    - http_cache_size
    - filter_cache_size
    - translate_cache_size
  * flush caches on SIGHUP

 -- Max Kellermann <mk@cm4all.com>  Fri, 07 Aug 2009 11:41:10 +0200

cm4all-beng-proxy (0.6.6) unstable; urgency=low

  * added missing GLib build dependency
  * cgi-handler: set the "body_consumed" flag

 -- Max Kellermann <mk@cm4all.com>  Tue, 04 Aug 2009 09:53:01 +0200

cm4all-beng-proxy (0.6.5) unstable; urgency=low

  * shm: pass MAP_NORESERVE to mmap()
  * proxy-handler: support cookies
  * translation: added DISCARD_SESSION packet

 -- Max Kellermann <mk@cm4all.com>  Wed, 15 Jul 2009 18:00:33 +0200

cm4all-beng-proxy (0.6.4) unstable; urgency=low

  * http-client: don't read response body in HEAD requests
  * ajp-client: invoke the "abort" handler on error
  * filter-cache: lock cache items while they are served

 -- Max Kellermann <mk@cm4all.com>  Thu, 09 Jul 2009 14:36:14 +0200

cm4all-beng-proxy (0.6.3) unstable; urgency=low

  * http-server: implemented the DELETE method
  * http-server: refuse HTTP/0.9 requests
  * proxy-handler: send request body to template when no widget is focused
  * widget-request: pass original HTTP method to widget
  * session: automatically defragment sessions

 -- Max Kellermann <mk@cm4all.com>  Tue, 07 Jul 2009 16:57:22 +0200

cm4all-beng-proxy (0.6.2) unstable; urgency=low

  * lock: fixed race condition in debug flag updates
  * session: use rwlock for the session manager
  * proxy-handler: pass request headers to the remote HTTP server
  * proxy-handler: forward original Accept-Charset if processor is disabled
  * pipe: don't filter resources without a body
  * fcache: forward original HTTP status over "pipe" filter
  * cgi: support the "Status" line

 -- Max Kellermann <mk@cm4all.com>  Mon, 06 Jul 2009 16:38:26 +0200

cm4all-beng-proxy (0.6.1) unstable; urgency=low

  * session: consistently lock all session objects
  * rewrite-uri: check if widget_external_uri() returns NULL
  * widget-uri: don't generate the "path" argument when it's NULL
  * widget-uri: strip superfluous question mark from widget_base_address()
  * widget-uri: append parameters from the template first
  * widget-uri: re-add configured query string in widget_absolute_uri()
  * widget-uri: eliminate configured query string in widget_external_uri()
  * processor: don't consider session data for base=child and base=parent

 -- Max Kellermann <mk@cm4all.com>  Fri, 03 Jul 2009 15:52:01 +0200

cm4all-beng-proxy (0.6) unstable; urgency=low

  * inline-widget: check the widget HTTP response status
  * response: don't apply transformation on failed response
  * resource-address: include pipe arguments in filter cache key
  * handler: removed session redirect on the first request
  * http-cache: accept ETag response header instead of Last-Modified
  * filter-cache: don't require Last-Modified or Expires
  * file-handler: disable ETag only when processor comes first
  * file-handler: read ETag from xattr
  * pipe: generate new ETag for piped resource
  * session: purge sessions when shared memory is full
  * handler: don't enforce sessions for filtered responses

 -- Max Kellermann <mk@cm4all.com>  Tue, 30 Jun 2009 17:48:20 +0200

cm4all-beng-proxy (0.5.14) unstable; urgency=low

  * ajp-client: implemented request body
  * cookie-client: obey "max-age=0" properly
  * processor: forward the original HTTP status
  * response, widget-http: don't allow processing resource without body
  * widget-http: check the Content-Type before invoking processor
  * response: pass the "Location" response header
  * debian: added a separate -optimized-dbg package
  * added init script support for multiple ports (--port) and multiple listen
    (--listen) command line argumnents
  * translation: added the "APPEND" packet for command line arguments
  * pipe: support command line arguments

 -- Max Kellermann <mk@cm4all.com>  Mon, 29 Jun 2009 16:51:16 +0200

cm4all-beng-proxy (0.5.13) unstable; urgency=low

  * widget-registry: clear local_address in translate request
  * cmdline: added the "--listen" option

 -- Max Kellermann <mk@cm4all.com>  Wed, 24 Jun 2009 12:27:17 +0200

cm4all-beng-proxy (0.5.12) unstable; urgency=low

  * response: pass the "Location" response handler
  * added support for multiple listener ports

 -- Max Kellermann <mk@cm4all.com>  Tue, 23 Jun 2009 23:34:55 +0200

cm4all-beng-proxy (0.5.11) unstable; urgency=low

  * build with autotools
  * use libcm4all-socket, GLib
  * Makefile.am: support out-of-tree builds
  * added optimized Debian package
  * tcache: fixed wrong assignment in VARY=HOST
  * translation: added request packet LOCAL_ADDRESS

 -- Max Kellermann <mk@cm4all.com>  Tue, 23 Jun 2009 15:42:12 +0200

cm4all-beng-proxy (0.5.10) unstable; urgency=low

  * widget-http: assign the "address" variable

 -- Max Kellermann <mk@cm4all.com>  Mon, 15 Jun 2009 18:38:58 +0200

cm4all-beng-proxy (0.5.9) unstable; urgency=low

  * tcache: fixed typo in tcache_string_match()
  * tcache: support VARY=SESSION
  * translate: added the INVALIDATE response packet
  * cache, session: higher size limits
  * widget-uri: separate query_string from path_info
  * widget-uri: ignore widget parameters in widget_external_uri()

 -- Max Kellermann <mk@cm4all.com>  Mon, 15 Jun 2009 17:06:11 +0200

cm4all-beng-proxy (0.5.8) unstable; urgency=low

  * handler: fixed double free bug in translate_callback()

 -- Max Kellermann <mk@cm4all.com>  Sun, 14 Jun 2009 19:05:09 +0200

cm4all-beng-proxy (0.5.7) unstable; urgency=low

  * forward the Content-Disposition header
  * handler: assign new session to local variable, fix segfault
  * handler: don't dereference the NULL session

 -- Max Kellermann <mk@cm4all.com>  Sun, 14 Jun 2009 13:01:52 +0200

cm4all-beng-proxy (0.5.6) unstable; urgency=low

  * widget-http: send the "Via" request header instead of "X-Forwarded-For"
  * proxy-handler: send the "Via" request header
  * widget-request: check the "path" argument before calling uri_compress()

 -- Max Kellermann <mk@cm4all.com>  Tue, 09 Jun 2009 12:21:00 +0200

cm4all-beng-proxy (0.5.5) unstable; urgency=low

  * processor: allow specifying relative URI in c:base=child
  * widget-request: verify the "path" argument
  * widget: allocate address from widget's pool
  * widget-http: support multiple Set-Cookie response headers

 -- Max Kellermann <mk@cm4all.com>  Thu, 04 Jun 2009 15:10:15 +0200

cm4all-beng-proxy (0.5.4) unstable; urgency=low

  * implemented delegation of open() to a helper program
  * added the BASE translation packet, supported by the translation cache
  * deprecated c:mode=proxy
  * rewrite-uri: always enable focus in mode=partial
  * http-cache: don't cache resources with query string (RFC 2616 13.9)
  * http-cache: lock cache items while they are served

 -- Max Kellermann <mk@cm4all.com>  Thu, 28 May 2009 11:44:01 +0200

cm4all-beng-proxy (0.5.3) unstable; urgency=low

  * cgi: close request body on fork() failure
  * fork: added workaround for pipe-to-pipe splice()
  * http-cache: use cache entry when response ETag matches
  * cgi: loop in istream_cgi_read() to prevent blocking
  * cache: check for expired items once a minute
  * cache: optimize search for oldest item

 -- Max Kellermann <mk@cm4all.com>  Wed, 06 May 2009 13:23:46 +0200

cm4all-beng-proxy (0.5.2) unstable; urgency=low

  * added filter cache
  * header-parser: added missing range check in header_parse_line()
  * fork: added event for writing to the child process
  * fork: don't splice() from a pipe
  * response: don't pass request body to unfocused processor
  * added filter type "pipe"

 -- Max Kellermann <mk@cm4all.com>  Wed, 29 Apr 2009 13:24:26 +0200

cm4all-beng-proxy (0.5.1) unstable; urgency=low

  * processor: fixed base=child assertion failure
  * handler: close request body if it was not consumed
  * static-file: generate Last-Modified and ETag response headers
  * static-file: obey the Content-Type provided by the translation server
  * static-file: get Content-Type from extended attribute
  * http-cache: use istream_null when cached resource is empty

 -- Max Kellermann <mk@cm4all.com>  Mon, 27 Apr 2009 10:00:20 +0200

cm4all-beng-proxy (0.5) unstable; urgency=low

  * processor: accept c:mode/c:base attributes in any order
  * processor: removed alternative (anchor) rewrite syntax

 -- Max Kellermann <mk@cm4all.com>  Mon, 20 Apr 2009 22:04:19 +0200

cm4all-beng-proxy (0.4.10) unstable; urgency=low

  * processor: lift length limitation for widget parameters
  * translate: abort if a packet is too large
  * translate: support MAX_AGE for the whole response
  * hashmap: fix corruption of slot chain in hashmap_remove_value()

 -- Max Kellermann <mk@cm4all.com>  Fri, 17 Apr 2009 13:02:50 +0200

cm4all-beng-proxy (0.4.9) unstable; urgency=low

  * http-cache: explicitly start reading into cache
  * cgi: clear "headers" variable before publishing the response
  * translate: use DOCUMENT_ROOT as CGI parameter

 -- Max Kellermann <mk@cm4all.com>  Mon, 06 Apr 2009 16:21:57 +0200

cm4all-beng-proxy (0.4.8) unstable; urgency=low

  * translate: allow ADDRESS packets in AJP addresses
  * translate: initialize all fields of a FastCGI address
  * http-cache: close all caching connections on exit
  * processor: don't rewrite SCRIPT SRC attribute when proxying

 -- Max Kellermann <mk@cm4all.com>  Thu, 02 Apr 2009 15:45:46 +0200

cm4all-beng-proxy (0.4.7) unstable; urgency=low

  * http-server: use istream_null for empty request body
  * parser: check for trailing slash only in TAG_OPEN tags
  * parser: added support for XML Processing Instructions
  * processor: implemented XML Processing Instruction "cm4all-rewrite-uri"
  * uri-escape: escape the slash character
  * cache: remove all matching items in cache_remove()
  * http-cache: lock cache items while holding a reference

 -- Max Kellermann <mk@cm4all.com>  Thu, 02 Apr 2009 12:02:53 +0200

cm4all-beng-proxy (0.4.6) unstable; urgency=low

  * file_handler: fixed logic error in If-Modified-Since check
  * date: return UTC time stamp in http_date_parse()
  * cache: continue search after item was invalidated
  * cache: remove the correct cache item
  * istream-chunked: work around invalid assertion failure
  * istream-subst: fixed corruption after partial match

 -- Max Kellermann <mk@cm4all.com>  Wed, 25 Mar 2009 15:03:10 +0100

cm4all-beng-proxy (0.4.5) unstable; urgency=low

  * http-server: assume keep-alive is enabled on HTTP 1.1
  * http-client: unregister EV_READ when the buffer is full
  * translation: added QUERY_STRING packet
  * processor: optionally parse base/mode from URI

 -- Max Kellermann <mk@cm4all.com>  Tue, 17 Mar 2009 13:04:25 +0100

cm4all-beng-proxy (0.4.4) unstable; urgency=low

  * forward Accept-Language request header to the translation server
  * translate: added the USER_AGENT request packet
  * session: obey the USER/MAX_AGE setting
  * use libcm4all-inline-dev in libcm4all-beng-proxy-dev
  * added pkg-config file for libcm4all-beng-proxy-dev
  * updated python-central dependencies
  * processor: parse c:base/c:mode attributes in PARAM tags

 -- Max Kellermann <mk@cm4all.com>  Wed, 11 Mar 2009 09:43:48 +0100

cm4all-beng-proxy (0.4.3) unstable; urgency=low

  * processor: rewrite URI in LINK tags
  * processor: rewrite URI in PARAM tags
  * use splice() from glibc 2.7
  * translate: added VARY response packet
  * build documentation with texlive

 -- Max Kellermann <mk@cm4all.com>  Wed, 04 Mar 2009 09:53:56 +0100

cm4all-beng-proxy (0.4.2) unstable; urgency=low

  * hashmap: fix corruption in slot chain
  * use monotonic clock to calculate expiry times
  * processor: rewrite URIs in the EMBED, VIDEO, AUDIO tags

 -- Max Kellermann <mk@cm4all.com>  Tue, 17 Feb 2009 17:14:48 +0100

cm4all-beng-proxy (0.4.1) unstable; urgency=low

  * translate: clear client->transformation
  * handler: check for translation errors
  * http-server: fixed assertion failure during shutdown
  * http-server: send "Keep-Alive" response header
  * worker: after fork(), call event_reinit() in the parent process
  * added valgrind build dependency
  * build with Debian's libevent-1.4 package

 -- Max Kellermann <mk@cm4all.com>  Tue, 10 Feb 2009 11:48:53 +0100

cm4all-beng-proxy (0.4) unstable; urgency=low

  * added support for transformation views
    - in the JavaScript API, mode=proxy is now deprecated
  * http-cache: fix segfault when request_headers==NULL
  * http-cache: store multiple (varying) versions of a resource
  * http-cache: use the "max-age" cache-control response

 -- Max Kellermann <mk@cm4all.com>  Fri, 30 Jan 2009 13:29:43 +0100

cm4all-beng-proxy (0.3.9) unstable; urgency=low

  * http-client: assume keep-alive is enabled on HTTP 1.1
  * processor: use configured/session path-info for mode=child URIs

 -- Max Kellermann <mk@cm4all.com>  Tue, 27 Jan 2009 13:07:51 +0100

cm4all-beng-proxy (0.3.8) unstable; urgency=low

  * processor: pass Content-Type and Content-Language headers from
    template
  * http-client: allow chunked response body without keep-alive

 -- Max Kellermann <mk@cm4all.com>  Fri, 23 Jan 2009 13:02:42 +0100

cm4all-beng-proxy (0.3.7) unstable; urgency=low

  * istream_subst: exit the loop if state==INSERT
  * istream_iconv: check if the full buffer could be flushed
  * worker: don't reinitialize session manager during shutdown

 -- Max Kellermann <mk@cm4all.com>  Thu, 15 Jan 2009 10:39:47 +0100

cm4all-beng-proxy (0.3.6) unstable; urgency=low

  * processor: ignore closing </header>
  * widget-http: now really don't check content-type in frame parents
  * parser: skip comments
  * processor: implemented c:base="parent"
  * processor: added "c:" prefix to c:widget child elements
  * processor: renamed the "c:param" element to "c:parameter"

 -- Max Kellermann <mk@cm4all.com>  Thu, 08 Jan 2009 11:17:29 +0100

cm4all-beng-proxy (0.3.5) unstable; urgency=low

  * widget-http: don't check content-type in frame parents
  * istream-subst: allow null bytes in the input stream
  * js: added the "translate" parameter for passing values to the
    translation server
  * rewrite-uri: refuse to rewrite a frame URI without widget id

 -- Max Kellermann <mk@cm4all.com>  Mon, 05 Jan 2009 16:46:32 +0100

cm4all-beng-proxy (0.3.4) unstable; urgency=low

  * processor: added support for custom widget request headers
  * http-cache: obey the "Vary" response header
  * http-cache: pass the new http_cache_info object when testing a cache
    item

 -- Max Kellermann <mk@cm4all.com>  Tue, 30 Dec 2008 15:46:44 +0100

cm4all-beng-proxy (0.3.3) unstable; urgency=low

  * processor: grew widget parameter buffer to 512 bytes
  * widget-resolver: clear widget->resolver on abort
  * cgi: clear the input's handler in cgi_async_abort()
  * widget-stream: use istream_hold (reverts r4171)

 -- Max Kellermann <mk@cm4all.com>  Fri, 05 Dec 2008 14:43:05 +0100

cm4all-beng-proxy (0.3.2) unstable; urgency=low

  * processor: free memory before calling embed_frame_widget()
  * processor: allocate query string from the widget pool
  * processor: removed the obsolete widget attributes "tag" and "style"
  * parser: hold a reference to the pool

 -- Max Kellermann <mk@cm4all.com>  Mon, 01 Dec 2008 14:15:38 +0100

cm4all-beng-proxy (0.3.1) unstable; urgency=low

  * http-client: remove Transfer-Encoding and Content-Length from response
    headers
  * http-client: don't read body after invoke_response()
  * fork: retry splice() after EAGAIN
  * fork: don't close input when splice() fails
  * cgi: abort the response handler when the stdin stream fails
  * istream_file, istream_pipe, fork, client_socket, listener: fixed file
    descriptor leaks
  * processor: hold a reference to the caller's pool
  * debian/rules: enabled test suite

 -- Max Kellermann <mk@cm4all.com>  Thu, 27 Nov 2008 16:01:16 +0100

cm4all-beng-proxy (0.3) unstable; urgency=low

  * implemented widget filters
  * translate: initialize all fields of a CGI address
  * fork: read request body on EAGAIN
  * fork: implemented the direct() method with splice()
  * python: added class Response
  * prototypes/translate.py:
    - support "filter"
    - support "content_type"
  * demo: added widget filter demo

 -- Max Kellermann <mk@cm4all.com>  Wed, 26 Nov 2008 16:27:29 +0100

cm4all-beng-proxy (0.2) unstable; urgency=low

  * don't quote text/xml widgets
  * widget-resolver: pass widget_pool to widget_class_lookup()
  * widget-registry: allocate widget_class from widget_pool
  * widget-stream: eliminated the async operation proxy, because the
    operation cannot be aborted before the constructor returns
  * widget-stream: don't clear the "delayed" stream in the response() callback
  * rewrite-uri: trigger istream_read(delayed) after istream_delayed_set()
  * doc: clarified XSLT integration

 -- Max Kellermann <mk@cm4all.com>  Tue, 25 Nov 2008 15:28:54 +0100

cm4all-beng-proxy (0.1) unstable; urgency=low

  * initial release

 -- Max Kellermann <mk@cm4all.com>  Mon, 17 Nov 2008 11:59:36 +0100<|MERGE_RESOLUTION|>--- conflicted
+++ resolved
@@ -1,4 +1,3 @@
-<<<<<<< HEAD
 cm4all-beng-proxy (11.0.1) unstable; urgency=low
 
   * spawn: switch to a new systemd scope
@@ -7,14 +6,13 @@
   * enable TCP_DEFER_ACCEPT for HTTP listeners
 
  --   
-=======
+
 cm4all-beng-proxy (10.10) unstable; urgency=low
 
   * merge release 9.13
   * SlicePool: reduce fragmentation
 
  -- Max Kellermann <mk@cm4all.com>  Tue, 12 Apr 2016 15:12:03 -0000
->>>>>>> 1e772902
 
 cm4all-beng-proxy (10.9) unstable; urgency=low
 
