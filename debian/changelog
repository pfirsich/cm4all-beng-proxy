<<<<<<< HEAD
cm4all-beng-proxy (2.0.25) unstable; urgency=low

  * processor: fix double free bug on failed widget lookup
  * session: don't access the session manager after worker crash
  * proxy-widget: fix assertion failure with empty view name

 --   

cm4all-beng-proxy (2.0.24) unstable; urgency=low

  * processor: optionally invoke CSS processor for <style>

 -- Max Kellermann <mk@cm4all.com>  Fri, 20 Apr 2012 12:10:42 -0000

cm4all-beng-proxy (2.0.23) unstable; urgency=low

  * widget-resolver: check for translation server failure
  * widget-resolver: don't sync with session when view is invalid
  * rewrite-uri: check for invalid view name
  * {css_,}processor: eliminate second underscore from class prefix
  * doc: document the algorithm for replacing two leading underscores

 -- Max Kellermann <mk@cm4all.com>  Thu, 29 Mar 2012 15:37:52 -0000

cm4all-beng-proxy (2.0.22) unstable; urgency=low

  * merge release 1.4.20
  * proxy-widget: forbid client to select view with address
  * proxy-widget: allow any view selection when widget is not a container
  * widget-http: allow any view selection for unprocessable response
  * widget-http: inherit the view from the template
  * widget-request: sync with session only if processor is enabled
  * widget-http: postpone saving to session after receiving response headers
  * processor: add entities &c:id; &c:type; &c:class;

 -- Max Kellermann <mk@cm4all.com>  Mon, 26 Mar 2012 14:05:05 -0000

cm4all-beng-proxy (2.0.21) unstable; urgency=low

  * css_processor: use mode "partial" for @import
  * rewrite-uri: use mode "partial" on invalid input

 -- Max Kellermann <mk@cm4all.com>  Tue, 20 Mar 2012 18:11:28 -0000

cm4all-beng-proxy (2.0.20) unstable; urgency=low

  * {css_,}processor: default mode is "partial"
  * processor: handle underscore prefixes in the "for" attribute

 -- Max Kellermann <mk@cm4all.com>  Tue, 20 Mar 2012 16:48:51 -0000

cm4all-beng-proxy (2.0.19) unstable; urgency=low

  * merge release 1.4.19

 -- Max Kellermann <mk@cm4all.com>  Tue, 20 Mar 2012 08:41:03 -0000

cm4all-beng-proxy (2.0.18) unstable; urgency=low

  * merge release 1.4.18

 -- Max Kellermann <mk@cm4all.com>  Thu, 15 Mar 2012 15:53:12 -0000

cm4all-beng-proxy (2.0.17) unstable; urgency=low

  * merge release 1.4.17
  * css_parser: check for url() following another token
  * css_processor: rewrite @import URIs
  * {text_,}processor: new entity &c:local;

 -- Max Kellermann <mk@cm4all.com>  Fri, 09 Mar 2012 16:50:19 -0000

cm4all-beng-proxy (2.0.16) unstable; urgency=low

  * response: generate Vary response header from translation response
  * widget-resolver: fix NULL dereference after failure
  * translation: User-Agent classification

 -- Max Kellermann <mk@cm4all.com>  Tue, 06 Mar 2012 11:54:10 -0000

cm4all-beng-proxy (2.0.15) unstable; urgency=low

  * merge release 1.4.16
  * uri-address: fix NULL dereference on certain malformed URIs

 -- Max Kellermann <mk@cm4all.com>  Fri, 02 Mar 2012 16:28:54 -0000

cm4all-beng-proxy (2.0.14) unstable; urgency=low

  * address-resolver: add missing initialization
  * rewrite-uri: fix NULL pointer dereference with "local URI"
  * rewrite-uri: allow mode=proxy (optional temporary kludge)
  * widget-http: auto-disable processor (optional temporary kludge)

 -- Max Kellermann <mk@cm4all.com>  Thu, 01 Mar 2012 18:36:38 -0000

cm4all-beng-proxy (2.0.13) unstable; urgency=low

  * merge release 1.4.15
  * translation: make CGI auto-base optional
  * handler: fix up translation client errors

 -- Max Kellermann <mk@cm4all.com>  Thu, 23 Feb 2012 17:31:03 -0000

cm4all-beng-proxy (2.0.12) unstable; urgency=low

  * merge release 1.4.13

 -- Max Kellermann <mk@cm4all.com>  Thu, 16 Feb 2012 14:41:45 -0000

cm4all-beng-proxy (2.0.11) unstable; urgency=low

  * merge release 1.4.11
  * processor: skip rewriting absolute URIs

 -- Max Kellermann <mk@cm4all.com>  Thu, 09 Feb 2012 09:43:06 -0000

cm4all-beng-proxy (2.0.10) unstable; urgency=low

  * resource-address: initialise type, fixes assertion failure

 -- Max Kellermann <mk@cm4all.com>  Tue, 07 Feb 2012 16:57:06 -0000

cm4all-beng-proxy (2.0.9) unstable; urgency=low

  * [css]processor: expand underscore only XML id / CSS class
  * widget-http: filter processor response headers
  * processor: forward Wildfire headers in the debug build

 -- Max Kellermann <mk@cm4all.com>  Tue, 07 Feb 2012 12:32:33 -0000

cm4all-beng-proxy (2.0.8) unstable; urgency=low

  * rewrite-uri: prefix "@/" refers to widget's "local URI"

 -- Max Kellermann <mk@cm4all.com>  Fri, 03 Feb 2012 13:50:16 -0000

cm4all-beng-proxy (2.0.7) unstable; urgency=low

  * merge release 1.4.10
  * stock: clear idle objects periodically

 -- Max Kellermann <mk@cm4all.com>  Thu, 02 Feb 2012 14:10:24 -0000

cm4all-beng-proxy (2.0.6) unstable; urgency=low

  * merge release 1.4.9

 -- Max Kellermann <mk@cm4all.com>  Tue, 31 Jan 2012 15:10:18 -0000

cm4all-beng-proxy (2.0.5) unstable; urgency=low

  * merge release 1.4.8
  * translate-client: verify the PROXY and AJP payloads
  * translation: support inserting regex matches into CGI/file path
  * translation: support customizing the cookie's "Domain" attribute
  * request: new option "dynamic_session_cookie" adds suffix to cookie
    name
  * uri-address: verify the path component

 -- Max Kellermann <mk@cm4all.com>  Wed, 25 Jan 2012 17:05:09 -0000

cm4all-beng-proxy (2.0.4) unstable; urgency=low

  * merge release 1.4.6
  * access-log: don't log the remote port
  * translation: support inserting regex matches into CGI's PATH_INFO
  * tcache: generate BASE automatically for CGI

 -- Max Kellermann <mk@cm4all.com>  Tue, 10 Jan 2012 15:18:37 -0000

cm4all-beng-proxy (2.0.3) unstable; urgency=low

  * merge release 1.4.4
  * http-server: log remote host address

 -- Max Kellermann <mk@cm4all.com>  Tue, 27 Dec 2011 07:41:15 -0000

cm4all-beng-proxy (2.0.2) unstable; urgency=low

  * merge release 1.4.2
  * widget-http: improved HTTP error messages
  * processor: forbid widget request after URI compress failure

 -- Max Kellermann <mk@cm4all.com>  Wed, 07 Dec 2011 16:51:58 -0000

cm4all-beng-proxy (2.0.1) unstable; urgency=low

  * merge release 1.4.1

 -- Max Kellermann <mk@cm4all.com>  Fri, 18 Nov 2011 13:57:27 -0000

cm4all-beng-proxy (2.0) unstable; urgency=low

  * rewrite-uri: reapply 'drop the deprecated mode "proxy"'
  * proxy-widget: reapply 'client can choose only views that have an address'

 -- Max Kellermann <mk@cm4all.com>  Thu, 17 Nov 2011 08:22:39 +0100
=======
cm4all-beng-proxy (1.4.21) unstable; urgency=low

  * merge release 1.2.26

 -- Max Kellermann <mk@cm4all.com>  Thu, 26 Apr 2012 14:17:56 -0000
>>>>>>> c47b6d07

cm4all-beng-proxy (1.4.20) unstable; urgency=low

  * merge release 1.2.25

 -- Max Kellermann <mk@cm4all.com>  Mon, 26 Mar 2012 14:03:14 -0000

cm4all-beng-proxy (1.4.19) unstable; urgency=low

  * merge release 1.2.24

 -- Max Kellermann <mk@cm4all.com>  Tue, 20 Mar 2012 08:36:19 -0000

cm4all-beng-proxy (1.4.18) unstable; urgency=low

  * merge release 1.2.23

 -- Max Kellermann <mk@cm4all.com>  Thu, 15 Mar 2012 15:50:20 -0000

cm4all-beng-proxy (1.4.17) unstable; urgency=low

  * merge release 1.2.22

 -- Max Kellermann <mk@cm4all.com>  Thu, 08 Mar 2012 18:36:00 -0000

cm4all-beng-proxy (1.4.16) unstable; urgency=low

  * merge release 1.2.21

 -- Max Kellermann <mk@cm4all.com>  Fri, 02 Mar 2012 16:03:51 -0000

cm4all-beng-proxy (1.4.15) unstable; urgency=low

  * merge release 1.2.20

 -- Max Kellermann <mk@cm4all.com>  Thu, 23 Feb 2012 17:12:30 -0000

cm4all-beng-proxy (1.4.14) unstable; urgency=low

  * merge release 1.2.19

 -- Max Kellermann <mk@cm4all.com>  Thu, 23 Feb 2012 15:35:04 -0000

cm4all-beng-proxy (1.4.13) unstable; urgency=low

  * merge release 1.2.18

 -- Max Kellermann <mk@cm4all.com>  Thu, 16 Feb 2012 13:53:49 -0000

cm4all-beng-proxy (1.4.12) unstable; urgency=low

  * merge release 1.2.17

 -- Max Kellermann <mk@cm4all.com>  Wed, 15 Feb 2012 09:27:50 -0000

cm4all-beng-proxy (1.4.11) unstable; urgency=low

  * merge release 1.2.16

 -- Max Kellermann <mk@cm4all.com>  Thu, 09 Feb 2012 09:33:30 -0000

cm4all-beng-proxy (1.4.10) unstable; urgency=low

  * merge release 1.2.15

 -- Max Kellermann <mk@cm4all.com>  Thu, 02 Feb 2012 13:43:11 -0000

cm4all-beng-proxy (1.4.9) unstable; urgency=low

  * merge release 1.2.14

 -- Max Kellermann <mk@cm4all.com>  Tue, 31 Jan 2012 15:06:57 -0000

cm4all-beng-proxy (1.4.8) unstable; urgency=low

  * merge release 1.2.13

 -- Max Kellermann <mk@cm4all.com>  Wed, 25 Jan 2012 12:16:53 -0000

cm4all-beng-proxy (1.4.7) unstable; urgency=low

  * merge release 1.2.12

 -- Max Kellermann <mk@cm4all.com>  Tue, 17 Jan 2012 08:37:01 -0000

cm4all-beng-proxy (1.4.6) unstable; urgency=low

  * merge release 1.2.11

 -- Max Kellermann <mk@cm4all.com>  Wed, 04 Jan 2012 15:41:43 -0000

cm4all-beng-proxy (1.4.5) unstable; urgency=low

  * merge release 1.2.10

 -- Max Kellermann <mk@cm4all.com>  Wed, 28 Dec 2011 17:07:13 -0000

cm4all-beng-proxy (1.4.4) unstable; urgency=low

  * merge release 1.2.9

 -- Max Kellermann <mk@cm4all.com>  Thu, 22 Dec 2011 11:28:39 -0000

cm4all-beng-proxy (1.4.3) unstable; urgency=low

  * merge release 1.2.8

 -- Max Kellermann <mk@cm4all.com>  Wed, 14 Dec 2011 11:20:04 -0000

cm4all-beng-proxy (1.4.2) unstable; urgency=low

  * text-processor: allow processing "application/javascript",
    "application/json"
  * uri-relative: allow backtracking to the widget base with "../"
  * merge release 1.2.7

 -- Max Kellermann <mk@cm4all.com>  Tue, 06 Dec 2011 12:39:24 -0000

cm4all-beng-proxy (1.4.1) unstable; urgency=low

  * merge release 1.2.6

 -- Max Kellermann <mk@cm4all.com>  Fri, 18 Nov 2011 13:53:56 -0000

cm4all-beng-proxy (1.4) unstable; urgency=low

  * proxy-widget: revert 'client can choose only views that have an address'
  * rewrite-uri: revert 'drop the deprecated mode "proxy"'

 -- Max Kellermann <mk@cm4all.com>  Thu, 17 Nov 2011 08:10:42 +0100

cm4all-beng-proxy (1.3.2) unstable; urgency=low

  * tcache: add regex matching, translation packets REGEX, INVERSE_REGEX
  * widget: don't start the prefix with an underscore
  * translation: add new packet PROCESS_TEXT, to expand entity references
  * translation: add new packet WIDGET_INFO, enables additional request headers
  * doc: document the algorithm for replacing three leading underscores

 -- Max Kellermann <mk@cm4all.com>  Wed, 16 Nov 2011 17:00:16 +0100

cm4all-beng-proxy (1.3.1) unstable; urgency=low

  * merge release 1.2.5

 -- Max Kellermann <mk@cm4all.com>  Tue, 08 Nov 2011 19:51:18 +0100

cm4all-beng-proxy (1.3) unstable; urgency=low

  * rewrite-uri: drop the deprecated mode "proxy"
  * proxy-widget: client can choose only views that have an address

 -- Max Kellermann <mk@cm4all.com>  Mon, 31 Oct 2011 17:41:14 +0100

cm4all-beng-proxy (1.2.26) unstable; urgency=low

  * merge release 1.1.39

 -- Max Kellermann <mk@cm4all.com>  Thu, 26 Apr 2012 14:16:40 -0000

cm4all-beng-proxy (1.2.25) unstable; urgency=low

  * merge release 1.1.38

 -- Max Kellermann <mk@cm4all.com>  Mon, 26 Mar 2012 14:01:44 -0000

cm4all-beng-proxy (1.2.24) unstable; urgency=low

  * merge release 1.1.37

 -- Max Kellermann <mk@cm4all.com>  Tue, 20 Mar 2012 08:33:31 -0000

cm4all-beng-proxy (1.2.23) unstable; urgency=low

  * merge release 1.1.36

 -- Max Kellermann <mk@cm4all.com>  Thu, 15 Mar 2012 15:37:10 -0000

cm4all-beng-proxy (1.2.22) unstable; urgency=low

  * merge release 1.1.35

 -- Max Kellermann <mk@cm4all.com>  Thu, 08 Mar 2012 18:29:39 -0000

cm4all-beng-proxy (1.2.21) unstable; urgency=low

  * merge release 1.1.34

 -- Max Kellermann <mk@cm4all.com>  Fri, 02 Mar 2012 16:02:00 -0000

cm4all-beng-proxy (1.2.20) unstable; urgency=low

  * merge release 1.1.33

 -- Max Kellermann <mk@cm4all.com>  Thu, 23 Feb 2012 17:11:15 -0000

cm4all-beng-proxy (1.2.19) unstable; urgency=low

  * merge release 1.1.32

 -- Max Kellermann <mk@cm4all.com>  Thu, 23 Feb 2012 15:18:36 -0000

cm4all-beng-proxy (1.2.18) unstable; urgency=low

  * merge release 1.1.31

 -- Max Kellermann <mk@cm4all.com>  Thu, 16 Feb 2012 13:52:42 -0000

cm4all-beng-proxy (1.2.17) unstable; urgency=low

  * merge release 1.1.30

 -- Max Kellermann <mk@cm4all.com>  Wed, 15 Feb 2012 09:26:45 -0000

cm4all-beng-proxy (1.2.16) unstable; urgency=low

  * merge release 1.1.29

 -- Max Kellermann <mk@cm4all.com>  Thu, 09 Feb 2012 09:31:50 -0000

cm4all-beng-proxy (1.2.15) unstable; urgency=low

  * merge release 1.1.28

 -- Max Kellermann <mk@cm4all.com>  Thu, 02 Feb 2012 13:41:45 -0000

cm4all-beng-proxy (1.2.14) unstable; urgency=low

  * merge release 1.1.27

 -- Max Kellermann <mk@cm4all.com>  Tue, 31 Jan 2012 15:04:32 -0000

cm4all-beng-proxy (1.2.13) unstable; urgency=low

  * merge release 1.1.26

 -- Max Kellermann <mk@cm4all.com>  Wed, 25 Jan 2012 12:15:19 -0000

cm4all-beng-proxy (1.2.12) unstable; urgency=low

  * merge release 1.1.25

 -- Max Kellermann <mk@cm4all.com>  Tue, 17 Jan 2012 08:31:44 -0000

cm4all-beng-proxy (1.2.11) unstable; urgency=low

  * merge release 1.1.24

 -- Max Kellermann <mk@cm4all.com>  Wed, 04 Jan 2012 15:38:27 -0000

cm4all-beng-proxy (1.2.10) unstable; urgency=low

  * merge release 1.1.23

 -- Max Kellermann <mk@cm4all.com>  Wed, 28 Dec 2011 17:01:43 -0000

cm4all-beng-proxy (1.2.9) unstable; urgency=low

  * merge release 1.1.22

 -- Max Kellermann <mk@cm4all.com>  Thu, 22 Dec 2011 10:28:29 -0000

cm4all-beng-proxy (1.2.8) unstable; urgency=low

  * merge release 1.1.21

 -- Max Kellermann <mk@cm4all.com>  Wed, 14 Dec 2011 11:12:32 -0000

cm4all-beng-proxy (1.2.7) unstable; urgency=low

  * merge release 1.1.20

 -- Max Kellermann <mk@cm4all.com>  Tue, 06 Dec 2011 11:43:10 -0000

cm4all-beng-proxy (1.2.6) unstable; urgency=low

  * merge release 1.1.19

 -- Max Kellermann <mk@cm4all.com>  Fri, 18 Nov 2011 13:47:43 -0000

cm4all-beng-proxy (1.2.5) unstable; urgency=low

  * merge release 1.1.18
  * file-handler: handle If-Modified-Since followed by filter

 -- Max Kellermann <mk@cm4all.com>  Tue, 08 Nov 2011 19:43:58 +0100

cm4all-beng-proxy (1.2.4) unstable; urgency=low

  * merge release 1.1.17

 -- Max Kellermann <mk@cm4all.com>  Wed, 02 Nov 2011 16:58:28 +0100

cm4all-beng-proxy (1.2.3) unstable; urgency=low

  * merge release 1.1.16

 -- Max Kellermann <mk@cm4all.com>  Fri, 21 Oct 2011 15:16:13 +0200

cm4all-beng-proxy (1.2.2) unstable; urgency=low

  * merge release 1.1.15
  * widget-view: an empty name refers to the default view
  * processor: new entity &c:view;

 -- Max Kellermann <mk@cm4all.com>  Wed, 19 Oct 2011 11:43:20 +0200

cm4all-beng-proxy (1.2.1) unstable; urgency=low

  * merge release 1.1.13

 -- Max Kellermann <mk@cm4all.com>  Wed, 05 Oct 2011 17:16:04 +0200

cm4all-beng-proxy (1.2) unstable; urgency=low

  * delegate-client: improved error reporting
  * response-error: resolve errno codes
  * python/control/client: bind the unix domain socket
  * python/control/client: implement timeout
  * lb_control: allow querying node status over control socket

 -- Max Kellermann <mk@cm4all.com>  Tue, 27 Sep 2011 12:00:44 +0200

cm4all-beng-proxy (1.1.39) unstable; urgency=low

  * merge release 1.0.33

 -- Max Kellermann <mk@cm4all.com>  Thu, 26 Apr 2012 14:12:30 -0000

cm4all-beng-proxy (1.1.38) unstable; urgency=low

  * merge release 1.0.32

 -- Max Kellermann <mk@cm4all.com>  Mon, 26 Mar 2012 14:00:38 -0000

cm4all-beng-proxy (1.1.37) unstable; urgency=low

  * merge release 1.0.31

 -- Max Kellermann <mk@cm4all.com>  Tue, 20 Mar 2012 08:31:08 -0000

cm4all-beng-proxy (1.1.36) unstable; urgency=low

  * merge release 1.0.30

 -- Max Kellermann <mk@cm4all.com>  Thu, 15 Mar 2012 15:36:15 -0000

cm4all-beng-proxy (1.1.35) unstable; urgency=low

  * merge release 1.0.29
  * css_processor: delete "-c-mode" and "-c-view" from output

 -- Max Kellermann <mk@cm4all.com>  Thu, 08 Mar 2012 18:16:03 -0000

cm4all-beng-proxy (1.1.34) unstable; urgency=low

  * merge release 1.0.28

 -- Max Kellermann <mk@cm4all.com>  Fri, 02 Mar 2012 15:26:44 -0000

cm4all-beng-proxy (1.1.33) unstable; urgency=low

  * merge release 1.0.27

 -- Max Kellermann <mk@cm4all.com>  Thu, 23 Feb 2012 17:09:57 -0000

cm4all-beng-proxy (1.1.32) unstable; urgency=low

  * merge release 1.0.26

 -- Max Kellermann <mk@cm4all.com>  Thu, 23 Feb 2012 15:14:56 -0000

cm4all-beng-proxy (1.1.31) unstable; urgency=low

  * merge release 1.0.25

 -- Max Kellermann <mk@cm4all.com>  Thu, 16 Feb 2012 13:49:26 -0000

cm4all-beng-proxy (1.1.30) unstable; urgency=low

  * merge release 1.0.24

 -- Max Kellermann <mk@cm4all.com>  Wed, 15 Feb 2012 09:25:38 -0000

cm4all-beng-proxy (1.1.29) unstable; urgency=low

  * merge release 1.0.23

 -- Max Kellermann <mk@cm4all.com>  Thu, 09 Feb 2012 09:30:18 -0000

cm4all-beng-proxy (1.1.28) unstable; urgency=low

  * merge release 1.0.22

 -- Max Kellermann <mk@cm4all.com>  Thu, 02 Feb 2012 13:39:21 -0000

cm4all-beng-proxy (1.1.27) unstable; urgency=low

  * merge release 1.0.21

 -- Max Kellermann <mk@cm4all.com>  Tue, 31 Jan 2012 14:59:06 -0000

cm4all-beng-proxy (1.1.26) unstable; urgency=low

  * merge release 1.0.20

 -- Max Kellermann <mk@cm4all.com>  Wed, 25 Jan 2012 12:13:43 -0000

cm4all-beng-proxy (1.1.25) unstable; urgency=low

  * merge release 1.0.19

 -- Max Kellermann <mk@cm4all.com>  Tue, 17 Jan 2012 08:29:34 -0000

cm4all-beng-proxy (1.1.24) unstable; urgency=low

  * merge release 1.0.18

 -- Max Kellermann <mk@cm4all.com>  Wed, 04 Jan 2012 15:27:35 -0000

cm4all-beng-proxy (1.1.23) unstable; urgency=low

  * header-forward: remove port number from X-Forwarded-For

 -- Max Kellermann <mk@cm4all.com>  Wed, 28 Dec 2011 16:51:41 -0000

cm4all-beng-proxy (1.1.22) unstable; urgency=low

  * merge release 1.0.17
  * istream-socket: fix potential assertion failure

 -- Max Kellermann <mk@cm4all.com>  Wed, 21 Dec 2011 16:44:46 -0000

cm4all-beng-proxy (1.1.21) unstable; urgency=low

  * merge release 1.0.16

 -- Max Kellermann <mk@cm4all.com>  Wed, 14 Dec 2011 11:07:58 -0000

cm4all-beng-proxy (1.1.20) unstable; urgency=low

  * merge release 1.0.15
  * processor: don't rewrite "mailto:" hyperlinks

 -- Max Kellermann <mk@cm4all.com>  Mon, 05 Dec 2011 18:37:10 -0000

cm4all-beng-proxy (1.1.19) unstable; urgency=low

  * {css_,}processor: quote widget classes for prefixing XML IDs, CSS classes

 -- Max Kellermann <mk@cm4all.com>  Fri, 18 Nov 2011 13:17:02 -0000

cm4all-beng-proxy (1.1.18) unstable; urgency=low

  * merge release 1.0.13
  * lb_http: eliminate the duplicate "Date" response header

 -- Max Kellermann <mk@cm4all.com>  Tue, 08 Nov 2011 19:33:07 +0100

cm4all-beng-proxy (1.1.17) unstable; urgency=low

  * merge release 1.0.13

 -- Max Kellermann <mk@cm4all.com>  Wed, 02 Nov 2011 16:52:21 +0100

cm4all-beng-proxy (1.1.16) unstable; urgency=low

  * merge release 1.0.12

 -- Max Kellermann <mk@cm4all.com>  Fri, 21 Oct 2011 15:09:55 +0200

cm4all-beng-proxy (1.1.15) unstable; urgency=low

  * merge release 1.0.11

 -- Max Kellermann <mk@cm4all.com>  Wed, 19 Oct 2011 09:36:38 +0200

cm4all-beng-proxy (1.1.14) unstable; urgency=low

  * merge release 1.0.10

 -- Max Kellermann <mk@cm4all.com>  Fri, 07 Oct 2011 15:15:00 +0200

cm4all-beng-proxy (1.1.13) unstable; urgency=low

  * merge release 1.0.9

 -- Max Kellermann <mk@cm4all.com>  Thu, 29 Sep 2011 16:47:56 +0200

cm4all-beng-proxy (1.1.12) unstable; urgency=low

  * merge release 1.0.8

 -- Max Kellermann <mk@cm4all.com>  Thu, 22 Sep 2011 17:13:41 +0200

cm4all-beng-proxy (1.1.11) unstable; urgency=low

  * merge release 1.0.7
  * widget-http: response header X-CM4all-View selects a view
  * processor, css_processor: support prefixing XML ids
  * processor: property "c:view" selects a view

 -- Max Kellermann <mk@cm4all.com>  Fri, 16 Sep 2011 12:25:24 +0200

cm4all-beng-proxy (1.1.10) unstable; urgency=low

  * merge release 1.0.6
  * http-request: don't clear failure state on successful TCP connection
  * istream-socket: fix assertion failure after receive error
  * ssl_filter: check for end-of-file on plain socket
  * ssl_filter: fix buffer assertion failures

 -- Max Kellermann <mk@cm4all.com>  Tue, 13 Sep 2011 18:50:18 +0200

cm4all-beng-proxy (1.1.9) unstable; urgency=low

  * http-request: improve keep-alive cancellation detection
  * http-request: mark server "failed" after HTTP client error
  * lb: implement the control protocol
    - can disable and re-enable workers
  * lb: don't allow sticky pool with only one member
  * lb: verify that a new sticky host is alive
  * lb: mark server "failed" after HTTP client error

 -- Max Kellermann <mk@cm4all.com>  Fri, 09 Sep 2011 13:03:55 +0200

cm4all-beng-proxy (1.1.8) unstable; urgency=low

  * merge release 1.0.5
  * {css_,}processor: one more underscore for the prefix
  * processor: remove rewrite-uri processing instructions from output
  * translate: unknown packet is a fatal error
  * processor: add option to set widget/focus by default
  * rewrite-uri: a leading tilde refers to the widget base; translation
    packet ANCHOR_ABSOLUTE enables it by default

 -- Max Kellermann <mk@cm4all.com>  Mon, 05 Sep 2011 17:56:31 +0200

cm4all-beng-proxy (1.1.7) unstable; urgency=low

  * css_processor: implement property "-c-mode"
  * css_processor: translate underscore prefix in class names
  * processor: translate underscore prefix in CSS class names

 -- Max Kellermann <mk@cm4all.com>  Mon, 29 Aug 2011 17:47:48 +0200

cm4all-beng-proxy (1.1.6) unstable; urgency=low

  * merge release 1.0.3
  * implement CSS processor

 -- Max Kellermann <mk@cm4all.com>  Mon, 22 Aug 2011 17:13:56 +0200

cm4all-beng-proxy (1.1.5) unstable; urgency=low

  * lb: optionally generate Via and X-Forwarded-For

 -- Max Kellermann <mk@cm4all.com>  Wed, 17 Aug 2011 12:45:14 +0200

cm4all-beng-proxy (1.1.4) unstable; urgency=low

  * pipe-stock: fix assertion failure after optimization bug
  * istream-pipe: reuse drained pipes immediately
  * sink-socket: reinstate write event during bulk transfers

 -- Max Kellermann <mk@cm4all.com>  Thu, 11 Aug 2011 14:41:37 +0200

cm4all-beng-proxy (1.1.3) unstable; urgency=low

  * widget: quote invalid XMLID/JS characters for &c:prefix;
  * lb: add protocol "tcp"

 -- Max Kellermann <mk@cm4all.com>  Wed, 10 Aug 2011 18:53:12 +0200

cm4all-beng-proxy (1.1.2) unstable; urgency=low

  * merge release 1.0.2
  * http-server: report detailed errors
  * widget-http: implement header dumps
  * cgi, fastcgi: enable cookie jar with custom cookie "host"

 -- Max Kellermann <mk@cm4all.com>  Thu, 04 Aug 2011 17:27:51 +0200

cm4all-beng-proxy (1.1.1) unstable; urgency=low

  * merge release 1.0.1
  * lb: don't ignore unimplemented configuration keywords
  * lb: configurable monitor check interval
  * session: configurable idle timeout

 -- Max Kellermann <mk@cm4all.com>  Tue, 26 Jul 2011 11:27:20 +0200

cm4all-beng-proxy (1.1) unstable; urgency=low

  * http-client: send "Expect: 100-continue" only for big request body
  * lb: implement monitors (ping, connect, tcp_expect)

 -- Max Kellermann <mk@cm4all.com>  Wed, 20 Jul 2011 15:04:22 +0200
  
cm4all-beng-proxy (1.0.33) unstable; urgency=low

  * widget-resolver: fix assertion failure on recursive abort

 -- Max Kellermann <mk@cm4all.com>  Thu, 26 Apr 2012 14:04:01 -0000

cm4all-beng-proxy (1.0.32) unstable; urgency=low

  * http-cache: add missing initialization on memcached miss

 -- Max Kellermann <mk@cm4all.com>  Mon, 26 Mar 2012 13:35:01 -0000

cm4all-beng-proxy (1.0.31) unstable; urgency=low

  * proxy-widget: close the request body when the view doesn't exist

 -- Max Kellermann <mk@cm4all.com>  Tue, 20 Mar 2012 08:28:00 -0000

cm4all-beng-proxy (1.0.30) unstable; urgency=low

  * widget-view: initialize the header forward settings
  * translate-client: new view inherits header forward settings from
    default view
  * handler: clear transformation after translation error
  * http-cache: release the memcached response on abort
  * fcgi-request: close the request body on stock failure

 -- Max Kellermann <mk@cm4all.com>  Thu, 15 Mar 2012 15:34:18 -0000

cm4all-beng-proxy (1.0.29) unstable; urgency=low

  * processor: unescape custom header values
  * widget-resolver: fix NULL dereference after failure

 -- Max Kellermann <mk@cm4all.com>  Thu, 08 Mar 2012 18:10:14 -0000

cm4all-beng-proxy (1.0.28) unstable; urgency=low

  * widget-resolver: serve responses in the right order
  * widget-request: fix session related assertion failure
  * translate: initialize all GError variables

 -- Max Kellermann <mk@cm4all.com>  Fri, 02 Mar 2012 15:20:54 -0000

cm4all-beng-proxy (1.0.27) unstable; urgency=low

  * resource-address: fix regression when CGI URI is not set

 -- Max Kellermann <mk@cm4all.com>  Thu, 23 Feb 2012 17:08:16 -0000

cm4all-beng-proxy (1.0.26) unstable; urgency=low

  * resource-address: apply BASE to the CGI request URI

 -- Max Kellermann <mk@cm4all.com>  Thu, 23 Feb 2012 15:11:42 -0000

cm4all-beng-proxy (1.0.25) unstable; urgency=low

  * cgi-client: clear the input pointer on close

 -- Max Kellermann <mk@cm4all.com>  Thu, 16 Feb 2012 13:46:13 -0000

cm4all-beng-proxy (1.0.24) unstable; urgency=low

  * debian/rules: optimize parallel build
  * cgi: break loop when headers are finished

 -- Max Kellermann <mk@cm4all.com>  Wed, 15 Feb 2012 09:23:22 -0000

cm4all-beng-proxy (1.0.23) unstable; urgency=low

  * cgi: detect large response headers
  * cgi: continue parsing response headers after buffer boundary
  * cgi: bigger response header buffer
  * fcgi-client: detect large response headers

 -- Max Kellermann <mk@cm4all.com>  Thu, 09 Feb 2012 09:27:50 -0000

cm4all-beng-proxy (1.0.22) unstable; urgency=low

  * debian/rules: don't run libtool
  * lb: thread safety for the SSL filter
  * lb: fix crash during shutdown
  * http-server: fix uninitialised variable

 -- Max Kellermann <mk@cm4all.com>  Thu, 02 Feb 2012 13:03:08 -0000

cm4all-beng-proxy (1.0.21) unstable; urgency=low

  * hstock: fix memory leak
  * notify: fix endless busy loop
  * ssl_filter: fix hang while tearing down connection

 -- Max Kellermann <mk@cm4all.com>  Tue, 31 Jan 2012 15:24:50 -0000

cm4all-beng-proxy (1.0.20) unstable; urgency=low

  * ssl: load the whole certificate chain
  * translate: fix PATH+JAILCGI+SITE check
  * translate: fix HOME check
  * resource-address: include all CGI attributes in cache key

 -- Max Kellermann <mk@cm4all.com>  Wed, 25 Jan 2012 12:10:43 -0000

cm4all-beng-proxy (1.0.19) unstable; urgency=low

  * cookie-client: add a missing out-of-memory check

 -- Max Kellermann <mk@cm4all.com>  Tue, 17 Jan 2012 08:27:38 -0000

cm4all-beng-proxy (1.0.18) unstable; urgency=low

  * resource-address: support zero-length path_info prefix (for BASE)
  * hashmap: optimize insertions
  * http-server: limit the number of request headers
  * proxy-widget: discard the unused request body on error

 -- Max Kellermann <mk@cm4all.com>  Wed, 04 Jan 2012 14:55:59 -0000

cm4all-beng-proxy (1.0.17) unstable; urgency=low

  * istream-chunked: avoid recursive buffer write, fixes crash

 -- Max Kellermann <mk@cm4all.com>  Wed, 21 Dec 2011 16:37:44 -0000

cm4all-beng-proxy (1.0.16) unstable; urgency=low

  * http-server: disable timeout while waiting for CGI
  * cgi: fix segmentation fault
  * processor: discard child's request body on abort
  * proxy-widget: discard the unused request body on error

 -- Max Kellermann <mk@cm4all.com>  Wed, 14 Dec 2011 11:53:31 +0100

cm4all-beng-proxy (1.0.15) unstable; urgency=low

  * http-client: fix assertion failure on bogus "100 Continue"
  * handler: don't close the request body twice
  * session: add a missing out-of-memory check
  * fcgi-client: check for EV_READ event
  * fcgi-serialize: fix serializing parameter without value

 -- Max Kellermann <mk@cm4all.com>  Mon, 05 Dec 2011 17:47:20 -0000

cm4all-beng-proxy (1.0.14) unstable; urgency=low

  * http-server: don't generate chunked HEAD response
  * http-server: don't override Content-Length for HEAD response
  * lb_http, proxy-widget, response: forward Content-Length after HEAD

 -- Max Kellermann <mk@cm4all.com>  Tue, 08 Nov 2011 18:19:42 +0100

cm4all-beng-proxy (1.0.13) unstable; urgency=low

  * processor: initialize URI rewrite options for <?cm4all-rewrite-uri?>

 -- Max Kellermann <mk@cm4all.com>  Wed, 02 Nov 2011 16:47:48 +0100

cm4all-beng-proxy (1.0.12) unstable; urgency=low

  * http-server, proxy-widget: add missing newline to log message
  * fcgi_client: fix assertion failure on response body error
  * http-cache-choice: fix crash due to wrong filter callback

 -- Max Kellermann <mk@cm4all.com>  Fri, 21 Oct 2011 15:02:42 +0200

cm4all-beng-proxy (1.0.11) unstable; urgency=low

  * lb_config: fix binding to wildcard address
  * rewrite-uri: clarify warning message when widget has no id

 -- Max Kellermann <mk@cm4all.com>  Wed, 19 Oct 2011 09:26:48 +0200

cm4all-beng-proxy (1.0.10) unstable; urgency=low

  * debian/control: beng-lb doesn't need "daemon" anymore
  * http-string: allow space in unquoted cookie values (RFC ignorant)

 -- Max Kellermann <mk@cm4all.com>  Fri, 07 Oct 2011 15:06:32 +0200

cm4all-beng-proxy (1.0.9) unstable; urgency=low

  * tcp-balancer: store a copy of the socket address
  * lb: default log directory is /var/log/cm4all/beng-lb
  * lb: use new built-in watchdog instead of /usr/bin/daemon

 -- Max Kellermann <mk@cm4all.com>  Thu, 29 Sep 2011 16:19:34 +0200

cm4all-beng-proxy (1.0.8) unstable; urgency=low

  * resource-address: copy the delegate JailCGI parameters (crash bug fix)
  * response: use the same URI for storing and dropping widget sessions

 -- Max Kellermann <mk@cm4all.com>  Thu, 22 Sep 2011 13:39:08 +0200

cm4all-beng-proxy (1.0.7) unstable; urgency=low

  * inline-widget: discard request body when class lookup fails

 -- Max Kellermann <mk@cm4all.com>  Fri, 16 Sep 2011 12:16:04 +0200

cm4all-beng-proxy (1.0.6) unstable; urgency=low

  * processor: support short "SCRIPT" tag
  * widget-uri: use the template's view specification

 -- Max Kellermann <mk@cm4all.com>  Tue, 13 Sep 2011 18:14:24 +0200

cm4all-beng-proxy (1.0.5) unstable; urgency=low

  * resource-loader: delete comma when extracting from X-Forwarded-For

 -- Max Kellermann <mk@cm4all.com>  Mon, 05 Sep 2011 17:43:22 +0200

cm4all-beng-proxy (1.0.4) unstable; urgency=low

  * istream-replace: update the buffer reader after new data was added

 -- Max Kellermann <mk@cm4all.com>  Mon, 05 Sep 2011 15:43:17 +0200

cm4all-beng-proxy (1.0.3) unstable; urgency=low

  * merge release 0.9.35
  * control-handler: fix uninitialized variable

 -- Max Kellermann <mk@cm4all.com>  Thu, 18 Aug 2011 15:15:52 +0200

cm4all-beng-proxy (1.0.2) unstable; urgency=low

  * merge release 0.9.34
  * handler: always log translate client errors
  * tcp-balancer: fix memory leak in error handler
  * http-string: allow more characters in cookie values (RFC ignorant)

 -- Max Kellermann <mk@cm4all.com>  Mon, 01 Aug 2011 16:30:05 +0200

cm4all-beng-proxy (1.0.1) unstable; urgency=low

  * session: increase idle timeout to 20 minutes

 -- Max Kellermann <mk@cm4all.com>  Tue, 26 Jul 2011 11:23:36 +0200

cm4all-beng-proxy (1.0) unstable; urgency=low

  * merge release 0.9.33
  * header-forward: eliminate the duplicate "Date" response header
  * proxy-handler: don't pass internal URI arguments to CGI

 -- Max Kellermann <mk@cm4all.com>  Mon, 18 Jul 2011 17:07:42 +0200

cm4all-beng-proxy (0.10.14) unstable; urgency=low

  * merge release 0.9.32

 -- Max Kellermann <mk@cm4all.com>  Tue, 12 Jul 2011 19:02:23 +0200

cm4all-beng-proxy (0.10.13) unstable; urgency=low

  * growing-buffer: reset the position when skipping buffers

 -- Max Kellermann <mk@cm4all.com>  Wed, 06 Jul 2011 10:07:50 +0200

cm4all-beng-proxy (0.10.12) unstable; urgency=low

  * merge release 0.9.31
  * rewrite-uri: log widget base mismatch
  * istream-replace: fix assertion failure with splitted buffer

 -- Max Kellermann <mk@cm4all.com>  Tue, 05 Jul 2011 22:05:44 +0200

cm4all-beng-proxy (0.10.11) unstable; urgency=low

  * merge release 0.9.30
  * lb: add SSL/TLS support

 -- Max Kellermann <mk@cm4all.com>  Mon, 04 Jul 2011 17:14:21 +0200

cm4all-beng-proxy (0.10.10) unstable; urgency=low

  * merge release 0.9.29

 -- Max Kellermann <mk@cm4all.com>  Tue, 28 Jun 2011 17:56:43 +0200

cm4all-beng-proxy (0.10.9) unstable; urgency=low

  * merge release 0.9.28

 -- Max Kellermann <mk@cm4all.com>  Mon, 27 Jun 2011 13:38:03 +0200

cm4all-beng-proxy (0.10.8) unstable; urgency=low

  * lb_http: don't access the connection object after it was closed
  * restart the load balancer automatically

 -- Max Kellermann <mk@cm4all.com>  Wed, 22 Jun 2011 12:38:39 +0200

cm4all-beng-proxy (0.10.7) unstable; urgency=low

  * config: make the session cookie name configurable
  * uri-relative: allow relative base URIs (for CGI)
  * widget-uri: combine existing CGI PATH_INFO and given widget location
  * python/translation/widget: support "path_info" specification

 -- Max Kellermann <mk@cm4all.com>  Mon, 20 Jun 2011 14:54:38 +0200

cm4all-beng-proxy (0.10.6) unstable; urgency=low

  * merge release 0.9.26

 -- Max Kellermann <mk@cm4all.com>  Wed, 15 Jun 2011 09:19:28 +0200

cm4all-beng-proxy (0.10.5) unstable; urgency=low

  * merge release 0.9.26

 -- Max Kellermann <mk@cm4all.com>  Fri, 10 Jun 2011 10:09:09 +0200

cm4all-beng-proxy (0.10.4) unstable; urgency=low

  * doc: add beng-lb documentation
  * lb: implement "fallback" option
  * merge release 0.9.25

 -- Max Kellermann <mk@cm4all.com>  Wed, 08 Jun 2011 14:13:43 +0200

cm4all-beng-proxy (0.10.3) unstable; urgency=low

  * python/translation.widget: support keyword "sticky"
  * lb: implement sticky modes "failover", "cookie"

 -- Max Kellermann <mk@cm4all.com>  Mon, 06 Jun 2011 15:51:36 +0200

cm4all-beng-proxy (0.10.2) unstable; urgency=low

  * debian: fix beng-lb pid file name
  * lb_http: implement sticky sessions
  * merge release 0.9.24

 -- Max Kellermann <mk@cm4all.com>  Tue, 31 May 2011 14:32:03 +0200

cm4all-beng-proxy (0.10.1) unstable; urgency=low

  * lb_http: close request body on error
  * lb_listener: print error message when binding fails
  * merge release 0.9.23

 -- Max Kellermann <mk@cm4all.com>  Fri, 27 May 2011 13:13:55 +0200

cm4all-beng-proxy (0.10) unstable; urgency=low

  * failure: fix inverted logic bug in expiry check
  * tcp-balancer: implement session stickiness
  * lb: new stand-alone load balancer

 -- Max Kellermann <mk@cm4all.com>  Thu, 26 May 2011 14:32:02 +0200

cm4all-beng-proxy (0.9.35) unstable; urgency=low

  * resource-loader: pass the last X-Forwarded-For element to AJP

 -- Max Kellermann <mk@cm4all.com>  Thu, 18 Aug 2011 15:05:02 +0200

cm4all-beng-proxy (0.9.34) unstable; urgency=low

  * request: fix double request body close in errdoc handler
  * handler: close request body on early abort

 -- Max Kellermann <mk@cm4all.com>  Mon, 01 Aug 2011 16:21:43 +0200

cm4all-beng-proxy (0.9.33) unstable; urgency=low

  * {http,ajp}-request, errdoc: check before closing the request body on
    error

 -- Max Kellermann <mk@cm4all.com>  Mon, 18 Jul 2011 16:30:29 +0200

cm4all-beng-proxy (0.9.32) unstable; urgency=low

  * processor: dispose request body when focused widget was not found
  * http-string: allow the slash in cookie values (RFC ignorant)

 -- Max Kellermann <mk@cm4all.com>  Tue, 12 Jul 2011 18:16:01 +0200

cm4all-beng-proxy (0.9.31) unstable; urgency=low

  * growing-buffer: fix assertion failure with empty first buffer

 -- Max Kellermann <mk@cm4all.com>  Tue, 05 Jul 2011 21:58:24 +0200

cm4all-beng-proxy (0.9.30) unstable; urgency=low

  * growing-buffer: fix assertion failure in reader when buffer is empty

 -- Max Kellermann <mk@cm4all.com>  Mon, 04 Jul 2011 16:59:28 +0200

cm4all-beng-proxy (0.9.29) unstable; urgency=low

  * http-string: allow the equality sign in cookie values (RFC ignorant)

 -- Max Kellermann <mk@cm4all.com>  Tue, 28 Jun 2011 17:50:23 +0200

cm4all-beng-proxy (0.9.28) unstable; urgency=low

  * http-string: allow round brackets in cookie values (RFC ignorant)

 -- Max Kellermann <mk@cm4all.com>  Mon, 27 Jun 2011 13:23:58 +0200

cm4all-beng-proxy (0.9.27) unstable; urgency=low

  * handler: don't delete existing session in TRANSPARENT mode

 -- Max Kellermann <mk@cm4all.com>  Wed, 15 Jun 2011 09:08:48 +0200

cm4all-beng-proxy (0.9.26) unstable; urgency=low

  * worker: read "crash" value before destroying shared memory
  * session: fix crash while discarding session

 -- Max Kellermann <mk@cm4all.com>  Fri, 10 Jun 2011 09:54:56 +0200

cm4all-beng-proxy (0.9.25) unstable; urgency=low

  * response: discard the request body before passing to errdoc
  * worker: don't restart all workers after "safe" worker crash
  * cgi: check for end-of-file after splice

 -- Max Kellermann <mk@cm4all.com>  Wed, 08 Jun 2011 15:02:35 +0200

cm4all-beng-proxy (0.9.24) unstable; urgency=low

  * fcgi-client: really discard packets on request id mismatch
  * memcached-client: don't schedule read event when buffer is full
  * session: support beng-lb sticky sessions

 -- Max Kellermann <mk@cm4all.com>  Tue, 31 May 2011 14:23:41 +0200

cm4all-beng-proxy (0.9.23) unstable; urgency=low

  * tcp-balancer: retry connecting to cluster if a node fails

 -- Max Kellermann <mk@cm4all.com>  Fri, 27 May 2011 13:01:31 +0200

cm4all-beng-proxy (0.9.22) unstable; urgency=low

  * failure: fix inverted logic bug in expiry check
  * uri-extract: support AJP URLs, fixes AJP cookies
  * ajp-client: don't schedule read event when buffer is full

 -- Max Kellermann <mk@cm4all.com>  Thu, 26 May 2011 08:32:32 +0200

cm4all-beng-proxy (0.9.21) unstable; urgency=low

  * balancer: re-enable load balancing (regression fix)
  * merge release 0.8.38

 -- Max Kellermann <mk@cm4all.com>  Fri, 20 May 2011 11:03:31 +0200

cm4all-beng-proxy (0.9.20) unstable; urgency=low

  * http-cache: fix assertion failure caused by wrong destructor
  * merge release 0.8.37

 -- Max Kellermann <mk@cm4all.com>  Mon, 16 May 2011 14:03:09 +0200

cm4all-beng-proxy (0.9.19) unstable; urgency=low

  * http-request: don't retry requests with a request body

 -- Max Kellermann <mk@cm4all.com>  Thu, 12 May 2011 11:35:55 +0200

cm4all-beng-proxy (0.9.18) unstable; urgency=low

  * http-body: fix assertion failure on EOF chunk after socket was closed
  * widget-http: fix crash in widget lookup error handler
  * merge release 0.8.36

 -- Max Kellermann <mk@cm4all.com>  Tue, 10 May 2011 18:56:33 +0200

cm4all-beng-proxy (0.9.17) unstable; urgency=low

  * growing-buffer: fix assertion failure after large initial write
  * http-request: retry after connection failure
  * test/t-cgi: fix bashisms in test scripts

 -- Max Kellermann <mk@cm4all.com>  Wed, 04 May 2011 18:54:57 +0200

cm4all-beng-proxy (0.9.16) unstable; urgency=low

  * resource-address: append "transparent" args to CGI path_info
  * tcache: fix crash on FastCGI with BASE

 -- Max Kellermann <mk@cm4all.com>  Mon, 02 May 2011 16:07:21 +0200

cm4all-beng-proxy (0.9.15) unstable; urgency=low

  * configure.ac: check if valgrind/memcheck.h is installed
  * configure.ac: check if libattr is available
  * access-log: log Referer and User-Agent
  * access-log: log the request duration
  * proxy-handler: allow forwarding URI arguments
  * merge release 0.8.35

 -- Max Kellermann <mk@cm4all.com>  Wed, 27 Apr 2011 18:54:17 +0200

cm4all-beng-proxy (0.9.14) unstable; urgency=low

  * processor: don't clear widget pointer at opening tag
  * debian: move ulimit call from init script to *.default
  * merge release 0.8.33

 -- Max Kellermann <mk@cm4all.com>  Wed, 13 Apr 2011 17:03:29 +0200

cm4all-beng-proxy (0.9.13) unstable; urgency=low

  * proxy-widget: apply the widget's response header forward settings
  * response: add option to dump the widget tree
  * widget-class: move header forward settings to view
  * merge release 0.8.30

 -- Max Kellermann <mk@cm4all.com>  Mon, 04 Apr 2011 16:31:26 +0200

cm4all-beng-proxy (0.9.12) unstable; urgency=low

  * widget: internal API refactorization
  * was-control: fix argument order in "abort" call
  * was-client: duplicate the GError object when it is used twice
  * {file,delegate}-handler: add Expires/ETag headers to 304 response
  * cgi: allow setting environment variables

 -- Max Kellermann <mk@cm4all.com>  Thu, 24 Mar 2011 15:12:54 +0100

cm4all-beng-proxy (0.9.11) unstable; urgency=low

  * processor: major API refactorization
  * merge release 0.8.29

 -- Max Kellermann <mk@cm4all.com>  Mon, 21 Mar 2011 19:43:28 +0100

cm4all-beng-proxy (0.9.10) unstable; urgency=low

  * merge release 0.8.27

 -- Max Kellermann <mk@cm4all.com>  Fri, 18 Mar 2011 14:11:16 +0100

cm4all-beng-proxy (0.9.9) unstable; urgency=low

  * merge release 0.8.25

 -- Max Kellermann <mk@cm4all.com>  Mon, 14 Mar 2011 16:05:51 +0100

cm4all-beng-proxy (0.9.8) unstable; urgency=low

  * translate: support UNIX domain sockets in ADDRESS_STRING
  * resource-address: support connections to existing FastCGI servers

 -- Max Kellermann <mk@cm4all.com>  Fri, 11 Mar 2011 19:24:33 +0100

cm4all-beng-proxy (0.9.7) unstable; urgency=low

  * merge release 0.8.24

 -- Max Kellermann <mk@cm4all.com>  Fri, 04 Mar 2011 13:07:36 +0100

cm4all-beng-proxy (0.9.6) unstable; urgency=low

  * merge release 0.8.23

 -- Max Kellermann <mk@cm4all.com>  Mon, 28 Feb 2011 11:47:45 +0100

cm4all-beng-proxy (0.9.5) unstable; urgency=low

  * translate: allow SITE without CGI

 -- Max Kellermann <mk@cm4all.com>  Mon, 31 Jan 2011 06:35:24 +0100

cm4all-beng-proxy (0.9.4) unstable; urgency=low

  * widget-class: allow distinct addresses for each view

 -- Max Kellermann <mk@cm4all.com>  Thu, 27 Jan 2011 17:51:21 +0100

cm4all-beng-proxy (0.9.3) unstable; urgency=low

  * istream-catch: log errors
  * proxy-handler: pass the original request URI to (Fast)CGI
  * proxy-handler: pass the original document root to (Fast)CGI
  * fcgi-stock: pass site id to child process
  * translation: new packet "HOME" for JailCGI
  * resource-loader: get remote host from "X-Forwarded-For"
  * cgi, fcgi-client: pass client IP address to application

 -- Max Kellermann <mk@cm4all.com>  Fri, 21 Jan 2011 18:13:38 +0100

cm4all-beng-proxy (0.9.2) unstable; urgency=low

  * merge release 0.8.21
  * http-response: better context for error messages
  * istream: method close() does not invoke handler->abort()
  * istream: better context for error messages
  * ajp-client: destruct properly when request stream fails
  * {delegate,fcgi,was}-stock: use the JailCGI 1.4 wrapper

 -- Max Kellermann <mk@cm4all.com>  Mon, 17 Jan 2011 12:08:04 +0100

cm4all-beng-proxy (0.9.1) unstable; urgency=low

  * http-server: count the number of raw bytes sent and received
  * control-handler: support TCACHE_INVALIDATE with SITE
  * new programs "log-forward", "log-exec" for network logging
  * new program "log-split" for creating per-site log files
  * new program "log-traffic" for creating per-site traffic logs
  * move logging servers to new package cm4all-beng-proxy-logging
  * python/control.client: add parameter "broadcast"

 -- Max Kellermann <mk@cm4all.com>  Thu, 02 Dec 2010 12:07:16 +0100

cm4all-beng-proxy (0.9) unstable; urgency=low

  * merge release 0.8.19
  * was-client: explicitly send 32 bit METHOD payload
  * was-client: explicitly parse STATUS as 32 bit integer
  * was-client: clear control channel object on destruction
  * was-client: reuse child process if state is clean on EOF
  * was-client: abort properly after receiving illegal packet
  * was-client: allow "request STOP" before response completed
  * was-client: postpone the response handler invocation
  * was-control: send packets in bulk
  * python: support WAS widgets
  * http-server: enable "cork" mode only for beginning of response
  * http-cache: don't access freed memory in pool_unref_denotify()
  * http: use libcm4all-http
  * new datagram based binary protocol for access logging
  * main: default WAS stock limit is 16

 -- Max Kellermann <mk@cm4all.com>  Thu, 18 Nov 2010 19:56:17 +0100

cm4all-beng-proxy (0.8.38) unstable; urgency=low

  * failure: update time stamp on existing item
  * errdoc: free the original response body on abort

 -- Max Kellermann <mk@cm4all.com>  Fri, 20 May 2011 10:17:14 +0200

cm4all-beng-proxy (0.8.37) unstable; urgency=low

  * widget-resolver: don't reuse failed resolver
  * http-request: fix NULL pointer dereference on invalid URI
  * config: disable the TCP stock limit by default

 -- Max Kellermann <mk@cm4all.com>  Mon, 16 May 2011 13:41:32 +0200

cm4all-beng-proxy (0.8.36) unstable; urgency=low

  * http-server: check if client closes connection while processing
  * http-client: release the socket before invoking the callback
  * fcgi-client: fix assertion failure on full input buffer
  * memcached-client: re-enable socket event after direct copy
  * istream-file: fix assertion failure on range request
  * test/t-cgi: fix bashisms in test scripts

 -- Max Kellermann <mk@cm4all.com>  Tue, 10 May 2011 18:45:48 +0200

cm4all-beng-proxy (0.8.35) unstable; urgency=low

  * session: fix potential session defragmentation crash
  * ajp-request: use "host:port" as TCP stock key
  * cgi: evaluate the Content-Length response header

 -- Max Kellermann <mk@cm4all.com>  Wed, 27 Apr 2011 13:32:05 +0200

cm4all-beng-proxy (0.8.34) unstable; urgency=low

  * js: replace all '%' with '$'
  * js: check if session_id is null
  * debian: add package cm4all-beng-proxy-tools

 -- Max Kellermann <mk@cm4all.com>  Tue, 19 Apr 2011 18:43:54 +0200

cm4all-beng-proxy (0.8.33) unstable; urgency=low

  * processor: don't quote query string arguments with dollar sign
  * widget-request: safely remove "view" and "path" from argument table
  * debian/control: add "Breaks << 0.8.32" on the JavaScript library

 -- Max Kellermann <mk@cm4all.com>  Tue, 12 Apr 2011 18:21:55 +0200

cm4all-beng-proxy (0.8.32) unstable; urgency=low

  * args: quote arguments with the dollar sign

 -- Max Kellermann <mk@cm4all.com>  Tue, 12 Apr 2011 13:34:42 +0200

cm4all-beng-proxy (0.8.31) unstable; urgency=low

  * proxy-widget: eliminate the duplicate "Server" response header
  * translation: add packet UNTRUSTED_SITE_SUFFIX

 -- Max Kellermann <mk@cm4all.com>  Thu, 07 Apr 2011 16:23:37 +0200

cm4all-beng-proxy (0.8.30) unstable; urgency=low

  * handler: make lower-case realm name from the "Host" header
  * session: copy attribute "realm", fixes segmentation fault

 -- Max Kellermann <mk@cm4all.com>  Tue, 29 Mar 2011 16:47:43 +0200

cm4all-beng-proxy (0.8.29) unstable; urgency=low

  * ajp-client: send query string in an AJP attribute

 -- Max Kellermann <mk@cm4all.com>  Mon, 21 Mar 2011 19:16:16 +0100

cm4all-beng-proxy (0.8.28) unstable; urgency=low

  * resource-loader: use X-Forwarded-For to obtain AJP remote host
  * resource-loader: strip port from AJP remote address
  * resource-loader: don't pass remote host to AJP server
  * resource-loader: parse server port for AJP
  * ajp-client: always send content-length
  * ajp-client: parse the remaining buffer after EAGAIN

 -- Max Kellermann <mk@cm4all.com>  Mon, 21 Mar 2011 11:12:07 +0100

cm4all-beng-proxy (0.8.27) unstable; urgency=low

  * http-request: close the request body on malformed URI
  * ajp-request: AJP translation packet contains ajp://host:port/path

 -- Max Kellermann <mk@cm4all.com>  Fri, 18 Mar 2011 14:04:21 +0100

cm4all-beng-proxy (0.8.26) unstable; urgency=low

  * python/response: fix typo in ajp()
  * session: validate sessions only within one realm

 -- Max Kellermann <mk@cm4all.com>  Fri, 18 Mar 2011 08:59:41 +0100

cm4all-beng-proxy (0.8.25) unstable; urgency=low

  * widget-http: discard request body on unknown view name
  * inline-widget: discard request body on error
  * {http,fcgi,was}-client: allocate response headers from caller pool
  * cmdline: fcgi_stock_limit defaults to 0 (no limit)

 -- Max Kellermann <mk@cm4all.com>  Mon, 14 Mar 2011 15:53:42 +0100

cm4all-beng-proxy (0.8.24) unstable; urgency=low

  * fcgi-client: release the connection even when padding not consumed
    after empty response

 -- Max Kellermann <mk@cm4all.com>  Wed, 02 Mar 2011 17:39:33 +0100

cm4all-beng-proxy (0.8.23) unstable; urgency=low

  * memcached-client: allocate a new memory pool
  * memcached-client: copy caller_pool reference before freeing the client
  * fcgi-client: check headers!=NULL
  * fcgi-client: release the connection even when padding not consumed

 -- Max Kellermann <mk@cm4all.com>  Mon, 28 Feb 2011 10:50:02 +0100

cm4all-beng-proxy (0.8.22) unstable; urgency=low

  * cgi: fill special variables CONTENT_TYPE, CONTENT_LENGTH
  * memcached-client: remove stray pool_unref() call
  * memcached-client: reuse the socket if the remaining value is buffered
  * http-cache-choice: abbreviate memcached keys
  * *-cache: allocate a parent pool for cache items
  * pool: re-enable linear pools
  * frame: free the request body on error
  * http-cache: free cached body which was dismissed

 -- Max Kellermann <mk@cm4all.com>  Mon, 07 Feb 2011 15:34:09 +0100

cm4all-beng-proxy (0.8.21) unstable; urgency=low

  * merge release 0.7.55
  * jail: translate the document root properly
  * header-forward: forward the "Host" header to CGI/FastCGI/AJP
  * http-error: map ENOTDIR to "404 Not Found"
  * http-server: fix assertion failure on write error
  * fcgi-stock: clear all environment variables

 -- Max Kellermann <mk@cm4all.com>  Thu, 06 Jan 2011 16:04:20 +0100

cm4all-beng-proxy (0.8.20) unstable; urgency=low

  * widget-resolver: add pedantic state assertions
  * async: remember a copy of the operation in !NDEBUG
  * python/translation/response: max_age() returns self

 -- Max Kellermann <mk@cm4all.com>  Mon, 06 Dec 2010 23:02:50 +0100

cm4all-beng-proxy (0.8.19) unstable; urgency=low

  * merge release 0.7.54

 -- Max Kellermann <mk@cm4all.com>  Wed, 17 Nov 2010 16:25:10 +0100

cm4all-beng-proxy (0.8.18) unstable; urgency=low

  * was-client: explicitly send 32 bit METHOD payload
  * was-client: explicitly parse STATUS as 32 bit integer
  * istream: check presence of as_fd() in optimized build

 -- Max Kellermann <mk@cm4all.com>  Fri, 05 Nov 2010 11:00:54 +0100

cm4all-beng-proxy (0.8.17) unstable; urgency=low

  * merged release 0.7.53
  * widget: use colon as widget path separator
  * was-client: check for abort during response handler
  * was-client: implement STOP
  * was-client: release memory pools
  * was-launch: enable non-blocking mode on input and output
  * http-server: don't crash on malformed pipelined request
  * main: free the WAS stock and the UDP listener in the SIGTERM handler

 -- Max Kellermann <mk@cm4all.com>  Thu, 28 Oct 2010 19:50:26 +0200

cm4all-beng-proxy (0.8.16) unstable; urgency=low

  * merged release 0.7.52
  * was-client: support for the WAS protocol

 -- Max Kellermann <mk@cm4all.com>  Wed, 13 Oct 2010 16:45:18 +0200

cm4all-beng-proxy (0.8.15) unstable; urgency=low

  * resource-address: don't skip question mark twice

 -- Max Kellermann <mk@cm4all.com>  Tue, 28 Sep 2010 12:20:33 +0200

cm4all-beng-proxy (0.8.14) unstable; urgency=low

  * processor: schedule "xmlns:c" deletion

 -- Max Kellermann <mk@cm4all.com>  Thu, 23 Sep 2010 14:42:31 +0200

cm4all-beng-proxy (0.8.13) unstable; urgency=low

  * processor: delete "xmlns:c" attributes from link elements
  * istream-{head,zero}: implement method available()
  * merged release 0.7.51

 -- Max Kellermann <mk@cm4all.com>  Tue, 17 Aug 2010 09:54:33 +0200

cm4all-beng-proxy (0.8.12) unstable; urgency=low

  * http-cache-memcached: copy resource address
  * debian/control: add missing ${shlibs:Depends}
  * merged release 0.7.50

 -- Max Kellermann <mk@cm4all.com>  Thu, 12 Aug 2010 20:17:52 +0200

cm4all-beng-proxy (0.8.11) unstable; urgency=low

  * delegate-client: fix SCM_RIGHTS check
  * use Linux 2.6 CLOEXEC/NONBLOCK flags
  * tcache: INVALIDATE removes all variants (error documents etc.)
  * control: new UDP based protocol, allows invalidating caches
  * hashmap: fix assertion failure in hashmap_remove_match()
  * merged release 0.7.49

 -- Max Kellermann <mk@cm4all.com>  Tue, 10 Aug 2010 15:48:10 +0200

cm4all-beng-proxy (0.8.10) unstable; urgency=low

  * tcache: copy response.previous

 -- Max Kellermann <mk@cm4all.com>  Mon, 02 Aug 2010 18:03:43 +0200

cm4all-beng-proxy (0.8.9) unstable; urgency=low

  * (f?)cgi-handler: forward query string only if focused
  * ajp-handler: merge into proxy-handler
  * proxy-handler: forward query string if focused
  * cgi, fastcgi-handler: enable the resource cache
  * translation: add packets CHECK and PREVIOUS for authentication
  * python: add Response.max_age()

 -- Max Kellermann <mk@cm4all.com>  Fri, 30 Jul 2010 11:39:22 +0200

cm4all-beng-proxy (0.8.8) unstable; urgency=low

  * prototypes/translate.py: added new ticket-fastcgi programs
  * http-cache: implement FastCGI caching
  * merged release 0.7.47

 -- Max Kellermann <mk@cm4all.com>  Wed, 21 Jul 2010 13:00:43 +0200

cm4all-beng-proxy (0.8.7) unstable; urgency=low

  * istream-delayed: update the "direct" bit mask
  * http-client: send "Expect: 100-continue"
  * response, widget-http: apply istream_pipe to filter input
  * proxy-handler: apply istream_pipe to request body
  * istream-ajp-body: send larger request body packets
  * ajp-client: support splice()
  * merged release 0.7.46

 -- Max Kellermann <mk@cm4all.com>  Fri, 25 Jun 2010 18:52:04 +0200

cm4all-beng-proxy (0.8.6) unstable; urgency=low

  * translation: added support for custom error documents
  * response: convert HEAD to GET if filter follows
  * processor: short-circuit on HEAD request
  * python: depend on python-twisted-core

 -- Max Kellermann <mk@cm4all.com>  Wed, 16 Jun 2010 16:37:42 +0200

cm4all-beng-proxy (0.8.5) unstable; urgency=low

  * istream-tee: allow second output to block
  * widget-http: don't transform error documents
  * response, widget-http: disable filters after widget frame request
  * translation: added packet FILTER_4XX to filter client errors
  * merged release 0.7.45

 -- Max Kellermann <mk@cm4all.com>  Thu, 10 Jun 2010 16:13:14 +0200

cm4all-beng-proxy (0.8.4) unstable; urgency=low

  * python: added missing "Response" import
  * python: resume parsing after deferred call
  * http-client: implement istream method as_fd()
  * merged release 0.7.44

 -- Max Kellermann <mk@cm4all.com>  Mon, 07 Jun 2010 17:01:16 +0200

cm4all-beng-proxy (0.8.3) unstable; urgency=low

  * file-handler: implement If-Range (RFC 2616 14.27)
  * merged release 0.7.42

 -- Max Kellermann <mk@cm4all.com>  Tue, 01 Jun 2010 16:17:13 +0200

cm4all-beng-proxy (0.8.2) unstable; urgency=low

  * cookie-client: verify the cookie path
  * python: use Twisted's logging library
  * python: added a widget registry class
  * merged release 0.7.41

 -- Max Kellermann <mk@cm4all.com>  Wed, 26 May 2010 13:08:16 +0200

cm4all-beng-proxy (0.8.1) unstable; urgency=low

  * http-cache-memcached: delete entity records on POST

 -- Max Kellermann <mk@cm4all.com>  Tue, 18 May 2010 12:21:55 +0200

cm4all-beng-proxy (0.8) unstable; urgency=low

  * istream: added method as_fd() to convert istream to file descriptor
  * fork: support passing stdin istream fd to child process
  * http-cache: discard only matching entries on POST
  * istream-html-escape: escape single and double quote
  * rewrite-uri: escape the result with XML entities

 -- Max Kellermann <mk@cm4all.com>  Thu, 13 May 2010 12:34:46 +0200

cm4all-beng-proxy (0.7.55) unstable; urgency=low

  * pool: reparent pools in optimized build
  * istream-deflate: add missing pool reference while reading
  * istream-deflate: fix several error handlers

 -- Max Kellermann <mk@cm4all.com>  Thu, 06 Jan 2011 12:59:39 +0100

cm4all-beng-proxy (0.7.54) unstable; urgency=low

  * http-server: fix crash on deferred chunked request body
  * parser: fix crash on malformed SCRIPT element

 -- Max Kellermann <mk@cm4all.com>  Wed, 17 Nov 2010 16:13:09 +0100

cm4all-beng-proxy (0.7.53) unstable; urgency=low

  * http-server: don't crash on malformed pipelined request
  * sink-header: fix assertion failure on empty trailer

 -- Max Kellermann <mk@cm4all.com>  Thu, 28 Oct 2010 18:39:01 +0200

cm4all-beng-proxy (0.7.52) unstable; urgency=low

  * fcgi-client: fix send timeout handler
  * fork: finish the buffer after pipe was drained

 -- Max Kellermann <mk@cm4all.com>  Wed, 13 Oct 2010 16:39:26 +0200

cm4all-beng-proxy (0.7.51) unstable; urgency=low

  * http-client: clear response body pointer before forwarding EOF event
  * processor: fix assertion failure for c:mode in c:widget

 -- Max Kellermann <mk@cm4all.com>  Mon, 16 Aug 2010 17:01:48 +0200

cm4all-beng-proxy (0.7.50) unstable; urgency=low

  * header-forward: don't forward the "Host" header to HTTP servers
  * resource-address: use uri_relative() for CGI
  * uri-relative: don't lose host name in uri_absolute()
  * uri-relative: don't fail on absolute URIs
  * http-cache-heap: don't use uninitialized item size

 -- Max Kellermann <mk@cm4all.com>  Thu, 12 Aug 2010 20:03:49 +0200

cm4all-beng-proxy (0.7.49) unstable; urgency=low

  * hashmap: fix assertion failure in hashmap_remove_value()

 -- Max Kellermann <mk@cm4all.com>  Tue, 10 Aug 2010 15:37:12 +0200

cm4all-beng-proxy (0.7.48) unstable; urgency=low

  * pipe-stock: add assertions on file descriptors

 -- Max Kellermann <mk@cm4all.com>  Mon, 09 Aug 2010 14:56:54 +0200

cm4all-beng-proxy (0.7.47) unstable; urgency=low

  * cmdline: add option "--group"

 -- Max Kellermann <mk@cm4all.com>  Fri, 16 Jul 2010 18:39:53 +0200

cm4all-beng-proxy (0.7.46) unstable; urgency=low

  * handler: initialize all translate_response attributes
  * http-client: consume buffer before header length check
  * istream-pipe: clear "direct" flags in constructor
  * istream-pipe: return gracefully when handler blocks
  * ajp-client: hold pool reference to reset TCP_CORK

 -- Max Kellermann <mk@cm4all.com>  Mon, 21 Jun 2010 17:53:21 +0200

cm4all-beng-proxy (0.7.45) unstable; urgency=low

  * istream-tee: separate "weak" values for the two outputs
  * fcache: don't close output when caching has been canceled
  * tcache: copy the attribute "secure_cookie"

 -- Max Kellermann <mk@cm4all.com>  Thu, 10 Jun 2010 15:21:34 +0200

cm4all-beng-proxy (0.7.44) unstable; urgency=low

  * http-client: check response header length
  * http-server: check request header length

 -- Max Kellermann <mk@cm4all.com>  Mon, 07 Jun 2010 16:51:57 +0200

cm4all-beng-proxy (0.7.43) unstable; urgency=low

  * http-cache: fixed NULL pointer dereference when storing empty response
    body on the heap

 -- Max Kellermann <mk@cm4all.com>  Tue, 01 Jun 2010 18:52:45 +0200

cm4all-beng-proxy (0.7.42) unstable; urgency=low

  * fork: check "direct" flag again after buffer flush
  * pool: pool_unref_denotify() remembers the code location
  * sink-{buffer,gstring}: don't invoke callback in abort()
  * async: added another debug flag to verify correctness

 -- Max Kellermann <mk@cm4all.com>  Mon, 31 May 2010 21:15:58 +0200

cm4all-beng-proxy (0.7.41) unstable; urgency=low

  * http-cache: initialize response status and headers on empty body

 -- Max Kellermann <mk@cm4all.com>  Tue, 25 May 2010 16:27:25 +0200

cm4all-beng-proxy (0.7.40) unstable; urgency=low

  * http-cache: fixed NULL pointer dereference when storing empty response
    body in memcached

 -- Max Kellermann <mk@cm4all.com>  Tue, 25 May 2010 15:04:44 +0200

cm4all-beng-proxy (0.7.39) unstable; urgency=low

  * memcached-stock: close value on connect failure
  * http: implement remaining status codes
  * http-cache: allow caching empty response body
  * http-cache: cache status codes 203, 206, 300, 301, 410
  * http-cache: don't cache authorized resources

 -- Max Kellermann <mk@cm4all.com>  Fri, 21 May 2010 17:37:29 +0200

cm4all-beng-proxy (0.7.38) unstable; urgency=low

  * http-server: send HTTP/1.1 declaration with "100 Continue"
  * connection: initialize "site_name", fixes crash bug
  * translation: added packet SECURE_COOKIE

 -- Max Kellermann <mk@cm4all.com>  Thu, 20 May 2010 15:40:34 +0200

cm4all-beng-proxy (0.7.37) unstable; urgency=low

  * *-client: implement a socket leak detector
  * handler: initialize response header without translation server

 -- Max Kellermann <mk@cm4all.com>  Tue, 18 May 2010 12:05:11 +0200

cm4all-beng-proxy (0.7.36) unstable; urgency=low

  * http-client: fixed NULL pointer dereference
  * handler, response: removed duplicate request body destruction calls

 -- Max Kellermann <mk@cm4all.com>  Tue, 11 May 2010 17:16:36 +0200

cm4all-beng-proxy (0.7.35) unstable; urgency=low

  * {http,fcgi,ajp}-request: close the request body on abort
  * handler: set fake translation response on malformed URI

 -- Max Kellermann <mk@cm4all.com>  Mon, 10 May 2010 11:22:23 +0200

cm4all-beng-proxy (0.7.34) unstable; urgency=low

  * translate: check the UNTRUSTED packet
  * translation: added packet UNTRUSTED_PREFIX

 -- Max Kellermann <mk@cm4all.com>  Fri, 30 Apr 2010 19:14:37 +0200

cm4all-beng-proxy (0.7.33) unstable; urgency=low

  * merged release 0.7.27.1
  * fcache: don't continue storing in background
  * fcgi-client: re-add event after some input data has been read

 -- Max Kellermann <mk@cm4all.com>  Fri, 30 Apr 2010 11:31:08 +0200

cm4all-beng-proxy (0.7.32) unstable; urgency=low

  * response: generate the "Server" response header
  * response: support the Authentication-Info response header
  * response: support custom authentication pages
  * translation: support custom response headers

 -- Max Kellermann <mk@cm4all.com>  Tue, 27 Apr 2010 17:09:59 +0200

cm4all-beng-proxy (0.7.31) unstable; urgency=low

  * support HTTP authentication (RFC 2617)

 -- Max Kellermann <mk@cm4all.com>  Mon, 26 Apr 2010 17:26:42 +0200

cm4all-beng-proxy (0.7.30) unstable; urgency=low

  * fcgi-client: support responses without a body
  * {http,fcgi}-client: hold caller pool reference during callback

 -- Max Kellermann <mk@cm4all.com>  Fri, 23 Apr 2010 14:41:05 +0200

cm4all-beng-proxy (0.7.29) unstable; urgency=low

  * http-cache: added missing pool_unref() in memcached_miss()
  * pool: added checked pool references

 -- Max Kellermann <mk@cm4all.com>  Thu, 22 Apr 2010 15:45:48 +0200

cm4all-beng-proxy (0.7.28) unstable; urgency=low

  * fcgi-client: support response status
  * translate: malformed packets are fatal
  * http-cache: don't cache resources with very long URIs
  * memcached-client: increase the maximum key size to 32 kB

 -- Max Kellermann <mk@cm4all.com>  Thu, 15 Apr 2010 15:06:51 +0200

cm4all-beng-proxy (0.7.27.1) unstable; urgency=low

  * http-cache: added missing pool_unref() in memcached_miss()
  * http-cache: don't cache resources with very long URIs
  * memcached-client: increase the maximum key size to 32 kB
  * fork: properly handle partially filled output buffer
  * fork: re-add event after some input data has been read

 -- Max Kellermann <mk@cm4all.com>  Thu, 29 Apr 2010 15:30:21 +0200

cm4all-beng-proxy (0.7.27) unstable; urgency=low

  * session: use GLib's PRNG to generate session ids
  * session: seed the PRNG with /dev/random
  * response: log UNTRUSTED violation attempts
  * response: drop widget sessions when there is no focus

 -- Max Kellermann <mk@cm4all.com>  Fri, 09 Apr 2010 12:04:18 +0200

cm4all-beng-proxy (0.7.26) unstable; urgency=low

  * memcached-client: schedule read event before callback
  * istream-tee: continue with second output if first is closed

 -- Max Kellermann <mk@cm4all.com>  Sun, 28 Mar 2010 18:08:11 +0200

cm4all-beng-proxy (0.7.25) unstable; urgency=low

  * memcached-client: don't poll if socket is closed
  * fork: close file descriptor on input error
  * pool: don't check attachments in pool_trash()

 -- Max Kellermann <mk@cm4all.com>  Thu, 25 Mar 2010 13:28:01 +0100

cm4all-beng-proxy (0.7.24) unstable; urgency=low

  * memcached-client: release socket after splice

 -- Max Kellermann <mk@cm4all.com>  Mon, 22 Mar 2010 11:29:45 +0100

cm4all-beng-proxy (0.7.23) unstable; urgency=low

  * sink-header: support splice
  * memcached-client: support splice (response)
  * fcgi-client: recover correctly after send error
  * fcgi-client: support chunked request body
  * fcgi-client: basic splice support for the request body
  * http-cache: duplicate headers
  * {http,memcached}-client: check "direct" mode after buffer flush
  * cmdline: added option "fcgi_stock_limit"
  * python: auto-export function write_packet()
  * python: Response methods return self

 -- Max Kellermann <mk@cm4all.com>  Fri, 19 Mar 2010 13:28:35 +0100

cm4all-beng-proxy (0.7.22) unstable; urgency=low

  * python: re-add function write_packet()

 -- Max Kellermann <mk@cm4all.com>  Fri, 12 Mar 2010 12:27:21 +0100

cm4all-beng-proxy (0.7.21) unstable; urgency=low

  * ajp-client: handle EAGAIN from send()
  * python: install the missing sources

 -- Max Kellermann <mk@cm4all.com>  Thu, 11 Mar 2010 16:58:25 +0100

cm4all-beng-proxy (0.7.20) unstable; urgency=low

  * http-client: don't reinstate event when socket is closed
  * access-log: log the site name
  * python: removed unused function write_packet()
  * python: split the module beng_proxy.translation
  * python: allow overriding query string and param in absolute_uri()
  * python: moved absolute_uri() to a separate library

 -- Max Kellermann <mk@cm4all.com>  Thu, 11 Mar 2010 09:48:52 +0100

cm4all-beng-proxy (0.7.19) unstable; urgency=low

  * client-socket: translate EV_TIMEOUT to ETIMEDOUT
  * fork: refill the input buffer as soon as possible
  * delegate-client: implement an abortable event
  * pool: added assertions for libevent leaks
  * direct: added option "-s enable_splice=no"

 -- Max Kellermann <mk@cm4all.com>  Thu, 04 Mar 2010 17:34:56 +0100

cm4all-beng-proxy (0.7.18) unstable; urgency=low

  * args: reserve memory for the trailing null byte

 -- Max Kellermann <mk@cm4all.com>  Tue, 23 Feb 2010 17:46:04 +0100

cm4all-beng-proxy (0.7.17) unstable; urgency=low

  * translation: added the BOUNCE packet (variant of REDIRECT)
  * translation: change widget packet HOST to UNTRUSTED
  * translation: pass internal URI arguments to the translation server
  * handler: use the specified status with REDIRECT
  * python: added method Request.absolute_uri()

 -- Max Kellermann <mk@cm4all.com>  Tue, 23 Feb 2010 16:15:22 +0100

cm4all-beng-proxy (0.7.16) unstable; urgency=low

  * processor: separate trusted from untrusted widgets by host name
  * processor: mode=partition is deprecated
  * translate: fix DOCUMENT_ROOT handler for CGI/FASTCGI
  * fcgi-request: added JailCGI support

 -- Max Kellermann <mk@cm4all.com>  Fri, 19 Feb 2010 14:29:29 +0100

cm4all-beng-proxy (0.7.15) unstable; urgency=low

  * processor: unreference the caller pool in abort()
  * tcache: clear BASE on mismatch
  * fcgi-client: generate the Content-Length request header
  * fcgi-client: send the CONTENT_TYPE parameter
  * prototypes/translate.py: use FastCGI to run PHP

 -- Max Kellermann <mk@cm4all.com>  Thu, 11 Feb 2010 14:43:21 +0100

cm4all-beng-proxy (0.7.14) unstable; urgency=low

  * connection: drop connections when the limit is exceeded
  * resource-address: added BASE support
  * fcgi-client: check the request ID in response packets
  * http-client: check response body when request body is closed
  * html-escape: use the last ampersand before the semicolon
  * html-escape: support &apos;
  * processor: unescape widget parameter values

 -- Max Kellermann <mk@cm4all.com>  Fri, 29 Jan 2010 17:49:43 +0100

cm4all-beng-proxy (0.7.13) unstable; urgency=low

  * fcgi-request: duplicate socket path
  * fcgi-request: support ACTION
  * fcgi-client: provide SCRIPT_FILENAME
  * fcgi-client: append empty PARAMS packet
  * fcgi-client: try to read response before request is finished
  * fcgi-client: implement the STDERR packet
  * fcgi-client: support request headers and body
  * fcgi-stock: manage one socket per child process
  * fcgi-stock: unlink socket path after connect
  * fcgi-stock: redirect fd 1,2 to /dev/null
  * fcgi-stock: kill FastCGI processes after 5 minutes idle
  * translation: new packet PAIR for passing parameters to FastCGI

 -- Max Kellermann <mk@cm4all.com>  Thu, 14 Jan 2010 13:36:48 +0100

cm4all-beng-proxy (0.7.12) unstable; urgency=low

  * http-cache: unlock the cache item after successful revalidation
  * http-cache-memcached: pass the expiration time to memcached
  * sink-header: comprise pending data in method available()
  * header-forward: forward the Expires response header

 -- Max Kellermann <mk@cm4all.com>  Tue, 22 Dec 2009 16:18:49 +0100

cm4all-beng-proxy (0.7.11) unstable; urgency=low

  * {ajp,memcached}-client: fix dis\appearing event for duplex socket
  * memcached-client: handle EAGAIN after send()
  * memcached-client: release socket as early as possible
  * header-forward: don't forward Accept-Encoding if transformation is
    enabled
  * widget-http, inline-widget: check Content-Encoding before processing
  * file-handler: send "Vary: Accept-Encoding" for compressed response
  * header-forward: support duplicate headers
  * fcache: implemented a 60 seconds timeout
  * fcache: copy pointer to local variable before callback
  * event2: refresh timeout after event has occurred

 -- Max Kellermann <mk@cm4all.com>  Fri, 18 Dec 2009 16:45:24 +0100

cm4all-beng-proxy (0.7.10) unstable; urgency=low

  * http-{server,client}: fix disappearing event for duplex socket

 -- Max Kellermann <mk@cm4all.com>  Mon, 14 Dec 2009 15:46:25 +0100

cm4all-beng-proxy (0.7.9) unstable; urgency=low

  * http: "Expect" is a hop-by-hop header
  * http-server: send "100 Continue" unless request body closed
  * http-client: poll socket after splice
  * http-server: handle EAGAIN after splice
  * http-server: send a 417 response on unrecognized "Expect" request
  * response, widget-http: append filter id to resource tag
  * resource-tag: check for "Cache-Control: no-store"

 -- Max Kellermann <mk@cm4all.com>  Mon, 14 Dec 2009 13:05:15 +0100

cm4all-beng-proxy (0.7.8) unstable; urgency=low

  * http-body: support partial response in method available()
  * file-handler: support pre-compressed static files
  * fcache: honor the "Cache-Control: no-store" response header

 -- Max Kellermann <mk@cm4all.com>  Wed, 09 Dec 2009 15:49:25 +0100

cm4all-beng-proxy (0.7.7) unstable; urgency=low

  * parser: allow underscore in attribute names
  * processor: check "type" attribute before URI rewriting
  * http-client: start receiving before request is sent
  * http-client: try to read response after write error
  * http-client: deliver response body after headers are finished
  * http-client: release socket as early as possible
  * http-client: serve buffer after socket has been closed
  * istream-chunked: clear input stream in abort handler
  * growing-buffer: fix crash after close in "data" callback

 -- Max Kellermann <mk@cm4all.com>  Thu, 03 Dec 2009 13:09:57 +0100

cm4all-beng-proxy (0.7.6) unstable; urgency=low

  * istream-hold: return -2 if handler is not available yet
  * http, ajp, fcgi: use istream_hold on request body
  * http-client: implemented splicing the request body
  * response: added missing URI substitution

 -- Max Kellermann <mk@cm4all.com>  Tue, 17 Nov 2009 15:25:35 +0100

cm4all-beng-proxy (0.7.5) unstable; urgency=low

  * session: 64 bit session ids
  * session: allow arbitrary session id size (at compile-time)
  * debian: larger default log file (16 * 4MB)
  * debian: added package cm4all-beng-proxy-toi

 -- Max Kellermann <mk@cm4all.com>  Mon, 16 Nov 2009 15:51:24 +0100

cm4all-beng-proxy (0.7.4) unstable; urgency=low

  * measure the latency of external resources
  * widget-http: partially revert "don't query session if !stateful"

 -- Max Kellermann <mk@cm4all.com>  Tue, 10 Nov 2009 15:06:03 +0100

cm4all-beng-proxy (0.7.3) unstable; urgency=low

  * uri-verify: don't reject double slash after first segment
  * hostname: allow the hyphen character
  * processor: allow processing without session
  * widget-http: don't query session if !stateful
  * request: disable session management for known bots
  * python: fixed AttributeError in __getattr__()
  * python: added method Response.process()
  * translation: added the response packets URI, HOST, SCHEME
  * translation: added header forward packets

 -- Max Kellermann <mk@cm4all.com>  Mon, 09 Nov 2009 16:40:27 +0100

cm4all-beng-proxy (0.7.2) unstable; urgency=low

  * fcache: close all caching connections on exit
  * istream-file: retry reading after EAGAIN
  * direct, istream-pipe: re-enable SPLICE_F_NONBLOCK
  * direct, istream-pipe: disable the SPLICE_F_MORE flag
  * http-client: handle EAGAIN after splice
  * http-client, header-writer: remove hop-by-hop response headers
  * response: optimized transformed response headers
  * handler: mangle CGI and FastCGI headers
  * header-forward: generate the X-Forwarded-For header
  * header-forward: add local host name to "Via" request header

 -- Max Kellermann <mk@cm4all.com>  Fri, 30 Oct 2009 13:41:02 +0100

cm4all-beng-proxy (0.7.1) unstable; urgency=low

  * file-handler: close the stream on "304 Not Modified"
  * pool: use assembler code only on gcc
  * cmdline: added option "--set tcp_stock_limit"
  * Makefile.am: enable the "subdir-objects" option

 -- Max Kellermann <mk@cm4all.com>  Thu, 22 Oct 2009 12:17:11 +0200

cm4all-beng-proxy (0.7) unstable; urgency=low

  * ajp-client: check if connection was closed during response callback
  * header-forward: log session id
  * istream: separate TCP splicing checks
  * istream-pipe: fix segmentation fault after incomplete direct transfer
  * istream-pipe: implement the "available" method
  * istream-pipe: allocate pipe only if handler supports it
  * istream-pipe: flush the pipe before reading from input
  * istream-pipe: reuse pipes in a stock
  * direct: support splice() from TCP socket to pipe
  * istream: direct() returns -3 if stream has been closed
  * hstock: don't destroy stocks while items are being created
  * tcp-stock: limit number of connections per host to 256
  * translate, http-client, ajp-client, cgi, http-cache: verify the HTTP
    response status
  * prototypes/translate.py: disallow "/../" and null bytes
  * prototypes/translate.py: added "/jail-delegate/" location
  * uri-parser: strict RFC 2396 URI verification
  * uri-parser: don't unescape the URI path
  * http-client, ajp-client: verify the request URI
  * uri-escape: unescape each character only once
  * http-cache: never use the memcached stock if caching is disabled
  * allow 8192 connections by default
  * allow 65536 file handles by default
  * added package cm4all-jailed-beng-proxy-delegate-helper

 -- Max Kellermann <mk@cm4all.com>  Wed, 21 Oct 2009 15:00:56 +0200

cm4all-beng-proxy (0.6.23) unstable; urgency=low

  * header-forward: log session information
  * prototypes/translate.py: added /cgi-bin/ location
  * http-server: disable keep-alive for HTTP/1.0 clients
  * http-server: don't send "Connection: Keep-Alive"
  * delegate-stock: clear the environment
  * delegate-stock: added jail support
  * delegate-client: reuse helper process after I/O error

 -- Max Kellermann <mk@cm4all.com>  Mon, 12 Oct 2009 17:29:35 +0200

cm4all-beng-proxy (0.6.22) unstable; urgency=low

  * istream-tee: clear both "enabled" flags in the eof/abort handler
  * istream-tee: fall back to first data() return value if second stream
    closed itself
  * http-cache: don't log body_abort after close

 -- Max Kellermann <mk@cm4all.com>  Thu, 01 Oct 2009 19:19:37 +0200

cm4all-beng-proxy (0.6.21) unstable; urgency=low

  * http-client: log more error messages
  * delegate-stock: added the DOCUMENT_ROOT environment variable
  * response, widget: accept "application/xhtml+xml"
  * cookie-server: allow square brackets in unquoted cookie values
    (violating RFC 2109 and RFC 2616)

 -- Max Kellermann <mk@cm4all.com>  Thu, 01 Oct 2009 13:55:40 +0200

cm4all-beng-proxy (0.6.20) unstable; urgency=low

  * stock: clear stock after 60 seconds idle
  * hstock: remove empty stocks
  * http-server, http-client, cgi: fixed off-by-one bug in header parser
  * istream-pipe: fix the direct() return value on error
  * istream-pipe: fix formula in range assertion
  * http-cache-memcached: implemented "remove"
  * handler: added FastCGI handler
  * fcgi-client: unref caller pool after socket release
  * fcgi-client: implemented response headers

 -- Max Kellermann <mk@cm4all.com>  Tue, 29 Sep 2009 14:07:13 +0200

cm4all-beng-proxy (0.6.19) unstable; urgency=low

  * http-client: release caller pool after socket release
  * memcached-client: release socket on marshalling error
  * stock: unref caller pool in abort handler
  * stock: lazy cleanup
  * http-cache: copy caller_pool to local variable

 -- Max Kellermann <mk@cm4all.com>  Thu, 24 Sep 2009 16:02:17 +0200

cm4all-beng-proxy (0.6.18) unstable; urgency=low

  * delegate-handler: support conditional GET and ranges
  * file-handler: fix suffix-byte-range-spec parser
  * delegate-helper: call open() with O_CLOEXEC|O_NOCTTY
  * istream-file: don't set FD_CLOEXEC if O_CLOEXEC is available
  * stock: hold caller pool during "get" operation
  * main: free balancer object during shutdown
  * memcached-client: enable socket timeout
  * delegate-stock: set FD_CLOEXEC on socket

 -- Max Kellermann <mk@cm4all.com>  Thu, 24 Sep 2009 10:50:53 +0200

cm4all-beng-proxy (0.6.17) unstable; urgency=low

  * tcp-stock: implemented a load balancer
  * python: accept address list in the ajp() method
  * http-server: added timeout for the HTTP request headers
  * response: close template when the content type is wrong
  * delegate-get: implemented response headers
  * delegate-get: provide status codes and error messages

 -- Max Kellermann <mk@cm4all.com>  Fri, 18 Sep 2009 15:36:57 +0200

cm4all-beng-proxy (0.6.16) unstable; urgency=low

  * tcp-stock: added support for bulldog-tyke
  * sink-buffer: close input if it's not used in the constructor
  * http-cache-memcached: close response body when deserialization fails
  * serialize: fix regression in serialize_uint64()

 -- Max Kellermann <mk@cm4all.com>  Tue, 15 Sep 2009 19:26:07 +0200

cm4all-beng-proxy (0.6.15) unstable; urgency=low

  * http-cache-choice: find more duplicates during cleanup
  * handler: added AJP handler
  * ajp-request: unref pool only on tcp_stock failure
  * ajp-client: prevent parser recursion
  * ajp-client: free request body when response is closed
  * ajp-client: reuse connection after END_RESPONSE packet
  * ajp-client: enable TCP_CORK while sending
  * istream-ajp-body: added a second "length" header field
  * ajp-client: auto-send empty request body chunk
  * ajp-client: register "write" event after GET_BODY_CHUNK packet
  * ajp-client: implemented request and response headers
  * http-cache-rfc: don't rewind tpool if called recursively

 -- Max Kellermann <mk@cm4all.com>  Fri, 11 Sep 2009 16:04:06 +0200

cm4all-beng-proxy (0.6.14) unstable; urgency=low

  * istream-tee: don't restart reading if already in progress

 -- Max Kellermann <mk@cm4all.com>  Thu, 03 Sep 2009 13:21:06 +0200

cm4all-beng-proxy (0.6.13) unstable; urgency=low

  * cookie-server: fix parsing multiple cookies
  * http-cache-memcached: clean up expired "choice" items
  * sink-gstring: use callback instead of public struct
  * istream-tee: restart reading when one output is closed

 -- Max Kellermann <mk@cm4all.com>  Wed, 02 Sep 2009 17:02:53 +0200

cm4all-beng-proxy (0.6.12) unstable; urgency=low

  * http-cache: don't attempt to remove cache items when the cache is disabled

 -- Max Kellermann <mk@cm4all.com>  Fri, 28 Aug 2009 15:40:48 +0200

cm4all-beng-proxy (0.6.11) unstable; urgency=low

  * http-cache-memcached: store HTTP status and response headers
  * http-cache-memcached: implemented flush (SIGHUP)
  * http-cache-memcached: support "Vary"
  * http-client: work around assertion failure in response_stream_close()

 -- Max Kellermann <mk@cm4all.com>  Thu, 27 Aug 2009 12:33:17 +0200

cm4all-beng-proxy (0.6.10) unstable; urgency=low

  * parser: finish tag before bailing out
  * http-request: allow URLs without path component
  * fork: clear event in read() method
  * istream-file: pass options O_CLOEXEC|O_NOCTTY to open()
  * response: check if the "Host" request header is valid

 -- Max Kellermann <mk@cm4all.com>  Tue, 18 Aug 2009 16:37:19 +0200

cm4all-beng-proxy (0.6.9) unstable; urgency=low

  * direct: disable SPLICE_F_NONBLOCK (temporary NFS EAGAIN workaround)

 -- Max Kellermann <mk@cm4all.com>  Mon, 17 Aug 2009 13:52:49 +0200

cm4all-beng-proxy (0.6.8) unstable; urgency=low

  * widget-http: close response body in error code path
  * http-cache: implemented memcached backend (--memcached-server)
  * processor: &c:base; returns the URI without scheme and host

 -- Max Kellermann <mk@cm4all.com>  Mon, 17 Aug 2009 12:29:19 +0200

cm4all-beng-proxy (0.6.7) unstable; urgency=low

  * file-handler: generate Expires from xattr user.MaxAge
  * cmdline: added option --set to configure:
    - max_connections
    - http_cache_size
    - filter_cache_size
    - translate_cache_size
  * flush caches on SIGHUP

 -- Max Kellermann <mk@cm4all.com>  Fri, 07 Aug 2009 11:41:10 +0200

cm4all-beng-proxy (0.6.6) unstable; urgency=low

  * added missing GLib build dependency
  * cgi-handler: set the "body_consumed" flag

 -- Max Kellermann <mk@cm4all.com>  Tue, 04 Aug 2009 09:53:01 +0200

cm4all-beng-proxy (0.6.5) unstable; urgency=low

  * shm: pass MAP_NORESERVE to mmap()
  * proxy-handler: support cookies
  * translation: added DISCARD_SESSION packet

 -- Max Kellermann <mk@cm4all.com>  Wed, 15 Jul 2009 18:00:33 +0200

cm4all-beng-proxy (0.6.4) unstable; urgency=low

  * http-client: don't read response body in HEAD requests
  * ajp-client: invoke the "abort" handler on error
  * filter-cache: lock cache items while they are served

 -- Max Kellermann <mk@cm4all.com>  Thu, 09 Jul 2009 14:36:14 +0200

cm4all-beng-proxy (0.6.3) unstable; urgency=low

  * http-server: implemented the DELETE method
  * http-server: refuse HTTP/0.9 requests
  * proxy-handler: send request body to template when no widget is focused
  * widget-request: pass original HTTP method to widget
  * session: automatically defragment sessions

 -- Max Kellermann <mk@cm4all.com>  Tue, 07 Jul 2009 16:57:22 +0200

cm4all-beng-proxy (0.6.2) unstable; urgency=low

  * lock: fixed race condition in debug flag updates
  * session: use rwlock for the session manager
  * proxy-handler: pass request headers to the remote HTTP server
  * proxy-handler: forward original Accept-Charset if processor is disabled
  * pipe: don't filter resources without a body
  * fcache: forward original HTTP status over "pipe" filter
  * cgi: support the "Status" line

 -- Max Kellermann <mk@cm4all.com>  Mon, 06 Jul 2009 16:38:26 +0200

cm4all-beng-proxy (0.6.1) unstable; urgency=low

  * session: consistently lock all session objects
  * rewrite-uri: check if widget_external_uri() returns NULL
  * widget-uri: don't generate the "path" argument when it's NULL
  * widget-uri: strip superfluous question mark from widget_base_address()
  * widget-uri: append parameters from the template first
  * widget-uri: re-add configured query string in widget_absolute_uri()
  * widget-uri: eliminate configured query string in widget_external_uri()
  * processor: don't consider session data for base=child and base=parent

 -- Max Kellermann <mk@cm4all.com>  Fri, 03 Jul 2009 15:52:01 +0200

cm4all-beng-proxy (0.6) unstable; urgency=low

  * inline-widget: check the widget HTTP response status
  * response: don't apply transformation on failed response
  * resource-address: include pipe arguments in filter cache key
  * handler: removed session redirect on the first request
  * http-cache: accept ETag response header instead of Last-Modified
  * filter-cache: don't require Last-Modified or Expires
  * file-handler: disable ETag only when processor comes first
  * file-handler: read ETag from xattr
  * pipe: generate new ETag for piped resource
  * session: purge sessions when shared memory is full
  * handler: don't enforce sessions for filtered responses

 -- Max Kellermann <mk@cm4all.com>  Tue, 30 Jun 2009 17:48:20 +0200

cm4all-beng-proxy (0.5.14) unstable; urgency=low

  * ajp-client: implemented request body
  * cookie-client: obey "max-age=0" properly
  * processor: forward the original HTTP status
  * response, widget-http: don't allow processing resource without body
  * widget-http: check the Content-Type before invoking processor
  * response: pass the "Location" response header
  * debian: added a separate -optimized-dbg package
  * added init script support for multiple ports (--port) and multiple listen
    (--listen) command line argumnents
  * translation: added the "APPEND" packet for command line arguments
  * pipe: support command line arguments

 -- Max Kellermann <mk@cm4all.com>  Mon, 29 Jun 2009 16:51:16 +0200

cm4all-beng-proxy (0.5.13) unstable; urgency=low

  * widget-registry: clear local_address in translate request
  * cmdline: added the "--listen" option

 -- Max Kellermann <mk@cm4all.com>  Wed, 24 Jun 2009 12:27:17 +0200

cm4all-beng-proxy (0.5.12) unstable; urgency=low

  * response: pass the "Location" response handler
  * added support for multiple listener ports

 -- Max Kellermann <mk@cm4all.com>  Tue, 23 Jun 2009 23:34:55 +0200

cm4all-beng-proxy (0.5.11) unstable; urgency=low

  * build with autotools
  * use libcm4all-socket, GLib
  * Makefile.am: support out-of-tree builds
  * added optimized Debian package
  * tcache: fixed wrong assignment in VARY=HOST
  * translation: added request packet LOCAL_ADDRESS

 -- Max Kellermann <mk@cm4all.com>  Tue, 23 Jun 2009 15:42:12 +0200

cm4all-beng-proxy (0.5.10) unstable; urgency=low

  * widget-http: assign the "address" variable

 -- Max Kellermann <mk@cm4all.com>  Mon, 15 Jun 2009 18:38:58 +0200

cm4all-beng-proxy (0.5.9) unstable; urgency=low

  * tcache: fixed typo in tcache_string_match()
  * tcache: support VARY=SESSION
  * translate: added the INVALIDATE response packet
  * cache, session: higher size limits
  * widget-uri: separate query_string from path_info
  * widget-uri: ignore widget parameters in widget_external_uri()

 -- Max Kellermann <mk@cm4all.com>  Mon, 15 Jun 2009 17:06:11 +0200

cm4all-beng-proxy (0.5.8) unstable; urgency=low

  * handler: fixed double free bug in translate_callback()

 -- Max Kellermann <mk@cm4all.com>  Sun, 14 Jun 2009 19:05:09 +0200

cm4all-beng-proxy (0.5.7) unstable; urgency=low

  * forward the Content-Disposition header
  * handler: assign new session to local variable, fix segfault
  * handler: don't dereference the NULL session

 -- Max Kellermann <mk@cm4all.com>  Sun, 14 Jun 2009 13:01:52 +0200

cm4all-beng-proxy (0.5.6) unstable; urgency=low

  * widget-http: send the "Via" request header instead of "X-Forwarded-For"
  * proxy-handler: send the "Via" request header
  * widget-request: check the "path" argument before calling uri_compress()

 -- Max Kellermann <mk@cm4all.com>  Tue, 09 Jun 2009 12:21:00 +0200

cm4all-beng-proxy (0.5.5) unstable; urgency=low

  * processor: allow specifying relative URI in c:base=child
  * widget-request: verify the "path" argument
  * widget: allocate address from widget's pool
  * widget-http: support multiple Set-Cookie response headers

 -- Max Kellermann <mk@cm4all.com>  Thu, 04 Jun 2009 15:10:15 +0200

cm4all-beng-proxy (0.5.4) unstable; urgency=low

  * implemented delegation of open() to a helper program
  * added the BASE translation packet, supported by the translation cache
  * deprecated c:mode=proxy
  * rewrite-uri: always enable focus in mode=partial
  * http-cache: don't cache resources with query string (RFC 2616 13.9)
  * http-cache: lock cache items while they are served

 -- Max Kellermann <mk@cm4all.com>  Thu, 28 May 2009 11:44:01 +0200

cm4all-beng-proxy (0.5.3) unstable; urgency=low

  * cgi: close request body on fork() failure
  * fork: added workaround for pipe-to-pipe splice()
  * http-cache: use cache entry when response ETag matches
  * cgi: loop in istream_cgi_read() to prevent blocking
  * cache: check for expired items once a minute
  * cache: optimize search for oldest item

 -- Max Kellermann <mk@cm4all.com>  Wed, 06 May 2009 13:23:46 +0200

cm4all-beng-proxy (0.5.2) unstable; urgency=low

  * added filter cache
  * header-parser: added missing range check in header_parse_line()
  * fork: added event for writing to the child process
  * fork: don't splice() from a pipe
  * response: don't pass request body to unfocused processor
  * added filter type "pipe"

 -- Max Kellermann <mk@cm4all.com>  Wed, 29 Apr 2009 13:24:26 +0200

cm4all-beng-proxy (0.5.1) unstable; urgency=low

  * processor: fixed base=child assertion failure
  * handler: close request body if it was not consumed
  * static-file: generate Last-Modified and ETag response headers
  * static-file: obey the Content-Type provided by the translation server
  * static-file: get Content-Type from extended attribute
  * http-cache: use istream_null when cached resource is empty

 -- Max Kellermann <mk@cm4all.com>  Mon, 27 Apr 2009 10:00:20 +0200

cm4all-beng-proxy (0.5) unstable; urgency=low

  * processor: accept c:mode/c:base attributes in any order
  * processor: removed alternative (anchor) rewrite syntax

 -- Max Kellermann <mk@cm4all.com>  Mon, 20 Apr 2009 22:04:19 +0200

cm4all-beng-proxy (0.4.10) unstable; urgency=low

  * processor: lift length limitation for widget parameters
  * translate: abort if a packet is too large
  * translate: support MAX_AGE for the whole response
  * hashmap: fix corruption of slot chain in hashmap_remove_value()

 -- Max Kellermann <mk@cm4all.com>  Fri, 17 Apr 2009 13:02:50 +0200

cm4all-beng-proxy (0.4.9) unstable; urgency=low

  * http-cache: explicitly start reading into cache
  * cgi: clear "headers" variable before publishing the response
  * translate: use DOCUMENT_ROOT as CGI parameter

 -- Max Kellermann <mk@cm4all.com>  Mon, 06 Apr 2009 16:21:57 +0200

cm4all-beng-proxy (0.4.8) unstable; urgency=low

  * translate: allow ADDRESS packets in AJP addresses
  * translate: initialize all fields of a FastCGI address
  * http-cache: close all caching connections on exit
  * processor: don't rewrite SCRIPT SRC attribute when proxying

 -- Max Kellermann <mk@cm4all.com>  Thu, 02 Apr 2009 15:45:46 +0200

cm4all-beng-proxy (0.4.7) unstable; urgency=low

  * http-server: use istream_null for empty request body
  * parser: check for trailing slash only in TAG_OPEN tags
  * parser: added support for XML Processing Instructions
  * processor: implemented XML Processing Instruction "cm4all-rewrite-uri"
  * uri-escape: escape the slash character
  * cache: remove all matching items in cache_remove()
  * http-cache: lock cache items while holding a reference

 -- Max Kellermann <mk@cm4all.com>  Thu, 02 Apr 2009 12:02:53 +0200

cm4all-beng-proxy (0.4.6) unstable; urgency=low

  * file_handler: fixed logic error in If-Modified-Since check
  * date: return UTC time stamp in http_date_parse()
  * cache: continue search after item was invalidated
  * cache: remove the correct cache item
  * istream-chunked: work around invalid assertion failure
  * istream-subst: fixed corruption after partial match

 -- Max Kellermann <mk@cm4all.com>  Wed, 25 Mar 2009 15:03:10 +0100

cm4all-beng-proxy (0.4.5) unstable; urgency=low

  * http-server: assume keep-alive is enabled on HTTP 1.1
  * http-client: unregister EV_READ when the buffer is full
  * translation: added QUERY_STRING packet
  * processor: optionally parse base/mode from URI

 -- Max Kellermann <mk@cm4all.com>  Tue, 17 Mar 2009 13:04:25 +0100

cm4all-beng-proxy (0.4.4) unstable; urgency=low

  * forward Accept-Language request header to the translation server
  * translate: added the USER_AGENT request packet
  * session: obey the USER/MAX_AGE setting
  * use libcm4all-inline-dev in libcm4all-beng-proxy-dev
  * added pkg-config file for libcm4all-beng-proxy-dev
  * updated python-central dependencies
  * processor: parse c:base/c:mode attributes in PARAM tags

 -- Max Kellermann <mk@cm4all.com>  Wed, 11 Mar 2009 09:43:48 +0100

cm4all-beng-proxy (0.4.3) unstable; urgency=low

  * processor: rewrite URI in LINK tags
  * processor: rewrite URI in PARAM tags
  * use splice() from glibc 2.7
  * translate: added VARY response packet
  * build documentation with texlive

 -- Max Kellermann <mk@cm4all.com>  Wed, 04 Mar 2009 09:53:56 +0100

cm4all-beng-proxy (0.4.2) unstable; urgency=low

  * hashmap: fix corruption in slot chain
  * use monotonic clock to calculate expiry times
  * processor: rewrite URIs in the EMBED, VIDEO, AUDIO tags

 -- Max Kellermann <mk@cm4all.com>  Tue, 17 Feb 2009 17:14:48 +0100

cm4all-beng-proxy (0.4.1) unstable; urgency=low

  * translate: clear client->transformation
  * handler: check for translation errors
  * http-server: fixed assertion failure during shutdown
  * http-server: send "Keep-Alive" response header
  * worker: after fork(), call event_reinit() in the parent process
  * added valgrind build dependency
  * build with Debian's libevent-1.4 package

 -- Max Kellermann <mk@cm4all.com>  Tue, 10 Feb 2009 11:48:53 +0100

cm4all-beng-proxy (0.4) unstable; urgency=low

  * added support for transformation views
    - in the JavaScript API, mode=proxy is now deprecated
  * http-cache: fix segfault when request_headers==NULL
  * http-cache: store multiple (varying) versions of a resource
  * http-cache: use the "max-age" cache-control response

 -- Max Kellermann <mk@cm4all.com>  Fri, 30 Jan 2009 13:29:43 +0100

cm4all-beng-proxy (0.3.9) unstable; urgency=low

  * http-client: assume keep-alive is enabled on HTTP 1.1
  * processor: use configured/session path-info for mode=child URIs

 -- Max Kellermann <mk@cm4all.com>  Tue, 27 Jan 2009 13:07:51 +0100

cm4all-beng-proxy (0.3.8) unstable; urgency=low

  * processor: pass Content-Type and Content-Language headers from
    template
  * http-client: allow chunked response body without keep-alive

 -- Max Kellermann <mk@cm4all.com>  Fri, 23 Jan 2009 13:02:42 +0100

cm4all-beng-proxy (0.3.7) unstable; urgency=low

  * istream_subst: exit the loop if state==INSERT
  * istream_iconv: check if the full buffer could be flushed
  * worker: don't reinitialize session manager during shutdown

 -- Max Kellermann <mk@cm4all.com>  Thu, 15 Jan 2009 10:39:47 +0100

cm4all-beng-proxy (0.3.6) unstable; urgency=low

  * processor: ignore closing </header>
  * widget-http: now really don't check content-type in frame parents
  * parser: skip comments
  * processor: implemented c:base="parent"
  * processor: added "c:" prefix to c:widget child elements
  * processor: renamed the "c:param" element to "c:parameter"

 -- Max Kellermann <mk@cm4all.com>  Thu, 08 Jan 2009 11:17:29 +0100

cm4all-beng-proxy (0.3.5) unstable; urgency=low

  * widget-http: don't check content-type in frame parents
  * istream-subst: allow null bytes in the input stream
  * js: added the "translate" parameter for passing values to the
    translation server
  * rewrite-uri: refuse to rewrite a frame URI without widget id

 -- Max Kellermann <mk@cm4all.com>  Mon, 05 Jan 2009 16:46:32 +0100

cm4all-beng-proxy (0.3.4) unstable; urgency=low

  * processor: added support for custom widget request headers
  * http-cache: obey the "Vary" response header
  * http-cache: pass the new http_cache_info object when testing a cache
    item

 -- Max Kellermann <mk@cm4all.com>  Tue, 30 Dec 2008 15:46:44 +0100

cm4all-beng-proxy (0.3.3) unstable; urgency=low

  * processor: grew widget parameter buffer to 512 bytes
  * widget-resolver: clear widget->resolver on abort
  * cgi: clear the input's handler in cgi_async_abort()
  * widget-stream: use istream_hold (reverts r4171)

 -- Max Kellermann <mk@cm4all.com>  Fri, 05 Dec 2008 14:43:05 +0100

cm4all-beng-proxy (0.3.2) unstable; urgency=low

  * processor: free memory before calling embed_frame_widget()
  * processor: allocate query string from the widget pool
  * processor: removed the obsolete widget attributes "tag" and "style"
  * parser: hold a reference to the pool

 -- Max Kellermann <mk@cm4all.com>  Mon, 01 Dec 2008 14:15:38 +0100

cm4all-beng-proxy (0.3.1) unstable; urgency=low

  * http-client: remove Transfer-Encoding and Content-Length from response
    headers
  * http-client: don't read body after invoke_response()
  * fork: retry splice() after EAGAIN
  * fork: don't close input when splice() fails
  * cgi: abort the response handler when the stdin stream fails
  * istream_file, istream_pipe, fork, client_socket, listener: fixed file
    descriptor leaks
  * processor: hold a reference to the caller's pool
  * debian/rules: enabled test suite

 -- Max Kellermann <mk@cm4all.com>  Thu, 27 Nov 2008 16:01:16 +0100

cm4all-beng-proxy (0.3) unstable; urgency=low

  * implemented widget filters
  * translate: initialize all fields of a CGI address
  * fork: read request body on EAGAIN
  * fork: implemented the direct() method with splice()
  * python: added class Response
  * prototypes/translate.py:
    - support "filter"
    - support "content_type"
  * demo: added widget filter demo

 -- Max Kellermann <mk@cm4all.com>  Wed, 26 Nov 2008 16:27:29 +0100

cm4all-beng-proxy (0.2) unstable; urgency=low

  * don't quote text/xml widgets
  * widget-resolver: pass widget_pool to widget_class_lookup()
  * widget-registry: allocate widget_class from widget_pool
  * widget-stream: eliminated the async operation proxy, because the
    operation cannot be aborted before the constructor returns
  * widget-stream: don't clear the "delayed" stream in the response() callback
  * rewrite-uri: trigger istream_read(delayed) after istream_delayed_set()
  * doc: clarified XSLT integration

 -- Max Kellermann <mk@cm4all.com>  Tue, 25 Nov 2008 15:28:54 +0100

cm4all-beng-proxy (0.1) unstable; urgency=low

  * initial release

 -- Max Kellermann <mk@cm4all.com>  Mon, 17 Nov 2008 11:59:36 +0100<|MERGE_RESOLUTION|>--- conflicted
+++ resolved
@@ -1,6 +1,6 @@
-<<<<<<< HEAD
 cm4all-beng-proxy (2.0.25) unstable; urgency=low
 
+  * merge release 1.4.21
   * processor: fix double free bug on failed widget lookup
   * session: don't access the session manager after worker crash
   * proxy-widget: fix assertion failure with empty view name
@@ -197,13 +197,12 @@
   * proxy-widget: reapply 'client can choose only views that have an address'
 
  -- Max Kellermann <mk@cm4all.com>  Thu, 17 Nov 2011 08:22:39 +0100
-=======
+
 cm4all-beng-proxy (1.4.21) unstable; urgency=low
 
   * merge release 1.2.26
 
  -- Max Kellermann <mk@cm4all.com>  Thu, 26 Apr 2012 14:17:56 -0000
->>>>>>> c47b6d07
 
 cm4all-beng-proxy (1.4.20) unstable; urgency=low
 
