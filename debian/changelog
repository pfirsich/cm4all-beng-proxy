--- conflicted
+++ resolved
@@ -1,7 +1,6 @@
-<<<<<<< HEAD
 cm4all-beng-proxy (1.2.3) unstable; urgency=low
 
-  * 
+  * merge release 1.1.16
 
  --
 
@@ -28,13 +27,12 @@
   * lb_control: allow querying node status over control socket
 
  -- Max Kellermann <mk@cm4all.com>  Tue, 27 Sep 2011 12:00:44 +0200
-=======
+
 cm4all-beng-proxy (1.1.16) unstable; urgency=low
 
   * merge release 1.0.12
 
  -- Max Kellermann <mk@cm4all.com>  Fri, 21 Oct 2011 15:09:55 +0200
->>>>>>> ec5dce4f
 
 cm4all-beng-proxy (1.1.15) unstable; urgency=low
 
