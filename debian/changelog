<<<<<<< HEAD
cm4all-beng-proxy (17.0.3) unstable; urgency=low

  * 

 --   

cm4all-beng-proxy (17.0.2) unstable; urgency=low

  * fix two HTTP/2 related crashes
  * bp: support incoming HTTP/2 connections via TLS-ALPN
  * processor: fix assertion failure

 -- Max Kellermann <mk@cm4all.com>  Thu, 19 Mar 2020 20:19:58 +0100

cm4all-beng-proxy (17.0.1) unstable; urgency=low

  * bp: advertise Zeroconf IPv6 wildcard listeners as IPv4 as well
  * lb: allow limiting Zeroconf search to an interface
  * lb: support incoming HTTP/2 connections via TLS-ALPN
  * certdb: remove obsolete challenge method "sni-01"
  * certdb: implement ACMEv2

 -- Max Kellermann <mk@cm4all.com>  Wed, 18 Mar 2020 16:54:20 +0100
=======
cm4all-beng-proxy (16.10) unstable; urgency=low

  * add listener option "v6only"

 -- Max Kellermann <mk@cm4all.com>  Tue, 24 Mar 2020 17:01:12 +0100
>>>>>>> 69361a92

cm4all-beng-proxy (16.9) unstable; urgency=low

  * merge release 15.35

 -- Max Kellermann <mk@cm4all.com>  Mon, 16 Mar 2020 17:08:00 +0100

cm4all-beng-proxy (16.8) unstable; urgency=low

  * control: fix "stats" reply
  * ssl: fix busy loop during stalled read

 -- Max Kellermann <mk@cm4all.com>  Wed, 04 Mar 2020 14:08:06 +0100

cm4all-beng-proxy (16.7) unstable; urgency=low

  * stopwatch: show time since root initialization
  * translation: record connect event (stopwatch)
  * http_server: record cancel event (stopwatch)
  * bp: fix three crash bugs
  * http_client: fix two crash bugs

 -- Max Kellermann <mk@cm4all.com>  Tue, 03 Mar 2020 11:57:18 +0100

cm4all-beng-proxy (16.6) unstable; urgency=low

  * bp: advertise Zeroconf IPv6 wildcard listeners as IPv4 as well
  * lb: fix crash bug

 -- Max Kellermann <mk@cm4all.com>  Wed, 26 Feb 2020 14:25:16 +0100

cm4all-beng-proxy (16.5) unstable; urgency=low

  * bp: fix seven use-after-free crash bugs

 -- Max Kellermann <mk@cm4all.com>  Wed, 19 Feb 2020 17:05:44 +0100

cm4all-beng-proxy (16.4) unstable; urgency=low

  * bp/CssProcessor: fix use-after-free crash bug

 -- Max Kellermann <mk@cm4all.com>  Fri, 14 Feb 2020 19:48:38 +0100

cm4all-beng-proxy (16.3) unstable; urgency=low

  * merge release 15.33
  * fix resolver bug causing "Address already in use"
  * fix two crash bugs
  * fix "spawner gone, emergency"
  * bp: reduce FastCGI and LHTTP idle process limits
  * was, fcgi, lhttp: increase idle timeouts for non-jailed processes

 -- Max Kellermann <mk@cm4all.com>  Thu, 30 Jan 2020 23:18:17 +0100

cm4all-beng-proxy (16.2) unstable; urgency=low

  * bp: fix use-after-free bug

 -- Max Kellermann <mk@cm4all.com>  Wed, 29 Jan 2020 12:38:55 +0100

cm4all-beng-proxy (16.1) unstable; urgency=low

  * bp: limit widget request concurrency to 32
  * bp/processor: fix use-after-free buf

 -- Max Kellermann <mk@cm4all.com>  Fri, 24 Jan 2020 20:12:43 +0100

cm4all-beng-proxy (16.0.8) unstable; urgency=low

  * merge release 15.31
  * bp: convert SSL/TLS errors to "502 Bad Gateway"
  * bp/filter: fix use-after-free bug
  * control: rename STOPWATCH to STOPWATCH_PIPE
  * make Zeroconf, HTTP2, NFS, systemd and WAS build-time optional

 -- Max Kellermann <mk@cm4all.com>  Thu, 16 Jan 2020 18:34:58 +0100

cm4all-beng-proxy (16.0.7) unstable; urgency=low

  * merge release 15.29
  * use getrandom() instead of /dev/urandom if available
  * HTTP/2 client
  * ssl: support logging session keys for Wireshark
  * bp/processor: fix use-after-free bug

 -- Max Kellermann <mk@cm4all.com>  Tue, 10 Dec 2019 14:25:40 +0100

cm4all-beng-proxy (16.0.6) unstable; urgency=low

  * python/control/client: fix typo
  * python: add Python 3 package
  * debian/control: add missing dependency on python-future

 -- Max Kellermann <mk@cm4all.com>  Tue, 12 Nov 2019 20:20:36 +0100

cm4all-beng-proxy (16.0.5) unstable; urgency=low

  * merge release 15.26
  * spawn: support Memory{Min,Low,High,SwapMax}

 -- Max Kellermann <mk@cm4all.com>  Wed, 06 Nov 2019 14:12:53 +0100

cm4all-beng-proxy (16.0.4) unstable; urgency=low

  * bp: support the "SameSite" attribute in the session cookie

 -- Max Kellermann <mk@cm4all.com>  Thu, 17 Oct 2019 22:23:55 +0200

cm4all-beng-proxy (16.0.3) unstable; urgency=low

  * bp: optimized widget class cache
  * http_client: fix use-after-free bug
  * was_client: fix use-after-free bug
  * translation: fix use-after-free crash bug

 -- Max Kellermann <mk@cm4all.com>  Thu, 17 Oct 2019 13:16:31 +0200

cm4all-beng-proxy (16.0.2) unstable; urgency=low

  * fix several crash bugs

 -- Max Kellermann <mk@cm4all.com>  Mon, 07 Oct 2019 12:03:31 +0200

cm4all-beng-proxy (16.0.1) unstable; urgency=low

  * remove the obsolete Bulldog support
  * bp: move the spawner into cm4all.slice
  * bp: support time units in session_idle_timeout
  * bp: add setting "http_cache_obey_no_cache"
  * bp: write the session file atomically
  * bp: add Cross-Site Request Forgery blocker
  * bp: structured stopwatch output
  * bp: read stopwatch output using control client,
    deprecating the "stopwatch" setting
  * control: add packet FLUSH_FILTER_CACHE
  * control: new control client
  * translation: add packet CACHE_TAG
  * log: rate limit option for the child error logger
  * systemd: don't create /var/run/cm4all
  * debian: remove packages cm4all-beng-proxy-optimized, cm4all-beng-proxy-toi
  * debian: use debhelper 12

 -- Max Kellermann <mk@cm4all.com>  Fri, 27 Sep 2019 14:09:41 +0200

cm4all-beng-proxy (15.35) unstable; urgency=low

  * ssl: require TLS 1.2 or newer
  * ssl: disable insecure CBC ciphers

 -- Max Kellermann <mk@cm4all.com>  Mon, 16 Mar 2020 16:39:51 +0100

cm4all-beng-proxy (15.34) unstable; urgency=low

  * bot: add AspiegelBot (Huawei)
  * ssl: fix busy loop during stalled read
  * http_client: fix two crash bugs

 -- Max Kellermann <mk@cm4all.com>  Fri, 13 Mar 2020 13:37:48 +0100

cm4all-beng-proxy (15.33) unstable; urgency=low

  * bp/processor: escape substituted entity values using the URI syntax

 -- Max Kellermann <mk@cm4all.com>  Thu, 30 Jan 2020 16:29:36 +0100

cm4all-beng-proxy (15.32) unstable; urgency=low

  * bp/processor: escape "&c:XXX;" entity values

 -- Max Kellermann <mk@cm4all.com>  Thu, 30 Jan 2020 09:40:09 +0100

cm4all-beng-proxy (15.31) unstable; urgency=low

  * lhttp: use the configured concurrency for the listener backlog
  * fcache: cache "204 No Content" responses
  * fcache: fix memory leak

 -- Max Kellermann <mk@cm4all.com>  Tue, 14 Jan 2020 14:03:35 +0100

cm4all-beng-proxy (15.30) unstable; urgency=low

  * certdb: fix use-after-free bug after database disconnect
  * certdb: schedule database reconnect after reconnect failure

 -- Max Kellermann <mk@cm4all.com>  Tue, 17 Dec 2019 19:58:06 +0100

cm4all-beng-proxy (15.29) unstable; urgency=low

  * js: use `let` instead of `var` for local variables
  * spawn: show cgroup in init process name
  * remove "session" URI parameter, require cookies

 -- Max Kellermann <mk@cm4all.com>  Fri, 06 Dec 2019 12:00:01 +0100

cm4all-beng-proxy (15.28) unstable; urgency=low

  * bot: add adscanner, DotBot, serpstatbot
  * {http,was,fcgi,cgi}_client: validate response headers
  * "Base mismatch" throws status 502, not 400
  * fix assertion failure after base mismatch with INTERNAL_REDIRECT

 -- Max Kellermann <mk@cm4all.com>  Tue, 03 Dec 2019 20:13:36 +0100

cm4all-beng-proxy (15.27) unstable; urgency=low

  * ssl: fix crash due to race condition after "close notify" alert
  * debian: remove package cm4all-beng-proxy-optimized
  * debian: use debhelper 12

 -- Max Kellermann <mk@cm4all.com>  Wed, 20 Nov 2019 14:02:28 +0100

cm4all-beng-proxy (15.26) unstable; urgency=low

  * bp: allow Content-Length response header in HEAD requests
  * was: fix busy loop
  * ssl: fix race condition

 -- Max Kellermann <mk@cm4all.com>  Wed, 06 Nov 2019 13:54:22 +0100

cm4all-beng-proxy (15.25) unstable; urgency=low

  * spawn: fix orphaned LHTTP processes after EAGAIN on spawner socket
  * lb/certdb: don't reconnect to database after non-fatal error

 -- Max Kellermann <mk@cm4all.com>  Mon, 28 Oct 2019 14:19:52 +0100

cm4all-beng-proxy (15.24) unstable; urgency=low

  * lb: show listener name in SSL setup errors
  * lb: check if configured SSL certificate matches the key
  * control: recognize unbound local clients

 -- Max Kellermann <mk@cm4all.com>  Mon, 21 Oct 2019 17:26:32 +0200

cm4all-beng-proxy (15.23) unstable; urgency=low

  * certdb: fix path vulnerability in ACME "http-01" implementation

 -- Max Kellermann <mk@cm4all.com>  Fri, 27 Sep 2019 13:27:01 +0200

cm4all-beng-proxy (15.22) unstable; urgency=low

  * lb: fix TLS session resumption with client certificate

 -- Max Kellermann <mk@cm4all.com>  Fri, 06 Sep 2019 13:40:53 +0200

cm4all-beng-proxy (15.21) unstable; urgency=low

  * was: fix memory leak

 -- Max Kellermann <mk@cm4all.com>  Wed, 26 Jun 2019 13:04:13 +0200

cm4all-beng-proxy (15.20) unstable; urgency=low

  * was: fix memory leak

 -- Max Kellermann <mk@cm4all.com>  Fri, 07 Jun 2019 12:40:24 +0200

cm4all-beng-proxy (15.19) unstable; urgency=low

  * systemd: raise TasksMax to 50%

 -- Max Kellermann <mk@cm4all.com>  Tue, 04 Jun 2019 13:36:31 +0200

cm4all-beng-proxy (15.18) unstable; urgency=low

  * http_client: fix assertion failure

 -- Max Kellermann <mk@cm4all.com>  Wed, 08 May 2019 11:45:05 +0200

cm4all-beng-proxy (15.17) unstable; urgency=low

  * bp/mod_auth_easy: support the "apr1" password hash

 -- Max Kellermann <mk@cm4all.com>  Wed, 08 May 2019 09:31:09 +0200

cm4all-beng-proxy (15.16) unstable; urgency=low

  * debian/postinst: reload on trigger "cm4all-apps-changed" only if active

 -- Max Kellermann <mk@cm4all.com>  Wed, 13 Mar 2019 08:07:45 +0100

cm4all-beng-proxy (15.15) unstable; urgency=low

  * certdb: fix broken "tail" command
  * lb/certdb: reuse the database connection more often
  * lb/certdb: set schema after database reconnect
  * http_client: fix rare assertion failure on cancellation
  * bp: SIGHUP fades out child processes
  * debian: trigger "cm4all-apps-changed" fades out child processes

 -- Max Kellermann <mk@cm4all.com>  Mon, 11 Mar 2019 18:28:19 +0100

cm4all-beng-proxy (15.14) unstable; urgency=low

  * http_server: fix crash bug (15.12 regression)

 -- Max Kellermann <mk@cm4all.com>  Wed, 06 Mar 2019 10:35:38 +0100

cm4all-beng-proxy (15.13) unstable; urgency=low

  * balancer: fix crash bug (15.12 regression)

 -- Max Kellermann <mk@cm4all.com>  Wed, 06 Mar 2019 09:50:45 +0100

cm4all-beng-proxy (15.12) unstable; urgency=low

  * balancer: wait for consecutive failures before disabling node
  * http_client: continue receiving pending data after server closed the
    connection
  * http_server: preserve connection after discarding short request body
  * spawn/client: retry sending after EAGAIN

 -- Max Kellermann <mk@cm4all.com>  Wed, 06 Mar 2019 00:08:34 +0100

cm4all-beng-proxy (15.11) unstable; urgency=low

  * was, fcgi: truncate long stderr lines before sending to Pond
  * lb/control: log TCACHE_INVALIDATE packets
  * lb/certdb: fix shutdown hang

 -- Max Kellermann <mk@cm4all.com>  Tue, 26 Feb 2019 23:54:43 +0100

cm4all-beng-proxy (15.10) unstable; urgency=low

  * merge release 14.23

 -- Max Kellermann <mk@cm4all.com>  Wed, 13 Feb 2019 09:04:33 +0100

cm4all-beng-proxy (15.9) unstable; urgency=low

  * merge release 14.22
  * bot: add Applebot

 -- Max Kellermann <mk@cm4all.com>  Mon, 11 Feb 2019 08:57:30 +0100

cm4all-beng-proxy (15.8) unstable; urgency=low

  * lhttp: increase listener backlog
  * bp/mod_auth_easy: protect all files with .access

 -- Max Kellermann <mk@cm4all.com>  Wed, 06 Feb 2019 11:48:31 +0100

cm4all-beng-proxy (15.7) unstable; urgency=low

  * bp/mod_auth_easy: fix inverted check in .access file check
  * bp/processor: don't allow empty widget class name
  * debian: migrate from "-dbg" to "-dbgsym" packages
  * fix the pkg-config include directory

 -- Max Kellermann <mk@cm4all.com>  Mon, 28 Jan 2019 12:58:31 +0100

cm4all-beng-proxy (15.6) unstable; urgency=low

  * bp/mod_auth_easy: user name check is case insensitive
  * bp/mod_auth_easy: implement .access files

 -- Max Kellermann <mk@cm4all.com>  Tue, 22 Jan 2019 22:43:33 +0100

cm4all-beng-proxy (15.5) unstable; urgency=low

  * bp: add option to emulate mod_auth_easy

 -- Max Kellermann <mk@cm4all.com>  Mon, 21 Jan 2019 14:56:51 +0100

cm4all-beng-proxy (15.4) unstable; urgency=low

  * processor: rewrite empty form action URIs

 -- Max Kellermann <mk@cm4all.com>  Thu, 10 Jan 2019 11:11:45 +0100

cm4all-beng-proxy (15.3) unstable; urgency=low

  * merge release 14.21

 -- Max Kellermann <mk@cm4all.com>  Thu, 03 Jan 2019 11:28:35 +0100

cm4all-beng-proxy (15.2) unstable; urgency=low

  * merge release 14.20

 -- Max Kellermann <mk@cm4all.com>  Sun, 30 Dec 2018 13:52:14 +0100

cm4all-beng-proxy (15.1) unstable; urgency=low

  * feature freeze

 -- Max Kellermann <mk@cm4all.com>  Mon, 17 Dec 2018 15:10:07 +0100

cm4all-beng-proxy (15.0.14) unstable; urgency=low

  * merge release 14.19

 -- Max Kellermann <mk@cm4all.com>  Thu, 13 Dec 2018 10:46:26 +0100

cm4all-beng-proxy (15.0.13) unstable; urgency=low

  * spawn: configurable resource limits CPUWeight, TasksMax, MemoryMax
  * lhttp, fcgi: kill idle processes after 15 minutes
  * filter: use the previous status if filter returns "200 OK"
  * require OpenSSL 1.1

 -- Max Kellermann <mk@cm4all.com>  Mon, 10 Dec 2018 15:13:14 +0100

cm4all-beng-proxy (15.0.12) unstable; urgency=low

  * istream: fix two assertion failures

 -- Max Kellermann <mk@cm4all.com>  Mon, 03 Dec 2018 09:37:21 +0100

cm4all-beng-proxy (15.0.11) unstable; urgency=low

  * widget: widget tag headers replace existing headers

 -- Max Kellermann <mk@cm4all.com>  Thu, 29 Nov 2018 20:31:17 +0100

cm4all-beng-proxy (15.0.10) unstable; urgency=low

  * subst/yaml: use "{%name%}" and allow switching to "{[name]}" with
    SUBST_ALT_SYNTAX

 -- Max Kellermann <mk@cm4all.com>  Thu, 29 Nov 2018 13:14:59 +0100

cm4all-beng-proxy (15.0.9) unstable; urgency=low

  * fix EBADFD
  * subst/yaml: use "{[name]}" instead of "{{name}}"
  * subst/yaml: use the dot as a YAML path separator
  * subst/yaml: allow traversing child maps
  * bp/headers: optimize
  * bp/headers: add group "AUTH"

 -- Max Kellermann <mk@cm4all.com>  Tue, 27 Nov 2018 16:57:41 +0100

cm4all-beng-proxy (15.0.8) unstable; urgency=low

  * processor: don't rewrite "data:" links
  * processor: fix use-after-free crash bug in URI rewriter

 -- Max Kellermann <mk@cm4all.com>  Thu, 22 Nov 2018 09:24:35 +0100

cm4all-beng-proxy (15.0.7) unstable; urgency=low

  * translation: fix assertion failure
  * translation: fix use-after-free bug in PROBE_SUFFIX handler
  * certdb: add option --account-key

 -- Max Kellermann <mk@cm4all.com>  Wed, 21 Nov 2018 20:19:10 +0100

cm4all-beng-proxy (15.0.6) unstable; urgency=low

  * translation: fix bogus error "malformed MOUNT_UTS_NAMESPACE packet"
  * translation: add packet ALT_HOST

 -- Max Kellermann <mk@cm4all.com>  Fri, 16 Nov 2018 13:35:20 +0100

cm4all-beng-proxy (15.0.5) unstable; urgency=low

  * translation: add packet SUBST_YAML_FILE

 -- Max Kellermann <mk@cm4all.com>  Wed, 31 Oct 2018 12:38:58 +0100

cm4all-beng-proxy (15.0.4) unstable; urgency=low

  * merge release 14.18
  * bp: optimize the number of concurrent filter processes
  * translation: size optimizations
  * dev: convert headers to C++
  * ajp: remove unused AJPv13 protocol implementation
  * spawn: fix warning "... died from signal 31"

 -- Max Kellermann <mk@cm4all.com>  Mon, 22 Oct 2018 17:58:19 +0200

cm4all-beng-proxy (15.0.3) unstable; urgency=low

  * merge release 14.13

 -- Max Kellermann <mk@cm4all.com>  Mon, 01 Oct 2018 12:24:46 +0200

cm4all-beng-proxy (15.0.2) unstable; urgency=low

  * merge release 14.12
  * spawn: add fallback PATH

 -- Max Kellermann <mk@cm4all.com>  Thu, 27 Sep 2018 12:55:56 +0200

cm4all-beng-proxy (15.0.1) unstable; urgency=low

  * spawn: support reassociating with PID namespaces
  * http_{client,server}: remove HTTP/1.0 support
  * eliminate dependency on libevent

 -- Max Kellermann <mk@cm4all.com>  Mon, 03 Sep 2018 12:14:18 +0200

cm4all-beng-proxy (14.23) unstable; urgency=low

  * merge release 13.16

 -- Max Kellermann <mk@cm4all.com>  Wed, 13 Feb 2019 08:32:30 +0100

cm4all-beng-proxy (14.22) unstable; urgency=low

  * merge release 13.15

 -- Max Kellermann <mk@cm4all.com>  Mon, 11 Feb 2019 08:46:49 +0100

cm4all-beng-proxy (14.21) unstable; urgency=low

  * lhttp: fix crash bug (14.20 regression)

 -- Max Kellermann <mk@cm4all.com>  Thu, 03 Jan 2019 11:12:48 +0100

cm4all-beng-proxy (14.20) unstable; urgency=low

  * pipe: remove excess fcntl() system calls in the debug build
  * http_client: fix two crash bugs
  * http_client: fix stall bug with SSL
  * http_client: fix "Peer closed the socket prematurely" error with SSL

 -- Max Kellermann <mk@cm4all.com>  Sun, 30 Dec 2018 13:40:44 +0100

cm4all-beng-proxy (14.19) unstable; urgency=low

  * certdb: fix "std::bad_alloc" error after database connection loss
  * widget: fix missing request body for focused inline widget

 -- Max Kellermann <mk@cm4all.com>  Wed, 12 Dec 2018 22:23:06 +0100

cm4all-beng-proxy (14.18) unstable; urgency=low

  * was: fix use-after-free bug
  * enlarge I/O buffers to 32 for faster bulk transfers

 -- Max Kellermann <mk@cm4all.com>  Tue, 16 Oct 2018 19:05:34 +0200

cm4all-beng-proxy (14.17) unstable; urgency=low

  * translation, http_cache: fix use-after-free bugs

 -- Max Kellermann <mk@cm4all.com>  Mon, 15 Oct 2018 22:27:39 +0200

cm4all-beng-proxy (14.16) unstable; urgency=low

  * http_client: fix assertion failure due to unexpected recursion

 -- Max Kellermann <mk@cm4all.com>  Mon, 15 Oct 2018 17:03:13 +0200

cm4all-beng-proxy (14.15) unstable; urgency=low

  * spawn: fix error "Failed to create systemd scope: Unit
    cm4all-beng-spawn.scope not loaded"

 -- Max Kellermann <mk@cm4all.com>  Wed, 10 Oct 2018 11:49:25 +0200

cm4all-beng-proxy (14.14) unstable; urgency=low

  * merge release 13.13

 -- Max Kellermann <mk@cm4all.com>  Fri, 05 Oct 2018 14:10:08 +0200

cm4all-beng-proxy (14.13) unstable; urgency=low

  * spawn: fix "signalfd() failed: Bad file descriptor"
  * translation: fix crash bug
  * session: fix data loss after defragmentation

 -- Max Kellermann <mk@cm4all.com>  Fri, 28 Sep 2018 15:24:19 +0200

cm4all-beng-proxy (14.12) unstable; urgency=low

  * improved memory leak detector
  * add listener options "ack_timeout", "keepalive"
  * support HTTP method "REPORT"

 -- Max Kellermann <mk@cm4all.com>  Thu, 27 Sep 2018 10:55:50 +0200

cm4all-beng-proxy (14.11) unstable; urgency=low

  * merge release 13.12

 -- Max Kellermann <mk@cm4all.com>  Sat, 01 Sep 2018 19:46:50 +0200

cm4all-beng-proxy (14.10) unstable; urgency=low

  * http: don't require "Connection" header for WebSocket upgrade
  * bp/http: fix WebSocket header duplication

 -- Max Kellermann <mk@cm4all.com>  Wed, 22 Aug 2018 11:11:50 -0000

cm4all-beng-proxy (14.9) unstable; urgency=low

  * bp/http: abolish the forced "Connection:keep-alive" request header
  * spawn: work around LXC/systemd bug causing spawner failures

 -- Max Kellermann <mk@cm4all.com>  Thu, 16 Aug 2018 15:21:58 -0000

cm4all-beng-proxy (14.8) unstable; urgency=low

  * http_cache, fcache: fix use-after-free crash bug
  * spawn: support the systemd hybrid cgroup hierarchy

 -- Max Kellermann <mk@cm4all.com>  Tue, 19 Jun 2018 14:46:39 -0000

cm4all-beng-proxy (14.7) unstable; urgency=low

  * certdb: DELETE old name before INSERT to avoid constraint violation

 -- Max Kellermann <mk@cm4all.com>  Tue, 05 Jun 2018 20:12:17 -0000

cm4all-beng-proxy (14.6) unstable; urgency=low

  * http_client: fix use-after-free data corruption bug
  * fcache: fix use-after-free crash bug upon cancellation
  * access_log: fix crash after sendmsg() failure
  * istream/replace: fix stall bug
  * istream/subst: optimize mismatch check

 -- Max Kellermann <mk@cm4all.com>  Mon, 04 Jun 2018 10:22:47 -0000

cm4all-beng-proxy (14.5) unstable; urgency=low

  * access_log: fix CRC errors due to stack corruption

 -- Max Kellermann <mk@cm4all.com>  Mon, 14 May 2018 14:34:18 -0000

cm4all-beng-proxy (14.4) unstable; urgency=low

  * lb: fix "pivot_root" problem during start on kernel 4.9-
  * enable core dumps (PR_SET_DUMPABLE)
  * debian: don't start daemon during initial installation

 -- Max Kellermann <mk@cm4all.com>  Mon, 14 May 2018 10:42:12 -0000

cm4all-beng-proxy (14.3) unstable; urgency=low

  * bp: allow configuring child error logger without access logger
  * log: fix datagram corruption due to wrong attribute code
  * log-json: escape control characters

 -- Max Kellermann <mk@cm4all.com>  Thu, 26 Apr 2018 11:00:05 -0000

cm4all-beng-proxy (14.2) unstable; urgency=low

  * lb: fix use-after-free crash after using translation response
  * http_cache: fix use-after-free crash on request cancellation
  * http_client: fix assertion failure upon discarding large request body

 -- Max Kellermann <mk@cm4all.com>  Tue, 24 Apr 2018 11:11:36 -0000

cm4all-beng-proxy (14.1) unstable; urgency=low

  * feature freeze
  * lhttp: fix memory leak
  * lhttp: pass URI and site name to error logger
  * fcgi: implement "forward_child_errors" for STDERR payloads
  * pipe: fix assertion failure
  * cgi: fix crash bug
  * bp: SIGHUP flushes the NFS cache
  * control: add packet FLUSH_NFS_CACHE

 -- Max Kellermann <mk@cm4all.com>  Thu, 19 Apr 2018 08:43:23 -0000

cm4all-beng-proxy (14.0.9) unstable; urgency=low

  * translation: allow disabling the HTTP cache with "UNCACHED"
  * http_cache: remove the memcached backend
  * access_log: use protocol version 2
  * fcgi, was, lhttp: option "forward_child_errors" forwards stderr to logger

 -- Max Kellermann <mk@cm4all.com>  Mon, 26 Mar 2018 09:42:46 -0000

cm4all-beng-proxy (14.0.8) unstable; urgency=low

  * merge release 13.11
  * bp: add SSL/TLS support to the HTTP server
  * fix bogus assertion failure

 -- Max Kellermann <mk@cm4all.com>  Mon, 12 Mar 2018 10:38:35 -0000

cm4all-beng-proxy (14.0.7) unstable; urgency=low

  * merge release 13.10
  * header-forward: include "Content-Location" in header group "LINK"
  * http_client: enable keep-alive on HTTPS connections
  * ssl/client: send client certificates on server request
  * ssl/client: translation packet CERTIFICATE chooses client certificate
  * ssl/client: enable SNI

 -- Max Kellermann <mk@cm4all.com>  Thu, 01 Mar 2018 11:59:04 -0000

cm4all-beng-proxy (14.0.6) unstable; urgency=low

  * http_server: generate Content-Length for empty response (14.0.1
    regression)

 -- Max Kellermann <mk@cm4all.com>  Fri, 02 Feb 2018 10:54:19 -0000

cm4all-beng-proxy (14.0.5) unstable; urgency=low

  * bp: fix forwarding headers for request body

 -- Max Kellermann <mk@cm4all.com>  Thu, 25 Jan 2018 11:48:09 -0000

cm4all-beng-proxy (14.0.4) unstable; urgency=low

  * merge release 13.8
  * certdb: create ACME CSRs without subject, only subjectAltName

 -- Max Kellermann <mk@cm4all.com>  Tue, 23 Jan 2018 15:04:11 -0000

cm4all-beng-proxy (14.0.3) unstable; urgency=low

  * merge release 13.5
  * bp: fix nullptr dereference bug

 -- Max Kellermann <mk@cm4all.com>  Thu, 18 Jan 2018 18:24:29 -0000

cm4all-beng-proxy (14.0.2) unstable; urgency=low

  * access_log: support protocol version 2 (with CRC)
  * processor: rewrite URIs in META/property="og:{image,url}"
  * certdb: eliminate duplicate authz request
  * certdb: add ACME option "--debug"
  * certdb: implement ACME "http-01", option "--challenge-directory"

 -- Max Kellermann <mk@cm4all.com>  Fri, 12 Jan 2018 11:07:14 -0000

cm4all-beng-proxy (14.0.1) unstable; urgency=low

  * lb: forward HTTP from Lua to dynamic server (development feature)
  * certdb: retry ACME requests after status 5xx (server error)
  * certdb: support the Workshop control channel
  * log-json: generate JSONL (JSON Lines)

 -- Max Kellermann <mk@cm4all.com>  Fri, 05 Jan 2018 11:47:08 -0000

cm4all-beng-proxy (13.16) unstable; urgency=low

  * processor: fix crash due to malformed XML attribute
  * http_client: fix crash bug
  * ssl/cache: fix two crash bugs

 -- Max Kellermann <mk@cm4all.com>  Tue, 12 Feb 2019 21:39:41 +0100

cm4all-beng-proxy (13.15) unstable; urgency=low

  * was: send PREMATURE after client canceled the request

 -- Max Kellermann <mk@cm4all.com>  Mon, 11 Feb 2019 08:37:20 +0100

cm4all-beng-proxy (13.14) unstable; urgency=low

  * http_client: fix assertion failure due to unexpected recursion
  * lhttp: increase listener backlog
  * pipe: remove excess fcntl() system calls in the debug build
  * bp/processor: don't allow empty widget class name

 -- Max Kellermann <mk@cm4all.com>  Mon, 11 Feb 2019 07:40:00 +0100

cm4all-beng-proxy (13.13) unstable; urgency=low

  * was: fix memory leak
  * was: force pipe buffers to 256 kB
  * session: fix data loss after defragmentation

 -- Max Kellermann <mk@cm4all.com>  Fri, 05 Oct 2018 12:23:09 +0200

cm4all-beng-proxy (13.12) unstable; urgency=low

  * bp/http: abolish the forced "Connection:keep-alive" request header
  * session: fix two assertion failures
  * fcgi, lhttp: fix race condition with socket permissions
  * cgi: fix crash bug
  * pipe: fix assertion failure
  * fcache: fix crash due to mistakenly detected memory leak
  * lb: fix "pivot_root" problem during start on kernel 4.9-
  * enable core dumps (PR_SET_DUMPABLE)
  * debian: don't start daemon during initial installation

 -- Max Kellermann <mk@cm4all.com>  Sat, 01 Sep 2018 17:23:30 -0000

cm4all-beng-proxy (13.11) unstable; urgency=low

  * lb: ssl_cert_db and ssl_verify are mutually exclusive
  * log-json: fix crash bug with unknown type value
  * log: support type "SSH"

 -- Max Kellermann <mk@cm4all.com>  Fri, 09 Mar 2018 09:15:14 -0000

cm4all-beng-proxy (13.10) unstable; urgency=low

  * access_log: support record attribute "type"

 -- Max Kellermann <mk@cm4all.com>  Wed, 07 Feb 2018 08:27:48 -0000

cm4all-beng-proxy (13.9) unstable; urgency=low

  * spawn: fix kernel warning "oom_adj is deprecated, please use
    oom_score_adj instead"
  * lb/config: check whether sticky_mode is compatible with Zeroconf
  * access_log: fix crash on connect failure

 -- Max Kellermann <mk@cm4all.com>  Tue, 06 Feb 2018 09:23:23 -0000

cm4all-beng-proxy (13.8) unstable; urgency=low

  * lb/http: fix use-after-free bug

 -- Max Kellermann <mk@cm4all.com>  Tue, 23 Jan 2018 14:46:15 -0000

cm4all-beng-proxy (13.7) unstable; urgency=low

  * lb/tcp: fix use-after-free bug when outbound connect fails early
  * spawn: fix resource limits problem with user namespaces
  * spawn: increase the OOM score of child processes

 -- Max Kellermann <mk@cm4all.com>  Tue, 23 Jan 2018 11:54:03 -0000

cm4all-beng-proxy (13.6) unstable; urgency=low

  * http_server: fix two crash bugs with "417 Expectation failed"
  * lb: fix crash bug when POSTing to global_http_check
  * lb/tcp: fix double free bug when outbound is not yet connected

 -- Max Kellermann <mk@cm4all.com>  Mon, 22 Jan 2018 10:18:58 -0000

cm4all-beng-proxy (13.5) unstable; urgency=low

  * lb/tcp: fix crash with empty Zeroconf pool
  * nfs: fix memory leak
  * certdb: eliminate duplicate authz request
  * certdb: retry ACME nonce request after status 500
  * certdb: update the Let's Encrypt agreement URL to v1.2
  * certdb: add ACME option "--debug"
  * ssl: fix three transfer stall bugs
  * shrink I/O buffers back to 8 kB
  * access_log: support protocol version 2 (with CRC)

 -- Max Kellermann <mk@cm4all.com>  Thu, 18 Jan 2018 17:59:13 -0000

cm4all-beng-proxy (13.4) unstable; urgency=low

  * fcache: fix use-after-free crash bug

 -- Max Kellermann <mk@cm4all.com>  Wed, 03 Jan 2018 09:31:05 -0000

cm4all-beng-proxy (13.3) unstable; urgency=low

  * merge release 12.9

 -- Max Kellermann <mk@cm4all.com>  Mon, 18 Dec 2017 10:16:28 -0000

cm4all-beng-proxy (13.2) unstable; urgency=low

  * widget: case insensitive check for UNTRUSTED_SITE_SUFFIX and
    UNTRUSTED_RAW_SITE_SUFFIX

 -- Max Kellermann <mk@cm4all.com>  Fri, 01 Dec 2017 14:54:24 -0000

cm4all-beng-proxy (13.1) unstable; urgency=low

  * feature freeze

 -- Max Kellermann <mk@cm4all.com>  Thu, 30 Nov 2017 12:05:07 -0000

cm4all-beng-proxy (13.0.12) unstable; urgency=low

  * merge release 12.8
  * http_cache: handle If-None-Match, If-Modified-Since etc.
  * spawn: raise the command-line argument limit
  * log internal server errors even without --verbose

 -- Max Kellermann <mk@cm4all.com>  Tue, 21 Nov 2017 11:58:58 -0000

cm4all-beng-proxy (13.0.11) unstable; urgency=low

  * bp: map EACCES/EPERM to "403 Forbidden"
  * log-cat: use the local time zone

 -- Max Kellermann <mk@cm4all.com>  Mon, 06 Nov 2017 09:29:22 -0000

cm4all-beng-proxy (13.0.10) unstable; urgency=low

  * avahi: make services visible initially (13.0.9 regression)
  * lb: add client address filter for global_http_check
  * python/control/client: add methods send_{en,dis}able_zeroconf()

 -- Max Kellermann <mk@cm4all.com>  Tue, 10 Oct 2017 21:51:40 -0000

cm4all-beng-proxy (13.0.9) unstable; urgency=low

  * lb: support monitors in Zeroconf clusters
  * lb/config: require certificate even if ssl_cert_db is used
  * lb/monitor/expect: fix memory leak
  * certdb: retry ACME "new-authz" after "unauthorized"
  * certdb: generate a new private key for each "new-cert"
  * certdb: fix collisions with ACME challenge certificates
  * certdb: allow altNames longer than 64 characters with ACME
  * log: add attribute "FORWARDED_TO"
  * control: add packets "DISABLE_ZEROCONF", "ENABLE_ZEROCONF"

 -- Max Kellermann <mk@cm4all.com>  Fri, 06 Oct 2017 11:20:15 -0000

cm4all-beng-proxy (13.0.8.1) unstable; urgency=low

  * fix assertion failure when sending large HTTP headers
  * http_server: disallow request headers larger than 8 kB

 -- Max Kellermann <mk@cm4all.com>  Tue, 17 Oct 2017 09:49:47 -0000

cm4all-beng-proxy (13.0.8) unstable; urgency=low

  * certdb: check for database commit errors
  * certdb: repeat after PostgreSQL serialization failure

 -- Max Kellermann <mk@cm4all.com>  Tue, 26 Sep 2017 19:59:53 -0000

cm4all-beng-proxy (13.0.7) unstable; urgency=low

  * fcache: fix bogus memory leak test
  * handler: change "Translation server failed" to "Configuration server ..."
  * spawn: wait & try again after "Unit cm4all-beng-spawn.scope already exists"

 -- Max Kellermann <mk@cm4all.com>  Mon, 25 Sep 2017 13:16:21 -0000

cm4all-beng-proxy (13.0.6) unstable; urgency=low

  * merge release 12.5
  * widget/inline: fix memory leak on canceled POST
  * widget/inline: implement a response header timeout of 5s
  * certdb: fix notifications in non-default PostgreSQL schema

 -- Max Kellermann <mk@cm4all.com>  Wed, 20 Sep 2017 20:56:04 -0000

cm4all-beng-proxy (13.0.5) unstable; urgency=low

  * merge release 12.4
  * lb/http: fix several memory leaks with POST requests
  * lb: fix shutdown crash bug
  * lb: CONTROL_STATS returns translation cache size
  * log/lua: add a "filter" mode

 -- Max Kellermann <mk@cm4all.com>  Thu, 14 Sep 2017 18:39:12 -0000

cm4all-beng-proxy (13.0.4) unstable; urgency=low

  * lb: fix request headers in access logger (affects
    "ignore_localhost_200" and "User-Agent", "Referer", "Host",
    "X-Forwarded-For")

 -- Max Kellermann <mk@cm4all.com>  Mon, 11 Sep 2017 20:04:23 -0000

cm4all-beng-proxy (13.0.3) unstable; urgency=low

  * fix crash bug in CSS processor
  * lb: print the site name in access logs
  * log: add attribute MESSAGE

 -- Max Kellermann <mk@cm4all.com>  Mon, 11 Sep 2017 17:43:57 -0000

cm4all-beng-proxy (13.0.2) unstable; urgency=low

  * log translation server failures even without --verbose
  * translation: allow arbitrary non-zero characters in CHILD_TAG
  * control: add listener option "interface"
  * control: disable the "V6ONLY" flag on all IPv6 wildcard listeners
  * control: switch to IPv4 if joining IPv6 wildcard to IPv4 multicast group

 -- Max Kellermann <mk@cm4all.com>  Fri, 08 Sep 2017 12:24:04 -0000

cm4all-beng-proxy (13.0.1) unstable; urgency=low

  * remove libdaemon dependency
  * lhttp: FADE_CHILDEN prevents reusing existing busy processes
  * bp: allow CONTROL_FADE_CHILDREN with tag as payload

 -- Max Kellermann <mk@cm4all.com>  Tue, 29 Aug 2017 10:40:13 -0000

cm4all-beng-proxy (12.9) unstable; urgency=low

  * was: fix crash after malformed HEAD response
  * http_client: fix retry after error
  * lb/lua: allow building with LuaJIT 2.1

 -- Max Kellermann <mk@cm4all.com>  Mon, 18 Dec 2017 10:03:34 -0000

cm4all-beng-proxy (12.8) unstable; urgency=low

  * file: emit "Last-Modified" header in "304" responses
  * file: improved support for the user.ETag xattr
  * http_cache: update "Expires" from "304" responses

 -- Max Kellermann <mk@cm4all.com>  Fri, 17 Nov 2017 11:41:02 -0000

cm4all-beng-proxy (12.7) unstable; urgency=low

  * file: ignore If-Modified-Since after successful If-None-Match
  * file: emit cache headers in "304" responses (v11 regression)
  * file: failed If-None-Match emits "304" response, not "412"

 -- Max Kellermann <mk@cm4all.com>  Thu, 16 Nov 2017 12:19:44 -0000

cm4all-beng-proxy (12.6) unstable; urgency=low

  * fix assertion failure when sending large HTTP headers
  * http_server: disallow request headers larger than 8 kB
  * spawn: wait & try again after "Unit cm4all-beng-spawn.scope already exists"
  * widget/inline: fix memory leak on canceled POST
  * control: add listener option "interface"
  * control: disable the "V6ONLY" flag on all IPv6 wildcard listeners
  * control: switch to IPv4 if joining IPv6 wildcard to IPv4 multicast group
  * lb: print the site name in access logs
  * lb: fix request headers in access logger (affects
    "ignore_localhost_200" and "User-Agent", "Referer", "Host",
    "X-Forwarded-For")
  * lb/monitor/expect: fix memory leak
  * certdb: fix notifications in non-default PostgreSQL schema

 -- Max Kellermann <mk@cm4all.com>  Tue, 17 Oct 2017 10:58:40 -0000

cm4all-beng-proxy (12.5) unstable; urgency=low

  * lb/http: fix another memory leak with POST requests
  * lb: fix shutdown crash bug
  * certdb: fix crash after PostgreSQL host lookup failure

 -- Max Kellermann <mk@cm4all.com>  Wed, 20 Sep 2017 10:30:52 -0000

cm4all-beng-proxy (12.4) unstable; urgency=low

  * lb/http: fix several memory leaks with POST requests
  * fix crash bug in CSS processor

 -- Max Kellermann <mk@cm4all.com>  Wed, 13 Sep 2017 13:58:06 -0000

cm4all-beng-proxy (12.3) unstable; urgency=low

  * remove libhttp dependency
  * logger: fix off-by-one bug in log level check
  * http_server: fix crash bug

 -- Max Kellermann <mk@cm4all.com>  Tue, 29 Aug 2017 09:44:27 -0000

cm4all-beng-proxy (12.2) unstable; urgency=low

  * spawn: use the "systemd" controller
  * debian/control: move from "non-free" to "main"

 -- Max Kellermann <mk@cm4all.com>  Wed, 23 Aug 2017 09:35:27 -0000

cm4all-beng-proxy (12.1) unstable; urgency=low

  * all code is now covered by the Simplified BSD License (BSD-2-Clause)

 -- Max Kellermann <mk@cm4all.com>  Fri, 18 Aug 2017 08:53:52 -0000

cm4all-beng-proxy (12.0.44) unstable; urgency=low

  * lb: retry after connect error to Zeroconf member
  * spawn: make /proc writable if user namespaces are allowed

 -- Max Kellermann <mk@cm4all.com>  Thu, 17 Aug 2017 11:26:34 -0000

cm4all-beng-proxy (12.0.43) unstable; urgency=low

  * spawn: fix MOUNT_ROOT_TMPFS failure with USER_NAMESPACE
  * lb/control: allow TCACHE_INVALIDATE on SITE
  * systemd: no "-v" by default

 -- Max Kellermann <mk@cm4all.com>  Tue, 15 Aug 2017 21:41:04 -0000

cm4all-beng-proxy (12.0.42) unstable; urgency=low

  * spawn: fix bogus pivot_root() error message
  * translation: add packet MOUNT_ROOT_TMPFS

 -- Max Kellermann <mk@cm4all.com>  Tue, 15 Aug 2017 09:39:08 -0000

cm4all-beng-proxy (12.0.41) unstable; urgency=low

  * spawn: fix NETWORK_NAMESPACE_NAME corruption
  * spawn: work around USER_NAMESPACE + NETWORK_NAMESPACE_NAME conflict

 -- Max Kellermann <mk@cm4all.com>  Fri, 04 Aug 2017 16:15:09 -0000

cm4all-beng-proxy (12.0.40) unstable; urgency=low

  * spawn: attach to existing network namespace with NETWORK_NAMESPACE_NAME
  * spawn: allow unshare(), mount(), umount(), pivot_root()

 -- Max Kellermann <mk@cm4all.com>  Fri, 04 Aug 2017 09:42:44 -0000

cm4all-beng-proxy (12.0.39) unstable; urgency=low

  * net: resolving "*" prefers the IPv6 wildcard "::"
  * spawn: run the PID namespace init process as root
  * spawn: tight system call whitelist for init process
  * spawn: forbid fanotify_*, nfsservctl, syslog
  * lb/translation: fix false cache misses
  * lb/control: TCACHE_INVALIDATE flushes all translation caches
  * lb/cluster: improve consistent hashing distribution
  * control: support more commands in TCACHE_INVALIDATE payload
  * translation: fix the FORBID_MULTICAST setting
  * translation: add packet FORBID_BIND

 -- Max Kellermann <mk@cm4all.com>  Tue, 01 Aug 2017 14:03:03 -0000

cm4all-beng-proxy (12.0.38) unstable; urgency=low

  * fcgi: fix crash bug

 -- Max Kellermann <mk@cm4all.com>  Wed, 26 Jul 2017 17:43:05 -0000

cm4all-beng-proxy (12.0.37) unstable; urgency=low

  * bp: check HTTPS_ONLY before anything else

 -- Max Kellermann <mk@cm4all.com>  Thu, 20 Jul 2017 15:00:37 -0000

cm4all-beng-proxy (12.0.36) unstable; urgency=low

  * translation: add packet HTTPS_ONLY

 -- Max Kellermann <mk@cm4all.com>  Thu, 20 Jul 2017 13:26:49 -0000

cm4all-beng-proxy (12.0.35) unstable; urgency=low

  * bp: translation REQUEST_HEADER overrides existing request headers
  * bp: never forward the "X-CM4all-DocRoot" header
  * lb: set the "X-CM4all-HTTPS" header
  * cgi, fcgi: set HTTPS=on if the "X-CM4all-HTTPS" header is set

 -- Max Kellermann <mk@cm4all.com>  Wed, 19 Jul 2017 12:36:36 -0000

cm4all-beng-proxy (12.0.34) unstable; urgency=low

  * http_client: disable the read timeout

 -- Max Kellermann <mk@cm4all.com>  Wed, 19 Jul 2017 08:16:09 -0000

cm4all-beng-proxy (12.0.33) unstable; urgency=low

  * log-exec: allow multiple multicast processes on same host
  * headers: rename "X-CM4all-BENG-SSL" to "X-CM4all-HTTPS"
  * access_log: add option "send_to" which replaces log-forward

 -- Max Kellermann <mk@cm4all.com>  Tue, 18 Jul 2017 09:51:01 -0000

cm4all-beng-proxy (12.0.32) unstable; urgency=low

  * lb/translation: fix bogus wildcard cache entries
  * lb/translation: obey MAX_AGE=0
  * logger: fix log level
  * access_log: use microsecond precision in "timestamp" attribute
  * log-json: enclose output in "[]" and put commas between records
  * log-json: add "logger_client" attribute
  * log-lua: new access logger which calls a Lua script
  * config: make "access_logger" a block
  * config: add "access_logger" options "trust_xff", "ignore_localhost_200"
  * headers: add "X-CM4all-BENG-SSL" to group "SSL"

 -- Max Kellermann <mk@cm4all.com>  Mon, 17 Jul 2017 20:33:46 -0000

cm4all-beng-proxy (12.0.31) unstable; urgency=low

  * translation: add packet FORBID_MULTICAST
  * spawn: system call filter errors are fatal if explicitly enabled
  * spawn: apply cgroup namespace again after moving to new cgroup
  * net: support interface name as scope id in IPv6 addresses
  * config: support per-"control" setting "multicast_group"
  * log-exec: fix binding to wildcard address via "*"

 -- Max Kellermann <mk@cm4all.com>  Fri, 14 Jul 2017 08:19:05 -0000

cm4all-beng-proxy (12.0.30) unstable; urgency=low

  * bp: rename zeroconf_type to zeroconf_service
  * bp: control server supports IPv6 multicast
  * config: check Zeroconf service names
  * config: allow zeroconf_service with raw service name
  * log-exec: multicast support
  * translation: add packet REDIRECT_FULL_URI

 -- Max Kellermann <mk@cm4all.com>  Thu, 13 Jul 2017 12:13:19 -0000

cm4all-beng-proxy (12.0.29) unstable; urgency=low

  * lb: use consistent hashing to pick Zeroconf members
  * lhttp: fix bogus assertion failure during shutdown

 -- Max Kellermann <mk@cm4all.com>  Mon, 10 Jul 2017 21:49:23 -0000

cm4all-beng-proxy (12.0.28) unstable; urgency=low

  * config: add listener option "free_bind"
  * don't confuse child processes with different BIND_MOUNT settings
  * lb: add sticky_mode "xhost"'

 -- Max Kellermann <mk@cm4all.com>  Mon, 10 Jul 2017 10:20:26 -0000

cm4all-beng-proxy (12.0.27) unstable; urgency=low

  * access_log: reduce system calls in all access loggers
  * translation: add packet CGROUP_NAMESPACE
  * translation: allow underscore in cgroup controller name

 -- Max Kellermann <mk@cm4all.com>  Fri, 07 Jul 2017 15:19:28 -0000

cm4all-beng-proxy (12.0.26) unstable; urgency=low

  * spawn: abort the process immediately after uid/gid_map failure
  * spawn: create STDERR_PATH with mode 0600
  * spawn: fix socket family filter
  * translation: add packets UMASK, STDERR_PATH_JAILED

 -- Max Kellermann <mk@cm4all.com>  Tue, 04 Jul 2017 16:16:07 -0000

cm4all-beng-proxy (12.0.25) unstable; urgency=low

  * eliminate dependency on GLib
  * spawn: mount a new /proc for the PID namespace
  * spawn: implement user namespaces properly
  * spawn: fix seccomp filters on old kernels
  * spawn: fix journal for jailed processes
  * spawn: allow only local, IPv4 and IPv6 sockets
  * spawn: rename the PID namespace init process to "init"

 -- Max Kellermann <mk@cm4all.com>  Thu, 29 Jun 2017 20:10:24 -0000

cm4all-beng-proxy (12.0.24) unstable; urgency=low

  * spawn: unblock signals
  * http_server: fix memory leak
  * log: send the "Host" request header to the access logger
  * log-json: new access logger which dumps JSON
  * spawn: implement an init process for PID namespaces

 -- Max Kellermann <mk@cm4all.com>  Tue, 27 Jun 2017 11:21:19 -0000

cm4all-beng-proxy (12.0.23) unstable; urgency=low

  * lb: show the IP address of Zeroconf members in log messages
  * lb: disable failing Zeroconf members temporarily
  * config: add "spawn" section, replacing --allow-user and --allow-group

 -- Max Kellermann <mk@cm4all.com>  Wed, 21 Jun 2017 20:41:34 -0000

cm4all-beng-proxy (12.0.22) unstable; urgency=low

  * lb: suppress log message "malformed request URI"
  * was: fix assertion failure
  * translation: add packets SHELL, TOKEN

 -- Max Kellermann <mk@cm4all.com>  Tue, 20 Jun 2017 21:59:58 -0000

cm4all-beng-proxy (12.0.21) unstable; urgency=low

  * lower log level for "Peer closed the socket prematurely"
  * widget: set Request/LINK=no by default
  * translation: fix "std::exception" error messages

 -- Max Kellermann <mk@cm4all.com>  Tue, 20 Jun 2017 11:17:56 -0000

cm4all-beng-proxy (12.0.20) unstable; urgency=low

  * merge release 11.26
  * move the delegate-helper to a non-jailed package
  * translation: ignore whitespace in RLIMITS packet
  * headers: add "Referer" to group "LINK", off by default

 -- Max Kellermann <mk@cm4all.com>  Sat, 17 Jun 2017 09:49:46 -0000

cm4all-beng-proxy (12.0.19) unstable; urgency=low

  * lb: fix assertion failure with translated POST requests
  * lb: add "tag" setting to "listener" (translation packet LISTENER_TAG)

 -- Max Kellermann <mk@cm4all.com>  Mon, 12 Jun 2017 21:46:25 -0000

cm4all-beng-proxy (12.0.18) unstable; urgency=low

  * lb: SIGHUP flushes all translate_handler caches
  * certdb: command "names" obeys the "deleted" flag
  * certdb: command "find" prints column headers only with "--headers"
  * certdb: remove obsolete option "--all"

 -- Max Kellermann <mk@cm4all.com>  Tue, 06 Jun 2017 20:46:15 -0000

cm4all-beng-proxy (12.0.17) unstable; urgency=low

  * translation: add packet CANONICAL_HOST
  * lb: implement a translation_handler cache

 -- Max Kellermann <mk@cm4all.com>  Fri, 02 Jun 2017 11:25:35 -0000

cm4all-beng-proxy (12.0.16) unstable; urgency=low

  * lb: create monitors referenced only by {lua,translation}_handler
  * lb: allow the translation server to refer to branches and other types
  * lb/monitor: fix shutdown hang due to event leak
  * lb: add sticky mode "host"
  * lb: fix assertion failure with Zeroconf and sticky
  * lb: fix crash bug when Zeroconf cluster is empty
  * bp: fix crash bug

 -- Max Kellermann <mk@cm4all.com>  Wed, 31 May 2017 22:21:38 -0000

cm4all-beng-proxy (12.0.15) unstable; urgency=low

  * merge release 11.25
  * certdb: fix column "issuer_common_name" management
  * certdb: add column "handle"
    - new commands "names", "set-handle"
    - commands "load" requires handle parameter
    - command "delete" uses handle
    - commands "monitor" and "tail" print handles
    - acme commands "new-cert" and "new-authz-cert" require handle parameter
    - new acme command "renew-cert", replacing "new-authz-cert --all"
  * certdb: add command "get"
  * certdb: command "find" prints a list of matching certificates
  * certdb: add option "--progress" for Workshop
  * translation: add packet MESSAGE

 -- Max Kellermann <mk@cm4all.com>  Tue, 30 May 2017 21:42:23 -0000

cm4all-beng-proxy (12.0.14) unstable; urgency=low

  * merge release 11.24
  * certdb: add column "issuer_common_name"

 -- Max Kellermann <mk@cm4all.com>  Wed, 24 May 2017 10:27:17 -0000

cm4all-beng-proxy (12.0.13) unstable; urgency=low

  * merge release 11.23
  * lb/lua: catch "panics" and report error
  * lb/lua: fix Lua stack leaks
  * lb: allow a translation server to pick a cluster
  * fix use-after-free bug in HTTP request handler
  * spawn: forbid more dangerous system calls
  * spawn: activate system call filter for all architectures
  * translation: add packet FORBID_USER_NS

 -- Max Kellermann <mk@cm4all.com>  Sat, 20 May 2017 11:40:50 -0000

cm4all-beng-proxy (12.0.12) unstable; urgency=low

  * bp: pass the listener "interface" setting to Avahi
  * lb: fix crash with --check
  * lb: allow Lua scripts to handle HTTP requests

 -- Max Kellermann <mk@cm4all.com>  Thu, 27 Apr 2017 21:50:32 -0000

cm4all-beng-proxy (12.0.11) unstable; urgency=low

  * certdb: fix crash after PostgreSQL host lookup failure
  * transformation: fix crash due to compiler optimization
  * lb: fix crash while waiting for the Avahi resolver

 -- Max Kellermann <mk@cm4all.com>  Wed, 26 Apr 2017 11:49:48 -0000

cm4all-beng-proxy (12.0.10) unstable; urgency=low

  * merge release 11.22
  * lb: implement "sticky" in ZeroConf TCP pools
  * improved uid/gid verify error messages
  * certdb: update the Let's Encrypt agreement URL
  * certdb: add option "--agreement"

 -- Max Kellermann <mk@cm4all.com>  Tue, 18 Apr 2017 11:00:29 -0000

cm4all-beng-proxy (12.0.9) unstable; urgency=low

  * fix error "Failed to accept connection: Invalid argument"
  * lb: implement "sticky" in ZeroConf pools

 -- Max Kellermann <mk@cm4all.com>  Tue, 21 Mar 2017 09:38:04 -0000

cm4all-beng-proxy (12.0.8) unstable; urgency=low

  * merge release 11.21
  * build with Meson and Ninja
  * lb/certdb: fix assertion failure during shutdown

 -- Max Kellermann <mk@cm4all.com>  Wed, 15 Mar 2017 16:20:50 -0000

cm4all-beng-proxy (12.0.7) unstable; urgency=low

  * merge release 11.17
  * lb/http: add "redirect" as a possible destination for "branch"
  * ssl: fix memory leak
  * certdb: use $http_proxy
  * certdb: exclude *.acme.invalid from --all

 -- Max Kellermann <mk@cm4all.com>  Mon, 06 Feb 2017 22:22:08 -0000

cm4all-beng-proxy (12.0.6) unstable; urgency=low

  * lb/http: add "status" as a possible destination for "branch"
  * translation: add packet EXECUTE

 -- Max Kellermann <mk@cm4all.com>  Wed, 25 Jan 2017 21:11:58 -0000

cm4all-beng-proxy (12.0.5) unstable; urgency=low

  * merge release 11.15
  * lb/tcp: fix crash bug after connect failure
  * lb/tcp: connect outbound after SSL handshake is finished

 -- Max Kellermann <mk@cm4all.com>  Fri, 20 Jan 2017 14:12:25 -0000

cm4all-beng-proxy (12.0.4) unstable; urgency=low

  * merge release 11.13
  * spawn: forbid ptrace() and other dangerous system calls
  * certdb: add "--all" option to "new-cert" and "new-authz-cert"

 -- Max Kellermann <mk@cm4all.com>  Mon, 16 Jan 2017 19:47:31 -0000

cm4all-beng-proxy (12.0.3) unstable; urgency=low

  * config: add "access_logger", replacing the *.default setting
  * translation: add packets BIND_MOUNT_EXEC, STDERR_NULL

 -- Max Kellermann <mk@cm4all.com>  Thu, 08 Dec 2016 10:35:47 -0000

cm4all-beng-proxy (12.0.2) unstable; urgency=low

  * merge release 11.12
  * http_client: fix use-after-free bug on request cancellation
  * processor: fix buffer corruption bug
  * spawn/Systemd: fix hang while creating systemd scope
  * config: fix session_save_path corruption

 -- Max Kellermann <mk@cm4all.com>  Tue, 06 Dec 2016 11:01:26 -0000

cm4all-beng-proxy (12.0.1) unstable; urgency=low

  * move various buffers from the pool allocator to the slice allocator
  * translation: add packet CRON

 -- Max Kellermann <mk@cm4all.com>  Wed, 23 Nov 2016 14:57:02 -0000

cm4all-beng-proxy (11.26) unstable; urgency=low

  * was: added kludge to avoid killing process after STOP
  * lb/monitor: fix shutdown hang due to event leak

 -- Max Kellermann <mk@cm4all.com>  Fri, 16 Jun 2017 20:53:29 -0000

cm4all-beng-proxy (11.25) unstable; urgency=low

  * lb: fix error "Too many members"

 -- Max Kellermann <mk@cm4all.com>  Tue, 30 May 2017 18:17:53 -0000

cm4all-beng-proxy (11.24) unstable; urgency=low

  * {http,ajp}_client: fix crash after malformed URI without Keep-Alive

 -- Max Kellermann <mk@cm4all.com>  Wed, 24 May 2017 10:15:04 -0000

cm4all-beng-proxy (11.23) unstable; urgency=low

  * lb/tcp: fix stall bug
  * ssl: fix two stall bugs

 -- Max Kellermann <mk@cm4all.com>  Tue, 09 May 2017 16:25:08 -0000

cm4all-beng-proxy (11.22) unstable; urgency=low

  * bp: allow '=' in listener tag after --listen
  * was: fix crash bug
  * was: fix assertion failure

 -- Max Kellermann <mk@cm4all.com>  Thu, 13 Apr 2017 08:39:38 -0000

cm4all-beng-proxy (11.21) unstable; urgency=low

  * strmap: fix off-by-one bug
  * ssl: fix assertion failure
  * filter_cache: fix assertion failure
  * widget: detailed error message after untrusted host name mismatch
  * session: always apply SESSION_SITE

 -- Max Kellermann <mk@cm4all.com>  Wed, 15 Mar 2017 15:53:29 -0000

cm4all-beng-proxy (11.20) unstable; urgency=low

  * was: fix crash due to recursive error while sending STOP
  * was: fix crash if BODY is immediately followed by STATUS
  * widget: remove warning "... didn't send a response body"
  * filter_cache: fix assertion failure during shutdown
  * fcgi: fix assertion failure during shutdown

 -- Max Kellermann <mk@cm4all.com>  Mon, 13 Mar 2017 21:32:02 -0000

cm4all-beng-proxy (11.19) unstable; urgency=low

  * fix crash bug (assertion failure)
  * debian: remove unnecessary dependency on cm4all-certdb-sql

 -- Max Kellermann <mk@cm4all.com>  Mon, 13 Mar 2017 17:12:25 -0000

cm4all-beng-proxy (11.18) unstable; urgency=low

  * merge release 10.37

 -- Max Kellermann <mk@cm4all.com>  Tue, 28 Feb 2017 13:22:25 -0000

cm4all-beng-proxy (11.17) unstable; urgency=low

  * ssl: check for early PostgreSQL errors (e.g. DNS lookup failures)
  * certdb: set line-buffering mode
  * certdb: show HTTP status code in error message

 -- Max Kellermann <mk@cm4all.com>  Mon, 06 Feb 2017 17:08:23 -0000

cm4all-beng-proxy (11.16) unstable; urgency=low

  * http_{server,client}: reduce memory pool sizes
  * lb: SIGHUP flushes the certdb SSL session cache as well
  * lb: flush expired OpenSSL sessions every 10 minutes
  * lb: expire unused OpenSSL certificates after 24 hours
  * widget: enable Location header forwarding by default
  * translation: split header group "SSL" from "SECURE"
  * debian: move SQL scripts to package cm4all-certdb-sql

 -- Max Kellermann <mk@cm4all.com>  Mon, 30 Jan 2017 07:45:50 -0000

cm4all-beng-proxy (11.15) unstable; urgency=low

  * ssl: fix stall bug

 -- Max Kellermann <mk@cm4all.com>  Thu, 19 Jan 2017 20:56:55 -0000

cm4all-beng-proxy (11.14) unstable; urgency=low

  * http_client: fix assertion failure on chunked response cancellation
  * lb/tcp: fix assertion failure
  * ssl/filter: detect full input buffer, fail instead of stalling
  * enlarge I/O buffers to 16 kB to make large TLS fragments work

 -- Max Kellermann <mk@cm4all.com>  Tue, 17 Jan 2017 20:21:00 -0000

cm4all-beng-proxy (11.13) unstable; urgency=low

  * merge release 10.36
  * certdb: prefer certificates which expire later

 -- Max Kellermann <mk@cm4all.com>  Thu, 12 Jan 2017 20:18:08 -0000

cm4all-beng-proxy (11.12) unstable; urgency=low

  * merge release 10.35

 -- Max Kellermann <mk@cm4all.com>  Tue, 06 Dec 2016 08:03:09 -0000

cm4all-beng-proxy (11.11) unstable; urgency=low

  * fix theoretical data corruption bug in the header buffer
  * was: wait longer for PREMATURE after sending STOP
  * was: ignore in-flight packets during STOP recovery
  * was: implement early STOP recovery (before response headers)

 -- Max Kellermann <mk@cm4all.com>  Wed, 16 Nov 2016 19:47:11 -0000

cm4all-beng-proxy (11.10) unstable; urgency=low

  * merge release 10.34
  * systemd: override the locale, fixes "_S_create_c_locale" error

 -- Max Kellermann <mk@cm4all.com>  Tue, 25 Oct 2016 11:51:18 -0000

cm4all-beng-proxy (11.9) unstable; urgency=low

  * merge release 10.33

 -- Max Kellermann <mk@cm4all.com>  Wed, 19 Oct 2016 20:04:13 -0000

cm4all-beng-proxy (11.8) unstable; urgency=low

  * tcp_stock: fix crash during cancellation
  * config: fix memory leak

 -- Max Kellermann <mk@cm4all.com>  Sun, 09 Oct 2016 15:53:22 -0000

cm4all-beng-proxy (11.7) unstable; urgency=low

  * merge release 10.32
  * enforce Zeroconf/avahi-daemon browser notify after restarting beng-proxy

 -- Max Kellermann <mk@cm4all.com>  Tue, 04 Oct 2016 21:59:34 -0000

cm4all-beng-proxy (11.6) unstable; urgency=low

  * was: fix use-after-free bug

 -- Max Kellermann <mk@cm4all.com>  Thu, 29 Sep 2016 14:26:50 -0000

cm4all-beng-proxy (11.5) unstable; urgency=low

  * avahi: fix interface and protocol published via Zeroconf
  * lb: fix collision in Zeroconf node lookups
  * lb: support IPv6 link-local addresses from Zeroconf
  * lb: work around avahi-daemon IPv4/IPv6 mixup bug
  * config: allow space after '=' in @set
  * doc: remove bogus semicolons from configuration examples

 -- Max Kellermann <mk@cm4all.com>  Wed, 28 Sep 2016 21:42:43 -0000

cm4all-beng-proxy (11.4) unstable; urgency=low

  * merge release 10.31
  * bp: fix Zeroconf with automatic port

 -- Max Kellermann <mk@cm4all.com>  Tue, 27 Sep 2016 19:29:24 -0000

cm4all-beng-proxy (11.3) unstable; urgency=low

  * delegate: fix memory leak after clone() failure
  * avahi/client: fix shutdown hang due to event leak
  * config: add listener options "interface", "reuse_port"
  * lb: fix dbus connect failure due to process isolation
  * config: rename "include" to "@include"
  * config: introduce variables

 -- Max Kellermann <mk@cm4all.com>  Mon, 26 Sep 2016 20:28:47 -0000

cm4all-beng-proxy (11.2) unstable; urgency=low

  * disable the "V6ONLY" flag on all IPv6 wildcard listeners
  * fix crash bug due to uninitialized memory
  * etc: include conf.d/*.conf
  * debian: re-add dh_installinit to install the *.default files

 -- Max Kellermann <mk@cm4all.com>  Mon, 12 Sep 2016 11:32:14 -0000

cm4all-beng-proxy (11.1) unstable; urgency=low

  * merge release 10.30

 -- Max Kellermann <mk@cm4all.com>  Fri, 09 Sep 2016 09:28:23 -0000

cm4all-beng-proxy (11.0.3) unstable; urgency=low

  * config: allow shell wildcard after "include"
  * fcgi: fix "Connection refused" error
  * widget: improve error message when there is no address

 -- Max Kellermann <mk@cm4all.com>  Fri, 02 Sep 2016 12:55:19 -0000

cm4all-beng-proxy (11.0.2) unstable; urgency=low

  * spawn: fix clone=ENOMEM due to broken PID namespace
  * control: allow only TCACHE_INVALIDATE, STATS and NODE_STATUS via IP
  * config: add command "include_optional"

 -- Max Kellermann <mk@cm4all.com>  Wed, 31 Aug 2016 13:32:35 -0000

cm4all-beng-proxy (11.0.1) unstable; urgency=low

  * spawn: switch to a new systemd scope
  * spawn: create new PID namespace
  * spawn: create systemd journal identifier
  * translation: add packets CGROUP, CGROUP_SET, EXTERNAL_SESSION_MANAGER,
    EXTERNAL_SESSION_KEEPALIVE
  * session: allow multiple realms per session
  * ssl: free more drained I/O buffers
  * ssl: reduce memory usage
  * SlicePool: reduce fragmentation
  * enable TCP_DEFER_ACCEPT for HTTP listeners
  * remove the "args_escape_char" kludge after 5 years of transition
  * support kB, MB, GB suffixes in cache size specifications
  * bp: add configuration file
  * bp: allow multiple control listeners
  * lb: allow including configuration files
  * debian/lb.postinst: move user "cm4all-beng-lb" to group "nogroup"
  * remove obsolete sysv init scripts, depend on systemd instead
  * ZeroConf publish support

 -- Max Kellermann <mk@cm4all.com>  Tue, 30 Aug 2016 22:24:03 -0000

cm4all-beng-proxy (10.37) unstable; urgency=low

  * translation: expand REDIRECT with BASE

 -- Max Kellermann <mk@cm4all.com>  Tue, 28 Feb 2017 13:16:57 -0000

cm4all-beng-proxy (10.36) unstable; urgency=low

  * certdb: fix crash bug
  * lb: allow core dumps from within the isolated process

 -- Max Kellermann <mk@cm4all.com>  Thu, 12 Jan 2017 20:08:07 -0000

cm4all-beng-proxy (10.35) unstable; urgency=low

  * ssl: OpenSSL 1.1 compatibility
  * bot: add another Majestic bot user agent string
  * systemd: depend on network-online.target

 -- Max Kellermann <mk@cm4all.com>  Tue, 06 Dec 2016 07:42:56 -0000

cm4all-beng-proxy (10.34) unstable; urgency=low

  * lb: adapt to Linux 4.8 user namespace API change

 -- Max Kellermann <mk@cm4all.com>  Tue, 25 Oct 2016 11:35:30 -0000

cm4all-beng-proxy (10.33) unstable; urgency=low

  * spawn: create systemd journal identifier
  * spawn: no signal interruption while waiting for client to become ready
  * spawn: allow numeric uids/gids after --allow-user / --allow-group
  * was: add stopwatch support

 -- Max Kellermann <mk@cm4all.com>  Wed, 19 Oct 2016 19:38:21 -0000

cm4all-beng-proxy (10.32) unstable; urgency=low

  * merge release 9.16

 -- Max Kellermann <mk@cm4all.com>  Tue, 04 Oct 2016 11:05:53 -0000

cm4all-beng-proxy (10.31) unstable; urgency=low

  * fix memory leak after resource loader failure
  * delegate: fix memory leak after clone() failure
  * was: fix crash on spawn error

 -- Max Kellermann <mk@cm4all.com>  Tue, 27 Sep 2016 18:54:54 -0000

cm4all-beng-proxy (10.30) unstable; urgency=low

  * merge release 9.15

 -- Max Kellermann <mk@cm4all.com>  Thu, 08 Sep 2016 14:50:50 -0000

cm4all-beng-proxy (10.29) unstable; urgency=low

  * istream/pipe: fix crash after running out of file descriptors
  * bp: raise default connection limit to 32k
  * delegate: fix potential crash
  * translation: detect BASE/URI mismatch with INTERNAL_REDIRECT
  * lb/monitor/expect: fix assertion failure on shutdown
  * systemd: set default NOFILE limits to 256k
  * systemd: enable crash dumps

 -- Max Kellermann <mk@cm4all.com>  Wed, 07 Sep 2016 07:57:48 -0000

cm4all-beng-proxy (10.28) unstable; urgency=low

  * widget: improve error message when there is no address
  * lb: fix default control port
  * debian: adjust Ruby dependencies for Debian Jessie

 -- Max Kellermann <mk@cm4all.com>  Mon, 05 Sep 2016 10:58:34 -0000

cm4all-beng-proxy (10.27) unstable; urgency=low

  * ssl: disable RC4
  * ssl: ignore the client's cipher preferences
  * ssl: send TLS alert to peer after handshake refusal
  * fix crash when compiled with GCC6

 -- Max Kellermann <mk@cm4all.com>  Mon, 22 Aug 2016 18:34:30 -0000

cm4all-beng-proxy (10.26) unstable; urgency=low

  * bot: recognize WordPress pingbacks as "bot"
  * lb/monitor/expect: delay the receive call by 10ms
  * certdb, bp_cmdline, log-forward: use IPv6 only if available

 -- Max Kellermann <mk@cm4all.com>  Thu, 11 Aug 2016 13:04:23 -0000

cm4all-beng-proxy (10.25) unstable; urgency=low

  * shm: fix double allocation bug which caused session corruption

 -- Max Kellermann <mk@cm4all.com>  Thu, 21 Jul 2016 18:54:12 -0000

cm4all-beng-proxy (10.24) unstable; urgency=low

  * http_client: fix "excess data" error after "100 Continue"

 -- Max Kellermann <mk@cm4all.com>  Wed, 20 Jul 2016 12:25:34 -0000

cm4all-beng-proxy (10.23) unstable; urgency=low

  * cgi: ignore the "Proxy" request header to work around security
    vulnerabilities in several CGI programs
  * http_client: differentiate between "empty response body" and "no body"
  * http_server: log "-" if there is no response body

 -- Max Kellermann <mk@cm4all.com>  Tue, 19 Jul 2016 13:43:34 -0000

cm4all-beng-proxy (10.22) unstable; urgency=low

  * debian/control: add missing dependency on libcm4all-inline-dev
  * http_address: ensure that at least one socket address is specified
  * systemd: implement "reload"

 -- Max Kellermann <mk@cm4all.com>  Mon, 04 Jul 2016 11:12:29 -0000

cm4all-beng-proxy (10.21) unstable; urgency=low

  * session: fix user expiry after defragmentation
  * session: save site name in session file

 -- Max Kellermann <mk@cm4all.com>  Wed, 08 Jun 2016 20:07:13 -0000

cm4all-beng-proxy (10.20) unstable; urgency=low

  * fix nullptr dereference while removing stale "session" parameter

 -- Max Kellermann <mk@cm4all.com>  Wed, 25 May 2016 11:06:38 -0000

cm4all-beng-proxy (10.19) unstable; urgency=low

  * merge release 9.14
  * log the request URI on session realm mismatch
  * omit stale "session" parameter in processed URIs

 -- Max Kellermann <mk@cm4all.com>  Tue, 24 May 2016 17:36:07 -0000

cm4all-beng-proxy (10.18) unstable; urgency=low

  * http_client: fix TLS memory leak / crash bug

 -- Max Kellermann <mk@cm4all.com>  Thu, 19 May 2016 10:49:58 -0000

cm4all-beng-proxy (10.17) unstable; urgency=low

  * spawn/client: handle empty payloads from recvmmsg()

 -- Max Kellermann <mk@cm4all.com>  Mon, 09 May 2016 10:05:55 -0000

cm4all-beng-proxy (10.16) unstable; urgency=low

  * control: enable SO_REUSEADDR on the UDP socket

 -- Max Kellermann <mk@cm4all.com>  Fri, 29 Apr 2016 13:13:31 -0000

cm4all-beng-proxy (10.15) unstable; urgency=low

  * was: fix crash after spawn failure
  * spawn/client: abort worker process when the spawner is gone
  * spawn/client: optimize message receiver
  * spawn/server: retry sending after EAGAIN

 -- Max Kellermann <mk@cm4all.com>  Fri, 29 Apr 2016 09:31:54 -0000

cm4all-beng-proxy (10.14) unstable; urgency=low

  * enable TCP_DEFER_ACCEPT for HTTP and SSL listeners
  * ssl: increase the handshake timeout to 60 seconds
  * lb: log the client IP address

 -- Max Kellermann <mk@cm4all.com>  Thu, 28 Apr 2016 09:24:19 -0000

cm4all-beng-proxy (10.13) unstable; urgency=low

  * was: fix crash after early-crashing WAS process
  * was: fix crash after WAS process has been released
  * ssl: limit the handshake duration
  * beng-proxy: support listening on UNIX domain sockets

 -- Max Kellermann <mk@cm4all.com>  Wed, 27 Apr 2016 18:34:26 -0000

cm4all-beng-proxy (10.12) unstable; urgency=low

  * ssl: reduce allocator fragmentation, cycle another buffer

 -- Max Kellermann <mk@cm4all.com>  Thu, 21 Apr 2016 07:29:51 -0000

cm4all-beng-proxy (10.11) unstable; urgency=low

  * thread_queue: fix race condition
  * ssl: reduce allocator fragmentation

 -- Max Kellermann <mk@cm4all.com>  Mon, 18 Apr 2016 14:51:41 -0000

cm4all-beng-proxy (10.10) unstable; urgency=low

  * merge release 9.13
  * SlicePool: reduce fragmentation

 -- Max Kellermann <mk@cm4all.com>  Tue, 12 Apr 2016 15:12:03 -0000

cm4all-beng-proxy (10.9) unstable; urgency=low

  * merge release 9.12

 -- Max Kellermann <mk@cm4all.com>  Wed, 06 Apr 2016 12:11:38 -0000

cm4all-beng-proxy (10.8) unstable; urgency=low

  * SlicePool: optimize allocation
  * lb: cycle buffers before compressing slice allocator
  * was: fix spurious "Resource temporarily unavailable" warnings

 -- Max Kellermann <mk@cm4all.com>  Wed, 06 Apr 2016 06:35:37 -0000

cm4all-beng-proxy (10.7) unstable; urgency=low

  * lb: fix systemd service start timeout
  * spawn: fix assertion failure when STDERR_PATH fails
  * was: fix use-after-free bug

 -- Max Kellermann <mk@cm4all.com>  Tue, 29 Mar 2016 10:31:34 -0000

cm4all-beng-proxy (10.6) unstable; urgency=low

  * lb: fix false memory leak during shutdown
  * ssl: cycle buffers to reduce allocator fragmentation

 -- Max Kellermann <mk@cm4all.com>  Wed, 23 Mar 2016 14:16:55 -0000

cm4all-beng-proxy (10.5) unstable; urgency=low

  * lb: fix crash due to duplicate OpenSSL initialization by libpq
  * lb: check cert_db.ca_cert settings with --check
  * lb: fix shutdown with --watchdog
  * http_client: fix assertion failure with keep-alive disabled
  * http_server: fix missing "100 Continue"
  * certdb: unwrap key in "new-cert
  * certdb: allow overriding database with /etc/cm4all/beng/certdb.connect
  * spawn: fix assertion failure

 -- Max Kellermann <mk@cm4all.com>  Tue, 08 Mar 2016 16:01:22 -0000

cm4all-beng-proxy (10.4) unstable; urgency=low

  * merge release 9.11
  * spawn: fix uninitialized MOUNT_TMP_TMPFS setting

 -- Max Kellermann <mk@cm4all.com>  Thu, 03 Mar 2016 13:11:49 -0000

cm4all-beng-proxy (10.3) unstable; urgency=low

  * lhttp: fix double free bug
  * lhttp, fcgi: abandon child process after connect failure
  * spawn: wait for spawn process during shutdown
  * {http,filter,nfs}_cache: raise cacheable size limit to 512 kB
  * http_client: reschedule read event after blocking write recovery

 -- Max Kellermann <mk@cm4all.com>  Wed, 02 Mar 2016 14:06:44 -0000

cm4all-beng-proxy (10.2) unstable; urgency=low

  * rubber: remove excessive debugging code to speed up cache flush
  * spawn: fix SETENV breakage
  * spawn: initialize supplementary groups
  * spawn: change to user www-data by default
  * http_client: fix double free bug
  * fcache: raise default expiration to one week
  * systemd: set "Type=notify"

 -- Max Kellermann <mk@cm4all.com>  Tue, 01 Mar 2016 18:43:23 -0000

cm4all-beng-proxy (10.1) unstable; urgency=low

  * merge release 9.10
  * python: add missing constant TRANSLATE_REALM_FROM_AUTH_BASE
  * spawn: dedicated process for spawning child processes
  * fcgi: terminate FastCGI processes with SIGTERM instead of SIGUSR1
  * was: implement response body interruption
  * translation: add packet NO_NEW_PRIVS
  * session: 128 bit session ids
  * emit systemd "READY" notification
  * debian: eliminate the TOI build

 -- Max Kellermann <mk@cm4all.com>  Thu, 25 Feb 2016 23:55:33 -0000

cm4all-beng-proxy (10.0.5) unstable; urgency=low

  * http_client: fix memory leak
  * spawn/prepared: fix environment variable breakage
  * request: fix crash (due to realm regression in 10.0.4)

 -- Max Kellermann <mk@cm4all.com>  Tue, 09 Feb 2016 18:09:43 -0000

cm4all-beng-proxy (10.0.4) unstable; urgency=low

  * istream/dechunk: merge chunk sizes
  * istream/dechunk: fix bogus "closed prematurely" error
  * spawn/JailConfig: fix jail.conf parser regression
  * translate_parser: fix JailCGI home path regression
  * translation: add packet REALM_FROM_AUTH_BASE
  * translation: allow mount options in MOUNT_TMP_TMPFS
  * pipe_filter: add JailCGI support
  * fcgi/stock: fix double free bug
  * http_request: fix connection leak after OpenSSL error
  * ssl/cache: fix two crash bugs
  * ssl/cache: reduce delay from 1s to 200ms
  * ssl/cache: maintain cache only in worker process
  * ssl/cache: support CA chains
  * ssl/factory: support the subjectAltName extension
  * ssl/filter: handle "close notify" alerts
  * certdb: rename PostgreSQL table to singular
  * certdb: load PostgreSQL connect string from lb.conf
  * certdb: support the subjectAltName extension
  * certdb: implement the ACME protocol
  * systemd/lb: disable --watchdog, set Restart=on-failure instead
  * systemd/bp: default to --workers=0, set Restart=on-failure instead

 -- Max Kellermann <mk@cm4all.com>  Thu, 04 Feb 2016 21:12:22 -0000

cm4all-beng-proxy (10.0.3) unstable; urgency=low

  * ssl/cache: populate name cache asynchronously
  * certdb: add command "populate"

 -- Max Kellermann <mk@cm4all.com>  Tue, 12 Jan 2016 10:35:32 -0000

cm4all-beng-proxy (10.0.2) unstable; urgency=low

  * ssl/cache: open multiple PostgreSQL connections on demand
  * ssl/cache: mirror a list of all certificate host names
  * certdb: add command "delete"

 -- Max Kellermann <mk@cm4all.com>  Wed, 06 Jan 2016 11:11:51 -0000

cm4all-beng-proxy (10.0.1) unstable; urgency=low

  * drop support for Debian Squeeze
  * inline_widget: time out after 10 seconds
  * lb: support SSL certificates stored in PostgreSQL database
  * disable the access log by default

 -- Max Kellermann <mk@cm4all.com>  Fri, 18 Dec 2015 18:48:31 -0000

cm4all-beng-proxy (9.16) unstable; urgency=low

  * fix memory leak after resource loader failure
  * was: fix crash on spawn error
  * fcache: check X-CM4all-BENG-User (via REVEAL_USER) in cache lookup

 -- Max Kellermann <mk@cm4all.com>  Tue, 04 Oct 2016 10:44:09 -0000

cm4all-beng-proxy (9.15) unstable; urgency=low

  * cgi: ignore the "Proxy" request header to work around security
    vulnerabilities in several CGI programs
  * http_address: ensure that at least one socket address is specified
  * http_server: update the "raw bytes sent" attribute properly
  * http_client: differentiate between "empty response body" and "no body"
  * http_client: fix "excess data" error after "100 Continue"
  * fcgi: fix assertion failure
  * shm: fix double allocation bug which caused session corruption
  * session: fix user expiry after defragmentation
  * omit stale "session" parameter in processed URIs
  * bot: recognize WordPress pingbacks as "bot"
  * fix crash when compiled with GCC6
  * bp: raise default connection limit to 32k
  * systemd: set default NOFILE limits to 256k
  * systemd: enable crash dumps

 -- Max Kellermann <mk@cm4all.com>  Thu, 08 Sep 2016 14:25:37 -0000

cm4all-beng-proxy (9.14) unstable; urgency=low

  * merge release 8.13
  * was: fix crash on malformed STATUS packet

 -- Max Kellermann <mk@cm4all.com>  Fri, 20 May 2016 15:43:48 -0000

cm4all-beng-proxy (9.13) unstable; urgency=low

  * merge release 8.12
  * lb: fix false memory leak during shutdown

 -- Max Kellermann <mk@cm4all.com>  Tue, 12 Apr 2016 13:03:18 -0000

cm4all-beng-proxy (9.12) unstable; urgency=low

  * header-forward: fix duplicate "Location" header

 -- Max Kellermann <mk@cm4all.com>  Wed, 06 Apr 2016 12:09:46 -0000

cm4all-beng-proxy (9.11) unstable; urgency=low

  * merge release 8.11

 -- Max Kellermann <mk@cm4all.com>  Thu, 03 Mar 2016 13:03:41 -0000

cm4all-beng-proxy (9.10) unstable; urgency=low

  * merge release 8.10

 -- Max Kellermann <mk@cm4all.com>  Wed, 24 Feb 2016 11:46:38 -0000

cm4all-beng-proxy (9.9) unstable; urgency=low

  * merge release 8.9

 -- Max Kellermann <mk@cm4all.com>  Tue, 23 Feb 2016 15:56:21 -0000

cm4all-beng-proxy (9.8) unstable; urgency=low

  * merge release 8.8

 -- Max Kellermann <mk@cm4all.com>  Tue, 16 Feb 2016 11:30:47 -0000

cm4all-beng-proxy (9.7) unstable; urgency=low

  * merge release 8.7
  * http_request: fix connection leak after OpenSSL error

 -- Max Kellermann <mk@cm4all.com>  Tue, 26 Jan 2016 15:56:31 -0000

cm4all-beng-proxy (9.6) unstable; urgency=low

  * systemd: log to systemd-journald by default
  * header_forward: fix duplicate "Location" header
  * "--access-logger=null" disables the access log
  * widget: log Set-Cookie without host

 -- Max Kellermann <mk@cm4all.com>  Thu, 17 Dec 2015 22:15:04 -0000

cm4all-beng-proxy (9.5) unstable; urgency=low

  * merge release 4.23
  * auth: send the LISTENER_TAG packet with AUTH requests

 -- Max Kellermann <mk@cm4all.com>  Tue, 15 Dec 2015 13:46:36 -0000

cm4all-beng-proxy (9.4) unstable; urgency=low

  * processor: fix crash bug
  * ajp: fix bogus error "Peer closed the socket prematurely"
  * fcgi: fail after receiving excess data at end of response body
  * fcgi: fix assertion failure on i386
  * was: fold header name case
  * was: announce request body length as early as possible
  * was: fix crash bug with empty response

 -- Max Kellermann <mk@cm4all.com>  Thu, 19 Nov 2015 11:28:59 -0000

cm4all-beng-proxy (9.3) unstable; urgency=low

  * fcgi: fix buffer overflow with large response body
  * header_forward: always forward "Allow"

 -- Max Kellermann <mk@cm4all.com>  Tue, 17 Nov 2015 00:33:20 -0000

cm4all-beng-proxy (9.2) unstable; urgency=low

  * translate_client: fix crash bug

 -- Max Kellermann <mk@cm4all.com>  Mon, 16 Nov 2015 08:38:02 -0000

cm4all-beng-proxy (9.1) unstable; urgency=low

  * feature freeze
  * http_client: response body allows optimized socket writes
  * http_cache: response body allows optimized socket writes
  * fcgi: fix stall bug
  * fcgi: optimized response body chunking
  * fcgi: don't send empty PARAMS packet when request headers are empty
  * handler: use lstat() for FILE_NOT_FOUND
  * client_balancer: fix memory leak
  * istream: fix assertion failure
  * istream_tee: fix size miscalculation
  * nfs_stock: fix assertion failure
  * translate_cache: optimize memory usage
  * reduce fork() overhead

 -- Max Kellermann <mk@cm4all.com>  Fri, 13 Nov 2015 00:50:52 -0000

cm4all-beng-proxy (9.0.9) unstable; urgency=low

  * tstock: fix libevent crash on connection failure
  * tstock: fix hanging process during shutdown
  * request_session: don't send cleared session id of ignored session
  * pipe_stock: fix EBADF error due to malformed pointer cast
  * http_{client,server}: optimize chunked socket writes

 -- Max Kellermann <mk@cm4all.com>  Fri, 06 Nov 2015 23:39:50 -0000

cm4all-beng-proxy (9.0.8) unstable; urgency=low

  * child_stock: fix crash bug
  * translate_stock: fix use-after-free crash bug

 -- Max Kellermann <mk@cm4all.com>  Thu, 05 Nov 2015 15:14:43 -0000

cm4all-beng-proxy (9.0.7) unstable; urgency=low

  * merge release 8.6
  * ajp: fix regression after code refactoring
  * http_{client,server}: optimize socket writes
  * translate_stock: configurable stock limit, defaulting to 64
  * translate_cache: fix crash bug when cache is disabled
  * errdoc: fix crash bug when aborting error document generator

 -- Max Kellermann <mk@cm4all.com>  Wed, 04 Nov 2015 21:50:44 -0000

cm4all-beng-proxy (9.0.6) unstable; urgency=low

  * debian/rules: cross-compiler support
  * debian: build with gcc 5 on Debian Stretch
  * processor: fix broken URI rewrite after <script> due to inverted check
  * widget: log class name

 -- Max Kellermann <mk@cm4all.com>  Fri, 16 Oct 2015 10:21:42 -0000

cm4all-beng-proxy (9.0.5) unstable; urgency=low

  * merge release 8.5

 -- Max Kellermann <mk@cm4all.com>  Mon, 12 Oct 2015 10:44:20 -0000

cm4all-beng-proxy (9.0.4) unstable; urgency=low

  * xml_parser: fix assertion failure on abort
  * css_parser: fix buffer overflow due to off-by-one check

 -- Max Kellermann <mk@cm4all.com>  Thu, 08 Oct 2015 19:32:07 -0000

cm4all-beng-proxy (9.0.3) unstable; urgency=low

  * fcgi: fix uninitialized variable
  * processor: fix heap corruption due to wrong string length

 -- Max Kellermann <mk@cm4all.com>  Wed, 07 Oct 2015 19:56:05 -0000

cm4all-beng-proxy (9.0.2) unstable; urgency=low

  * translation: packet REVEAL_USER sends X-CM4all-BENG-User to filter

 -- Max Kellermann <mk@cm4all.com>  Mon, 05 Oct 2015 19:08:22 -0000

cm4all-beng-proxy (9.0.1) unstable; urgency=low

  * merge release 8.4
  * translation: add header group "LINK"
  * translation: add packet MOUNT_TMPFS
  * fix spurious BIND_MOUNT_RW failures

 -- Max Kellermann <mk@cm4all.com>  Fri, 02 Oct 2015 15:36:42 -0000

cm4all-beng-proxy (8.13) unstable; urgency=low

  * http_client: fix TLS memory leak
  * http_client: fix assertion failure with keep-alive disabled
  * was: fix crash after early-crashing WAS process
  * lb: fix false memory leak during shutdown
  * http_server: fix missing "100 Continue"
  * {http,filter,nfs}_cache: raise cacheable size limit to 512 kB
  * fcache: raise default expiration to one week
  * rubber: remove excessive debugging code to speed up cache flush

 -- Max Kellermann <mk@cm4all.com>  Fri, 20 May 2016 15:34:32 -0000

cm4all-beng-proxy (8.12) unstable; urgency=low

  * was: fix crash on malformed STATUS packet
  * was: allow 16 bit STATUS packet

 -- Max Kellermann <mk@cm4all.com>  Tue, 12 Apr 2016 12:28:21 -0000

cm4all-beng-proxy (8.11) unstable; urgency=low

  * http_client: fix assertion failure with TLS
  * lhttp, fcgi: abandon child process after connect failure
  * http_client: reschedule read event after blocking write recovery

 -- Max Kellermann <mk@cm4all.com>  Thu, 03 Mar 2016 12:59:50 -0000

cm4all-beng-proxy (8.10) unstable; urgency=low

  * was/input: verify the announced LENGTH
  * was/input: fix the "available" formula

 -- Max Kellermann <mk@cm4all.com>  Wed, 24 Feb 2016 11:31:50 -0000

cm4all-beng-proxy (8.9) unstable; urgency=low

  * istream/catch: fix another assertion failure

 -- Max Kellermann <mk@cm4all.com>  Tue, 23 Feb 2016 15:52:46 -0000

cm4all-beng-proxy (8.8) unstable; urgency=low

  * istream/catch: fix assertion failure

 -- Max Kellermann <mk@cm4all.com>  Tue, 16 Feb 2016 11:21:25 -0000

cm4all-beng-proxy (8.7) unstable; urgency=low

  * cgi, pipe: fix off-by-one bug in stderr filter

 -- Max Kellermann <mk@cm4all.com>  Tue, 26 Jan 2016 15:55:03 -0000

cm4all-beng-proxy (8.6) unstable; urgency=low

  * merge release 7.9

 -- Max Kellermann <mk@cm4all.com>  Mon, 26 Oct 2015 09:48:00 -0000

cm4all-beng-proxy (8.5) unstable; urgency=low

  * css_parser: fix buffer overflow due to off-by-one check
  * fcgi: fix uninitialized variable
  * fix spurious BIND_MOUNT_RW failures
  * fix two crashes due to malformed URI escapes

 -- Max Kellermann <mk@cm4all.com>  Mon, 12 Oct 2015 10:20:32 -0000

cm4all-beng-proxy (8.4) unstable; urgency=low

  * was: fix another memory leak

 -- Max Kellermann <mk@cm4all.com>  Fri, 02 Oct 2015 11:05:21 -0000

cm4all-beng-proxy (8.3) unstable; urgency=low

  * was: fix several memory leaks

 -- Max Kellermann <mk@cm4all.com>  Fri, 02 Oct 2015 09:54:09 -0000

cm4all-beng-proxy (8.2) unstable; urgency=low

  * debian/control: add "Breaks" on old translation servers to avoid
    runtime breakages due to broken widget descriptors; the translation
    server 1.9.1 contains a workaround
  * translate_parser: fix crash after malformed/misplaced
    UNTRUSTED_*_SITE_SUFFIX packet

 -- Max Kellermann <mk@cm4all.com>  Fri, 25 Sep 2015 12:55:18 -0000

cm4all-beng-proxy (8.1) unstable; urgency=low

  * feature freeze
  * fb_pool: compress I/O buffers periodically
  * http_cache, fcache, nfs_cache: compress the cache periodically

 -- Max Kellermann <mk@cm4all.com>  Tue, 22 Sep 2015 17:26:06 -0000

cm4all-beng-proxy (8.0.13) unstable; urgency=low

  * merge release 7.8
  * translation: support writable bind mounts (BIND_MOUNT_RW)
  * translation: add packet UNTRUSTED_RAW_SITE_SUFFIX
  * ssl: initialize OpenSSL engines
  * rewrite_uri: support "https://" and "//" URIs
  * regex: fix double free bug

 -- Max Kellermann <mk@cm4all.com>  Tue, 22 Sep 2015 08:00:20 -0000

cm4all-beng-proxy (8.0.12) unstable; urgency=low

  * merge release 7.7
  * rubber: optimized hole search
  * rubber: simplified defragmentation on tail allocation

 -- Max Kellermann <mk@cm4all.com>  Thu, 17 Sep 2015 20:41:59 -0000

cm4all-beng-proxy (8.0.11) unstable; urgency=low

  * regex: fix move operator, fixes spurious "Invalid regex capture"

 -- Max Kellermann <mk@cm4all.com>  Thu, 03 Sep 2015 13:08:16 -0000

cm4all-beng-proxy (8.0.10) unstable; urgency=low

  * regex: mismatching optional capture expands to empty string
  * regex: work around problem with mismatching optional last capture
  * request: avoid compressing the response body twice

 -- Max Kellermann <mk@cm4all.com>  Wed, 02 Sep 2015 15:56:38 -0000

cm4all-beng-proxy (8.0.9) unstable; urgency=low

  * merge release 7.6
  * regex: fix off-by-one error in capture range check

 -- Max Kellermann <mk@cm4all.com>  Tue, 01 Sep 2015 13:57:06 -0000

cm4all-beng-proxy (8.0.8) unstable; urgency=low

  * tcache: fix crash on regex mismatch

 -- Max Kellermann <mk@cm4all.com>  Mon, 31 Aug 2015 05:35:14 -0000

cm4all-beng-proxy (8.0.7) unstable; urgency=low

  * merge release 7.5
  * regex: fix spurious compile failures
  * fcache: include actual body data in stats
  * nfs_cache: add stats
  * fix several crash bugs with malformed URI escapes
  * control/stats: add cache brutto sizes
  * control/stats: add I/O buffers size

 -- Max Kellermann <mk@cm4all.com>  Thu, 27 Aug 2015 22:11:02 -0000

cm4all-beng-proxy (8.0.6) unstable; urgency=low

  * translation: decouple REGEX_UNESCAPE from INVERSE_REGEX

 -- Max Kellermann <mk@cm4all.com>  Tue, 25 Aug 2015 09:57:23 -0000

cm4all-beng-proxy (8.0.5) unstable; urgency=low

  * translation: add packet INVERSE_REGEX_UNESCAPE

 -- Max Kellermann <mk@cm4all.com>  Mon, 24 Aug 2015 16:58:16 -0000

cm4all-beng-proxy (8.0.4) unstable; urgency=low

  * translate_client: fix crash due to uninitialized variable

 -- Max Kellermann <mk@cm4all.com>  Fri, 21 Aug 2015 11:26:40 -0000

cm4all-beng-proxy (8.0.3) unstable; urgency=low

  * translation: add login packet SERVICE
  * translation: login allows packet LISTENER_TAG
  * translation: protocol v3 uses anchored regex
  * regex: disable the "multi-line" option
  * regex: switch to the PCRE library

 -- Max Kellermann <mk@cm4all.com>  Mon, 17 Aug 2015 14:31:32 -0000

cm4all-beng-proxy (8.0.2) unstable; urgency=low

  * translation: add packets LOGIN, PASSWORD, UID_GID
  * translation: native Refence support

 -- Max Kellermann <mk@cm4all.com>  Thu, 06 Aug 2015 11:15:58 -0000

cm4all-beng-proxy (8.0.1) unstable; urgency=low

  * cgi, pipe: log PID in stderr output
  * translation: add packets AUTO_GZIP, INTERNAL_REDIRECT

 -- Max Kellermann <mk@cm4all.com>  Fri, 24 Jul 2015 10:27:51 -0000

cm4all-beng-proxy (7.9) unstable; urgency=low

  * merge release 6.12

 -- Max Kellermann <mk@cm4all.com>  Mon, 26 Oct 2015 09:37:41 -0000

cm4all-beng-proxy (7.8) unstable; urgency=low

  * support SESSION_SITE in processor

 -- Max Kellermann <mk@cm4all.com>  Mon, 21 Sep 2015 12:26:13 -0000

cm4all-beng-proxy (7.7) unstable; urgency=low

  * merge release 6.11

 -- Max Kellermann <mk@cm4all.com>  Thu, 17 Sep 2015 19:08:50 -0000

cm4all-beng-proxy (7.6) unstable; urgency=low

  * merge release 6.10
  * fcache: include actual body data in stats
  * nfs_cache: add stats
  * control/stats: add cache brutto sizes
  * control/stats: add I/O buffers size

 -- Max Kellermann <mk@cm4all.com>  Tue, 01 Sep 2015 12:48:48 -0000

cm4all-beng-proxy (7.5) unstable; urgency=low

  * merge release 6.9

 -- Max Kellermann <mk@cm4all.com>  Thu, 27 Aug 2015 14:30:18 -0000

cm4all-beng-proxy (7.4) unstable; urgency=low

  * merge release 6.8
  * tcache: fix minor memory leak

 -- Max Kellermann <mk@cm4all.com>  Wed, 26 Aug 2015 13:29:42 -0000

cm4all-beng-proxy (7.3) unstable; urgency=low

  * merge release 6.7

 -- Max Kellermann <mk@cm4all.com>  Wed, 22 Jul 2015 21:18:30 -0000

cm4all-beng-proxy (7.2) unstable; urgency=low

  * translation: allow REGEX_ON_{HOST,USER}_URI with INVERSE_REGEX

 -- Max Kellermann <mk@cm4all.com>  Fri, 17 Jul 2015 06:53:50 -0000

cm4all-beng-proxy (7.1) unstable; urgency=low

  * feature freeze
  * translation: WANT supports USER
  * translation: add packet REGEX_ON_USER_URI

 -- Max Kellermann <mk@cm4all.com>  Tue, 14 Jul 2015 20:46:43 -0000

cm4all-beng-proxy (7.0.10) unstable; urgency=low

  * fix crash on "Cache-Control: only-if-cached"
  * fix worker respawn

 -- Max Kellermann <mk@cm4all.com>  Sat, 11 Jul 2015 10:19:11 -0000

cm4all-beng-proxy (7.0.9) unstable; urgency=low

  * istream_escape: fix crash bug when last byte is escaped
  * stats: don't crash master process on CONTROL_STATS
  * debian/rules: add kludge to support dh_python2 on Squeeze

 -- Max Kellermann <mk@cm4all.com>  Thu, 09 Jul 2015 11:40:12 -0000

cm4all-beng-proxy (7.0.8) unstable; urgency=low

  * translation: add packets EXPAND_HOME, EXPAND_STDERR_PATH
  * translation: apply EXPAND_URI to CGI addresses
  * session: fix crash while invalidating widget session

 -- Max Kellermann <mk@cm4all.com>  Thu, 25 Jun 2015 13:29:01 -0000

cm4all-beng-proxy (7.0.7) unstable; urgency=low

  * translation: add packet AUTO_DEFLATE
  * istream_deflate: fix stalled stream
  * tcache: expand uncacheable responses

 -- Max Kellermann <mk@cm4all.com>  Wed, 24 Jun 2015 11:43:47 -0000

cm4all-beng-proxy (7.0.6) unstable; urgency=low

  * tcache: expand responses of uncacheable requests

 -- Max Kellermann <mk@cm4all.com>  Fri, 19 Jun 2015 13:02:32 -0000

cm4all-beng-proxy (7.0.5) unstable; urgency=low

  * merge release 6.6
  * control: flush the whole translation cache if the TCACHE_INVALIDATE
    payload is empty
  * namespace: support IPC namespaces

 -- Max Kellermann <mk@cm4all.com>  Thu, 11 Jun 2015 16:31:34 -0000

cm4all-beng-proxy (7.0.4) unstable; urgency=low

  * handler: send LISTENER_TAG if translation protocol version is not yet
    negotiated
  * handler: bypass translation cache during protocol version negotiation

 -- Max Kellermann <mk@cm4all.com>  Thu, 28 May 2015 13:10:12 -0000

cm4all-beng-proxy (7.0.3) unstable; urgency=low

  * handler: more "verbose_response" messages
  * handler: return "502 Bad Gateway" on translation server error
  * translation: protocol v2 always transmits LISTENER_TAG
  * translation: add packets REGEX_ON_HOST_URI, SESSION_SITE
  * session_manager: fix bogus assertion failure in cleanup
  * build with libwas 1.0

 -- Max Kellermann <mk@cm4all.com>  Wed, 20 May 2015 16:41:44 -0000

cm4all-beng-proxy (7.0.2) unstable; urgency=low

  * merge release 6.5
  * require Boost 1.49

 -- Max Kellermann <mk@cm4all.com>  Wed, 29 Apr 2015 11:43:57 -0000

cm4all-beng-proxy (7.0.1) unstable; urgency=low

  * forward the "Accept-Ranges" response header
  * forward the "Range" request header
  * forward the request headers "Accept-Charset" and "Accept-Encoding" to
    frame widgets

 -- Max Kellermann <mk@cm4all.com>  Fri, 13 Mar 2015 16:53:29 -0000

cm4all-beng-proxy (6.12) unstable; urgency=low

  * css_parser: fix buffer overflow due to off-by-one check
  * fcgi: fix uninitialized variable
  * was: fix error after blocking send on control channel
  * fb_pool: compress I/O buffers periodically
  * ssl: initialize OpenSSL engines
  * support SESSION_SITE in processor
  * lb: never forward headers X-CM4all-BENG-Peer-Subject and
    X-CM4all-BENG-Peer-Issuer-Subject

 -- Max Kellermann <mk@cm4all.com>  Mon, 26 Oct 2015 09:34:09 -0000

cm4all-beng-proxy (6.11) unstable; urgency=low

  * fcgi_client: fix hang after error logger failure

 -- Max Kellermann <mk@cm4all.com>  Thu, 17 Sep 2015 19:06:14 -0000

cm4all-beng-proxy (6.10) unstable; urgency=low

  * translate_parser: allow absolute LOCAL_URI
  * uri-verify: don't check the query string
  * bp_control: let worker handle control packets in single-worker mode
  * stock: fix "outgoing_connections" being always zero in control stats
  * lb_stats: include TCP connections in "outgoing_connections"

 -- Max Kellermann <mk@cm4all.com>  Tue, 01 Sep 2015 11:51:11 -0000

cm4all-beng-proxy (6.9) unstable; urgency=low

  * fcgi_client: ignore STDERR packets in size calculation

 -- Max Kellermann <mk@cm4all.com>  Thu, 27 Aug 2015 14:04:04 -0000

cm4all-beng-proxy (6.8) unstable; urgency=low

  * tcache: verify URI after cache miss

 -- Max Kellermann <mk@cm4all.com>  Wed, 26 Aug 2015 12:32:19 -0000

cm4all-beng-proxy (6.7) unstable; urgency=low

  * ssl: fix certificate chain with Server Name Indication
  * lb: fix hang during shutdown

 -- Max Kellermann <mk@cm4all.com>  Wed, 22 Jul 2015 20:47:55 -0000

cm4all-beng-proxy (6.6) unstable; urgency=low

  * debian/rules: remove remaining python-central invocation
  * init: enable session_save_path by default if
    /var/run/cm4all/beng-proxy exists
  * init: read /etc/default/cm4all-beng-proxy.local
  * namespace: set "setgroups=deny" for Linux 3.18+
  * namespace: retry with mount flag "noexec" if mounting fails
  * build with libwas 1.0

 -- Max Kellermann <mk@cm4all.com>  Thu, 11 Jun 2015 15:22:14 -0000

cm4all-beng-proxy (6.5) unstable; urgency=low

  * debian: improve clang build-dependency
  * debian: migrate from python-central to dh_python2
  * debian: add missing dependency on python-twisted-names

 -- Max Kellermann <mk@cm4all.com>  Mon, 27 Apr 2015 15:27:10 -0000

cm4all-beng-proxy (6.4) unstable; urgency=low

  * widget: fix "Range" request headers with non-default view

 -- Max Kellermann <mk@cm4all.com>  Fri, 10 Apr 2015 12:28:47 -0000

cm4all-beng-proxy (6.3) unstable; urgency=low

  * forward the request headers "If-Modified-Since", "If-Unmodified-Since",
    "If-Match", "If-None-Match" and "If-Range" to frame widgets
  * session: improve session cleanup reliability
  * lb: verify SSL certificates in --check
  * ssl: reduce CPU overhead during TLS handshake

 -- Max Kellermann <mk@cm4all.com>  Tue, 24 Mar 2015 16:56:00 -0000

cm4all-beng-proxy (6.2) unstable; urgency=low

  * merge release 5.16

 -- Max Kellermann <mk@cm4all.com>  Wed, 18 Mar 2015 10:11:04 -0000

cm4all-beng-proxy (6.1) unstable; urgency=low

  * feature freeze

 -- Max Kellermann <mk@cm4all.com>  Thu, 05 Mar 2015 10:57:18 -0000

cm4all-beng-proxy (6.0.16) unstable; urgency=low

  * don't drop WANT request packet in repeated translation

 -- Max Kellermann <mk@cm4all.com>  Mon, 02 Mar 2015 08:38:49 -0000

cm4all-beng-proxy (6.0.15) unstable; urgency=low

  * widget: support the CONTENT_TYPE_LOOKUP protocol
  * CGI: disable request URI forwarding if there's a SCRIPT_NAME

 -- Max Kellermann <mk@cm4all.com>  Tue, 24 Feb 2015 16:44:37 -0000

cm4all-beng-proxy (6.0.14) unstable; urgency=low

  * merge release 5.15

 -- Max Kellermann <mk@cm4all.com>  Mon, 23 Feb 2015 12:48:39 -0000

cm4all-beng-proxy (6.0.13) unstable; urgency=low

  * don't steal the X-CM4all-View header from the HTTP cache

 -- Max Kellermann <mk@cm4all.com>  Fri, 20 Feb 2015 11:35:10 -0000

cm4all-beng-proxy (6.0.12) unstable; urgency=low

  * fcgi: don't redirect stderro to /dev/null
  * handler: reserve request body for focused widget even if processor
    disabled
  * remove the X-CM4all-View header after using it
  * headers: add group "TRANSFORMATION"
  * translation: add packet EXPAND_HEADER

 -- Max Kellermann <mk@cm4all.com>  Thu, 19 Feb 2015 15:36:19 -0000

cm4all-beng-proxy (6.0.11) unstable; urgency=low

  * translation: add packet EXPAND_READ_FILE
  * control: add command CONTROL_FADE_CHILDREN

 -- Max Kellermann <mk@cm4all.com>  Tue, 17 Feb 2015 12:02:40 -0000

cm4all-beng-proxy (6.0.10) unstable; urgency=low

  * merge release 5.14
  * translation: add packets NON_BLOCKING, READ_FILE

 -- Max Kellermann <mk@cm4all.com>  Fri, 13 Feb 2015 17:24:35 -0000

cm4all-beng-proxy (6.0.9) unstable; urgency=low

  * namespace_options: improved PIVOT_ROOT error message
  * translation: add packet EXPAND_BIND_MOUNT

 -- Max Kellermann <mk@cm4all.com>  Wed, 11 Feb 2015 11:36:51 -0000

cm4all-beng-proxy (6.0.8) unstable; urgency=low

  * debian: remove translation server demo packages
  * init: change default translation server address to @translation
  * translation: add packet EXPAND_COOKIE_HOST

 -- Max Kellermann <mk@cm4all.com>  Tue, 10 Feb 2015 12:24:22 -0000

cm4all-beng-proxy (6.0.7) unstable; urgency=low

  * translation: add packet LISTENER_TAG

 -- Max Kellermann <mk@cm4all.com>  Mon, 09 Feb 2015 11:02:06 -0000

cm4all-beng-proxy (6.0.6) unstable; urgency=low

  * http_server, http_client: reduce overhead of proxying chunked body

 -- Max Kellermann <mk@cm4all.com>  Fri, 06 Feb 2015 07:44:17 -0000

cm4all-beng-proxy (6.0.5) unstable; urgency=low

  * merge release 5.13
  * translate_client: check for PROBE_PATH_SUFFIXES without PROBE_SUFFIX
  * fix stack overflow on PROBE_SUFFIXES loop

 -- Max Kellermann <mk@cm4all.com>  Thu, 05 Feb 2015 13:30:21 -0000

cm4all-beng-proxy (6.0.4) unstable; urgency=low

  * hstock: fix memory leak
  * response: fix crash on invalid X-CM4all-View header
  * translation: add packets AUTH_FILE, EXPAND_AUTH_FILE,
    APPEND_AUTH, EXPAND_APPEND_AUTH
  * log unknown view names in X-CM4all-View

 -- Max Kellermann <mk@cm4all.com>  Wed, 04 Feb 2015 22:16:07 -0000

cm4all-beng-proxy (6.0.3) unstable; urgency=low

  * support response header X-CM4all-View for all responses
  * reduce fork overhead by dropping NFS cache
  * reduce I/O multi-threading overhead

 -- Max Kellermann <mk@cm4all.com>  Tue, 03 Feb 2015 14:50:27 -0000

cm4all-beng-proxy (6.0.2) unstable; urgency=low

  * translate_client: allow BASE="/" (regression fix)

 -- Max Kellermann <mk@cm4all.com>  Mon, 02 Feb 2015 11:32:01 -0000

cm4all-beng-proxy (6.0.1) unstable; urgency=low

  * translation: add packets EXPAND_DOCUMENT_ROOT, PROBE_PATH_SUFFIXES

 -- Max Kellermann <mk@cm4all.com>  Thu, 29 Jan 2015 22:32:02 -0000

cm4all-beng-proxy (5.16) unstable; urgency=low

  * net: fix crash due to parsing '@' twice
  * net: fix another off-by-one bug in local socket addresses
  * random: fix partial entropy collection
  * http_server: support method PATCH (RFC 5789)

 -- Max Kellermann <mk@cm4all.com>  Wed, 18 Mar 2015 09:56:43 -0000

cm4all-beng-proxy (5.15) unstable; urgency=low

  * ssl_client: fix crash on request with Keep-Alive disabled

 -- Max Kellermann <mk@cm4all.com>  Mon, 23 Feb 2015 12:44:50 -0000

cm4all-beng-proxy (5.14) unstable; urgency=low

  * merge release 4.22

 -- Max Kellermann <mk@cm4all.com>  Wed, 11 Feb 2015 20:50:41 -0000

cm4all-beng-proxy (5.13) unstable; urgency=low

  * ssl: throttle when OpenSSL buffer grows too large

 -- Max Kellermann <mk@cm4all.com>  Thu, 05 Feb 2015 10:14:15 -0000

cm4all-beng-proxy (5.12) unstable; urgency=low

  * merge release 4.21

 -- Max Kellermann <mk@cm4all.com>  Thu, 22 Jan 2015 16:42:55 -0000

cm4all-beng-proxy (5.11) unstable; urgency=low

  * merge release 4.20
  * ssl: disable weak ciphers

 -- Max Kellermann <mk@cm4all.com>  Fri, 16 Jan 2015 12:20:58 -0000

cm4all-beng-proxy (5.10) unstable; urgency=low

  * fix cookie mangling in CGI handlers

 -- Max Kellermann <mk@cm4all.com>  Wed, 14 Jan 2015 21:45:01 -0000

cm4all-beng-proxy (5.9) unstable; urgency=low

  * merge release 4.19
  * log-tee: new access logger

 -- Max Kellermann <mk@cm4all.com>  Wed, 24 Sep 2014 14:41:51 -0000

cm4all-beng-proxy (5.8) unstable; urgency=low

  * fcache: work around assertion failure

 -- Max Kellermann <mk@cm4all.com>  Thu, 18 Sep 2014 17:47:40 -0000

cm4all-beng-proxy (5.7) unstable; urgency=low

  * was_client: fix crash bug

 -- Max Kellermann <mk@cm4all.com>  Wed, 17 Sep 2014 18:39:12 -0000

cm4all-beng-proxy (5.6) unstable; urgency=low

  * ssl_filter: fix stalled connection

 -- Max Kellermann <mk@cm4all.com>  Wed, 17 Sep 2014 06:43:12 -0000

cm4all-beng-proxy (5.5) unstable; urgency=low

  * merge release 4.18

 -- Max Kellermann <mk@cm4all.com>  Fri, 12 Sep 2014 10:30:14 -0000

cm4all-beng-proxy (5.4) unstable; urgency=low

  * merge release 4.16

 -- Max Kellermann <mk@cm4all.com>  Wed, 10 Sep 2014 06:19:42 -0000

cm4all-beng-proxy (5.3) unstable; urgency=low

  * child_manager: fix tree insertion bug
  * http_server: fix logger assertion failure

 -- Max Kellermann <mk@cm4all.com>  Fri, 29 Aug 2014 18:50:09 -0000

cm4all-beng-proxy (5.2) unstable; urgency=low

  * was_input: fix assertion failure

 -- Max Kellermann <mk@cm4all.com>  Fri, 29 Aug 2014 11:30:37 -0000

cm4all-beng-proxy (5.1) unstable; urgency=low

  * merge release 4.15
  * net: fix off-by-one bug in local socket addresses

 -- Max Kellermann <mk@cm4all.com>  Fri, 29 Aug 2014 08:55:55 -0000

cm4all-beng-proxy (5.0.14) unstable; urgency=low

  * buffered_socket: reduce memory usage
  * ssl_filter: reduce memory usage further

 -- Max Kellermann <mk@cm4all.com>  Wed, 13 Aug 2014 11:01:56 -0000

cm4all-beng-proxy (5.0.13) unstable; urgency=low

  * merge release 4.14
  * ssl_filter: reduce memory usage

 -- Max Kellermann <mk@cm4all.com>  Fri, 08 Aug 2014 17:45:33 -0000

cm4all-beng-proxy (5.0.12) unstable; urgency=low

  * merge release 4.13
  * http_cache: fix memcached crash bug
  * lb: SIGHUP flushes the SSL session cache
  * ssl_factory: reduce memory usage

 -- Max Kellermann <mk@cm4all.com>  Tue, 05 Aug 2014 12:53:05 -0000

cm4all-beng-proxy (5.0.11) unstable; urgency=low

  * merge release 4.11
  * http_{client,server}: support WebSocket (RFC 6455)

 -- Max Kellermann <mk@cm4all.com>  Tue, 29 Jul 2014 20:31:30 -0000

cm4all-beng-proxy (5.0.10) unstable; urgency=low

  * merge release 4.10
  * http_server: don't disable keep-alive when discarding optional request
    body ("Expect: 100-continue")

 -- Max Kellermann <mk@cm4all.com>  Wed, 23 Jul 2014 17:51:02 -0000

cm4all-beng-proxy (5.0.9) unstable; urgency=low

  * merge release 4.9
  * translation: CONTENT_TYPE_LOOKUP response may contain transformations

 -- Max Kellermann <mk@cm4all.com>  Mon, 21 Jul 2014 16:37:34 -0000

cm4all-beng-proxy (5.0.8) unstable; urgency=low

  * merge release 4.8
  * translation: new packet AUTO_GZIPPED

 -- Max Kellermann <mk@cm4all.com>  Fri, 18 Jul 2014 19:04:45 -0000

cm4all-beng-proxy (5.0.7) unstable; urgency=low

  * lb: add per-listener option "verbose_response"
  * header_forward: another COOKIE=BOTH forwarding bug fix
  * translation: new packets REQUEST_HEADER, EXPAND_REQUEST_HEADER

 -- Max Kellermann <mk@cm4all.com>  Fri, 11 Jul 2014 13:46:08 -0000

cm4all-beng-proxy (5.0.6) unstable; urgency=low

  * merge release 4.7
  * translation: add packet EXPAND_SITE

 -- Max Kellermann <mk@cm4all.com>  Wed, 02 Jul 2014 12:58:55 +0200

cm4all-beng-proxy (5.0.5) unstable; urgency=low

  * translation: add packet EXPAND_URI
  * tcache: VALIDATE_MTIME=0 matches when the file does not exist

 -- Max Kellermann <mk@cm4all.com>  Mon, 30 Jun 2014 14:15:02 -0000

cm4all-beng-proxy (5.0.4) unstable; urgency=low

  * merge release 4.6

 -- Max Kellermann <mk@cm4all.com>  Wed, 25 Jun 2014 13:05:26 -0000

cm4all-beng-proxy (5.0.3) unstable; urgency=low

  * tcache: optimize invalidation with host filter
  * tcache: optimize invalidation with site filter

 -- Max Kellermann <mk@cm4all.com>  Tue, 24 Jun 2014 20:24:25 -0000

cm4all-beng-proxy (5.0.2) unstable; urgency=low

  * merge release 4.5
  * session: fix potential crash on shared memory exhaustion
  * session: really purge new sessions first
  * translate_client: strict HEADER_FORWARD checks
  * translate_client: fix the COOKIE=BOTH parser
  * header_forward: fix COOKIE=BOTH forwarding

 -- Max Kellermann <mk@cm4all.com>  Mon, 16 Jun 2014 14:26:06 -0000

cm4all-beng-proxy (5.0.1) unstable; urgency=low

  * processor: allow Content-Type application/xml
  * was, pipe_filter: don't inherit environment variables
  * pipe_filter: fix command-line argument corruption bug
  * pipe_filter: support custom environment variables
  * translation: SETENV sets environment vars for FastCGI and WAS
  * header_forward: add mode COOKIE=BOTH

 -- Max Kellermann <mk@cm4all.com>  Fri, 06 Jun 2014 13:41:44 -0000

cm4all-beng-proxy (4.23) unstable; urgency=low

  * http_server: support method PATCH (RFC 5789)
  * session: fix expiration timer
  * session: allocate 64k sessions (was 32k)
  * session: work around high CPU usage due to session purging
  * request_session: don't send cleared session id of ignored session
  * ajp: fix bogus error "Peer closed the socket prematurely"
  * fcgi: fix uninitialized variable
  * fcgi: fix hang after error logger failure
  * fcgi: ignore STDERR packets in size calculation
  * header_forward: always forward "Allow"
  * translate_cache: optimize memory usage
  * css_parser: fix buffer overflow due to off-by-one check
  * support SESSION_SITE in processor
  * lb: fix hang during shutdown
  * namespace: retry with mount flag "noexec" if mounting fails
  * random: fix partial entropy collection

 -- Max Kellermann <mk@cm4all.com>  Fri, 04 Dec 2015 16:52:26 -0000

cm4all-beng-proxy (4.22) unstable; urgency=low

  * fcgi: fix wrong child process reuse with different JailCGI homes

 -- Max Kellermann <mk@cm4all.com>  Wed, 11 Feb 2015 19:30:05 -0000

cm4all-beng-proxy (4.21) unstable; urgency=low

  * cgi, pipe: fix crash after fork failure when input is a regular file

 -- Max Kellermann <mk@cm4all.com>  Thu, 22 Jan 2015 16:38:00 -0000

cm4all-beng-proxy (4.20) unstable; urgency=low

  * ssl_server: disable SSLv2 and SSLv3 because they are insecure
  * ssl_client: enable TLS versions newer than 1.1

 -- Max Kellermann <mk@cm4all.com>  Fri, 16 Jan 2015 12:12:02 -0000

cm4all-beng-proxy (4.19) unstable; urgency=low

  * lb/tcp: fix assertion failure

 -- Max Kellermann <mk@cm4all.com>  Wed, 24 Sep 2014 14:31:24 -0000

cm4all-beng-proxy (4.18) unstable; urgency=low

  * http_server: fix missing response (Keep-Alive disabled)

 -- Max Kellermann <mk@cm4all.com>  Fri, 12 Sep 2014 10:22:51 -0000

cm4all-beng-proxy (4.17) unstable; urgency=low

  * http_server: fix logger assertion failure

 -- Max Kellermann <mk@cm4all.com>  Thu, 11 Sep 2014 08:52:31 -0000

cm4all-beng-proxy (4.16) unstable; urgency=low

  * was_client: fix assertion failure

 -- Max Kellermann <mk@cm4all.com>  Wed, 10 Sep 2014 06:17:58 -0000

cm4all-beng-proxy (4.15) unstable; urgency=low

  * merge release 3.1.38

 -- Max Kellermann <mk@cm4all.com>  Fri, 29 Aug 2014 08:52:10 -0000

cm4all-beng-proxy (4.14) unstable; urgency=low

  * ssl_filter: fix error check
  * http_server: log failed requests
  * lb_http: reduce verbosity of ECONNRESET log message

 -- Max Kellermann <mk@cm4all.com>  Fri, 08 Aug 2014 17:41:52 -0000

cm4all-beng-proxy (4.13) unstable; urgency=low

  * thread_worker: smaller thread stack (64 kB)
  * ssl_factory: enable ECDH for perfect forward secrecy
  * thread_socket_filter: reinvoke writing after recovering from full
    output buffer
  * buffered_socket: reschedule reading after input buffer drained

 -- Max Kellermann <mk@cm4all.com>  Tue, 05 Aug 2014 12:37:11 -0000

cm4all-beng-proxy (4.12) unstable; urgency=low

  * pool: fix bogus assertion failure after SSL disconnect
  * lb/tcp: fix send error message
  * lb/tcp: fix crash after write error
  * thread_socket_filter: fix assertion failure with full output buffer
  * thread_socket_filter: fix crash after write error

 -- Max Kellermann <mk@cm4all.com>  Thu, 31 Jul 2014 16:19:57 -0000

cm4all-beng-proxy (4.11) unstable; urgency=low

  * merge release 3.1.37

 -- Max Kellermann <mk@cm4all.com>  Mon, 28 Jul 2014 15:34:53 -0000

cm4all-beng-proxy (4.10) unstable; urgency=low

  * merge release 3.1.36
  * lhttp_stock: fix crash after fork failure

 -- Max Kellermann <mk@cm4all.com>  Wed, 23 Jul 2014 17:47:36 -0000

cm4all-beng-proxy (4.9) unstable; urgency=low

  * merge release 3.1.35

 -- Max Kellermann <mk@cm4all.com>  Mon, 21 Jul 2014 16:34:15 -0000

cm4all-beng-proxy (4.8) unstable; urgency=low

  * ssl: fix choking decryption on large SSL packets
  * http_server: discard incoming data while waiting for drained response

 -- Max Kellermann <mk@cm4all.com>  Thu, 17 Jul 2014 23:16:21 -0000

cm4all-beng-proxy (4.7) unstable; urgency=low

  * lb: flush all output buffers before closing HTTPS connection

 -- Max Kellermann <mk@cm4all.com>  Wed, 02 Jul 2014 10:46:07 -0000

cm4all-beng-proxy (4.6) unstable; urgency=low

  * merge release 3.1.34

 -- Max Kellermann <mk@cm4all.com>  Wed, 25 Jun 2014 13:02:07 -0000

cm4all-beng-proxy (4.5) unstable; urgency=low

  * tcache: enable VARY on LOCAL_ADDRESS_STRING

 -- Max Kellermann <mk@cm4all.com>  Sun, 15 Jun 2014 21:14:17 -0000

cm4all-beng-proxy (4.4) unstable; urgency=low

  * debian/control: refuse to build with libnfs 1.9.3-1 due to broken
    package name

 -- Max Kellermann <mk@cm4all.com>  Tue, 10 Jun 2014 09:59:57 -0000

cm4all-beng-proxy (4.3) unstable; urgency=low

  * merge release 3.1.33
  * widget_uri, cgi_address: fix potential crash

 -- Max Kellermann <mk@cm4all.com>  Tue, 10 Jun 2014 08:47:34 -0000

cm4all-beng-proxy (4.2) unstable; urgency=low

  * widget: avoid double slash when concatenating (Local) HTTP URI and
    path_info

 -- Max Kellermann <mk@cm4all.com>  Tue, 03 Jun 2014 18:08:54 -0000

cm4all-beng-proxy (4.1) unstable; urgency=medium

  * feature freeze

 -- Max Kellermann <mk@cm4all.com>  Fri, 30 May 2014 13:42:38 +0200

cm4all-beng-proxy (4.0.49) unstable; urgency=low

  * lb_config: allow escaping backslash in lb.conf
  * translation: add packet AUTH (yet another authentication protocol)

 -- Max Kellermann <mk@cm4all.com>  Wed, 28 May 2014 15:14:54 -0000

cm4all-beng-proxy (4.0.48) unstable; urgency=low

  * cgi_address: avoid double slash when concatenating script_name and
    path_info
  * cgi_address: default to script_name="/"

 -- Max Kellermann <mk@cm4all.com>  Tue, 27 May 2014 11:47:19 -0000

cm4all-beng-proxy (4.0.47) unstable; urgency=low

  * args: unescape values with dollar sign (4.0.46 regression)
  * translate_client: fix "Could not locate resource" (4.0.38 regression)

 -- Max Kellermann <mk@cm4all.com>  Mon, 26 May 2014 17:02:48 -0000

cm4all-beng-proxy (4.0.46) unstable; urgency=low

  * translate_client: check for valid base address after EASY_BASE
  * fcgi_client: detect bogus Content-Length response header

 -- Max Kellermann <mk@cm4all.com>  Mon, 26 May 2014 12:11:55 -0000

cm4all-beng-proxy (4.0.45) unstable; urgency=low

  * translate_client: fix crash after misplaced AUTO_BASE
  * fcgi_client: support STDERR_PATH for FastCGI's STDERR stream

 -- Max Kellermann <mk@cm4all.com>  Thu, 22 May 2014 15:42:08 -0000

cm4all-beng-proxy (4.0.44) unstable; urgency=low

  * cgi_address: unescape PATH_INFO in ENOTDIR handler
  * python/translation/response: add method bind_mount()

 -- Max Kellermann <mk@cm4all.com>  Wed, 21 May 2014 13:58:15 -0000

cm4all-beng-proxy (4.0.43) unstable; urgency=low

  * merge release 3.1.32
  * lhttp_stock: handle fork() failures
  * handler: fix assertion failure on malformed request URI

 -- Max Kellermann <mk@cm4all.com>  Wed, 21 May 2014 07:27:05 -0000

cm4all-beng-proxy (4.0.42) unstable; urgency=low

  * tstock: log abstract socket paths properly
  * translation: add packet COOKIE_PATH
  * cookie_{server,client}: upgrade to RFC 6265
  * http_string: allow comma in cookie values (RFC ignorant)

 -- Max Kellermann <mk@cm4all.com>  Wed, 14 May 2014 10:41:34 -0000

cm4all-beng-proxy (4.0.41) unstable; urgency=low

  * handler: forget CHECK after the check has completed
  * handler: apply SESSION before repeating translation
  * fcgi, lhttp, delegate: apply STDERR_PATH to stdout

 -- Max Kellermann <mk@cm4all.com>  Tue, 13 May 2014 15:14:58 -0000

cm4all-beng-proxy (4.0.40) unstable; urgency=low

  * file_hander: fix memory leak
  * rerror: add option "verbose_response"
  * translation: rename LHTTP_EXPAND_URI to EXPAND_LHTTP_URI
  * tcache: raise MAX_AGE limit to one day
  * ajp_client: fix header corruption
  * ajp_client: fix buffer overflow
  * python/translation/response: add method expand_pair()

 -- Max Kellermann <mk@cm4all.com>  Mon, 12 May 2014 15:58:07 -0000

cm4all-beng-proxy (4.0.39) unstable; urgency=low

  * file_enotdir: fix PATH_INFO forwarding for LHTTP

 -- Max Kellermann <mk@cm4all.com>  Fri, 09 May 2014 13:38:57 -0000

cm4all-beng-proxy (4.0.38) unstable; urgency=low

  * translation: add packet STDERR_PATH
  * translate_client: detect missing LHTTP_URI, NFS_EXPORT
  * handler: fix the USER translation packet (broken since 4.0.17)

 -- Max Kellermann <mk@cm4all.com>  Thu, 08 May 2014 21:49:55 -0000

cm4all-beng-proxy (4.0.37) unstable; urgency=low

  * enotdir: forward PATH_INFO to LHTTP server
  * lhttp: support environment variables via PAIR

 -- Max Kellermann <mk@cm4all.com>  Thu, 08 May 2014 12:59:50 -0000

cm4all-beng-proxy (4.0.36) unstable; urgency=low

  * tcache: log the final cache key
  * translation: add packet ENOTDIR

 -- Max Kellermann <mk@cm4all.com>  Thu, 08 May 2014 08:56:13 -0000

cm4all-beng-proxy (4.0.35) unstable; urgency=low

  * namespace_options, client-socket: Debian Squeeze compatibility tweaks
  * tcache: paranoid checks for REGEX (optional via UNSAFE_BASE)
  * translation: add packet REDIRECT_QUERY_STRING

 -- Max Kellermann <mk@cm4all.com>  Tue, 06 May 2014 16:20:22 -0000

cm4all-beng-proxy (4.0.34) unstable; urgency=low

  * tcache: fix URI with BASE
  * tcache: allow URI with AUTO_BASE/EASY_BASE
  * tcache: allow TEST_PATH with BASE
  * translation: add packet EXPAND_TEST_PATH

 -- Max Kellermann <mk@cm4all.com>  Tue, 06 May 2014 12:58:50 -0000

cm4all-beng-proxy (4.0.33) unstable; urgency=low

  * allow FILE_NOT_FOUND depth 20
  * translation: add packets EXPAND_SCRIPT_NAME, TEST_PATH

 -- Max Kellermann <mk@cm4all.com>  Mon, 05 May 2014 16:05:09 -0000

cm4all-beng-proxy (4.0.32) unstable; urgency=low

  * cgi_address: allow BASE without PATH_INFO
  * implement FILE_NOT_FOUND support for CGI, FastCGI, WAS, LHTTP

 -- Max Kellermann <mk@cm4all.com>  Fri, 02 May 2014 14:32:47 -0000

cm4all-beng-proxy (4.0.31) unstable; urgency=low

  * translation: add packet EXPAND_REDIRECT
  * tcache: regex compiler errors and base mismatches are fatal

 -- Max Kellermann <mk@cm4all.com>  Thu, 01 May 2014 18:23:24 -0000

cm4all-beng-proxy (4.0.30) unstable; urgency=low

  * merge release 3.1.31
  * uri_base: fix BASE store bug after request to the BASE

 -- Max Kellermann <mk@cm4all.com>  Tue, 29 Apr 2014 21:53:37 -0000

cm4all-beng-proxy (4.0.29) unstable; urgency=low

  * processor: add URI rewrite mode "response"

 -- Max Kellermann <mk@cm4all.com>  Wed, 23 Apr 2014 23:59:00 -0000

cm4all-beng-proxy (4.0.28) unstable; urgency=low

  * handler: fix SESSION and PARAM breakage
  * tcache: fix VARY/PARAM check
  * translation: allow null bytes in SESSION

 -- Max Kellermann <mk@cm4all.com>  Thu, 17 Apr 2014 12:21:29 -0000

cm4all-beng-proxy (4.0.27) unstable; urgency=low

  * tstock: support abstract sockets

 -- Max Kellermann <mk@cm4all.com>  Fri, 04 Apr 2014 12:58:09 -0000

cm4all-beng-proxy (4.0.26) unstable; urgency=low

  * merge release 3.1.28
  * translation: add packet EXPIRES_RELATIVE

 -- Max Kellermann <mk@cm4all.com>  Tue, 01 Apr 2014 17:18:55 -0000

cm4all-beng-proxy (4.0.25) unstable; urgency=low

  * merge release 3.1.27
  * lb/tcp: fix busy loop

 -- Max Kellermann <mk@cm4all.com>  Thu, 27 Mar 2014 11:22:05 -0000

cm4all-beng-proxy (4.0.24) unstable; urgency=low

  * failure: fix bogus assertion failure with abstract sockets
  * lb/tcp: fix memory leaks
  * lb/tcp: drain output buffers before closing the connection

 -- Max Kellermann <mk@cm4all.com>  Mon, 24 Mar 2014 17:42:04 -0000

cm4all-beng-proxy (4.0.23) unstable; urgency=low

  * translation: new packet DIRECTORY_INDEX

 -- Max Kellermann <mk@cm4all.com>  Fri, 21 Mar 2014 13:00:39 -0000

cm4all-beng-proxy (4.0.22) unstable; urgency=low

  * translation: allow ERROR_DOCUMENT payload, echo
  * translation: new packets FILE_NOT_FOUND, CONTENT_TYPE_LOOKUP
  * translate_client: check for multiple REGEX / INVERSE_REGEX
  * translate_client: support abstract sockets in ADDRESS_STRING

 -- Max Kellermann <mk@cm4all.com>  Thu, 20 Mar 2014 12:28:04 -0000

cm4all-beng-proxy (4.0.21) unstable; urgency=low

  * merge release 3.1.26
  * handler: forward HTTP errors from translation cache to browser
  * tcache: reduce memory usage
  * translate_client: don't send REMOTE_HOST unless requested via WANT
  * translate_client: check if BASE matches request URI
  * translation: make "UNSAFE_BASE" a modifier for "BASE"
  * translation: new packet "EASY_BASE" simplifies "BASE" usage
  * translation: new packets "REGEX_TAIL", "REGEX_UNESCAPE"

 -- Max Kellermann <mk@cm4all.com>  Mon, 17 Mar 2014 22:00:23 -0000

cm4all-beng-proxy (4.0.20) unstable; urgency=low

  * merge release 3.1.25
  * translate_client: refuse to parse incoming request packets
  * translate_client: check for illegal null bytes
  * translation: add packet "UNSAFE_BASE"
  * lb: drop root privileges irreversibly using PR_SET_NO_NEW_PRIVS

 -- Max Kellermann <mk@cm4all.com>  Thu, 13 Mar 2014 13:34:47 -0000

cm4all-beng-proxy (4.0.19) unstable; urgency=low

  * translation: add packet WANT, make several packets optional
  * translate_client: allow combining CHECK and WANT_FULL_URI
  * tcache: make PARAM cacheable, supported by VARY
  * python/translation/request: accept BEGIN in packetReceived()
  * python/translation/request: add attribute "protocol_version"
  * lb: detach from file system (security)

 -- Max Kellermann <mk@cm4all.com>  Wed, 05 Mar 2014 14:16:42 -0000

cm4all-beng-proxy (4.0.18) unstable; urgency=low

  * doc/lb: document sticky mode "source_ip"
  * lb/tcp: fix endless loop due to misrouted write event

 -- Max Kellermann <mk@cm4all.com>  Tue, 18 Feb 2014 14:48:47 -0000

cm4all-beng-proxy (4.0.17) unstable; urgency=low

  * handler: apply session directives from current translation response
    before resuming the "previous" response

 -- Max Kellermann <mk@cm4all.com>  Mon, 17 Feb 2014 17:46:44 -0000

cm4all-beng-proxy (4.0.16) unstable; urgency=low

  * namespace: set up uid/gid mapping without MOUNT_PROC
  * namespace: allow BIND_MOUNT, MOUNT_PROC, MOUNT_HOME, MOUNT_TMP_TMPFS without
    PIVOT_ROOT
  * configurable resource limits for child processes

 -- Max Kellermann <mk@cm4all.com>  Fri, 07 Feb 2014 12:48:44 -0000

cm4all-beng-proxy (4.0.15) unstable; urgency=low

  * daemon: set up supplementary groups
  * child_manager: log resource usage
  * fcgi_stock: kill child process after connect failure
  * fcgi_stock: kill child process after repeated timeout

 -- Max Kellermann <mk@cm4all.com>  Tue, 04 Feb 2014 15:17:36 -0000

cm4all-beng-proxy (4.0.14) unstable; urgency=low

  * add systemd unit
  * cgi, delegate, lhttp, pipe: enable missing namespace features
  * cgi, pipe: fix /proc mount failure
  * namespace: secure /proc flags
  * namespace: work around uid/gid mapper failure using PR_SET_DUMPABLE

 -- Max Kellermann <mk@cm4all.com>  Mon, 03 Feb 2014 20:40:49 -0000

cm4all-beng-proxy (4.0.13) unstable; urgency=low

  * namespace: make new root directory read-only
  * namespace: add option to mount tmpfs on /tmp
  * namespace: arbitrary bind-mounts
  * namespace: support UTS namespaces
  * namespace: set up uid/gid mapping in user namespace

 -- Max Kellermann <mk@cm4all.com>  Tue, 28 Jan 2014 22:37:47 -0000

cm4all-beng-proxy (4.0.12) unstable; urgency=low

  * cache: use monotonic clock
  * namespace: support PID namespaces
  * namespace: support mount namespace and pivot_root()
  * namespace: can mount new /proc, $HOME

 -- Max Kellermann <mk@cm4all.com>  Fri, 24 Jan 2014 14:02:34 -0000

cm4all-beng-proxy (4.0.11) unstable; urgency=low

  * was: fix misdirected pipes (4.0.10 regression)
  * translation: add packets EXPAND_APPEND, EXPAND_PAIR
  * file_handler: allow character devices

 -- Max Kellermann <mk@cm4all.com>  Tue, 21 Jan 2014 18:24:14 -0000

cm4all-beng-proxy (4.0.10) unstable; urgency=low

  * merge release 3.1.24
  * response: don't report version in "Server" response header
  * lhttp, delegate: support namespaces
  * delegate: fix spontaneous shutdown due to misrouted SIGTERM signal

 -- Max Kellermann <mk@cm4all.com>  Fri, 03 Jan 2014 21:18:45 -0000

cm4all-beng-proxy (4.0.9) unstable; urgency=low

  * pipe: fix signal handler race condition
  * pipe, CGI, FastCGI, WAS: support user/network namespaces

 -- Max Kellermann <mk@cm4all.com>  Mon, 23 Dec 2013 18:55:03 -0000

cm4all-beng-proxy (4.0.8) unstable; urgency=low

  * CGI, FastCGI, WAS: support command-line arguments
  * header-forward: add groups "CORS", "SECURE"

 -- Max Kellermann <mk@cm4all.com>  Mon, 16 Dec 2013 18:26:12 -0000

cm4all-beng-proxy (4.0.7) unstable; urgency=low

  * merge release 3.1.23
  * ssl_filter: fix stalled SSL read
  * thread_socket_filter: fix stalled SSL write

 -- Max Kellermann <mk@cm4all.com>  Sat, 07 Dec 2013 07:39:16 -0000

cm4all-beng-proxy (4.0.6) unstable; urgency=low

  * thread_queue: fix spurious thread exit

 -- Max Kellermann <mk@cm4all.com>  Tue, 26 Nov 2013 20:45:30 -0000

cm4all-beng-proxy (4.0.5) unstable; urgency=low

  * merge release 3.1.22

 -- Max Kellermann <mk@cm4all.com>  Mon, 25 Nov 2013 13:03:15 -0000

cm4all-beng-proxy (4.0.4) unstable; urgency=low

  * merge release 3.1.21
  * nfs: bind to privileged port

 -- Max Kellermann <mk@cm4all.com>  Sun, 24 Nov 2013 08:30:58 -0000

cm4all-beng-proxy (4.0.3) unstable; urgency=low

  * lb: allow the kernel to chooes a TCP bind port
  * lb: support forwarding HTTP requests with the original source IP

 -- Max Kellermann <mk@cm4all.com>  Sun, 10 Nov 2013 17:46:44 -0000

cm4all-beng-proxy (4.0.2) unstable; urgency=low

  * merge release 3.1.20
  * lb: support forwarding TCP connections with the original source IP

 -- Max Kellermann <mk@cm4all.com>  Tue, 05 Nov 2013 16:07:34 -0000

cm4all-beng-proxy (4.0.1) unstable; urgency=low

  * merge release 3.1.19

 -- Max Kellermann <mk@cm4all.com>  Wed, 30 Oct 2013 15:26:16 -0000

cm4all-beng-proxy (4.0) unstable; urgency=low

  * translation: rename TRANSLATE_PROXY to TRANSLATE_HTTP
  * thread_pool: start SSL worker threads on the first use
  * translate-client, resource-loader: support https://

 -- Max Kellermann <mk@cm4all.com>  Wed, 23 Oct 2013 19:29:38 -0000

cm4all-beng-proxy (3.1.38) unstable; urgency=low

  * istream: fix assertion failure due to inverted check
  * was_control: fix assertion failure due to missing check

 -- Max Kellermann <mk@cm4all.com>  Fri, 29 Aug 2014 08:52:53 -0000

cm4all-beng-proxy (3.1.37) unstable; urgency=low

  * http_cache: fix caching (Fast-)CGI responses
  * http_client: fix bug with HTTP 1.0 Keep-Alive
  * stock: destroy only surplus idle items

 -- Max Kellermann <mk@cm4all.com>  Mon, 28 Jul 2014 15:30:50 -0000

cm4all-beng-proxy (3.1.36) unstable; urgency=low

  * http_server: ignore case in "Connection" request header
  * http_client: allow comma-separated list in "Connection" response
    header

 -- Max Kellermann <mk@cm4all.com>  Wed, 23 Jul 2014 17:43:09 -0000

cm4all-beng-proxy (3.1.35) unstable; urgency=low

  * lb_tcp: fix memory leak after send failure
  * ssl_filter: fix race condition
  * ssl_filter: fix memory leak with client certificates

 -- Max Kellermann <mk@cm4all.com>  Mon, 21 Jul 2014 16:20:14 -0000

cm4all-beng-proxy (3.1.34) unstable; urgency=low

  * session: fix potential crash on shared memory exhaustion
  * session: really purge new sessions first
  * istream-iconv: fix endless loop with unknown charset

 -- Max Kellermann <mk@cm4all.com>  Wed, 25 Jun 2014 12:58:03 -0000

cm4all-beng-proxy (3.1.33) unstable; urgency=low

  * widget: avoid double slash when concatenating (Local) HTTP URI and
    path_info
  * pipe: fix command-line argument corruption bug
  * fcgi_client: detect bogus Content-Length response header

 -- Max Kellermann <mk@cm4all.com>  Tue, 10 Jun 2014 08:30:39 -0000

cm4all-beng-proxy (3.1.32) unstable; urgency=low

  * http_string: allow comma in cookie values (RFC ignorant)

 -- Max Kellermann <mk@cm4all.com>  Mon, 19 May 2014 07:52:24 -0000

cm4all-beng-proxy (3.1.31) unstable; urgency=low

  * rewrite-uri: fix view name corruption

 -- Max Kellermann <mk@cm4all.com>  Mon, 28 Apr 2014 16:30:17 -0000

cm4all-beng-proxy (3.1.30) unstable; urgency=low

  * translate-client: fix EXPAND_PATH on HTTP address

 -- Max Kellermann <mk@cm4all.com>  Mon, 28 Apr 2014 14:44:22 -0000

cm4all-beng-proxy (3.1.29) unstable; urgency=low

  * http-server: fix potential crash with too many request headers

 -- Max Kellermann <mk@cm4all.com>  Fri, 25 Apr 2014 15:52:16 -0000

cm4all-beng-proxy (3.1.28) unstable; urgency=low

  * buffered_socket: fix bogus assertion failure

 -- Max Kellermann <mk@cm4all.com>  Tue, 01 Apr 2014 16:53:22 -0000

cm4all-beng-proxy (3.1.27) unstable; urgency=low

  * fcgi-stock: show process name in log messages
  * fcgi-stock: check connection state before issuing new request

 -- Max Kellermann <mk@cm4all.com>  Tue, 25 Mar 2014 20:02:23 -0000

cm4all-beng-proxy (3.1.26) unstable; urgency=low

  * http-client: fix bogus assertion failure

 -- Max Kellermann <mk@cm4all.com>  Fri, 14 Mar 2014 14:36:12 -0000

cm4all-beng-proxy (3.1.25) unstable; urgency=low

  * escape: fix data corruption with glibc 2.18

 -- Max Kellermann <mk@cm4all.com>  Thu, 06 Mar 2014 11:47:14 -0000

cm4all-beng-proxy (3.1.24) unstable; urgency=low

  * fcgi-stock: fix crash on fork() failure
  * fcache: fix crash on responses without body

 -- Max Kellermann <mk@cm4all.com>  Thu, 02 Jan 2014 22:57:50 -0000

cm4all-beng-proxy (3.1.23) unstable; urgency=low

  * was-output: fix event leak
  * was-output: fix crash in error handler
  * was-client: free the request body on empty response
  * was-client: reuse connection after empty response
  * was-client: fix stalled response on LENGTH=0

 -- Max Kellermann <mk@cm4all.com>  Fri, 06 Dec 2013 13:23:40 -0000

cm4all-beng-proxy (3.1.22) unstable; urgency=low

  * http_server: fix stalled response

 -- Max Kellermann <mk@cm4all.com>  Mon, 25 Nov 2013 13:00:33 -0000

cm4all-beng-proxy (3.1.21) unstable; urgency=low

  * merge release 3.0.34
  * was-client: fix crash on abort
  * was-client: fix off-by-one error in header parser

 -- Max Kellermann <mk@cm4all.com>  Sun, 24 Nov 2013 08:04:41 -0000

cm4all-beng-proxy (3.1.20) unstable; urgency=low

  * jail: add "--" after last option, allows passing options to jail
  * keep CAP_KILL to be able to kill jailed child processes

 -- Max Kellermann <mk@cm4all.com>  Mon, 04 Nov 2013 14:41:34 -0000

cm4all-beng-proxy (3.1.19) unstable; urgency=low

  * handler: work around crash due to translation cache invalidation
  * child: send SIGKILL after 60 seconds

 -- Max Kellermann <mk@cm4all.com>  Wed, 30 Oct 2013 12:12:31 -0000

cm4all-beng-proxy (3.1.18) unstable; urgency=low

  * nfs: translate NFS3ERR_NOENT to "404 Not Found"
  * nfs_client: don't leak file descriptor to child processes

 -- Max Kellermann <mk@cm4all.com>  Wed, 30 Oct 2013 09:28:11 -0000

cm4all-beng-proxy (3.1.17) unstable; urgency=low

  * tcache: cache translation responses that contain STATUS

 -- Max Kellermann <mk@cm4all.com>  Fri, 25 Oct 2013 17:10:26 -0000

cm4all-beng-proxy (3.1.16) unstable; urgency=low

  * fcgi-stock: kill child processes with SIGUSR1 instead of SIGTERM

 -- Max Kellermann <mk@cm4all.com>  Wed, 23 Oct 2013 08:54:03 -0000

cm4all-beng-proxy (3.1.15) unstable; urgency=low

  * lhttp_address: don't unescape the BASE suffix
  * {file,nfs}_address: unescape EXPAND_PATH(_INFO) substitutions
  * child_stock: fix another assertion failure

 -- Max Kellermann <mk@cm4all.com>  Tue, 22 Oct 2013 15:15:42 -0000

cm4all-beng-proxy (3.1.14) unstable; urgency=low

  * istream_nfs: fix assertion failure on empty file
  * nfs_client: fix crash on malformed path
  * nfs_client: improved error messages
  * child_stock: fix assertion failure when busy child process gets killed

 -- Max Kellermann <mk@cm4all.com>  Mon, 21 Oct 2013 15:38:28 -0000

cm4all-beng-proxy (3.1.13) unstable; urgency=low

  * merge release 3.0.33
  * translation: new packet WANT_FULL_URI for obtaining the full URI

 -- Max Kellermann <mk@cm4all.com>  Wed, 09 Oct 2013 10:40:35 -0000

cm4all-beng-proxy (3.1.12) unstable; urgency=low

  * merge release 3.0.31
  * translation: new packet CONCURRENCY controls number of LHTTP
    connections per process

 -- Max Kellermann <mk@cm4all.com>  Sat, 05 Oct 2013 11:34:04 -0000

cm4all-beng-proxy (3.1.11) unstable; urgency=low

  * lhttp_stock: allow 4 concurrent connections per LHTTP process

 -- Max Kellermann <mk@cm4all.com>  Mon, 30 Sep 2013 16:10:05 -0000

cm4all-beng-proxy (3.1.10) unstable; urgency=low

  * resource-address: fix assertion failure in LHTTP operation
  * lhttp_request: use the LHTTP_HOST attribute
  * kill the logger process on shutdown

 -- Max Kellermann <mk@cm4all.com>  Wed, 25 Sep 2013 17:29:56 -0000

cm4all-beng-proxy (3.1.9) unstable; urgency=low

  * {fcgi,lhttp}_stock: reuse child processes after connection closed
  * translate-client: ignore DEFLATED,GZIPPED on NFS address
  * translate-client: ignore EXPAND_PATH_INFO on local file
  * ssl_factory: wildcard matches single letter
  * ssl_factory: wildcard matches only one segment

 -- Max Kellermann <mk@cm4all.com>  Tue, 24 Sep 2013 10:31:30 -0000

cm4all-beng-proxy (3.1.8) unstable; urgency=low

  * ssl_factory: fix broken certificat/key matching
  * doc: various manual updates (RFC 2617, ...)

 -- Max Kellermann <mk@cm4all.com>  Fri, 20 Sep 2013 12:55:55 -0000

cm4all-beng-proxy (3.1.7) unstable; urgency=low

  * merge release 3.0.30
  * resource-loader: new protocol "Local HTTP"

 -- Max Kellermann <mk@cm4all.com>  Tue, 17 Sep 2013 13:36:20 -0000

cm4all-beng-proxy (3.1.6) unstable; urgency=low

  * buffered_socket: fix assertion failure

 -- Max Kellermann <mk@cm4all.com>  Fri, 23 Aug 2013 12:39:47 -0000

cm4all-beng-proxy (3.1.5) unstable; urgency=low

  * merge release 3.0.26
  * lb: disallow deprecated configuration keywords
  * lb: conditional pools
  * lb_config: setting "ssl_cert" specifies both certificate and key
  * ssl_filter: support TLS Server Name Indication

 -- Max Kellermann <mk@cm4all.com>  Fri, 16 Aug 2013 16:29:34 -0000

cm4all-beng-proxy (3.1.4) unstable; urgency=low

  * nfs_cache: new dedicated cache for NFS files
  * nfs_{handler,request}: use Content-Type from translation server

 -- Max Kellermann <mk@cm4all.com>  Mon, 10 Jun 2013 20:50:58 -0000

cm4all-beng-proxy (3.1.3) unstable; urgency=low

  * nfs_client: fix crash due to uninitialized memory
  * nfs_client: disconnect idle connections
  * nfs_client: expire file metadata
  * istream-nfs: fix resuming a blocking sink
  * istream-nfs: detect file truncation

 -- Max Kellermann <mk@cm4all.com>  Mon, 03 Jun 2013 19:30:20 -0000

cm4all-beng-proxy (3.1.2) unstable; urgency=low

  * nfs_client: read larger chunks
  * nfs_handler: implement cache revalidation and byte ranges

 -- Max Kellermann <mk@cm4all.com>  Wed, 29 May 2013 16:23:15 -0000

cm4all-beng-proxy (3.1.1) unstable; urgency=low

  * nfs_client: fix crash on HEAD request
  * nfs_client: generate Last-Modified and ETag
  * http-cache: allow caching NFS files

 -- Max Kellermann <mk@cm4all.com>  Thu, 23 May 2013 11:00:49 -0000

cm4all-beng-proxy (3.1) unstable; urgency=low

  * nfs_client: new resource loader backend

 -- Max Kellermann <mk@cm4all.com>  Tue, 21 May 2013 21:14:06 -0000

cm4all-beng-proxy (3.0.34) unstable; urgency=low

  * processor: fix use-after-free crash bug

 -- Max Kellermann <mk@cm4all.com>  Sun, 24 Nov 2013 07:46:29 -0000

cm4all-beng-proxy (3.0.33) unstable; urgency=low

  * tcache: limit the cacheable CHECK length
  * tcache: allow binary data in the CHECK payload
  * tcache: fix matching the URI on INVALIDATE with CHECK

 -- Max Kellermann <mk@cm4all.com>  Wed, 09 Oct 2013 09:52:47 -0000

cm4all-beng-proxy (3.0.32) unstable; urgency=low

  * tcache: apply BASE to responses without an address
  * tcache: fix BASE on responses with CHECK
  * handler: fix crash after malformed CHECK/PREVIOUS translation

 -- Max Kellermann <mk@cm4all.com>  Tue, 08 Oct 2013 15:48:07 -0000

cm4all-beng-proxy (3.0.31) unstable; urgency=low

  * socket_wrapper: work around libevent timeout reset bug

 -- Max Kellermann <mk@cm4all.com>  Wed, 02 Oct 2013 15:30:11 -0000

cm4all-beng-proxy (3.0.30) unstable; urgency=low

  * istream-file: fix crash bug
  * fcgi, was: fix memory leak on malformed translation response

 -- Max Kellermann <mk@cm4all.com>  Tue, 17 Sep 2013 13:23:28 -0000

cm4all-beng-proxy (3.0.29) unstable; urgency=low

  * fcgi-client: fix crash on certain malformed responses
  * parser: fix crash on certain CDATA sections

 -- Max Kellermann <mk@cm4all.com>  Mon, 02 Sep 2013 10:51:58 -0000

cm4all-beng-proxy (3.0.28) unstable; urgency=low

  * processor: fix widget lookup regression

 -- Max Kellermann <mk@cm4all.com>  Mon, 26 Aug 2013 18:21:03 -0000

cm4all-beng-proxy (3.0.27) unstable; urgency=low

  * processor: fix stalled transfer with two nested processors

 -- Max Kellermann <mk@cm4all.com>  Mon, 26 Aug 2013 17:09:47 -0000

cm4all-beng-proxy (3.0.26) unstable; urgency=low

  * respones: generate header P3P:CP="CAO PSA OUR" to work around IE10 bug
  * init: auto-create /var/run/cm4all
  * lb: enable GLib multi-threading

 -- Max Kellermann <mk@cm4all.com>  Fri, 26 Jul 2013 07:21:15 -0000

cm4all-beng-proxy (3.0.25) unstable; urgency=low

  * stock: fix access to undefind memory
  * file-handler, http-util: fix If-Match / If-None-Match check

 -- Max Kellermann <mk@cm4all.com>  Wed, 29 May 2013 16:13:54 -0000

cm4all-beng-proxy (3.0.24) unstable; urgency=low

  * memcached-client: fix bogus "peer closed socket prematurely"

 -- Max Kellermann <mk@cm4all.com>  Tue, 23 Apr 2013 11:20:00 -0000

cm4all-beng-proxy (3.0.23) unstable; urgency=low

  * lb: fix memory leak when request with body gets aborted early

 -- Max Kellermann <mk@cm4all.com>  Thu, 04 Apr 2013 15:33:57 -0000

cm4all-beng-proxy (3.0.22) unstable; urgency=low

  * http-server: fix rare crash in request body handler
  * http-client: fix memory leak

 -- Max Kellermann <mk@cm4all.com>  Tue, 26 Mar 2013 07:24:22 -0000

cm4all-beng-proxy (3.0.21) unstable; urgency=low

  * ajp-client: fix malformed request packet with empty request body

 -- Max Kellermann <mk@cm4all.com>  Thu, 21 Mar 2013 17:11:22 -0000

cm4all-beng-proxy (3.0.20) unstable; urgency=low

  * http-client: fix assertion failure with certain chunked responses

 -- Max Kellermann <mk@cm4all.com>  Thu, 21 Mar 2013 10:21:13 -0000

cm4all-beng-proxy (3.0.19) unstable; urgency=low

  * istream_tee: fix crash / memory leak on I/O error before request body
    was delivered to widget

 -- Max Kellermann <mk@cm4all.com>  Mon, 18 Mar 2013 11:23:27 -0000

cm4all-beng-proxy (3.0.18) unstable; urgency=low

  * bot: detect more crawler/bot user-agents
  * lb.init: add ACCESS_LOGGER variable

 -- Max Kellermann <mk@cm4all.com>  Fri, 15 Mar 2013 14:47:08 -0000

cm4all-beng-proxy (3.0.17) unstable; urgency=low

  * lb: add ssl_verify "optional"

 -- Max Kellermann <mk@cm4all.com>  Fri, 08 Mar 2013 14:31:25 -0000

cm4all-beng-proxy (3.0.16) unstable; urgency=low

  * http-request: fix assertion failure
  * log-{cat,split}: use unsigned characters in backslash-escape

 -- Max Kellermann <mk@cm4all.com>  Thu, 07 Mar 2013 15:26:26 -0000

cm4all-beng-proxy (3.0.15) unstable; urgency=low

  * stock: fix another assertion failure during idle cleanup
  * inline-widget: avoid unrecoverable I/O errors during initialisation

 -- Max Kellermann <mk@cm4all.com>  Tue, 05 Mar 2013 07:11:46 -0000

cm4all-beng-proxy (3.0.14) unstable; urgency=low

  * stock: fix assertion failure during idle cleanup
  * http-server: count bytes received, fixes regression
  * http-server: send "100 Continue", fixes regression
  * http-client: fix potential assertion failure after "100 Continue"

 -- Max Kellermann <mk@cm4all.com>  Fri, 01 Mar 2013 16:53:54 -0000

cm4all-beng-proxy (3.0.13) unstable; urgency=low

  * merge release 2.3.7
  * uri-verify: allow double slashes
  * change product token to "CM4all Webserver"

 -- Max Kellermann <mk@cm4all.com>  Mon, 18 Feb 2013 11:35:29 -0000

cm4all-beng-proxy (3.0.12) unstable; urgency=low

  * listener: enable TCP Fast Open (requires Linux 3.7)
  * rubber: optimize huge page allocation
  * rubber: optimize hole search
  * translate-cache: optimize INVALIDATE=HOST
  * filter-cache: reserve some space in the rubber allocator

 -- Max Kellermann <mk@cm4all.com>  Fri, 15 Feb 2013 09:57:51 -0000

cm4all-beng-proxy (3.0.11) unstable; urgency=low

  * stock: slow down destruction of surplus idle items
  * fcgi-client: try harder to reuse existing FastCGI connections
  * cmdline: new options to control the FastCGI/WAS stock

 -- Max Kellermann <mk@cm4all.com>  Tue, 12 Feb 2013 09:38:35 -0000

cm4all-beng-proxy (3.0.10) unstable; urgency=low

  * child: reduce verbosity of SIGTERM log message
  * connection: reduce verbosity of ECONNRESET log message
  * http-server: fix duplicate abort call
  * http-server: add missing pool reference in request body eof
  * handler: catch malformed URIs earlier
  * rubber: allocate from holes, avoid costly compression steps
  * http-cache: reserve some space in the rubber allocator

 -- Max Kellermann <mk@cm4all.com>  Fri, 08 Feb 2013 13:15:31 -0000

cm4all-beng-proxy (3.0.9) unstable; urgency=low

  * merge release 2.3.5
  * parser: fix malformed attribute value bounds
  * translation: packet VALIDATE_MTIME discards cache items after a file
    has been modified
  * http-server: fix spurious "closed prematurely" log messages
  * http-{server,client}: improve error messages
  * istream: clear the "direct" flag set on new streams
  * slice_pool: fix slice size and slices per area calculation

 -- Max Kellermann <mk@cm4all.com>  Wed, 06 Feb 2013 17:48:47 -0000

cm4all-beng-proxy (3.0.8) unstable; urgency=low

  * merge release 2.3.3
  * return unused I/O buffers to operating system
  * parser: optimize the attribute value parser
  * sink_rubber: fix assertion failure

 -- Max Kellermann <mk@cm4all.com>  Thu, 31 Jan 2013 13:27:39 -0000

cm4all-beng-proxy (3.0.7) unstable; urgency=low

  * istream-tee: fix crash due to erroneous read

 -- Max Kellermann <mk@cm4all.com>  Fri, 18 Jan 2013 13:32:49 -0000

cm4all-beng-proxy (3.0.6) unstable; urgency=low

  * control: new command "VERBOSE" manipulates logger verbosity
  * cmdline: remove obsolete option "enable_splice"
  * ajp-client: discard response body after HEAD request
  * fcgi-client: fix assertion failure after malformed HEAD response
  * fcgi-client: don't ignore log messages after HEAD request
  * translate-client: fix assertion failure after connection reset

 -- Max Kellermann <mk@cm4all.com>  Fri, 04 Jan 2013 13:14:09 -0000

cm4all-beng-proxy (3.0.5) unstable; urgency=low

  * translate-client: reduce number of system calls (optimization)
  * http-client: release the socket earlier for reusal
  * ajp-client: fix decoding the "special" response headers
  * ajp-client: wait for "end" packet before delivering empty response
  * ajp-client: use the Content-Length response header
  * ajp-client: send Content-Length request header only if body present
  * ajp-client: support HEAD requests
  * fcgi-client: support HEAD requests
  * fcgi-client: use the Content-Length response header
  * fcgi-client: don't discard buffer after socket has been closed
  * fcgi-client: continue parsing after response has been delivered
  * fcgi-client: don't attempt to write repeatedly if request body blocks
  * fcgi-client: optimized keep-alive after empty response

 -- Max Kellermann <mk@cm4all.com>  Fri, 28 Dec 2012 13:16:02 -0000

cm4all-beng-proxy (3.0.4) unstable; urgency=low

  * {http,filter}-cache: fix garbled data on large cache entries

 -- Max Kellermann <mk@cm4all.com>  Tue, 11 Dec 2012 15:17:17 -0000

cm4all-beng-proxy (3.0.3) unstable; urgency=low

  * memcached-client: fix assertion failure

 -- Max Kellermann <mk@cm4all.com>  Fri, 07 Dec 2012 18:52:33 -0000

cm4all-beng-proxy (3.0.2) unstable; urgency=low

  * merge release 2.3.1
  * lb: verify the client certificate issuer (option "ssl_verify")
  * lb: client certificate is mandatory if "ssl_verify" is enabled
  * lb: support extra CA certificate file (option "ssl_ca_cert")
  * cmdline: can't specify both --memcached-server and http_cache_size
  * init: default to one worker

 -- Max Kellermann <mk@cm4all.com>  Fri, 07 Dec 2012 09:24:52 -0000

cm4all-beng-proxy (3.0.1) unstable; urgency=low

  * http-cache: reduce memory usage while storing
  * {http,filter}-cache: reduce fork overhead
  * pool: fix crash when first allocation is large

 -- Max Kellermann <mk@cm4all.com>  Wed, 05 Dec 2012 14:05:28 -0000

cm4all-beng-proxy (3.0) unstable; urgency=low

  * {http,filter}-cache: reduce overhead when cache is disabled
  * {http,filter}-cache: exclude allocator table from reported size
  * filter-cache: reduce memory usage while storing
  * {http,filter,translate}-cache: return more free memory to operating system
  * pool: further overhead reduction
  * pool: reduce CPU overhead for large areas
  * rubber: fix assertion failure

 -- Max Kellermann <mk@cm4all.com>  Tue, 30 Oct 2012 16:32:45 -0000

cm4all-beng-proxy (2.2.1) unstable; urgency=low

  * merge release 2.1.13
  * control_local: fix assertion failure

 -- Max Kellermann <mk@cm4all.com>  Tue, 16 Oct 2012 15:46:16 -0000

cm4all-beng-proxy (2.2) unstable; urgency=low

  * cache: optimize lookups
  * pool: reduce overhead
  * pool: optimize the linear area recycler
  * resource-address: reduce memory overhead
  * session: reduce memory usage
  * http-cache, filter-cache: return free memory to operating system
  * control_server: support local and abstract sockets
  * python/control: support abstract sockets
  * bp_control: create implicit control channel for each worker process
  * require automake 1.11

 -- Max Kellermann <mk@cm4all.com>  Tue, 09 Oct 2012 15:11:24 -0000

cm4all-beng-proxy (2.3.7) unstable; urgency=low

  * tcache: fix assertion failure in BASE handler

 -- Max Kellermann <mk@cm4all.com>  Mon, 18 Feb 2013 11:58:01 -0000

cm4all-beng-proxy (2.3.6) unstable; urgency=low

  * listener: increase the backlog to 64
  * shm: reserve swap space, avoids theoretical crash

 -- Max Kellermann <mk@cm4all.com>  Sun, 17 Feb 2013 09:29:24 -0000

cm4all-beng-proxy (2.3.5) unstable; urgency=low

  * tcache: reduce CPU pressure when there are many virtual hosts (hot fix)
  * launch the access logger after daemonizing
  * user the configured logger user for the access logger
  * auto-close the access logger
  * debian/rules: compile with -fno-omit-frame-pointer

 -- Max Kellermann <mk@cm4all.com>  Tue, 05 Feb 2013 16:27:46 -0000

cm4all-beng-proxy (2.3.4) unstable; urgency=low

  * log-split: print referer and user agent
  * log-split: cache the last file
  * log-split: allow logging local time stamps
  * log-{split,cat}: escape URI, Referer and User-Agent
  * init: add ACCESS_LOGGER variable

 -- Max Kellermann <mk@cm4all.com>  Tue, 05 Feb 2013 01:31:31 -0000

cm4all-beng-proxy (2.3.3) unstable; urgency=low

  * pool: fix a memory leak in the temporary pool
  * processor: hard limit on length of attributes and parameters

 -- Max Kellermann <mk@cm4all.com>  Thu, 31 Jan 2013 13:16:33 -0000

cm4all-beng-proxy (2.3.2) unstable; urgency=low

  * merge release 2.1.17

 -- Max Kellermann <mk@cm4all.com>  Tue, 29 Jan 2013 00:01:23 -0000

cm4all-beng-proxy (2.3.1) unstable; urgency=low

  * merge release 2.1.16
  * pool: reduce CPU overhead for large areas

 -- Max Kellermann <mk@cm4all.com>  Thu, 06 Dec 2012 16:40:02 -0000

cm4all-beng-proxy (2.3) unstable; urgency=low

  * new stable branch based on v2.1.x, without the work-in-progress
    improvements from v2.2.x
  * cache: optimize lookups
  * pool: reduce overhead
  * pool: optimize the linear area recycler
  * resource-address: reduce memory overhead
  * session: reduce memory usage
  * {http,filter}-cache: reduce overhead when cache is disabled

 -- Max Kellermann <mk@cm4all.com>  Mon, 22 Oct 2012 13:48:20 -0000

cm4all-beng-proxy (2.1.17) unstable; urgency=low

  * merge release 2.0.55

 -- Max Kellermann <mk@cm4all.com>  Mon, 28 Jan 2013 23:59:54 -0000

cm4all-beng-proxy (2.1.16) unstable; urgency=low

  * merge release 2.0.54

 -- Max Kellermann <mk@cm4all.com>  Thu, 06 Dec 2012 16:35:17 -0000

cm4all-beng-proxy (2.1.15) unstable; urgency=low

  * merge release 2.0.53

 -- Max Kellermann <mk@cm4all.com>  Mon, 22 Oct 2012 12:26:57 -0000

cm4all-beng-proxy (2.1.14) unstable; urgency=low

  * merge release 2.0.52

 -- Max Kellermann <mk@cm4all.com>  Fri, 19 Oct 2012 12:10:09 -0000

cm4all-beng-proxy (2.1.13) unstable; urgency=low

  * merge release 2.0.51

 -- Max Kellermann <mk@cm4all.com>  Tue, 16 Oct 2012 15:41:58 -0000

cm4all-beng-proxy (2.1.12) unstable; urgency=low

  * merge release 2.0.50

 -- Max Kellermann <mk@cm4all.com>  Fri, 05 Oct 2012 12:26:24 -0000

cm4all-beng-proxy (2.1.11) unstable; urgency=low

  * merge release 2.0.49

 -- Max Kellermann <mk@cm4all.com>  Fri, 28 Sep 2012 15:04:36 -0000

cm4all-beng-proxy (2.1.10) unstable; urgency=low

  * merge release 2.0.48

 -- Max Kellermann <mk@cm4all.com>  Mon, 24 Sep 2012 15:43:46 -0000

cm4all-beng-proxy (2.1.9) unstable; urgency=low

  * merge release 2.0.47
  * lb: eliminate the duplicate "Date" response header (#1169)

 -- Max Kellermann <mk@cm4all.com>  Fri, 21 Sep 2012 15:56:06 -0000

cm4all-beng-proxy (2.1.8) unstable; urgency=low

  * control: publish statistics over the control protocol

 -- Max Kellermann <mk@cm4all.com>  Fri, 07 Sep 2012 12:47:34 -0000

cm4all-beng-proxy (2.1.7) unstable; urgency=low

  * resource-address: support expanding PIPE addresses
  * translation: support EXPAND_PATH for PROXY
  * reduced connect timeouts for translation server, FastCGI and beng-lb
  * uri-relative: support relative URI with just a query string
  * uri-relative: support relative URIs starting with a double slash
  * lb: improve error messages, include listener/pool name
  * lb: validate the selected sticky modde
  * lb: add sticky mode "source_ip"

 -- Max Kellermann <mk@cm4all.com>  Fri, 31 Aug 2012 14:03:41 -0000

cm4all-beng-proxy (2.1.6) unstable; urgency=low

  * merge release 2.0.46

 -- Max Kellermann <mk@cm4all.com>  Fri, 24 Aug 2012 11:11:20 -0000

cm4all-beng-proxy (2.1.5) unstable; urgency=low

  * lb_expect_monitor: configurable connect timeout

 -- Max Kellermann <mk@cm4all.com>  Mon, 20 Aug 2012 05:40:44 -0000

cm4all-beng-proxy (2.1.4) unstable; urgency=low

  * lb_monitor: configurable timeout

 -- Max Kellermann <mk@cm4all.com>  Fri, 17 Aug 2012 09:16:36 -0000

cm4all-beng-proxy (2.1.3) unstable; urgency=low

  * merge release 2.0.44
  * lb: implement tcp_expect option "expect_graceful"

 -- Max Kellermann <mk@cm4all.com>  Tue, 14 Aug 2012 14:30:57 -0000

cm4all-beng-proxy (2.1.2) unstable; urgency=low

  * support extended HTTP status codes from RFC 6585 and WebDAV

 -- Max Kellermann <mk@cm4all.com>  Thu, 09 Aug 2012 10:10:35 -0000

cm4all-beng-proxy (2.1.1) unstable; urgency=low

  * merge release 2.0.43
  * lb: support TRACE, OPTIONS and WebDAV

 -- Max Kellermann <mk@cm4all.com>  Fri, 03 Aug 2012 11:48:46 -0000

cm4all-beng-proxy (2.1) unstable; urgency=low

  * lb: add sticky mode "jvm_route" (Tomcat)

 -- Max Kellermann <mk@cm4all.com>  Mon, 30 Jul 2012 15:53:43 -0000

cm4all-beng-proxy (2.0.55) unstable; urgency=low

  * istream-tee: fix crash due to erroneous read
  * fix random crashes in the optimized build

 -- Max Kellermann <mk@cm4all.com>  Mon, 28 Jan 2013 23:52:26 -0000

cm4all-beng-proxy (2.0.54) unstable; urgency=low

  * http-cache: fix revalidation of memcached entries

 -- Max Kellermann <mk@cm4all.com>  Thu, 06 Dec 2012 16:31:23 -0000

cm4all-beng-proxy (2.0.53) unstable; urgency=low

  * filter-cache: fix assertion failure on serving empty response
  * http-cache: limit maximum age to 5 minutes if "Vary" includes cookies
  * lb: FADE_NODE lasts for 3 hours

 -- Max Kellermann <mk@cm4all.com>  Mon, 22 Oct 2012 12:21:18 -0000

cm4all-beng-proxy (2.0.52) unstable; urgency=low

  * {http,filter}-cache: include headers in cache size calculation
  * {http,filter}-cache: reduce headers memory usage
  * http-cache: limit maximum age to 1 week
    - 1 hour when "Vary" is used
    - 30 minutes when "Vary" includes "X-WidgetId" or "X-WidgetHref"
    - 5 minutes when "Vary" includes "X-CM4all-BENG-User"
  * cache: reduce number of system calls during lookup

 -- Max Kellermann <mk@cm4all.com>  Fri, 19 Oct 2012 12:07:10 -0000

cm4all-beng-proxy (2.0.51) unstable; urgency=low

  * merge release 1.4.33
  * processor: fix assertion failure with embedded CSS
  * lb: move control channel handler to worker process

 -- Max Kellermann <mk@cm4all.com>  Tue, 16 Oct 2012 15:39:32 -0000

cm4all-beng-proxy (2.0.50) unstable; urgency=low

  * pool: reduce memory overhead of debug data
  * fcgi-client: fix assertion failure due to redundant read event
  * lb: fix crash after pipe-to-socket splice I/O error

 -- Max Kellermann <mk@cm4all.com>  Fri, 05 Oct 2012 12:23:15 -0000

cm4all-beng-proxy (2.0.49) unstable; urgency=low

  * merge release 1.4.32

 -- Max Kellermann <mk@cm4all.com>  Fri, 28 Sep 2012 15:01:26 -0000

cm4all-beng-proxy (2.0.48) unstable; urgency=low

  * lb: fix duplicate monitor requests with --watchdog
  * child: verbose logging of child process events
  * log shutdown signal

 -- Max Kellermann <mk@cm4all.com>  Mon, 24 Sep 2012 15:36:03 -0000

cm4all-beng-proxy (2.0.47) unstable; urgency=low

  * merge release 1.4.31
  * cache: disable excessive debugging checks

 -- Max Kellermann <mk@cm4all.com>  Fri, 21 Sep 2012 15:24:30 -0000

cm4all-beng-proxy (2.0.46) unstable; urgency=low

  * merge release 1.4.30
  * lb: add option --config-file

 -- Max Kellermann <mk@cm4all.com>  Fri, 24 Aug 2012 10:52:29 -0000

cm4all-beng-proxy (2.0.45) unstable; urgency=low

  * merge release 1.4.29

 -- Max Kellermann <mk@cm4all.com>  Tue, 21 Aug 2012 15:49:49 -0000

cm4all-beng-proxy (2.0.44) unstable; urgency=low

  * lb: allow sticky with only one node
  * lb: add option "--check"
  * lb: run all monitors right after startup
  * lb: disable expiry of monitor results
  * lb: improved fallback for "sticky cookie"
  * lb: use Bulldog for "sticky cookie"
  * balancer, lb: persistent "fade" flag
  * balancer, lb: use the Bulldog "graceful" flag
  * control: add packet CONTROL_DUMP_POOLS

 -- Max Kellermann <mk@cm4all.com>  Tue, 14 Aug 2012 13:13:01 -0000

cm4all-beng-proxy (2.0.43) unstable; urgency=low

  * merge release 1.4.28
  * istream-replace: fix assertion failure with embedded CSS

 -- Max Kellermann <mk@cm4all.com>  Thu, 02 Aug 2012 11:14:27 -0000

cm4all-beng-proxy (2.0.42) unstable; urgency=low

  * js: new higher-level API

 -- Max Kellermann <mk@cm4all.com>  Wed, 01 Aug 2012 11:32:28 -0000

cm4all-beng-proxy (2.0.41) unstable; urgency=low

  * session: fix bogus assertion failure when loading expired session

 -- Max Kellermann <mk@cm4all.com>  Fri, 27 Jul 2012 12:47:49 -0000

cm4all-beng-proxy (2.0.40) unstable; urgency=low

  * merge release 1.4.27

 -- Max Kellermann <mk@cm4all.com>  Tue, 24 Jul 2012 16:29:13 -0000

cm4all-beng-proxy (2.0.39) unstable; urgency=low

  * merge release 1.4.26

 -- Max Kellermann <mk@cm4all.com>  Tue, 17 Jul 2012 17:00:20 -0000

cm4all-beng-proxy (2.0.38) unstable; urgency=low

  * merge release 1.4.25
  * strset: fix GROUP_CONTAINER false negatives

 -- Max Kellermann <mk@cm4all.com>  Tue, 17 Jul 2012 16:03:49 -0000

cm4all-beng-proxy (2.0.37) unstable; urgency=low

  * merge release 1.4.24

 -- Max Kellermann <mk@cm4all.com>  Mon, 16 Jul 2012 10:36:57 -0000

cm4all-beng-proxy (2.0.36) unstable; urgency=low

  * proxy-handler: re-add the URI suffix for "transparent" requests

 -- Max Kellermann <mk@cm4all.com>  Wed, 11 Jul 2012 14:12:11 -0000

cm4all-beng-proxy (2.0.35) unstable; urgency=low

  * translate: allow WIDGET_GROUP without PROCESS

 -- Max Kellermann <mk@cm4all.com>  Thu, 05 Jul 2012 13:03:21 -0000

cm4all-beng-proxy (2.0.34) unstable; urgency=low

  * session_save: skip shutdown code if saving is not configured
  * http-server: fix assertion on I/O error during POST
  * header-forward: new group FORWARD to forward the "Host" header

 -- Max Kellermann <mk@cm4all.com>  Tue, 03 Jul 2012 16:46:39 -0000

cm4all-beng-proxy (2.0.33) unstable; urgency=low

  * processor: option SELF_CONTAINER allows widget to only embed itself
  * processor: allow embedding approved widget groups
  * processor: optionally invoke CSS processor for style attributes
  * response, lb_http: put "Discard" cookie attribute to the end (Android bug)

 -- Max Kellermann <mk@cm4all.com>  Mon, 02 Jul 2012 17:52:32 -0000

cm4all-beng-proxy (2.0.32) unstable; urgency=low

  * socket_wrapper: fix two assertion failures
  * pheaders: emit Cache-Control:no-store to work around IE quirk

 -- Max Kellermann <mk@cm4all.com>  Tue, 26 Jun 2012 09:41:51 -0000

cm4all-beng-proxy (2.0.31) unstable; urgency=low

  * lb: publish the SSL peer issuer subject
  * widget-registry: copy the direct_addressing attribute

 -- Max Kellermann <mk@cm4all.com>  Wed, 06 Jun 2012 13:36:04 -0000

cm4all-beng-proxy (2.0.30) unstable; urgency=low

  * init: add --group variable to .default file
  * doc: update view security documentation
  * processor: apply underscore prefix to <A NAME="...">
  * session: restore sessions from a file

 -- Max Kellermann <mk@cm4all.com>  Fri, 01 Jun 2012 11:06:50 -0000

cm4all-beng-proxy (2.0.29) unstable; urgency=low

  * widget: optional direct URI addressing scheme
  * processor: eliminate additional underscore from class prefix
  * ssl_filter: support TLS client certificates

 -- Max Kellermann <mk@cm4all.com>  Tue, 29 May 2012 13:29:06 -0000

cm4all-beng-proxy (2.0.28) unstable; urgency=low

  * merge release 1.4.22

 -- Max Kellermann <mk@cm4all.com>  Wed, 16 May 2012 10:24:31 -0000

cm4all-beng-proxy (2.0.27) unstable; urgency=low

  * uri-address: fix assertion failures with UNIX domain sockets
  * uri-address: fix redirects with matching absolute URI

 -- Max Kellermann <mk@cm4all.com>  Wed, 09 May 2012 16:16:06 -0000

cm4all-beng-proxy (2.0.26) unstable; urgency=low

  * processor: rewrite URIs in META/refresh

 -- Max Kellermann <mk@cm4all.com>  Thu, 03 May 2012 14:43:03 -0000

cm4all-beng-proxy (2.0.25) unstable; urgency=low

  * merge release 1.4.21
  * processor: fix double free bug on failed widget lookup
  * session: don't access the session manager after worker crash
  * proxy-widget: fix assertion failure with empty view name

 -- Max Kellermann <mk@cm4all.com>  Thu, 26 Apr 2012 14:22:10 -0000

cm4all-beng-proxy (2.0.24) unstable; urgency=low

  * processor: optionally invoke CSS processor for <style>

 -- Max Kellermann <mk@cm4all.com>  Fri, 20 Apr 2012 12:10:42 -0000

cm4all-beng-proxy (2.0.23) unstable; urgency=low

  * widget-resolver: check for translation server failure
  * widget-resolver: don't sync with session when view is invalid
  * rewrite-uri: check for invalid view name
  * {css_,}processor: eliminate second underscore from class prefix
  * doc: document the algorithm for replacing two leading underscores

 -- Max Kellermann <mk@cm4all.com>  Thu, 29 Mar 2012 15:37:52 -0000

cm4all-beng-proxy (2.0.22) unstable; urgency=low

  * merge release 1.4.20
  * proxy-widget: forbid client to select view with address
  * proxy-widget: allow any view selection when widget is not a container
  * widget-http: allow any view selection for unprocessable response
  * widget-http: inherit the view from the template
  * widget-request: sync with session only if processor is enabled
  * widget-http: postpone saving to session after receiving response headers
  * processor: add entities &c:id; &c:type; &c:class;

 -- Max Kellermann <mk@cm4all.com>  Mon, 26 Mar 2012 14:05:05 -0000

cm4all-beng-proxy (2.0.21) unstable; urgency=low

  * css_processor: use mode "partial" for @import
  * rewrite-uri: use mode "partial" on invalid input

 -- Max Kellermann <mk@cm4all.com>  Tue, 20 Mar 2012 18:11:28 -0000

cm4all-beng-proxy (2.0.20) unstable; urgency=low

  * {css_,}processor: default mode is "partial"
  * processor: handle underscore prefixes in the "for" attribute

 -- Max Kellermann <mk@cm4all.com>  Tue, 20 Mar 2012 16:48:51 -0000

cm4all-beng-proxy (2.0.19) unstable; urgency=low

  * merge release 1.4.19

 -- Max Kellermann <mk@cm4all.com>  Tue, 20 Mar 2012 08:41:03 -0000

cm4all-beng-proxy (2.0.18) unstable; urgency=low

  * merge release 1.4.18

 -- Max Kellermann <mk@cm4all.com>  Thu, 15 Mar 2012 15:53:12 -0000

cm4all-beng-proxy (2.0.17) unstable; urgency=low

  * merge release 1.4.17
  * css_parser: check for url() following another token
  * css_processor: rewrite @import URIs
  * {text_,}processor: new entity &c:local;

 -- Max Kellermann <mk@cm4all.com>  Fri, 09 Mar 2012 16:50:19 -0000

cm4all-beng-proxy (2.0.16) unstable; urgency=low

  * response: generate Vary response header from translation response
  * widget-resolver: fix NULL dereference after failure
  * translation: User-Agent classification

 -- Max Kellermann <mk@cm4all.com>  Tue, 06 Mar 2012 11:54:10 -0000

cm4all-beng-proxy (2.0.15) unstable; urgency=low

  * merge release 1.4.16
  * uri-address: fix NULL dereference on certain malformed URIs

 -- Max Kellermann <mk@cm4all.com>  Fri, 02 Mar 2012 16:28:54 -0000

cm4all-beng-proxy (2.0.14) unstable; urgency=low

  * address-resolver: add missing initialization
  * rewrite-uri: fix NULL pointer dereference with "local URI"
  * rewrite-uri: allow mode=proxy (optional temporary kludge)
  * widget-http: auto-disable processor (optional temporary kludge)

 -- Max Kellermann <mk@cm4all.com>  Thu, 01 Mar 2012 18:36:38 -0000

cm4all-beng-proxy (2.0.13) unstable; urgency=low

  * merge release 1.4.15
  * translation: make CGI auto-base optional
  * handler: fix up translation client errors

 -- Max Kellermann <mk@cm4all.com>  Thu, 23 Feb 2012 17:31:03 -0000

cm4all-beng-proxy (2.0.12) unstable; urgency=low

  * merge release 1.4.13

 -- Max Kellermann <mk@cm4all.com>  Thu, 16 Feb 2012 14:41:45 -0000

cm4all-beng-proxy (2.0.11) unstable; urgency=low

  * merge release 1.4.11
  * processor: skip rewriting absolute URIs

 -- Max Kellermann <mk@cm4all.com>  Thu, 09 Feb 2012 09:43:06 -0000

cm4all-beng-proxy (2.0.10) unstable; urgency=low

  * resource-address: initialise type, fixes assertion failure

 -- Max Kellermann <mk@cm4all.com>  Tue, 07 Feb 2012 16:57:06 -0000

cm4all-beng-proxy (2.0.9) unstable; urgency=low

  * [css]processor: expand underscore only XML id / CSS class
  * widget-http: filter processor response headers
  * processor: forward Wildfire headers in the debug build

 -- Max Kellermann <mk@cm4all.com>  Tue, 07 Feb 2012 12:32:33 -0000

cm4all-beng-proxy (2.0.8) unstable; urgency=low

  * rewrite-uri: prefix "@/" refers to widget's "local URI"

 -- Max Kellermann <mk@cm4all.com>  Fri, 03 Feb 2012 13:50:16 -0000

cm4all-beng-proxy (2.0.7) unstable; urgency=low

  * merge release 1.4.10
  * stock: clear idle objects periodically

 -- Max Kellermann <mk@cm4all.com>  Thu, 02 Feb 2012 14:10:24 -0000

cm4all-beng-proxy (2.0.6) unstable; urgency=low

  * merge release 1.4.9

 -- Max Kellermann <mk@cm4all.com>  Tue, 31 Jan 2012 15:10:18 -0000

cm4all-beng-proxy (2.0.5) unstable; urgency=low

  * merge release 1.4.8
  * translate-client: verify the PROXY and AJP payloads
  * translation: support inserting regex matches into CGI/file path
  * translation: support customizing the cookie's "Domain" attribute
  * request: new option "dynamic_session_cookie" adds suffix to cookie
    name
  * uri-address: verify the path component

 -- Max Kellermann <mk@cm4all.com>  Wed, 25 Jan 2012 17:05:09 -0000

cm4all-beng-proxy (2.0.4) unstable; urgency=low

  * merge release 1.4.6
  * access-log: don't log the remote port
  * translation: support inserting regex matches into CGI's PATH_INFO
  * tcache: generate BASE automatically for CGI

 -- Max Kellermann <mk@cm4all.com>  Tue, 10 Jan 2012 15:18:37 -0000

cm4all-beng-proxy (2.0.3) unstable; urgency=low

  * merge release 1.4.4
  * http-server: log remote host address

 -- Max Kellermann <mk@cm4all.com>  Tue, 27 Dec 2011 07:41:15 -0000

cm4all-beng-proxy (2.0.2) unstable; urgency=low

  * merge release 1.4.2
  * widget-http: improved HTTP error messages
  * processor: forbid widget request after URI compress failure

 -- Max Kellermann <mk@cm4all.com>  Wed, 07 Dec 2011 16:51:58 -0000

cm4all-beng-proxy (2.0.1) unstable; urgency=low

  * merge release 1.4.1

 -- Max Kellermann <mk@cm4all.com>  Fri, 18 Nov 2011 13:57:27 -0000

cm4all-beng-proxy (2.0) unstable; urgency=low

  * rewrite-uri: reapply 'drop the deprecated mode "proxy"'
  * proxy-widget: reapply 'client can choose only views that have an address'

 -- Max Kellermann <mk@cm4all.com>  Thu, 17 Nov 2011 08:22:39 +0100

cm4all-beng-proxy (1.4.33) unstable; urgency=low

  * istream-file: reduce memory usage for small files
  * file-handler: fix xattr usage on ranged file request (possible
    assertion failure)

 -- Max Kellermann <mk@cm4all.com>  Tue, 16 Oct 2012 15:28:57 -0000

cm4all-beng-proxy (1.4.32) unstable; urgency=low

  * cgi: fix spontaneous shutdown due to misrouted SIGTERM signal

 -- Max Kellermann <mk@cm4all.com>  Fri, 28 Sep 2012 14:39:13 -0000

cm4all-beng-proxy (1.4.31) unstable; urgency=low

  * shm: fix check for shared memory allocation failure
  * child: handle lost SIGCHLD events
  * child: ignore stale child processes

 -- Max Kellermann <mk@cm4all.com>  Fri, 21 Sep 2012 15:21:20 -0000

cm4all-beng-proxy (1.4.30) unstable; urgency=low

  * http-server: parse all tokens in the "Connection" request header

 -- Max Kellermann <mk@cm4all.com>  Fri, 24 Aug 2012 10:50:28 -0000

cm4all-beng-proxy (1.4.29) unstable; urgency=low

  * proxy-widget: fix memory leak on aborted POST request

 -- Max Kellermann <mk@cm4all.com>  Tue, 21 Aug 2012 15:05:12 -0000

cm4all-beng-proxy (1.4.28) unstable; urgency=low

  * worker: reinitialize signal handlers after fork failure
  * lb: work around libevent bug that freezes during shutdown

 -- Max Kellermann <mk@cm4all.com>  Thu, 02 Aug 2012 13:53:18 -0000

cm4all-beng-proxy (1.4.27) unstable; urgency=low

  * lb: fix hanging SSL connection on bulk transfer

 -- Max Kellermann <mk@cm4all.com>  Tue, 24 Jul 2012 14:58:17 -0000

cm4all-beng-proxy (1.4.26) unstable; urgency=low

  * processor: fix regression, missing NULL check

 -- Max Kellermann <mk@cm4all.com>  Tue, 17 Jul 2012 16:55:24 -0000

cm4all-beng-proxy (1.4.25) unstable; urgency=low

  * processor: don't rewrite the fragment part of the URI

 -- Max Kellermann <mk@cm4all.com>  Tue, 17 Jul 2012 15:50:06 -0000

cm4all-beng-proxy (1.4.24) unstable; urgency=low

  * lb: fix splicing with SSL

 -- Max Kellermann <mk@cm4all.com>  Mon, 16 Jul 2012 10:32:17 -0000

cm4all-beng-proxy (1.4.23) unstable; urgency=low

  * widget-http: fix double free bug when POST is aborted

 -- Max Kellermann <mk@cm4all.com>  Tue, 03 Jul 2012 16:42:28 -0000

cm4all-beng-proxy (1.4.22) unstable; urgency=low

  * merge release 1.2.27
  * widget: backport memory leak fix from 2.0
  * widget-http: fix memory leak on abort

 -- Max Kellermann <mk@cm4all.com>  Wed, 16 May 2012 10:00:23 -0000

cm4all-beng-proxy (1.4.21) unstable; urgency=low

  * merge release 1.2.26

 -- Max Kellermann <mk@cm4all.com>  Thu, 26 Apr 2012 14:17:56 -0000

cm4all-beng-proxy (1.4.20) unstable; urgency=low

  * merge release 1.2.25

 -- Max Kellermann <mk@cm4all.com>  Mon, 26 Mar 2012 14:03:14 -0000

cm4all-beng-proxy (1.4.19) unstable; urgency=low

  * merge release 1.2.24

 -- Max Kellermann <mk@cm4all.com>  Tue, 20 Mar 2012 08:36:19 -0000

cm4all-beng-proxy (1.4.18) unstable; urgency=low

  * merge release 1.2.23

 -- Max Kellermann <mk@cm4all.com>  Thu, 15 Mar 2012 15:50:20 -0000

cm4all-beng-proxy (1.4.17) unstable; urgency=low

  * merge release 1.2.22

 -- Max Kellermann <mk@cm4all.com>  Thu, 08 Mar 2012 18:36:00 -0000

cm4all-beng-proxy (1.4.16) unstable; urgency=low

  * merge release 1.2.21

 -- Max Kellermann <mk@cm4all.com>  Fri, 02 Mar 2012 16:03:51 -0000

cm4all-beng-proxy (1.4.15) unstable; urgency=low

  * merge release 1.2.20

 -- Max Kellermann <mk@cm4all.com>  Thu, 23 Feb 2012 17:12:30 -0000

cm4all-beng-proxy (1.4.14) unstable; urgency=low

  * merge release 1.2.19

 -- Max Kellermann <mk@cm4all.com>  Thu, 23 Feb 2012 15:35:04 -0000

cm4all-beng-proxy (1.4.13) unstable; urgency=low

  * merge release 1.2.18

 -- Max Kellermann <mk@cm4all.com>  Thu, 16 Feb 2012 13:53:49 -0000

cm4all-beng-proxy (1.4.12) unstable; urgency=low

  * merge release 1.2.17

 -- Max Kellermann <mk@cm4all.com>  Wed, 15 Feb 2012 09:27:50 -0000

cm4all-beng-proxy (1.4.11) unstable; urgency=low

  * merge release 1.2.16

 -- Max Kellermann <mk@cm4all.com>  Thu, 09 Feb 2012 09:33:30 -0000

cm4all-beng-proxy (1.4.10) unstable; urgency=low

  * merge release 1.2.15

 -- Max Kellermann <mk@cm4all.com>  Thu, 02 Feb 2012 13:43:11 -0000

cm4all-beng-proxy (1.4.9) unstable; urgency=low

  * merge release 1.2.14

 -- Max Kellermann <mk@cm4all.com>  Tue, 31 Jan 2012 15:06:57 -0000

cm4all-beng-proxy (1.4.8) unstable; urgency=low

  * merge release 1.2.13

 -- Max Kellermann <mk@cm4all.com>  Wed, 25 Jan 2012 12:16:53 -0000

cm4all-beng-proxy (1.4.7) unstable; urgency=low

  * merge release 1.2.12

 -- Max Kellermann <mk@cm4all.com>  Tue, 17 Jan 2012 08:37:01 -0000

cm4all-beng-proxy (1.4.6) unstable; urgency=low

  * merge release 1.2.11

 -- Max Kellermann <mk@cm4all.com>  Wed, 04 Jan 2012 15:41:43 -0000

cm4all-beng-proxy (1.4.5) unstable; urgency=low

  * merge release 1.2.10

 -- Max Kellermann <mk@cm4all.com>  Wed, 28 Dec 2011 17:07:13 -0000

cm4all-beng-proxy (1.4.4) unstable; urgency=low

  * merge release 1.2.9

 -- Max Kellermann <mk@cm4all.com>  Thu, 22 Dec 2011 11:28:39 -0000

cm4all-beng-proxy (1.4.3) unstable; urgency=low

  * merge release 1.2.8

 -- Max Kellermann <mk@cm4all.com>  Wed, 14 Dec 2011 11:20:04 -0000

cm4all-beng-proxy (1.4.2) unstable; urgency=low

  * text-processor: allow processing "application/javascript",
    "application/json"
  * uri-relative: allow backtracking to the widget base with "../"
  * merge release 1.2.7

 -- Max Kellermann <mk@cm4all.com>  Tue, 06 Dec 2011 12:39:24 -0000

cm4all-beng-proxy (1.4.1) unstable; urgency=low

  * merge release 1.2.6

 -- Max Kellermann <mk@cm4all.com>  Fri, 18 Nov 2011 13:53:56 -0000

cm4all-beng-proxy (1.4) unstable; urgency=low

  * proxy-widget: revert 'client can choose only views that have an address'
  * rewrite-uri: revert 'drop the deprecated mode "proxy"'

 -- Max Kellermann <mk@cm4all.com>  Thu, 17 Nov 2011 08:10:42 +0100

cm4all-beng-proxy (1.3.2) unstable; urgency=low

  * tcache: add regex matching, translation packets REGEX, INVERSE_REGEX
  * widget: don't start the prefix with an underscore
  * translation: add new packet PROCESS_TEXT, to expand entity references
  * translation: add new packet WIDGET_INFO, enables additional request headers
  * doc: document the algorithm for replacing three leading underscores

 -- Max Kellermann <mk@cm4all.com>  Wed, 16 Nov 2011 17:00:16 +0100

cm4all-beng-proxy (1.3.1) unstable; urgency=low

  * merge release 1.2.5

 -- Max Kellermann <mk@cm4all.com>  Tue, 08 Nov 2011 19:51:18 +0100

cm4all-beng-proxy (1.3) unstable; urgency=low

  * rewrite-uri: drop the deprecated mode "proxy"
  * proxy-widget: client can choose only views that have an address

 -- Max Kellermann <mk@cm4all.com>  Mon, 31 Oct 2011 17:41:14 +0100

cm4all-beng-proxy (1.2.27) unstable; urgency=low

  * merge release 1.1.40

 -- Max Kellermann <mk@cm4all.com>  Wed, 16 May 2012 09:51:50 -0000

cm4all-beng-proxy (1.2.26) unstable; urgency=low

  * merge release 1.1.39

 -- Max Kellermann <mk@cm4all.com>  Thu, 26 Apr 2012 14:16:40 -0000

cm4all-beng-proxy (1.2.25) unstable; urgency=low

  * merge release 1.1.38

 -- Max Kellermann <mk@cm4all.com>  Mon, 26 Mar 2012 14:01:44 -0000

cm4all-beng-proxy (1.2.24) unstable; urgency=low

  * merge release 1.1.37

 -- Max Kellermann <mk@cm4all.com>  Tue, 20 Mar 2012 08:33:31 -0000

cm4all-beng-proxy (1.2.23) unstable; urgency=low

  * merge release 1.1.36

 -- Max Kellermann <mk@cm4all.com>  Thu, 15 Mar 2012 15:37:10 -0000

cm4all-beng-proxy (1.2.22) unstable; urgency=low

  * merge release 1.1.35

 -- Max Kellermann <mk@cm4all.com>  Thu, 08 Mar 2012 18:29:39 -0000

cm4all-beng-proxy (1.2.21) unstable; urgency=low

  * merge release 1.1.34

 -- Max Kellermann <mk@cm4all.com>  Fri, 02 Mar 2012 16:02:00 -0000

cm4all-beng-proxy (1.2.20) unstable; urgency=low

  * merge release 1.1.33

 -- Max Kellermann <mk@cm4all.com>  Thu, 23 Feb 2012 17:11:15 -0000

cm4all-beng-proxy (1.2.19) unstable; urgency=low

  * merge release 1.1.32

 -- Max Kellermann <mk@cm4all.com>  Thu, 23 Feb 2012 15:18:36 -0000

cm4all-beng-proxy (1.2.18) unstable; urgency=low

  * merge release 1.1.31

 -- Max Kellermann <mk@cm4all.com>  Thu, 16 Feb 2012 13:52:42 -0000

cm4all-beng-proxy (1.2.17) unstable; urgency=low

  * merge release 1.1.30

 -- Max Kellermann <mk@cm4all.com>  Wed, 15 Feb 2012 09:26:45 -0000

cm4all-beng-proxy (1.2.16) unstable; urgency=low

  * merge release 1.1.29

 -- Max Kellermann <mk@cm4all.com>  Thu, 09 Feb 2012 09:31:50 -0000

cm4all-beng-proxy (1.2.15) unstable; urgency=low

  * merge release 1.1.28

 -- Max Kellermann <mk@cm4all.com>  Thu, 02 Feb 2012 13:41:45 -0000

cm4all-beng-proxy (1.2.14) unstable; urgency=low

  * merge release 1.1.27

 -- Max Kellermann <mk@cm4all.com>  Tue, 31 Jan 2012 15:04:32 -0000

cm4all-beng-proxy (1.2.13) unstable; urgency=low

  * merge release 1.1.26

 -- Max Kellermann <mk@cm4all.com>  Wed, 25 Jan 2012 12:15:19 -0000

cm4all-beng-proxy (1.2.12) unstable; urgency=low

  * merge release 1.1.25

 -- Max Kellermann <mk@cm4all.com>  Tue, 17 Jan 2012 08:31:44 -0000

cm4all-beng-proxy (1.2.11) unstable; urgency=low

  * merge release 1.1.24

 -- Max Kellermann <mk@cm4all.com>  Wed, 04 Jan 2012 15:38:27 -0000

cm4all-beng-proxy (1.2.10) unstable; urgency=low

  * merge release 1.1.23

 -- Max Kellermann <mk@cm4all.com>  Wed, 28 Dec 2011 17:01:43 -0000

cm4all-beng-proxy (1.2.9) unstable; urgency=low

  * merge release 1.1.22

 -- Max Kellermann <mk@cm4all.com>  Thu, 22 Dec 2011 10:28:29 -0000

cm4all-beng-proxy (1.2.8) unstable; urgency=low

  * merge release 1.1.21

 -- Max Kellermann <mk@cm4all.com>  Wed, 14 Dec 2011 11:12:32 -0000

cm4all-beng-proxy (1.2.7) unstable; urgency=low

  * merge release 1.1.20

 -- Max Kellermann <mk@cm4all.com>  Tue, 06 Dec 2011 11:43:10 -0000

cm4all-beng-proxy (1.2.6) unstable; urgency=low

  * merge release 1.1.19

 -- Max Kellermann <mk@cm4all.com>  Fri, 18 Nov 2011 13:47:43 -0000

cm4all-beng-proxy (1.2.5) unstable; urgency=low

  * merge release 1.1.18
  * file-handler: handle If-Modified-Since followed by filter

 -- Max Kellermann <mk@cm4all.com>  Tue, 08 Nov 2011 19:43:58 +0100

cm4all-beng-proxy (1.2.4) unstable; urgency=low

  * merge release 1.1.17

 -- Max Kellermann <mk@cm4all.com>  Wed, 02 Nov 2011 16:58:28 +0100

cm4all-beng-proxy (1.2.3) unstable; urgency=low

  * merge release 1.1.16

 -- Max Kellermann <mk@cm4all.com>  Fri, 21 Oct 2011 15:16:13 +0200

cm4all-beng-proxy (1.2.2) unstable; urgency=low

  * merge release 1.1.15
  * widget-view: an empty name refers to the default view
  * processor: new entity &c:view;

 -- Max Kellermann <mk@cm4all.com>  Wed, 19 Oct 2011 11:43:20 +0200

cm4all-beng-proxy (1.2.1) unstable; urgency=low

  * merge release 1.1.13

 -- Max Kellermann <mk@cm4all.com>  Wed, 05 Oct 2011 17:16:04 +0200

cm4all-beng-proxy (1.2) unstable; urgency=low

  * delegate-client: improved error reporting
  * response-error: resolve errno codes
  * python/control/client: bind the unix domain socket
  * python/control/client: implement timeout
  * lb_control: allow querying node status over control socket

 -- Max Kellermann <mk@cm4all.com>  Tue, 27 Sep 2011 12:00:44 +0200

cm4all-beng-proxy (1.1.40) unstable; urgency=low

  * merge release 1.0.34

 -- Max Kellermann <mk@cm4all.com>  Wed, 16 May 2012 09:50:37 -0000

cm4all-beng-proxy (1.1.39) unstable; urgency=low

  * merge release 1.0.33

 -- Max Kellermann <mk@cm4all.com>  Thu, 26 Apr 2012 14:12:30 -0000

cm4all-beng-proxy (1.1.38) unstable; urgency=low

  * merge release 1.0.32

 -- Max Kellermann <mk@cm4all.com>  Mon, 26 Mar 2012 14:00:38 -0000

cm4all-beng-proxy (1.1.37) unstable; urgency=low

  * merge release 1.0.31

 -- Max Kellermann <mk@cm4all.com>  Tue, 20 Mar 2012 08:31:08 -0000

cm4all-beng-proxy (1.1.36) unstable; urgency=low

  * merge release 1.0.30

 -- Max Kellermann <mk@cm4all.com>  Thu, 15 Mar 2012 15:36:15 -0000

cm4all-beng-proxy (1.1.35) unstable; urgency=low

  * merge release 1.0.29
  * css_processor: delete "-c-mode" and "-c-view" from output

 -- Max Kellermann <mk@cm4all.com>  Thu, 08 Mar 2012 18:16:03 -0000

cm4all-beng-proxy (1.1.34) unstable; urgency=low

  * merge release 1.0.28

 -- Max Kellermann <mk@cm4all.com>  Fri, 02 Mar 2012 15:26:44 -0000

cm4all-beng-proxy (1.1.33) unstable; urgency=low

  * merge release 1.0.27

 -- Max Kellermann <mk@cm4all.com>  Thu, 23 Feb 2012 17:09:57 -0000

cm4all-beng-proxy (1.1.32) unstable; urgency=low

  * merge release 1.0.26

 -- Max Kellermann <mk@cm4all.com>  Thu, 23 Feb 2012 15:14:56 -0000

cm4all-beng-proxy (1.1.31) unstable; urgency=low

  * merge release 1.0.25

 -- Max Kellermann <mk@cm4all.com>  Thu, 16 Feb 2012 13:49:26 -0000

cm4all-beng-proxy (1.1.30) unstable; urgency=low

  * merge release 1.0.24

 -- Max Kellermann <mk@cm4all.com>  Wed, 15 Feb 2012 09:25:38 -0000

cm4all-beng-proxy (1.1.29) unstable; urgency=low

  * merge release 1.0.23

 -- Max Kellermann <mk@cm4all.com>  Thu, 09 Feb 2012 09:30:18 -0000

cm4all-beng-proxy (1.1.28) unstable; urgency=low

  * merge release 1.0.22

 -- Max Kellermann <mk@cm4all.com>  Thu, 02 Feb 2012 13:39:21 -0000

cm4all-beng-proxy (1.1.27) unstable; urgency=low

  * merge release 1.0.21

 -- Max Kellermann <mk@cm4all.com>  Tue, 31 Jan 2012 14:59:06 -0000

cm4all-beng-proxy (1.1.26) unstable; urgency=low

  * merge release 1.0.20

 -- Max Kellermann <mk@cm4all.com>  Wed, 25 Jan 2012 12:13:43 -0000

cm4all-beng-proxy (1.1.25) unstable; urgency=low

  * merge release 1.0.19

 -- Max Kellermann <mk@cm4all.com>  Tue, 17 Jan 2012 08:29:34 -0000

cm4all-beng-proxy (1.1.24) unstable; urgency=low

  * merge release 1.0.18

 -- Max Kellermann <mk@cm4all.com>  Wed, 04 Jan 2012 15:27:35 -0000

cm4all-beng-proxy (1.1.23) unstable; urgency=low

  * header-forward: remove port number from X-Forwarded-For

 -- Max Kellermann <mk@cm4all.com>  Wed, 28 Dec 2011 16:51:41 -0000

cm4all-beng-proxy (1.1.22) unstable; urgency=low

  * merge release 1.0.17
  * istream-socket: fix potential assertion failure

 -- Max Kellermann <mk@cm4all.com>  Wed, 21 Dec 2011 16:44:46 -0000

cm4all-beng-proxy (1.1.21) unstable; urgency=low

  * merge release 1.0.16

 -- Max Kellermann <mk@cm4all.com>  Wed, 14 Dec 2011 11:07:58 -0000

cm4all-beng-proxy (1.1.20) unstable; urgency=low

  * merge release 1.0.15
  * processor: don't rewrite "mailto:" hyperlinks

 -- Max Kellermann <mk@cm4all.com>  Mon, 05 Dec 2011 18:37:10 -0000

cm4all-beng-proxy (1.1.19) unstable; urgency=low

  * {css_,}processor: quote widget classes for prefixing XML IDs, CSS classes

 -- Max Kellermann <mk@cm4all.com>  Fri, 18 Nov 2011 13:17:02 -0000

cm4all-beng-proxy (1.1.18) unstable; urgency=low

  * merge release 1.0.13
  * lb_http: eliminate the duplicate "Date" response header

 -- Max Kellermann <mk@cm4all.com>  Tue, 08 Nov 2011 19:33:07 +0100

cm4all-beng-proxy (1.1.17) unstable; urgency=low

  * merge release 1.0.13

 -- Max Kellermann <mk@cm4all.com>  Wed, 02 Nov 2011 16:52:21 +0100

cm4all-beng-proxy (1.1.16) unstable; urgency=low

  * merge release 1.0.12

 -- Max Kellermann <mk@cm4all.com>  Fri, 21 Oct 2011 15:09:55 +0200

cm4all-beng-proxy (1.1.15) unstable; urgency=low

  * merge release 1.0.11

 -- Max Kellermann <mk@cm4all.com>  Wed, 19 Oct 2011 09:36:38 +0200

cm4all-beng-proxy (1.1.14) unstable; urgency=low

  * merge release 1.0.10

 -- Max Kellermann <mk@cm4all.com>  Fri, 07 Oct 2011 15:15:00 +0200

cm4all-beng-proxy (1.1.13) unstable; urgency=low

  * merge release 1.0.9

 -- Max Kellermann <mk@cm4all.com>  Thu, 29 Sep 2011 16:47:56 +0200

cm4all-beng-proxy (1.1.12) unstable; urgency=low

  * merge release 1.0.8

 -- Max Kellermann <mk@cm4all.com>  Thu, 22 Sep 2011 17:13:41 +0200

cm4all-beng-proxy (1.1.11) unstable; urgency=low

  * merge release 1.0.7
  * widget-http: response header X-CM4all-View selects a view
  * processor, css_processor: support prefixing XML ids
  * processor: property "c:view" selects a view

 -- Max Kellermann <mk@cm4all.com>  Fri, 16 Sep 2011 12:25:24 +0200

cm4all-beng-proxy (1.1.10) unstable; urgency=low

  * merge release 1.0.6
  * http-request: don't clear failure state on successful TCP connection
  * istream-socket: fix assertion failure after receive error
  * ssl_filter: check for end-of-file on plain socket
  * ssl_filter: fix buffer assertion failures

 -- Max Kellermann <mk@cm4all.com>  Tue, 13 Sep 2011 18:50:18 +0200

cm4all-beng-proxy (1.1.9) unstable; urgency=low

  * http-request: improve keep-alive cancellation detection
  * http-request: mark server "failed" after HTTP client error
  * lb: implement the control protocol
    - can disable and re-enable workers
  * lb: don't allow sticky pool with only one member
  * lb: verify that a new sticky host is alive
  * lb: mark server "failed" after HTTP client error

 -- Max Kellermann <mk@cm4all.com>  Fri, 09 Sep 2011 13:03:55 +0200

cm4all-beng-proxy (1.1.8) unstable; urgency=low

  * merge release 1.0.5
  * {css_,}processor: one more underscore for the prefix
  * processor: remove rewrite-uri processing instructions from output
  * translate: unknown packet is a fatal error
  * processor: add option to set widget/focus by default
  * rewrite-uri: a leading tilde refers to the widget base; translation
    packet ANCHOR_ABSOLUTE enables it by default

 -- Max Kellermann <mk@cm4all.com>  Mon, 05 Sep 2011 17:56:31 +0200

cm4all-beng-proxy (1.1.7) unstable; urgency=low

  * css_processor: implement property "-c-mode"
  * css_processor: translate underscore prefix in class names
  * processor: translate underscore prefix in CSS class names

 -- Max Kellermann <mk@cm4all.com>  Mon, 29 Aug 2011 17:47:48 +0200

cm4all-beng-proxy (1.1.6) unstable; urgency=low

  * merge release 1.0.3
  * implement CSS processor

 -- Max Kellermann <mk@cm4all.com>  Mon, 22 Aug 2011 17:13:56 +0200

cm4all-beng-proxy (1.1.5) unstable; urgency=low

  * lb: optionally generate Via and X-Forwarded-For

 -- Max Kellermann <mk@cm4all.com>  Wed, 17 Aug 2011 12:45:14 +0200

cm4all-beng-proxy (1.1.4) unstable; urgency=low

  * pipe-stock: fix assertion failure after optimization bug
  * istream-pipe: reuse drained pipes immediately
  * sink-socket: reinstate write event during bulk transfers

 -- Max Kellermann <mk@cm4all.com>  Thu, 11 Aug 2011 14:41:37 +0200

cm4all-beng-proxy (1.1.3) unstable; urgency=low

  * widget: quote invalid XMLID/JS characters for &c:prefix;
  * lb: add protocol "tcp"

 -- Max Kellermann <mk@cm4all.com>  Wed, 10 Aug 2011 18:53:12 +0200

cm4all-beng-proxy (1.1.2) unstable; urgency=low

  * merge release 1.0.2
  * http-server: report detailed errors
  * widget-http: implement header dumps
  * cgi, fastcgi: enable cookie jar with custom cookie "host"

 -- Max Kellermann <mk@cm4all.com>  Thu, 04 Aug 2011 17:27:51 +0200

cm4all-beng-proxy (1.1.1) unstable; urgency=low

  * merge release 1.0.1
  * lb: don't ignore unimplemented configuration keywords
  * lb: configurable monitor check interval
  * session: configurable idle timeout

 -- Max Kellermann <mk@cm4all.com>  Tue, 26 Jul 2011 11:27:20 +0200

cm4all-beng-proxy (1.1) unstable; urgency=low

  * http-client: send "Expect: 100-continue" only for big request body
  * lb: implement monitors (ping, connect, tcp_expect)

 -- Max Kellermann <mk@cm4all.com>  Wed, 20 Jul 2011 15:04:22 +0200
  
cm4all-beng-proxy (1.0.34) unstable; urgency=low

  * resource-loader: don't strip last segment from IPv6 address

 -- Max Kellermann <mk@cm4all.com>  Wed, 16 May 2012 09:47:43 -0000

cm4all-beng-proxy (1.0.33) unstable; urgency=low

  * widget-resolver: fix assertion failure on recursive abort

 -- Max Kellermann <mk@cm4all.com>  Thu, 26 Apr 2012 14:04:01 -0000

cm4all-beng-proxy (1.0.32) unstable; urgency=low

  * http-cache: add missing initialization on memcached miss

 -- Max Kellermann <mk@cm4all.com>  Mon, 26 Mar 2012 13:35:01 -0000

cm4all-beng-proxy (1.0.31) unstable; urgency=low

  * proxy-widget: close the request body when the view doesn't exist

 -- Max Kellermann <mk@cm4all.com>  Tue, 20 Mar 2012 08:28:00 -0000

cm4all-beng-proxy (1.0.30) unstable; urgency=low

  * widget-view: initialize the header forward settings
  * translate-client: new view inherits header forward settings from
    default view
  * handler: clear transformation after translation error
  * http-cache: release the memcached response on abort
  * fcgi-request: close the request body on stock failure

 -- Max Kellermann <mk@cm4all.com>  Thu, 15 Mar 2012 15:34:18 -0000

cm4all-beng-proxy (1.0.29) unstable; urgency=low

  * processor: unescape custom header values
  * widget-resolver: fix NULL dereference after failure

 -- Max Kellermann <mk@cm4all.com>  Thu, 08 Mar 2012 18:10:14 -0000

cm4all-beng-proxy (1.0.28) unstable; urgency=low

  * widget-resolver: serve responses in the right order
  * widget-request: fix session related assertion failure
  * translate: initialize all GError variables

 -- Max Kellermann <mk@cm4all.com>  Fri, 02 Mar 2012 15:20:54 -0000

cm4all-beng-proxy (1.0.27) unstable; urgency=low

  * resource-address: fix regression when CGI URI is not set

 -- Max Kellermann <mk@cm4all.com>  Thu, 23 Feb 2012 17:08:16 -0000

cm4all-beng-proxy (1.0.26) unstable; urgency=low

  * resource-address: apply BASE to the CGI request URI

 -- Max Kellermann <mk@cm4all.com>  Thu, 23 Feb 2012 15:11:42 -0000

cm4all-beng-proxy (1.0.25) unstable; urgency=low

  * cgi-client: clear the input pointer on close

 -- Max Kellermann <mk@cm4all.com>  Thu, 16 Feb 2012 13:46:13 -0000

cm4all-beng-proxy (1.0.24) unstable; urgency=low

  * debian/rules: optimize parallel build
  * cgi: break loop when headers are finished

 -- Max Kellermann <mk@cm4all.com>  Wed, 15 Feb 2012 09:23:22 -0000

cm4all-beng-proxy (1.0.23) unstable; urgency=low

  * cgi: detect large response headers
  * cgi: continue parsing response headers after buffer boundary
  * cgi: bigger response header buffer
  * fcgi-client: detect large response headers

 -- Max Kellermann <mk@cm4all.com>  Thu, 09 Feb 2012 09:27:50 -0000

cm4all-beng-proxy (1.0.22) unstable; urgency=low

  * debian/rules: don't run libtool
  * lb: thread safety for the SSL filter
  * lb: fix crash during shutdown
  * http-server: fix uninitialised variable

 -- Max Kellermann <mk@cm4all.com>  Thu, 02 Feb 2012 13:03:08 -0000

cm4all-beng-proxy (1.0.21) unstable; urgency=low

  * hstock: fix memory leak
  * notify: fix endless busy loop
  * ssl_filter: fix hang while tearing down connection

 -- Max Kellermann <mk@cm4all.com>  Tue, 31 Jan 2012 15:24:50 -0000

cm4all-beng-proxy (1.0.20) unstable; urgency=low

  * ssl: load the whole certificate chain
  * translate: fix PATH+JAILCGI+SITE check
  * translate: fix HOME check
  * resource-address: include all CGI attributes in cache key

 -- Max Kellermann <mk@cm4all.com>  Wed, 25 Jan 2012 12:10:43 -0000

cm4all-beng-proxy (1.0.19) unstable; urgency=low

  * cookie-client: add a missing out-of-memory check

 -- Max Kellermann <mk@cm4all.com>  Tue, 17 Jan 2012 08:27:38 -0000

cm4all-beng-proxy (1.0.18) unstable; urgency=low

  * resource-address: support zero-length path_info prefix (for BASE)
  * hashmap: optimize insertions
  * http-server: limit the number of request headers
  * proxy-widget: discard the unused request body on error

 -- Max Kellermann <mk@cm4all.com>  Wed, 04 Jan 2012 14:55:59 -0000

cm4all-beng-proxy (1.0.17) unstable; urgency=low

  * istream-chunked: avoid recursive buffer write, fixes crash

 -- Max Kellermann <mk@cm4all.com>  Wed, 21 Dec 2011 16:37:44 -0000

cm4all-beng-proxy (1.0.16) unstable; urgency=low

  * http-server: disable timeout while waiting for CGI
  * cgi: fix segmentation fault
  * processor: discard child's request body on abort
  * proxy-widget: discard the unused request body on error

 -- Max Kellermann <mk@cm4all.com>  Wed, 14 Dec 2011 11:53:31 +0100

cm4all-beng-proxy (1.0.15) unstable; urgency=low

  * http-client: fix assertion failure on bogus "100 Continue"
  * handler: don't close the request body twice
  * session: add a missing out-of-memory check
  * fcgi-client: check for EV_READ event
  * fcgi-serialize: fix serializing parameter without value

 -- Max Kellermann <mk@cm4all.com>  Mon, 05 Dec 2011 17:47:20 -0000

cm4all-beng-proxy (1.0.14) unstable; urgency=low

  * http-server: don't generate chunked HEAD response
  * http-server: don't override Content-Length for HEAD response
  * lb_http, proxy-widget, response: forward Content-Length after HEAD

 -- Max Kellermann <mk@cm4all.com>  Tue, 08 Nov 2011 18:19:42 +0100

cm4all-beng-proxy (1.0.13) unstable; urgency=low

  * processor: initialize URI rewrite options for <?cm4all-rewrite-uri?>

 -- Max Kellermann <mk@cm4all.com>  Wed, 02 Nov 2011 16:47:48 +0100

cm4all-beng-proxy (1.0.12) unstable; urgency=low

  * http-server, proxy-widget: add missing newline to log message
  * fcgi_client: fix assertion failure on response body error
  * http-cache-choice: fix crash due to wrong filter callback

 -- Max Kellermann <mk@cm4all.com>  Fri, 21 Oct 2011 15:02:42 +0200

cm4all-beng-proxy (1.0.11) unstable; urgency=low

  * lb_config: fix binding to wildcard address
  * rewrite-uri: clarify warning message when widget has no id

 -- Max Kellermann <mk@cm4all.com>  Wed, 19 Oct 2011 09:26:48 +0200

cm4all-beng-proxy (1.0.10) unstable; urgency=low

  * debian/control: beng-lb doesn't need "daemon" anymore
  * http-string: allow space in unquoted cookie values (RFC ignorant)

 -- Max Kellermann <mk@cm4all.com>  Fri, 07 Oct 2011 15:06:32 +0200

cm4all-beng-proxy (1.0.9) unstable; urgency=low

  * tcp-balancer: store a copy of the socket address
  * lb: default log directory is /var/log/cm4all/beng-lb
  * lb: use new built-in watchdog instead of /usr/bin/daemon

 -- Max Kellermann <mk@cm4all.com>  Thu, 29 Sep 2011 16:19:34 +0200

cm4all-beng-proxy (1.0.8) unstable; urgency=low

  * resource-address: copy the delegate JailCGI parameters (crash bug fix)
  * response: use the same URI for storing and dropping widget sessions

 -- Max Kellermann <mk@cm4all.com>  Thu, 22 Sep 2011 13:39:08 +0200

cm4all-beng-proxy (1.0.7) unstable; urgency=low

  * inline-widget: discard request body when class lookup fails

 -- Max Kellermann <mk@cm4all.com>  Fri, 16 Sep 2011 12:16:04 +0200

cm4all-beng-proxy (1.0.6) unstable; urgency=low

  * processor: support short "SCRIPT" tag
  * widget-uri: use the template's view specification

 -- Max Kellermann <mk@cm4all.com>  Tue, 13 Sep 2011 18:14:24 +0200

cm4all-beng-proxy (1.0.5) unstable; urgency=low

  * resource-loader: delete comma when extracting from X-Forwarded-For

 -- Max Kellermann <mk@cm4all.com>  Mon, 05 Sep 2011 17:43:22 +0200

cm4all-beng-proxy (1.0.4) unstable; urgency=low

  * istream-replace: update the buffer reader after new data was added

 -- Max Kellermann <mk@cm4all.com>  Mon, 05 Sep 2011 15:43:17 +0200

cm4all-beng-proxy (1.0.3) unstable; urgency=low

  * merge release 0.9.35
  * control-handler: fix uninitialized variable

 -- Max Kellermann <mk@cm4all.com>  Thu, 18 Aug 2011 15:15:52 +0200

cm4all-beng-proxy (1.0.2) unstable; urgency=low

  * merge release 0.9.34
  * handler: always log translate client errors
  * tcp-balancer: fix memory leak in error handler
  * http-string: allow more characters in cookie values (RFC ignorant)

 -- Max Kellermann <mk@cm4all.com>  Mon, 01 Aug 2011 16:30:05 +0200

cm4all-beng-proxy (1.0.1) unstable; urgency=low

  * session: increase idle timeout to 20 minutes

 -- Max Kellermann <mk@cm4all.com>  Tue, 26 Jul 2011 11:23:36 +0200

cm4all-beng-proxy (1.0) unstable; urgency=low

  * merge release 0.9.33
  * header-forward: eliminate the duplicate "Date" response header
  * proxy-handler: don't pass internal URI arguments to CGI

 -- Max Kellermann <mk@cm4all.com>  Mon, 18 Jul 2011 17:07:42 +0200

cm4all-beng-proxy (0.10.14) unstable; urgency=low

  * merge release 0.9.32

 -- Max Kellermann <mk@cm4all.com>  Tue, 12 Jul 2011 19:02:23 +0200

cm4all-beng-proxy (0.10.13) unstable; urgency=low

  * growing-buffer: reset the position when skipping buffers

 -- Max Kellermann <mk@cm4all.com>  Wed, 06 Jul 2011 10:07:50 +0200

cm4all-beng-proxy (0.10.12) unstable; urgency=low

  * merge release 0.9.31
  * rewrite-uri: log widget base mismatch
  * istream-replace: fix assertion failure with splitted buffer

 -- Max Kellermann <mk@cm4all.com>  Tue, 05 Jul 2011 22:05:44 +0200

cm4all-beng-proxy (0.10.11) unstable; urgency=low

  * merge release 0.9.30
  * lb: add SSL/TLS support

 -- Max Kellermann <mk@cm4all.com>  Mon, 04 Jul 2011 17:14:21 +0200

cm4all-beng-proxy (0.10.10) unstable; urgency=low

  * merge release 0.9.29

 -- Max Kellermann <mk@cm4all.com>  Tue, 28 Jun 2011 17:56:43 +0200

cm4all-beng-proxy (0.10.9) unstable; urgency=low

  * merge release 0.9.28

 -- Max Kellermann <mk@cm4all.com>  Mon, 27 Jun 2011 13:38:03 +0200

cm4all-beng-proxy (0.10.8) unstable; urgency=low

  * lb_http: don't access the connection object after it was closed
  * restart the load balancer automatically

 -- Max Kellermann <mk@cm4all.com>  Wed, 22 Jun 2011 12:38:39 +0200

cm4all-beng-proxy (0.10.7) unstable; urgency=low

  * config: make the session cookie name configurable
  * uri-relative: allow relative base URIs (for CGI)
  * widget-uri: combine existing CGI PATH_INFO and given widget location
  * python/translation/widget: support "path_info" specification

 -- Max Kellermann <mk@cm4all.com>  Mon, 20 Jun 2011 14:54:38 +0200

cm4all-beng-proxy (0.10.6) unstable; urgency=low

  * merge release 0.9.26

 -- Max Kellermann <mk@cm4all.com>  Wed, 15 Jun 2011 09:19:28 +0200

cm4all-beng-proxy (0.10.5) unstable; urgency=low

  * merge release 0.9.26

 -- Max Kellermann <mk@cm4all.com>  Fri, 10 Jun 2011 10:09:09 +0200

cm4all-beng-proxy (0.10.4) unstable; urgency=low

  * doc: add beng-lb documentation
  * lb: implement "fallback" option
  * merge release 0.9.25

 -- Max Kellermann <mk@cm4all.com>  Wed, 08 Jun 2011 14:13:43 +0200

cm4all-beng-proxy (0.10.3) unstable; urgency=low

  * python/translation.widget: support keyword "sticky"
  * lb: implement sticky modes "failover", "cookie"

 -- Max Kellermann <mk@cm4all.com>  Mon, 06 Jun 2011 15:51:36 +0200

cm4all-beng-proxy (0.10.2) unstable; urgency=low

  * debian: fix beng-lb pid file name
  * lb_http: implement sticky sessions
  * merge release 0.9.24

 -- Max Kellermann <mk@cm4all.com>  Tue, 31 May 2011 14:32:03 +0200

cm4all-beng-proxy (0.10.1) unstable; urgency=low

  * lb_http: close request body on error
  * lb_listener: print error message when binding fails
  * merge release 0.9.23

 -- Max Kellermann <mk@cm4all.com>  Fri, 27 May 2011 13:13:55 +0200

cm4all-beng-proxy (0.10) unstable; urgency=low

  * failure: fix inverted logic bug in expiry check
  * tcp-balancer: implement session stickiness
  * lb: new stand-alone load balancer

 -- Max Kellermann <mk@cm4all.com>  Thu, 26 May 2011 14:32:02 +0200

cm4all-beng-proxy (0.9.35) unstable; urgency=low

  * resource-loader: pass the last X-Forwarded-For element to AJP

 -- Max Kellermann <mk@cm4all.com>  Thu, 18 Aug 2011 15:05:02 +0200

cm4all-beng-proxy (0.9.34) unstable; urgency=low

  * request: fix double request body close in errdoc handler
  * handler: close request body on early abort

 -- Max Kellermann <mk@cm4all.com>  Mon, 01 Aug 2011 16:21:43 +0200

cm4all-beng-proxy (0.9.33) unstable; urgency=low

  * {http,ajp}-request, errdoc: check before closing the request body on
    error

 -- Max Kellermann <mk@cm4all.com>  Mon, 18 Jul 2011 16:30:29 +0200

cm4all-beng-proxy (0.9.32) unstable; urgency=low

  * processor: dispose request body when focused widget was not found
  * http-string: allow the slash in cookie values (RFC ignorant)

 -- Max Kellermann <mk@cm4all.com>  Tue, 12 Jul 2011 18:16:01 +0200

cm4all-beng-proxy (0.9.31) unstable; urgency=low

  * growing-buffer: fix assertion failure with empty first buffer

 -- Max Kellermann <mk@cm4all.com>  Tue, 05 Jul 2011 21:58:24 +0200

cm4all-beng-proxy (0.9.30) unstable; urgency=low

  * growing-buffer: fix assertion failure in reader when buffer is empty

 -- Max Kellermann <mk@cm4all.com>  Mon, 04 Jul 2011 16:59:28 +0200

cm4all-beng-proxy (0.9.29) unstable; urgency=low

  * http-string: allow the equality sign in cookie values (RFC ignorant)

 -- Max Kellermann <mk@cm4all.com>  Tue, 28 Jun 2011 17:50:23 +0200

cm4all-beng-proxy (0.9.28) unstable; urgency=low

  * http-string: allow round brackets in cookie values (RFC ignorant)

 -- Max Kellermann <mk@cm4all.com>  Mon, 27 Jun 2011 13:23:58 +0200

cm4all-beng-proxy (0.9.27) unstable; urgency=low

  * handler: don't delete existing session in TRANSPARENT mode

 -- Max Kellermann <mk@cm4all.com>  Wed, 15 Jun 2011 09:08:48 +0200

cm4all-beng-proxy (0.9.26) unstable; urgency=low

  * worker: read "crash" value before destroying shared memory
  * session: fix crash while discarding session

 -- Max Kellermann <mk@cm4all.com>  Fri, 10 Jun 2011 09:54:56 +0200

cm4all-beng-proxy (0.9.25) unstable; urgency=low

  * response: discard the request body before passing to errdoc
  * worker: don't restart all workers after "safe" worker crash
  * cgi: check for end-of-file after splice

 -- Max Kellermann <mk@cm4all.com>  Wed, 08 Jun 2011 15:02:35 +0200

cm4all-beng-proxy (0.9.24) unstable; urgency=low

  * fcgi-client: really discard packets on request id mismatch
  * memcached-client: don't schedule read event when buffer is full
  * session: support beng-lb sticky sessions

 -- Max Kellermann <mk@cm4all.com>  Tue, 31 May 2011 14:23:41 +0200

cm4all-beng-proxy (0.9.23) unstable; urgency=low

  * tcp-balancer: retry connecting to cluster if a node fails

 -- Max Kellermann <mk@cm4all.com>  Fri, 27 May 2011 13:01:31 +0200

cm4all-beng-proxy (0.9.22) unstable; urgency=low

  * failure: fix inverted logic bug in expiry check
  * uri-extract: support AJP URLs, fixes AJP cookies
  * ajp-client: don't schedule read event when buffer is full

 -- Max Kellermann <mk@cm4all.com>  Thu, 26 May 2011 08:32:32 +0200

cm4all-beng-proxy (0.9.21) unstable; urgency=low

  * balancer: re-enable load balancing (regression fix)
  * merge release 0.8.38

 -- Max Kellermann <mk@cm4all.com>  Fri, 20 May 2011 11:03:31 +0200

cm4all-beng-proxy (0.9.20) unstable; urgency=low

  * http-cache: fix assertion failure caused by wrong destructor
  * merge release 0.8.37

 -- Max Kellermann <mk@cm4all.com>  Mon, 16 May 2011 14:03:09 +0200

cm4all-beng-proxy (0.9.19) unstable; urgency=low

  * http-request: don't retry requests with a request body

 -- Max Kellermann <mk@cm4all.com>  Thu, 12 May 2011 11:35:55 +0200

cm4all-beng-proxy (0.9.18) unstable; urgency=low

  * http-body: fix assertion failure on EOF chunk after socket was closed
  * widget-http: fix crash in widget lookup error handler
  * merge release 0.8.36

 -- Max Kellermann <mk@cm4all.com>  Tue, 10 May 2011 18:56:33 +0200

cm4all-beng-proxy (0.9.17) unstable; urgency=low

  * growing-buffer: fix assertion failure after large initial write
  * http-request: retry after connection failure
  * test/t-cgi: fix bashisms in test scripts

 -- Max Kellermann <mk@cm4all.com>  Wed, 04 May 2011 18:54:57 +0200

cm4all-beng-proxy (0.9.16) unstable; urgency=low

  * resource-address: append "transparent" args to CGI path_info
  * tcache: fix crash on FastCGI with BASE

 -- Max Kellermann <mk@cm4all.com>  Mon, 02 May 2011 16:07:21 +0200

cm4all-beng-proxy (0.9.15) unstable; urgency=low

  * configure.ac: check if valgrind/memcheck.h is installed
  * configure.ac: check if libattr is available
  * access-log: log Referer and User-Agent
  * access-log: log the request duration
  * proxy-handler: allow forwarding URI arguments
  * merge release 0.8.35

 -- Max Kellermann <mk@cm4all.com>  Wed, 27 Apr 2011 18:54:17 +0200

cm4all-beng-proxy (0.9.14) unstable; urgency=low

  * processor: don't clear widget pointer at opening tag
  * debian: move ulimit call from init script to *.default
  * merge release 0.8.33

 -- Max Kellermann <mk@cm4all.com>  Wed, 13 Apr 2011 17:03:29 +0200

cm4all-beng-proxy (0.9.13) unstable; urgency=low

  * proxy-widget: apply the widget's response header forward settings
  * response: add option to dump the widget tree
  * widget-class: move header forward settings to view
  * merge release 0.8.30

 -- Max Kellermann <mk@cm4all.com>  Mon, 04 Apr 2011 16:31:26 +0200

cm4all-beng-proxy (0.9.12) unstable; urgency=low

  * widget: internal API refactorization
  * was-control: fix argument order in "abort" call
  * was-client: duplicate the GError object when it is used twice
  * {file,delegate}-handler: add Expires/ETag headers to 304 response
  * cgi: allow setting environment variables

 -- Max Kellermann <mk@cm4all.com>  Thu, 24 Mar 2011 15:12:54 +0100

cm4all-beng-proxy (0.9.11) unstable; urgency=low

  * processor: major API refactorization
  * merge release 0.8.29

 -- Max Kellermann <mk@cm4all.com>  Mon, 21 Mar 2011 19:43:28 +0100

cm4all-beng-proxy (0.9.10) unstable; urgency=low

  * merge release 0.8.27

 -- Max Kellermann <mk@cm4all.com>  Fri, 18 Mar 2011 14:11:16 +0100

cm4all-beng-proxy (0.9.9) unstable; urgency=low

  * merge release 0.8.25

 -- Max Kellermann <mk@cm4all.com>  Mon, 14 Mar 2011 16:05:51 +0100

cm4all-beng-proxy (0.9.8) unstable; urgency=low

  * translate: support UNIX domain sockets in ADDRESS_STRING
  * resource-address: support connections to existing FastCGI servers

 -- Max Kellermann <mk@cm4all.com>  Fri, 11 Mar 2011 19:24:33 +0100

cm4all-beng-proxy (0.9.7) unstable; urgency=low

  * merge release 0.8.24

 -- Max Kellermann <mk@cm4all.com>  Fri, 04 Mar 2011 13:07:36 +0100

cm4all-beng-proxy (0.9.6) unstable; urgency=low

  * merge release 0.8.23

 -- Max Kellermann <mk@cm4all.com>  Mon, 28 Feb 2011 11:47:45 +0100

cm4all-beng-proxy (0.9.5) unstable; urgency=low

  * translate: allow SITE without CGI

 -- Max Kellermann <mk@cm4all.com>  Mon, 31 Jan 2011 06:35:24 +0100

cm4all-beng-proxy (0.9.4) unstable; urgency=low

  * widget-class: allow distinct addresses for each view

 -- Max Kellermann <mk@cm4all.com>  Thu, 27 Jan 2011 17:51:21 +0100

cm4all-beng-proxy (0.9.3) unstable; urgency=low

  * istream-catch: log errors
  * proxy-handler: pass the original request URI to (Fast)CGI
  * proxy-handler: pass the original document root to (Fast)CGI
  * fcgi-stock: pass site id to child process
  * translation: new packet "HOME" for JailCGI
  * resource-loader: get remote host from "X-Forwarded-For"
  * cgi, fcgi-client: pass client IP address to application

 -- Max Kellermann <mk@cm4all.com>  Fri, 21 Jan 2011 18:13:38 +0100

cm4all-beng-proxy (0.9.2) unstable; urgency=low

  * merge release 0.8.21
  * http-response: better context for error messages
  * istream: method close() does not invoke handler->abort()
  * istream: better context for error messages
  * ajp-client: destruct properly when request stream fails
  * {delegate,fcgi,was}-stock: use the JailCGI 1.4 wrapper

 -- Max Kellermann <mk@cm4all.com>  Mon, 17 Jan 2011 12:08:04 +0100

cm4all-beng-proxy (0.9.1) unstable; urgency=low

  * http-server: count the number of raw bytes sent and received
  * control-handler: support TCACHE_INVALIDATE with SITE
  * new programs "log-forward", "log-exec" for network logging
  * new program "log-split" for creating per-site log files
  * new program "log-traffic" for creating per-site traffic logs
  * move logging servers to new package cm4all-beng-proxy-logging
  * python/control.client: add parameter "broadcast"

 -- Max Kellermann <mk@cm4all.com>  Thu, 02 Dec 2010 12:07:16 +0100

cm4all-beng-proxy (0.9) unstable; urgency=low

  * merge release 0.8.19
  * was-client: explicitly send 32 bit METHOD payload
  * was-client: explicitly parse STATUS as 32 bit integer
  * was-client: clear control channel object on destruction
  * was-client: reuse child process if state is clean on EOF
  * was-client: abort properly after receiving illegal packet
  * was-client: allow "request STOP" before response completed
  * was-client: postpone the response handler invocation
  * was-control: send packets in bulk
  * python: support WAS widgets
  * http-server: enable "cork" mode only for beginning of response
  * http-cache: don't access freed memory in pool_unref_denotify()
  * http: use libcm4all-http
  * new datagram based binary protocol for access logging
  * main: default WAS stock limit is 16

 -- Max Kellermann <mk@cm4all.com>  Thu, 18 Nov 2010 19:56:17 +0100

cm4all-beng-proxy (0.8.38) unstable; urgency=low

  * failure: update time stamp on existing item
  * errdoc: free the original response body on abort

 -- Max Kellermann <mk@cm4all.com>  Fri, 20 May 2011 10:17:14 +0200

cm4all-beng-proxy (0.8.37) unstable; urgency=low

  * widget-resolver: don't reuse failed resolver
  * http-request: fix NULL pointer dereference on invalid URI
  * config: disable the TCP stock limit by default

 -- Max Kellermann <mk@cm4all.com>  Mon, 16 May 2011 13:41:32 +0200

cm4all-beng-proxy (0.8.36) unstable; urgency=low

  * http-server: check if client closes connection while processing
  * http-client: release the socket before invoking the callback
  * fcgi-client: fix assertion failure on full input buffer
  * memcached-client: re-enable socket event after direct copy
  * istream-file: fix assertion failure on range request
  * test/t-cgi: fix bashisms in test scripts

 -- Max Kellermann <mk@cm4all.com>  Tue, 10 May 2011 18:45:48 +0200

cm4all-beng-proxy (0.8.35) unstable; urgency=low

  * session: fix potential session defragmentation crash
  * ajp-request: use "host:port" as TCP stock key
  * cgi: evaluate the Content-Length response header

 -- Max Kellermann <mk@cm4all.com>  Wed, 27 Apr 2011 13:32:05 +0200

cm4all-beng-proxy (0.8.34) unstable; urgency=low

  * js: replace all '%' with '$'
  * js: check if session_id is null
  * debian: add package cm4all-beng-proxy-tools

 -- Max Kellermann <mk@cm4all.com>  Tue, 19 Apr 2011 18:43:54 +0200

cm4all-beng-proxy (0.8.33) unstable; urgency=low

  * processor: don't quote query string arguments with dollar sign
  * widget-request: safely remove "view" and "path" from argument table
  * debian/control: add "Breaks << 0.8.32" on the JavaScript library

 -- Max Kellermann <mk@cm4all.com>  Tue, 12 Apr 2011 18:21:55 +0200

cm4all-beng-proxy (0.8.32) unstable; urgency=low

  * args: quote arguments with the dollar sign

 -- Max Kellermann <mk@cm4all.com>  Tue, 12 Apr 2011 13:34:42 +0200

cm4all-beng-proxy (0.8.31) unstable; urgency=low

  * proxy-widget: eliminate the duplicate "Server" response header
  * translation: add packet UNTRUSTED_SITE_SUFFIX

 -- Max Kellermann <mk@cm4all.com>  Thu, 07 Apr 2011 16:23:37 +0200

cm4all-beng-proxy (0.8.30) unstable; urgency=low

  * handler: make lower-case realm name from the "Host" header
  * session: copy attribute "realm", fixes segmentation fault

 -- Max Kellermann <mk@cm4all.com>  Tue, 29 Mar 2011 16:47:43 +0200

cm4all-beng-proxy (0.8.29) unstable; urgency=low

  * ajp-client: send query string in an AJP attribute

 -- Max Kellermann <mk@cm4all.com>  Mon, 21 Mar 2011 19:16:16 +0100

cm4all-beng-proxy (0.8.28) unstable; urgency=low

  * resource-loader: use X-Forwarded-For to obtain AJP remote host
  * resource-loader: strip port from AJP remote address
  * resource-loader: don't pass remote host to AJP server
  * resource-loader: parse server port for AJP
  * ajp-client: always send content-length
  * ajp-client: parse the remaining buffer after EAGAIN

 -- Max Kellermann <mk@cm4all.com>  Mon, 21 Mar 2011 11:12:07 +0100

cm4all-beng-proxy (0.8.27) unstable; urgency=low

  * http-request: close the request body on malformed URI
  * ajp-request: AJP translation packet contains ajp://host:port/path

 -- Max Kellermann <mk@cm4all.com>  Fri, 18 Mar 2011 14:04:21 +0100

cm4all-beng-proxy (0.8.26) unstable; urgency=low

  * python/response: fix typo in ajp()
  * session: validate sessions only within one realm

 -- Max Kellermann <mk@cm4all.com>  Fri, 18 Mar 2011 08:59:41 +0100

cm4all-beng-proxy (0.8.25) unstable; urgency=low

  * widget-http: discard request body on unknown view name
  * inline-widget: discard request body on error
  * {http,fcgi,was}-client: allocate response headers from caller pool
  * cmdline: fcgi_stock_limit defaults to 0 (no limit)

 -- Max Kellermann <mk@cm4all.com>  Mon, 14 Mar 2011 15:53:42 +0100

cm4all-beng-proxy (0.8.24) unstable; urgency=low

  * fcgi-client: release the connection even when padding not consumed
    after empty response

 -- Max Kellermann <mk@cm4all.com>  Wed, 02 Mar 2011 17:39:33 +0100

cm4all-beng-proxy (0.8.23) unstable; urgency=low

  * memcached-client: allocate a new memory pool
  * memcached-client: copy caller_pool reference before freeing the client
  * fcgi-client: check headers!=NULL
  * fcgi-client: release the connection even when padding not consumed

 -- Max Kellermann <mk@cm4all.com>  Mon, 28 Feb 2011 10:50:02 +0100

cm4all-beng-proxy (0.8.22) unstable; urgency=low

  * cgi: fill special variables CONTENT_TYPE, CONTENT_LENGTH
  * memcached-client: remove stray pool_unref() call
  * memcached-client: reuse the socket if the remaining value is buffered
  * http-cache-choice: abbreviate memcached keys
  * *-cache: allocate a parent pool for cache items
  * pool: re-enable linear pools
  * frame: free the request body on error
  * http-cache: free cached body which was dismissed

 -- Max Kellermann <mk@cm4all.com>  Mon, 07 Feb 2011 15:34:09 +0100

cm4all-beng-proxy (0.8.21) unstable; urgency=low

  * merge release 0.7.55
  * jail: translate the document root properly
  * header-forward: forward the "Host" header to CGI/FastCGI/AJP
  * http-error: map ENOTDIR to "404 Not Found"
  * http-server: fix assertion failure on write error
  * fcgi-stock: clear all environment variables

 -- Max Kellermann <mk@cm4all.com>  Thu, 06 Jan 2011 16:04:20 +0100

cm4all-beng-proxy (0.8.20) unstable; urgency=low

  * widget-resolver: add pedantic state assertions
  * async: remember a copy of the operation in !NDEBUG
  * python/translation/response: max_age() returns self

 -- Max Kellermann <mk@cm4all.com>  Mon, 06 Dec 2010 23:02:50 +0100

cm4all-beng-proxy (0.8.19) unstable; urgency=low

  * merge release 0.7.54

 -- Max Kellermann <mk@cm4all.com>  Wed, 17 Nov 2010 16:25:10 +0100

cm4all-beng-proxy (0.8.18) unstable; urgency=low

  * was-client: explicitly send 32 bit METHOD payload
  * was-client: explicitly parse STATUS as 32 bit integer
  * istream: check presence of as_fd() in optimized build

 -- Max Kellermann <mk@cm4all.com>  Fri, 05 Nov 2010 11:00:54 +0100

cm4all-beng-proxy (0.8.17) unstable; urgency=low

  * merged release 0.7.53
  * widget: use colon as widget path separator
  * was-client: check for abort during response handler
  * was-client: implement STOP
  * was-client: release memory pools
  * was-launch: enable non-blocking mode on input and output
  * http-server: don't crash on malformed pipelined request
  * main: free the WAS stock and the UDP listener in the SIGTERM handler

 -- Max Kellermann <mk@cm4all.com>  Thu, 28 Oct 2010 19:50:26 +0200

cm4all-beng-proxy (0.8.16) unstable; urgency=low

  * merged release 0.7.52
  * was-client: support for the WAS protocol

 -- Max Kellermann <mk@cm4all.com>  Wed, 13 Oct 2010 16:45:18 +0200

cm4all-beng-proxy (0.8.15) unstable; urgency=low

  * resource-address: don't skip question mark twice

 -- Max Kellermann <mk@cm4all.com>  Tue, 28 Sep 2010 12:20:33 +0200

cm4all-beng-proxy (0.8.14) unstable; urgency=low

  * processor: schedule "xmlns:c" deletion

 -- Max Kellermann <mk@cm4all.com>  Thu, 23 Sep 2010 14:42:31 +0200

cm4all-beng-proxy (0.8.13) unstable; urgency=low

  * processor: delete "xmlns:c" attributes from link elements
  * istream-{head,zero}: implement method available()
  * merged release 0.7.51

 -- Max Kellermann <mk@cm4all.com>  Tue, 17 Aug 2010 09:54:33 +0200

cm4all-beng-proxy (0.8.12) unstable; urgency=low

  * http-cache-memcached: copy resource address
  * debian/control: add missing ${shlibs:Depends}
  * merged release 0.7.50

 -- Max Kellermann <mk@cm4all.com>  Thu, 12 Aug 2010 20:17:52 +0200

cm4all-beng-proxy (0.8.11) unstable; urgency=low

  * delegate-client: fix SCM_RIGHTS check
  * use Linux 2.6 CLOEXEC/NONBLOCK flags
  * tcache: INVALIDATE removes all variants (error documents etc.)
  * control: new UDP based protocol, allows invalidating caches
  * hashmap: fix assertion failure in hashmap_remove_match()
  * merged release 0.7.49

 -- Max Kellermann <mk@cm4all.com>  Tue, 10 Aug 2010 15:48:10 +0200

cm4all-beng-proxy (0.8.10) unstable; urgency=low

  * tcache: copy response.previous

 -- Max Kellermann <mk@cm4all.com>  Mon, 02 Aug 2010 18:03:43 +0200

cm4all-beng-proxy (0.8.9) unstable; urgency=low

  * (f?)cgi-handler: forward query string only if focused
  * ajp-handler: merge into proxy-handler
  * proxy-handler: forward query string if focused
  * cgi, fastcgi-handler: enable the resource cache
  * translation: add packets CHECK and PREVIOUS for authentication
  * python: add Response.max_age()

 -- Max Kellermann <mk@cm4all.com>  Fri, 30 Jul 2010 11:39:22 +0200

cm4all-beng-proxy (0.8.8) unstable; urgency=low

  * prototypes/translate.py: added new ticket-fastcgi programs
  * http-cache: implement FastCGI caching
  * merged release 0.7.47

 -- Max Kellermann <mk@cm4all.com>  Wed, 21 Jul 2010 13:00:43 +0200

cm4all-beng-proxy (0.8.7) unstable; urgency=low

  * istream-delayed: update the "direct" bit mask
  * http-client: send "Expect: 100-continue"
  * response, widget-http: apply istream_pipe to filter input
  * proxy-handler: apply istream_pipe to request body
  * istream-ajp-body: send larger request body packets
  * ajp-client: support splice()
  * merged release 0.7.46

 -- Max Kellermann <mk@cm4all.com>  Fri, 25 Jun 2010 18:52:04 +0200

cm4all-beng-proxy (0.8.6) unstable; urgency=low

  * translation: added support for custom error documents
  * response: convert HEAD to GET if filter follows
  * processor: short-circuit on HEAD request
  * python: depend on python-twisted-core

 -- Max Kellermann <mk@cm4all.com>  Wed, 16 Jun 2010 16:37:42 +0200

cm4all-beng-proxy (0.8.5) unstable; urgency=low

  * istream-tee: allow second output to block
  * widget-http: don't transform error documents
  * response, widget-http: disable filters after widget frame request
  * translation: added packet FILTER_4XX to filter client errors
  * merged release 0.7.45

 -- Max Kellermann <mk@cm4all.com>  Thu, 10 Jun 2010 16:13:14 +0200

cm4all-beng-proxy (0.8.4) unstable; urgency=low

  * python: added missing "Response" import
  * python: resume parsing after deferred call
  * http-client: implement istream method as_fd()
  * merged release 0.7.44

 -- Max Kellermann <mk@cm4all.com>  Mon, 07 Jun 2010 17:01:16 +0200

cm4all-beng-proxy (0.8.3) unstable; urgency=low

  * file-handler: implement If-Range (RFC 2616 14.27)
  * merged release 0.7.42

 -- Max Kellermann <mk@cm4all.com>  Tue, 01 Jun 2010 16:17:13 +0200

cm4all-beng-proxy (0.8.2) unstable; urgency=low

  * cookie-client: verify the cookie path
  * python: use Twisted's logging library
  * python: added a widget registry class
  * merged release 0.7.41

 -- Max Kellermann <mk@cm4all.com>  Wed, 26 May 2010 13:08:16 +0200

cm4all-beng-proxy (0.8.1) unstable; urgency=low

  * http-cache-memcached: delete entity records on POST

 -- Max Kellermann <mk@cm4all.com>  Tue, 18 May 2010 12:21:55 +0200

cm4all-beng-proxy (0.8) unstable; urgency=low

  * istream: added method as_fd() to convert istream to file descriptor
  * fork: support passing stdin istream fd to child process
  * http-cache: discard only matching entries on POST
  * istream-html-escape: escape single and double quote
  * rewrite-uri: escape the result with XML entities

 -- Max Kellermann <mk@cm4all.com>  Thu, 13 May 2010 12:34:46 +0200

cm4all-beng-proxy (0.7.55) unstable; urgency=low

  * pool: reparent pools in optimized build
  * istream-deflate: add missing pool reference while reading
  * istream-deflate: fix several error handlers

 -- Max Kellermann <mk@cm4all.com>  Thu, 06 Jan 2011 12:59:39 +0100

cm4all-beng-proxy (0.7.54) unstable; urgency=low

  * http-server: fix crash on deferred chunked request body
  * parser: fix crash on malformed SCRIPT element

 -- Max Kellermann <mk@cm4all.com>  Wed, 17 Nov 2010 16:13:09 +0100

cm4all-beng-proxy (0.7.53) unstable; urgency=low

  * http-server: don't crash on malformed pipelined request
  * sink-header: fix assertion failure on empty trailer

 -- Max Kellermann <mk@cm4all.com>  Thu, 28 Oct 2010 18:39:01 +0200

cm4all-beng-proxy (0.7.52) unstable; urgency=low

  * fcgi-client: fix send timeout handler
  * fork: finish the buffer after pipe was drained

 -- Max Kellermann <mk@cm4all.com>  Wed, 13 Oct 2010 16:39:26 +0200

cm4all-beng-proxy (0.7.51) unstable; urgency=low

  * http-client: clear response body pointer before forwarding EOF event
  * processor: fix assertion failure for c:mode in c:widget

 -- Max Kellermann <mk@cm4all.com>  Mon, 16 Aug 2010 17:01:48 +0200

cm4all-beng-proxy (0.7.50) unstable; urgency=low

  * header-forward: don't forward the "Host" header to HTTP servers
  * resource-address: use uri_relative() for CGI
  * uri-relative: don't lose host name in uri_absolute()
  * uri-relative: don't fail on absolute URIs
  * http-cache-heap: don't use uninitialized item size

 -- Max Kellermann <mk@cm4all.com>  Thu, 12 Aug 2010 20:03:49 +0200

cm4all-beng-proxy (0.7.49) unstable; urgency=low

  * hashmap: fix assertion failure in hashmap_remove_value()

 -- Max Kellermann <mk@cm4all.com>  Tue, 10 Aug 2010 15:37:12 +0200

cm4all-beng-proxy (0.7.48) unstable; urgency=low

  * pipe-stock: add assertions on file descriptors

 -- Max Kellermann <mk@cm4all.com>  Mon, 09 Aug 2010 14:56:54 +0200

cm4all-beng-proxy (0.7.47) unstable; urgency=low

  * cmdline: add option "--group"

 -- Max Kellermann <mk@cm4all.com>  Fri, 16 Jul 2010 18:39:53 +0200

cm4all-beng-proxy (0.7.46) unstable; urgency=low

  * handler: initialize all translate_response attributes
  * http-client: consume buffer before header length check
  * istream-pipe: clear "direct" flags in constructor
  * istream-pipe: return gracefully when handler blocks
  * ajp-client: hold pool reference to reset TCP_CORK

 -- Max Kellermann <mk@cm4all.com>  Mon, 21 Jun 2010 17:53:21 +0200

cm4all-beng-proxy (0.7.45) unstable; urgency=low

  * istream-tee: separate "weak" values for the two outputs
  * fcache: don't close output when caching has been canceled
  * tcache: copy the attribute "secure_cookie"

 -- Max Kellermann <mk@cm4all.com>  Thu, 10 Jun 2010 15:21:34 +0200

cm4all-beng-proxy (0.7.44) unstable; urgency=low

  * http-client: check response header length
  * http-server: check request header length

 -- Max Kellermann <mk@cm4all.com>  Mon, 07 Jun 2010 16:51:57 +0200

cm4all-beng-proxy (0.7.43) unstable; urgency=low

  * http-cache: fixed NULL pointer dereference when storing empty response
    body on the heap

 -- Max Kellermann <mk@cm4all.com>  Tue, 01 Jun 2010 18:52:45 +0200

cm4all-beng-proxy (0.7.42) unstable; urgency=low

  * fork: check "direct" flag again after buffer flush
  * pool: pool_unref_denotify() remembers the code location
  * sink-{buffer,gstring}: don't invoke callback in abort()
  * async: added another debug flag to verify correctness

 -- Max Kellermann <mk@cm4all.com>  Mon, 31 May 2010 21:15:58 +0200

cm4all-beng-proxy (0.7.41) unstable; urgency=low

  * http-cache: initialize response status and headers on empty body

 -- Max Kellermann <mk@cm4all.com>  Tue, 25 May 2010 16:27:25 +0200

cm4all-beng-proxy (0.7.40) unstable; urgency=low

  * http-cache: fixed NULL pointer dereference when storing empty response
    body in memcached

 -- Max Kellermann <mk@cm4all.com>  Tue, 25 May 2010 15:04:44 +0200

cm4all-beng-proxy (0.7.39) unstable; urgency=low

  * memcached-stock: close value on connect failure
  * http: implement remaining status codes
  * http-cache: allow caching empty response body
  * http-cache: cache status codes 203, 206, 300, 301, 410
  * http-cache: don't cache authorized resources

 -- Max Kellermann <mk@cm4all.com>  Fri, 21 May 2010 17:37:29 +0200

cm4all-beng-proxy (0.7.38) unstable; urgency=low

  * http-server: send HTTP/1.1 declaration with "100 Continue"
  * connection: initialize "site_name", fixes crash bug
  * translation: added packet SECURE_COOKIE

 -- Max Kellermann <mk@cm4all.com>  Thu, 20 May 2010 15:40:34 +0200

cm4all-beng-proxy (0.7.37) unstable; urgency=low

  * *-client: implement a socket leak detector
  * handler: initialize response header without translation server

 -- Max Kellermann <mk@cm4all.com>  Tue, 18 May 2010 12:05:11 +0200

cm4all-beng-proxy (0.7.36) unstable; urgency=low

  * http-client: fixed NULL pointer dereference
  * handler, response: removed duplicate request body destruction calls

 -- Max Kellermann <mk@cm4all.com>  Tue, 11 May 2010 17:16:36 +0200

cm4all-beng-proxy (0.7.35) unstable; urgency=low

  * {http,fcgi,ajp}-request: close the request body on abort
  * handler: set fake translation response on malformed URI

 -- Max Kellermann <mk@cm4all.com>  Mon, 10 May 2010 11:22:23 +0200

cm4all-beng-proxy (0.7.34) unstable; urgency=low

  * translate: check the UNTRUSTED packet
  * translation: added packet UNTRUSTED_PREFIX

 -- Max Kellermann <mk@cm4all.com>  Fri, 30 Apr 2010 19:14:37 +0200

cm4all-beng-proxy (0.7.33) unstable; urgency=low

  * merged release 0.7.27.1
  * fcache: don't continue storing in background
  * fcgi-client: re-add event after some input data has been read

 -- Max Kellermann <mk@cm4all.com>  Fri, 30 Apr 2010 11:31:08 +0200

cm4all-beng-proxy (0.7.32) unstable; urgency=low

  * response: generate the "Server" response header
  * response: support the Authentication-Info response header
  * response: support custom authentication pages
  * translation: support custom response headers

 -- Max Kellermann <mk@cm4all.com>  Tue, 27 Apr 2010 17:09:59 +0200

cm4all-beng-proxy (0.7.31) unstable; urgency=low

  * support HTTP authentication (RFC 2617)

 -- Max Kellermann <mk@cm4all.com>  Mon, 26 Apr 2010 17:26:42 +0200

cm4all-beng-proxy (0.7.30) unstable; urgency=low

  * fcgi-client: support responses without a body
  * {http,fcgi}-client: hold caller pool reference during callback

 -- Max Kellermann <mk@cm4all.com>  Fri, 23 Apr 2010 14:41:05 +0200

cm4all-beng-proxy (0.7.29) unstable; urgency=low

  * http-cache: added missing pool_unref() in memcached_miss()
  * pool: added checked pool references

 -- Max Kellermann <mk@cm4all.com>  Thu, 22 Apr 2010 15:45:48 +0200

cm4all-beng-proxy (0.7.28) unstable; urgency=low

  * fcgi-client: support response status
  * translate: malformed packets are fatal
  * http-cache: don't cache resources with very long URIs
  * memcached-client: increase the maximum key size to 32 kB

 -- Max Kellermann <mk@cm4all.com>  Thu, 15 Apr 2010 15:06:51 +0200

cm4all-beng-proxy (0.7.27.1) unstable; urgency=low

  * http-cache: added missing pool_unref() in memcached_miss()
  * http-cache: don't cache resources with very long URIs
  * memcached-client: increase the maximum key size to 32 kB
  * fork: properly handle partially filled output buffer
  * fork: re-add event after some input data has been read

 -- Max Kellermann <mk@cm4all.com>  Thu, 29 Apr 2010 15:30:21 +0200

cm4all-beng-proxy (0.7.27) unstable; urgency=low

  * session: use GLib's PRNG to generate session ids
  * session: seed the PRNG with /dev/random
  * response: log UNTRUSTED violation attempts
  * response: drop widget sessions when there is no focus

 -- Max Kellermann <mk@cm4all.com>  Fri, 09 Apr 2010 12:04:18 +0200

cm4all-beng-proxy (0.7.26) unstable; urgency=low

  * memcached-client: schedule read event before callback
  * istream-tee: continue with second output if first is closed

 -- Max Kellermann <mk@cm4all.com>  Sun, 28 Mar 2010 18:08:11 +0200

cm4all-beng-proxy (0.7.25) unstable; urgency=low

  * memcached-client: don't poll if socket is closed
  * fork: close file descriptor on input error
  * pool: don't check attachments in pool_trash()

 -- Max Kellermann <mk@cm4all.com>  Thu, 25 Mar 2010 13:28:01 +0100

cm4all-beng-proxy (0.7.24) unstable; urgency=low

  * memcached-client: release socket after splice

 -- Max Kellermann <mk@cm4all.com>  Mon, 22 Mar 2010 11:29:45 +0100

cm4all-beng-proxy (0.7.23) unstable; urgency=low

  * sink-header: support splice
  * memcached-client: support splice (response)
  * fcgi-client: recover correctly after send error
  * fcgi-client: support chunked request body
  * fcgi-client: basic splice support for the request body
  * http-cache: duplicate headers
  * {http,memcached}-client: check "direct" mode after buffer flush
  * cmdline: added option "fcgi_stock_limit"
  * python: auto-export function write_packet()
  * python: Response methods return self

 -- Max Kellermann <mk@cm4all.com>  Fri, 19 Mar 2010 13:28:35 +0100

cm4all-beng-proxy (0.7.22) unstable; urgency=low

  * python: re-add function write_packet()

 -- Max Kellermann <mk@cm4all.com>  Fri, 12 Mar 2010 12:27:21 +0100

cm4all-beng-proxy (0.7.21) unstable; urgency=low

  * ajp-client: handle EAGAIN from send()
  * python: install the missing sources

 -- Max Kellermann <mk@cm4all.com>  Thu, 11 Mar 2010 16:58:25 +0100

cm4all-beng-proxy (0.7.20) unstable; urgency=low

  * http-client: don't reinstate event when socket is closed
  * access-log: log the site name
  * python: removed unused function write_packet()
  * python: split the module beng_proxy.translation
  * python: allow overriding query string and param in absolute_uri()
  * python: moved absolute_uri() to a separate library

 -- Max Kellermann <mk@cm4all.com>  Thu, 11 Mar 2010 09:48:52 +0100

cm4all-beng-proxy (0.7.19) unstable; urgency=low

  * client-socket: translate EV_TIMEOUT to ETIMEDOUT
  * fork: refill the input buffer as soon as possible
  * delegate-client: implement an abortable event
  * pool: added assertions for libevent leaks
  * direct: added option "-s enable_splice=no"

 -- Max Kellermann <mk@cm4all.com>  Thu, 04 Mar 2010 17:34:56 +0100

cm4all-beng-proxy (0.7.18) unstable; urgency=low

  * args: reserve memory for the trailing null byte

 -- Max Kellermann <mk@cm4all.com>  Tue, 23 Feb 2010 17:46:04 +0100

cm4all-beng-proxy (0.7.17) unstable; urgency=low

  * translation: added the BOUNCE packet (variant of REDIRECT)
  * translation: change widget packet HOST to UNTRUSTED
  * translation: pass internal URI arguments to the translation server
  * handler: use the specified status with REDIRECT
  * python: added method Request.absolute_uri()

 -- Max Kellermann <mk@cm4all.com>  Tue, 23 Feb 2010 16:15:22 +0100

cm4all-beng-proxy (0.7.16) unstable; urgency=low

  * processor: separate trusted from untrusted widgets by host name
  * processor: mode=partition is deprecated
  * translate: fix DOCUMENT_ROOT handler for CGI/FASTCGI
  * fcgi-request: added JailCGI support

 -- Max Kellermann <mk@cm4all.com>  Fri, 19 Feb 2010 14:29:29 +0100

cm4all-beng-proxy (0.7.15) unstable; urgency=low

  * processor: unreference the caller pool in abort()
  * tcache: clear BASE on mismatch
  * fcgi-client: generate the Content-Length request header
  * fcgi-client: send the CONTENT_TYPE parameter
  * prototypes/translate.py: use FastCGI to run PHP

 -- Max Kellermann <mk@cm4all.com>  Thu, 11 Feb 2010 14:43:21 +0100

cm4all-beng-proxy (0.7.14) unstable; urgency=low

  * connection: drop connections when the limit is exceeded
  * resource-address: added BASE support
  * fcgi-client: check the request ID in response packets
  * http-client: check response body when request body is closed
  * html-escape: use the last ampersand before the semicolon
  * html-escape: support &apos;
  * processor: unescape widget parameter values

 -- Max Kellermann <mk@cm4all.com>  Fri, 29 Jan 2010 17:49:43 +0100

cm4all-beng-proxy (0.7.13) unstable; urgency=low

  * fcgi-request: duplicate socket path
  * fcgi-request: support ACTION
  * fcgi-client: provide SCRIPT_FILENAME
  * fcgi-client: append empty PARAMS packet
  * fcgi-client: try to read response before request is finished
  * fcgi-client: implement the STDERR packet
  * fcgi-client: support request headers and body
  * fcgi-stock: manage one socket per child process
  * fcgi-stock: unlink socket path after connect
  * fcgi-stock: redirect fd 1,2 to /dev/null
  * fcgi-stock: kill FastCGI processes after 5 minutes idle
  * translation: new packet PAIR for passing parameters to FastCGI

 -- Max Kellermann <mk@cm4all.com>  Thu, 14 Jan 2010 13:36:48 +0100

cm4all-beng-proxy (0.7.12) unstable; urgency=low

  * http-cache: unlock the cache item after successful revalidation
  * http-cache-memcached: pass the expiration time to memcached
  * sink-header: comprise pending data in method available()
  * header-forward: forward the Expires response header

 -- Max Kellermann <mk@cm4all.com>  Tue, 22 Dec 2009 16:18:49 +0100

cm4all-beng-proxy (0.7.11) unstable; urgency=low

  * {ajp,memcached}-client: fix dis\appearing event for duplex socket
  * memcached-client: handle EAGAIN after send()
  * memcached-client: release socket as early as possible
  * header-forward: don't forward Accept-Encoding if transformation is
    enabled
  * widget-http, inline-widget: check Content-Encoding before processing
  * file-handler: send "Vary: Accept-Encoding" for compressed response
  * header-forward: support duplicate headers
  * fcache: implemented a 60 seconds timeout
  * fcache: copy pointer to local variable before callback
  * event2: refresh timeout after event has occurred

 -- Max Kellermann <mk@cm4all.com>  Fri, 18 Dec 2009 16:45:24 +0100

cm4all-beng-proxy (0.7.10) unstable; urgency=low

  * http-{server,client}: fix disappearing event for duplex socket

 -- Max Kellermann <mk@cm4all.com>  Mon, 14 Dec 2009 15:46:25 +0100

cm4all-beng-proxy (0.7.9) unstable; urgency=low

  * http: "Expect" is a hop-by-hop header
  * http-server: send "100 Continue" unless request body closed
  * http-client: poll socket after splice
  * http-server: handle EAGAIN after splice
  * http-server: send a 417 response on unrecognized "Expect" request
  * response, widget-http: append filter id to resource tag
  * resource-tag: check for "Cache-Control: no-store"

 -- Max Kellermann <mk@cm4all.com>  Mon, 14 Dec 2009 13:05:15 +0100

cm4all-beng-proxy (0.7.8) unstable; urgency=low

  * http-body: support partial response in method available()
  * file-handler: support pre-compressed static files
  * fcache: honor the "Cache-Control: no-store" response header

 -- Max Kellermann <mk@cm4all.com>  Wed, 09 Dec 2009 15:49:25 +0100

cm4all-beng-proxy (0.7.7) unstable; urgency=low

  * parser: allow underscore in attribute names
  * processor: check "type" attribute before URI rewriting
  * http-client: start receiving before request is sent
  * http-client: try to read response after write error
  * http-client: deliver response body after headers are finished
  * http-client: release socket as early as possible
  * http-client: serve buffer after socket has been closed
  * istream-chunked: clear input stream in abort handler
  * growing-buffer: fix crash after close in "data" callback

 -- Max Kellermann <mk@cm4all.com>  Thu, 03 Dec 2009 13:09:57 +0100

cm4all-beng-proxy (0.7.6) unstable; urgency=low

  * istream-hold: return -2 if handler is not available yet
  * http, ajp, fcgi: use istream_hold on request body
  * http-client: implemented splicing the request body
  * response: added missing URI substitution

 -- Max Kellermann <mk@cm4all.com>  Tue, 17 Nov 2009 15:25:35 +0100

cm4all-beng-proxy (0.7.5) unstable; urgency=low

  * session: 64 bit session ids
  * session: allow arbitrary session id size (at compile-time)
  * debian: larger default log file (16 * 4MB)
  * debian: added package cm4all-beng-proxy-toi

 -- Max Kellermann <mk@cm4all.com>  Mon, 16 Nov 2009 15:51:24 +0100

cm4all-beng-proxy (0.7.4) unstable; urgency=low

  * measure the latency of external resources
  * widget-http: partially revert "don't query session if !stateful"

 -- Max Kellermann <mk@cm4all.com>  Tue, 10 Nov 2009 15:06:03 +0100

cm4all-beng-proxy (0.7.3) unstable; urgency=low

  * uri-verify: don't reject double slash after first segment
  * hostname: allow the hyphen character
  * processor: allow processing without session
  * widget-http: don't query session if !stateful
  * request: disable session management for known bots
  * python: fixed AttributeError in __getattr__()
  * python: added method Response.process()
  * translation: added the response packets URI, HOST, SCHEME
  * translation: added header forward packets

 -- Max Kellermann <mk@cm4all.com>  Mon, 09 Nov 2009 16:40:27 +0100

cm4all-beng-proxy (0.7.2) unstable; urgency=low

  * fcache: close all caching connections on exit
  * istream-file: retry reading after EAGAIN
  * direct, istream-pipe: re-enable SPLICE_F_NONBLOCK
  * direct, istream-pipe: disable the SPLICE_F_MORE flag
  * http-client: handle EAGAIN after splice
  * http-client, header-writer: remove hop-by-hop response headers
  * response: optimized transformed response headers
  * handler: mangle CGI and FastCGI headers
  * header-forward: generate the X-Forwarded-For header
  * header-forward: add local host name to "Via" request header

 -- Max Kellermann <mk@cm4all.com>  Fri, 30 Oct 2009 13:41:02 +0100

cm4all-beng-proxy (0.7.1) unstable; urgency=low

  * file-handler: close the stream on "304 Not Modified"
  * pool: use assembler code only on gcc
  * cmdline: added option "--set tcp_stock_limit"
  * Makefile.am: enable the "subdir-objects" option

 -- Max Kellermann <mk@cm4all.com>  Thu, 22 Oct 2009 12:17:11 +0200

cm4all-beng-proxy (0.7) unstable; urgency=low

  * ajp-client: check if connection was closed during response callback
  * header-forward: log session id
  * istream: separate TCP splicing checks
  * istream-pipe: fix segmentation fault after incomplete direct transfer
  * istream-pipe: implement the "available" method
  * istream-pipe: allocate pipe only if handler supports it
  * istream-pipe: flush the pipe before reading from input
  * istream-pipe: reuse pipes in a stock
  * direct: support splice() from TCP socket to pipe
  * istream: direct() returns -3 if stream has been closed
  * hstock: don't destroy stocks while items are being created
  * tcp-stock: limit number of connections per host to 256
  * translate, http-client, ajp-client, cgi, http-cache: verify the HTTP
    response status
  * prototypes/translate.py: disallow "/../" and null bytes
  * prototypes/translate.py: added "/jail-delegate/" location
  * uri-parser: strict RFC 2396 URI verification
  * uri-parser: don't unescape the URI path
  * http-client, ajp-client: verify the request URI
  * uri-escape: unescape each character only once
  * http-cache: never use the memcached stock if caching is disabled
  * allow 8192 connections by default
  * allow 65536 file handles by default
  * added package cm4all-jailed-beng-proxy-delegate-helper

 -- Max Kellermann <mk@cm4all.com>  Wed, 21 Oct 2009 15:00:56 +0200

cm4all-beng-proxy (0.6.23) unstable; urgency=low

  * header-forward: log session information
  * prototypes/translate.py: added /cgi-bin/ location
  * http-server: disable keep-alive for HTTP/1.0 clients
  * http-server: don't send "Connection: Keep-Alive"
  * delegate-stock: clear the environment
  * delegate-stock: added jail support
  * delegate-client: reuse helper process after I/O error

 -- Max Kellermann <mk@cm4all.com>  Mon, 12 Oct 2009 17:29:35 +0200

cm4all-beng-proxy (0.6.22) unstable; urgency=low

  * istream-tee: clear both "enabled" flags in the eof/abort handler
  * istream-tee: fall back to first data() return value if second stream
    closed itself
  * http-cache: don't log body_abort after close

 -- Max Kellermann <mk@cm4all.com>  Thu, 01 Oct 2009 19:19:37 +0200

cm4all-beng-proxy (0.6.21) unstable; urgency=low

  * http-client: log more error messages
  * delegate-stock: added the DOCUMENT_ROOT environment variable
  * response, widget: accept "application/xhtml+xml"
  * cookie-server: allow square brackets in unquoted cookie values
    (violating RFC 2109 and RFC 2616)

 -- Max Kellermann <mk@cm4all.com>  Thu, 01 Oct 2009 13:55:40 +0200

cm4all-beng-proxy (0.6.20) unstable; urgency=low

  * stock: clear stock after 60 seconds idle
  * hstock: remove empty stocks
  * http-server, http-client, cgi: fixed off-by-one bug in header parser
  * istream-pipe: fix the direct() return value on error
  * istream-pipe: fix formula in range assertion
  * http-cache-memcached: implemented "remove"
  * handler: added FastCGI handler
  * fcgi-client: unref caller pool after socket release
  * fcgi-client: implemented response headers

 -- Max Kellermann <mk@cm4all.com>  Tue, 29 Sep 2009 14:07:13 +0200

cm4all-beng-proxy (0.6.19) unstable; urgency=low

  * http-client: release caller pool after socket release
  * memcached-client: release socket on marshalling error
  * stock: unref caller pool in abort handler
  * stock: lazy cleanup
  * http-cache: copy caller_pool to local variable

 -- Max Kellermann <mk@cm4all.com>  Thu, 24 Sep 2009 16:02:17 +0200

cm4all-beng-proxy (0.6.18) unstable; urgency=low

  * delegate-handler: support conditional GET and ranges
  * file-handler: fix suffix-byte-range-spec parser
  * delegate-helper: call open() with O_CLOEXEC|O_NOCTTY
  * istream-file: don't set FD_CLOEXEC if O_CLOEXEC is available
  * stock: hold caller pool during "get" operation
  * main: free balancer object during shutdown
  * memcached-client: enable socket timeout
  * delegate-stock: set FD_CLOEXEC on socket

 -- Max Kellermann <mk@cm4all.com>  Thu, 24 Sep 2009 10:50:53 +0200

cm4all-beng-proxy (0.6.17) unstable; urgency=low

  * tcp-stock: implemented a load balancer
  * python: accept address list in the ajp() method
  * http-server: added timeout for the HTTP request headers
  * response: close template when the content type is wrong
  * delegate-get: implemented response headers
  * delegate-get: provide status codes and error messages

 -- Max Kellermann <mk@cm4all.com>  Fri, 18 Sep 2009 15:36:57 +0200

cm4all-beng-proxy (0.6.16) unstable; urgency=low

  * tcp-stock: added support for bulldog-tyke
  * sink-buffer: close input if it's not used in the constructor
  * http-cache-memcached: close response body when deserialization fails
  * serialize: fix regression in serialize_uint64()

 -- Max Kellermann <mk@cm4all.com>  Tue, 15 Sep 2009 19:26:07 +0200

cm4all-beng-proxy (0.6.15) unstable; urgency=low

  * http-cache-choice: find more duplicates during cleanup
  * handler: added AJP handler
  * ajp-request: unref pool only on tcp_stock failure
  * ajp-client: prevent parser recursion
  * ajp-client: free request body when response is closed
  * ajp-client: reuse connection after END_RESPONSE packet
  * ajp-client: enable TCP_CORK while sending
  * istream-ajp-body: added a second "length" header field
  * ajp-client: auto-send empty request body chunk
  * ajp-client: register "write" event after GET_BODY_CHUNK packet
  * ajp-client: implemented request and response headers
  * http-cache-rfc: don't rewind tpool if called recursively

 -- Max Kellermann <mk@cm4all.com>  Fri, 11 Sep 2009 16:04:06 +0200

cm4all-beng-proxy (0.6.14) unstable; urgency=low

  * istream-tee: don't restart reading if already in progress

 -- Max Kellermann <mk@cm4all.com>  Thu, 03 Sep 2009 13:21:06 +0200

cm4all-beng-proxy (0.6.13) unstable; urgency=low

  * cookie-server: fix parsing multiple cookies
  * http-cache-memcached: clean up expired "choice" items
  * sink-gstring: use callback instead of public struct
  * istream-tee: restart reading when one output is closed

 -- Max Kellermann <mk@cm4all.com>  Wed, 02 Sep 2009 17:02:53 +0200

cm4all-beng-proxy (0.6.12) unstable; urgency=low

  * http-cache: don't attempt to remove cache items when the cache is disabled

 -- Max Kellermann <mk@cm4all.com>  Fri, 28 Aug 2009 15:40:48 +0200

cm4all-beng-proxy (0.6.11) unstable; urgency=low

  * http-cache-memcached: store HTTP status and response headers
  * http-cache-memcached: implemented flush (SIGHUP)
  * http-cache-memcached: support "Vary"
  * http-client: work around assertion failure in response_stream_close()

 -- Max Kellermann <mk@cm4all.com>  Thu, 27 Aug 2009 12:33:17 +0200

cm4all-beng-proxy (0.6.10) unstable; urgency=low

  * parser: finish tag before bailing out
  * http-request: allow URLs without path component
  * fork: clear event in read() method
  * istream-file: pass options O_CLOEXEC|O_NOCTTY to open()
  * response: check if the "Host" request header is valid

 -- Max Kellermann <mk@cm4all.com>  Tue, 18 Aug 2009 16:37:19 +0200

cm4all-beng-proxy (0.6.9) unstable; urgency=low

  * direct: disable SPLICE_F_NONBLOCK (temporary NFS EAGAIN workaround)

 -- Max Kellermann <mk@cm4all.com>  Mon, 17 Aug 2009 13:52:49 +0200

cm4all-beng-proxy (0.6.8) unstable; urgency=low

  * widget-http: close response body in error code path
  * http-cache: implemented memcached backend (--memcached-server)
  * processor: &c:base; returns the URI without scheme and host

 -- Max Kellermann <mk@cm4all.com>  Mon, 17 Aug 2009 12:29:19 +0200

cm4all-beng-proxy (0.6.7) unstable; urgency=low

  * file-handler: generate Expires from xattr user.MaxAge
  * cmdline: added option --set to configure:
    - max_connections
    - http_cache_size
    - filter_cache_size
    - translate_cache_size
  * flush caches on SIGHUP

 -- Max Kellermann <mk@cm4all.com>  Fri, 07 Aug 2009 11:41:10 +0200

cm4all-beng-proxy (0.6.6) unstable; urgency=low

  * added missing GLib build dependency
  * cgi-handler: set the "body_consumed" flag

 -- Max Kellermann <mk@cm4all.com>  Tue, 04 Aug 2009 09:53:01 +0200

cm4all-beng-proxy (0.6.5) unstable; urgency=low

  * shm: pass MAP_NORESERVE to mmap()
  * proxy-handler: support cookies
  * translation: added DISCARD_SESSION packet

 -- Max Kellermann <mk@cm4all.com>  Wed, 15 Jul 2009 18:00:33 +0200

cm4all-beng-proxy (0.6.4) unstable; urgency=low

  * http-client: don't read response body in HEAD requests
  * ajp-client: invoke the "abort" handler on error
  * filter-cache: lock cache items while they are served

 -- Max Kellermann <mk@cm4all.com>  Thu, 09 Jul 2009 14:36:14 +0200

cm4all-beng-proxy (0.6.3) unstable; urgency=low

  * http-server: implemented the DELETE method
  * http-server: refuse HTTP/0.9 requests
  * proxy-handler: send request body to template when no widget is focused
  * widget-request: pass original HTTP method to widget
  * session: automatically defragment sessions

 -- Max Kellermann <mk@cm4all.com>  Tue, 07 Jul 2009 16:57:22 +0200

cm4all-beng-proxy (0.6.2) unstable; urgency=low

  * lock: fixed race condition in debug flag updates
  * session: use rwlock for the session manager
  * proxy-handler: pass request headers to the remote HTTP server
  * proxy-handler: forward original Accept-Charset if processor is disabled
  * pipe: don't filter resources without a body
  * fcache: forward original HTTP status over "pipe" filter
  * cgi: support the "Status" line

 -- Max Kellermann <mk@cm4all.com>  Mon, 06 Jul 2009 16:38:26 +0200

cm4all-beng-proxy (0.6.1) unstable; urgency=low

  * session: consistently lock all session objects
  * rewrite-uri: check if widget_external_uri() returns NULL
  * widget-uri: don't generate the "path" argument when it's NULL
  * widget-uri: strip superfluous question mark from widget_base_address()
  * widget-uri: append parameters from the template first
  * widget-uri: re-add configured query string in widget_absolute_uri()
  * widget-uri: eliminate configured query string in widget_external_uri()
  * processor: don't consider session data for base=child and base=parent

 -- Max Kellermann <mk@cm4all.com>  Fri, 03 Jul 2009 15:52:01 +0200

cm4all-beng-proxy (0.6) unstable; urgency=low

  * inline-widget: check the widget HTTP response status
  * response: don't apply transformation on failed response
  * resource-address: include pipe arguments in filter cache key
  * handler: removed session redirect on the first request
  * http-cache: accept ETag response header instead of Last-Modified
  * filter-cache: don't require Last-Modified or Expires
  * file-handler: disable ETag only when processor comes first
  * file-handler: read ETag from xattr
  * pipe: generate new ETag for piped resource
  * session: purge sessions when shared memory is full
  * handler: don't enforce sessions for filtered responses

 -- Max Kellermann <mk@cm4all.com>  Tue, 30 Jun 2009 17:48:20 +0200

cm4all-beng-proxy (0.5.14) unstable; urgency=low

  * ajp-client: implemented request body
  * cookie-client: obey "max-age=0" properly
  * processor: forward the original HTTP status
  * response, widget-http: don't allow processing resource without body
  * widget-http: check the Content-Type before invoking processor
  * response: pass the "Location" response header
  * debian: added a separate -optimized-dbg package
  * added init script support for multiple ports (--port) and multiple listen
    (--listen) command line argumnents
  * translation: added the "APPEND" packet for command line arguments
  * pipe: support command line arguments

 -- Max Kellermann <mk@cm4all.com>  Mon, 29 Jun 2009 16:51:16 +0200

cm4all-beng-proxy (0.5.13) unstable; urgency=low

  * widget-registry: clear local_address in translate request
  * cmdline: added the "--listen" option

 -- Max Kellermann <mk@cm4all.com>  Wed, 24 Jun 2009 12:27:17 +0200

cm4all-beng-proxy (0.5.12) unstable; urgency=low

  * response: pass the "Location" response handler
  * added support for multiple listener ports

 -- Max Kellermann <mk@cm4all.com>  Tue, 23 Jun 2009 23:34:55 +0200

cm4all-beng-proxy (0.5.11) unstable; urgency=low

  * build with autotools
  * use libcm4all-socket, GLib
  * Makefile.am: support out-of-tree builds
  * added optimized Debian package
  * tcache: fixed wrong assignment in VARY=HOST
  * translation: added request packet LOCAL_ADDRESS

 -- Max Kellermann <mk@cm4all.com>  Tue, 23 Jun 2009 15:42:12 +0200

cm4all-beng-proxy (0.5.10) unstable; urgency=low

  * widget-http: assign the "address" variable

 -- Max Kellermann <mk@cm4all.com>  Mon, 15 Jun 2009 18:38:58 +0200

cm4all-beng-proxy (0.5.9) unstable; urgency=low

  * tcache: fixed typo in tcache_string_match()
  * tcache: support VARY=SESSION
  * translate: added the INVALIDATE response packet
  * cache, session: higher size limits
  * widget-uri: separate query_string from path_info
  * widget-uri: ignore widget parameters in widget_external_uri()

 -- Max Kellermann <mk@cm4all.com>  Mon, 15 Jun 2009 17:06:11 +0200

cm4all-beng-proxy (0.5.8) unstable; urgency=low

  * handler: fixed double free bug in translate_callback()

 -- Max Kellermann <mk@cm4all.com>  Sun, 14 Jun 2009 19:05:09 +0200

cm4all-beng-proxy (0.5.7) unstable; urgency=low

  * forward the Content-Disposition header
  * handler: assign new session to local variable, fix segfault
  * handler: don't dereference the NULL session

 -- Max Kellermann <mk@cm4all.com>  Sun, 14 Jun 2009 13:01:52 +0200

cm4all-beng-proxy (0.5.6) unstable; urgency=low

  * widget-http: send the "Via" request header instead of "X-Forwarded-For"
  * proxy-handler: send the "Via" request header
  * widget-request: check the "path" argument before calling uri_compress()

 -- Max Kellermann <mk@cm4all.com>  Tue, 09 Jun 2009 12:21:00 +0200

cm4all-beng-proxy (0.5.5) unstable; urgency=low

  * processor: allow specifying relative URI in c:base=child
  * widget-request: verify the "path" argument
  * widget: allocate address from widget's pool
  * widget-http: support multiple Set-Cookie response headers

 -- Max Kellermann <mk@cm4all.com>  Thu, 04 Jun 2009 15:10:15 +0200

cm4all-beng-proxy (0.5.4) unstable; urgency=low

  * implemented delegation of open() to a helper program
  * added the BASE translation packet, supported by the translation cache
  * deprecated c:mode=proxy
  * rewrite-uri: always enable focus in mode=partial
  * http-cache: don't cache resources with query string (RFC 2616 13.9)
  * http-cache: lock cache items while they are served

 -- Max Kellermann <mk@cm4all.com>  Thu, 28 May 2009 11:44:01 +0200

cm4all-beng-proxy (0.5.3) unstable; urgency=low

  * cgi: close request body on fork() failure
  * fork: added workaround for pipe-to-pipe splice()
  * http-cache: use cache entry when response ETag matches
  * cgi: loop in istream_cgi_read() to prevent blocking
  * cache: check for expired items once a minute
  * cache: optimize search for oldest item

 -- Max Kellermann <mk@cm4all.com>  Wed, 06 May 2009 13:23:46 +0200

cm4all-beng-proxy (0.5.2) unstable; urgency=low

  * added filter cache
  * header-parser: added missing range check in header_parse_line()
  * fork: added event for writing to the child process
  * fork: don't splice() from a pipe
  * response: don't pass request body to unfocused processor
  * added filter type "pipe"

 -- Max Kellermann <mk@cm4all.com>  Wed, 29 Apr 2009 13:24:26 +0200

cm4all-beng-proxy (0.5.1) unstable; urgency=low

  * processor: fixed base=child assertion failure
  * handler: close request body if it was not consumed
  * static-file: generate Last-Modified and ETag response headers
  * static-file: obey the Content-Type provided by the translation server
  * static-file: get Content-Type from extended attribute
  * http-cache: use istream_null when cached resource is empty

 -- Max Kellermann <mk@cm4all.com>  Mon, 27 Apr 2009 10:00:20 +0200

cm4all-beng-proxy (0.5) unstable; urgency=low

  * processor: accept c:mode/c:base attributes in any order
  * processor: removed alternative (anchor) rewrite syntax

 -- Max Kellermann <mk@cm4all.com>  Mon, 20 Apr 2009 22:04:19 +0200

cm4all-beng-proxy (0.4.10) unstable; urgency=low

  * processor: lift length limitation for widget parameters
  * translate: abort if a packet is too large
  * translate: support MAX_AGE for the whole response
  * hashmap: fix corruption of slot chain in hashmap_remove_value()

 -- Max Kellermann <mk@cm4all.com>  Fri, 17 Apr 2009 13:02:50 +0200

cm4all-beng-proxy (0.4.9) unstable; urgency=low

  * http-cache: explicitly start reading into cache
  * cgi: clear "headers" variable before publishing the response
  * translate: use DOCUMENT_ROOT as CGI parameter

 -- Max Kellermann <mk@cm4all.com>  Mon, 06 Apr 2009 16:21:57 +0200

cm4all-beng-proxy (0.4.8) unstable; urgency=low

  * translate: allow ADDRESS packets in AJP addresses
  * translate: initialize all fields of a FastCGI address
  * http-cache: close all caching connections on exit
  * processor: don't rewrite SCRIPT SRC attribute when proxying

 -- Max Kellermann <mk@cm4all.com>  Thu, 02 Apr 2009 15:45:46 +0200

cm4all-beng-proxy (0.4.7) unstable; urgency=low

  * http-server: use istream_null for empty request body
  * parser: check for trailing slash only in TAG_OPEN tags
  * parser: added support for XML Processing Instructions
  * processor: implemented XML Processing Instruction "cm4all-rewrite-uri"
  * uri-escape: escape the slash character
  * cache: remove all matching items in cache_remove()
  * http-cache: lock cache items while holding a reference

 -- Max Kellermann <mk@cm4all.com>  Thu, 02 Apr 2009 12:02:53 +0200

cm4all-beng-proxy (0.4.6) unstable; urgency=low

  * file_handler: fixed logic error in If-Modified-Since check
  * date: return UTC time stamp in http_date_parse()
  * cache: continue search after item was invalidated
  * cache: remove the correct cache item
  * istream-chunked: work around invalid assertion failure
  * istream-subst: fixed corruption after partial match

 -- Max Kellermann <mk@cm4all.com>  Wed, 25 Mar 2009 15:03:10 +0100

cm4all-beng-proxy (0.4.5) unstable; urgency=low

  * http-server: assume keep-alive is enabled on HTTP 1.1
  * http-client: unregister EV_READ when the buffer is full
  * translation: added QUERY_STRING packet
  * processor: optionally parse base/mode from URI

 -- Max Kellermann <mk@cm4all.com>  Tue, 17 Mar 2009 13:04:25 +0100

cm4all-beng-proxy (0.4.4) unstable; urgency=low

  * forward Accept-Language request header to the translation server
  * translate: added the USER_AGENT request packet
  * session: obey the USER/MAX_AGE setting
  * use libcm4all-inline-dev in libcm4all-beng-proxy-dev
  * added pkg-config file for libcm4all-beng-proxy-dev
  * updated python-central dependencies
  * processor: parse c:base/c:mode attributes in PARAM tags

 -- Max Kellermann <mk@cm4all.com>  Wed, 11 Mar 2009 09:43:48 +0100

cm4all-beng-proxy (0.4.3) unstable; urgency=low

  * processor: rewrite URI in LINK tags
  * processor: rewrite URI in PARAM tags
  * use splice() from glibc 2.7
  * translate: added VARY response packet
  * build documentation with texlive

 -- Max Kellermann <mk@cm4all.com>  Wed, 04 Mar 2009 09:53:56 +0100

cm4all-beng-proxy (0.4.2) unstable; urgency=low

  * hashmap: fix corruption in slot chain
  * use monotonic clock to calculate expiry times
  * processor: rewrite URIs in the EMBED, VIDEO, AUDIO tags

 -- Max Kellermann <mk@cm4all.com>  Tue, 17 Feb 2009 17:14:48 +0100

cm4all-beng-proxy (0.4.1) unstable; urgency=low

  * translate: clear client->transformation
  * handler: check for translation errors
  * http-server: fixed assertion failure during shutdown
  * http-server: send "Keep-Alive" response header
  * worker: after fork(), call event_reinit() in the parent process
  * added valgrind build dependency
  * build with Debian's libevent-1.4 package

 -- Max Kellermann <mk@cm4all.com>  Tue, 10 Feb 2009 11:48:53 +0100

cm4all-beng-proxy (0.4) unstable; urgency=low

  * added support for transformation views
    - in the JavaScript API, mode=proxy is now deprecated
  * http-cache: fix segfault when request_headers==NULL
  * http-cache: store multiple (varying) versions of a resource
  * http-cache: use the "max-age" cache-control response

 -- Max Kellermann <mk@cm4all.com>  Fri, 30 Jan 2009 13:29:43 +0100

cm4all-beng-proxy (0.3.9) unstable; urgency=low

  * http-client: assume keep-alive is enabled on HTTP 1.1
  * processor: use configured/session path-info for mode=child URIs

 -- Max Kellermann <mk@cm4all.com>  Tue, 27 Jan 2009 13:07:51 +0100

cm4all-beng-proxy (0.3.8) unstable; urgency=low

  * processor: pass Content-Type and Content-Language headers from
    template
  * http-client: allow chunked response body without keep-alive

 -- Max Kellermann <mk@cm4all.com>  Fri, 23 Jan 2009 13:02:42 +0100

cm4all-beng-proxy (0.3.7) unstable; urgency=low

  * istream_subst: exit the loop if state==INSERT
  * istream_iconv: check if the full buffer could be flushed
  * worker: don't reinitialize session manager during shutdown

 -- Max Kellermann <mk@cm4all.com>  Thu, 15 Jan 2009 10:39:47 +0100

cm4all-beng-proxy (0.3.6) unstable; urgency=low

  * processor: ignore closing </header>
  * widget-http: now really don't check content-type in frame parents
  * parser: skip comments
  * processor: implemented c:base="parent"
  * processor: added "c:" prefix to c:widget child elements
  * processor: renamed the "c:param" element to "c:parameter"

 -- Max Kellermann <mk@cm4all.com>  Thu, 08 Jan 2009 11:17:29 +0100

cm4all-beng-proxy (0.3.5) unstable; urgency=low

  * widget-http: don't check content-type in frame parents
  * istream-subst: allow null bytes in the input stream
  * js: added the "translate" parameter for passing values to the
    translation server
  * rewrite-uri: refuse to rewrite a frame URI without widget id

 -- Max Kellermann <mk@cm4all.com>  Mon, 05 Jan 2009 16:46:32 +0100

cm4all-beng-proxy (0.3.4) unstable; urgency=low

  * processor: added support for custom widget request headers
  * http-cache: obey the "Vary" response header
  * http-cache: pass the new http_cache_info object when testing a cache
    item

 -- Max Kellermann <mk@cm4all.com>  Tue, 30 Dec 2008 15:46:44 +0100

cm4all-beng-proxy (0.3.3) unstable; urgency=low

  * processor: grew widget parameter buffer to 512 bytes
  * widget-resolver: clear widget->resolver on abort
  * cgi: clear the input's handler in cgi_async_abort()
  * widget-stream: use istream_hold (reverts r4171)

 -- Max Kellermann <mk@cm4all.com>  Fri, 05 Dec 2008 14:43:05 +0100

cm4all-beng-proxy (0.3.2) unstable; urgency=low

  * processor: free memory before calling embed_frame_widget()
  * processor: allocate query string from the widget pool
  * processor: removed the obsolete widget attributes "tag" and "style"
  * parser: hold a reference to the pool

 -- Max Kellermann <mk@cm4all.com>  Mon, 01 Dec 2008 14:15:38 +0100

cm4all-beng-proxy (0.3.1) unstable; urgency=low

  * http-client: remove Transfer-Encoding and Content-Length from response
    headers
  * http-client: don't read body after invoke_response()
  * fork: retry splice() after EAGAIN
  * fork: don't close input when splice() fails
  * cgi: abort the response handler when the stdin stream fails
  * istream_file, istream_pipe, fork, client_socket, listener: fixed file
    descriptor leaks
  * processor: hold a reference to the caller's pool
  * debian/rules: enabled test suite

 -- Max Kellermann <mk@cm4all.com>  Thu, 27 Nov 2008 16:01:16 +0100

cm4all-beng-proxy (0.3) unstable; urgency=low

  * implemented widget filters
  * translate: initialize all fields of a CGI address
  * fork: read request body on EAGAIN
  * fork: implemented the direct() method with splice()
  * python: added class Response
  * prototypes/translate.py:
    - support "filter"
    - support "content_type"
  * demo: added widget filter demo

 -- Max Kellermann <mk@cm4all.com>  Wed, 26 Nov 2008 16:27:29 +0100

cm4all-beng-proxy (0.2) unstable; urgency=low

  * don't quote text/xml widgets
  * widget-resolver: pass widget_pool to widget_class_lookup()
  * widget-registry: allocate widget_class from widget_pool
  * widget-stream: eliminated the async operation proxy, because the
    operation cannot be aborted before the constructor returns
  * widget-stream: don't clear the "delayed" stream in the response() callback
  * rewrite-uri: trigger istream_read(delayed) after istream_delayed_set()
  * doc: clarified XSLT integration

 -- Max Kellermann <mk@cm4all.com>  Tue, 25 Nov 2008 15:28:54 +0100

cm4all-beng-proxy (0.1) unstable; urgency=low

  * initial release

 -- Max Kellermann <mk@cm4all.com>  Mon, 17 Nov 2008 11:59:36 +0100<|MERGE_RESOLUTION|>--- conflicted
+++ resolved
@@ -1,7 +1,6 @@
-<<<<<<< HEAD
 cm4all-beng-proxy (17.0.3) unstable; urgency=low
 
-  * 
+  * merge release 16.10
 
  --   
 
@@ -22,13 +21,12 @@
   * certdb: implement ACMEv2
 
  -- Max Kellermann <mk@cm4all.com>  Wed, 18 Mar 2020 16:54:20 +0100
-=======
+
 cm4all-beng-proxy (16.10) unstable; urgency=low
 
   * add listener option "v6only"
 
  -- Max Kellermann <mk@cm4all.com>  Tue, 24 Mar 2020 17:01:12 +0100
->>>>>>> 69361a92
 
 cm4all-beng-proxy (16.9) unstable; urgency=low
 
