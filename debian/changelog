<<<<<<< HEAD
cm4all-beng-proxy (11.0.1) unstable; urgency=low

  * spawn: switch to a new systemd scope
  * spawn: create new PID namespace
  * translation: add packets CGROUP, CGROUP_SET
  * ssl: free more drained I/O buffers
  * ssl: reduce memory usage
  * SlicePool: reduce fragmentation
  * enable TCP_DEFER_ACCEPT for HTTP listeners
  * debian/lb.postinst: move user "cm4all-beng-lb" to group "nogroup"

 --   
=======
cm4all-beng-proxy (10.16) unstable; urgency=low

  * control: enable SO_REUSEADDR on the UDP socket

 -- Max Kellermann <mk@cm4all.com>  Fri, 29 Apr 2016 13:13:31 -0000

cm4all-beng-proxy (10.15) unstable; urgency=low

  * was: fix crash after spawn failure
  * spawn/client: abort worker process when the spawner is gone
  * spawn/client: optimize message receiver
  * spawn/server: retry sending after EAGAIN

 -- Max Kellermann <mk@cm4all.com>  Fri, 29 Apr 2016 09:31:54 -0000
>>>>>>> 8a9ead25

cm4all-beng-proxy (10.14) unstable; urgency=low

  * enable TCP_DEFER_ACCEPT for HTTP and SSL listeners
  * ssl: increase the handshake timeout to 60 seconds
  * lb: log the client IP address

 -- Max Kellermann <mk@cm4all.com>  Thu, 28 Apr 2016 09:24:19 -0000

cm4all-beng-proxy (10.13) unstable; urgency=low

  * was: fix crash after early-crashing WAS process
  * was: fix crash after WAS process has been released
  * ssl: limit the handshake duration
  * beng-proxy: support listening on UNIX domain sockets

 -- Max Kellermann <mk@cm4all.com>  Wed, 27 Apr 2016 18:34:26 -0000

cm4all-beng-proxy (10.12) unstable; urgency=low

  * ssl: reduce allocator fragmentation, cycle another buffer

 -- Max Kellermann <mk@cm4all.com>  Thu, 21 Apr 2016 07:29:51 -0000

cm4all-beng-proxy (10.11) unstable; urgency=low

  * thread_queue: fix race condition
  * ssl: reduce allocator fragmentation

 -- Max Kellermann <mk@cm4all.com>  Mon, 18 Apr 2016 14:51:41 -0000

cm4all-beng-proxy (10.10) unstable; urgency=low

  * merge release 9.13
  * SlicePool: reduce fragmentation

 -- Max Kellermann <mk@cm4all.com>  Tue, 12 Apr 2016 15:12:03 -0000

cm4all-beng-proxy (10.9) unstable; urgency=low

  * merge release 9.12

 -- Max Kellermann <mk@cm4all.com>  Wed, 06 Apr 2016 12:11:38 -0000

cm4all-beng-proxy (10.8) unstable; urgency=low

  * SlicePool: optimize allocation
  * lb: cycle buffers before compressing slice allocator
  * was: fix spurious "Resource temporarily unavailable" warnings

 -- Max Kellermann <mk@cm4all.com>  Wed, 06 Apr 2016 06:35:37 -0000

cm4all-beng-proxy (10.7) unstable; urgency=low

  * lb: fix systemd service start timeout
  * spawn: fix assertion failure when STDERR_PATH fails
  * was: fix use-after-free bug

 -- Max Kellermann <mk@cm4all.com>  Tue, 29 Mar 2016 10:31:34 -0000

cm4all-beng-proxy (10.6) unstable; urgency=low

  * lb: fix false memory leak during shutdown
  * ssl: cycle buffers to reduce allocator fragmentation

 -- Max Kellermann <mk@cm4all.com>  Wed, 23 Mar 2016 14:16:55 -0000

cm4all-beng-proxy (10.5) unstable; urgency=low

  * lb: fix crash due to duplicate OpenSSL initialization by libpq
  * lb: check cert_db.ca_cert settings with --check
  * lb: fix shutdown with --watchdog
  * http_client: fix assertion failure with keep-alive disabled
  * http_server: fix missing "100 Continue"
  * certdb: unwrap key in "new-cert
  * certdb: allow overriding database with /etc/cm4all/beng/certdb.connect
  * spawn: fix assertion failure

 -- Max Kellermann <mk@cm4all.com>  Tue, 08 Mar 2016 16:01:22 -0000

cm4all-beng-proxy (10.4) unstable; urgency=low

  * merge release 9.11
  * spawn: fix uninitialized MOUNT_TMP_TMPFS setting

 -- Max Kellermann <mk@cm4all.com>  Thu, 03 Mar 2016 13:11:49 -0000

cm4all-beng-proxy (10.3) unstable; urgency=low

  * lhttp: fix double free bug
  * lhttp, fcgi: abandon child process after connect failure
  * spawn: wait for spawn process during shutdown
  * {http,filter,nfs}_cache: raise cacheable size limit to 512 kB
  * http_client: reschedule read event after blocking write recovery

 -- Max Kellermann <mk@cm4all.com>  Wed, 02 Mar 2016 14:06:44 -0000

cm4all-beng-proxy (10.2) unstable; urgency=low

  * rubber: remove excessive debugging code to speed up cache flush
  * spawn: fix SETENV breakage
  * spawn: initialize supplementary groups
  * spawn: change to user www-data by default
  * http_client: fix double free bug
  * fcache: raise default expiration to one week
  * systemd: set "Type=notify"

 -- Max Kellermann <mk@cm4all.com>  Tue, 01 Mar 2016 18:43:23 -0000

cm4all-beng-proxy (10.1) unstable; urgency=low

  * merge release 9.10
  * python: add missing constant TRANSLATE_REALM_FROM_AUTH_BASE
  * spawn: dedicated process for spawning child processes
  * fcgi: terminate FastCGI processes with SIGTERM instead of SIGUSR1
  * was: implement response body interruption
  * translation: add packet NO_NEW_PRIVS
  * session: 128 bit session ids
  * emit systemd "READY" notification
  * debian: eliminate the TOI build

 -- Max Kellermann <mk@cm4all.com>  Thu, 25 Feb 2016 23:55:33 -0000

cm4all-beng-proxy (10.0.5) unstable; urgency=low

  * http_client: fix memory leak
  * spawn/prepared: fix environment variable breakage
  * request: fix crash (due to realm regression in 10.0.4)

 -- Max Kellermann <mk@cm4all.com>  Tue, 09 Feb 2016 18:09:43 -0000

cm4all-beng-proxy (10.0.4) unstable; urgency=low

  * istream/dechunk: merge chunk sizes
  * istream/dechunk: fix bogus "closed prematurely" error
  * spawn/JailConfig: fix jail.conf parser regression
  * translate_parser: fix JailCGI home path regression
  * translation: add packet REALM_FROM_AUTH_BASE
  * translation: allow mount options in MOUNT_TMP_TMPFS
  * pipe_filter: add JailCGI support
  * fcgi/stock: fix double free bug
  * http_request: fix connection leak after OpenSSL error
  * ssl/cache: fix two crash bugs
  * ssl/cache: reduce delay from 1s to 200ms
  * ssl/cache: maintain cache only in worker process
  * ssl/cache: support CA chains
  * ssl/factory: support the subjectAltName extension
  * ssl/filter: handle "close notify" alerts
  * certdb: rename PostgreSQL table to singular
  * certdb: load PostgreSQL connect string from lb.conf
  * certdb: support the subjectAltName extension
  * certdb: implement the ACME protocol
  * systemd/lb: disable --watchdog, set Restart=on-failure instead
  * systemd/bp: default to --workers=0, set Restart=on-failure instead

 -- Max Kellermann <mk@cm4all.com>  Thu, 04 Feb 2016 21:12:22 -0000

cm4all-beng-proxy (10.0.3) unstable; urgency=low

  * ssl/cache: populate name cache asynchronously
  * certdb: add command "populate"

 -- Max Kellermann <mk@cm4all.com>  Tue, 12 Jan 2016 10:35:32 -0000

cm4all-beng-proxy (10.0.2) unstable; urgency=low

  * ssl/cache: open multiple PostgreSQL connections on demand
  * ssl/cache: mirror a list of all certificate host names
  * certdb: add command "delete"

 -- Max Kellermann <mk@cm4all.com>  Wed, 06 Jan 2016 11:11:51 -0000

cm4all-beng-proxy (10.0.1) unstable; urgency=low

  * drop support for Debian Squeeze
  * inline_widget: time out after 10 seconds
  * lb: support SSL certificates stored in PostgreSQL database
  * disable the access log by default

 -- Max Kellermann <mk@cm4all.com>  Fri, 18 Dec 2015 18:48:31 -0000

cm4all-beng-proxy (9.13) unstable; urgency=low

  * merge release 8.12
  * lb: fix false memory leak during shutdown

 -- Max Kellermann <mk@cm4all.com>  Tue, 12 Apr 2016 13:03:18 -0000

cm4all-beng-proxy (9.12) unstable; urgency=low

  * header-forward: fix duplicate "Location" header

 -- Max Kellermann <mk@cm4all.com>  Wed, 06 Apr 2016 12:09:46 -0000

cm4all-beng-proxy (9.11) unstable; urgency=low

  * merge release 8.11

 -- Max Kellermann <mk@cm4all.com>  Thu, 03 Mar 2016 13:03:41 -0000

cm4all-beng-proxy (9.10) unstable; urgency=low

  * merge release 8.10

 -- Max Kellermann <mk@cm4all.com>  Wed, 24 Feb 2016 11:46:38 -0000

cm4all-beng-proxy (9.9) unstable; urgency=low

  * merge release 8.9

 -- Max Kellermann <mk@cm4all.com>  Tue, 23 Feb 2016 15:56:21 -0000

cm4all-beng-proxy (9.8) unstable; urgency=low

  * merge release 8.8

 -- Max Kellermann <mk@cm4all.com>  Tue, 16 Feb 2016 11:30:47 -0000

cm4all-beng-proxy (9.7) unstable; urgency=low

  * merge release 8.7
  * http_request: fix connection leak after OpenSSL error

 -- Max Kellermann <mk@cm4all.com>  Tue, 26 Jan 2016 15:56:31 -0000

cm4all-beng-proxy (9.6) unstable; urgency=low

  * systemd: log to systemd-journald by default
  * header_forward: fix duplicate "Location" header
  * "--access-logger=null" disables the access log
  * widget: log Set-Cookie without host

 -- Max Kellermann <mk@cm4all.com>  Thu, 17 Dec 2015 22:15:04 -0000

cm4all-beng-proxy (9.5) unstable; urgency=low

  * merge release 4.23
  * auth: send the LISTENER_TAG packet with AUTH requests

 -- Max Kellermann <mk@cm4all.com>  Tue, 15 Dec 2015 13:46:36 -0000

cm4all-beng-proxy (9.4) unstable; urgency=low

  * processor: fix crash bug
  * ajp: fix bogus error "Peer closed the socket prematurely"
  * fcgi: fail after receiving excess data at end of response body
  * fcgi: fix assertion failure on i386
  * was: fold header name case
  * was: announce request body length as early as possible
  * was: fix crash bug with empty response

 -- Max Kellermann <mk@cm4all.com>  Thu, 19 Nov 2015 11:28:59 -0000

cm4all-beng-proxy (9.3) unstable; urgency=low

  * fcgi: fix buffer overflow with large response body
  * header_forward: always forward "Allow"

 -- Max Kellermann <mk@cm4all.com>  Tue, 17 Nov 2015 00:33:20 -0000

cm4all-beng-proxy (9.2) unstable; urgency=low

  * translate_client: fix crash bug

 -- Max Kellermann <mk@cm4all.com>  Mon, 16 Nov 2015 08:38:02 -0000

cm4all-beng-proxy (9.1) unstable; urgency=low

  * feature freeze
  * http_client: response body allows optimized socket writes
  * http_cache: response body allows optimized socket writes
  * fcgi: fix stall bug
  * fcgi: optimized response body chunking
  * fcgi: don't send empty PARAMS packet when request headers are empty
  * handler: use lstat() for FILE_NOT_FOUND
  * client_balancer: fix memory leak
  * istream: fix assertion failure
  * istream_tee: fix size miscalculation
  * nfs_stock: fix assertion failure
  * translate_cache: optimize memory usage
  * reduce fork() overhead

 -- Max Kellermann <mk@cm4all.com>  Fri, 13 Nov 2015 00:50:52 -0000

cm4all-beng-proxy (9.0.9) unstable; urgency=low

  * tstock: fix libevent crash on connection failure
  * tstock: fix hanging process during shutdown
  * request_session: don't send cleared session id of ignored session
  * pipe_stock: fix EBADF error due to malformed pointer cast
  * http_{client,server}: optimize chunked socket writes

 -- Max Kellermann <mk@cm4all.com>  Fri, 06 Nov 2015 23:39:50 -0000

cm4all-beng-proxy (9.0.8) unstable; urgency=low

  * child_stock: fix crash bug
  * translate_stock: fix use-after-free crash bug

 -- Max Kellermann <mk@cm4all.com>  Thu, 05 Nov 2015 15:14:43 -0000

cm4all-beng-proxy (9.0.7) unstable; urgency=low

  * merge release 8.6
  * ajp: fix regression after code refactoring
  * http_{client,server}: optimize socket writes
  * translate_stock: configurable stock limit, defaulting to 64
  * translate_cache: fix crash bug when cache is disabled
  * errdoc: fix crash bug when aborting error document generator

 -- Max Kellermann <mk@cm4all.com>  Wed, 04 Nov 2015 21:50:44 -0000

cm4all-beng-proxy (9.0.6) unstable; urgency=low

  * debian/rules: cross-compiler support
  * debian: build with gcc 5 on Debian Stretch
  * processor: fix broken URI rewrite after <script> due to inverted check
  * widget: log class name

 -- Max Kellermann <mk@cm4all.com>  Fri, 16 Oct 2015 10:21:42 -0000

cm4all-beng-proxy (9.0.5) unstable; urgency=low

  * merge release 8.5

 -- Max Kellermann <mk@cm4all.com>  Mon, 12 Oct 2015 10:44:20 -0000

cm4all-beng-proxy (9.0.4) unstable; urgency=low

  * xml_parser: fix assertion failure on abort
  * css_parser: fix buffer overflow due to off-by-one check

 -- Max Kellermann <mk@cm4all.com>  Thu, 08 Oct 2015 19:32:07 -0000

cm4all-beng-proxy (9.0.3) unstable; urgency=low

  * fcgi: fix uninitialized variable
  * processor: fix heap corruption due to wrong string length

 -- Max Kellermann <mk@cm4all.com>  Wed, 07 Oct 2015 19:56:05 -0000

cm4all-beng-proxy (9.0.2) unstable; urgency=low

  * translation: packet REVEAL_USER sends X-CM4all-BENG-User to filter

 -- Max Kellermann <mk@cm4all.com>  Mon, 05 Oct 2015 19:08:22 -0000

cm4all-beng-proxy (9.0.1) unstable; urgency=low

  * merge release 8.4
  * translation: add header group "LINK"
  * translation: add packet MOUNT_TMPFS
  * fix spurious BIND_MOUNT_RW failures

 -- Max Kellermann <mk@cm4all.com>  Fri, 02 Oct 2015 15:36:42 -0000

cm4all-beng-proxy (8.12) unstable; urgency=low

  * was: fix crash on malformed STATUS packet
  * was: allow 16 bit STATUS packet

 -- Max Kellermann <mk@cm4all.com>  Tue, 12 Apr 2016 12:28:21 -0000

cm4all-beng-proxy (8.11) unstable; urgency=low

  * http_client: fix assertion failure with TLS
  * lhttp, fcgi: abandon child process after connect failure
  * http_client: reschedule read event after blocking write recovery

 -- Max Kellermann <mk@cm4all.com>  Thu, 03 Mar 2016 12:59:50 -0000

cm4all-beng-proxy (8.10) unstable; urgency=low

  * was/input: verify the announced LENGTH
  * was/input: fix the "available" formula

 -- Max Kellermann <mk@cm4all.com>  Wed, 24 Feb 2016 11:31:50 -0000

cm4all-beng-proxy (8.9) unstable; urgency=low

  * istream/catch: fix another assertion failure

 -- Max Kellermann <mk@cm4all.com>  Tue, 23 Feb 2016 15:52:46 -0000

cm4all-beng-proxy (8.8) unstable; urgency=low

  * istream/catch: fix assertion failure

 -- Max Kellermann <mk@cm4all.com>  Tue, 16 Feb 2016 11:21:25 -0000

cm4all-beng-proxy (8.7) unstable; urgency=low

  * cgi, pipe: fix off-by-one bug in stderr filter

 -- Max Kellermann <mk@cm4all.com>  Tue, 26 Jan 2016 15:55:03 -0000

cm4all-beng-proxy (8.6) unstable; urgency=low

  * merge release 7.9

 -- Max Kellermann <mk@cm4all.com>  Mon, 26 Oct 2015 09:48:00 -0000

cm4all-beng-proxy (8.5) unstable; urgency=low

  * css_parser: fix buffer overflow due to off-by-one check
  * fcgi: fix uninitialized variable
  * fix spurious BIND_MOUNT_RW failures
  * fix two crashes due to malformed URI escapes

 -- Max Kellermann <mk@cm4all.com>  Mon, 12 Oct 2015 10:20:32 -0000

cm4all-beng-proxy (8.4) unstable; urgency=low

  * was: fix another memory leak

 -- Max Kellermann <mk@cm4all.com>  Fri, 02 Oct 2015 11:05:21 -0000

cm4all-beng-proxy (8.3) unstable; urgency=low

  * was: fix several memory leaks

 -- Max Kellermann <mk@cm4all.com>  Fri, 02 Oct 2015 09:54:09 -0000

cm4all-beng-proxy (8.2) unstable; urgency=low

  * debian/control: add "Breaks" on old translation servers to avoid
    runtime breakages due to broken widget descriptors; the translation
    server 1.9.1 contains a workaround
  * translate_parser: fix crash after malformed/misplaced
    UNTRUSTED_*_SITE_SUFFIX packet

 -- Max Kellermann <mk@cm4all.com>  Fri, 25 Sep 2015 12:55:18 -0000

cm4all-beng-proxy (8.1) unstable; urgency=low

  * feature freeze
  * fb_pool: compress I/O buffers periodically
  * http_cache, fcache, nfs_cache: compress the cache periodically

 -- Max Kellermann <mk@cm4all.com>  Tue, 22 Sep 2015 17:26:06 -0000

cm4all-beng-proxy (8.0.13) unstable; urgency=low

  * merge release 7.8
  * translation: support writable bind mounts (BIND_MOUNT_RW)
  * translation: add packet UNTRUSTED_RAW_SITE_SUFFIX
  * ssl: initialize OpenSSL engines
  * rewrite_uri: support "https://" and "//" URIs
  * regex: fix double free bug

 -- Max Kellermann <mk@cm4all.com>  Tue, 22 Sep 2015 08:00:20 -0000

cm4all-beng-proxy (8.0.12) unstable; urgency=low

  * merge release 7.7
  * rubber: optimized hole search
  * rubber: simplified defragmentation on tail allocation

 -- Max Kellermann <mk@cm4all.com>  Thu, 17 Sep 2015 20:41:59 -0000

cm4all-beng-proxy (8.0.11) unstable; urgency=low

  * regex: fix move operator, fixes spurious "Invalid regex capture"

 -- Max Kellermann <mk@cm4all.com>  Thu, 03 Sep 2015 13:08:16 -0000

cm4all-beng-proxy (8.0.10) unstable; urgency=low

  * regex: mismatching optional capture expands to empty string
  * regex: work around problem with mismatching optional last capture
  * request: avoid compressing the response body twice

 -- Max Kellermann <mk@cm4all.com>  Wed, 02 Sep 2015 15:56:38 -0000

cm4all-beng-proxy (8.0.9) unstable; urgency=low

  * merge release 7.6
  * regex: fix off-by-one error in capture range check

 -- Max Kellermann <mk@cm4all.com>  Tue, 01 Sep 2015 13:57:06 -0000

cm4all-beng-proxy (8.0.8) unstable; urgency=low

  * tcache: fix crash on regex mismatch

 -- Max Kellermann <mk@cm4all.com>  Mon, 31 Aug 2015 05:35:14 -0000

cm4all-beng-proxy (8.0.7) unstable; urgency=low

  * merge release 7.5
  * regex: fix spurious compile failures
  * fcache: include actual body data in stats
  * nfs_cache: add stats
  * fix several crash bugs with malformed URI escapes
  * control/stats: add cache brutto sizes
  * control/stats: add I/O buffers size

 -- Max Kellermann <mk@cm4all.com>  Thu, 27 Aug 2015 22:11:02 -0000

cm4all-beng-proxy (8.0.6) unstable; urgency=low

  * translation: decouple REGEX_UNESCAPE from INVERSE_REGEX

 -- Max Kellermann <mk@cm4all.com>  Tue, 25 Aug 2015 09:57:23 -0000

cm4all-beng-proxy (8.0.5) unstable; urgency=low

  * translation: add packet INVERSE_REGEX_UNESCAPE

 -- Max Kellermann <mk@cm4all.com>  Mon, 24 Aug 2015 16:58:16 -0000

cm4all-beng-proxy (8.0.4) unstable; urgency=low

  * translate_client: fix crash due to uninitialized variable

 -- Max Kellermann <mk@cm4all.com>  Fri, 21 Aug 2015 11:26:40 -0000

cm4all-beng-proxy (8.0.3) unstable; urgency=low

  * translation: add login packet SERVICE
  * translation: login allows packet LISTENER_TAG
  * translation: protocol v3 uses anchored regex
  * regex: disable the "multi-line" option
  * regex: switch to the PCRE library

 -- Max Kellermann <mk@cm4all.com>  Mon, 17 Aug 2015 14:31:32 -0000

cm4all-beng-proxy (8.0.2) unstable; urgency=low

  * translation: add packets LOGIN, PASSWORD, UID_GID
  * translation: native Refence support

 -- Max Kellermann <mk@cm4all.com>  Thu, 06 Aug 2015 11:15:58 -0000

cm4all-beng-proxy (8.0.1) unstable; urgency=low

  * cgi, pipe: log PID in stderr output
  * translation: add packets AUTO_GZIP, INTERNAL_REDIRECT

 -- Max Kellermann <mk@cm4all.com>  Fri, 24 Jul 2015 10:27:51 -0000

cm4all-beng-proxy (7.9) unstable; urgency=low

  * merge release 6.12

 -- Max Kellermann <mk@cm4all.com>  Mon, 26 Oct 2015 09:37:41 -0000

cm4all-beng-proxy (7.8) unstable; urgency=low

  * support SESSION_SITE in processor

 -- Max Kellermann <mk@cm4all.com>  Mon, 21 Sep 2015 12:26:13 -0000

cm4all-beng-proxy (7.7) unstable; urgency=low

  * merge release 6.11

 -- Max Kellermann <mk@cm4all.com>  Thu, 17 Sep 2015 19:08:50 -0000

cm4all-beng-proxy (7.6) unstable; urgency=low

  * merge release 6.10
  * fcache: include actual body data in stats
  * nfs_cache: add stats
  * control/stats: add cache brutto sizes
  * control/stats: add I/O buffers size

 -- Max Kellermann <mk@cm4all.com>  Tue, 01 Sep 2015 12:48:48 -0000

cm4all-beng-proxy (7.5) unstable; urgency=low

  * merge release 6.9

 -- Max Kellermann <mk@cm4all.com>  Thu, 27 Aug 2015 14:30:18 -0000

cm4all-beng-proxy (7.4) unstable; urgency=low

  * merge release 6.8
  * tcache: fix minor memory leak

 -- Max Kellermann <mk@cm4all.com>  Wed, 26 Aug 2015 13:29:42 -0000

cm4all-beng-proxy (7.3) unstable; urgency=low

  * merge release 6.7

 -- Max Kellermann <mk@cm4all.com>  Wed, 22 Jul 2015 21:18:30 -0000

cm4all-beng-proxy (7.2) unstable; urgency=low

  * translation: allow REGEX_ON_{HOST,USER}_URI with INVERSE_REGEX

 -- Max Kellermann <mk@cm4all.com>  Fri, 17 Jul 2015 06:53:50 -0000

cm4all-beng-proxy (7.1) unstable; urgency=low

  * feature freeze
  * translation: WANT supports USER
  * translation: add packet REGEX_ON_USER_URI

 -- Max Kellermann <mk@cm4all.com>  Tue, 14 Jul 2015 20:46:43 -0000

cm4all-beng-proxy (7.0.10) unstable; urgency=low

  * fix crash on "Cache-Control: only-if-cached"
  * fix worker respawn

 -- Max Kellermann <mk@cm4all.com>  Sat, 11 Jul 2015 10:19:11 -0000

cm4all-beng-proxy (7.0.9) unstable; urgency=low

  * istream_escape: fix crash bug when last byte is escaped
  * stats: don't crash master process on CONTROL_STATS
  * debian/rules: add kludge to support dh_python2 on Squeeze

 -- Max Kellermann <mk@cm4all.com>  Thu, 09 Jul 2015 11:40:12 -0000

cm4all-beng-proxy (7.0.8) unstable; urgency=low

  * translation: add packets EXPAND_HOME, EXPAND_STDERR_PATH
  * translation: apply EXPAND_URI to CGI addresses
  * session: fix crash while invalidating widget session

 -- Max Kellermann <mk@cm4all.com>  Thu, 25 Jun 2015 13:29:01 -0000

cm4all-beng-proxy (7.0.7) unstable; urgency=low

  * translation: add packet AUTO_DEFLATE
  * istream_deflate: fix stalled stream
  * tcache: expand uncacheable responses

 -- Max Kellermann <mk@cm4all.com>  Wed, 24 Jun 2015 11:43:47 -0000

cm4all-beng-proxy (7.0.6) unstable; urgency=low

  * tcache: expand responses of uncacheable requests

 -- Max Kellermann <mk@cm4all.com>  Fri, 19 Jun 2015 13:02:32 -0000

cm4all-beng-proxy (7.0.5) unstable; urgency=low

  * merge release 6.6
  * control: flush the whole translation cache if the TCACHE_INVALIDATE
    payload is empty
  * namespace: support IPC namespaces

 -- Max Kellermann <mk@cm4all.com>  Thu, 11 Jun 2015 16:31:34 -0000

cm4all-beng-proxy (7.0.4) unstable; urgency=low

  * handler: send LISTENER_TAG if translation protocol version is not yet
    negotiated
  * handler: bypass translation cache during protocol version negotiation

 -- Max Kellermann <mk@cm4all.com>  Thu, 28 May 2015 13:10:12 -0000

cm4all-beng-proxy (7.0.3) unstable; urgency=low

  * handler: more "verbose_response" messages
  * handler: return "502 Bad Gateway" on translation server error
  * translation: protocol v2 always transmits LISTENER_TAG
  * translation: add packets REGEX_ON_HOST_URI, SESSION_SITE
  * session_manager: fix bogus assertion failure in cleanup
  * build with libwas 1.0

 -- Max Kellermann <mk@cm4all.com>  Wed, 20 May 2015 16:41:44 -0000

cm4all-beng-proxy (7.0.2) unstable; urgency=low

  * merge release 6.5
  * require Boost 1.49

 -- Max Kellermann <mk@cm4all.com>  Wed, 29 Apr 2015 11:43:57 -0000

cm4all-beng-proxy (7.0.1) unstable; urgency=low

  * forward the "Accept-Ranges" response header
  * forward the "Range" request header
  * forward the request headers "Accept-Charset" and "Accept-Encoding" to
    frame widgets

 -- Max Kellermann <mk@cm4all.com>  Fri, 13 Mar 2015 16:53:29 -0000

cm4all-beng-proxy (6.12) unstable; urgency=low

  * css_parser: fix buffer overflow due to off-by-one check
  * fcgi: fix uninitialized variable
  * was: fix error after blocking send on control channel
  * fb_pool: compress I/O buffers periodically
  * ssl: initialize OpenSSL engines
  * support SESSION_SITE in processor
  * lb: never forward headers X-CM4all-BENG-Peer-Subject and
    X-CM4all-BENG-Peer-Issuer-Subject

 -- Max Kellermann <mk@cm4all.com>  Mon, 26 Oct 2015 09:34:09 -0000

cm4all-beng-proxy (6.11) unstable; urgency=low

  * fcgi_client: fix hang after error logger failure

 -- Max Kellermann <mk@cm4all.com>  Thu, 17 Sep 2015 19:06:14 -0000

cm4all-beng-proxy (6.10) unstable; urgency=low

  * translate_parser: allow absolute LOCAL_URI
  * uri-verify: don't check the query string
  * bp_control: let worker handle control packets in single-worker mode
  * stock: fix "outgoing_connections" being always zero in control stats
  * lb_stats: include TCP connections in "outgoing_connections"

 -- Max Kellermann <mk@cm4all.com>  Tue, 01 Sep 2015 11:51:11 -0000

cm4all-beng-proxy (6.9) unstable; urgency=low

  * fcgi_client: ignore STDERR packets in size calculation

 -- Max Kellermann <mk@cm4all.com>  Thu, 27 Aug 2015 14:04:04 -0000

cm4all-beng-proxy (6.8) unstable; urgency=low

  * tcache: verify URI after cache miss

 -- Max Kellermann <mk@cm4all.com>  Wed, 26 Aug 2015 12:32:19 -0000

cm4all-beng-proxy (6.7) unstable; urgency=low

  * ssl: fix certificate chain with Server Name Indication
  * lb: fix hang during shutdown

 -- Max Kellermann <mk@cm4all.com>  Wed, 22 Jul 2015 20:47:55 -0000

cm4all-beng-proxy (6.6) unstable; urgency=low

  * debian/rules: remove remaining python-central invocation
  * init: enable session_save_path by default if
    /var/run/cm4all/beng-proxy exists
  * init: read /etc/default/cm4all-beng-proxy.local
  * namespace: set "setgroups=deny" for Linux 3.18+
  * namespace: retry with mount flag "noexec" if mounting fails
  * build with libwas 1.0

 -- Max Kellermann <mk@cm4all.com>  Thu, 11 Jun 2015 15:22:14 -0000

cm4all-beng-proxy (6.5) unstable; urgency=low

  * debian: improve clang build-dependency
  * debian: migrate from python-central to dh_python2
  * debian: add missing dependency on python-twisted-names

 -- Max Kellermann <mk@cm4all.com>  Mon, 27 Apr 2015 15:27:10 -0000

cm4all-beng-proxy (6.4) unstable; urgency=low

  * widget: fix "Range" request headers with non-default view

 -- Max Kellermann <mk@cm4all.com>  Fri, 10 Apr 2015 12:28:47 -0000

cm4all-beng-proxy (6.3) unstable; urgency=low

  * forward the request headers "If-Modified-Since", "If-Unmodified-Since",
    "If-Match", "If-None-Match" and "If-Range" to frame widgets
  * session: improve session cleanup reliability
  * lb: verify SSL certificates in --check
  * ssl: reduce CPU overhead during TLS handshake

 -- Max Kellermann <mk@cm4all.com>  Tue, 24 Mar 2015 16:56:00 -0000

cm4all-beng-proxy (6.2) unstable; urgency=low

  * merge release 5.16

 -- Max Kellermann <mk@cm4all.com>  Wed, 18 Mar 2015 10:11:04 -0000

cm4all-beng-proxy (6.1) unstable; urgency=low

  * feature freeze

 -- Max Kellermann <mk@cm4all.com>  Thu, 05 Mar 2015 10:57:18 -0000

cm4all-beng-proxy (6.0.16) unstable; urgency=low

  * don't drop WANT request packet in repeated translation

 -- Max Kellermann <mk@cm4all.com>  Mon, 02 Mar 2015 08:38:49 -0000

cm4all-beng-proxy (6.0.15) unstable; urgency=low

  * widget: support the CONTENT_TYPE_LOOKUP protocol
  * CGI: disable request URI forwarding if there's a SCRIPT_NAME

 -- Max Kellermann <mk@cm4all.com>  Tue, 24 Feb 2015 16:44:37 -0000

cm4all-beng-proxy (6.0.14) unstable; urgency=low

  * merge release 5.15

 -- Max Kellermann <mk@cm4all.com>  Mon, 23 Feb 2015 12:48:39 -0000

cm4all-beng-proxy (6.0.13) unstable; urgency=low

  * don't steal the X-CM4all-View header from the HTTP cache

 -- Max Kellermann <mk@cm4all.com>  Fri, 20 Feb 2015 11:35:10 -0000

cm4all-beng-proxy (6.0.12) unstable; urgency=low

  * fcgi: don't redirect stderro to /dev/null
  * handler: reserve request body for focused widget even if processor
    disabled
  * remove the X-CM4all-View header after using it
  * headers: add group "TRANSFORMATION"
  * translation: add packet EXPAND_HEADER

 -- Max Kellermann <mk@cm4all.com>  Thu, 19 Feb 2015 15:36:19 -0000

cm4all-beng-proxy (6.0.11) unstable; urgency=low

  * translation: add packet EXPAND_READ_FILE
  * control: add command CONTROL_FADE_CHILDREN

 -- Max Kellermann <mk@cm4all.com>  Tue, 17 Feb 2015 12:02:40 -0000

cm4all-beng-proxy (6.0.10) unstable; urgency=low

  * merge release 5.14
  * translation: add packets NON_BLOCKING, READ_FILE

 -- Max Kellermann <mk@cm4all.com>  Fri, 13 Feb 2015 17:24:35 -0000

cm4all-beng-proxy (6.0.9) unstable; urgency=low

  * namespace_options: improved PIVOT_ROOT error message
  * translation: add packet EXPAND_BIND_MOUNT

 -- Max Kellermann <mk@cm4all.com>  Wed, 11 Feb 2015 11:36:51 -0000

cm4all-beng-proxy (6.0.8) unstable; urgency=low

  * debian: remove translation server demo packages
  * init: change default translation server address to @translation
  * translation: add packet EXPAND_COOKIE_HOST

 -- Max Kellermann <mk@cm4all.com>  Tue, 10 Feb 2015 12:24:22 -0000

cm4all-beng-proxy (6.0.7) unstable; urgency=low

  * translation: add packet LISTENER_TAG

 -- Max Kellermann <mk@cm4all.com>  Mon, 09 Feb 2015 11:02:06 -0000

cm4all-beng-proxy (6.0.6) unstable; urgency=low

  * http_server, http_client: reduce overhead of proxying chunked body

 -- Max Kellermann <mk@cm4all.com>  Fri, 06 Feb 2015 07:44:17 -0000

cm4all-beng-proxy (6.0.5) unstable; urgency=low

  * merge release 5.13
  * translate_client: check for PROBE_PATH_SUFFIXES without PROBE_SUFFIX
  * fix stack overflow on PROBE_SUFFIXES loop

 -- Max Kellermann <mk@cm4all.com>  Thu, 05 Feb 2015 13:30:21 -0000

cm4all-beng-proxy (6.0.4) unstable; urgency=low

  * hstock: fix memory leak
  * response: fix crash on invalid X-CM4all-View header
  * translation: add packets AUTH_FILE, EXPAND_AUTH_FILE,
    APPEND_AUTH, EXPAND_APPEND_AUTH
  * log unknown view names in X-CM4all-View

 -- Max Kellermann <mk@cm4all.com>  Wed, 04 Feb 2015 22:16:07 -0000

cm4all-beng-proxy (6.0.3) unstable; urgency=low

  * support response header X-CM4all-View for all responses
  * reduce fork overhead by dropping NFS cache
  * reduce I/O multi-threading overhead

 -- Max Kellermann <mk@cm4all.com>  Tue, 03 Feb 2015 14:50:27 -0000

cm4all-beng-proxy (6.0.2) unstable; urgency=low

  * translate_client: allow BASE="/" (regression fix)

 -- Max Kellermann <mk@cm4all.com>  Mon, 02 Feb 2015 11:32:01 -0000

cm4all-beng-proxy (6.0.1) unstable; urgency=low

  * translation: add packets EXPAND_DOCUMENT_ROOT, PROBE_PATH_SUFFIXES

 -- Max Kellermann <mk@cm4all.com>  Thu, 29 Jan 2015 22:32:02 -0000

cm4all-beng-proxy (5.16) unstable; urgency=low

  * net: fix crash due to parsing '@' twice
  * net: fix another off-by-one bug in local socket addresses
  * random: fix partial entropy collection
  * http_server: support method PATCH (RFC 5789)

 -- Max Kellermann <mk@cm4all.com>  Wed, 18 Mar 2015 09:56:43 -0000

cm4all-beng-proxy (5.15) unstable; urgency=low

  * ssl_client: fix crash on request with Keep-Alive disabled

 -- Max Kellermann <mk@cm4all.com>  Mon, 23 Feb 2015 12:44:50 -0000

cm4all-beng-proxy (5.14) unstable; urgency=low

  * merge release 4.22

 -- Max Kellermann <mk@cm4all.com>  Wed, 11 Feb 2015 20:50:41 -0000

cm4all-beng-proxy (5.13) unstable; urgency=low

  * ssl: throttle when OpenSSL buffer grows too large

 -- Max Kellermann <mk@cm4all.com>  Thu, 05 Feb 2015 10:14:15 -0000

cm4all-beng-proxy (5.12) unstable; urgency=low

  * merge release 4.21

 -- Max Kellermann <mk@cm4all.com>  Thu, 22 Jan 2015 16:42:55 -0000

cm4all-beng-proxy (5.11) unstable; urgency=low

  * merge release 4.20
  * ssl: disable weak ciphers

 -- Max Kellermann <mk@cm4all.com>  Fri, 16 Jan 2015 12:20:58 -0000

cm4all-beng-proxy (5.10) unstable; urgency=low

  * fix cookie mangling in CGI handlers

 -- Max Kellermann <mk@cm4all.com>  Wed, 14 Jan 2015 21:45:01 -0000

cm4all-beng-proxy (5.9) unstable; urgency=low

  * merge release 4.19
  * log-tee: new access logger

 -- Max Kellermann <mk@cm4all.com>  Wed, 24 Sep 2014 14:41:51 -0000

cm4all-beng-proxy (5.8) unstable; urgency=low

  * fcache: work around assertion failure

 -- Max Kellermann <mk@cm4all.com>  Thu, 18 Sep 2014 17:47:40 -0000

cm4all-beng-proxy (5.7) unstable; urgency=low

  * was_client: fix crash bug

 -- Max Kellermann <mk@cm4all.com>  Wed, 17 Sep 2014 18:39:12 -0000

cm4all-beng-proxy (5.6) unstable; urgency=low

  * ssl_filter: fix stalled connection

 -- Max Kellermann <mk@cm4all.com>  Wed, 17 Sep 2014 06:43:12 -0000

cm4all-beng-proxy (5.5) unstable; urgency=low

  * merge release 4.18

 -- Max Kellermann <mk@cm4all.com>  Fri, 12 Sep 2014 10:30:14 -0000

cm4all-beng-proxy (5.4) unstable; urgency=low

  * merge release 4.16

 -- Max Kellermann <mk@cm4all.com>  Wed, 10 Sep 2014 06:19:42 -0000

cm4all-beng-proxy (5.3) unstable; urgency=low

  * child_manager: fix tree insertion bug
  * http_server: fix logger assertion failure

 -- Max Kellermann <mk@cm4all.com>  Fri, 29 Aug 2014 18:50:09 -0000

cm4all-beng-proxy (5.2) unstable; urgency=low

  * was_input: fix assertion failure

 -- Max Kellermann <mk@cm4all.com>  Fri, 29 Aug 2014 11:30:37 -0000

cm4all-beng-proxy (5.1) unstable; urgency=low

  * merge release 4.15
  * net: fix off-by-one bug in local socket addresses

 -- Max Kellermann <mk@cm4all.com>  Fri, 29 Aug 2014 08:55:55 -0000

cm4all-beng-proxy (5.0.14) unstable; urgency=low

  * buffered_socket: reduce memory usage
  * ssl_filter: reduce memory usage further

 -- Max Kellermann <mk@cm4all.com>  Wed, 13 Aug 2014 11:01:56 -0000

cm4all-beng-proxy (5.0.13) unstable; urgency=low

  * merge release 4.14
  * ssl_filter: reduce memory usage

 -- Max Kellermann <mk@cm4all.com>  Fri, 08 Aug 2014 17:45:33 -0000

cm4all-beng-proxy (5.0.12) unstable; urgency=low

  * merge release 4.13
  * http_cache: fix memcached crash bug
  * lb: SIGHUP flushes the SSL session cache
  * ssl_factory: reduce memory usage

 -- Max Kellermann <mk@cm4all.com>  Tue, 05 Aug 2014 12:53:05 -0000

cm4all-beng-proxy (5.0.11) unstable; urgency=low

  * merge release 4.11
  * http_{client,server}: support WebSocket (RFC 6455)

 -- Max Kellermann <mk@cm4all.com>  Tue, 29 Jul 2014 20:31:30 -0000

cm4all-beng-proxy (5.0.10) unstable; urgency=low

  * merge release 4.10
  * http_server: don't disable keep-alive when discarding optional request
    body ("Expect: 100-continue")

 -- Max Kellermann <mk@cm4all.com>  Wed, 23 Jul 2014 17:51:02 -0000

cm4all-beng-proxy (5.0.9) unstable; urgency=low

  * merge release 4.9
  * translation: CONTENT_TYPE_LOOKUP response may contain transformations

 -- Max Kellermann <mk@cm4all.com>  Mon, 21 Jul 2014 16:37:34 -0000

cm4all-beng-proxy (5.0.8) unstable; urgency=low

  * merge release 4.8
  * translation: new packet AUTO_GZIPPED

 -- Max Kellermann <mk@cm4all.com>  Fri, 18 Jul 2014 19:04:45 -0000

cm4all-beng-proxy (5.0.7) unstable; urgency=low

  * lb: add per-listener option "verbose_response"
  * header_forward: another COOKIE=BOTH forwarding bug fix
  * translation: new packets REQUEST_HEADER, EXPAND_REQUEST_HEADER

 -- Max Kellermann <mk@cm4all.com>  Fri, 11 Jul 2014 13:46:08 -0000

cm4all-beng-proxy (5.0.6) unstable; urgency=low

  * merge release 4.7
  * translation: add packet EXPAND_SITE

 -- Max Kellermann <mk@cm4all.com>  Wed, 02 Jul 2014 12:58:55 +0200

cm4all-beng-proxy (5.0.5) unstable; urgency=low

  * translation: add packet EXPAND_URI
  * tcache: VALIDATE_MTIME=0 matches when the file does not exist

 -- Max Kellermann <mk@cm4all.com>  Mon, 30 Jun 2014 14:15:02 -0000

cm4all-beng-proxy (5.0.4) unstable; urgency=low

  * merge release 4.6

 -- Max Kellermann <mk@cm4all.com>  Wed, 25 Jun 2014 13:05:26 -0000

cm4all-beng-proxy (5.0.3) unstable; urgency=low

  * tcache: optimize invalidation with host filter
  * tcache: optimize invalidation with site filter

 -- Max Kellermann <mk@cm4all.com>  Tue, 24 Jun 2014 20:24:25 -0000

cm4all-beng-proxy (5.0.2) unstable; urgency=low

  * merge release 4.5
  * session: fix potential crash on shared memory exhaustion
  * session: really purge new sessions first
  * translate_client: strict HEADER_FORWARD checks
  * translate_client: fix the COOKIE=BOTH parser
  * header_forward: fix COOKIE=BOTH forwarding

 -- Max Kellermann <mk@cm4all.com>  Mon, 16 Jun 2014 14:26:06 -0000

cm4all-beng-proxy (5.0.1) unstable; urgency=low

  * processor: allow Content-Type application/xml
  * was, pipe_filter: don't inherit environment variables
  * pipe_filter: fix command-line argument corruption bug
  * pipe_filter: support custom environment variables
  * translation: SETENV sets environment vars for FastCGI and WAS
  * header_forward: add mode COOKIE=BOTH

 -- Max Kellermann <mk@cm4all.com>  Fri, 06 Jun 2014 13:41:44 -0000

cm4all-beng-proxy (4.23) unstable; urgency=low

  * http_server: support method PATCH (RFC 5789)
  * session: fix expiration timer
  * session: allocate 64k sessions (was 32k)
  * session: work around high CPU usage due to session purging
  * request_session: don't send cleared session id of ignored session
  * ajp: fix bogus error "Peer closed the socket prematurely"
  * fcgi: fix uninitialized variable
  * fcgi: fix hang after error logger failure
  * fcgi: ignore STDERR packets in size calculation
  * header_forward: always forward "Allow"
  * translate_cache: optimize memory usage
  * css_parser: fix buffer overflow due to off-by-one check
  * support SESSION_SITE in processor
  * lb: fix hang during shutdown
  * namespace: retry with mount flag "noexec" if mounting fails
  * random: fix partial entropy collection

 -- Max Kellermann <mk@cm4all.com>  Fri, 04 Dec 2015 16:52:26 -0000

cm4all-beng-proxy (4.22) unstable; urgency=low

  * fcgi: fix wrong child process reuse with different JailCGI homes

 -- Max Kellermann <mk@cm4all.com>  Wed, 11 Feb 2015 19:30:05 -0000

cm4all-beng-proxy (4.21) unstable; urgency=low

  * cgi, pipe: fix crash after fork failure when input is a regular file

 -- Max Kellermann <mk@cm4all.com>  Thu, 22 Jan 2015 16:38:00 -0000

cm4all-beng-proxy (4.20) unstable; urgency=low

  * ssl_server: disable SSLv2 and SSLv3 because they are insecure
  * ssl_client: enable TLS versions newer than 1.1

 -- Max Kellermann <mk@cm4all.com>  Fri, 16 Jan 2015 12:12:02 -0000

cm4all-beng-proxy (4.19) unstable; urgency=low

  * lb/tcp: fix assertion failure

 -- Max Kellermann <mk@cm4all.com>  Wed, 24 Sep 2014 14:31:24 -0000

cm4all-beng-proxy (4.18) unstable; urgency=low

  * http_server: fix missing response (Keep-Alive disabled)

 -- Max Kellermann <mk@cm4all.com>  Fri, 12 Sep 2014 10:22:51 -0000

cm4all-beng-proxy (4.17) unstable; urgency=low

  * http_server: fix logger assertion failure

 -- Max Kellermann <mk@cm4all.com>  Thu, 11 Sep 2014 08:52:31 -0000

cm4all-beng-proxy (4.16) unstable; urgency=low

  * was_client: fix assertion failure

 -- Max Kellermann <mk@cm4all.com>  Wed, 10 Sep 2014 06:17:58 -0000

cm4all-beng-proxy (4.15) unstable; urgency=low

  * merge release 3.1.38

 -- Max Kellermann <mk@cm4all.com>  Fri, 29 Aug 2014 08:52:10 -0000

cm4all-beng-proxy (4.14) unstable; urgency=low

  * ssl_filter: fix error check
  * http_server: log failed requests
  * lb_http: reduce verbosity of ECONNRESET log message

 -- Max Kellermann <mk@cm4all.com>  Fri, 08 Aug 2014 17:41:52 -0000

cm4all-beng-proxy (4.13) unstable; urgency=low

  * thread_worker: smaller thread stack (64 kB)
  * ssl_factory: enable ECDH for perfect forward secrecy
  * thread_socket_filter: reinvoke writing after recovering from full
    output buffer
  * buffered_socket: reschedule reading after input buffer drained

 -- Max Kellermann <mk@cm4all.com>  Tue, 05 Aug 2014 12:37:11 -0000

cm4all-beng-proxy (4.12) unstable; urgency=low

  * pool: fix bogus assertion failure after SSL disconnect
  * lb/tcp: fix send error message
  * lb/tcp: fix crash after write error
  * thread_socket_filter: fix assertion failure with full output buffer
  * thread_socket_filter: fix crash after write error

 -- Max Kellermann <mk@cm4all.com>  Thu, 31 Jul 2014 16:19:57 -0000

cm4all-beng-proxy (4.11) unstable; urgency=low

  * merge release 3.1.37

 -- Max Kellermann <mk@cm4all.com>  Mon, 28 Jul 2014 15:34:53 -0000

cm4all-beng-proxy (4.10) unstable; urgency=low

  * merge release 3.1.36
  * lhttp_stock: fix crash after fork failure

 -- Max Kellermann <mk@cm4all.com>  Wed, 23 Jul 2014 17:47:36 -0000

cm4all-beng-proxy (4.9) unstable; urgency=low

  * merge release 3.1.35

 -- Max Kellermann <mk@cm4all.com>  Mon, 21 Jul 2014 16:34:15 -0000

cm4all-beng-proxy (4.8) unstable; urgency=low

  * ssl: fix choking decryption on large SSL packets
  * http_server: discard incoming data while waiting for drained response

 -- Max Kellermann <mk@cm4all.com>  Thu, 17 Jul 2014 23:16:21 -0000

cm4all-beng-proxy (4.7) unstable; urgency=low

  * lb: flush all output buffers before closing HTTPS connection

 -- Max Kellermann <mk@cm4all.com>  Wed, 02 Jul 2014 10:46:07 -0000

cm4all-beng-proxy (4.6) unstable; urgency=low

  * merge release 3.1.34

 -- Max Kellermann <mk@cm4all.com>  Wed, 25 Jun 2014 13:02:07 -0000

cm4all-beng-proxy (4.5) unstable; urgency=low

  * tcache: enable VARY on LOCAL_ADDRESS_STRING

 -- Max Kellermann <mk@cm4all.com>  Sun, 15 Jun 2014 21:14:17 -0000

cm4all-beng-proxy (4.4) unstable; urgency=low

  * debian/control: refuse to build with libnfs 1.9.3-1 due to broken
    package name

 -- Max Kellermann <mk@cm4all.com>  Tue, 10 Jun 2014 09:59:57 -0000

cm4all-beng-proxy (4.3) unstable; urgency=low

  * merge release 3.1.33
  * widget_uri, cgi_address: fix potential crash

 -- Max Kellermann <mk@cm4all.com>  Tue, 10 Jun 2014 08:47:34 -0000

cm4all-beng-proxy (4.2) unstable; urgency=low

  * widget: avoid double slash when concatenating (Local) HTTP URI and
    path_info

 -- Max Kellermann <mk@cm4all.com>  Tue, 03 Jun 2014 18:08:54 -0000

cm4all-beng-proxy (4.1) unstable; urgency=medium

  * feature freeze

 -- Max Kellermann <mk@cm4all.com>  Fri, 30 May 2014 13:42:38 +0200

cm4all-beng-proxy (4.0.49) unstable; urgency=low

  * lb_config: allow escaping backslash in lb.conf
  * translation: add packet AUTH (yet another authentication protocol)

 -- Max Kellermann <mk@cm4all.com>  Wed, 28 May 2014 15:14:54 -0000

cm4all-beng-proxy (4.0.48) unstable; urgency=low

  * cgi_address: avoid double slash when concatenating script_name and
    path_info
  * cgi_address: default to script_name="/"

 -- Max Kellermann <mk@cm4all.com>  Tue, 27 May 2014 11:47:19 -0000

cm4all-beng-proxy (4.0.47) unstable; urgency=low

  * args: unescape values with dollar sign (4.0.46 regression)
  * translate_client: fix "Could not locate resource" (4.0.38 regression)

 -- Max Kellermann <mk@cm4all.com>  Mon, 26 May 2014 17:02:48 -0000

cm4all-beng-proxy (4.0.46) unstable; urgency=low

  * translate_client: check for valid base address after EASY_BASE
  * fcgi_client: detect bogus Content-Length response header

 -- Max Kellermann <mk@cm4all.com>  Mon, 26 May 2014 12:11:55 -0000

cm4all-beng-proxy (4.0.45) unstable; urgency=low

  * translate_client: fix crash after misplaced AUTO_BASE
  * fcgi_client: support STDERR_PATH for FastCGI's STDERR stream

 -- Max Kellermann <mk@cm4all.com>  Thu, 22 May 2014 15:42:08 -0000

cm4all-beng-proxy (4.0.44) unstable; urgency=low

  * cgi_address: unescape PATH_INFO in ENOTDIR handler
  * python/translation/response: add method bind_mount()

 -- Max Kellermann <mk@cm4all.com>  Wed, 21 May 2014 13:58:15 -0000

cm4all-beng-proxy (4.0.43) unstable; urgency=low

  * merge release 3.1.32
  * lhttp_stock: handle fork() failures
  * handler: fix assertion failure on malformed request URI

 -- Max Kellermann <mk@cm4all.com>  Wed, 21 May 2014 07:27:05 -0000

cm4all-beng-proxy (4.0.42) unstable; urgency=low

  * tstock: log abstract socket paths properly
  * translation: add packet COOKIE_PATH
  * cookie_{server,client}: upgrade to RFC 6265
  * http_string: allow comma in cookie values (RFC ignorant)

 -- Max Kellermann <mk@cm4all.com>  Wed, 14 May 2014 10:41:34 -0000

cm4all-beng-proxy (4.0.41) unstable; urgency=low

  * handler: forget CHECK after the check has completed
  * handler: apply SESSION before repeating translation
  * fcgi, lhttp, delegate: apply STDERR_PATH to stdout

 -- Max Kellermann <mk@cm4all.com>  Tue, 13 May 2014 15:14:58 -0000

cm4all-beng-proxy (4.0.40) unstable; urgency=low

  * file_hander: fix memory leak
  * rerror: add option "verbose_response"
  * translation: rename LHTTP_EXPAND_URI to EXPAND_LHTTP_URI
  * tcache: raise MAX_AGE limit to one day
  * ajp_client: fix header corruption
  * ajp_client: fix buffer overflow
  * python/translation/response: add method expand_pair()

 -- Max Kellermann <mk@cm4all.com>  Mon, 12 May 2014 15:58:07 -0000

cm4all-beng-proxy (4.0.39) unstable; urgency=low

  * file_enotdir: fix PATH_INFO forwarding for LHTTP

 -- Max Kellermann <mk@cm4all.com>  Fri, 09 May 2014 13:38:57 -0000

cm4all-beng-proxy (4.0.38) unstable; urgency=low

  * translation: add packet STDERR_PATH
  * translate_client: detect missing LHTTP_URI, NFS_EXPORT
  * handler: fix the USER translation packet (broken since 4.0.17)

 -- Max Kellermann <mk@cm4all.com>  Thu, 08 May 2014 21:49:55 -0000

cm4all-beng-proxy (4.0.37) unstable; urgency=low

  * enotdir: forward PATH_INFO to LHTTP server
  * lhttp: support environment variables via PAIR

 -- Max Kellermann <mk@cm4all.com>  Thu, 08 May 2014 12:59:50 -0000

cm4all-beng-proxy (4.0.36) unstable; urgency=low

  * tcache: log the final cache key
  * translation: add packet ENOTDIR

 -- Max Kellermann <mk@cm4all.com>  Thu, 08 May 2014 08:56:13 -0000

cm4all-beng-proxy (4.0.35) unstable; urgency=low

  * namespace_options, client-socket: Debian Squeeze compatibility tweaks
  * tcache: paranoid checks for REGEX (optional via UNSAFE_BASE)
  * translation: add packet REDIRECT_QUERY_STRING

 -- Max Kellermann <mk@cm4all.com>  Tue, 06 May 2014 16:20:22 -0000

cm4all-beng-proxy (4.0.34) unstable; urgency=low

  * tcache: fix URI with BASE
  * tcache: allow URI with AUTO_BASE/EASY_BASE
  * tcache: allow TEST_PATH with BASE
  * translation: add packet EXPAND_TEST_PATH

 -- Max Kellermann <mk@cm4all.com>  Tue, 06 May 2014 12:58:50 -0000

cm4all-beng-proxy (4.0.33) unstable; urgency=low

  * allow FILE_NOT_FOUND depth 20
  * translation: add packets EXPAND_SCRIPT_NAME, TEST_PATH

 -- Max Kellermann <mk@cm4all.com>  Mon, 05 May 2014 16:05:09 -0000

cm4all-beng-proxy (4.0.32) unstable; urgency=low

  * cgi_address: allow BASE without PATH_INFO
  * implement FILE_NOT_FOUND support for CGI, FastCGI, WAS, LHTTP

 -- Max Kellermann <mk@cm4all.com>  Fri, 02 May 2014 14:32:47 -0000

cm4all-beng-proxy (4.0.31) unstable; urgency=low

  * translation: add packet EXPAND_REDIRECT
  * tcache: regex compiler errors and base mismatches are fatal

 -- Max Kellermann <mk@cm4all.com>  Thu, 01 May 2014 18:23:24 -0000

cm4all-beng-proxy (4.0.30) unstable; urgency=low

  * merge release 3.1.31
  * uri_base: fix BASE store bug after request to the BASE

 -- Max Kellermann <mk@cm4all.com>  Tue, 29 Apr 2014 21:53:37 -0000

cm4all-beng-proxy (4.0.29) unstable; urgency=low

  * processor: add URI rewrite mode "response"

 -- Max Kellermann <mk@cm4all.com>  Wed, 23 Apr 2014 23:59:00 -0000

cm4all-beng-proxy (4.0.28) unstable; urgency=low

  * handler: fix SESSION and PARAM breakage
  * tcache: fix VARY/PARAM check
  * translation: allow null bytes in SESSION

 -- Max Kellermann <mk@cm4all.com>  Thu, 17 Apr 2014 12:21:29 -0000

cm4all-beng-proxy (4.0.27) unstable; urgency=low

  * tstock: support abstract sockets

 -- Max Kellermann <mk@cm4all.com>  Fri, 04 Apr 2014 12:58:09 -0000

cm4all-beng-proxy (4.0.26) unstable; urgency=low

  * merge release 3.1.28
  * translation: add packet EXPIRES_RELATIVE

 -- Max Kellermann <mk@cm4all.com>  Tue, 01 Apr 2014 17:18:55 -0000

cm4all-beng-proxy (4.0.25) unstable; urgency=low

  * merge release 3.1.27
  * lb/tcp: fix busy loop

 -- Max Kellermann <mk@cm4all.com>  Thu, 27 Mar 2014 11:22:05 -0000

cm4all-beng-proxy (4.0.24) unstable; urgency=low

  * failure: fix bogus assertion failure with abstract sockets
  * lb/tcp: fix memory leaks
  * lb/tcp: drain output buffers before closing the connection

 -- Max Kellermann <mk@cm4all.com>  Mon, 24 Mar 2014 17:42:04 -0000

cm4all-beng-proxy (4.0.23) unstable; urgency=low

  * translation: new packet DIRECTORY_INDEX

 -- Max Kellermann <mk@cm4all.com>  Fri, 21 Mar 2014 13:00:39 -0000

cm4all-beng-proxy (4.0.22) unstable; urgency=low

  * translation: allow ERROR_DOCUMENT payload, echo
  * translation: new packets FILE_NOT_FOUND, CONTENT_TYPE_LOOKUP
  * translate_client: check for multiple REGEX / INVERSE_REGEX
  * translate_client: support abstract sockets in ADDRESS_STRING

 -- Max Kellermann <mk@cm4all.com>  Thu, 20 Mar 2014 12:28:04 -0000

cm4all-beng-proxy (4.0.21) unstable; urgency=low

  * merge release 3.1.26
  * handler: forward HTTP errors from translation cache to browser
  * tcache: reduce memory usage
  * translate_client: don't send REMOTE_HOST unless requested via WANT
  * translate_client: check if BASE matches request URI
  * translation: make "UNSAFE_BASE" a modifier for "BASE"
  * translation: new packet "EASY_BASE" simplifies "BASE" usage
  * translation: new packets "REGEX_TAIL", "REGEX_UNESCAPE"

 -- Max Kellermann <mk@cm4all.com>  Mon, 17 Mar 2014 22:00:23 -0000

cm4all-beng-proxy (4.0.20) unstable; urgency=low

  * merge release 3.1.25
  * translate_client: refuse to parse incoming request packets
  * translate_client: check for illegal null bytes
  * translation: add packet "UNSAFE_BASE"
  * lb: drop root privileges irreversibly using PR_SET_NO_NEW_PRIVS

 -- Max Kellermann <mk@cm4all.com>  Thu, 13 Mar 2014 13:34:47 -0000

cm4all-beng-proxy (4.0.19) unstable; urgency=low

  * translation: add packet WANT, make several packets optional
  * translate_client: allow combining CHECK and WANT_FULL_URI
  * tcache: make PARAM cacheable, supported by VARY
  * python/translation/request: accept BEGIN in packetReceived()
  * python/translation/request: add attribute "protocol_version"
  * lb: detach from file system (security)

 -- Max Kellermann <mk@cm4all.com>  Wed, 05 Mar 2014 14:16:42 -0000

cm4all-beng-proxy (4.0.18) unstable; urgency=low

  * doc/lb: document sticky mode "source_ip"
  * lb/tcp: fix endless loop due to misrouted write event

 -- Max Kellermann <mk@cm4all.com>  Tue, 18 Feb 2014 14:48:47 -0000

cm4all-beng-proxy (4.0.17) unstable; urgency=low

  * handler: apply session directives from current translation response
    before resuming the "previous" response

 -- Max Kellermann <mk@cm4all.com>  Mon, 17 Feb 2014 17:46:44 -0000

cm4all-beng-proxy (4.0.16) unstable; urgency=low

  * namespace: set up uid/gid mapping without MOUNT_PROC
  * namespace: allow BIND_MOUNT, MOUNT_PROC, MOUNT_HOME, MOUNT_TMP_TMPFS without
    PIVOT_ROOT
  * configurable resource limits for child processes

 -- Max Kellermann <mk@cm4all.com>  Fri, 07 Feb 2014 12:48:44 -0000

cm4all-beng-proxy (4.0.15) unstable; urgency=low

  * daemon: set up supplementary groups
  * child_manager: log resource usage
  * fcgi_stock: kill child process after connect failure
  * fcgi_stock: kill child process after repeated timeout

 -- Max Kellermann <mk@cm4all.com>  Tue, 04 Feb 2014 15:17:36 -0000

cm4all-beng-proxy (4.0.14) unstable; urgency=low

  * add systemd unit
  * cgi, delegate, lhttp, pipe: enable missing namespace features
  * cgi, pipe: fix /proc mount failure
  * namespace: secure /proc flags
  * namespace: work around uid/gid mapper failure using PR_SET_DUMPABLE

 -- Max Kellermann <mk@cm4all.com>  Mon, 03 Feb 2014 20:40:49 -0000

cm4all-beng-proxy (4.0.13) unstable; urgency=low

  * namespace: make new root directory read-only
  * namespace: add option to mount tmpfs on /tmp
  * namespace: arbitrary bind-mounts
  * namespace: support UTS namespaces
  * namespace: set up uid/gid mapping in user namespace

 -- Max Kellermann <mk@cm4all.com>  Tue, 28 Jan 2014 22:37:47 -0000

cm4all-beng-proxy (4.0.12) unstable; urgency=low

  * cache: use monotonic clock
  * namespace: support PID namespaces
  * namespace: support mount namespace and pivot_root()
  * namespace: can mount new /proc, $HOME

 -- Max Kellermann <mk@cm4all.com>  Fri, 24 Jan 2014 14:02:34 -0000

cm4all-beng-proxy (4.0.11) unstable; urgency=low

  * was: fix misdirected pipes (4.0.10 regression)
  * translation: add packets EXPAND_APPEND, EXPAND_PAIR
  * file_handler: allow character devices

 -- Max Kellermann <mk@cm4all.com>  Tue, 21 Jan 2014 18:24:14 -0000

cm4all-beng-proxy (4.0.10) unstable; urgency=low

  * merge release 3.1.24
  * response: don't report version in "Server" response header
  * lhttp, delegate: support namespaces
  * delegate: fix spontaneous shutdown due to misrouted SIGTERM signal

 -- Max Kellermann <mk@cm4all.com>  Fri, 03 Jan 2014 21:18:45 -0000

cm4all-beng-proxy (4.0.9) unstable; urgency=low

  * pipe: fix signal handler race condition
  * pipe, CGI, FastCGI, WAS: support user/network namespaces

 -- Max Kellermann <mk@cm4all.com>  Mon, 23 Dec 2013 18:55:03 -0000

cm4all-beng-proxy (4.0.8) unstable; urgency=low

  * CGI, FastCGI, WAS: support command-line arguments
  * header-forward: add groups "CORS", "SECURE"

 -- Max Kellermann <mk@cm4all.com>  Mon, 16 Dec 2013 18:26:12 -0000

cm4all-beng-proxy (4.0.7) unstable; urgency=low

  * merge release 3.1.23
  * ssl_filter: fix stalled SSL read
  * thread_socket_filter: fix stalled SSL write

 -- Max Kellermann <mk@cm4all.com>  Sat, 07 Dec 2013 07:39:16 -0000

cm4all-beng-proxy (4.0.6) unstable; urgency=low

  * thread_queue: fix spurious thread exit

 -- Max Kellermann <mk@cm4all.com>  Tue, 26 Nov 2013 20:45:30 -0000

cm4all-beng-proxy (4.0.5) unstable; urgency=low

  * merge release 3.1.22

 -- Max Kellermann <mk@cm4all.com>  Mon, 25 Nov 2013 13:03:15 -0000

cm4all-beng-proxy (4.0.4) unstable; urgency=low

  * merge release 3.1.21
  * nfs: bind to privileged port

 -- Max Kellermann <mk@cm4all.com>  Sun, 24 Nov 2013 08:30:58 -0000

cm4all-beng-proxy (4.0.3) unstable; urgency=low

  * lb: allow the kernel to chooes a TCP bind port
  * lb: support forwarding HTTP requests with the original source IP

 -- Max Kellermann <mk@cm4all.com>  Sun, 10 Nov 2013 17:46:44 -0000

cm4all-beng-proxy (4.0.2) unstable; urgency=low

  * merge release 3.1.20
  * lb: support forwarding TCP connections with the original source IP

 -- Max Kellermann <mk@cm4all.com>  Tue, 05 Nov 2013 16:07:34 -0000

cm4all-beng-proxy (4.0.1) unstable; urgency=low

  * merge release 3.1.19

 -- Max Kellermann <mk@cm4all.com>  Wed, 30 Oct 2013 15:26:16 -0000

cm4all-beng-proxy (4.0) unstable; urgency=low

  * translation: rename TRANSLATE_PROXY to TRANSLATE_HTTP
  * thread_pool: start SSL worker threads on the first use
  * translate-client, resource-loader: support https://

 -- Max Kellermann <mk@cm4all.com>  Wed, 23 Oct 2013 19:29:38 -0000

cm4all-beng-proxy (3.1.38) unstable; urgency=low

  * istream: fix assertion failure due to inverted check
  * was_control: fix assertion failure due to missing check

 -- Max Kellermann <mk@cm4all.com>  Fri, 29 Aug 2014 08:52:53 -0000

cm4all-beng-proxy (3.1.37) unstable; urgency=low

  * http_cache: fix caching (Fast-)CGI responses
  * http_client: fix bug with HTTP 1.0 Keep-Alive
  * stock: destroy only surplus idle items

 -- Max Kellermann <mk@cm4all.com>  Mon, 28 Jul 2014 15:30:50 -0000

cm4all-beng-proxy (3.1.36) unstable; urgency=low

  * http_server: ignore case in "Connection" request header
  * http_client: allow comma-separated list in "Connection" response
    header

 -- Max Kellermann <mk@cm4all.com>  Wed, 23 Jul 2014 17:43:09 -0000

cm4all-beng-proxy (3.1.35) unstable; urgency=low

  * lb_tcp: fix memory leak after send failure
  * ssl_filter: fix race condition
  * ssl_filter: fix memory leak with client certificates

 -- Max Kellermann <mk@cm4all.com>  Mon, 21 Jul 2014 16:20:14 -0000

cm4all-beng-proxy (3.1.34) unstable; urgency=low

  * session: fix potential crash on shared memory exhaustion
  * session: really purge new sessions first
  * istream-iconv: fix endless loop with unknown charset

 -- Max Kellermann <mk@cm4all.com>  Wed, 25 Jun 2014 12:58:03 -0000

cm4all-beng-proxy (3.1.33) unstable; urgency=low

  * widget: avoid double slash when concatenating (Local) HTTP URI and
    path_info
  * pipe: fix command-line argument corruption bug
  * fcgi_client: detect bogus Content-Length response header

 -- Max Kellermann <mk@cm4all.com>  Tue, 10 Jun 2014 08:30:39 -0000

cm4all-beng-proxy (3.1.32) unstable; urgency=low

  * http_string: allow comma in cookie values (RFC ignorant)

 -- Max Kellermann <mk@cm4all.com>  Mon, 19 May 2014 07:52:24 -0000

cm4all-beng-proxy (3.1.31) unstable; urgency=low

  * rewrite-uri: fix view name corruption

 -- Max Kellermann <mk@cm4all.com>  Mon, 28 Apr 2014 16:30:17 -0000

cm4all-beng-proxy (3.1.30) unstable; urgency=low

  * translate-client: fix EXPAND_PATH on HTTP address

 -- Max Kellermann <mk@cm4all.com>  Mon, 28 Apr 2014 14:44:22 -0000

cm4all-beng-proxy (3.1.29) unstable; urgency=low

  * http-server: fix potential crash with too many request headers

 -- Max Kellermann <mk@cm4all.com>  Fri, 25 Apr 2014 15:52:16 -0000

cm4all-beng-proxy (3.1.28) unstable; urgency=low

  * buffered_socket: fix bogus assertion failure

 -- Max Kellermann <mk@cm4all.com>  Tue, 01 Apr 2014 16:53:22 -0000

cm4all-beng-proxy (3.1.27) unstable; urgency=low

  * fcgi-stock: show process name in log messages
  * fcgi-stock: check connection state before issuing new request

 -- Max Kellermann <mk@cm4all.com>  Tue, 25 Mar 2014 20:02:23 -0000

cm4all-beng-proxy (3.1.26) unstable; urgency=low

  * http-client: fix bogus assertion failure

 -- Max Kellermann <mk@cm4all.com>  Fri, 14 Mar 2014 14:36:12 -0000

cm4all-beng-proxy (3.1.25) unstable; urgency=low

  * escape: fix data corruption with glibc 2.18

 -- Max Kellermann <mk@cm4all.com>  Thu, 06 Mar 2014 11:47:14 -0000

cm4all-beng-proxy (3.1.24) unstable; urgency=low

  * fcgi-stock: fix crash on fork() failure
  * fcache: fix crash on responses without body

 -- Max Kellermann <mk@cm4all.com>  Thu, 02 Jan 2014 22:57:50 -0000

cm4all-beng-proxy (3.1.23) unstable; urgency=low

  * was-output: fix event leak
  * was-output: fix crash in error handler
  * was-client: free the request body on empty response
  * was-client: reuse connection after empty response
  * was-client: fix stalled response on LENGTH=0

 -- Max Kellermann <mk@cm4all.com>  Fri, 06 Dec 2013 13:23:40 -0000

cm4all-beng-proxy (3.1.22) unstable; urgency=low

  * http_server: fix stalled response

 -- Max Kellermann <mk@cm4all.com>  Mon, 25 Nov 2013 13:00:33 -0000

cm4all-beng-proxy (3.1.21) unstable; urgency=low

  * merge release 3.0.34
  * was-client: fix crash on abort
  * was-client: fix off-by-one error in header parser

 -- Max Kellermann <mk@cm4all.com>  Sun, 24 Nov 2013 08:04:41 -0000

cm4all-beng-proxy (3.1.20) unstable; urgency=low

  * jail: add "--" after last option, allows passing options to jail
  * keep CAP_KILL to be able to kill jailed child processes

 -- Max Kellermann <mk@cm4all.com>  Mon, 04 Nov 2013 14:41:34 -0000

cm4all-beng-proxy (3.1.19) unstable; urgency=low

  * handler: work around crash due to translation cache invalidation
  * child: send SIGKILL after 60 seconds

 -- Max Kellermann <mk@cm4all.com>  Wed, 30 Oct 2013 12:12:31 -0000

cm4all-beng-proxy (3.1.18) unstable; urgency=low

  * nfs: translate NFS3ERR_NOENT to "404 Not Found"
  * nfs_client: don't leak file descriptor to child processes

 -- Max Kellermann <mk@cm4all.com>  Wed, 30 Oct 2013 09:28:11 -0000

cm4all-beng-proxy (3.1.17) unstable; urgency=low

  * tcache: cache translation responses that contain STATUS

 -- Max Kellermann <mk@cm4all.com>  Fri, 25 Oct 2013 17:10:26 -0000

cm4all-beng-proxy (3.1.16) unstable; urgency=low

  * fcgi-stock: kill child processes with SIGUSR1 instead of SIGTERM

 -- Max Kellermann <mk@cm4all.com>  Wed, 23 Oct 2013 08:54:03 -0000

cm4all-beng-proxy (3.1.15) unstable; urgency=low

  * lhttp_address: don't unescape the BASE suffix
  * {file,nfs}_address: unescape EXPAND_PATH(_INFO) substitutions
  * child_stock: fix another assertion failure

 -- Max Kellermann <mk@cm4all.com>  Tue, 22 Oct 2013 15:15:42 -0000

cm4all-beng-proxy (3.1.14) unstable; urgency=low

  * istream_nfs: fix assertion failure on empty file
  * nfs_client: fix crash on malformed path
  * nfs_client: improved error messages
  * child_stock: fix assertion failure when busy child process gets killed

 -- Max Kellermann <mk@cm4all.com>  Mon, 21 Oct 2013 15:38:28 -0000

cm4all-beng-proxy (3.1.13) unstable; urgency=low

  * merge release 3.0.33
  * translation: new packet WANT_FULL_URI for obtaining the full URI

 -- Max Kellermann <mk@cm4all.com>  Wed, 09 Oct 2013 10:40:35 -0000

cm4all-beng-proxy (3.1.12) unstable; urgency=low

  * merge release 3.0.31
  * translation: new packet CONCURRENCY controls number of LHTTP
    connections per process

 -- Max Kellermann <mk@cm4all.com>  Sat, 05 Oct 2013 11:34:04 -0000

cm4all-beng-proxy (3.1.11) unstable; urgency=low

  * lhttp_stock: allow 4 concurrent connections per LHTTP process

 -- Max Kellermann <mk@cm4all.com>  Mon, 30 Sep 2013 16:10:05 -0000

cm4all-beng-proxy (3.1.10) unstable; urgency=low

  * resource-address: fix assertion failure in LHTTP operation
  * lhttp_request: use the LHTTP_HOST attribute
  * kill the logger process on shutdown

 -- Max Kellermann <mk@cm4all.com>  Wed, 25 Sep 2013 17:29:56 -0000

cm4all-beng-proxy (3.1.9) unstable; urgency=low

  * {fcgi,lhttp}_stock: reuse child processes after connection closed
  * translate-client: ignore DEFLATED,GZIPPED on NFS address
  * translate-client: ignore EXPAND_PATH_INFO on local file
  * ssl_factory: wildcard matches single letter
  * ssl_factory: wildcard matches only one segment

 -- Max Kellermann <mk@cm4all.com>  Tue, 24 Sep 2013 10:31:30 -0000

cm4all-beng-proxy (3.1.8) unstable; urgency=low

  * ssl_factory: fix broken certificat/key matching
  * doc: various manual updates (RFC 2617, ...)

 -- Max Kellermann <mk@cm4all.com>  Fri, 20 Sep 2013 12:55:55 -0000

cm4all-beng-proxy (3.1.7) unstable; urgency=low

  * merge release 3.0.30
  * resource-loader: new protocol "Local HTTP"

 -- Max Kellermann <mk@cm4all.com>  Tue, 17 Sep 2013 13:36:20 -0000

cm4all-beng-proxy (3.1.6) unstable; urgency=low

  * buffered_socket: fix assertion failure

 -- Max Kellermann <mk@cm4all.com>  Fri, 23 Aug 2013 12:39:47 -0000

cm4all-beng-proxy (3.1.5) unstable; urgency=low

  * merge release 3.0.26
  * lb: disallow deprecated configuration keywords
  * lb: conditional pools
  * lb_config: setting "ssl_cert" specifies both certificate and key
  * ssl_filter: support TLS Server Name Indication

 -- Max Kellermann <mk@cm4all.com>  Fri, 16 Aug 2013 16:29:34 -0000

cm4all-beng-proxy (3.1.4) unstable; urgency=low

  * nfs_cache: new dedicated cache for NFS files
  * nfs_{handler,request}: use Content-Type from translation server

 -- Max Kellermann <mk@cm4all.com>  Mon, 10 Jun 2013 20:50:58 -0000

cm4all-beng-proxy (3.1.3) unstable; urgency=low

  * nfs_client: fix crash due to uninitialized memory
  * nfs_client: disconnect idle connections
  * nfs_client: expire file metadata
  * istream-nfs: fix resuming a blocking sink
  * istream-nfs: detect file truncation

 -- Max Kellermann <mk@cm4all.com>  Mon, 03 Jun 2013 19:30:20 -0000

cm4all-beng-proxy (3.1.2) unstable; urgency=low

  * nfs_client: read larger chunks
  * nfs_handler: implement cache revalidation and byte ranges

 -- Max Kellermann <mk@cm4all.com>  Wed, 29 May 2013 16:23:15 -0000

cm4all-beng-proxy (3.1.1) unstable; urgency=low

  * nfs_client: fix crash on HEAD request
  * nfs_client: generate Last-Modified and ETag
  * http-cache: allow caching NFS files

 -- Max Kellermann <mk@cm4all.com>  Thu, 23 May 2013 11:00:49 -0000

cm4all-beng-proxy (3.1) unstable; urgency=low

  * nfs_client: new resource loader backend

 -- Max Kellermann <mk@cm4all.com>  Tue, 21 May 2013 21:14:06 -0000

cm4all-beng-proxy (3.0.34) unstable; urgency=low

  * processor: fix use-after-free crash bug

 -- Max Kellermann <mk@cm4all.com>  Sun, 24 Nov 2013 07:46:29 -0000

cm4all-beng-proxy (3.0.33) unstable; urgency=low

  * tcache: limit the cacheable CHECK length
  * tcache: allow binary data in the CHECK payload
  * tcache: fix matching the URI on INVALIDATE with CHECK

 -- Max Kellermann <mk@cm4all.com>  Wed, 09 Oct 2013 09:52:47 -0000

cm4all-beng-proxy (3.0.32) unstable; urgency=low

  * tcache: apply BASE to responses without an address
  * tcache: fix BASE on responses with CHECK
  * handler: fix crash after malformed CHECK/PREVIOUS translation

 -- Max Kellermann <mk@cm4all.com>  Tue, 08 Oct 2013 15:48:07 -0000

cm4all-beng-proxy (3.0.31) unstable; urgency=low

  * socket_wrapper: work around libevent timeout reset bug

 -- Max Kellermann <mk@cm4all.com>  Wed, 02 Oct 2013 15:30:11 -0000

cm4all-beng-proxy (3.0.30) unstable; urgency=low

  * istream-file: fix crash bug
  * fcgi, was: fix memory leak on malformed translation response

 -- Max Kellermann <mk@cm4all.com>  Tue, 17 Sep 2013 13:23:28 -0000

cm4all-beng-proxy (3.0.29) unstable; urgency=low

  * fcgi-client: fix crash on certain malformed responses
  * parser: fix crash on certain CDATA sections

 -- Max Kellermann <mk@cm4all.com>  Mon, 02 Sep 2013 10:51:58 -0000

cm4all-beng-proxy (3.0.28) unstable; urgency=low

  * processor: fix widget lookup regression

 -- Max Kellermann <mk@cm4all.com>  Mon, 26 Aug 2013 18:21:03 -0000

cm4all-beng-proxy (3.0.27) unstable; urgency=low

  * processor: fix stalled transfer with two nested processors

 -- Max Kellermann <mk@cm4all.com>  Mon, 26 Aug 2013 17:09:47 -0000

cm4all-beng-proxy (3.0.26) unstable; urgency=low

  * respones: generate header P3P:CP="CAO PSA OUR" to work around IE10 bug
  * init: auto-create /var/run/cm4all
  * lb: enable GLib multi-threading

 -- Max Kellermann <mk@cm4all.com>  Fri, 26 Jul 2013 07:21:15 -0000

cm4all-beng-proxy (3.0.25) unstable; urgency=low

  * stock: fix access to undefind memory
  * file-handler, http-util: fix If-Match / If-None-Match check

 -- Max Kellermann <mk@cm4all.com>  Wed, 29 May 2013 16:13:54 -0000

cm4all-beng-proxy (3.0.24) unstable; urgency=low

  * memcached-client: fix bogus "peer closed socket prematurely"

 -- Max Kellermann <mk@cm4all.com>  Tue, 23 Apr 2013 11:20:00 -0000

cm4all-beng-proxy (3.0.23) unstable; urgency=low

  * lb: fix memory leak when request with body gets aborted early

 -- Max Kellermann <mk@cm4all.com>  Thu, 04 Apr 2013 15:33:57 -0000

cm4all-beng-proxy (3.0.22) unstable; urgency=low

  * http-server: fix rare crash in request body handler
  * http-client: fix memory leak

 -- Max Kellermann <mk@cm4all.com>  Tue, 26 Mar 2013 07:24:22 -0000

cm4all-beng-proxy (3.0.21) unstable; urgency=low

  * ajp-client: fix malformed request packet with empty request body

 -- Max Kellermann <mk@cm4all.com>  Thu, 21 Mar 2013 17:11:22 -0000

cm4all-beng-proxy (3.0.20) unstable; urgency=low

  * http-client: fix assertion failure with certain chunked responses

 -- Max Kellermann <mk@cm4all.com>  Thu, 21 Mar 2013 10:21:13 -0000

cm4all-beng-proxy (3.0.19) unstable; urgency=low

  * istream_tee: fix crash / memory leak on I/O error before request body
    was delivered to widget

 -- Max Kellermann <mk@cm4all.com>  Mon, 18 Mar 2013 11:23:27 -0000

cm4all-beng-proxy (3.0.18) unstable; urgency=low

  * bot: detect more crawler/bot user-agents
  * lb.init: add ACCESS_LOGGER variable

 -- Max Kellermann <mk@cm4all.com>  Fri, 15 Mar 2013 14:47:08 -0000

cm4all-beng-proxy (3.0.17) unstable; urgency=low

  * lb: add ssl_verify "optional"

 -- Max Kellermann <mk@cm4all.com>  Fri, 08 Mar 2013 14:31:25 -0000

cm4all-beng-proxy (3.0.16) unstable; urgency=low

  * http-request: fix assertion failure
  * log-{cat,split}: use unsigned characters in backslash-escape

 -- Max Kellermann <mk@cm4all.com>  Thu, 07 Mar 2013 15:26:26 -0000

cm4all-beng-proxy (3.0.15) unstable; urgency=low

  * stock: fix another assertion failure during idle cleanup
  * inline-widget: avoid unrecoverable I/O errors during initialisation

 -- Max Kellermann <mk@cm4all.com>  Tue, 05 Mar 2013 07:11:46 -0000

cm4all-beng-proxy (3.0.14) unstable; urgency=low

  * stock: fix assertion failure during idle cleanup
  * http-server: count bytes received, fixes regression
  * http-server: send "100 Continue", fixes regression
  * http-client: fix potential assertion failure after "100 Continue"

 -- Max Kellermann <mk@cm4all.com>  Fri, 01 Mar 2013 16:53:54 -0000

cm4all-beng-proxy (3.0.13) unstable; urgency=low

  * merge release 2.3.7
  * uri-verify: allow double slashes
  * change product token to "CM4all Webserver"

 -- Max Kellermann <mk@cm4all.com>  Mon, 18 Feb 2013 11:35:29 -0000

cm4all-beng-proxy (3.0.12) unstable; urgency=low

  * listener: enable TCP Fast Open (requires Linux 3.7)
  * rubber: optimize huge page allocation
  * rubber: optimize hole search
  * translate-cache: optimize INVALIDATE=HOST
  * filter-cache: reserve some space in the rubber allocator

 -- Max Kellermann <mk@cm4all.com>  Fri, 15 Feb 2013 09:57:51 -0000

cm4all-beng-proxy (3.0.11) unstable; urgency=low

  * stock: slow down destruction of surplus idle items
  * fcgi-client: try harder to reuse existing FastCGI connections
  * cmdline: new options to control the FastCGI/WAS stock

 -- Max Kellermann <mk@cm4all.com>  Tue, 12 Feb 2013 09:38:35 -0000

cm4all-beng-proxy (3.0.10) unstable; urgency=low

  * child: reduce verbosity of SIGTERM log message
  * connection: reduce verbosity of ECONNRESET log message
  * http-server: fix duplicate abort call
  * http-server: add missing pool reference in request body eof
  * handler: catch malformed URIs earlier
  * rubber: allocate from holes, avoid costly compression steps
  * http-cache: reserve some space in the rubber allocator

 -- Max Kellermann <mk@cm4all.com>  Fri, 08 Feb 2013 13:15:31 -0000

cm4all-beng-proxy (3.0.9) unstable; urgency=low

  * merge release 2.3.5
  * parser: fix malformed attribute value bounds
  * translation: packet VALIDATE_MTIME discards cache items after a file
    has been modified
  * http-server: fix spurious "closed prematurely" log messages
  * http-{server,client}: improve error messages
  * istream: clear the "direct" flag set on new streams
  * slice_pool: fix slice size and slices per area calculation

 -- Max Kellermann <mk@cm4all.com>  Wed, 06 Feb 2013 17:48:47 -0000

cm4all-beng-proxy (3.0.8) unstable; urgency=low

  * merge release 2.3.3
  * return unused I/O buffers to operating system
  * parser: optimize the attribute value parser
  * sink_rubber: fix assertion failure

 -- Max Kellermann <mk@cm4all.com>  Thu, 31 Jan 2013 13:27:39 -0000

cm4all-beng-proxy (3.0.7) unstable; urgency=low

  * istream-tee: fix crash due to erroneous read

 -- Max Kellermann <mk@cm4all.com>  Fri, 18 Jan 2013 13:32:49 -0000

cm4all-beng-proxy (3.0.6) unstable; urgency=low

  * control: new command "VERBOSE" manipulates logger verbosity
  * cmdline: remove obsolete option "enable_splice"
  * ajp-client: discard response body after HEAD request
  * fcgi-client: fix assertion failure after malformed HEAD response
  * fcgi-client: don't ignore log messages after HEAD request
  * translate-client: fix assertion failure after connection reset

 -- Max Kellermann <mk@cm4all.com>  Fri, 04 Jan 2013 13:14:09 -0000

cm4all-beng-proxy (3.0.5) unstable; urgency=low

  * translate-client: reduce number of system calls (optimization)
  * http-client: release the socket earlier for reusal
  * ajp-client: fix decoding the "special" response headers
  * ajp-client: wait for "end" packet before delivering empty response
  * ajp-client: use the Content-Length response header
  * ajp-client: send Content-Length request header only if body present
  * ajp-client: support HEAD requests
  * fcgi-client: support HEAD requests
  * fcgi-client: use the Content-Length response header
  * fcgi-client: don't discard buffer after socket has been closed
  * fcgi-client: continue parsing after response has been delivered
  * fcgi-client: don't attempt to write repeatedly if request body blocks
  * fcgi-client: optimized keep-alive after empty response

 -- Max Kellermann <mk@cm4all.com>  Fri, 28 Dec 2012 13:16:02 -0000

cm4all-beng-proxy (3.0.4) unstable; urgency=low

  * {http,filter}-cache: fix garbled data on large cache entries

 -- Max Kellermann <mk@cm4all.com>  Tue, 11 Dec 2012 15:17:17 -0000

cm4all-beng-proxy (3.0.3) unstable; urgency=low

  * memcached-client: fix assertion failure

 -- Max Kellermann <mk@cm4all.com>  Fri, 07 Dec 2012 18:52:33 -0000

cm4all-beng-proxy (3.0.2) unstable; urgency=low

  * merge release 2.3.1
  * lb: verify the client certificate issuer (option "ssl_verify")
  * lb: client certificate is mandatory if "ssl_verify" is enabled
  * lb: support extra CA certificate file (option "ssl_ca_cert")
  * cmdline: can't specify both --memcached-server and http_cache_size
  * init: default to one worker

 -- Max Kellermann <mk@cm4all.com>  Fri, 07 Dec 2012 09:24:52 -0000

cm4all-beng-proxy (3.0.1) unstable; urgency=low

  * http-cache: reduce memory usage while storing
  * {http,filter}-cache: reduce fork overhead
  * pool: fix crash when first allocation is large

 -- Max Kellermann <mk@cm4all.com>  Wed, 05 Dec 2012 14:05:28 -0000

cm4all-beng-proxy (3.0) unstable; urgency=low

  * {http,filter}-cache: reduce overhead when cache is disabled
  * {http,filter}-cache: exclude allocator table from reported size
  * filter-cache: reduce memory usage while storing
  * {http,filter,translate}-cache: return more free memory to operating system
  * pool: further overhead reduction
  * pool: reduce CPU overhead for large areas
  * rubber: fix assertion failure

 -- Max Kellermann <mk@cm4all.com>  Tue, 30 Oct 2012 16:32:45 -0000

cm4all-beng-proxy (2.2.1) unstable; urgency=low

  * merge release 2.1.13
  * control_local: fix assertion failure

 -- Max Kellermann <mk@cm4all.com>  Tue, 16 Oct 2012 15:46:16 -0000

cm4all-beng-proxy (2.2) unstable; urgency=low

  * cache: optimize lookups
  * pool: reduce overhead
  * pool: optimize the linear area recycler
  * resource-address: reduce memory overhead
  * session: reduce memory usage
  * http-cache, filter-cache: return free memory to operating system
  * control_server: support local and abstract sockets
  * python/control: support abstract sockets
  * bp_control: create implicit control channel for each worker process
  * require automake 1.11

 -- Max Kellermann <mk@cm4all.com>  Tue, 09 Oct 2012 15:11:24 -0000

cm4all-beng-proxy (2.3.7) unstable; urgency=low

  * tcache: fix assertion failure in BASE handler

 -- Max Kellermann <mk@cm4all.com>  Mon, 18 Feb 2013 11:58:01 -0000

cm4all-beng-proxy (2.3.6) unstable; urgency=low

  * listener: increase the backlog to 64
  * shm: reserve swap space, avoids theoretical crash

 -- Max Kellermann <mk@cm4all.com>  Sun, 17 Feb 2013 09:29:24 -0000

cm4all-beng-proxy (2.3.5) unstable; urgency=low

  * tcache: reduce CPU pressure when there are many virtual hosts (hot fix)
  * launch the access logger after daemonizing
  * user the configured logger user for the access logger
  * auto-close the access logger
  * debian/rules: compile with -fno-omit-frame-pointer

 -- Max Kellermann <mk@cm4all.com>  Tue, 05 Feb 2013 16:27:46 -0000

cm4all-beng-proxy (2.3.4) unstable; urgency=low

  * log-split: print referer and user agent
  * log-split: cache the last file
  * log-split: allow logging local time stamps
  * log-{split,cat}: escape URI, Referer and User-Agent
  * init: add ACCESS_LOGGER variable

 -- Max Kellermann <mk@cm4all.com>  Tue, 05 Feb 2013 01:31:31 -0000

cm4all-beng-proxy (2.3.3) unstable; urgency=low

  * pool: fix a memory leak in the temporary pool
  * processor: hard limit on length of attributes and parameters

 -- Max Kellermann <mk@cm4all.com>  Thu, 31 Jan 2013 13:16:33 -0000

cm4all-beng-proxy (2.3.2) unstable; urgency=low

  * merge release 2.1.17

 -- Max Kellermann <mk@cm4all.com>  Tue, 29 Jan 2013 00:01:23 -0000

cm4all-beng-proxy (2.3.1) unstable; urgency=low

  * merge release 2.1.16
  * pool: reduce CPU overhead for large areas

 -- Max Kellermann <mk@cm4all.com>  Thu, 06 Dec 2012 16:40:02 -0000

cm4all-beng-proxy (2.3) unstable; urgency=low

  * new stable branch based on v2.1.x, without the work-in-progress
    improvements from v2.2.x
  * cache: optimize lookups
  * pool: reduce overhead
  * pool: optimize the linear area recycler
  * resource-address: reduce memory overhead
  * session: reduce memory usage
  * {http,filter}-cache: reduce overhead when cache is disabled

 -- Max Kellermann <mk@cm4all.com>  Mon, 22 Oct 2012 13:48:20 -0000

cm4all-beng-proxy (2.1.17) unstable; urgency=low

  * merge release 2.0.55

 -- Max Kellermann <mk@cm4all.com>  Mon, 28 Jan 2013 23:59:54 -0000

cm4all-beng-proxy (2.1.16) unstable; urgency=low

  * merge release 2.0.54

 -- Max Kellermann <mk@cm4all.com>  Thu, 06 Dec 2012 16:35:17 -0000

cm4all-beng-proxy (2.1.15) unstable; urgency=low

  * merge release 2.0.53

 -- Max Kellermann <mk@cm4all.com>  Mon, 22 Oct 2012 12:26:57 -0000

cm4all-beng-proxy (2.1.14) unstable; urgency=low

  * merge release 2.0.52

 -- Max Kellermann <mk@cm4all.com>  Fri, 19 Oct 2012 12:10:09 -0000

cm4all-beng-proxy (2.1.13) unstable; urgency=low

  * merge release 2.0.51

 -- Max Kellermann <mk@cm4all.com>  Tue, 16 Oct 2012 15:41:58 -0000

cm4all-beng-proxy (2.1.12) unstable; urgency=low

  * merge release 2.0.50

 -- Max Kellermann <mk@cm4all.com>  Fri, 05 Oct 2012 12:26:24 -0000

cm4all-beng-proxy (2.1.11) unstable; urgency=low

  * merge release 2.0.49

 -- Max Kellermann <mk@cm4all.com>  Fri, 28 Sep 2012 15:04:36 -0000

cm4all-beng-proxy (2.1.10) unstable; urgency=low

  * merge release 2.0.48

 -- Max Kellermann <mk@cm4all.com>  Mon, 24 Sep 2012 15:43:46 -0000

cm4all-beng-proxy (2.1.9) unstable; urgency=low

  * merge release 2.0.47
  * lb: eliminate the duplicate "Date" response header (#1169)

 -- Max Kellermann <mk@cm4all.com>  Fri, 21 Sep 2012 15:56:06 -0000

cm4all-beng-proxy (2.1.8) unstable; urgency=low

  * control: publish statistics over the control protocol

 -- Max Kellermann <mk@cm4all.com>  Fri, 07 Sep 2012 12:47:34 -0000

cm4all-beng-proxy (2.1.7) unstable; urgency=low

  * resource-address: support expanding PIPE addresses
  * translation: support EXPAND_PATH for PROXY
  * reduced connect timeouts for translation server, FastCGI and beng-lb
  * uri-relative: support relative URI with just a query string
  * uri-relative: support relative URIs starting with a double slash
  * lb: improve error messages, include listener/pool name
  * lb: validate the selected sticky modde
  * lb: add sticky mode "source_ip"

 -- Max Kellermann <mk@cm4all.com>  Fri, 31 Aug 2012 14:03:41 -0000

cm4all-beng-proxy (2.1.6) unstable; urgency=low

  * merge release 2.0.46

 -- Max Kellermann <mk@cm4all.com>  Fri, 24 Aug 2012 11:11:20 -0000

cm4all-beng-proxy (2.1.5) unstable; urgency=low

  * lb_expect_monitor: configurable connect timeout

 -- Max Kellermann <mk@cm4all.com>  Mon, 20 Aug 2012 05:40:44 -0000

cm4all-beng-proxy (2.1.4) unstable; urgency=low

  * lb_monitor: configurable timeout

 -- Max Kellermann <mk@cm4all.com>  Fri, 17 Aug 2012 09:16:36 -0000

cm4all-beng-proxy (2.1.3) unstable; urgency=low

  * merge release 2.0.44
  * lb: implement tcp_expect option "expect_graceful"

 -- Max Kellermann <mk@cm4all.com>  Tue, 14 Aug 2012 14:30:57 -0000

cm4all-beng-proxy (2.1.2) unstable; urgency=low

  * support extended HTTP status codes from RFC 6585 and WebDAV

 -- Max Kellermann <mk@cm4all.com>  Thu, 09 Aug 2012 10:10:35 -0000

cm4all-beng-proxy (2.1.1) unstable; urgency=low

  * merge release 2.0.43
  * lb: support TRACE, OPTIONS and WebDAV

 -- Max Kellermann <mk@cm4all.com>  Fri, 03 Aug 2012 11:48:46 -0000

cm4all-beng-proxy (2.1) unstable; urgency=low

  * lb: add sticky mode "jvm_route" (Tomcat)

 -- Max Kellermann <mk@cm4all.com>  Mon, 30 Jul 2012 15:53:43 -0000

cm4all-beng-proxy (2.0.55) unstable; urgency=low

  * istream-tee: fix crash due to erroneous read
  * fix random crashes in the optimized build

 -- Max Kellermann <mk@cm4all.com>  Mon, 28 Jan 2013 23:52:26 -0000

cm4all-beng-proxy (2.0.54) unstable; urgency=low

  * http-cache: fix revalidation of memcached entries

 -- Max Kellermann <mk@cm4all.com>  Thu, 06 Dec 2012 16:31:23 -0000

cm4all-beng-proxy (2.0.53) unstable; urgency=low

  * filter-cache: fix assertion failure on serving empty response
  * http-cache: limit maximum age to 5 minutes if "Vary" includes cookies
  * lb: FADE_NODE lasts for 3 hours

 -- Max Kellermann <mk@cm4all.com>  Mon, 22 Oct 2012 12:21:18 -0000

cm4all-beng-proxy (2.0.52) unstable; urgency=low

  * {http,filter}-cache: include headers in cache size calculation
  * {http,filter}-cache: reduce headers memory usage
  * http-cache: limit maximum age to 1 week
    - 1 hour when "Vary" is used
    - 30 minutes when "Vary" includes "X-WidgetId" or "X-WidgetHref"
    - 5 minutes when "Vary" includes "X-CM4all-BENG-User"
  * cache: reduce number of system calls during lookup

 -- Max Kellermann <mk@cm4all.com>  Fri, 19 Oct 2012 12:07:10 -0000

cm4all-beng-proxy (2.0.51) unstable; urgency=low

  * merge release 1.4.33
  * processor: fix assertion failure with embedded CSS
  * lb: move control channel handler to worker process

 -- Max Kellermann <mk@cm4all.com>  Tue, 16 Oct 2012 15:39:32 -0000

cm4all-beng-proxy (2.0.50) unstable; urgency=low

  * pool: reduce memory overhead of debug data
  * fcgi-client: fix assertion failure due to redundant read event
  * lb: fix crash after pipe-to-socket splice I/O error

 -- Max Kellermann <mk@cm4all.com>  Fri, 05 Oct 2012 12:23:15 -0000

cm4all-beng-proxy (2.0.49) unstable; urgency=low

  * merge release 1.4.32

 -- Max Kellermann <mk@cm4all.com>  Fri, 28 Sep 2012 15:01:26 -0000

cm4all-beng-proxy (2.0.48) unstable; urgency=low

  * lb: fix duplicate monitor requests with --watchdog
  * child: verbose logging of child process events
  * log shutdown signal

 -- Max Kellermann <mk@cm4all.com>  Mon, 24 Sep 2012 15:36:03 -0000

cm4all-beng-proxy (2.0.47) unstable; urgency=low

  * merge release 1.4.31
  * cache: disable excessive debugging checks

 -- Max Kellermann <mk@cm4all.com>  Fri, 21 Sep 2012 15:24:30 -0000

cm4all-beng-proxy (2.0.46) unstable; urgency=low

  * merge release 1.4.30
  * lb: add option --config-file

 -- Max Kellermann <mk@cm4all.com>  Fri, 24 Aug 2012 10:52:29 -0000

cm4all-beng-proxy (2.0.45) unstable; urgency=low

  * merge release 1.4.29

 -- Max Kellermann <mk@cm4all.com>  Tue, 21 Aug 2012 15:49:49 -0000

cm4all-beng-proxy (2.0.44) unstable; urgency=low

  * lb: allow sticky with only one node
  * lb: add option "--check"
  * lb: run all monitors right after startup
  * lb: disable expiry of monitor results
  * lb: improved fallback for "sticky cookie"
  * lb: use Bulldog for "sticky cookie"
  * balancer, lb: persistent "fade" flag
  * balancer, lb: use the Bulldog "graceful" flag
  * control: add packet CONTROL_DUMP_POOLS

 -- Max Kellermann <mk@cm4all.com>  Tue, 14 Aug 2012 13:13:01 -0000

cm4all-beng-proxy (2.0.43) unstable; urgency=low

  * merge release 1.4.28
  * istream-replace: fix assertion failure with embedded CSS

 -- Max Kellermann <mk@cm4all.com>  Thu, 02 Aug 2012 11:14:27 -0000

cm4all-beng-proxy (2.0.42) unstable; urgency=low

  * js: new higher-level API

 -- Max Kellermann <mk@cm4all.com>  Wed, 01 Aug 2012 11:32:28 -0000

cm4all-beng-proxy (2.0.41) unstable; urgency=low

  * session: fix bogus assertion failure when loading expired session

 -- Max Kellermann <mk@cm4all.com>  Fri, 27 Jul 2012 12:47:49 -0000

cm4all-beng-proxy (2.0.40) unstable; urgency=low

  * merge release 1.4.27

 -- Max Kellermann <mk@cm4all.com>  Tue, 24 Jul 2012 16:29:13 -0000

cm4all-beng-proxy (2.0.39) unstable; urgency=low

  * merge release 1.4.26

 -- Max Kellermann <mk@cm4all.com>  Tue, 17 Jul 2012 17:00:20 -0000

cm4all-beng-proxy (2.0.38) unstable; urgency=low

  * merge release 1.4.25
  * strset: fix GROUP_CONTAINER false negatives

 -- Max Kellermann <mk@cm4all.com>  Tue, 17 Jul 2012 16:03:49 -0000

cm4all-beng-proxy (2.0.37) unstable; urgency=low

  * merge release 1.4.24

 -- Max Kellermann <mk@cm4all.com>  Mon, 16 Jul 2012 10:36:57 -0000

cm4all-beng-proxy (2.0.36) unstable; urgency=low

  * proxy-handler: re-add the URI suffix for "transparent" requests

 -- Max Kellermann <mk@cm4all.com>  Wed, 11 Jul 2012 14:12:11 -0000

cm4all-beng-proxy (2.0.35) unstable; urgency=low

  * translate: allow WIDGET_GROUP without PROCESS

 -- Max Kellermann <mk@cm4all.com>  Thu, 05 Jul 2012 13:03:21 -0000

cm4all-beng-proxy (2.0.34) unstable; urgency=low

  * session_save: skip shutdown code if saving is not configured
  * http-server: fix assertion on I/O error during POST
  * header-forward: new group FORWARD to forward the "Host" header

 -- Max Kellermann <mk@cm4all.com>  Tue, 03 Jul 2012 16:46:39 -0000

cm4all-beng-proxy (2.0.33) unstable; urgency=low

  * processor: option SELF_CONTAINER allows widget to only embed itself
  * processor: allow embedding approved widget groups
  * processor: optionally invoke CSS processor for style attributes
  * response, lb_http: put "Discard" cookie attribute to the end (Android bug)

 -- Max Kellermann <mk@cm4all.com>  Mon, 02 Jul 2012 17:52:32 -0000

cm4all-beng-proxy (2.0.32) unstable; urgency=low

  * socket_wrapper: fix two assertion failures
  * pheaders: emit Cache-Control:no-store to work around IE quirk

 -- Max Kellermann <mk@cm4all.com>  Tue, 26 Jun 2012 09:41:51 -0000

cm4all-beng-proxy (2.0.31) unstable; urgency=low

  * lb: publish the SSL peer issuer subject
  * widget-registry: copy the direct_addressing attribute

 -- Max Kellermann <mk@cm4all.com>  Wed, 06 Jun 2012 13:36:04 -0000

cm4all-beng-proxy (2.0.30) unstable; urgency=low

  * init: add --group variable to .default file
  * doc: update view security documentation
  * processor: apply underscore prefix to <A NAME="...">
  * session: restore sessions from a file

 -- Max Kellermann <mk@cm4all.com>  Fri, 01 Jun 2012 11:06:50 -0000

cm4all-beng-proxy (2.0.29) unstable; urgency=low

  * widget: optional direct URI addressing scheme
  * processor: eliminate additional underscore from class prefix
  * ssl_filter: support TLS client certificates

 -- Max Kellermann <mk@cm4all.com>  Tue, 29 May 2012 13:29:06 -0000

cm4all-beng-proxy (2.0.28) unstable; urgency=low

  * merge release 1.4.22

 -- Max Kellermann <mk@cm4all.com>  Wed, 16 May 2012 10:24:31 -0000

cm4all-beng-proxy (2.0.27) unstable; urgency=low

  * uri-address: fix assertion failures with UNIX domain sockets
  * uri-address: fix redirects with matching absolute URI

 -- Max Kellermann <mk@cm4all.com>  Wed, 09 May 2012 16:16:06 -0000

cm4all-beng-proxy (2.0.26) unstable; urgency=low

  * processor: rewrite URIs in META/refresh

 -- Max Kellermann <mk@cm4all.com>  Thu, 03 May 2012 14:43:03 -0000

cm4all-beng-proxy (2.0.25) unstable; urgency=low

  * merge release 1.4.21
  * processor: fix double free bug on failed widget lookup
  * session: don't access the session manager after worker crash
  * proxy-widget: fix assertion failure with empty view name

 -- Max Kellermann <mk@cm4all.com>  Thu, 26 Apr 2012 14:22:10 -0000

cm4all-beng-proxy (2.0.24) unstable; urgency=low

  * processor: optionally invoke CSS processor for <style>

 -- Max Kellermann <mk@cm4all.com>  Fri, 20 Apr 2012 12:10:42 -0000

cm4all-beng-proxy (2.0.23) unstable; urgency=low

  * widget-resolver: check for translation server failure
  * widget-resolver: don't sync with session when view is invalid
  * rewrite-uri: check for invalid view name
  * {css_,}processor: eliminate second underscore from class prefix
  * doc: document the algorithm for replacing two leading underscores

 -- Max Kellermann <mk@cm4all.com>  Thu, 29 Mar 2012 15:37:52 -0000

cm4all-beng-proxy (2.0.22) unstable; urgency=low

  * merge release 1.4.20
  * proxy-widget: forbid client to select view with address
  * proxy-widget: allow any view selection when widget is not a container
  * widget-http: allow any view selection for unprocessable response
  * widget-http: inherit the view from the template
  * widget-request: sync with session only if processor is enabled
  * widget-http: postpone saving to session after receiving response headers
  * processor: add entities &c:id; &c:type; &c:class;

 -- Max Kellermann <mk@cm4all.com>  Mon, 26 Mar 2012 14:05:05 -0000

cm4all-beng-proxy (2.0.21) unstable; urgency=low

  * css_processor: use mode "partial" for @import
  * rewrite-uri: use mode "partial" on invalid input

 -- Max Kellermann <mk@cm4all.com>  Tue, 20 Mar 2012 18:11:28 -0000

cm4all-beng-proxy (2.0.20) unstable; urgency=low

  * {css_,}processor: default mode is "partial"
  * processor: handle underscore prefixes in the "for" attribute

 -- Max Kellermann <mk@cm4all.com>  Tue, 20 Mar 2012 16:48:51 -0000

cm4all-beng-proxy (2.0.19) unstable; urgency=low

  * merge release 1.4.19

 -- Max Kellermann <mk@cm4all.com>  Tue, 20 Mar 2012 08:41:03 -0000

cm4all-beng-proxy (2.0.18) unstable; urgency=low

  * merge release 1.4.18

 -- Max Kellermann <mk@cm4all.com>  Thu, 15 Mar 2012 15:53:12 -0000

cm4all-beng-proxy (2.0.17) unstable; urgency=low

  * merge release 1.4.17
  * css_parser: check for url() following another token
  * css_processor: rewrite @import URIs
  * {text_,}processor: new entity &c:local;

 -- Max Kellermann <mk@cm4all.com>  Fri, 09 Mar 2012 16:50:19 -0000

cm4all-beng-proxy (2.0.16) unstable; urgency=low

  * response: generate Vary response header from translation response
  * widget-resolver: fix NULL dereference after failure
  * translation: User-Agent classification

 -- Max Kellermann <mk@cm4all.com>  Tue, 06 Mar 2012 11:54:10 -0000

cm4all-beng-proxy (2.0.15) unstable; urgency=low

  * merge release 1.4.16
  * uri-address: fix NULL dereference on certain malformed URIs

 -- Max Kellermann <mk@cm4all.com>  Fri, 02 Mar 2012 16:28:54 -0000

cm4all-beng-proxy (2.0.14) unstable; urgency=low

  * address-resolver: add missing initialization
  * rewrite-uri: fix NULL pointer dereference with "local URI"
  * rewrite-uri: allow mode=proxy (optional temporary kludge)
  * widget-http: auto-disable processor (optional temporary kludge)

 -- Max Kellermann <mk@cm4all.com>  Thu, 01 Mar 2012 18:36:38 -0000

cm4all-beng-proxy (2.0.13) unstable; urgency=low

  * merge release 1.4.15
  * translation: make CGI auto-base optional
  * handler: fix up translation client errors

 -- Max Kellermann <mk@cm4all.com>  Thu, 23 Feb 2012 17:31:03 -0000

cm4all-beng-proxy (2.0.12) unstable; urgency=low

  * merge release 1.4.13

 -- Max Kellermann <mk@cm4all.com>  Thu, 16 Feb 2012 14:41:45 -0000

cm4all-beng-proxy (2.0.11) unstable; urgency=low

  * merge release 1.4.11
  * processor: skip rewriting absolute URIs

 -- Max Kellermann <mk@cm4all.com>  Thu, 09 Feb 2012 09:43:06 -0000

cm4all-beng-proxy (2.0.10) unstable; urgency=low

  * resource-address: initialise type, fixes assertion failure

 -- Max Kellermann <mk@cm4all.com>  Tue, 07 Feb 2012 16:57:06 -0000

cm4all-beng-proxy (2.0.9) unstable; urgency=low

  * [css]processor: expand underscore only XML id / CSS class
  * widget-http: filter processor response headers
  * processor: forward Wildfire headers in the debug build

 -- Max Kellermann <mk@cm4all.com>  Tue, 07 Feb 2012 12:32:33 -0000

cm4all-beng-proxy (2.0.8) unstable; urgency=low

  * rewrite-uri: prefix "@/" refers to widget's "local URI"

 -- Max Kellermann <mk@cm4all.com>  Fri, 03 Feb 2012 13:50:16 -0000

cm4all-beng-proxy (2.0.7) unstable; urgency=low

  * merge release 1.4.10
  * stock: clear idle objects periodically

 -- Max Kellermann <mk@cm4all.com>  Thu, 02 Feb 2012 14:10:24 -0000

cm4all-beng-proxy (2.0.6) unstable; urgency=low

  * merge release 1.4.9

 -- Max Kellermann <mk@cm4all.com>  Tue, 31 Jan 2012 15:10:18 -0000

cm4all-beng-proxy (2.0.5) unstable; urgency=low

  * merge release 1.4.8
  * translate-client: verify the PROXY and AJP payloads
  * translation: support inserting regex matches into CGI/file path
  * translation: support customizing the cookie's "Domain" attribute
  * request: new option "dynamic_session_cookie" adds suffix to cookie
    name
  * uri-address: verify the path component

 -- Max Kellermann <mk@cm4all.com>  Wed, 25 Jan 2012 17:05:09 -0000

cm4all-beng-proxy (2.0.4) unstable; urgency=low

  * merge release 1.4.6
  * access-log: don't log the remote port
  * translation: support inserting regex matches into CGI's PATH_INFO
  * tcache: generate BASE automatically for CGI

 -- Max Kellermann <mk@cm4all.com>  Tue, 10 Jan 2012 15:18:37 -0000

cm4all-beng-proxy (2.0.3) unstable; urgency=low

  * merge release 1.4.4
  * http-server: log remote host address

 -- Max Kellermann <mk@cm4all.com>  Tue, 27 Dec 2011 07:41:15 -0000

cm4all-beng-proxy (2.0.2) unstable; urgency=low

  * merge release 1.4.2
  * widget-http: improved HTTP error messages
  * processor: forbid widget request after URI compress failure

 -- Max Kellermann <mk@cm4all.com>  Wed, 07 Dec 2011 16:51:58 -0000

cm4all-beng-proxy (2.0.1) unstable; urgency=low

  * merge release 1.4.1

 -- Max Kellermann <mk@cm4all.com>  Fri, 18 Nov 2011 13:57:27 -0000

cm4all-beng-proxy (2.0) unstable; urgency=low

  * rewrite-uri: reapply 'drop the deprecated mode "proxy"'
  * proxy-widget: reapply 'client can choose only views that have an address'

 -- Max Kellermann <mk@cm4all.com>  Thu, 17 Nov 2011 08:22:39 +0100

cm4all-beng-proxy (1.4.33) unstable; urgency=low

  * istream-file: reduce memory usage for small files
  * file-handler: fix xattr usage on ranged file request (possible
    assertion failure)

 -- Max Kellermann <mk@cm4all.com>  Tue, 16 Oct 2012 15:28:57 -0000

cm4all-beng-proxy (1.4.32) unstable; urgency=low

  * cgi: fix spontaneous shutdown due to misrouted SIGTERM signal

 -- Max Kellermann <mk@cm4all.com>  Fri, 28 Sep 2012 14:39:13 -0000

cm4all-beng-proxy (1.4.31) unstable; urgency=low

  * shm: fix check for shared memory allocation failure
  * child: handle lost SIGCHLD events
  * child: ignore stale child processes

 -- Max Kellermann <mk@cm4all.com>  Fri, 21 Sep 2012 15:21:20 -0000

cm4all-beng-proxy (1.4.30) unstable; urgency=low

  * http-server: parse all tokens in the "Connection" request header

 -- Max Kellermann <mk@cm4all.com>  Fri, 24 Aug 2012 10:50:28 -0000

cm4all-beng-proxy (1.4.29) unstable; urgency=low

  * proxy-widget: fix memory leak on aborted POST request

 -- Max Kellermann <mk@cm4all.com>  Tue, 21 Aug 2012 15:05:12 -0000

cm4all-beng-proxy (1.4.28) unstable; urgency=low

  * worker: reinitialize signal handlers after fork failure
  * lb: work around libevent bug that freezes during shutdown

 -- Max Kellermann <mk@cm4all.com>  Thu, 02 Aug 2012 13:53:18 -0000

cm4all-beng-proxy (1.4.27) unstable; urgency=low

  * lb: fix hanging SSL connection on bulk transfer

 -- Max Kellermann <mk@cm4all.com>  Tue, 24 Jul 2012 14:58:17 -0000

cm4all-beng-proxy (1.4.26) unstable; urgency=low

  * processor: fix regression, missing NULL check

 -- Max Kellermann <mk@cm4all.com>  Tue, 17 Jul 2012 16:55:24 -0000

cm4all-beng-proxy (1.4.25) unstable; urgency=low

  * processor: don't rewrite the fragment part of the URI

 -- Max Kellermann <mk@cm4all.com>  Tue, 17 Jul 2012 15:50:06 -0000

cm4all-beng-proxy (1.4.24) unstable; urgency=low

  * lb: fix splicing with SSL

 -- Max Kellermann <mk@cm4all.com>  Mon, 16 Jul 2012 10:32:17 -0000

cm4all-beng-proxy (1.4.23) unstable; urgency=low

  * widget-http: fix double free bug when POST is aborted

 -- Max Kellermann <mk@cm4all.com>  Tue, 03 Jul 2012 16:42:28 -0000

cm4all-beng-proxy (1.4.22) unstable; urgency=low

  * merge release 1.2.27
  * widget: backport memory leak fix from 2.0
  * widget-http: fix memory leak on abort

 -- Max Kellermann <mk@cm4all.com>  Wed, 16 May 2012 10:00:23 -0000

cm4all-beng-proxy (1.4.21) unstable; urgency=low

  * merge release 1.2.26

 -- Max Kellermann <mk@cm4all.com>  Thu, 26 Apr 2012 14:17:56 -0000

cm4all-beng-proxy (1.4.20) unstable; urgency=low

  * merge release 1.2.25

 -- Max Kellermann <mk@cm4all.com>  Mon, 26 Mar 2012 14:03:14 -0000

cm4all-beng-proxy (1.4.19) unstable; urgency=low

  * merge release 1.2.24

 -- Max Kellermann <mk@cm4all.com>  Tue, 20 Mar 2012 08:36:19 -0000

cm4all-beng-proxy (1.4.18) unstable; urgency=low

  * merge release 1.2.23

 -- Max Kellermann <mk@cm4all.com>  Thu, 15 Mar 2012 15:50:20 -0000

cm4all-beng-proxy (1.4.17) unstable; urgency=low

  * merge release 1.2.22

 -- Max Kellermann <mk@cm4all.com>  Thu, 08 Mar 2012 18:36:00 -0000

cm4all-beng-proxy (1.4.16) unstable; urgency=low

  * merge release 1.2.21

 -- Max Kellermann <mk@cm4all.com>  Fri, 02 Mar 2012 16:03:51 -0000

cm4all-beng-proxy (1.4.15) unstable; urgency=low

  * merge release 1.2.20

 -- Max Kellermann <mk@cm4all.com>  Thu, 23 Feb 2012 17:12:30 -0000

cm4all-beng-proxy (1.4.14) unstable; urgency=low

  * merge release 1.2.19

 -- Max Kellermann <mk@cm4all.com>  Thu, 23 Feb 2012 15:35:04 -0000

cm4all-beng-proxy (1.4.13) unstable; urgency=low

  * merge release 1.2.18

 -- Max Kellermann <mk@cm4all.com>  Thu, 16 Feb 2012 13:53:49 -0000

cm4all-beng-proxy (1.4.12) unstable; urgency=low

  * merge release 1.2.17

 -- Max Kellermann <mk@cm4all.com>  Wed, 15 Feb 2012 09:27:50 -0000

cm4all-beng-proxy (1.4.11) unstable; urgency=low

  * merge release 1.2.16

 -- Max Kellermann <mk@cm4all.com>  Thu, 09 Feb 2012 09:33:30 -0000

cm4all-beng-proxy (1.4.10) unstable; urgency=low

  * merge release 1.2.15

 -- Max Kellermann <mk@cm4all.com>  Thu, 02 Feb 2012 13:43:11 -0000

cm4all-beng-proxy (1.4.9) unstable; urgency=low

  * merge release 1.2.14

 -- Max Kellermann <mk@cm4all.com>  Tue, 31 Jan 2012 15:06:57 -0000

cm4all-beng-proxy (1.4.8) unstable; urgency=low

  * merge release 1.2.13

 -- Max Kellermann <mk@cm4all.com>  Wed, 25 Jan 2012 12:16:53 -0000

cm4all-beng-proxy (1.4.7) unstable; urgency=low

  * merge release 1.2.12

 -- Max Kellermann <mk@cm4all.com>  Tue, 17 Jan 2012 08:37:01 -0000

cm4all-beng-proxy (1.4.6) unstable; urgency=low

  * merge release 1.2.11

 -- Max Kellermann <mk@cm4all.com>  Wed, 04 Jan 2012 15:41:43 -0000

cm4all-beng-proxy (1.4.5) unstable; urgency=low

  * merge release 1.2.10

 -- Max Kellermann <mk@cm4all.com>  Wed, 28 Dec 2011 17:07:13 -0000

cm4all-beng-proxy (1.4.4) unstable; urgency=low

  * merge release 1.2.9

 -- Max Kellermann <mk@cm4all.com>  Thu, 22 Dec 2011 11:28:39 -0000

cm4all-beng-proxy (1.4.3) unstable; urgency=low

  * merge release 1.2.8

 -- Max Kellermann <mk@cm4all.com>  Wed, 14 Dec 2011 11:20:04 -0000

cm4all-beng-proxy (1.4.2) unstable; urgency=low

  * text-processor: allow processing "application/javascript",
    "application/json"
  * uri-relative: allow backtracking to the widget base with "../"
  * merge release 1.2.7

 -- Max Kellermann <mk@cm4all.com>  Tue, 06 Dec 2011 12:39:24 -0000

cm4all-beng-proxy (1.4.1) unstable; urgency=low

  * merge release 1.2.6

 -- Max Kellermann <mk@cm4all.com>  Fri, 18 Nov 2011 13:53:56 -0000

cm4all-beng-proxy (1.4) unstable; urgency=low

  * proxy-widget: revert 'client can choose only views that have an address'
  * rewrite-uri: revert 'drop the deprecated mode "proxy"'

 -- Max Kellermann <mk@cm4all.com>  Thu, 17 Nov 2011 08:10:42 +0100

cm4all-beng-proxy (1.3.2) unstable; urgency=low

  * tcache: add regex matching, translation packets REGEX, INVERSE_REGEX
  * widget: don't start the prefix with an underscore
  * translation: add new packet PROCESS_TEXT, to expand entity references
  * translation: add new packet WIDGET_INFO, enables additional request headers
  * doc: document the algorithm for replacing three leading underscores

 -- Max Kellermann <mk@cm4all.com>  Wed, 16 Nov 2011 17:00:16 +0100

cm4all-beng-proxy (1.3.1) unstable; urgency=low

  * merge release 1.2.5

 -- Max Kellermann <mk@cm4all.com>  Tue, 08 Nov 2011 19:51:18 +0100

cm4all-beng-proxy (1.3) unstable; urgency=low

  * rewrite-uri: drop the deprecated mode "proxy"
  * proxy-widget: client can choose only views that have an address

 -- Max Kellermann <mk@cm4all.com>  Mon, 31 Oct 2011 17:41:14 +0100

cm4all-beng-proxy (1.2.27) unstable; urgency=low

  * merge release 1.1.40

 -- Max Kellermann <mk@cm4all.com>  Wed, 16 May 2012 09:51:50 -0000

cm4all-beng-proxy (1.2.26) unstable; urgency=low

  * merge release 1.1.39

 -- Max Kellermann <mk@cm4all.com>  Thu, 26 Apr 2012 14:16:40 -0000

cm4all-beng-proxy (1.2.25) unstable; urgency=low

  * merge release 1.1.38

 -- Max Kellermann <mk@cm4all.com>  Mon, 26 Mar 2012 14:01:44 -0000

cm4all-beng-proxy (1.2.24) unstable; urgency=low

  * merge release 1.1.37

 -- Max Kellermann <mk@cm4all.com>  Tue, 20 Mar 2012 08:33:31 -0000

cm4all-beng-proxy (1.2.23) unstable; urgency=low

  * merge release 1.1.36

 -- Max Kellermann <mk@cm4all.com>  Thu, 15 Mar 2012 15:37:10 -0000

cm4all-beng-proxy (1.2.22) unstable; urgency=low

  * merge release 1.1.35

 -- Max Kellermann <mk@cm4all.com>  Thu, 08 Mar 2012 18:29:39 -0000

cm4all-beng-proxy (1.2.21) unstable; urgency=low

  * merge release 1.1.34

 -- Max Kellermann <mk@cm4all.com>  Fri, 02 Mar 2012 16:02:00 -0000

cm4all-beng-proxy (1.2.20) unstable; urgency=low

  * merge release 1.1.33

 -- Max Kellermann <mk@cm4all.com>  Thu, 23 Feb 2012 17:11:15 -0000

cm4all-beng-proxy (1.2.19) unstable; urgency=low

  * merge release 1.1.32

 -- Max Kellermann <mk@cm4all.com>  Thu, 23 Feb 2012 15:18:36 -0000

cm4all-beng-proxy (1.2.18) unstable; urgency=low

  * merge release 1.1.31

 -- Max Kellermann <mk@cm4all.com>  Thu, 16 Feb 2012 13:52:42 -0000

cm4all-beng-proxy (1.2.17) unstable; urgency=low

  * merge release 1.1.30

 -- Max Kellermann <mk@cm4all.com>  Wed, 15 Feb 2012 09:26:45 -0000

cm4all-beng-proxy (1.2.16) unstable; urgency=low

  * merge release 1.1.29

 -- Max Kellermann <mk@cm4all.com>  Thu, 09 Feb 2012 09:31:50 -0000

cm4all-beng-proxy (1.2.15) unstable; urgency=low

  * merge release 1.1.28

 -- Max Kellermann <mk@cm4all.com>  Thu, 02 Feb 2012 13:41:45 -0000

cm4all-beng-proxy (1.2.14) unstable; urgency=low

  * merge release 1.1.27

 -- Max Kellermann <mk@cm4all.com>  Tue, 31 Jan 2012 15:04:32 -0000

cm4all-beng-proxy (1.2.13) unstable; urgency=low

  * merge release 1.1.26

 -- Max Kellermann <mk@cm4all.com>  Wed, 25 Jan 2012 12:15:19 -0000

cm4all-beng-proxy (1.2.12) unstable; urgency=low

  * merge release 1.1.25

 -- Max Kellermann <mk@cm4all.com>  Tue, 17 Jan 2012 08:31:44 -0000

cm4all-beng-proxy (1.2.11) unstable; urgency=low

  * merge release 1.1.24

 -- Max Kellermann <mk@cm4all.com>  Wed, 04 Jan 2012 15:38:27 -0000

cm4all-beng-proxy (1.2.10) unstable; urgency=low

  * merge release 1.1.23

 -- Max Kellermann <mk@cm4all.com>  Wed, 28 Dec 2011 17:01:43 -0000

cm4all-beng-proxy (1.2.9) unstable; urgency=low

  * merge release 1.1.22

 -- Max Kellermann <mk@cm4all.com>  Thu, 22 Dec 2011 10:28:29 -0000

cm4all-beng-proxy (1.2.8) unstable; urgency=low

  * merge release 1.1.21

 -- Max Kellermann <mk@cm4all.com>  Wed, 14 Dec 2011 11:12:32 -0000

cm4all-beng-proxy (1.2.7) unstable; urgency=low

  * merge release 1.1.20

 -- Max Kellermann <mk@cm4all.com>  Tue, 06 Dec 2011 11:43:10 -0000

cm4all-beng-proxy (1.2.6) unstable; urgency=low

  * merge release 1.1.19

 -- Max Kellermann <mk@cm4all.com>  Fri, 18 Nov 2011 13:47:43 -0000

cm4all-beng-proxy (1.2.5) unstable; urgency=low

  * merge release 1.1.18
  * file-handler: handle If-Modified-Since followed by filter

 -- Max Kellermann <mk@cm4all.com>  Tue, 08 Nov 2011 19:43:58 +0100

cm4all-beng-proxy (1.2.4) unstable; urgency=low

  * merge release 1.1.17

 -- Max Kellermann <mk@cm4all.com>  Wed, 02 Nov 2011 16:58:28 +0100

cm4all-beng-proxy (1.2.3) unstable; urgency=low

  * merge release 1.1.16

 -- Max Kellermann <mk@cm4all.com>  Fri, 21 Oct 2011 15:16:13 +0200

cm4all-beng-proxy (1.2.2) unstable; urgency=low

  * merge release 1.1.15
  * widget-view: an empty name refers to the default view
  * processor: new entity &c:view;

 -- Max Kellermann <mk@cm4all.com>  Wed, 19 Oct 2011 11:43:20 +0200

cm4all-beng-proxy (1.2.1) unstable; urgency=low

  * merge release 1.1.13

 -- Max Kellermann <mk@cm4all.com>  Wed, 05 Oct 2011 17:16:04 +0200

cm4all-beng-proxy (1.2) unstable; urgency=low

  * delegate-client: improved error reporting
  * response-error: resolve errno codes
  * python/control/client: bind the unix domain socket
  * python/control/client: implement timeout
  * lb_control: allow querying node status over control socket

 -- Max Kellermann <mk@cm4all.com>  Tue, 27 Sep 2011 12:00:44 +0200

cm4all-beng-proxy (1.1.40) unstable; urgency=low

  * merge release 1.0.34

 -- Max Kellermann <mk@cm4all.com>  Wed, 16 May 2012 09:50:37 -0000

cm4all-beng-proxy (1.1.39) unstable; urgency=low

  * merge release 1.0.33

 -- Max Kellermann <mk@cm4all.com>  Thu, 26 Apr 2012 14:12:30 -0000

cm4all-beng-proxy (1.1.38) unstable; urgency=low

  * merge release 1.0.32

 -- Max Kellermann <mk@cm4all.com>  Mon, 26 Mar 2012 14:00:38 -0000

cm4all-beng-proxy (1.1.37) unstable; urgency=low

  * merge release 1.0.31

 -- Max Kellermann <mk@cm4all.com>  Tue, 20 Mar 2012 08:31:08 -0000

cm4all-beng-proxy (1.1.36) unstable; urgency=low

  * merge release 1.0.30

 -- Max Kellermann <mk@cm4all.com>  Thu, 15 Mar 2012 15:36:15 -0000

cm4all-beng-proxy (1.1.35) unstable; urgency=low

  * merge release 1.0.29
  * css_processor: delete "-c-mode" and "-c-view" from output

 -- Max Kellermann <mk@cm4all.com>  Thu, 08 Mar 2012 18:16:03 -0000

cm4all-beng-proxy (1.1.34) unstable; urgency=low

  * merge release 1.0.28

 -- Max Kellermann <mk@cm4all.com>  Fri, 02 Mar 2012 15:26:44 -0000

cm4all-beng-proxy (1.1.33) unstable; urgency=low

  * merge release 1.0.27

 -- Max Kellermann <mk@cm4all.com>  Thu, 23 Feb 2012 17:09:57 -0000

cm4all-beng-proxy (1.1.32) unstable; urgency=low

  * merge release 1.0.26

 -- Max Kellermann <mk@cm4all.com>  Thu, 23 Feb 2012 15:14:56 -0000

cm4all-beng-proxy (1.1.31) unstable; urgency=low

  * merge release 1.0.25

 -- Max Kellermann <mk@cm4all.com>  Thu, 16 Feb 2012 13:49:26 -0000

cm4all-beng-proxy (1.1.30) unstable; urgency=low

  * merge release 1.0.24

 -- Max Kellermann <mk@cm4all.com>  Wed, 15 Feb 2012 09:25:38 -0000

cm4all-beng-proxy (1.1.29) unstable; urgency=low

  * merge release 1.0.23

 -- Max Kellermann <mk@cm4all.com>  Thu, 09 Feb 2012 09:30:18 -0000

cm4all-beng-proxy (1.1.28) unstable; urgency=low

  * merge release 1.0.22

 -- Max Kellermann <mk@cm4all.com>  Thu, 02 Feb 2012 13:39:21 -0000

cm4all-beng-proxy (1.1.27) unstable; urgency=low

  * merge release 1.0.21

 -- Max Kellermann <mk@cm4all.com>  Tue, 31 Jan 2012 14:59:06 -0000

cm4all-beng-proxy (1.1.26) unstable; urgency=low

  * merge release 1.0.20

 -- Max Kellermann <mk@cm4all.com>  Wed, 25 Jan 2012 12:13:43 -0000

cm4all-beng-proxy (1.1.25) unstable; urgency=low

  * merge release 1.0.19

 -- Max Kellermann <mk@cm4all.com>  Tue, 17 Jan 2012 08:29:34 -0000

cm4all-beng-proxy (1.1.24) unstable; urgency=low

  * merge release 1.0.18

 -- Max Kellermann <mk@cm4all.com>  Wed, 04 Jan 2012 15:27:35 -0000

cm4all-beng-proxy (1.1.23) unstable; urgency=low

  * header-forward: remove port number from X-Forwarded-For

 -- Max Kellermann <mk@cm4all.com>  Wed, 28 Dec 2011 16:51:41 -0000

cm4all-beng-proxy (1.1.22) unstable; urgency=low

  * merge release 1.0.17
  * istream-socket: fix potential assertion failure

 -- Max Kellermann <mk@cm4all.com>  Wed, 21 Dec 2011 16:44:46 -0000

cm4all-beng-proxy (1.1.21) unstable; urgency=low

  * merge release 1.0.16

 -- Max Kellermann <mk@cm4all.com>  Wed, 14 Dec 2011 11:07:58 -0000

cm4all-beng-proxy (1.1.20) unstable; urgency=low

  * merge release 1.0.15
  * processor: don't rewrite "mailto:" hyperlinks

 -- Max Kellermann <mk@cm4all.com>  Mon, 05 Dec 2011 18:37:10 -0000

cm4all-beng-proxy (1.1.19) unstable; urgency=low

  * {css_,}processor: quote widget classes for prefixing XML IDs, CSS classes

 -- Max Kellermann <mk@cm4all.com>  Fri, 18 Nov 2011 13:17:02 -0000

cm4all-beng-proxy (1.1.18) unstable; urgency=low

  * merge release 1.0.13
  * lb_http: eliminate the duplicate "Date" response header

 -- Max Kellermann <mk@cm4all.com>  Tue, 08 Nov 2011 19:33:07 +0100

cm4all-beng-proxy (1.1.17) unstable; urgency=low

  * merge release 1.0.13

 -- Max Kellermann <mk@cm4all.com>  Wed, 02 Nov 2011 16:52:21 +0100

cm4all-beng-proxy (1.1.16) unstable; urgency=low

  * merge release 1.0.12

 -- Max Kellermann <mk@cm4all.com>  Fri, 21 Oct 2011 15:09:55 +0200

cm4all-beng-proxy (1.1.15) unstable; urgency=low

  * merge release 1.0.11

 -- Max Kellermann <mk@cm4all.com>  Wed, 19 Oct 2011 09:36:38 +0200

cm4all-beng-proxy (1.1.14) unstable; urgency=low

  * merge release 1.0.10

 -- Max Kellermann <mk@cm4all.com>  Fri, 07 Oct 2011 15:15:00 +0200

cm4all-beng-proxy (1.1.13) unstable; urgency=low

  * merge release 1.0.9

 -- Max Kellermann <mk@cm4all.com>  Thu, 29 Sep 2011 16:47:56 +0200

cm4all-beng-proxy (1.1.12) unstable; urgency=low

  * merge release 1.0.8

 -- Max Kellermann <mk@cm4all.com>  Thu, 22 Sep 2011 17:13:41 +0200

cm4all-beng-proxy (1.1.11) unstable; urgency=low

  * merge release 1.0.7
  * widget-http: response header X-CM4all-View selects a view
  * processor, css_processor: support prefixing XML ids
  * processor: property "c:view" selects a view

 -- Max Kellermann <mk@cm4all.com>  Fri, 16 Sep 2011 12:25:24 +0200

cm4all-beng-proxy (1.1.10) unstable; urgency=low

  * merge release 1.0.6
  * http-request: don't clear failure state on successful TCP connection
  * istream-socket: fix assertion failure after receive error
  * ssl_filter: check for end-of-file on plain socket
  * ssl_filter: fix buffer assertion failures

 -- Max Kellermann <mk@cm4all.com>  Tue, 13 Sep 2011 18:50:18 +0200

cm4all-beng-proxy (1.1.9) unstable; urgency=low

  * http-request: improve keep-alive cancellation detection
  * http-request: mark server "failed" after HTTP client error
  * lb: implement the control protocol
    - can disable and re-enable workers
  * lb: don't allow sticky pool with only one member
  * lb: verify that a new sticky host is alive
  * lb: mark server "failed" after HTTP client error

 -- Max Kellermann <mk@cm4all.com>  Fri, 09 Sep 2011 13:03:55 +0200

cm4all-beng-proxy (1.1.8) unstable; urgency=low

  * merge release 1.0.5
  * {css_,}processor: one more underscore for the prefix
  * processor: remove rewrite-uri processing instructions from output
  * translate: unknown packet is a fatal error
  * processor: add option to set widget/focus by default
  * rewrite-uri: a leading tilde refers to the widget base; translation
    packet ANCHOR_ABSOLUTE enables it by default

 -- Max Kellermann <mk@cm4all.com>  Mon, 05 Sep 2011 17:56:31 +0200

cm4all-beng-proxy (1.1.7) unstable; urgency=low

  * css_processor: implement property "-c-mode"
  * css_processor: translate underscore prefix in class names
  * processor: translate underscore prefix in CSS class names

 -- Max Kellermann <mk@cm4all.com>  Mon, 29 Aug 2011 17:47:48 +0200

cm4all-beng-proxy (1.1.6) unstable; urgency=low

  * merge release 1.0.3
  * implement CSS processor

 -- Max Kellermann <mk@cm4all.com>  Mon, 22 Aug 2011 17:13:56 +0200

cm4all-beng-proxy (1.1.5) unstable; urgency=low

  * lb: optionally generate Via and X-Forwarded-For

 -- Max Kellermann <mk@cm4all.com>  Wed, 17 Aug 2011 12:45:14 +0200

cm4all-beng-proxy (1.1.4) unstable; urgency=low

  * pipe-stock: fix assertion failure after optimization bug
  * istream-pipe: reuse drained pipes immediately
  * sink-socket: reinstate write event during bulk transfers

 -- Max Kellermann <mk@cm4all.com>  Thu, 11 Aug 2011 14:41:37 +0200

cm4all-beng-proxy (1.1.3) unstable; urgency=low

  * widget: quote invalid XMLID/JS characters for &c:prefix;
  * lb: add protocol "tcp"

 -- Max Kellermann <mk@cm4all.com>  Wed, 10 Aug 2011 18:53:12 +0200

cm4all-beng-proxy (1.1.2) unstable; urgency=low

  * merge release 1.0.2
  * http-server: report detailed errors
  * widget-http: implement header dumps
  * cgi, fastcgi: enable cookie jar with custom cookie "host"

 -- Max Kellermann <mk@cm4all.com>  Thu, 04 Aug 2011 17:27:51 +0200

cm4all-beng-proxy (1.1.1) unstable; urgency=low

  * merge release 1.0.1
  * lb: don't ignore unimplemented configuration keywords
  * lb: configurable monitor check interval
  * session: configurable idle timeout

 -- Max Kellermann <mk@cm4all.com>  Tue, 26 Jul 2011 11:27:20 +0200

cm4all-beng-proxy (1.1) unstable; urgency=low

  * http-client: send "Expect: 100-continue" only for big request body
  * lb: implement monitors (ping, connect, tcp_expect)

 -- Max Kellermann <mk@cm4all.com>  Wed, 20 Jul 2011 15:04:22 +0200
  
cm4all-beng-proxy (1.0.34) unstable; urgency=low

  * resource-loader: don't strip last segment from IPv6 address

 -- Max Kellermann <mk@cm4all.com>  Wed, 16 May 2012 09:47:43 -0000

cm4all-beng-proxy (1.0.33) unstable; urgency=low

  * widget-resolver: fix assertion failure on recursive abort

 -- Max Kellermann <mk@cm4all.com>  Thu, 26 Apr 2012 14:04:01 -0000

cm4all-beng-proxy (1.0.32) unstable; urgency=low

  * http-cache: add missing initialization on memcached miss

 -- Max Kellermann <mk@cm4all.com>  Mon, 26 Mar 2012 13:35:01 -0000

cm4all-beng-proxy (1.0.31) unstable; urgency=low

  * proxy-widget: close the request body when the view doesn't exist

 -- Max Kellermann <mk@cm4all.com>  Tue, 20 Mar 2012 08:28:00 -0000

cm4all-beng-proxy (1.0.30) unstable; urgency=low

  * widget-view: initialize the header forward settings
  * translate-client: new view inherits header forward settings from
    default view
  * handler: clear transformation after translation error
  * http-cache: release the memcached response on abort
  * fcgi-request: close the request body on stock failure

 -- Max Kellermann <mk@cm4all.com>  Thu, 15 Mar 2012 15:34:18 -0000

cm4all-beng-proxy (1.0.29) unstable; urgency=low

  * processor: unescape custom header values
  * widget-resolver: fix NULL dereference after failure

 -- Max Kellermann <mk@cm4all.com>  Thu, 08 Mar 2012 18:10:14 -0000

cm4all-beng-proxy (1.0.28) unstable; urgency=low

  * widget-resolver: serve responses in the right order
  * widget-request: fix session related assertion failure
  * translate: initialize all GError variables

 -- Max Kellermann <mk@cm4all.com>  Fri, 02 Mar 2012 15:20:54 -0000

cm4all-beng-proxy (1.0.27) unstable; urgency=low

  * resource-address: fix regression when CGI URI is not set

 -- Max Kellermann <mk@cm4all.com>  Thu, 23 Feb 2012 17:08:16 -0000

cm4all-beng-proxy (1.0.26) unstable; urgency=low

  * resource-address: apply BASE to the CGI request URI

 -- Max Kellermann <mk@cm4all.com>  Thu, 23 Feb 2012 15:11:42 -0000

cm4all-beng-proxy (1.0.25) unstable; urgency=low

  * cgi-client: clear the input pointer on close

 -- Max Kellermann <mk@cm4all.com>  Thu, 16 Feb 2012 13:46:13 -0000

cm4all-beng-proxy (1.0.24) unstable; urgency=low

  * debian/rules: optimize parallel build
  * cgi: break loop when headers are finished

 -- Max Kellermann <mk@cm4all.com>  Wed, 15 Feb 2012 09:23:22 -0000

cm4all-beng-proxy (1.0.23) unstable; urgency=low

  * cgi: detect large response headers
  * cgi: continue parsing response headers after buffer boundary
  * cgi: bigger response header buffer
  * fcgi-client: detect large response headers

 -- Max Kellermann <mk@cm4all.com>  Thu, 09 Feb 2012 09:27:50 -0000

cm4all-beng-proxy (1.0.22) unstable; urgency=low

  * debian/rules: don't run libtool
  * lb: thread safety for the SSL filter
  * lb: fix crash during shutdown
  * http-server: fix uninitialised variable

 -- Max Kellermann <mk@cm4all.com>  Thu, 02 Feb 2012 13:03:08 -0000

cm4all-beng-proxy (1.0.21) unstable; urgency=low

  * hstock: fix memory leak
  * notify: fix endless busy loop
  * ssl_filter: fix hang while tearing down connection

 -- Max Kellermann <mk@cm4all.com>  Tue, 31 Jan 2012 15:24:50 -0000

cm4all-beng-proxy (1.0.20) unstable; urgency=low

  * ssl: load the whole certificate chain
  * translate: fix PATH+JAILCGI+SITE check
  * translate: fix HOME check
  * resource-address: include all CGI attributes in cache key

 -- Max Kellermann <mk@cm4all.com>  Wed, 25 Jan 2012 12:10:43 -0000

cm4all-beng-proxy (1.0.19) unstable; urgency=low

  * cookie-client: add a missing out-of-memory check

 -- Max Kellermann <mk@cm4all.com>  Tue, 17 Jan 2012 08:27:38 -0000

cm4all-beng-proxy (1.0.18) unstable; urgency=low

  * resource-address: support zero-length path_info prefix (for BASE)
  * hashmap: optimize insertions
  * http-server: limit the number of request headers
  * proxy-widget: discard the unused request body on error

 -- Max Kellermann <mk@cm4all.com>  Wed, 04 Jan 2012 14:55:59 -0000

cm4all-beng-proxy (1.0.17) unstable; urgency=low

  * istream-chunked: avoid recursive buffer write, fixes crash

 -- Max Kellermann <mk@cm4all.com>  Wed, 21 Dec 2011 16:37:44 -0000

cm4all-beng-proxy (1.0.16) unstable; urgency=low

  * http-server: disable timeout while waiting for CGI
  * cgi: fix segmentation fault
  * processor: discard child's request body on abort
  * proxy-widget: discard the unused request body on error

 -- Max Kellermann <mk@cm4all.com>  Wed, 14 Dec 2011 11:53:31 +0100

cm4all-beng-proxy (1.0.15) unstable; urgency=low

  * http-client: fix assertion failure on bogus "100 Continue"
  * handler: don't close the request body twice
  * session: add a missing out-of-memory check
  * fcgi-client: check for EV_READ event
  * fcgi-serialize: fix serializing parameter without value

 -- Max Kellermann <mk@cm4all.com>  Mon, 05 Dec 2011 17:47:20 -0000

cm4all-beng-proxy (1.0.14) unstable; urgency=low

  * http-server: don't generate chunked HEAD response
  * http-server: don't override Content-Length for HEAD response
  * lb_http, proxy-widget, response: forward Content-Length after HEAD

 -- Max Kellermann <mk@cm4all.com>  Tue, 08 Nov 2011 18:19:42 +0100

cm4all-beng-proxy (1.0.13) unstable; urgency=low

  * processor: initialize URI rewrite options for <?cm4all-rewrite-uri?>

 -- Max Kellermann <mk@cm4all.com>  Wed, 02 Nov 2011 16:47:48 +0100

cm4all-beng-proxy (1.0.12) unstable; urgency=low

  * http-server, proxy-widget: add missing newline to log message
  * fcgi_client: fix assertion failure on response body error
  * http-cache-choice: fix crash due to wrong filter callback

 -- Max Kellermann <mk@cm4all.com>  Fri, 21 Oct 2011 15:02:42 +0200

cm4all-beng-proxy (1.0.11) unstable; urgency=low

  * lb_config: fix binding to wildcard address
  * rewrite-uri: clarify warning message when widget has no id

 -- Max Kellermann <mk@cm4all.com>  Wed, 19 Oct 2011 09:26:48 +0200

cm4all-beng-proxy (1.0.10) unstable; urgency=low

  * debian/control: beng-lb doesn't need "daemon" anymore
  * http-string: allow space in unquoted cookie values (RFC ignorant)

 -- Max Kellermann <mk@cm4all.com>  Fri, 07 Oct 2011 15:06:32 +0200

cm4all-beng-proxy (1.0.9) unstable; urgency=low

  * tcp-balancer: store a copy of the socket address
  * lb: default log directory is /var/log/cm4all/beng-lb
  * lb: use new built-in watchdog instead of /usr/bin/daemon

 -- Max Kellermann <mk@cm4all.com>  Thu, 29 Sep 2011 16:19:34 +0200

cm4all-beng-proxy (1.0.8) unstable; urgency=low

  * resource-address: copy the delegate JailCGI parameters (crash bug fix)
  * response: use the same URI for storing and dropping widget sessions

 -- Max Kellermann <mk@cm4all.com>  Thu, 22 Sep 2011 13:39:08 +0200

cm4all-beng-proxy (1.0.7) unstable; urgency=low

  * inline-widget: discard request body when class lookup fails

 -- Max Kellermann <mk@cm4all.com>  Fri, 16 Sep 2011 12:16:04 +0200

cm4all-beng-proxy (1.0.6) unstable; urgency=low

  * processor: support short "SCRIPT" tag
  * widget-uri: use the template's view specification

 -- Max Kellermann <mk@cm4all.com>  Tue, 13 Sep 2011 18:14:24 +0200

cm4all-beng-proxy (1.0.5) unstable; urgency=low

  * resource-loader: delete comma when extracting from X-Forwarded-For

 -- Max Kellermann <mk@cm4all.com>  Mon, 05 Sep 2011 17:43:22 +0200

cm4all-beng-proxy (1.0.4) unstable; urgency=low

  * istream-replace: update the buffer reader after new data was added

 -- Max Kellermann <mk@cm4all.com>  Mon, 05 Sep 2011 15:43:17 +0200

cm4all-beng-proxy (1.0.3) unstable; urgency=low

  * merge release 0.9.35
  * control-handler: fix uninitialized variable

 -- Max Kellermann <mk@cm4all.com>  Thu, 18 Aug 2011 15:15:52 +0200

cm4all-beng-proxy (1.0.2) unstable; urgency=low

  * merge release 0.9.34
  * handler: always log translate client errors
  * tcp-balancer: fix memory leak in error handler
  * http-string: allow more characters in cookie values (RFC ignorant)

 -- Max Kellermann <mk@cm4all.com>  Mon, 01 Aug 2011 16:30:05 +0200

cm4all-beng-proxy (1.0.1) unstable; urgency=low

  * session: increase idle timeout to 20 minutes

 -- Max Kellermann <mk@cm4all.com>  Tue, 26 Jul 2011 11:23:36 +0200

cm4all-beng-proxy (1.0) unstable; urgency=low

  * merge release 0.9.33
  * header-forward: eliminate the duplicate "Date" response header
  * proxy-handler: don't pass internal URI arguments to CGI

 -- Max Kellermann <mk@cm4all.com>  Mon, 18 Jul 2011 17:07:42 +0200

cm4all-beng-proxy (0.10.14) unstable; urgency=low

  * merge release 0.9.32

 -- Max Kellermann <mk@cm4all.com>  Tue, 12 Jul 2011 19:02:23 +0200

cm4all-beng-proxy (0.10.13) unstable; urgency=low

  * growing-buffer: reset the position when skipping buffers

 -- Max Kellermann <mk@cm4all.com>  Wed, 06 Jul 2011 10:07:50 +0200

cm4all-beng-proxy (0.10.12) unstable; urgency=low

  * merge release 0.9.31
  * rewrite-uri: log widget base mismatch
  * istream-replace: fix assertion failure with splitted buffer

 -- Max Kellermann <mk@cm4all.com>  Tue, 05 Jul 2011 22:05:44 +0200

cm4all-beng-proxy (0.10.11) unstable; urgency=low

  * merge release 0.9.30
  * lb: add SSL/TLS support

 -- Max Kellermann <mk@cm4all.com>  Mon, 04 Jul 2011 17:14:21 +0200

cm4all-beng-proxy (0.10.10) unstable; urgency=low

  * merge release 0.9.29

 -- Max Kellermann <mk@cm4all.com>  Tue, 28 Jun 2011 17:56:43 +0200

cm4all-beng-proxy (0.10.9) unstable; urgency=low

  * merge release 0.9.28

 -- Max Kellermann <mk@cm4all.com>  Mon, 27 Jun 2011 13:38:03 +0200

cm4all-beng-proxy (0.10.8) unstable; urgency=low

  * lb_http: don't access the connection object after it was closed
  * restart the load balancer automatically

 -- Max Kellermann <mk@cm4all.com>  Wed, 22 Jun 2011 12:38:39 +0200

cm4all-beng-proxy (0.10.7) unstable; urgency=low

  * config: make the session cookie name configurable
  * uri-relative: allow relative base URIs (for CGI)
  * widget-uri: combine existing CGI PATH_INFO and given widget location
  * python/translation/widget: support "path_info" specification

 -- Max Kellermann <mk@cm4all.com>  Mon, 20 Jun 2011 14:54:38 +0200

cm4all-beng-proxy (0.10.6) unstable; urgency=low

  * merge release 0.9.26

 -- Max Kellermann <mk@cm4all.com>  Wed, 15 Jun 2011 09:19:28 +0200

cm4all-beng-proxy (0.10.5) unstable; urgency=low

  * merge release 0.9.26

 -- Max Kellermann <mk@cm4all.com>  Fri, 10 Jun 2011 10:09:09 +0200

cm4all-beng-proxy (0.10.4) unstable; urgency=low

  * doc: add beng-lb documentation
  * lb: implement "fallback" option
  * merge release 0.9.25

 -- Max Kellermann <mk@cm4all.com>  Wed, 08 Jun 2011 14:13:43 +0200

cm4all-beng-proxy (0.10.3) unstable; urgency=low

  * python/translation.widget: support keyword "sticky"
  * lb: implement sticky modes "failover", "cookie"

 -- Max Kellermann <mk@cm4all.com>  Mon, 06 Jun 2011 15:51:36 +0200

cm4all-beng-proxy (0.10.2) unstable; urgency=low

  * debian: fix beng-lb pid file name
  * lb_http: implement sticky sessions
  * merge release 0.9.24

 -- Max Kellermann <mk@cm4all.com>  Tue, 31 May 2011 14:32:03 +0200

cm4all-beng-proxy (0.10.1) unstable; urgency=low

  * lb_http: close request body on error
  * lb_listener: print error message when binding fails
  * merge release 0.9.23

 -- Max Kellermann <mk@cm4all.com>  Fri, 27 May 2011 13:13:55 +0200

cm4all-beng-proxy (0.10) unstable; urgency=low

  * failure: fix inverted logic bug in expiry check
  * tcp-balancer: implement session stickiness
  * lb: new stand-alone load balancer

 -- Max Kellermann <mk@cm4all.com>  Thu, 26 May 2011 14:32:02 +0200

cm4all-beng-proxy (0.9.35) unstable; urgency=low

  * resource-loader: pass the last X-Forwarded-For element to AJP

 -- Max Kellermann <mk@cm4all.com>  Thu, 18 Aug 2011 15:05:02 +0200

cm4all-beng-proxy (0.9.34) unstable; urgency=low

  * request: fix double request body close in errdoc handler
  * handler: close request body on early abort

 -- Max Kellermann <mk@cm4all.com>  Mon, 01 Aug 2011 16:21:43 +0200

cm4all-beng-proxy (0.9.33) unstable; urgency=low

  * {http,ajp}-request, errdoc: check before closing the request body on
    error

 -- Max Kellermann <mk@cm4all.com>  Mon, 18 Jul 2011 16:30:29 +0200

cm4all-beng-proxy (0.9.32) unstable; urgency=low

  * processor: dispose request body when focused widget was not found
  * http-string: allow the slash in cookie values (RFC ignorant)

 -- Max Kellermann <mk@cm4all.com>  Tue, 12 Jul 2011 18:16:01 +0200

cm4all-beng-proxy (0.9.31) unstable; urgency=low

  * growing-buffer: fix assertion failure with empty first buffer

 -- Max Kellermann <mk@cm4all.com>  Tue, 05 Jul 2011 21:58:24 +0200

cm4all-beng-proxy (0.9.30) unstable; urgency=low

  * growing-buffer: fix assertion failure in reader when buffer is empty

 -- Max Kellermann <mk@cm4all.com>  Mon, 04 Jul 2011 16:59:28 +0200

cm4all-beng-proxy (0.9.29) unstable; urgency=low

  * http-string: allow the equality sign in cookie values (RFC ignorant)

 -- Max Kellermann <mk@cm4all.com>  Tue, 28 Jun 2011 17:50:23 +0200

cm4all-beng-proxy (0.9.28) unstable; urgency=low

  * http-string: allow round brackets in cookie values (RFC ignorant)

 -- Max Kellermann <mk@cm4all.com>  Mon, 27 Jun 2011 13:23:58 +0200

cm4all-beng-proxy (0.9.27) unstable; urgency=low

  * handler: don't delete existing session in TRANSPARENT mode

 -- Max Kellermann <mk@cm4all.com>  Wed, 15 Jun 2011 09:08:48 +0200

cm4all-beng-proxy (0.9.26) unstable; urgency=low

  * worker: read "crash" value before destroying shared memory
  * session: fix crash while discarding session

 -- Max Kellermann <mk@cm4all.com>  Fri, 10 Jun 2011 09:54:56 +0200

cm4all-beng-proxy (0.9.25) unstable; urgency=low

  * response: discard the request body before passing to errdoc
  * worker: don't restart all workers after "safe" worker crash
  * cgi: check for end-of-file after splice

 -- Max Kellermann <mk@cm4all.com>  Wed, 08 Jun 2011 15:02:35 +0200

cm4all-beng-proxy (0.9.24) unstable; urgency=low

  * fcgi-client: really discard packets on request id mismatch
  * memcached-client: don't schedule read event when buffer is full
  * session: support beng-lb sticky sessions

 -- Max Kellermann <mk@cm4all.com>  Tue, 31 May 2011 14:23:41 +0200

cm4all-beng-proxy (0.9.23) unstable; urgency=low

  * tcp-balancer: retry connecting to cluster if a node fails

 -- Max Kellermann <mk@cm4all.com>  Fri, 27 May 2011 13:01:31 +0200

cm4all-beng-proxy (0.9.22) unstable; urgency=low

  * failure: fix inverted logic bug in expiry check
  * uri-extract: support AJP URLs, fixes AJP cookies
  * ajp-client: don't schedule read event when buffer is full

 -- Max Kellermann <mk@cm4all.com>  Thu, 26 May 2011 08:32:32 +0200

cm4all-beng-proxy (0.9.21) unstable; urgency=low

  * balancer: re-enable load balancing (regression fix)
  * merge release 0.8.38

 -- Max Kellermann <mk@cm4all.com>  Fri, 20 May 2011 11:03:31 +0200

cm4all-beng-proxy (0.9.20) unstable; urgency=low

  * http-cache: fix assertion failure caused by wrong destructor
  * merge release 0.8.37

 -- Max Kellermann <mk@cm4all.com>  Mon, 16 May 2011 14:03:09 +0200

cm4all-beng-proxy (0.9.19) unstable; urgency=low

  * http-request: don't retry requests with a request body

 -- Max Kellermann <mk@cm4all.com>  Thu, 12 May 2011 11:35:55 +0200

cm4all-beng-proxy (0.9.18) unstable; urgency=low

  * http-body: fix assertion failure on EOF chunk after socket was closed
  * widget-http: fix crash in widget lookup error handler
  * merge release 0.8.36

 -- Max Kellermann <mk@cm4all.com>  Tue, 10 May 2011 18:56:33 +0200

cm4all-beng-proxy (0.9.17) unstable; urgency=low

  * growing-buffer: fix assertion failure after large initial write
  * http-request: retry after connection failure
  * test/t-cgi: fix bashisms in test scripts

 -- Max Kellermann <mk@cm4all.com>  Wed, 04 May 2011 18:54:57 +0200

cm4all-beng-proxy (0.9.16) unstable; urgency=low

  * resource-address: append "transparent" args to CGI path_info
  * tcache: fix crash on FastCGI with BASE

 -- Max Kellermann <mk@cm4all.com>  Mon, 02 May 2011 16:07:21 +0200

cm4all-beng-proxy (0.9.15) unstable; urgency=low

  * configure.ac: check if valgrind/memcheck.h is installed
  * configure.ac: check if libattr is available
  * access-log: log Referer and User-Agent
  * access-log: log the request duration
  * proxy-handler: allow forwarding URI arguments
  * merge release 0.8.35

 -- Max Kellermann <mk@cm4all.com>  Wed, 27 Apr 2011 18:54:17 +0200

cm4all-beng-proxy (0.9.14) unstable; urgency=low

  * processor: don't clear widget pointer at opening tag
  * debian: move ulimit call from init script to *.default
  * merge release 0.8.33

 -- Max Kellermann <mk@cm4all.com>  Wed, 13 Apr 2011 17:03:29 +0200

cm4all-beng-proxy (0.9.13) unstable; urgency=low

  * proxy-widget: apply the widget's response header forward settings
  * response: add option to dump the widget tree
  * widget-class: move header forward settings to view
  * merge release 0.8.30

 -- Max Kellermann <mk@cm4all.com>  Mon, 04 Apr 2011 16:31:26 +0200

cm4all-beng-proxy (0.9.12) unstable; urgency=low

  * widget: internal API refactorization
  * was-control: fix argument order in "abort" call
  * was-client: duplicate the GError object when it is used twice
  * {file,delegate}-handler: add Expires/ETag headers to 304 response
  * cgi: allow setting environment variables

 -- Max Kellermann <mk@cm4all.com>  Thu, 24 Mar 2011 15:12:54 +0100

cm4all-beng-proxy (0.9.11) unstable; urgency=low

  * processor: major API refactorization
  * merge release 0.8.29

 -- Max Kellermann <mk@cm4all.com>  Mon, 21 Mar 2011 19:43:28 +0100

cm4all-beng-proxy (0.9.10) unstable; urgency=low

  * merge release 0.8.27

 -- Max Kellermann <mk@cm4all.com>  Fri, 18 Mar 2011 14:11:16 +0100

cm4all-beng-proxy (0.9.9) unstable; urgency=low

  * merge release 0.8.25

 -- Max Kellermann <mk@cm4all.com>  Mon, 14 Mar 2011 16:05:51 +0100

cm4all-beng-proxy (0.9.8) unstable; urgency=low

  * translate: support UNIX domain sockets in ADDRESS_STRING
  * resource-address: support connections to existing FastCGI servers

 -- Max Kellermann <mk@cm4all.com>  Fri, 11 Mar 2011 19:24:33 +0100

cm4all-beng-proxy (0.9.7) unstable; urgency=low

  * merge release 0.8.24

 -- Max Kellermann <mk@cm4all.com>  Fri, 04 Mar 2011 13:07:36 +0100

cm4all-beng-proxy (0.9.6) unstable; urgency=low

  * merge release 0.8.23

 -- Max Kellermann <mk@cm4all.com>  Mon, 28 Feb 2011 11:47:45 +0100

cm4all-beng-proxy (0.9.5) unstable; urgency=low

  * translate: allow SITE without CGI

 -- Max Kellermann <mk@cm4all.com>  Mon, 31 Jan 2011 06:35:24 +0100

cm4all-beng-proxy (0.9.4) unstable; urgency=low

  * widget-class: allow distinct addresses for each view

 -- Max Kellermann <mk@cm4all.com>  Thu, 27 Jan 2011 17:51:21 +0100

cm4all-beng-proxy (0.9.3) unstable; urgency=low

  * istream-catch: log errors
  * proxy-handler: pass the original request URI to (Fast)CGI
  * proxy-handler: pass the original document root to (Fast)CGI
  * fcgi-stock: pass site id to child process
  * translation: new packet "HOME" for JailCGI
  * resource-loader: get remote host from "X-Forwarded-For"
  * cgi, fcgi-client: pass client IP address to application

 -- Max Kellermann <mk@cm4all.com>  Fri, 21 Jan 2011 18:13:38 +0100

cm4all-beng-proxy (0.9.2) unstable; urgency=low

  * merge release 0.8.21
  * http-response: better context for error messages
  * istream: method close() does not invoke handler->abort()
  * istream: better context for error messages
  * ajp-client: destruct properly when request stream fails
  * {delegate,fcgi,was}-stock: use the JailCGI 1.4 wrapper

 -- Max Kellermann <mk@cm4all.com>  Mon, 17 Jan 2011 12:08:04 +0100

cm4all-beng-proxy (0.9.1) unstable; urgency=low

  * http-server: count the number of raw bytes sent and received
  * control-handler: support TCACHE_INVALIDATE with SITE
  * new programs "log-forward", "log-exec" for network logging
  * new program "log-split" for creating per-site log files
  * new program "log-traffic" for creating per-site traffic logs
  * move logging servers to new package cm4all-beng-proxy-logging
  * python/control.client: add parameter "broadcast"

 -- Max Kellermann <mk@cm4all.com>  Thu, 02 Dec 2010 12:07:16 +0100

cm4all-beng-proxy (0.9) unstable; urgency=low

  * merge release 0.8.19
  * was-client: explicitly send 32 bit METHOD payload
  * was-client: explicitly parse STATUS as 32 bit integer
  * was-client: clear control channel object on destruction
  * was-client: reuse child process if state is clean on EOF
  * was-client: abort properly after receiving illegal packet
  * was-client: allow "request STOP" before response completed
  * was-client: postpone the response handler invocation
  * was-control: send packets in bulk
  * python: support WAS widgets
  * http-server: enable "cork" mode only for beginning of response
  * http-cache: don't access freed memory in pool_unref_denotify()
  * http: use libcm4all-http
  * new datagram based binary protocol for access logging
  * main: default WAS stock limit is 16

 -- Max Kellermann <mk@cm4all.com>  Thu, 18 Nov 2010 19:56:17 +0100

cm4all-beng-proxy (0.8.38) unstable; urgency=low

  * failure: update time stamp on existing item
  * errdoc: free the original response body on abort

 -- Max Kellermann <mk@cm4all.com>  Fri, 20 May 2011 10:17:14 +0200

cm4all-beng-proxy (0.8.37) unstable; urgency=low

  * widget-resolver: don't reuse failed resolver
  * http-request: fix NULL pointer dereference on invalid URI
  * config: disable the TCP stock limit by default

 -- Max Kellermann <mk@cm4all.com>  Mon, 16 May 2011 13:41:32 +0200

cm4all-beng-proxy (0.8.36) unstable; urgency=low

  * http-server: check if client closes connection while processing
  * http-client: release the socket before invoking the callback
  * fcgi-client: fix assertion failure on full input buffer
  * memcached-client: re-enable socket event after direct copy
  * istream-file: fix assertion failure on range request
  * test/t-cgi: fix bashisms in test scripts

 -- Max Kellermann <mk@cm4all.com>  Tue, 10 May 2011 18:45:48 +0200

cm4all-beng-proxy (0.8.35) unstable; urgency=low

  * session: fix potential session defragmentation crash
  * ajp-request: use "host:port" as TCP stock key
  * cgi: evaluate the Content-Length response header

 -- Max Kellermann <mk@cm4all.com>  Wed, 27 Apr 2011 13:32:05 +0200

cm4all-beng-proxy (0.8.34) unstable; urgency=low

  * js: replace all '%' with '$'
  * js: check if session_id is null
  * debian: add package cm4all-beng-proxy-tools

 -- Max Kellermann <mk@cm4all.com>  Tue, 19 Apr 2011 18:43:54 +0200

cm4all-beng-proxy (0.8.33) unstable; urgency=low

  * processor: don't quote query string arguments with dollar sign
  * widget-request: safely remove "view" and "path" from argument table
  * debian/control: add "Breaks << 0.8.32" on the JavaScript library

 -- Max Kellermann <mk@cm4all.com>  Tue, 12 Apr 2011 18:21:55 +0200

cm4all-beng-proxy (0.8.32) unstable; urgency=low

  * args: quote arguments with the dollar sign

 -- Max Kellermann <mk@cm4all.com>  Tue, 12 Apr 2011 13:34:42 +0200

cm4all-beng-proxy (0.8.31) unstable; urgency=low

  * proxy-widget: eliminate the duplicate "Server" response header
  * translation: add packet UNTRUSTED_SITE_SUFFIX

 -- Max Kellermann <mk@cm4all.com>  Thu, 07 Apr 2011 16:23:37 +0200

cm4all-beng-proxy (0.8.30) unstable; urgency=low

  * handler: make lower-case realm name from the "Host" header
  * session: copy attribute "realm", fixes segmentation fault

 -- Max Kellermann <mk@cm4all.com>  Tue, 29 Mar 2011 16:47:43 +0200

cm4all-beng-proxy (0.8.29) unstable; urgency=low

  * ajp-client: send query string in an AJP attribute

 -- Max Kellermann <mk@cm4all.com>  Mon, 21 Mar 2011 19:16:16 +0100

cm4all-beng-proxy (0.8.28) unstable; urgency=low

  * resource-loader: use X-Forwarded-For to obtain AJP remote host
  * resource-loader: strip port from AJP remote address
  * resource-loader: don't pass remote host to AJP server
  * resource-loader: parse server port for AJP
  * ajp-client: always send content-length
  * ajp-client: parse the remaining buffer after EAGAIN

 -- Max Kellermann <mk@cm4all.com>  Mon, 21 Mar 2011 11:12:07 +0100

cm4all-beng-proxy (0.8.27) unstable; urgency=low

  * http-request: close the request body on malformed URI
  * ajp-request: AJP translation packet contains ajp://host:port/path

 -- Max Kellermann <mk@cm4all.com>  Fri, 18 Mar 2011 14:04:21 +0100

cm4all-beng-proxy (0.8.26) unstable; urgency=low

  * python/response: fix typo in ajp()
  * session: validate sessions only within one realm

 -- Max Kellermann <mk@cm4all.com>  Fri, 18 Mar 2011 08:59:41 +0100

cm4all-beng-proxy (0.8.25) unstable; urgency=low

  * widget-http: discard request body on unknown view name
  * inline-widget: discard request body on error
  * {http,fcgi,was}-client: allocate response headers from caller pool
  * cmdline: fcgi_stock_limit defaults to 0 (no limit)

 -- Max Kellermann <mk@cm4all.com>  Mon, 14 Mar 2011 15:53:42 +0100

cm4all-beng-proxy (0.8.24) unstable; urgency=low

  * fcgi-client: release the connection even when padding not consumed
    after empty response

 -- Max Kellermann <mk@cm4all.com>  Wed, 02 Mar 2011 17:39:33 +0100

cm4all-beng-proxy (0.8.23) unstable; urgency=low

  * memcached-client: allocate a new memory pool
  * memcached-client: copy caller_pool reference before freeing the client
  * fcgi-client: check headers!=NULL
  * fcgi-client: release the connection even when padding not consumed

 -- Max Kellermann <mk@cm4all.com>  Mon, 28 Feb 2011 10:50:02 +0100

cm4all-beng-proxy (0.8.22) unstable; urgency=low

  * cgi: fill special variables CONTENT_TYPE, CONTENT_LENGTH
  * memcached-client: remove stray pool_unref() call
  * memcached-client: reuse the socket if the remaining value is buffered
  * http-cache-choice: abbreviate memcached keys
  * *-cache: allocate a parent pool for cache items
  * pool: re-enable linear pools
  * frame: free the request body on error
  * http-cache: free cached body which was dismissed

 -- Max Kellermann <mk@cm4all.com>  Mon, 07 Feb 2011 15:34:09 +0100

cm4all-beng-proxy (0.8.21) unstable; urgency=low

  * merge release 0.7.55
  * jail: translate the document root properly
  * header-forward: forward the "Host" header to CGI/FastCGI/AJP
  * http-error: map ENOTDIR to "404 Not Found"
  * http-server: fix assertion failure on write error
  * fcgi-stock: clear all environment variables

 -- Max Kellermann <mk@cm4all.com>  Thu, 06 Jan 2011 16:04:20 +0100

cm4all-beng-proxy (0.8.20) unstable; urgency=low

  * widget-resolver: add pedantic state assertions
  * async: remember a copy of the operation in !NDEBUG
  * python/translation/response: max_age() returns self

 -- Max Kellermann <mk@cm4all.com>  Mon, 06 Dec 2010 23:02:50 +0100

cm4all-beng-proxy (0.8.19) unstable; urgency=low

  * merge release 0.7.54

 -- Max Kellermann <mk@cm4all.com>  Wed, 17 Nov 2010 16:25:10 +0100

cm4all-beng-proxy (0.8.18) unstable; urgency=low

  * was-client: explicitly send 32 bit METHOD payload
  * was-client: explicitly parse STATUS as 32 bit integer
  * istream: check presence of as_fd() in optimized build

 -- Max Kellermann <mk@cm4all.com>  Fri, 05 Nov 2010 11:00:54 +0100

cm4all-beng-proxy (0.8.17) unstable; urgency=low

  * merged release 0.7.53
  * widget: use colon as widget path separator
  * was-client: check for abort during response handler
  * was-client: implement STOP
  * was-client: release memory pools
  * was-launch: enable non-blocking mode on input and output
  * http-server: don't crash on malformed pipelined request
  * main: free the WAS stock and the UDP listener in the SIGTERM handler

 -- Max Kellermann <mk@cm4all.com>  Thu, 28 Oct 2010 19:50:26 +0200

cm4all-beng-proxy (0.8.16) unstable; urgency=low

  * merged release 0.7.52
  * was-client: support for the WAS protocol

 -- Max Kellermann <mk@cm4all.com>  Wed, 13 Oct 2010 16:45:18 +0200

cm4all-beng-proxy (0.8.15) unstable; urgency=low

  * resource-address: don't skip question mark twice

 -- Max Kellermann <mk@cm4all.com>  Tue, 28 Sep 2010 12:20:33 +0200

cm4all-beng-proxy (0.8.14) unstable; urgency=low

  * processor: schedule "xmlns:c" deletion

 -- Max Kellermann <mk@cm4all.com>  Thu, 23 Sep 2010 14:42:31 +0200

cm4all-beng-proxy (0.8.13) unstable; urgency=low

  * processor: delete "xmlns:c" attributes from link elements
  * istream-{head,zero}: implement method available()
  * merged release 0.7.51

 -- Max Kellermann <mk@cm4all.com>  Tue, 17 Aug 2010 09:54:33 +0200

cm4all-beng-proxy (0.8.12) unstable; urgency=low

  * http-cache-memcached: copy resource address
  * debian/control: add missing ${shlibs:Depends}
  * merged release 0.7.50

 -- Max Kellermann <mk@cm4all.com>  Thu, 12 Aug 2010 20:17:52 +0200

cm4all-beng-proxy (0.8.11) unstable; urgency=low

  * delegate-client: fix SCM_RIGHTS check
  * use Linux 2.6 CLOEXEC/NONBLOCK flags
  * tcache: INVALIDATE removes all variants (error documents etc.)
  * control: new UDP based protocol, allows invalidating caches
  * hashmap: fix assertion failure in hashmap_remove_match()
  * merged release 0.7.49

 -- Max Kellermann <mk@cm4all.com>  Tue, 10 Aug 2010 15:48:10 +0200

cm4all-beng-proxy (0.8.10) unstable; urgency=low

  * tcache: copy response.previous

 -- Max Kellermann <mk@cm4all.com>  Mon, 02 Aug 2010 18:03:43 +0200

cm4all-beng-proxy (0.8.9) unstable; urgency=low

  * (f?)cgi-handler: forward query string only if focused
  * ajp-handler: merge into proxy-handler
  * proxy-handler: forward query string if focused
  * cgi, fastcgi-handler: enable the resource cache
  * translation: add packets CHECK and PREVIOUS for authentication
  * python: add Response.max_age()

 -- Max Kellermann <mk@cm4all.com>  Fri, 30 Jul 2010 11:39:22 +0200

cm4all-beng-proxy (0.8.8) unstable; urgency=low

  * prototypes/translate.py: added new ticket-fastcgi programs
  * http-cache: implement FastCGI caching
  * merged release 0.7.47

 -- Max Kellermann <mk@cm4all.com>  Wed, 21 Jul 2010 13:00:43 +0200

cm4all-beng-proxy (0.8.7) unstable; urgency=low

  * istream-delayed: update the "direct" bit mask
  * http-client: send "Expect: 100-continue"
  * response, widget-http: apply istream_pipe to filter input
  * proxy-handler: apply istream_pipe to request body
  * istream-ajp-body: send larger request body packets
  * ajp-client: support splice()
  * merged release 0.7.46

 -- Max Kellermann <mk@cm4all.com>  Fri, 25 Jun 2010 18:52:04 +0200

cm4all-beng-proxy (0.8.6) unstable; urgency=low

  * translation: added support for custom error documents
  * response: convert HEAD to GET if filter follows
  * processor: short-circuit on HEAD request
  * python: depend on python-twisted-core

 -- Max Kellermann <mk@cm4all.com>  Wed, 16 Jun 2010 16:37:42 +0200

cm4all-beng-proxy (0.8.5) unstable; urgency=low

  * istream-tee: allow second output to block
  * widget-http: don't transform error documents
  * response, widget-http: disable filters after widget frame request
  * translation: added packet FILTER_4XX to filter client errors
  * merged release 0.7.45

 -- Max Kellermann <mk@cm4all.com>  Thu, 10 Jun 2010 16:13:14 +0200

cm4all-beng-proxy (0.8.4) unstable; urgency=low

  * python: added missing "Response" import
  * python: resume parsing after deferred call
  * http-client: implement istream method as_fd()
  * merged release 0.7.44

 -- Max Kellermann <mk@cm4all.com>  Mon, 07 Jun 2010 17:01:16 +0200

cm4all-beng-proxy (0.8.3) unstable; urgency=low

  * file-handler: implement If-Range (RFC 2616 14.27)
  * merged release 0.7.42

 -- Max Kellermann <mk@cm4all.com>  Tue, 01 Jun 2010 16:17:13 +0200

cm4all-beng-proxy (0.8.2) unstable; urgency=low

  * cookie-client: verify the cookie path
  * python: use Twisted's logging library
  * python: added a widget registry class
  * merged release 0.7.41

 -- Max Kellermann <mk@cm4all.com>  Wed, 26 May 2010 13:08:16 +0200

cm4all-beng-proxy (0.8.1) unstable; urgency=low

  * http-cache-memcached: delete entity records on POST

 -- Max Kellermann <mk@cm4all.com>  Tue, 18 May 2010 12:21:55 +0200

cm4all-beng-proxy (0.8) unstable; urgency=low

  * istream: added method as_fd() to convert istream to file descriptor
  * fork: support passing stdin istream fd to child process
  * http-cache: discard only matching entries on POST
  * istream-html-escape: escape single and double quote
  * rewrite-uri: escape the result with XML entities

 -- Max Kellermann <mk@cm4all.com>  Thu, 13 May 2010 12:34:46 +0200

cm4all-beng-proxy (0.7.55) unstable; urgency=low

  * pool: reparent pools in optimized build
  * istream-deflate: add missing pool reference while reading
  * istream-deflate: fix several error handlers

 -- Max Kellermann <mk@cm4all.com>  Thu, 06 Jan 2011 12:59:39 +0100

cm4all-beng-proxy (0.7.54) unstable; urgency=low

  * http-server: fix crash on deferred chunked request body
  * parser: fix crash on malformed SCRIPT element

 -- Max Kellermann <mk@cm4all.com>  Wed, 17 Nov 2010 16:13:09 +0100

cm4all-beng-proxy (0.7.53) unstable; urgency=low

  * http-server: don't crash on malformed pipelined request
  * sink-header: fix assertion failure on empty trailer

 -- Max Kellermann <mk@cm4all.com>  Thu, 28 Oct 2010 18:39:01 +0200

cm4all-beng-proxy (0.7.52) unstable; urgency=low

  * fcgi-client: fix send timeout handler
  * fork: finish the buffer after pipe was drained

 -- Max Kellermann <mk@cm4all.com>  Wed, 13 Oct 2010 16:39:26 +0200

cm4all-beng-proxy (0.7.51) unstable; urgency=low

  * http-client: clear response body pointer before forwarding EOF event
  * processor: fix assertion failure for c:mode in c:widget

 -- Max Kellermann <mk@cm4all.com>  Mon, 16 Aug 2010 17:01:48 +0200

cm4all-beng-proxy (0.7.50) unstable; urgency=low

  * header-forward: don't forward the "Host" header to HTTP servers
  * resource-address: use uri_relative() for CGI
  * uri-relative: don't lose host name in uri_absolute()
  * uri-relative: don't fail on absolute URIs
  * http-cache-heap: don't use uninitialized item size

 -- Max Kellermann <mk@cm4all.com>  Thu, 12 Aug 2010 20:03:49 +0200

cm4all-beng-proxy (0.7.49) unstable; urgency=low

  * hashmap: fix assertion failure in hashmap_remove_value()

 -- Max Kellermann <mk@cm4all.com>  Tue, 10 Aug 2010 15:37:12 +0200

cm4all-beng-proxy (0.7.48) unstable; urgency=low

  * pipe-stock: add assertions on file descriptors

 -- Max Kellermann <mk@cm4all.com>  Mon, 09 Aug 2010 14:56:54 +0200

cm4all-beng-proxy (0.7.47) unstable; urgency=low

  * cmdline: add option "--group"

 -- Max Kellermann <mk@cm4all.com>  Fri, 16 Jul 2010 18:39:53 +0200

cm4all-beng-proxy (0.7.46) unstable; urgency=low

  * handler: initialize all translate_response attributes
  * http-client: consume buffer before header length check
  * istream-pipe: clear "direct" flags in constructor
  * istream-pipe: return gracefully when handler blocks
  * ajp-client: hold pool reference to reset TCP_CORK

 -- Max Kellermann <mk@cm4all.com>  Mon, 21 Jun 2010 17:53:21 +0200

cm4all-beng-proxy (0.7.45) unstable; urgency=low

  * istream-tee: separate "weak" values for the two outputs
  * fcache: don't close output when caching has been canceled
  * tcache: copy the attribute "secure_cookie"

 -- Max Kellermann <mk@cm4all.com>  Thu, 10 Jun 2010 15:21:34 +0200

cm4all-beng-proxy (0.7.44) unstable; urgency=low

  * http-client: check response header length
  * http-server: check request header length

 -- Max Kellermann <mk@cm4all.com>  Mon, 07 Jun 2010 16:51:57 +0200

cm4all-beng-proxy (0.7.43) unstable; urgency=low

  * http-cache: fixed NULL pointer dereference when storing empty response
    body on the heap

 -- Max Kellermann <mk@cm4all.com>  Tue, 01 Jun 2010 18:52:45 +0200

cm4all-beng-proxy (0.7.42) unstable; urgency=low

  * fork: check "direct" flag again after buffer flush
  * pool: pool_unref_denotify() remembers the code location
  * sink-{buffer,gstring}: don't invoke callback in abort()
  * async: added another debug flag to verify correctness

 -- Max Kellermann <mk@cm4all.com>  Mon, 31 May 2010 21:15:58 +0200

cm4all-beng-proxy (0.7.41) unstable; urgency=low

  * http-cache: initialize response status and headers on empty body

 -- Max Kellermann <mk@cm4all.com>  Tue, 25 May 2010 16:27:25 +0200

cm4all-beng-proxy (0.7.40) unstable; urgency=low

  * http-cache: fixed NULL pointer dereference when storing empty response
    body in memcached

 -- Max Kellermann <mk@cm4all.com>  Tue, 25 May 2010 15:04:44 +0200

cm4all-beng-proxy (0.7.39) unstable; urgency=low

  * memcached-stock: close value on connect failure
  * http: implement remaining status codes
  * http-cache: allow caching empty response body
  * http-cache: cache status codes 203, 206, 300, 301, 410
  * http-cache: don't cache authorized resources

 -- Max Kellermann <mk@cm4all.com>  Fri, 21 May 2010 17:37:29 +0200

cm4all-beng-proxy (0.7.38) unstable; urgency=low

  * http-server: send HTTP/1.1 declaration with "100 Continue"
  * connection: initialize "site_name", fixes crash bug
  * translation: added packet SECURE_COOKIE

 -- Max Kellermann <mk@cm4all.com>  Thu, 20 May 2010 15:40:34 +0200

cm4all-beng-proxy (0.7.37) unstable; urgency=low

  * *-client: implement a socket leak detector
  * handler: initialize response header without translation server

 -- Max Kellermann <mk@cm4all.com>  Tue, 18 May 2010 12:05:11 +0200

cm4all-beng-proxy (0.7.36) unstable; urgency=low

  * http-client: fixed NULL pointer dereference
  * handler, response: removed duplicate request body destruction calls

 -- Max Kellermann <mk@cm4all.com>  Tue, 11 May 2010 17:16:36 +0200

cm4all-beng-proxy (0.7.35) unstable; urgency=low

  * {http,fcgi,ajp}-request: close the request body on abort
  * handler: set fake translation response on malformed URI

 -- Max Kellermann <mk@cm4all.com>  Mon, 10 May 2010 11:22:23 +0200

cm4all-beng-proxy (0.7.34) unstable; urgency=low

  * translate: check the UNTRUSTED packet
  * translation: added packet UNTRUSTED_PREFIX

 -- Max Kellermann <mk@cm4all.com>  Fri, 30 Apr 2010 19:14:37 +0200

cm4all-beng-proxy (0.7.33) unstable; urgency=low

  * merged release 0.7.27.1
  * fcache: don't continue storing in background
  * fcgi-client: re-add event after some input data has been read

 -- Max Kellermann <mk@cm4all.com>  Fri, 30 Apr 2010 11:31:08 +0200

cm4all-beng-proxy (0.7.32) unstable; urgency=low

  * response: generate the "Server" response header
  * response: support the Authentication-Info response header
  * response: support custom authentication pages
  * translation: support custom response headers

 -- Max Kellermann <mk@cm4all.com>  Tue, 27 Apr 2010 17:09:59 +0200

cm4all-beng-proxy (0.7.31) unstable; urgency=low

  * support HTTP authentication (RFC 2617)

 -- Max Kellermann <mk@cm4all.com>  Mon, 26 Apr 2010 17:26:42 +0200

cm4all-beng-proxy (0.7.30) unstable; urgency=low

  * fcgi-client: support responses without a body
  * {http,fcgi}-client: hold caller pool reference during callback

 -- Max Kellermann <mk@cm4all.com>  Fri, 23 Apr 2010 14:41:05 +0200

cm4all-beng-proxy (0.7.29) unstable; urgency=low

  * http-cache: added missing pool_unref() in memcached_miss()
  * pool: added checked pool references

 -- Max Kellermann <mk@cm4all.com>  Thu, 22 Apr 2010 15:45:48 +0200

cm4all-beng-proxy (0.7.28) unstable; urgency=low

  * fcgi-client: support response status
  * translate: malformed packets are fatal
  * http-cache: don't cache resources with very long URIs
  * memcached-client: increase the maximum key size to 32 kB

 -- Max Kellermann <mk@cm4all.com>  Thu, 15 Apr 2010 15:06:51 +0200

cm4all-beng-proxy (0.7.27.1) unstable; urgency=low

  * http-cache: added missing pool_unref() in memcached_miss()
  * http-cache: don't cache resources with very long URIs
  * memcached-client: increase the maximum key size to 32 kB
  * fork: properly handle partially filled output buffer
  * fork: re-add event after some input data has been read

 -- Max Kellermann <mk@cm4all.com>  Thu, 29 Apr 2010 15:30:21 +0200

cm4all-beng-proxy (0.7.27) unstable; urgency=low

  * session: use GLib's PRNG to generate session ids
  * session: seed the PRNG with /dev/random
  * response: log UNTRUSTED violation attempts
  * response: drop widget sessions when there is no focus

 -- Max Kellermann <mk@cm4all.com>  Fri, 09 Apr 2010 12:04:18 +0200

cm4all-beng-proxy (0.7.26) unstable; urgency=low

  * memcached-client: schedule read event before callback
  * istream-tee: continue with second output if first is closed

 -- Max Kellermann <mk@cm4all.com>  Sun, 28 Mar 2010 18:08:11 +0200

cm4all-beng-proxy (0.7.25) unstable; urgency=low

  * memcached-client: don't poll if socket is closed
  * fork: close file descriptor on input error
  * pool: don't check attachments in pool_trash()

 -- Max Kellermann <mk@cm4all.com>  Thu, 25 Mar 2010 13:28:01 +0100

cm4all-beng-proxy (0.7.24) unstable; urgency=low

  * memcached-client: release socket after splice

 -- Max Kellermann <mk@cm4all.com>  Mon, 22 Mar 2010 11:29:45 +0100

cm4all-beng-proxy (0.7.23) unstable; urgency=low

  * sink-header: support splice
  * memcached-client: support splice (response)
  * fcgi-client: recover correctly after send error
  * fcgi-client: support chunked request body
  * fcgi-client: basic splice support for the request body
  * http-cache: duplicate headers
  * {http,memcached}-client: check "direct" mode after buffer flush
  * cmdline: added option "fcgi_stock_limit"
  * python: auto-export function write_packet()
  * python: Response methods return self

 -- Max Kellermann <mk@cm4all.com>  Fri, 19 Mar 2010 13:28:35 +0100

cm4all-beng-proxy (0.7.22) unstable; urgency=low

  * python: re-add function write_packet()

 -- Max Kellermann <mk@cm4all.com>  Fri, 12 Mar 2010 12:27:21 +0100

cm4all-beng-proxy (0.7.21) unstable; urgency=low

  * ajp-client: handle EAGAIN from send()
  * python: install the missing sources

 -- Max Kellermann <mk@cm4all.com>  Thu, 11 Mar 2010 16:58:25 +0100

cm4all-beng-proxy (0.7.20) unstable; urgency=low

  * http-client: don't reinstate event when socket is closed
  * access-log: log the site name
  * python: removed unused function write_packet()
  * python: split the module beng_proxy.translation
  * python: allow overriding query string and param in absolute_uri()
  * python: moved absolute_uri() to a separate library

 -- Max Kellermann <mk@cm4all.com>  Thu, 11 Mar 2010 09:48:52 +0100

cm4all-beng-proxy (0.7.19) unstable; urgency=low

  * client-socket: translate EV_TIMEOUT to ETIMEDOUT
  * fork: refill the input buffer as soon as possible
  * delegate-client: implement an abortable event
  * pool: added assertions for libevent leaks
  * direct: added option "-s enable_splice=no"

 -- Max Kellermann <mk@cm4all.com>  Thu, 04 Mar 2010 17:34:56 +0100

cm4all-beng-proxy (0.7.18) unstable; urgency=low

  * args: reserve memory for the trailing null byte

 -- Max Kellermann <mk@cm4all.com>  Tue, 23 Feb 2010 17:46:04 +0100

cm4all-beng-proxy (0.7.17) unstable; urgency=low

  * translation: added the BOUNCE packet (variant of REDIRECT)
  * translation: change widget packet HOST to UNTRUSTED
  * translation: pass internal URI arguments to the translation server
  * handler: use the specified status with REDIRECT
  * python: added method Request.absolute_uri()

 -- Max Kellermann <mk@cm4all.com>  Tue, 23 Feb 2010 16:15:22 +0100

cm4all-beng-proxy (0.7.16) unstable; urgency=low

  * processor: separate trusted from untrusted widgets by host name
  * processor: mode=partition is deprecated
  * translate: fix DOCUMENT_ROOT handler for CGI/FASTCGI
  * fcgi-request: added JailCGI support

 -- Max Kellermann <mk@cm4all.com>  Fri, 19 Feb 2010 14:29:29 +0100

cm4all-beng-proxy (0.7.15) unstable; urgency=low

  * processor: unreference the caller pool in abort()
  * tcache: clear BASE on mismatch
  * fcgi-client: generate the Content-Length request header
  * fcgi-client: send the CONTENT_TYPE parameter
  * prototypes/translate.py: use FastCGI to run PHP

 -- Max Kellermann <mk@cm4all.com>  Thu, 11 Feb 2010 14:43:21 +0100

cm4all-beng-proxy (0.7.14) unstable; urgency=low

  * connection: drop connections when the limit is exceeded
  * resource-address: added BASE support
  * fcgi-client: check the request ID in response packets
  * http-client: check response body when request body is closed
  * html-escape: use the last ampersand before the semicolon
  * html-escape: support &apos;
  * processor: unescape widget parameter values

 -- Max Kellermann <mk@cm4all.com>  Fri, 29 Jan 2010 17:49:43 +0100

cm4all-beng-proxy (0.7.13) unstable; urgency=low

  * fcgi-request: duplicate socket path
  * fcgi-request: support ACTION
  * fcgi-client: provide SCRIPT_FILENAME
  * fcgi-client: append empty PARAMS packet
  * fcgi-client: try to read response before request is finished
  * fcgi-client: implement the STDERR packet
  * fcgi-client: support request headers and body
  * fcgi-stock: manage one socket per child process
  * fcgi-stock: unlink socket path after connect
  * fcgi-stock: redirect fd 1,2 to /dev/null
  * fcgi-stock: kill FastCGI processes after 5 minutes idle
  * translation: new packet PAIR for passing parameters to FastCGI

 -- Max Kellermann <mk@cm4all.com>  Thu, 14 Jan 2010 13:36:48 +0100

cm4all-beng-proxy (0.7.12) unstable; urgency=low

  * http-cache: unlock the cache item after successful revalidation
  * http-cache-memcached: pass the expiration time to memcached
  * sink-header: comprise pending data in method available()
  * header-forward: forward the Expires response header

 -- Max Kellermann <mk@cm4all.com>  Tue, 22 Dec 2009 16:18:49 +0100

cm4all-beng-proxy (0.7.11) unstable; urgency=low

  * {ajp,memcached}-client: fix dis\appearing event for duplex socket
  * memcached-client: handle EAGAIN after send()
  * memcached-client: release socket as early as possible
  * header-forward: don't forward Accept-Encoding if transformation is
    enabled
  * widget-http, inline-widget: check Content-Encoding before processing
  * file-handler: send "Vary: Accept-Encoding" for compressed response
  * header-forward: support duplicate headers
  * fcache: implemented a 60 seconds timeout
  * fcache: copy pointer to local variable before callback
  * event2: refresh timeout after event has occurred

 -- Max Kellermann <mk@cm4all.com>  Fri, 18 Dec 2009 16:45:24 +0100

cm4all-beng-proxy (0.7.10) unstable; urgency=low

  * http-{server,client}: fix disappearing event for duplex socket

 -- Max Kellermann <mk@cm4all.com>  Mon, 14 Dec 2009 15:46:25 +0100

cm4all-beng-proxy (0.7.9) unstable; urgency=low

  * http: "Expect" is a hop-by-hop header
  * http-server: send "100 Continue" unless request body closed
  * http-client: poll socket after splice
  * http-server: handle EAGAIN after splice
  * http-server: send a 417 response on unrecognized "Expect" request
  * response, widget-http: append filter id to resource tag
  * resource-tag: check for "Cache-Control: no-store"

 -- Max Kellermann <mk@cm4all.com>  Mon, 14 Dec 2009 13:05:15 +0100

cm4all-beng-proxy (0.7.8) unstable; urgency=low

  * http-body: support partial response in method available()
  * file-handler: support pre-compressed static files
  * fcache: honor the "Cache-Control: no-store" response header

 -- Max Kellermann <mk@cm4all.com>  Wed, 09 Dec 2009 15:49:25 +0100

cm4all-beng-proxy (0.7.7) unstable; urgency=low

  * parser: allow underscore in attribute names
  * processor: check "type" attribute before URI rewriting
  * http-client: start receiving before request is sent
  * http-client: try to read response after write error
  * http-client: deliver response body after headers are finished
  * http-client: release socket as early as possible
  * http-client: serve buffer after socket has been closed
  * istream-chunked: clear input stream in abort handler
  * growing-buffer: fix crash after close in "data" callback

 -- Max Kellermann <mk@cm4all.com>  Thu, 03 Dec 2009 13:09:57 +0100

cm4all-beng-proxy (0.7.6) unstable; urgency=low

  * istream-hold: return -2 if handler is not available yet
  * http, ajp, fcgi: use istream_hold on request body
  * http-client: implemented splicing the request body
  * response: added missing URI substitution

 -- Max Kellermann <mk@cm4all.com>  Tue, 17 Nov 2009 15:25:35 +0100

cm4all-beng-proxy (0.7.5) unstable; urgency=low

  * session: 64 bit session ids
  * session: allow arbitrary session id size (at compile-time)
  * debian: larger default log file (16 * 4MB)
  * debian: added package cm4all-beng-proxy-toi

 -- Max Kellermann <mk@cm4all.com>  Mon, 16 Nov 2009 15:51:24 +0100

cm4all-beng-proxy (0.7.4) unstable; urgency=low

  * measure the latency of external resources
  * widget-http: partially revert "don't query session if !stateful"

 -- Max Kellermann <mk@cm4all.com>  Tue, 10 Nov 2009 15:06:03 +0100

cm4all-beng-proxy (0.7.3) unstable; urgency=low

  * uri-verify: don't reject double slash after first segment
  * hostname: allow the hyphen character
  * processor: allow processing without session
  * widget-http: don't query session if !stateful
  * request: disable session management for known bots
  * python: fixed AttributeError in __getattr__()
  * python: added method Response.process()
  * translation: added the response packets URI, HOST, SCHEME
  * translation: added header forward packets

 -- Max Kellermann <mk@cm4all.com>  Mon, 09 Nov 2009 16:40:27 +0100

cm4all-beng-proxy (0.7.2) unstable; urgency=low

  * fcache: close all caching connections on exit
  * istream-file: retry reading after EAGAIN
  * direct, istream-pipe: re-enable SPLICE_F_NONBLOCK
  * direct, istream-pipe: disable the SPLICE_F_MORE flag
  * http-client: handle EAGAIN after splice
  * http-client, header-writer: remove hop-by-hop response headers
  * response: optimized transformed response headers
  * handler: mangle CGI and FastCGI headers
  * header-forward: generate the X-Forwarded-For header
  * header-forward: add local host name to "Via" request header

 -- Max Kellermann <mk@cm4all.com>  Fri, 30 Oct 2009 13:41:02 +0100

cm4all-beng-proxy (0.7.1) unstable; urgency=low

  * file-handler: close the stream on "304 Not Modified"
  * pool: use assembler code only on gcc
  * cmdline: added option "--set tcp_stock_limit"
  * Makefile.am: enable the "subdir-objects" option

 -- Max Kellermann <mk@cm4all.com>  Thu, 22 Oct 2009 12:17:11 +0200

cm4all-beng-proxy (0.7) unstable; urgency=low

  * ajp-client: check if connection was closed during response callback
  * header-forward: log session id
  * istream: separate TCP splicing checks
  * istream-pipe: fix segmentation fault after incomplete direct transfer
  * istream-pipe: implement the "available" method
  * istream-pipe: allocate pipe only if handler supports it
  * istream-pipe: flush the pipe before reading from input
  * istream-pipe: reuse pipes in a stock
  * direct: support splice() from TCP socket to pipe
  * istream: direct() returns -3 if stream has been closed
  * hstock: don't destroy stocks while items are being created
  * tcp-stock: limit number of connections per host to 256
  * translate, http-client, ajp-client, cgi, http-cache: verify the HTTP
    response status
  * prototypes/translate.py: disallow "/../" and null bytes
  * prototypes/translate.py: added "/jail-delegate/" location
  * uri-parser: strict RFC 2396 URI verification
  * uri-parser: don't unescape the URI path
  * http-client, ajp-client: verify the request URI
  * uri-escape: unescape each character only once
  * http-cache: never use the memcached stock if caching is disabled
  * allow 8192 connections by default
  * allow 65536 file handles by default
  * added package cm4all-jailed-beng-proxy-delegate-helper

 -- Max Kellermann <mk@cm4all.com>  Wed, 21 Oct 2009 15:00:56 +0200

cm4all-beng-proxy (0.6.23) unstable; urgency=low

  * header-forward: log session information
  * prototypes/translate.py: added /cgi-bin/ location
  * http-server: disable keep-alive for HTTP/1.0 clients
  * http-server: don't send "Connection: Keep-Alive"
  * delegate-stock: clear the environment
  * delegate-stock: added jail support
  * delegate-client: reuse helper process after I/O error

 -- Max Kellermann <mk@cm4all.com>  Mon, 12 Oct 2009 17:29:35 +0200

cm4all-beng-proxy (0.6.22) unstable; urgency=low

  * istream-tee: clear both "enabled" flags in the eof/abort handler
  * istream-tee: fall back to first data() return value if second stream
    closed itself
  * http-cache: don't log body_abort after close

 -- Max Kellermann <mk@cm4all.com>  Thu, 01 Oct 2009 19:19:37 +0200

cm4all-beng-proxy (0.6.21) unstable; urgency=low

  * http-client: log more error messages
  * delegate-stock: added the DOCUMENT_ROOT environment variable
  * response, widget: accept "application/xhtml+xml"
  * cookie-server: allow square brackets in unquoted cookie values
    (violating RFC 2109 and RFC 2616)

 -- Max Kellermann <mk@cm4all.com>  Thu, 01 Oct 2009 13:55:40 +0200

cm4all-beng-proxy (0.6.20) unstable; urgency=low

  * stock: clear stock after 60 seconds idle
  * hstock: remove empty stocks
  * http-server, http-client, cgi: fixed off-by-one bug in header parser
  * istream-pipe: fix the direct() return value on error
  * istream-pipe: fix formula in range assertion
  * http-cache-memcached: implemented "remove"
  * handler: added FastCGI handler
  * fcgi-client: unref caller pool after socket release
  * fcgi-client: implemented response headers

 -- Max Kellermann <mk@cm4all.com>  Tue, 29 Sep 2009 14:07:13 +0200

cm4all-beng-proxy (0.6.19) unstable; urgency=low

  * http-client: release caller pool after socket release
  * memcached-client: release socket on marshalling error
  * stock: unref caller pool in abort handler
  * stock: lazy cleanup
  * http-cache: copy caller_pool to local variable

 -- Max Kellermann <mk@cm4all.com>  Thu, 24 Sep 2009 16:02:17 +0200

cm4all-beng-proxy (0.6.18) unstable; urgency=low

  * delegate-handler: support conditional GET and ranges
  * file-handler: fix suffix-byte-range-spec parser
  * delegate-helper: call open() with O_CLOEXEC|O_NOCTTY
  * istream-file: don't set FD_CLOEXEC if O_CLOEXEC is available
  * stock: hold caller pool during "get" operation
  * main: free balancer object during shutdown
  * memcached-client: enable socket timeout
  * delegate-stock: set FD_CLOEXEC on socket

 -- Max Kellermann <mk@cm4all.com>  Thu, 24 Sep 2009 10:50:53 +0200

cm4all-beng-proxy (0.6.17) unstable; urgency=low

  * tcp-stock: implemented a load balancer
  * python: accept address list in the ajp() method
  * http-server: added timeout for the HTTP request headers
  * response: close template when the content type is wrong
  * delegate-get: implemented response headers
  * delegate-get: provide status codes and error messages

 -- Max Kellermann <mk@cm4all.com>  Fri, 18 Sep 2009 15:36:57 +0200

cm4all-beng-proxy (0.6.16) unstable; urgency=low

  * tcp-stock: added support for bulldog-tyke
  * sink-buffer: close input if it's not used in the constructor
  * http-cache-memcached: close response body when deserialization fails
  * serialize: fix regression in serialize_uint64()

 -- Max Kellermann <mk@cm4all.com>  Tue, 15 Sep 2009 19:26:07 +0200

cm4all-beng-proxy (0.6.15) unstable; urgency=low

  * http-cache-choice: find more duplicates during cleanup
  * handler: added AJP handler
  * ajp-request: unref pool only on tcp_stock failure
  * ajp-client: prevent parser recursion
  * ajp-client: free request body when response is closed
  * ajp-client: reuse connection after END_RESPONSE packet
  * ajp-client: enable TCP_CORK while sending
  * istream-ajp-body: added a second "length" header field
  * ajp-client: auto-send empty request body chunk
  * ajp-client: register "write" event after GET_BODY_CHUNK packet
  * ajp-client: implemented request and response headers
  * http-cache-rfc: don't rewind tpool if called recursively

 -- Max Kellermann <mk@cm4all.com>  Fri, 11 Sep 2009 16:04:06 +0200

cm4all-beng-proxy (0.6.14) unstable; urgency=low

  * istream-tee: don't restart reading if already in progress

 -- Max Kellermann <mk@cm4all.com>  Thu, 03 Sep 2009 13:21:06 +0200

cm4all-beng-proxy (0.6.13) unstable; urgency=low

  * cookie-server: fix parsing multiple cookies
  * http-cache-memcached: clean up expired "choice" items
  * sink-gstring: use callback instead of public struct
  * istream-tee: restart reading when one output is closed

 -- Max Kellermann <mk@cm4all.com>  Wed, 02 Sep 2009 17:02:53 +0200

cm4all-beng-proxy (0.6.12) unstable; urgency=low

  * http-cache: don't attempt to remove cache items when the cache is disabled

 -- Max Kellermann <mk@cm4all.com>  Fri, 28 Aug 2009 15:40:48 +0200

cm4all-beng-proxy (0.6.11) unstable; urgency=low

  * http-cache-memcached: store HTTP status and response headers
  * http-cache-memcached: implemented flush (SIGHUP)
  * http-cache-memcached: support "Vary"
  * http-client: work around assertion failure in response_stream_close()

 -- Max Kellermann <mk@cm4all.com>  Thu, 27 Aug 2009 12:33:17 +0200

cm4all-beng-proxy (0.6.10) unstable; urgency=low

  * parser: finish tag before bailing out
  * http-request: allow URLs without path component
  * fork: clear event in read() method
  * istream-file: pass options O_CLOEXEC|O_NOCTTY to open()
  * response: check if the "Host" request header is valid

 -- Max Kellermann <mk@cm4all.com>  Tue, 18 Aug 2009 16:37:19 +0200

cm4all-beng-proxy (0.6.9) unstable; urgency=low

  * direct: disable SPLICE_F_NONBLOCK (temporary NFS EAGAIN workaround)

 -- Max Kellermann <mk@cm4all.com>  Mon, 17 Aug 2009 13:52:49 +0200

cm4all-beng-proxy (0.6.8) unstable; urgency=low

  * widget-http: close response body in error code path
  * http-cache: implemented memcached backend (--memcached-server)
  * processor: &c:base; returns the URI without scheme and host

 -- Max Kellermann <mk@cm4all.com>  Mon, 17 Aug 2009 12:29:19 +0200

cm4all-beng-proxy (0.6.7) unstable; urgency=low

  * file-handler: generate Expires from xattr user.MaxAge
  * cmdline: added option --set to configure:
    - max_connections
    - http_cache_size
    - filter_cache_size
    - translate_cache_size
  * flush caches on SIGHUP

 -- Max Kellermann <mk@cm4all.com>  Fri, 07 Aug 2009 11:41:10 +0200

cm4all-beng-proxy (0.6.6) unstable; urgency=low

  * added missing GLib build dependency
  * cgi-handler: set the "body_consumed" flag

 -- Max Kellermann <mk@cm4all.com>  Tue, 04 Aug 2009 09:53:01 +0200

cm4all-beng-proxy (0.6.5) unstable; urgency=low

  * shm: pass MAP_NORESERVE to mmap()
  * proxy-handler: support cookies
  * translation: added DISCARD_SESSION packet

 -- Max Kellermann <mk@cm4all.com>  Wed, 15 Jul 2009 18:00:33 +0200

cm4all-beng-proxy (0.6.4) unstable; urgency=low

  * http-client: don't read response body in HEAD requests
  * ajp-client: invoke the "abort" handler on error
  * filter-cache: lock cache items while they are served

 -- Max Kellermann <mk@cm4all.com>  Thu, 09 Jul 2009 14:36:14 +0200

cm4all-beng-proxy (0.6.3) unstable; urgency=low

  * http-server: implemented the DELETE method
  * http-server: refuse HTTP/0.9 requests
  * proxy-handler: send request body to template when no widget is focused
  * widget-request: pass original HTTP method to widget
  * session: automatically defragment sessions

 -- Max Kellermann <mk@cm4all.com>  Tue, 07 Jul 2009 16:57:22 +0200

cm4all-beng-proxy (0.6.2) unstable; urgency=low

  * lock: fixed race condition in debug flag updates
  * session: use rwlock for the session manager
  * proxy-handler: pass request headers to the remote HTTP server
  * proxy-handler: forward original Accept-Charset if processor is disabled
  * pipe: don't filter resources without a body
  * fcache: forward original HTTP status over "pipe" filter
  * cgi: support the "Status" line

 -- Max Kellermann <mk@cm4all.com>  Mon, 06 Jul 2009 16:38:26 +0200

cm4all-beng-proxy (0.6.1) unstable; urgency=low

  * session: consistently lock all session objects
  * rewrite-uri: check if widget_external_uri() returns NULL
  * widget-uri: don't generate the "path" argument when it's NULL
  * widget-uri: strip superfluous question mark from widget_base_address()
  * widget-uri: append parameters from the template first
  * widget-uri: re-add configured query string in widget_absolute_uri()
  * widget-uri: eliminate configured query string in widget_external_uri()
  * processor: don't consider session data for base=child and base=parent

 -- Max Kellermann <mk@cm4all.com>  Fri, 03 Jul 2009 15:52:01 +0200

cm4all-beng-proxy (0.6) unstable; urgency=low

  * inline-widget: check the widget HTTP response status
  * response: don't apply transformation on failed response
  * resource-address: include pipe arguments in filter cache key
  * handler: removed session redirect on the first request
  * http-cache: accept ETag response header instead of Last-Modified
  * filter-cache: don't require Last-Modified or Expires
  * file-handler: disable ETag only when processor comes first
  * file-handler: read ETag from xattr
  * pipe: generate new ETag for piped resource
  * session: purge sessions when shared memory is full
  * handler: don't enforce sessions for filtered responses

 -- Max Kellermann <mk@cm4all.com>  Tue, 30 Jun 2009 17:48:20 +0200

cm4all-beng-proxy (0.5.14) unstable; urgency=low

  * ajp-client: implemented request body
  * cookie-client: obey "max-age=0" properly
  * processor: forward the original HTTP status
  * response, widget-http: don't allow processing resource without body
  * widget-http: check the Content-Type before invoking processor
  * response: pass the "Location" response header
  * debian: added a separate -optimized-dbg package
  * added init script support for multiple ports (--port) and multiple listen
    (--listen) command line argumnents
  * translation: added the "APPEND" packet for command line arguments
  * pipe: support command line arguments

 -- Max Kellermann <mk@cm4all.com>  Mon, 29 Jun 2009 16:51:16 +0200

cm4all-beng-proxy (0.5.13) unstable; urgency=low

  * widget-registry: clear local_address in translate request
  * cmdline: added the "--listen" option

 -- Max Kellermann <mk@cm4all.com>  Wed, 24 Jun 2009 12:27:17 +0200

cm4all-beng-proxy (0.5.12) unstable; urgency=low

  * response: pass the "Location" response handler
  * added support for multiple listener ports

 -- Max Kellermann <mk@cm4all.com>  Tue, 23 Jun 2009 23:34:55 +0200

cm4all-beng-proxy (0.5.11) unstable; urgency=low

  * build with autotools
  * use libcm4all-socket, GLib
  * Makefile.am: support out-of-tree builds
  * added optimized Debian package
  * tcache: fixed wrong assignment in VARY=HOST
  * translation: added request packet LOCAL_ADDRESS

 -- Max Kellermann <mk@cm4all.com>  Tue, 23 Jun 2009 15:42:12 +0200

cm4all-beng-proxy (0.5.10) unstable; urgency=low

  * widget-http: assign the "address" variable

 -- Max Kellermann <mk@cm4all.com>  Mon, 15 Jun 2009 18:38:58 +0200

cm4all-beng-proxy (0.5.9) unstable; urgency=low

  * tcache: fixed typo in tcache_string_match()
  * tcache: support VARY=SESSION
  * translate: added the INVALIDATE response packet
  * cache, session: higher size limits
  * widget-uri: separate query_string from path_info
  * widget-uri: ignore widget parameters in widget_external_uri()

 -- Max Kellermann <mk@cm4all.com>  Mon, 15 Jun 2009 17:06:11 +0200

cm4all-beng-proxy (0.5.8) unstable; urgency=low

  * handler: fixed double free bug in translate_callback()

 -- Max Kellermann <mk@cm4all.com>  Sun, 14 Jun 2009 19:05:09 +0200

cm4all-beng-proxy (0.5.7) unstable; urgency=low

  * forward the Content-Disposition header
  * handler: assign new session to local variable, fix segfault
  * handler: don't dereference the NULL session

 -- Max Kellermann <mk@cm4all.com>  Sun, 14 Jun 2009 13:01:52 +0200

cm4all-beng-proxy (0.5.6) unstable; urgency=low

  * widget-http: send the "Via" request header instead of "X-Forwarded-For"
  * proxy-handler: send the "Via" request header
  * widget-request: check the "path" argument before calling uri_compress()

 -- Max Kellermann <mk@cm4all.com>  Tue, 09 Jun 2009 12:21:00 +0200

cm4all-beng-proxy (0.5.5) unstable; urgency=low

  * processor: allow specifying relative URI in c:base=child
  * widget-request: verify the "path" argument
  * widget: allocate address from widget's pool
  * widget-http: support multiple Set-Cookie response headers

 -- Max Kellermann <mk@cm4all.com>  Thu, 04 Jun 2009 15:10:15 +0200

cm4all-beng-proxy (0.5.4) unstable; urgency=low

  * implemented delegation of open() to a helper program
  * added the BASE translation packet, supported by the translation cache
  * deprecated c:mode=proxy
  * rewrite-uri: always enable focus in mode=partial
  * http-cache: don't cache resources with query string (RFC 2616 13.9)
  * http-cache: lock cache items while they are served

 -- Max Kellermann <mk@cm4all.com>  Thu, 28 May 2009 11:44:01 +0200

cm4all-beng-proxy (0.5.3) unstable; urgency=low

  * cgi: close request body on fork() failure
  * fork: added workaround for pipe-to-pipe splice()
  * http-cache: use cache entry when response ETag matches
  * cgi: loop in istream_cgi_read() to prevent blocking
  * cache: check for expired items once a minute
  * cache: optimize search for oldest item

 -- Max Kellermann <mk@cm4all.com>  Wed, 06 May 2009 13:23:46 +0200

cm4all-beng-proxy (0.5.2) unstable; urgency=low

  * added filter cache
  * header-parser: added missing range check in header_parse_line()
  * fork: added event for writing to the child process
  * fork: don't splice() from a pipe
  * response: don't pass request body to unfocused processor
  * added filter type "pipe"

 -- Max Kellermann <mk@cm4all.com>  Wed, 29 Apr 2009 13:24:26 +0200

cm4all-beng-proxy (0.5.1) unstable; urgency=low

  * processor: fixed base=child assertion failure
  * handler: close request body if it was not consumed
  * static-file: generate Last-Modified and ETag response headers
  * static-file: obey the Content-Type provided by the translation server
  * static-file: get Content-Type from extended attribute
  * http-cache: use istream_null when cached resource is empty

 -- Max Kellermann <mk@cm4all.com>  Mon, 27 Apr 2009 10:00:20 +0200

cm4all-beng-proxy (0.5) unstable; urgency=low

  * processor: accept c:mode/c:base attributes in any order
  * processor: removed alternative (anchor) rewrite syntax

 -- Max Kellermann <mk@cm4all.com>  Mon, 20 Apr 2009 22:04:19 +0200

cm4all-beng-proxy (0.4.10) unstable; urgency=low

  * processor: lift length limitation for widget parameters
  * translate: abort if a packet is too large
  * translate: support MAX_AGE for the whole response
  * hashmap: fix corruption of slot chain in hashmap_remove_value()

 -- Max Kellermann <mk@cm4all.com>  Fri, 17 Apr 2009 13:02:50 +0200

cm4all-beng-proxy (0.4.9) unstable; urgency=low

  * http-cache: explicitly start reading into cache
  * cgi: clear "headers" variable before publishing the response
  * translate: use DOCUMENT_ROOT as CGI parameter

 -- Max Kellermann <mk@cm4all.com>  Mon, 06 Apr 2009 16:21:57 +0200

cm4all-beng-proxy (0.4.8) unstable; urgency=low

  * translate: allow ADDRESS packets in AJP addresses
  * translate: initialize all fields of a FastCGI address
  * http-cache: close all caching connections on exit
  * processor: don't rewrite SCRIPT SRC attribute when proxying

 -- Max Kellermann <mk@cm4all.com>  Thu, 02 Apr 2009 15:45:46 +0200

cm4all-beng-proxy (0.4.7) unstable; urgency=low

  * http-server: use istream_null for empty request body
  * parser: check for trailing slash only in TAG_OPEN tags
  * parser: added support for XML Processing Instructions
  * processor: implemented XML Processing Instruction "cm4all-rewrite-uri"
  * uri-escape: escape the slash character
  * cache: remove all matching items in cache_remove()
  * http-cache: lock cache items while holding a reference

 -- Max Kellermann <mk@cm4all.com>  Thu, 02 Apr 2009 12:02:53 +0200

cm4all-beng-proxy (0.4.6) unstable; urgency=low

  * file_handler: fixed logic error in If-Modified-Since check
  * date: return UTC time stamp in http_date_parse()
  * cache: continue search after item was invalidated
  * cache: remove the correct cache item
  * istream-chunked: work around invalid assertion failure
  * istream-subst: fixed corruption after partial match

 -- Max Kellermann <mk@cm4all.com>  Wed, 25 Mar 2009 15:03:10 +0100

cm4all-beng-proxy (0.4.5) unstable; urgency=low

  * http-server: assume keep-alive is enabled on HTTP 1.1
  * http-client: unregister EV_READ when the buffer is full
  * translation: added QUERY_STRING packet
  * processor: optionally parse base/mode from URI

 -- Max Kellermann <mk@cm4all.com>  Tue, 17 Mar 2009 13:04:25 +0100

cm4all-beng-proxy (0.4.4) unstable; urgency=low

  * forward Accept-Language request header to the translation server
  * translate: added the USER_AGENT request packet
  * session: obey the USER/MAX_AGE setting
  * use libcm4all-inline-dev in libcm4all-beng-proxy-dev
  * added pkg-config file for libcm4all-beng-proxy-dev
  * updated python-central dependencies
  * processor: parse c:base/c:mode attributes in PARAM tags

 -- Max Kellermann <mk@cm4all.com>  Wed, 11 Mar 2009 09:43:48 +0100

cm4all-beng-proxy (0.4.3) unstable; urgency=low

  * processor: rewrite URI in LINK tags
  * processor: rewrite URI in PARAM tags
  * use splice() from glibc 2.7
  * translate: added VARY response packet
  * build documentation with texlive

 -- Max Kellermann <mk@cm4all.com>  Wed, 04 Mar 2009 09:53:56 +0100

cm4all-beng-proxy (0.4.2) unstable; urgency=low

  * hashmap: fix corruption in slot chain
  * use monotonic clock to calculate expiry times
  * processor: rewrite URIs in the EMBED, VIDEO, AUDIO tags

 -- Max Kellermann <mk@cm4all.com>  Tue, 17 Feb 2009 17:14:48 +0100

cm4all-beng-proxy (0.4.1) unstable; urgency=low

  * translate: clear client->transformation
  * handler: check for translation errors
  * http-server: fixed assertion failure during shutdown
  * http-server: send "Keep-Alive" response header
  * worker: after fork(), call event_reinit() in the parent process
  * added valgrind build dependency
  * build with Debian's libevent-1.4 package

 -- Max Kellermann <mk@cm4all.com>  Tue, 10 Feb 2009 11:48:53 +0100

cm4all-beng-proxy (0.4) unstable; urgency=low

  * added support for transformation views
    - in the JavaScript API, mode=proxy is now deprecated
  * http-cache: fix segfault when request_headers==NULL
  * http-cache: store multiple (varying) versions of a resource
  * http-cache: use the "max-age" cache-control response

 -- Max Kellermann <mk@cm4all.com>  Fri, 30 Jan 2009 13:29:43 +0100

cm4all-beng-proxy (0.3.9) unstable; urgency=low

  * http-client: assume keep-alive is enabled on HTTP 1.1
  * processor: use configured/session path-info for mode=child URIs

 -- Max Kellermann <mk@cm4all.com>  Tue, 27 Jan 2009 13:07:51 +0100

cm4all-beng-proxy (0.3.8) unstable; urgency=low

  * processor: pass Content-Type and Content-Language headers from
    template
  * http-client: allow chunked response body without keep-alive

 -- Max Kellermann <mk@cm4all.com>  Fri, 23 Jan 2009 13:02:42 +0100

cm4all-beng-proxy (0.3.7) unstable; urgency=low

  * istream_subst: exit the loop if state==INSERT
  * istream_iconv: check if the full buffer could be flushed
  * worker: don't reinitialize session manager during shutdown

 -- Max Kellermann <mk@cm4all.com>  Thu, 15 Jan 2009 10:39:47 +0100

cm4all-beng-proxy (0.3.6) unstable; urgency=low

  * processor: ignore closing </header>
  * widget-http: now really don't check content-type in frame parents
  * parser: skip comments
  * processor: implemented c:base="parent"
  * processor: added "c:" prefix to c:widget child elements
  * processor: renamed the "c:param" element to "c:parameter"

 -- Max Kellermann <mk@cm4all.com>  Thu, 08 Jan 2009 11:17:29 +0100

cm4all-beng-proxy (0.3.5) unstable; urgency=low

  * widget-http: don't check content-type in frame parents
  * istream-subst: allow null bytes in the input stream
  * js: added the "translate" parameter for passing values to the
    translation server
  * rewrite-uri: refuse to rewrite a frame URI without widget id

 -- Max Kellermann <mk@cm4all.com>  Mon, 05 Jan 2009 16:46:32 +0100

cm4all-beng-proxy (0.3.4) unstable; urgency=low

  * processor: added support for custom widget request headers
  * http-cache: obey the "Vary" response header
  * http-cache: pass the new http_cache_info object when testing a cache
    item

 -- Max Kellermann <mk@cm4all.com>  Tue, 30 Dec 2008 15:46:44 +0100

cm4all-beng-proxy (0.3.3) unstable; urgency=low

  * processor: grew widget parameter buffer to 512 bytes
  * widget-resolver: clear widget->resolver on abort
  * cgi: clear the input's handler in cgi_async_abort()
  * widget-stream: use istream_hold (reverts r4171)

 -- Max Kellermann <mk@cm4all.com>  Fri, 05 Dec 2008 14:43:05 +0100

cm4all-beng-proxy (0.3.2) unstable; urgency=low

  * processor: free memory before calling embed_frame_widget()
  * processor: allocate query string from the widget pool
  * processor: removed the obsolete widget attributes "tag" and "style"
  * parser: hold a reference to the pool

 -- Max Kellermann <mk@cm4all.com>  Mon, 01 Dec 2008 14:15:38 +0100

cm4all-beng-proxy (0.3.1) unstable; urgency=low

  * http-client: remove Transfer-Encoding and Content-Length from response
    headers
  * http-client: don't read body after invoke_response()
  * fork: retry splice() after EAGAIN
  * fork: don't close input when splice() fails
  * cgi: abort the response handler when the stdin stream fails
  * istream_file, istream_pipe, fork, client_socket, listener: fixed file
    descriptor leaks
  * processor: hold a reference to the caller's pool
  * debian/rules: enabled test suite

 -- Max Kellermann <mk@cm4all.com>  Thu, 27 Nov 2008 16:01:16 +0100

cm4all-beng-proxy (0.3) unstable; urgency=low

  * implemented widget filters
  * translate: initialize all fields of a CGI address
  * fork: read request body on EAGAIN
  * fork: implemented the direct() method with splice()
  * python: added class Response
  * prototypes/translate.py:
    - support "filter"
    - support "content_type"
  * demo: added widget filter demo

 -- Max Kellermann <mk@cm4all.com>  Wed, 26 Nov 2008 16:27:29 +0100

cm4all-beng-proxy (0.2) unstable; urgency=low

  * don't quote text/xml widgets
  * widget-resolver: pass widget_pool to widget_class_lookup()
  * widget-registry: allocate widget_class from widget_pool
  * widget-stream: eliminated the async operation proxy, because the
    operation cannot be aborted before the constructor returns
  * widget-stream: don't clear the "delayed" stream in the response() callback
  * rewrite-uri: trigger istream_read(delayed) after istream_delayed_set()
  * doc: clarified XSLT integration

 -- Max Kellermann <mk@cm4all.com>  Tue, 25 Nov 2008 15:28:54 +0100

cm4all-beng-proxy (0.1) unstable; urgency=low

  * initial release

 -- Max Kellermann <mk@cm4all.com>  Mon, 17 Nov 2008 11:59:36 +0100<|MERGE_RESOLUTION|>--- conflicted
+++ resolved
@@ -1,4 +1,3 @@
-<<<<<<< HEAD
 cm4all-beng-proxy (11.0.1) unstable; urgency=low
 
   * spawn: switch to a new systemd scope
@@ -11,7 +10,7 @@
   * debian/lb.postinst: move user "cm4all-beng-lb" to group "nogroup"
 
  --   
-=======
+
 cm4all-beng-proxy (10.16) unstable; urgency=low
 
   * control: enable SO_REUSEADDR on the UDP socket
@@ -26,7 +25,6 @@
   * spawn/server: retry sending after EAGAIN
 
  -- Max Kellermann <mk@cm4all.com>  Fri, 29 Apr 2016 09:31:54 -0000
->>>>>>> 8a9ead25
 
 cm4all-beng-proxy (10.14) unstable; urgency=low
 
