<<<<<<< HEAD
cm4all-beng-proxy (17.0.7) unstable; urgency=low

  * bp: use RESOLVE_BENEATH to restrict symlinks to the base directory
  * translation: add packet DEFER to support multiple translation servers

 --   

cm4all-beng-proxy (17.0.6) unstable; urgency=low

  * merge release 16.15
  * require Linux kernel 4.11 (Debian Buster)
  * bp: read from files using io_uring
  * certdb: fix dns-01 key authorization bug
  * certdb: fix concurrent authorizations on same domain
  * certdb: changed the `--dns-txt-program` interface

 -- Max Kellermann <mk@cm4all.com>  Mon, 11 May 2020 14:52:51 +0200

cm4all-beng-proxy (17.0.5) unstable; urgency=low

  * merge release 16.14

 -- Max Kellermann <mk@cm4all.com>  Wed, 29 Apr 2020 16:04:02 +0200

cm4all-beng-proxy (17.0.4) unstable; urgency=low

  * merge release 16.12
  * certdb: support ACME wild card requests using dns-01

 -- Max Kellermann <mk@cm4all.com>  Tue, 28 Apr 2020 19:16:52 +0200

cm4all-beng-proxy (17.0.3) unstable; urgency=low

  * merge release 16.11

 -- Max Kellermann <mk@cm4all.com>  Wed, 22 Apr 2020 17:58:14 +0200

cm4all-beng-proxy (17.0.2) unstable; urgency=low

  * fix two HTTP/2 related crashes
  * bp: support incoming HTTP/2 connections via TLS-ALPN
  * processor: fix assertion failure

 -- Max Kellermann <mk@cm4all.com>  Thu, 19 Mar 2020 20:19:58 +0100

cm4all-beng-proxy (17.0.1) unstable; urgency=low

  * bp: advertise Zeroconf IPv6 wildcard listeners as IPv4 as well
  * lb: allow limiting Zeroconf search to an interface
  * lb: support incoming HTTP/2 connections via TLS-ALPN
  * certdb: remove obsolete challenge method "sni-01"
  * certdb: implement ACMEv2

 -- Max Kellermann <mk@cm4all.com>  Wed, 18 Mar 2020 16:54:20 +0100
=======
cm4all-beng-proxy (16.16) unstable; urgency=low

  * http_cache: update expiry from "304" responses
  * http_cache: support multiple "Vary" response headers
  * bp: fix memory leak after UNTRUSTED error

 -- Max Kellermann <mk@cm4all.com>  Wed, 20 May 2020 14:56:17 +0200
>>>>>>> 88302ebe

cm4all-beng-proxy (16.15) unstable; urgency=low

  * http_server: fix crash when garbage is received after end chunk

 -- Max Kellermann <mk@cm4all.com>  Wed, 06 May 2020 15:49:53 +0200

cm4all-beng-proxy (16.14) unstable; urgency=low

  * http_client: fix use-after-free bug (16.12 regression)

 -- Max Kellermann <mk@cm4all.com>  Wed, 29 Apr 2020 14:05:43 +0200

cm4all-beng-proxy (16.13) unstable; urgency=low

  * spawn: fix compatibility with kernels without clone3()
  * http_client: fix missing request headers (16.12 regression)

 -- Max Kellermann <mk@cm4all.com>  Wed, 29 Apr 2020 13:27:17 +0200

cm4all-beng-proxy (16.12) unstable; urgency=low

  * lhttp: retry after temporary failures
  * spawn: forbid the clone3() system call

 -- Max Kellermann <mk@cm4all.com>  Tue, 28 Apr 2020 18:50:47 +0200

cm4all-beng-proxy (16.11) unstable; urgency=low

  * bp: discard LHTTP processes on memory shortage
  * bp: fix memory leak
  * bp: fix "Malformed URI" response status (and don't log it)
  * bp: retry after I/O error on outgoing HTTP connection
  * lb: lower log level for translation server errors
  * lb/systemd: implement "reload"
  * spawn: higher OOM score adjustment for jailed processes

 -- Max Kellermann <mk@cm4all.com>  Wed, 22 Apr 2020 14:17:23 +0200

cm4all-beng-proxy (16.10) unstable; urgency=low

  * add listener option "v6only"

 -- Max Kellermann <mk@cm4all.com>  Tue, 24 Mar 2020 17:01:12 +0100

cm4all-beng-proxy (16.9) unstable; urgency=low

  * merge release 15.35

 -- Max Kellermann <mk@cm4all.com>  Mon, 16 Mar 2020 17:08:00 +0100

cm4all-beng-proxy (16.8) unstable; urgency=low

  * control: fix "stats" reply
  * ssl: fix busy loop during stalled read

 -- Max Kellermann <mk@cm4all.com>  Wed, 04 Mar 2020 14:08:06 +0100

cm4all-beng-proxy (16.7) unstable; urgency=low

  * stopwatch: show time since root initialization
  * translation: record connect event (stopwatch)
  * http_server: record cancel event (stopwatch)
  * bp: fix three crash bugs
  * http_client: fix two crash bugs

 -- Max Kellermann <mk@cm4all.com>  Tue, 03 Mar 2020 11:57:18 +0100

cm4all-beng-proxy (16.6) unstable; urgency=low

  * bp: advertise Zeroconf IPv6 wildcard listeners as IPv4 as well
  * lb: fix crash bug

 -- Max Kellermann <mk@cm4all.com>  Wed, 26 Feb 2020 14:25:16 +0100

cm4all-beng-proxy (16.5) unstable; urgency=low

  * bp: fix seven use-after-free crash bugs

 -- Max Kellermann <mk@cm4all.com>  Wed, 19 Feb 2020 17:05:44 +0100

cm4all-beng-proxy (16.4) unstable; urgency=low

  * bp/CssProcessor: fix use-after-free crash bug

 -- Max Kellermann <mk@cm4all.com>  Fri, 14 Feb 2020 19:48:38 +0100

cm4all-beng-proxy (16.3) unstable; urgency=low

  * merge release 15.33
  * fix resolver bug causing "Address already in use"
  * fix two crash bugs
  * fix "spawner gone, emergency"
  * bp: reduce FastCGI and LHTTP idle process limits
  * was, fcgi, lhttp: increase idle timeouts for non-jailed processes

 -- Max Kellermann <mk@cm4all.com>  Thu, 30 Jan 2020 23:18:17 +0100

cm4all-beng-proxy (16.2) unstable; urgency=low

  * bp: fix use-after-free bug

 -- Max Kellermann <mk@cm4all.com>  Wed, 29 Jan 2020 12:38:55 +0100

cm4all-beng-proxy (16.1) unstable; urgency=low

  * bp: limit widget request concurrency to 32
  * bp/processor: fix use-after-free buf

 -- Max Kellermann <mk@cm4all.com>  Fri, 24 Jan 2020 20:12:43 +0100

cm4all-beng-proxy (16.0.8) unstable; urgency=low

  * merge release 15.31
  * bp: convert SSL/TLS errors to "502 Bad Gateway"
  * bp/filter: fix use-after-free bug
  * control: rename STOPWATCH to STOPWATCH_PIPE
  * make Zeroconf, HTTP2, NFS, systemd and WAS build-time optional

 -- Max Kellermann <mk@cm4all.com>  Thu, 16 Jan 2020 18:34:58 +0100

cm4all-beng-proxy (16.0.7) unstable; urgency=low

  * merge release 15.29
  * use getrandom() instead of /dev/urandom if available
  * HTTP/2 client
  * ssl: support logging session keys for Wireshark
  * bp/processor: fix use-after-free bug

 -- Max Kellermann <mk@cm4all.com>  Tue, 10 Dec 2019 14:25:40 +0100

cm4all-beng-proxy (16.0.6) unstable; urgency=low

  * python/control/client: fix typo
  * python: add Python 3 package
  * debian/control: add missing dependency on python-future

 -- Max Kellermann <mk@cm4all.com>  Tue, 12 Nov 2019 20:20:36 +0100

cm4all-beng-proxy (16.0.5) unstable; urgency=low

  * merge release 15.26
  * spawn: support Memory{Min,Low,High,SwapMax}

 -- Max Kellermann <mk@cm4all.com>  Wed, 06 Nov 2019 14:12:53 +0100

cm4all-beng-proxy (16.0.4) unstable; urgency=low

  * bp: support the "SameSite" attribute in the session cookie

 -- Max Kellermann <mk@cm4all.com>  Thu, 17 Oct 2019 22:23:55 +0200

cm4all-beng-proxy (16.0.3) unstable; urgency=low

  * bp: optimized widget class cache
  * http_client: fix use-after-free bug
  * was_client: fix use-after-free bug
  * translation: fix use-after-free crash bug

 -- Max Kellermann <mk@cm4all.com>  Thu, 17 Oct 2019 13:16:31 +0200

cm4all-beng-proxy (16.0.2) unstable; urgency=low

  * fix several crash bugs

 -- Max Kellermann <mk@cm4all.com>  Mon, 07 Oct 2019 12:03:31 +0200

cm4all-beng-proxy (16.0.1) unstable; urgency=low

  * remove the obsolete Bulldog support
  * bp: move the spawner into cm4all.slice
  * bp: support time units in session_idle_timeout
  * bp: add setting "http_cache_obey_no_cache"
  * bp: write the session file atomically
  * bp: add Cross-Site Request Forgery blocker
  * bp: structured stopwatch output
  * bp: read stopwatch output using control client,
    deprecating the "stopwatch" setting
  * control: add packet FLUSH_FILTER_CACHE
  * control: new control client
  * translation: add packet CACHE_TAG
  * log: rate limit option for the child error logger
  * systemd: don't create /var/run/cm4all
  * debian: remove packages cm4all-beng-proxy-optimized, cm4all-beng-proxy-toi
  * debian: use debhelper 12

 -- Max Kellermann <mk@cm4all.com>  Fri, 27 Sep 2019 14:09:41 +0200

cm4all-beng-proxy (15.35) unstable; urgency=low

  * ssl: require TLS 1.2 or newer
  * ssl: disable insecure CBC ciphers

 -- Max Kellermann <mk@cm4all.com>  Mon, 16 Mar 2020 16:39:51 +0100

cm4all-beng-proxy (15.34) unstable; urgency=low

  * bot: add AspiegelBot (Huawei)
  * ssl: fix busy loop during stalled read
  * http_client: fix two crash bugs

 -- Max Kellermann <mk@cm4all.com>  Fri, 13 Mar 2020 13:37:48 +0100

cm4all-beng-proxy (15.33) unstable; urgency=low

  * bp/processor: escape substituted entity values using the URI syntax

 -- Max Kellermann <mk@cm4all.com>  Thu, 30 Jan 2020 16:29:36 +0100

cm4all-beng-proxy (15.32) unstable; urgency=low

  * bp/processor: escape "&c:XXX;" entity values

 -- Max Kellermann <mk@cm4all.com>  Thu, 30 Jan 2020 09:40:09 +0100

cm4all-beng-proxy (15.31) unstable; urgency=low

  * lhttp: use the configured concurrency for the listener backlog
  * fcache: cache "204 No Content" responses
  * fcache: fix memory leak

 -- Max Kellermann <mk@cm4all.com>  Tue, 14 Jan 2020 14:03:35 +0100

cm4all-beng-proxy (15.30) unstable; urgency=low

  * certdb: fix use-after-free bug after database disconnect
  * certdb: schedule database reconnect after reconnect failure

 -- Max Kellermann <mk@cm4all.com>  Tue, 17 Dec 2019 19:58:06 +0100

cm4all-beng-proxy (15.29) unstable; urgency=low

  * js: use `let` instead of `var` for local variables
  * spawn: show cgroup in init process name
  * remove "session" URI parameter, require cookies

 -- Max Kellermann <mk@cm4all.com>  Fri, 06 Dec 2019 12:00:01 +0100

cm4all-beng-proxy (15.28) unstable; urgency=low

  * bot: add adscanner, DotBot, serpstatbot
  * {http,was,fcgi,cgi}_client: validate response headers
  * "Base mismatch" throws status 502, not 400
  * fix assertion failure after base mismatch with INTERNAL_REDIRECT

 -- Max Kellermann <mk@cm4all.com>  Tue, 03 Dec 2019 20:13:36 +0100

cm4all-beng-proxy (15.27) unstable; urgency=low

  * ssl: fix crash due to race condition after "close notify" alert
  * debian: remove package cm4all-beng-proxy-optimized
  * debian: use debhelper 12

 -- Max Kellermann <mk@cm4all.com>  Wed, 20 Nov 2019 14:02:28 +0100

cm4all-beng-proxy (15.26) unstable; urgency=low

  * bp: allow Content-Length response header in HEAD requests
  * was: fix busy loop
  * ssl: fix race condition

 -- Max Kellermann <mk@cm4all.com>  Wed, 06 Nov 2019 13:54:22 +0100

cm4all-beng-proxy (15.25) unstable; urgency=low

  * spawn: fix orphaned LHTTP processes after EAGAIN on spawner socket
  * lb/certdb: don't reconnect to database after non-fatal error

 -- Max Kellermann <mk@cm4all.com>  Mon, 28 Oct 2019 14:19:52 +0100

cm4all-beng-proxy (15.24) unstable; urgency=low

  * lb: show listener name in SSL setup errors
  * lb: check if configured SSL certificate matches the key
  * control: recognize unbound local clients

 -- Max Kellermann <mk@cm4all.com>  Mon, 21 Oct 2019 17:26:32 +0200

cm4all-beng-proxy (15.23) unstable; urgency=low

  * certdb: fix path vulnerability in ACME "http-01" implementation

 -- Max Kellermann <mk@cm4all.com>  Fri, 27 Sep 2019 13:27:01 +0200

cm4all-beng-proxy (15.22) unstable; urgency=low

  * lb: fix TLS session resumption with client certificate

 -- Max Kellermann <mk@cm4all.com>  Fri, 06 Sep 2019 13:40:53 +0200

cm4all-beng-proxy (15.21) unstable; urgency=low

  * was: fix memory leak

 -- Max Kellermann <mk@cm4all.com>  Wed, 26 Jun 2019 13:04:13 +0200

cm4all-beng-proxy (15.20) unstable; urgency=low

  * was: fix memory leak

 -- Max Kellermann <mk@cm4all.com>  Fri, 07 Jun 2019 12:40:24 +0200

cm4all-beng-proxy (15.19) unstable; urgency=low

  * systemd: raise TasksMax to 50%

 -- Max Kellermann <mk@cm4all.com>  Tue, 04 Jun 2019 13:36:31 +0200

cm4all-beng-proxy (15.18) unstable; urgency=low

  * http_client: fix assertion failure

 -- Max Kellermann <mk@cm4all.com>  Wed, 08 May 2019 11:45:05 +0200

cm4all-beng-proxy (15.17) unstable; urgency=low

  * bp/mod_auth_easy: support the "apr1" password hash

 -- Max Kellermann <mk@cm4all.com>  Wed, 08 May 2019 09:31:09 +0200

cm4all-beng-proxy (15.16) unstable; urgency=low

  * debian/postinst: reload on trigger "cm4all-apps-changed" only if active

 -- Max Kellermann <mk@cm4all.com>  Wed, 13 Mar 2019 08:07:45 +0100

cm4all-beng-proxy (15.15) unstable; urgency=low

  * certdb: fix broken "tail" command
  * lb/certdb: reuse the database connection more often
  * lb/certdb: set schema after database reconnect
  * http_client: fix rare assertion failure on cancellation
  * bp: SIGHUP fades out child processes
  * debian: trigger "cm4all-apps-changed" fades out child processes

 -- Max Kellermann <mk@cm4all.com>  Mon, 11 Mar 2019 18:28:19 +0100

cm4all-beng-proxy (15.14) unstable; urgency=low

  * http_server: fix crash bug (15.12 regression)

 -- Max Kellermann <mk@cm4all.com>  Wed, 06 Mar 2019 10:35:38 +0100

cm4all-beng-proxy (15.13) unstable; urgency=low

  * balancer: fix crash bug (15.12 regression)

 -- Max Kellermann <mk@cm4all.com>  Wed, 06 Mar 2019 09:50:45 +0100

cm4all-beng-proxy (15.12) unstable; urgency=low

  * balancer: wait for consecutive failures before disabling node
  * http_client: continue receiving pending data after server closed the
    connection
  * http_server: preserve connection after discarding short request body
  * spawn/client: retry sending after EAGAIN

 -- Max Kellermann <mk@cm4all.com>  Wed, 06 Mar 2019 00:08:34 +0100

cm4all-beng-proxy (15.11) unstable; urgency=low

  * was, fcgi: truncate long stderr lines before sending to Pond
  * lb/control: log TCACHE_INVALIDATE packets
  * lb/certdb: fix shutdown hang

 -- Max Kellermann <mk@cm4all.com>  Tue, 26 Feb 2019 23:54:43 +0100

cm4all-beng-proxy (15.10) unstable; urgency=low

  * merge release 14.23

 -- Max Kellermann <mk@cm4all.com>  Wed, 13 Feb 2019 09:04:33 +0100

cm4all-beng-proxy (15.9) unstable; urgency=low

  * merge release 14.22
  * bot: add Applebot

 -- Max Kellermann <mk@cm4all.com>  Mon, 11 Feb 2019 08:57:30 +0100

cm4all-beng-proxy (15.8) unstable; urgency=low

  * lhttp: increase listener backlog
  * bp/mod_auth_easy: protect all files with .access

 -- Max Kellermann <mk@cm4all.com>  Wed, 06 Feb 2019 11:48:31 +0100

cm4all-beng-proxy (15.7) unstable; urgency=low

  * bp/mod_auth_easy: fix inverted check in .access file check
  * bp/processor: don't allow empty widget class name
  * debian: migrate from "-dbg" to "-dbgsym" packages
  * fix the pkg-config include directory

 -- Max Kellermann <mk@cm4all.com>  Mon, 28 Jan 2019 12:58:31 +0100

cm4all-beng-proxy (15.6) unstable; urgency=low

  * bp/mod_auth_easy: user name check is case insensitive
  * bp/mod_auth_easy: implement .access files

 -- Max Kellermann <mk@cm4all.com>  Tue, 22 Jan 2019 22:43:33 +0100

cm4all-beng-proxy (15.5) unstable; urgency=low

  * bp: add option to emulate mod_auth_easy

 -- Max Kellermann <mk@cm4all.com>  Mon, 21 Jan 2019 14:56:51 +0100

cm4all-beng-proxy (15.4) unstable; urgency=low

  * processor: rewrite empty form action URIs

 -- Max Kellermann <mk@cm4all.com>  Thu, 10 Jan 2019 11:11:45 +0100

cm4all-beng-proxy (15.3) unstable; urgency=low

  * merge release 14.21

 -- Max Kellermann <mk@cm4all.com>  Thu, 03 Jan 2019 11:28:35 +0100

cm4all-beng-proxy (15.2) unstable; urgency=low

  * merge release 14.20

 -- Max Kellermann <mk@cm4all.com>  Sun, 30 Dec 2018 13:52:14 +0100

cm4all-beng-proxy (15.1) unstable; urgency=low

  * feature freeze

 -- Max Kellermann <mk@cm4all.com>  Mon, 17 Dec 2018 15:10:07 +0100

cm4all-beng-proxy (15.0.14) unstable; urgency=low

  * merge release 14.19

 -- Max Kellermann <mk@cm4all.com>  Thu, 13 Dec 2018 10:46:26 +0100

cm4all-beng-proxy (15.0.13) unstable; urgency=low

  * spawn: configurable resource limits CPUWeight, TasksMax, MemoryMax
  * lhttp, fcgi: kill idle processes after 15 minutes
  * filter: use the previous status if filter returns "200 OK"
  * require OpenSSL 1.1

 -- Max Kellermann <mk@cm4all.com>  Mon, 10 Dec 2018 15:13:14 +0100

cm4all-beng-proxy (15.0.12) unstable; urgency=low

  * istream: fix two assertion failures

 -- Max Kellermann <mk@cm4all.com>  Mon, 03 Dec 2018 09:37:21 +0100

cm4all-beng-proxy (15.0.11) unstable; urgency=low

  * widget: widget tag headers replace existing headers

 -- Max Kellermann <mk@cm4all.com>  Thu, 29 Nov 2018 20:31:17 +0100

cm4all-beng-proxy (15.0.10) unstable; urgency=low

  * subst/yaml: use "{%name%}" and allow switching to "{[name]}" with
    SUBST_ALT_SYNTAX

 -- Max Kellermann <mk@cm4all.com>  Thu, 29 Nov 2018 13:14:59 +0100

cm4all-beng-proxy (15.0.9) unstable; urgency=low

  * fix EBADFD
  * subst/yaml: use "{[name]}" instead of "{{name}}"
  * subst/yaml: use the dot as a YAML path separator
  * subst/yaml: allow traversing child maps
  * bp/headers: optimize
  * bp/headers: add group "AUTH"

 -- Max Kellermann <mk@cm4all.com>  Tue, 27 Nov 2018 16:57:41 +0100

cm4all-beng-proxy (15.0.8) unstable; urgency=low

  * processor: don't rewrite "data:" links
  * processor: fix use-after-free crash bug in URI rewriter

 -- Max Kellermann <mk@cm4all.com>  Thu, 22 Nov 2018 09:24:35 +0100

cm4all-beng-proxy (15.0.7) unstable; urgency=low

  * translation: fix assertion failure
  * translation: fix use-after-free bug in PROBE_SUFFIX handler
  * certdb: add option --account-key

 -- Max Kellermann <mk@cm4all.com>  Wed, 21 Nov 2018 20:19:10 +0100

cm4all-beng-proxy (15.0.6) unstable; urgency=low

  * translation: fix bogus error "malformed MOUNT_UTS_NAMESPACE packet"
  * translation: add packet ALT_HOST

 -- Max Kellermann <mk@cm4all.com>  Fri, 16 Nov 2018 13:35:20 +0100

cm4all-beng-proxy (15.0.5) unstable; urgency=low

  * translation: add packet SUBST_YAML_FILE

 -- Max Kellermann <mk@cm4all.com>  Wed, 31 Oct 2018 12:38:58 +0100

cm4all-beng-proxy (15.0.4) unstable; urgency=low

  * merge release 14.18
  * bp: optimize the number of concurrent filter processes
  * translation: size optimizations
  * dev: convert headers to C++
  * ajp: remove unused AJPv13 protocol implementation
  * spawn: fix warning "... died from signal 31"

 -- Max Kellermann <mk@cm4all.com>  Mon, 22 Oct 2018 17:58:19 +0200

cm4all-beng-proxy (15.0.3) unstable; urgency=low

  * merge release 14.13

 -- Max Kellermann <mk@cm4all.com>  Mon, 01 Oct 2018 12:24:46 +0200

cm4all-beng-proxy (15.0.2) unstable; urgency=low

  * merge release 14.12
  * spawn: add fallback PATH

 -- Max Kellermann <mk@cm4all.com>  Thu, 27 Sep 2018 12:55:56 +0200

cm4all-beng-proxy (15.0.1) unstable; urgency=low

  * spawn: support reassociating with PID namespaces
  * http_{client,server}: remove HTTP/1.0 support
  * eliminate dependency on libevent

 -- Max Kellermann <mk@cm4all.com>  Mon, 03 Sep 2018 12:14:18 +0200

cm4all-beng-proxy (14.23) unstable; urgency=low

  * merge release 13.16

 -- Max Kellermann <mk@cm4all.com>  Wed, 13 Feb 2019 08:32:30 +0100

cm4all-beng-proxy (14.22) unstable; urgency=low

  * merge release 13.15

 -- Max Kellermann <mk@cm4all.com>  Mon, 11 Feb 2019 08:46:49 +0100

cm4all-beng-proxy (14.21) unstable; urgency=low

  * lhttp: fix crash bug (14.20 regression)

 -- Max Kellermann <mk@cm4all.com>  Thu, 03 Jan 2019 11:12:48 +0100

cm4all-beng-proxy (14.20) unstable; urgency=low

  * pipe: remove excess fcntl() system calls in the debug build
  * http_client: fix two crash bugs
  * http_client: fix stall bug with SSL
  * http_client: fix "Peer closed the socket prematurely" error with SSL

 -- Max Kellermann <mk@cm4all.com>  Sun, 30 Dec 2018 13:40:44 +0100

cm4all-beng-proxy (14.19) unstable; urgency=low

  * certdb: fix "std::bad_alloc" error after database connection loss
  * widget: fix missing request body for focused inline widget

 -- Max Kellermann <mk@cm4all.com>  Wed, 12 Dec 2018 22:23:06 +0100

cm4all-beng-proxy (14.18) unstable; urgency=low

  * was: fix use-after-free bug
  * enlarge I/O buffers to 32 for faster bulk transfers

 -- Max Kellermann <mk@cm4all.com>  Tue, 16 Oct 2018 19:05:34 +0200

cm4all-beng-proxy (14.17) unstable; urgency=low

  * translation, http_cache: fix use-after-free bugs

 -- Max Kellermann <mk@cm4all.com>  Mon, 15 Oct 2018 22:27:39 +0200

cm4all-beng-proxy (14.16) unstable; urgency=low

  * http_client: fix assertion failure due to unexpected recursion

 -- Max Kellermann <mk@cm4all.com>  Mon, 15 Oct 2018 17:03:13 +0200

cm4all-beng-proxy (14.15) unstable; urgency=low

  * spawn: fix error "Failed to create systemd scope: Unit
    cm4all-beng-spawn.scope not loaded"

 -- Max Kellermann <mk@cm4all.com>  Wed, 10 Oct 2018 11:49:25 +0200

cm4all-beng-proxy (14.14) unstable; urgency=low

  * merge release 13.13

 -- Max Kellermann <mk@cm4all.com>  Fri, 05 Oct 2018 14:10:08 +0200

cm4all-beng-proxy (14.13) unstable; urgency=low

  * spawn: fix "signalfd() failed: Bad file descriptor"
  * translation: fix crash bug
  * session: fix data loss after defragmentation

 -- Max Kellermann <mk@cm4all.com>  Fri, 28 Sep 2018 15:24:19 +0200

cm4all-beng-proxy (14.12) unstable; urgency=low

  * improved memory leak detector
  * add listener options "ack_timeout", "keepalive"
  * support HTTP method "REPORT"

 -- Max Kellermann <mk@cm4all.com>  Thu, 27 Sep 2018 10:55:50 +0200

cm4all-beng-proxy (14.11) unstable; urgency=low

  * merge release 13.12

 -- Max Kellermann <mk@cm4all.com>  Sat, 01 Sep 2018 19:46:50 +0200

cm4all-beng-proxy (14.10) unstable; urgency=low

  * http: don't require "Connection" header for WebSocket upgrade
  * bp/http: fix WebSocket header duplication

 -- Max Kellermann <mk@cm4all.com>  Wed, 22 Aug 2018 11:11:50 -0000

cm4all-beng-proxy (14.9) unstable; urgency=low

  * bp/http: abolish the forced "Connection:keep-alive" request header
  * spawn: work around LXC/systemd bug causing spawner failures

 -- Max Kellermann <mk@cm4all.com>  Thu, 16 Aug 2018 15:21:58 -0000

cm4all-beng-proxy (14.8) unstable; urgency=low

  * http_cache, fcache: fix use-after-free crash bug
  * spawn: support the systemd hybrid cgroup hierarchy

 -- Max Kellermann <mk@cm4all.com>  Tue, 19 Jun 2018 14:46:39 -0000

cm4all-beng-proxy (14.7) unstable; urgency=low

  * certdb: DELETE old name before INSERT to avoid constraint violation

 -- Max Kellermann <mk@cm4all.com>  Tue, 05 Jun 2018 20:12:17 -0000

cm4all-beng-proxy (14.6) unstable; urgency=low

  * http_client: fix use-after-free data corruption bug
  * fcache: fix use-after-free crash bug upon cancellation
  * access_log: fix crash after sendmsg() failure
  * istream/replace: fix stall bug
  * istream/subst: optimize mismatch check

 -- Max Kellermann <mk@cm4all.com>  Mon, 04 Jun 2018 10:22:47 -0000

cm4all-beng-proxy (14.5) unstable; urgency=low

  * access_log: fix CRC errors due to stack corruption

 -- Max Kellermann <mk@cm4all.com>  Mon, 14 May 2018 14:34:18 -0000

cm4all-beng-proxy (14.4) unstable; urgency=low

  * lb: fix "pivot_root" problem during start on kernel 4.9-
  * enable core dumps (PR_SET_DUMPABLE)
  * debian: don't start daemon during initial installation

 -- Max Kellermann <mk@cm4all.com>  Mon, 14 May 2018 10:42:12 -0000

cm4all-beng-proxy (14.3) unstable; urgency=low

  * bp: allow configuring child error logger without access logger
  * log: fix datagram corruption due to wrong attribute code
  * log-json: escape control characters

 -- Max Kellermann <mk@cm4all.com>  Thu, 26 Apr 2018 11:00:05 -0000

cm4all-beng-proxy (14.2) unstable; urgency=low

  * lb: fix use-after-free crash after using translation response
  * http_cache: fix use-after-free crash on request cancellation
  * http_client: fix assertion failure upon discarding large request body

 -- Max Kellermann <mk@cm4all.com>  Tue, 24 Apr 2018 11:11:36 -0000

cm4all-beng-proxy (14.1) unstable; urgency=low

  * feature freeze
  * lhttp: fix memory leak
  * lhttp: pass URI and site name to error logger
  * fcgi: implement "forward_child_errors" for STDERR payloads
  * pipe: fix assertion failure
  * cgi: fix crash bug
  * bp: SIGHUP flushes the NFS cache
  * control: add packet FLUSH_NFS_CACHE

 -- Max Kellermann <mk@cm4all.com>  Thu, 19 Apr 2018 08:43:23 -0000

cm4all-beng-proxy (14.0.9) unstable; urgency=low

  * translation: allow disabling the HTTP cache with "UNCACHED"
  * http_cache: remove the memcached backend
  * access_log: use protocol version 2
  * fcgi, was, lhttp: option "forward_child_errors" forwards stderr to logger

 -- Max Kellermann <mk@cm4all.com>  Mon, 26 Mar 2018 09:42:46 -0000

cm4all-beng-proxy (14.0.8) unstable; urgency=low

  * merge release 13.11
  * bp: add SSL/TLS support to the HTTP server
  * fix bogus assertion failure

 -- Max Kellermann <mk@cm4all.com>  Mon, 12 Mar 2018 10:38:35 -0000

cm4all-beng-proxy (14.0.7) unstable; urgency=low

  * merge release 13.10
  * header-forward: include "Content-Location" in header group "LINK"
  * http_client: enable keep-alive on HTTPS connections
  * ssl/client: send client certificates on server request
  * ssl/client: translation packet CERTIFICATE chooses client certificate
  * ssl/client: enable SNI

 -- Max Kellermann <mk@cm4all.com>  Thu, 01 Mar 2018 11:59:04 -0000

cm4all-beng-proxy (14.0.6) unstable; urgency=low

  * http_server: generate Content-Length for empty response (14.0.1
    regression)

 -- Max Kellermann <mk@cm4all.com>  Fri, 02 Feb 2018 10:54:19 -0000

cm4all-beng-proxy (14.0.5) unstable; urgency=low

  * bp: fix forwarding headers for request body

 -- Max Kellermann <mk@cm4all.com>  Thu, 25 Jan 2018 11:48:09 -0000

cm4all-beng-proxy (14.0.4) unstable; urgency=low

  * merge release 13.8
  * certdb: create ACME CSRs without subject, only subjectAltName

 -- Max Kellermann <mk@cm4all.com>  Tue, 23 Jan 2018 15:04:11 -0000

cm4all-beng-proxy (14.0.3) unstable; urgency=low

  * merge release 13.5
  * bp: fix nullptr dereference bug

 -- Max Kellermann <mk@cm4all.com>  Thu, 18 Jan 2018 18:24:29 -0000

cm4all-beng-proxy (14.0.2) unstable; urgency=low

  * access_log: support protocol version 2 (with CRC)
  * processor: rewrite URIs in META/property="og:{image,url}"
  * certdb: eliminate duplicate authz request
  * certdb: add ACME option "--debug"
  * certdb: implement ACME "http-01", option "--challenge-directory"

 -- Max Kellermann <mk@cm4all.com>  Fri, 12 Jan 2018 11:07:14 -0000

cm4all-beng-proxy (14.0.1) unstable; urgency=low

  * lb: forward HTTP from Lua to dynamic server (development feature)
  * certdb: retry ACME requests after status 5xx (server error)
  * certdb: support the Workshop control channel
  * log-json: generate JSONL (JSON Lines)

 -- Max Kellermann <mk@cm4all.com>  Fri, 05 Jan 2018 11:47:08 -0000

cm4all-beng-proxy (13.16) unstable; urgency=low

  * processor: fix crash due to malformed XML attribute
  * http_client: fix crash bug
  * ssl/cache: fix two crash bugs

 -- Max Kellermann <mk@cm4all.com>  Tue, 12 Feb 2019 21:39:41 +0100

cm4all-beng-proxy (13.15) unstable; urgency=low

  * was: send PREMATURE after client canceled the request

 -- Max Kellermann <mk@cm4all.com>  Mon, 11 Feb 2019 08:37:20 +0100

cm4all-beng-proxy (13.14) unstable; urgency=low

  * http_client: fix assertion failure due to unexpected recursion
  * lhttp: increase listener backlog
  * pipe: remove excess fcntl() system calls in the debug build
  * bp/processor: don't allow empty widget class name

 -- Max Kellermann <mk@cm4all.com>  Mon, 11 Feb 2019 07:40:00 +0100

cm4all-beng-proxy (13.13) unstable; urgency=low

  * was: fix memory leak
  * was: force pipe buffers to 256 kB
  * session: fix data loss after defragmentation

 -- Max Kellermann <mk@cm4all.com>  Fri, 05 Oct 2018 12:23:09 +0200

cm4all-beng-proxy (13.12) unstable; urgency=low

  * bp/http: abolish the forced "Connection:keep-alive" request header
  * session: fix two assertion failures
  * fcgi, lhttp: fix race condition with socket permissions
  * cgi: fix crash bug
  * pipe: fix assertion failure
  * fcache: fix crash due to mistakenly detected memory leak
  * lb: fix "pivot_root" problem during start on kernel 4.9-
  * enable core dumps (PR_SET_DUMPABLE)
  * debian: don't start daemon during initial installation

 -- Max Kellermann <mk@cm4all.com>  Sat, 01 Sep 2018 17:23:30 -0000

cm4all-beng-proxy (13.11) unstable; urgency=low

  * lb: ssl_cert_db and ssl_verify are mutually exclusive
  * log-json: fix crash bug with unknown type value
  * log: support type "SSH"

 -- Max Kellermann <mk@cm4all.com>  Fri, 09 Mar 2018 09:15:14 -0000

cm4all-beng-proxy (13.10) unstable; urgency=low

  * access_log: support record attribute "type"

 -- Max Kellermann <mk@cm4all.com>  Wed, 07 Feb 2018 08:27:48 -0000

cm4all-beng-proxy (13.9) unstable; urgency=low

  * spawn: fix kernel warning "oom_adj is deprecated, please use
    oom_score_adj instead"
  * lb/config: check whether sticky_mode is compatible with Zeroconf
  * access_log: fix crash on connect failure

 -- Max Kellermann <mk@cm4all.com>  Tue, 06 Feb 2018 09:23:23 -0000

cm4all-beng-proxy (13.8) unstable; urgency=low

  * lb/http: fix use-after-free bug

 -- Max Kellermann <mk@cm4all.com>  Tue, 23 Jan 2018 14:46:15 -0000

cm4all-beng-proxy (13.7) unstable; urgency=low

  * lb/tcp: fix use-after-free bug when outbound connect fails early
  * spawn: fix resource limits problem with user namespaces
  * spawn: increase the OOM score of child processes

 -- Max Kellermann <mk@cm4all.com>  Tue, 23 Jan 2018 11:54:03 -0000

cm4all-beng-proxy (13.6) unstable; urgency=low

  * http_server: fix two crash bugs with "417 Expectation failed"
  * lb: fix crash bug when POSTing to global_http_check
  * lb/tcp: fix double free bug when outbound is not yet connected

 -- Max Kellermann <mk@cm4all.com>  Mon, 22 Jan 2018 10:18:58 -0000

cm4all-beng-proxy (13.5) unstable; urgency=low

  * lb/tcp: fix crash with empty Zeroconf pool
  * nfs: fix memory leak
  * certdb: eliminate duplicate authz request
  * certdb: retry ACME nonce request after status 500
  * certdb: update the Let's Encrypt agreement URL to v1.2
  * certdb: add ACME option "--debug"
  * ssl: fix three transfer stall bugs
  * shrink I/O buffers back to 8 kB
  * access_log: support protocol version 2 (with CRC)

 -- Max Kellermann <mk@cm4all.com>  Thu, 18 Jan 2018 17:59:13 -0000

cm4all-beng-proxy (13.4) unstable; urgency=low

  * fcache: fix use-after-free crash bug

 -- Max Kellermann <mk@cm4all.com>  Wed, 03 Jan 2018 09:31:05 -0000

cm4all-beng-proxy (13.3) unstable; urgency=low

  * merge release 12.9

 -- Max Kellermann <mk@cm4all.com>  Mon, 18 Dec 2017 10:16:28 -0000

cm4all-beng-proxy (13.2) unstable; urgency=low

  * widget: case insensitive check for UNTRUSTED_SITE_SUFFIX and
    UNTRUSTED_RAW_SITE_SUFFIX

 -- Max Kellermann <mk@cm4all.com>  Fri, 01 Dec 2017 14:54:24 -0000

cm4all-beng-proxy (13.1) unstable; urgency=low

  * feature freeze

 -- Max Kellermann <mk@cm4all.com>  Thu, 30 Nov 2017 12:05:07 -0000

cm4all-beng-proxy (13.0.12) unstable; urgency=low

  * merge release 12.8
  * http_cache: handle If-None-Match, If-Modified-Since etc.
  * spawn: raise the command-line argument limit
  * log internal server errors even without --verbose

 -- Max Kellermann <mk@cm4all.com>  Tue, 21 Nov 2017 11:58:58 -0000

cm4all-beng-proxy (13.0.11) unstable; urgency=low

  * bp: map EACCES/EPERM to "403 Forbidden"
  * log-cat: use the local time zone

 -- Max Kellermann <mk@cm4all.com>  Mon, 06 Nov 2017 09:29:22 -0000

cm4all-beng-proxy (13.0.10) unstable; urgency=low

  * avahi: make services visible initially (13.0.9 regression)
  * lb: add client address filter for global_http_check
  * python/control/client: add methods send_{en,dis}able_zeroconf()

 -- Max Kellermann <mk@cm4all.com>  Tue, 10 Oct 2017 21:51:40 -0000

cm4all-beng-proxy (13.0.9) unstable; urgency=low

  * lb: support monitors in Zeroconf clusters
  * lb/config: require certificate even if ssl_cert_db is used
  * lb/monitor/expect: fix memory leak
  * certdb: retry ACME "new-authz" after "unauthorized"
  * certdb: generate a new private key for each "new-cert"
  * certdb: fix collisions with ACME challenge certificates
  * certdb: allow altNames longer than 64 characters with ACME
  * log: add attribute "FORWARDED_TO"
  * control: add packets "DISABLE_ZEROCONF", "ENABLE_ZEROCONF"

 -- Max Kellermann <mk@cm4all.com>  Fri, 06 Oct 2017 11:20:15 -0000

cm4all-beng-proxy (13.0.8.1) unstable; urgency=low

  * fix assertion failure when sending large HTTP headers
  * http_server: disallow request headers larger than 8 kB

 -- Max Kellermann <mk@cm4all.com>  Tue, 17 Oct 2017 09:49:47 -0000

cm4all-beng-proxy (13.0.8) unstable; urgency=low

  * certdb: check for database commit errors
  * certdb: repeat after PostgreSQL serialization failure

 -- Max Kellermann <mk@cm4all.com>  Tue, 26 Sep 2017 19:59:53 -0000

cm4all-beng-proxy (13.0.7) unstable; urgency=low

  * fcache: fix bogus memory leak test
  * handler: change "Translation server failed" to "Configuration server ..."
  * spawn: wait & try again after "Unit cm4all-beng-spawn.scope already exists"

 -- Max Kellermann <mk@cm4all.com>  Mon, 25 Sep 2017 13:16:21 -0000

cm4all-beng-proxy (13.0.6) unstable; urgency=low

  * merge release 12.5
  * widget/inline: fix memory leak on canceled POST
  * widget/inline: implement a response header timeout of 5s
  * certdb: fix notifications in non-default PostgreSQL schema

 -- Max Kellermann <mk@cm4all.com>  Wed, 20 Sep 2017 20:56:04 -0000

cm4all-beng-proxy (13.0.5) unstable; urgency=low

  * merge release 12.4
  * lb/http: fix several memory leaks with POST requests
  * lb: fix shutdown crash bug
  * lb: CONTROL_STATS returns translation cache size
  * log/lua: add a "filter" mode

 -- Max Kellermann <mk@cm4all.com>  Thu, 14 Sep 2017 18:39:12 -0000

cm4all-beng-proxy (13.0.4) unstable; urgency=low

  * lb: fix request headers in access logger (affects
    "ignore_localhost_200" and "User-Agent", "Referer", "Host",
    "X-Forwarded-For")

 -- Max Kellermann <mk@cm4all.com>  Mon, 11 Sep 2017 20:04:23 -0000

cm4all-beng-proxy (13.0.3) unstable; urgency=low

  * fix crash bug in CSS processor
  * lb: print the site name in access logs
  * log: add attribute MESSAGE

 -- Max Kellermann <mk@cm4all.com>  Mon, 11 Sep 2017 17:43:57 -0000

cm4all-beng-proxy (13.0.2) unstable; urgency=low

  * log translation server failures even without --verbose
  * translation: allow arbitrary non-zero characters in CHILD_TAG
  * control: add listener option "interface"
  * control: disable the "V6ONLY" flag on all IPv6 wildcard listeners
  * control: switch to IPv4 if joining IPv6 wildcard to IPv4 multicast group

 -- Max Kellermann <mk@cm4all.com>  Fri, 08 Sep 2017 12:24:04 -0000

cm4all-beng-proxy (13.0.1) unstable; urgency=low

  * remove libdaemon dependency
  * lhttp: FADE_CHILDEN prevents reusing existing busy processes
  * bp: allow CONTROL_FADE_CHILDREN with tag as payload

 -- Max Kellermann <mk@cm4all.com>  Tue, 29 Aug 2017 10:40:13 -0000

cm4all-beng-proxy (12.9) unstable; urgency=low

  * was: fix crash after malformed HEAD response
  * http_client: fix retry after error
  * lb/lua: allow building with LuaJIT 2.1

 -- Max Kellermann <mk@cm4all.com>  Mon, 18 Dec 2017 10:03:34 -0000

cm4all-beng-proxy (12.8) unstable; urgency=low

  * file: emit "Last-Modified" header in "304" responses
  * file: improved support for the user.ETag xattr
  * http_cache: update "Expires" from "304" responses

 -- Max Kellermann <mk@cm4all.com>  Fri, 17 Nov 2017 11:41:02 -0000

cm4all-beng-proxy (12.7) unstable; urgency=low

  * file: ignore If-Modified-Since after successful If-None-Match
  * file: emit cache headers in "304" responses (v11 regression)
  * file: failed If-None-Match emits "304" response, not "412"

 -- Max Kellermann <mk@cm4all.com>  Thu, 16 Nov 2017 12:19:44 -0000

cm4all-beng-proxy (12.6) unstable; urgency=low

  * fix assertion failure when sending large HTTP headers
  * http_server: disallow request headers larger than 8 kB
  * spawn: wait & try again after "Unit cm4all-beng-spawn.scope already exists"
  * widget/inline: fix memory leak on canceled POST
  * control: add listener option "interface"
  * control: disable the "V6ONLY" flag on all IPv6 wildcard listeners
  * control: switch to IPv4 if joining IPv6 wildcard to IPv4 multicast group
  * lb: print the site name in access logs
  * lb: fix request headers in access logger (affects
    "ignore_localhost_200" and "User-Agent", "Referer", "Host",
    "X-Forwarded-For")
  * lb/monitor/expect: fix memory leak
  * certdb: fix notifications in non-default PostgreSQL schema

 -- Max Kellermann <mk@cm4all.com>  Tue, 17 Oct 2017 10:58:40 -0000

cm4all-beng-proxy (12.5) unstable; urgency=low

  * lb/http: fix another memory leak with POST requests
  * lb: fix shutdown crash bug
  * certdb: fix crash after PostgreSQL host lookup failure

 -- Max Kellermann <mk@cm4all.com>  Wed, 20 Sep 2017 10:30:52 -0000

cm4all-beng-proxy (12.4) unstable; urgency=low

  * lb/http: fix several memory leaks with POST requests
  * fix crash bug in CSS processor

 -- Max Kellermann <mk@cm4all.com>  Wed, 13 Sep 2017 13:58:06 -0000

cm4all-beng-proxy (12.3) unstable; urgency=low

  * remove libhttp dependency
  * logger: fix off-by-one bug in log level check
  * http_server: fix crash bug

 -- Max Kellermann <mk@cm4all.com>  Tue, 29 Aug 2017 09:44:27 -0000

cm4all-beng-proxy (12.2) unstable; urgency=low

  * spawn: use the "systemd" controller
  * debian/control: move from "non-free" to "main"

 -- Max Kellermann <mk@cm4all.com>  Wed, 23 Aug 2017 09:35:27 -0000

cm4all-beng-proxy (12.1) unstable; urgency=low

  * all code is now covered by the Simplified BSD License (BSD-2-Clause)

 -- Max Kellermann <mk@cm4all.com>  Fri, 18 Aug 2017 08:53:52 -0000

cm4all-beng-proxy (12.0.44) unstable; urgency=low

  * lb: retry after connect error to Zeroconf member
  * spawn: make /proc writable if user namespaces are allowed

 -- Max Kellermann <mk@cm4all.com>  Thu, 17 Aug 2017 11:26:34 -0000

cm4all-beng-proxy (12.0.43) unstable; urgency=low

  * spawn: fix MOUNT_ROOT_TMPFS failure with USER_NAMESPACE
  * lb/control: allow TCACHE_INVALIDATE on SITE
  * systemd: no "-v" by default

 -- Max Kellermann <mk@cm4all.com>  Tue, 15 Aug 2017 21:41:04 -0000

cm4all-beng-proxy (12.0.42) unstable; urgency=low

  * spawn: fix bogus pivot_root() error message
  * translation: add packet MOUNT_ROOT_TMPFS

 -- Max Kellermann <mk@cm4all.com>  Tue, 15 Aug 2017 09:39:08 -0000

cm4all-beng-proxy (12.0.41) unstable; urgency=low

  * spawn: fix NETWORK_NAMESPACE_NAME corruption
  * spawn: work around USER_NAMESPACE + NETWORK_NAMESPACE_NAME conflict

 -- Max Kellermann <mk@cm4all.com>  Fri, 04 Aug 2017 16:15:09 -0000

cm4all-beng-proxy (12.0.40) unstable; urgency=low

  * spawn: attach to existing network namespace with NETWORK_NAMESPACE_NAME
  * spawn: allow unshare(), mount(), umount(), pivot_root()

 -- Max Kellermann <mk@cm4all.com>  Fri, 04 Aug 2017 09:42:44 -0000

cm4all-beng-proxy (12.0.39) unstable; urgency=low

  * net: resolving "*" prefers the IPv6 wildcard "::"
  * spawn: run the PID namespace init process as root
  * spawn: tight system call whitelist for init process
  * spawn: forbid fanotify_*, nfsservctl, syslog
  * lb/translation: fix false cache misses
  * lb/control: TCACHE_INVALIDATE flushes all translation caches
  * lb/cluster: improve consistent hashing distribution
  * control: support more commands in TCACHE_INVALIDATE payload
  * translation: fix the FORBID_MULTICAST setting
  * translation: add packet FORBID_BIND

 -- Max Kellermann <mk@cm4all.com>  Tue, 01 Aug 2017 14:03:03 -0000

cm4all-beng-proxy (12.0.38) unstable; urgency=low

  * fcgi: fix crash bug

 -- Max Kellermann <mk@cm4all.com>  Wed, 26 Jul 2017 17:43:05 -0000

cm4all-beng-proxy (12.0.37) unstable; urgency=low

  * bp: check HTTPS_ONLY before anything else

 -- Max Kellermann <mk@cm4all.com>  Thu, 20 Jul 2017 15:00:37 -0000

cm4all-beng-proxy (12.0.36) unstable; urgency=low

  * translation: add packet HTTPS_ONLY

 -- Max Kellermann <mk@cm4all.com>  Thu, 20 Jul 2017 13:26:49 -0000

cm4all-beng-proxy (12.0.35) unstable; urgency=low

  * bp: translation REQUEST_HEADER overrides existing request headers
  * bp: never forward the "X-CM4all-DocRoot" header
  * lb: set the "X-CM4all-HTTPS" header
  * cgi, fcgi: set HTTPS=on if the "X-CM4all-HTTPS" header is set

 -- Max Kellermann <mk@cm4all.com>  Wed, 19 Jul 2017 12:36:36 -0000

cm4all-beng-proxy (12.0.34) unstable; urgency=low

  * http_client: disable the read timeout

 -- Max Kellermann <mk@cm4all.com>  Wed, 19 Jul 2017 08:16:09 -0000

cm4all-beng-proxy (12.0.33) unstable; urgency=low

  * log-exec: allow multiple multicast processes on same host
  * headers: rename "X-CM4all-BENG-SSL" to "X-CM4all-HTTPS"
  * access_log: add option "send_to" which replaces log-forward

 -- Max Kellermann <mk@cm4all.com>  Tue, 18 Jul 2017 09:51:01 -0000

cm4all-beng-proxy (12.0.32) unstable; urgency=low

  * lb/translation: fix bogus wildcard cache entries
  * lb/translation: obey MAX_AGE=0
  * logger: fix log level
  * access_log: use microsecond precision in "timestamp" attribute
  * log-json: enclose output in "[]" and put commas between records
  * log-json: add "logger_client" attribute
  * log-lua: new access logger which calls a Lua script
  * config: make "access_logger" a block
  * config: add "access_logger" options "trust_xff", "ignore_localhost_200"
  * headers: add "X-CM4all-BENG-SSL" to group "SSL"

 -- Max Kellermann <mk@cm4all.com>  Mon, 17 Jul 2017 20:33:46 -0000

cm4all-beng-proxy (12.0.31) unstable; urgency=low

  * translation: add packet FORBID_MULTICAST
  * spawn: system call filter errors are fatal if explicitly enabled
  * spawn: apply cgroup namespace again after moving to new cgroup
  * net: support interface name as scope id in IPv6 addresses
  * config: support per-"control" setting "multicast_group"
  * log-exec: fix binding to wildcard address via "*"

 -- Max Kellermann <mk@cm4all.com>  Fri, 14 Jul 2017 08:19:05 -0000

cm4all-beng-proxy (12.0.30) unstable; urgency=low

  * bp: rename zeroconf_type to zeroconf_service
  * bp: control server supports IPv6 multicast
  * config: check Zeroconf service names
  * config: allow zeroconf_service with raw service name
  * log-exec: multicast support
  * translation: add packet REDIRECT_FULL_URI

 -- Max Kellermann <mk@cm4all.com>  Thu, 13 Jul 2017 12:13:19 -0000

cm4all-beng-proxy (12.0.29) unstable; urgency=low

  * lb: use consistent hashing to pick Zeroconf members
  * lhttp: fix bogus assertion failure during shutdown

 -- Max Kellermann <mk@cm4all.com>  Mon, 10 Jul 2017 21:49:23 -0000

cm4all-beng-proxy (12.0.28) unstable; urgency=low

  * config: add listener option "free_bind"
  * don't confuse child processes with different BIND_MOUNT settings
  * lb: add sticky_mode "xhost"'

 -- Max Kellermann <mk@cm4all.com>  Mon, 10 Jul 2017 10:20:26 -0000

cm4all-beng-proxy (12.0.27) unstable; urgency=low

  * access_log: reduce system calls in all access loggers
  * translation: add packet CGROUP_NAMESPACE
  * translation: allow underscore in cgroup controller name

 -- Max Kellermann <mk@cm4all.com>  Fri, 07 Jul 2017 15:19:28 -0000

cm4all-beng-proxy (12.0.26) unstable; urgency=low

  * spawn: abort the process immediately after uid/gid_map failure
  * spawn: create STDERR_PATH with mode 0600
  * spawn: fix socket family filter
  * translation: add packets UMASK, STDERR_PATH_JAILED

 -- Max Kellermann <mk@cm4all.com>  Tue, 04 Jul 2017 16:16:07 -0000

cm4all-beng-proxy (12.0.25) unstable; urgency=low

  * eliminate dependency on GLib
  * spawn: mount a new /proc for the PID namespace
  * spawn: implement user namespaces properly
  * spawn: fix seccomp filters on old kernels
  * spawn: fix journal for jailed processes
  * spawn: allow only local, IPv4 and IPv6 sockets
  * spawn: rename the PID namespace init process to "init"

 -- Max Kellermann <mk@cm4all.com>  Thu, 29 Jun 2017 20:10:24 -0000

cm4all-beng-proxy (12.0.24) unstable; urgency=low

  * spawn: unblock signals
  * http_server: fix memory leak
  * log: send the "Host" request header to the access logger
  * log-json: new access logger which dumps JSON
  * spawn: implement an init process for PID namespaces

 -- Max Kellermann <mk@cm4all.com>  Tue, 27 Jun 2017 11:21:19 -0000

cm4all-beng-proxy (12.0.23) unstable; urgency=low

  * lb: show the IP address of Zeroconf members in log messages
  * lb: disable failing Zeroconf members temporarily
  * config: add "spawn" section, replacing --allow-user and --allow-group

 -- Max Kellermann <mk@cm4all.com>  Wed, 21 Jun 2017 20:41:34 -0000

cm4all-beng-proxy (12.0.22) unstable; urgency=low

  * lb: suppress log message "malformed request URI"
  * was: fix assertion failure
  * translation: add packets SHELL, TOKEN

 -- Max Kellermann <mk@cm4all.com>  Tue, 20 Jun 2017 21:59:58 -0000

cm4all-beng-proxy (12.0.21) unstable; urgency=low

  * lower log level for "Peer closed the socket prematurely"
  * widget: set Request/LINK=no by default
  * translation: fix "std::exception" error messages

 -- Max Kellermann <mk@cm4all.com>  Tue, 20 Jun 2017 11:17:56 -0000

cm4all-beng-proxy (12.0.20) unstable; urgency=low

  * merge release 11.26
  * move the delegate-helper to a non-jailed package
  * translation: ignore whitespace in RLIMITS packet
  * headers: add "Referer" to group "LINK", off by default

 -- Max Kellermann <mk@cm4all.com>  Sat, 17 Jun 2017 09:49:46 -0000

cm4all-beng-proxy (12.0.19) unstable; urgency=low

  * lb: fix assertion failure with translated POST requests
  * lb: add "tag" setting to "listener" (translation packet LISTENER_TAG)

 -- Max Kellermann <mk@cm4all.com>  Mon, 12 Jun 2017 21:46:25 -0000

cm4all-beng-proxy (12.0.18) unstable; urgency=low

  * lb: SIGHUP flushes all translate_handler caches
  * certdb: command "names" obeys the "deleted" flag
  * certdb: command "find" prints column headers only with "--headers"
  * certdb: remove obsolete option "--all"

 -- Max Kellermann <mk@cm4all.com>  Tue, 06 Jun 2017 20:46:15 -0000

cm4all-beng-proxy (12.0.17) unstable; urgency=low

  * translation: add packet CANONICAL_HOST
  * lb: implement a translation_handler cache

 -- Max Kellermann <mk@cm4all.com>  Fri, 02 Jun 2017 11:25:35 -0000

cm4all-beng-proxy (12.0.16) unstable; urgency=low

  * lb: create monitors referenced only by {lua,translation}_handler
  * lb: allow the translation server to refer to branches and other types
  * lb/monitor: fix shutdown hang due to event leak
  * lb: add sticky mode "host"
  * lb: fix assertion failure with Zeroconf and sticky
  * lb: fix crash bug when Zeroconf cluster is empty
  * bp: fix crash bug

 -- Max Kellermann <mk@cm4all.com>  Wed, 31 May 2017 22:21:38 -0000

cm4all-beng-proxy (12.0.15) unstable; urgency=low

  * merge release 11.25
  * certdb: fix column "issuer_common_name" management
  * certdb: add column "handle"
    - new commands "names", "set-handle"
    - commands "load" requires handle parameter
    - command "delete" uses handle
    - commands "monitor" and "tail" print handles
    - acme commands "new-cert" and "new-authz-cert" require handle parameter
    - new acme command "renew-cert", replacing "new-authz-cert --all"
  * certdb: add command "get"
  * certdb: command "find" prints a list of matching certificates
  * certdb: add option "--progress" for Workshop
  * translation: add packet MESSAGE

 -- Max Kellermann <mk@cm4all.com>  Tue, 30 May 2017 21:42:23 -0000

cm4all-beng-proxy (12.0.14) unstable; urgency=low

  * merge release 11.24
  * certdb: add column "issuer_common_name"

 -- Max Kellermann <mk@cm4all.com>  Wed, 24 May 2017 10:27:17 -0000

cm4all-beng-proxy (12.0.13) unstable; urgency=low

  * merge release 11.23
  * lb/lua: catch "panics" and report error
  * lb/lua: fix Lua stack leaks
  * lb: allow a translation server to pick a cluster
  * fix use-after-free bug in HTTP request handler
  * spawn: forbid more dangerous system calls
  * spawn: activate system call filter for all architectures
  * translation: add packet FORBID_USER_NS

 -- Max Kellermann <mk@cm4all.com>  Sat, 20 May 2017 11:40:50 -0000

cm4all-beng-proxy (12.0.12) unstable; urgency=low

  * bp: pass the listener "interface" setting to Avahi
  * lb: fix crash with --check
  * lb: allow Lua scripts to handle HTTP requests

 -- Max Kellermann <mk@cm4all.com>  Thu, 27 Apr 2017 21:50:32 -0000

cm4all-beng-proxy (12.0.11) unstable; urgency=low

  * certdb: fix crash after PostgreSQL host lookup failure
  * transformation: fix crash due to compiler optimization
  * lb: fix crash while waiting for the Avahi resolver

 -- Max Kellermann <mk@cm4all.com>  Wed, 26 Apr 2017 11:49:48 -0000

cm4all-beng-proxy (12.0.10) unstable; urgency=low

  * merge release 11.22
  * lb: implement "sticky" in ZeroConf TCP pools
  * improved uid/gid verify error messages
  * certdb: update the Let's Encrypt agreement URL
  * certdb: add option "--agreement"

 -- Max Kellermann <mk@cm4all.com>  Tue, 18 Apr 2017 11:00:29 -0000

cm4all-beng-proxy (12.0.9) unstable; urgency=low

  * fix error "Failed to accept connection: Invalid argument"
  * lb: implement "sticky" in ZeroConf pools

 -- Max Kellermann <mk@cm4all.com>  Tue, 21 Mar 2017 09:38:04 -0000

cm4all-beng-proxy (12.0.8) unstable; urgency=low

  * merge release 11.21
  * build with Meson and Ninja
  * lb/certdb: fix assertion failure during shutdown

 -- Max Kellermann <mk@cm4all.com>  Wed, 15 Mar 2017 16:20:50 -0000

cm4all-beng-proxy (12.0.7) unstable; urgency=low

  * merge release 11.17
  * lb/http: add "redirect" as a possible destination for "branch"
  * ssl: fix memory leak
  * certdb: use $http_proxy
  * certdb: exclude *.acme.invalid from --all

 -- Max Kellermann <mk@cm4all.com>  Mon, 06 Feb 2017 22:22:08 -0000

cm4all-beng-proxy (12.0.6) unstable; urgency=low

  * lb/http: add "status" as a possible destination for "branch"
  * translation: add packet EXECUTE

 -- Max Kellermann <mk@cm4all.com>  Wed, 25 Jan 2017 21:11:58 -0000

cm4all-beng-proxy (12.0.5) unstable; urgency=low

  * merge release 11.15
  * lb/tcp: fix crash bug after connect failure
  * lb/tcp: connect outbound after SSL handshake is finished

 -- Max Kellermann <mk@cm4all.com>  Fri, 20 Jan 2017 14:12:25 -0000

cm4all-beng-proxy (12.0.4) unstable; urgency=low

  * merge release 11.13
  * spawn: forbid ptrace() and other dangerous system calls
  * certdb: add "--all" option to "new-cert" and "new-authz-cert"

 -- Max Kellermann <mk@cm4all.com>  Mon, 16 Jan 2017 19:47:31 -0000

cm4all-beng-proxy (12.0.3) unstable; urgency=low

  * config: add "access_logger", replacing the *.default setting
  * translation: add packets BIND_MOUNT_EXEC, STDERR_NULL

 -- Max Kellermann <mk@cm4all.com>  Thu, 08 Dec 2016 10:35:47 -0000

cm4all-beng-proxy (12.0.2) unstable; urgency=low

  * merge release 11.12
  * http_client: fix use-after-free bug on request cancellation
  * processor: fix buffer corruption bug
  * spawn/Systemd: fix hang while creating systemd scope
  * config: fix session_save_path corruption

 -- Max Kellermann <mk@cm4all.com>  Tue, 06 Dec 2016 11:01:26 -0000

cm4all-beng-proxy (12.0.1) unstable; urgency=low

  * move various buffers from the pool allocator to the slice allocator
  * translation: add packet CRON

 -- Max Kellermann <mk@cm4all.com>  Wed, 23 Nov 2016 14:57:02 -0000

cm4all-beng-proxy (11.26) unstable; urgency=low

  * was: added kludge to avoid killing process after STOP
  * lb/monitor: fix shutdown hang due to event leak

 -- Max Kellermann <mk@cm4all.com>  Fri, 16 Jun 2017 20:53:29 -0000

cm4all-beng-proxy (11.25) unstable; urgency=low

  * lb: fix error "Too many members"

 -- Max Kellermann <mk@cm4all.com>  Tue, 30 May 2017 18:17:53 -0000

cm4all-beng-proxy (11.24) unstable; urgency=low

  * {http,ajp}_client: fix crash after malformed URI without Keep-Alive

 -- Max Kellermann <mk@cm4all.com>  Wed, 24 May 2017 10:15:04 -0000

cm4all-beng-proxy (11.23) unstable; urgency=low

  * lb/tcp: fix stall bug
  * ssl: fix two stall bugs

 -- Max Kellermann <mk@cm4all.com>  Tue, 09 May 2017 16:25:08 -0000

cm4all-beng-proxy (11.22) unstable; urgency=low

  * bp: allow '=' in listener tag after --listen
  * was: fix crash bug
  * was: fix assertion failure

 -- Max Kellermann <mk@cm4all.com>  Thu, 13 Apr 2017 08:39:38 -0000

cm4all-beng-proxy (11.21) unstable; urgency=low

  * strmap: fix off-by-one bug
  * ssl: fix assertion failure
  * filter_cache: fix assertion failure
  * widget: detailed error message after untrusted host name mismatch
  * session: always apply SESSION_SITE

 -- Max Kellermann <mk@cm4all.com>  Wed, 15 Mar 2017 15:53:29 -0000

cm4all-beng-proxy (11.20) unstable; urgency=low

  * was: fix crash due to recursive error while sending STOP
  * was: fix crash if BODY is immediately followed by STATUS
  * widget: remove warning "... didn't send a response body"
  * filter_cache: fix assertion failure during shutdown
  * fcgi: fix assertion failure during shutdown

 -- Max Kellermann <mk@cm4all.com>  Mon, 13 Mar 2017 21:32:02 -0000

cm4all-beng-proxy (11.19) unstable; urgency=low

  * fix crash bug (assertion failure)
  * debian: remove unnecessary dependency on cm4all-certdb-sql

 -- Max Kellermann <mk@cm4all.com>  Mon, 13 Mar 2017 17:12:25 -0000

cm4all-beng-proxy (11.18) unstable; urgency=low

  * merge release 10.37

 -- Max Kellermann <mk@cm4all.com>  Tue, 28 Feb 2017 13:22:25 -0000

cm4all-beng-proxy (11.17) unstable; urgency=low

  * ssl: check for early PostgreSQL errors (e.g. DNS lookup failures)
  * certdb: set line-buffering mode
  * certdb: show HTTP status code in error message

 -- Max Kellermann <mk@cm4all.com>  Mon, 06 Feb 2017 17:08:23 -0000

cm4all-beng-proxy (11.16) unstable; urgency=low

  * http_{server,client}: reduce memory pool sizes
  * lb: SIGHUP flushes the certdb SSL session cache as well
  * lb: flush expired OpenSSL sessions every 10 minutes
  * lb: expire unused OpenSSL certificates after 24 hours
  * widget: enable Location header forwarding by default
  * translation: split header group "SSL" from "SECURE"
  * debian: move SQL scripts to package cm4all-certdb-sql

 -- Max Kellermann <mk@cm4all.com>  Mon, 30 Jan 2017 07:45:50 -0000

cm4all-beng-proxy (11.15) unstable; urgency=low

  * ssl: fix stall bug

 -- Max Kellermann <mk@cm4all.com>  Thu, 19 Jan 2017 20:56:55 -0000

cm4all-beng-proxy (11.14) unstable; urgency=low

  * http_client: fix assertion failure on chunked response cancellation
  * lb/tcp: fix assertion failure
  * ssl/filter: detect full input buffer, fail instead of stalling
  * enlarge I/O buffers to 16 kB to make large TLS fragments work

 -- Max Kellermann <mk@cm4all.com>  Tue, 17 Jan 2017 20:21:00 -0000

cm4all-beng-proxy (11.13) unstable; urgency=low

  * merge release 10.36
  * certdb: prefer certificates which expire later

 -- Max Kellermann <mk@cm4all.com>  Thu, 12 Jan 2017 20:18:08 -0000

cm4all-beng-proxy (11.12) unstable; urgency=low

  * merge release 10.35

 -- Max Kellermann <mk@cm4all.com>  Tue, 06 Dec 2016 08:03:09 -0000

cm4all-beng-proxy (11.11) unstable; urgency=low

  * fix theoretical data corruption bug in the header buffer
  * was: wait longer for PREMATURE after sending STOP
  * was: ignore in-flight packets during STOP recovery
  * was: implement early STOP recovery (before response headers)

 -- Max Kellermann <mk@cm4all.com>  Wed, 16 Nov 2016 19:47:11 -0000

cm4all-beng-proxy (11.10) unstable; urgency=low

  * merge release 10.34
  * systemd: override the locale, fixes "_S_create_c_locale" error

 -- Max Kellermann <mk@cm4all.com>  Tue, 25 Oct 2016 11:51:18 -0000

cm4all-beng-proxy (11.9) unstable; urgency=low

  * merge release 10.33

 -- Max Kellermann <mk@cm4all.com>  Wed, 19 Oct 2016 20:04:13 -0000

cm4all-beng-proxy (11.8) unstable; urgency=low

  * tcp_stock: fix crash during cancellation
  * config: fix memory leak

 -- Max Kellermann <mk@cm4all.com>  Sun, 09 Oct 2016 15:53:22 -0000

cm4all-beng-proxy (11.7) unstable; urgency=low

  * merge release 10.32
  * enforce Zeroconf/avahi-daemon browser notify after restarting beng-proxy

 -- Max Kellermann <mk@cm4all.com>  Tue, 04 Oct 2016 21:59:34 -0000

cm4all-beng-proxy (11.6) unstable; urgency=low

  * was: fix use-after-free bug

 -- Max Kellermann <mk@cm4all.com>  Thu, 29 Sep 2016 14:26:50 -0000

cm4all-beng-proxy (11.5) unstable; urgency=low

  * avahi: fix interface and protocol published via Zeroconf
  * lb: fix collision in Zeroconf node lookups
  * lb: support IPv6 link-local addresses from Zeroconf
  * lb: work around avahi-daemon IPv4/IPv6 mixup bug
  * config: allow space after '=' in @set
  * doc: remove bogus semicolons from configuration examples

 -- Max Kellermann <mk@cm4all.com>  Wed, 28 Sep 2016 21:42:43 -0000

cm4all-beng-proxy (11.4) unstable; urgency=low

  * merge release 10.31
  * bp: fix Zeroconf with automatic port

 -- Max Kellermann <mk@cm4all.com>  Tue, 27 Sep 2016 19:29:24 -0000

cm4all-beng-proxy (11.3) unstable; urgency=low

  * delegate: fix memory leak after clone() failure
  * avahi/client: fix shutdown hang due to event leak
  * config: add listener options "interface", "reuse_port"
  * lb: fix dbus connect failure due to process isolation
  * config: rename "include" to "@include"
  * config: introduce variables

 -- Max Kellermann <mk@cm4all.com>  Mon, 26 Sep 2016 20:28:47 -0000

cm4all-beng-proxy (11.2) unstable; urgency=low

  * disable the "V6ONLY" flag on all IPv6 wildcard listeners
  * fix crash bug due to uninitialized memory
  * etc: include conf.d/*.conf
  * debian: re-add dh_installinit to install the *.default files

 -- Max Kellermann <mk@cm4all.com>  Mon, 12 Sep 2016 11:32:14 -0000

cm4all-beng-proxy (11.1) unstable; urgency=low

  * merge release 10.30

 -- Max Kellermann <mk@cm4all.com>  Fri, 09 Sep 2016 09:28:23 -0000

cm4all-beng-proxy (11.0.3) unstable; urgency=low

  * config: allow shell wildcard after "include"
  * fcgi: fix "Connection refused" error
  * widget: improve error message when there is no address

 -- Max Kellermann <mk@cm4all.com>  Fri, 02 Sep 2016 12:55:19 -0000

cm4all-beng-proxy (11.0.2) unstable; urgency=low

  * spawn: fix clone=ENOMEM due to broken PID namespace
  * control: allow only TCACHE_INVALIDATE, STATS and NODE_STATUS via IP
  * config: add command "include_optional"

 -- Max Kellermann <mk@cm4all.com>  Wed, 31 Aug 2016 13:32:35 -0000

cm4all-beng-proxy (11.0.1) unstable; urgency=low

  * spawn: switch to a new systemd scope
  * spawn: create new PID namespace
  * spawn: create systemd journal identifier
  * translation: add packets CGROUP, CGROUP_SET, EXTERNAL_SESSION_MANAGER,
    EXTERNAL_SESSION_KEEPALIVE
  * session: allow multiple realms per session
  * ssl: free more drained I/O buffers
  * ssl: reduce memory usage
  * SlicePool: reduce fragmentation
  * enable TCP_DEFER_ACCEPT for HTTP listeners
  * remove the "args_escape_char" kludge after 5 years of transition
  * support kB, MB, GB suffixes in cache size specifications
  * bp: add configuration file
  * bp: allow multiple control listeners
  * lb: allow including configuration files
  * debian/lb.postinst: move user "cm4all-beng-lb" to group "nogroup"
  * remove obsolete sysv init scripts, depend on systemd instead
  * ZeroConf publish support

 -- Max Kellermann <mk@cm4all.com>  Tue, 30 Aug 2016 22:24:03 -0000

cm4all-beng-proxy (10.37) unstable; urgency=low

  * translation: expand REDIRECT with BASE

 -- Max Kellermann <mk@cm4all.com>  Tue, 28 Feb 2017 13:16:57 -0000

cm4all-beng-proxy (10.36) unstable; urgency=low

  * certdb: fix crash bug
  * lb: allow core dumps from within the isolated process

 -- Max Kellermann <mk@cm4all.com>  Thu, 12 Jan 2017 20:08:07 -0000

cm4all-beng-proxy (10.35) unstable; urgency=low

  * ssl: OpenSSL 1.1 compatibility
  * bot: add another Majestic bot user agent string
  * systemd: depend on network-online.target

 -- Max Kellermann <mk@cm4all.com>  Tue, 06 Dec 2016 07:42:56 -0000

cm4all-beng-proxy (10.34) unstable; urgency=low

  * lb: adapt to Linux 4.8 user namespace API change

 -- Max Kellermann <mk@cm4all.com>  Tue, 25 Oct 2016 11:35:30 -0000

cm4all-beng-proxy (10.33) unstable; urgency=low

  * spawn: create systemd journal identifier
  * spawn: no signal interruption while waiting for client to become ready
  * spawn: allow numeric uids/gids after --allow-user / --allow-group
  * was: add stopwatch support

 -- Max Kellermann <mk@cm4all.com>  Wed, 19 Oct 2016 19:38:21 -0000

cm4all-beng-proxy (10.32) unstable; urgency=low

  * merge release 9.16

 -- Max Kellermann <mk@cm4all.com>  Tue, 04 Oct 2016 11:05:53 -0000

cm4all-beng-proxy (10.31) unstable; urgency=low

  * fix memory leak after resource loader failure
  * delegate: fix memory leak after clone() failure
  * was: fix crash on spawn error

 -- Max Kellermann <mk@cm4all.com>  Tue, 27 Sep 2016 18:54:54 -0000

cm4all-beng-proxy (10.30) unstable; urgency=low

  * merge release 9.15

 -- Max Kellermann <mk@cm4all.com>  Thu, 08 Sep 2016 14:50:50 -0000

cm4all-beng-proxy (10.29) unstable; urgency=low

  * istream/pipe: fix crash after running out of file descriptors
  * bp: raise default connection limit to 32k
  * delegate: fix potential crash
  * translation: detect BASE/URI mismatch with INTERNAL_REDIRECT
  * lb/monitor/expect: fix assertion failure on shutdown
  * systemd: set default NOFILE limits to 256k
  * systemd: enable crash dumps

 -- Max Kellermann <mk@cm4all.com>  Wed, 07 Sep 2016 07:57:48 -0000

cm4all-beng-proxy (10.28) unstable; urgency=low

  * widget: improve error message when there is no address
  * lb: fix default control port
  * debian: adjust Ruby dependencies for Debian Jessie

 -- Max Kellermann <mk@cm4all.com>  Mon, 05 Sep 2016 10:58:34 -0000

cm4all-beng-proxy (10.27) unstable; urgency=low

  * ssl: disable RC4
  * ssl: ignore the client's cipher preferences
  * ssl: send TLS alert to peer after handshake refusal
  * fix crash when compiled with GCC6

 -- Max Kellermann <mk@cm4all.com>  Mon, 22 Aug 2016 18:34:30 -0000

cm4all-beng-proxy (10.26) unstable; urgency=low

  * bot: recognize WordPress pingbacks as "bot"
  * lb/monitor/expect: delay the receive call by 10ms
  * certdb, bp_cmdline, log-forward: use IPv6 only if available

 -- Max Kellermann <mk@cm4all.com>  Thu, 11 Aug 2016 13:04:23 -0000

cm4all-beng-proxy (10.25) unstable; urgency=low

  * shm: fix double allocation bug which caused session corruption

 -- Max Kellermann <mk@cm4all.com>  Thu, 21 Jul 2016 18:54:12 -0000

cm4all-beng-proxy (10.24) unstable; urgency=low

  * http_client: fix "excess data" error after "100 Continue"

 -- Max Kellermann <mk@cm4all.com>  Wed, 20 Jul 2016 12:25:34 -0000

cm4all-beng-proxy (10.23) unstable; urgency=low

  * cgi: ignore the "Proxy" request header to work around security
    vulnerabilities in several CGI programs
  * http_client: differentiate between "empty response body" and "no body"
  * http_server: log "-" if there is no response body

 -- Max Kellermann <mk@cm4all.com>  Tue, 19 Jul 2016 13:43:34 -0000

cm4all-beng-proxy (10.22) unstable; urgency=low

  * debian/control: add missing dependency on libcm4all-inline-dev
  * http_address: ensure that at least one socket address is specified
  * systemd: implement "reload"

 -- Max Kellermann <mk@cm4all.com>  Mon, 04 Jul 2016 11:12:29 -0000

cm4all-beng-proxy (10.21) unstable; urgency=low

  * session: fix user expiry after defragmentation
  * session: save site name in session file

 -- Max Kellermann <mk@cm4all.com>  Wed, 08 Jun 2016 20:07:13 -0000

cm4all-beng-proxy (10.20) unstable; urgency=low

  * fix nullptr dereference while removing stale "session" parameter

 -- Max Kellermann <mk@cm4all.com>  Wed, 25 May 2016 11:06:38 -0000

cm4all-beng-proxy (10.19) unstable; urgency=low

  * merge release 9.14
  * log the request URI on session realm mismatch
  * omit stale "session" parameter in processed URIs

 -- Max Kellermann <mk@cm4all.com>  Tue, 24 May 2016 17:36:07 -0000

cm4all-beng-proxy (10.18) unstable; urgency=low

  * http_client: fix TLS memory leak / crash bug

 -- Max Kellermann <mk@cm4all.com>  Thu, 19 May 2016 10:49:58 -0000

cm4all-beng-proxy (10.17) unstable; urgency=low

  * spawn/client: handle empty payloads from recvmmsg()

 -- Max Kellermann <mk@cm4all.com>  Mon, 09 May 2016 10:05:55 -0000

cm4all-beng-proxy (10.16) unstable; urgency=low

  * control: enable SO_REUSEADDR on the UDP socket

 -- Max Kellermann <mk@cm4all.com>  Fri, 29 Apr 2016 13:13:31 -0000

cm4all-beng-proxy (10.15) unstable; urgency=low

  * was: fix crash after spawn failure
  * spawn/client: abort worker process when the spawner is gone
  * spawn/client: optimize message receiver
  * spawn/server: retry sending after EAGAIN

 -- Max Kellermann <mk@cm4all.com>  Fri, 29 Apr 2016 09:31:54 -0000

cm4all-beng-proxy (10.14) unstable; urgency=low

  * enable TCP_DEFER_ACCEPT for HTTP and SSL listeners
  * ssl: increase the handshake timeout to 60 seconds
  * lb: log the client IP address

 -- Max Kellermann <mk@cm4all.com>  Thu, 28 Apr 2016 09:24:19 -0000

cm4all-beng-proxy (10.13) unstable; urgency=low

  * was: fix crash after early-crashing WAS process
  * was: fix crash after WAS process has been released
  * ssl: limit the handshake duration
  * beng-proxy: support listening on UNIX domain sockets

 -- Max Kellermann <mk@cm4all.com>  Wed, 27 Apr 2016 18:34:26 -0000

cm4all-beng-proxy (10.12) unstable; urgency=low

  * ssl: reduce allocator fragmentation, cycle another buffer

 -- Max Kellermann <mk@cm4all.com>  Thu, 21 Apr 2016 07:29:51 -0000

cm4all-beng-proxy (10.11) unstable; urgency=low

  * thread_queue: fix race condition
  * ssl: reduce allocator fragmentation

 -- Max Kellermann <mk@cm4all.com>  Mon, 18 Apr 2016 14:51:41 -0000

cm4all-beng-proxy (10.10) unstable; urgency=low

  * merge release 9.13
  * SlicePool: reduce fragmentation

 -- Max Kellermann <mk@cm4all.com>  Tue, 12 Apr 2016 15:12:03 -0000

cm4all-beng-proxy (10.9) unstable; urgency=low

  * merge release 9.12

 -- Max Kellermann <mk@cm4all.com>  Wed, 06 Apr 2016 12:11:38 -0000

cm4all-beng-proxy (10.8) unstable; urgency=low

  * SlicePool: optimize allocation
  * lb: cycle buffers before compressing slice allocator
  * was: fix spurious "Resource temporarily unavailable" warnings

 -- Max Kellermann <mk@cm4all.com>  Wed, 06 Apr 2016 06:35:37 -0000

cm4all-beng-proxy (10.7) unstable; urgency=low

  * lb: fix systemd service start timeout
  * spawn: fix assertion failure when STDERR_PATH fails
  * was: fix use-after-free bug

 -- Max Kellermann <mk@cm4all.com>  Tue, 29 Mar 2016 10:31:34 -0000

cm4all-beng-proxy (10.6) unstable; urgency=low

  * lb: fix false memory leak during shutdown
  * ssl: cycle buffers to reduce allocator fragmentation

 -- Max Kellermann <mk@cm4all.com>  Wed, 23 Mar 2016 14:16:55 -0000

cm4all-beng-proxy (10.5) unstable; urgency=low

  * lb: fix crash due to duplicate OpenSSL initialization by libpq
  * lb: check cert_db.ca_cert settings with --check
  * lb: fix shutdown with --watchdog
  * http_client: fix assertion failure with keep-alive disabled
  * http_server: fix missing "100 Continue"
  * certdb: unwrap key in "new-cert
  * certdb: allow overriding database with /etc/cm4all/beng/certdb.connect
  * spawn: fix assertion failure

 -- Max Kellermann <mk@cm4all.com>  Tue, 08 Mar 2016 16:01:22 -0000

cm4all-beng-proxy (10.4) unstable; urgency=low

  * merge release 9.11
  * spawn: fix uninitialized MOUNT_TMP_TMPFS setting

 -- Max Kellermann <mk@cm4all.com>  Thu, 03 Mar 2016 13:11:49 -0000

cm4all-beng-proxy (10.3) unstable; urgency=low

  * lhttp: fix double free bug
  * lhttp, fcgi: abandon child process after connect failure
  * spawn: wait for spawn process during shutdown
  * {http,filter,nfs}_cache: raise cacheable size limit to 512 kB
  * http_client: reschedule read event after blocking write recovery

 -- Max Kellermann <mk@cm4all.com>  Wed, 02 Mar 2016 14:06:44 -0000

cm4all-beng-proxy (10.2) unstable; urgency=low

  * rubber: remove excessive debugging code to speed up cache flush
  * spawn: fix SETENV breakage
  * spawn: initialize supplementary groups
  * spawn: change to user www-data by default
  * http_client: fix double free bug
  * fcache: raise default expiration to one week
  * systemd: set "Type=notify"

 -- Max Kellermann <mk@cm4all.com>  Tue, 01 Mar 2016 18:43:23 -0000

cm4all-beng-proxy (10.1) unstable; urgency=low

  * merge release 9.10
  * python: add missing constant TRANSLATE_REALM_FROM_AUTH_BASE
  * spawn: dedicated process for spawning child processes
  * fcgi: terminate FastCGI processes with SIGTERM instead of SIGUSR1
  * was: implement response body interruption
  * translation: add packet NO_NEW_PRIVS
  * session: 128 bit session ids
  * emit systemd "READY" notification
  * debian: eliminate the TOI build

 -- Max Kellermann <mk@cm4all.com>  Thu, 25 Feb 2016 23:55:33 -0000

cm4all-beng-proxy (10.0.5) unstable; urgency=low

  * http_client: fix memory leak
  * spawn/prepared: fix environment variable breakage
  * request: fix crash (due to realm regression in 10.0.4)

 -- Max Kellermann <mk@cm4all.com>  Tue, 09 Feb 2016 18:09:43 -0000

cm4all-beng-proxy (10.0.4) unstable; urgency=low

  * istream/dechunk: merge chunk sizes
  * istream/dechunk: fix bogus "closed prematurely" error
  * spawn/JailConfig: fix jail.conf parser regression
  * translate_parser: fix JailCGI home path regression
  * translation: add packet REALM_FROM_AUTH_BASE
  * translation: allow mount options in MOUNT_TMP_TMPFS
  * pipe_filter: add JailCGI support
  * fcgi/stock: fix double free bug
  * http_request: fix connection leak after OpenSSL error
  * ssl/cache: fix two crash bugs
  * ssl/cache: reduce delay from 1s to 200ms
  * ssl/cache: maintain cache only in worker process
  * ssl/cache: support CA chains
  * ssl/factory: support the subjectAltName extension
  * ssl/filter: handle "close notify" alerts
  * certdb: rename PostgreSQL table to singular
  * certdb: load PostgreSQL connect string from lb.conf
  * certdb: support the subjectAltName extension
  * certdb: implement the ACME protocol
  * systemd/lb: disable --watchdog, set Restart=on-failure instead
  * systemd/bp: default to --workers=0, set Restart=on-failure instead

 -- Max Kellermann <mk@cm4all.com>  Thu, 04 Feb 2016 21:12:22 -0000

cm4all-beng-proxy (10.0.3) unstable; urgency=low

  * ssl/cache: populate name cache asynchronously
  * certdb: add command "populate"

 -- Max Kellermann <mk@cm4all.com>  Tue, 12 Jan 2016 10:35:32 -0000

cm4all-beng-proxy (10.0.2) unstable; urgency=low

  * ssl/cache: open multiple PostgreSQL connections on demand
  * ssl/cache: mirror a list of all certificate host names
  * certdb: add command "delete"

 -- Max Kellermann <mk@cm4all.com>  Wed, 06 Jan 2016 11:11:51 -0000

cm4all-beng-proxy (10.0.1) unstable; urgency=low

  * drop support for Debian Squeeze
  * inline_widget: time out after 10 seconds
  * lb: support SSL certificates stored in PostgreSQL database
  * disable the access log by default

 -- Max Kellermann <mk@cm4all.com>  Fri, 18 Dec 2015 18:48:31 -0000

cm4all-beng-proxy (9.16) unstable; urgency=low

  * fix memory leak after resource loader failure
  * was: fix crash on spawn error
  * fcache: check X-CM4all-BENG-User (via REVEAL_USER) in cache lookup

 -- Max Kellermann <mk@cm4all.com>  Tue, 04 Oct 2016 10:44:09 -0000

cm4all-beng-proxy (9.15) unstable; urgency=low

  * cgi: ignore the "Proxy" request header to work around security
    vulnerabilities in several CGI programs
  * http_address: ensure that at least one socket address is specified
  * http_server: update the "raw bytes sent" attribute properly
  * http_client: differentiate between "empty response body" and "no body"
  * http_client: fix "excess data" error after "100 Continue"
  * fcgi: fix assertion failure
  * shm: fix double allocation bug which caused session corruption
  * session: fix user expiry after defragmentation
  * omit stale "session" parameter in processed URIs
  * bot: recognize WordPress pingbacks as "bot"
  * fix crash when compiled with GCC6
  * bp: raise default connection limit to 32k
  * systemd: set default NOFILE limits to 256k
  * systemd: enable crash dumps

 -- Max Kellermann <mk@cm4all.com>  Thu, 08 Sep 2016 14:25:37 -0000

cm4all-beng-proxy (9.14) unstable; urgency=low

  * merge release 8.13
  * was: fix crash on malformed STATUS packet

 -- Max Kellermann <mk@cm4all.com>  Fri, 20 May 2016 15:43:48 -0000

cm4all-beng-proxy (9.13) unstable; urgency=low

  * merge release 8.12
  * lb: fix false memory leak during shutdown

 -- Max Kellermann <mk@cm4all.com>  Tue, 12 Apr 2016 13:03:18 -0000

cm4all-beng-proxy (9.12) unstable; urgency=low

  * header-forward: fix duplicate "Location" header

 -- Max Kellermann <mk@cm4all.com>  Wed, 06 Apr 2016 12:09:46 -0000

cm4all-beng-proxy (9.11) unstable; urgency=low

  * merge release 8.11

 -- Max Kellermann <mk@cm4all.com>  Thu, 03 Mar 2016 13:03:41 -0000

cm4all-beng-proxy (9.10) unstable; urgency=low

  * merge release 8.10

 -- Max Kellermann <mk@cm4all.com>  Wed, 24 Feb 2016 11:46:38 -0000

cm4all-beng-proxy (9.9) unstable; urgency=low

  * merge release 8.9

 -- Max Kellermann <mk@cm4all.com>  Tue, 23 Feb 2016 15:56:21 -0000

cm4all-beng-proxy (9.8) unstable; urgency=low

  * merge release 8.8

 -- Max Kellermann <mk@cm4all.com>  Tue, 16 Feb 2016 11:30:47 -0000

cm4all-beng-proxy (9.7) unstable; urgency=low

  * merge release 8.7
  * http_request: fix connection leak after OpenSSL error

 -- Max Kellermann <mk@cm4all.com>  Tue, 26 Jan 2016 15:56:31 -0000

cm4all-beng-proxy (9.6) unstable; urgency=low

  * systemd: log to systemd-journald by default
  * header_forward: fix duplicate "Location" header
  * "--access-logger=null" disables the access log
  * widget: log Set-Cookie without host

 -- Max Kellermann <mk@cm4all.com>  Thu, 17 Dec 2015 22:15:04 -0000

cm4all-beng-proxy (9.5) unstable; urgency=low

  * merge release 4.23
  * auth: send the LISTENER_TAG packet with AUTH requests

 -- Max Kellermann <mk@cm4all.com>  Tue, 15 Dec 2015 13:46:36 -0000

cm4all-beng-proxy (9.4) unstable; urgency=low

  * processor: fix crash bug
  * ajp: fix bogus error "Peer closed the socket prematurely"
  * fcgi: fail after receiving excess data at end of response body
  * fcgi: fix assertion failure on i386
  * was: fold header name case
  * was: announce request body length as early as possible
  * was: fix crash bug with empty response

 -- Max Kellermann <mk@cm4all.com>  Thu, 19 Nov 2015 11:28:59 -0000

cm4all-beng-proxy (9.3) unstable; urgency=low

  * fcgi: fix buffer overflow with large response body
  * header_forward: always forward "Allow"

 -- Max Kellermann <mk@cm4all.com>  Tue, 17 Nov 2015 00:33:20 -0000

cm4all-beng-proxy (9.2) unstable; urgency=low

  * translate_client: fix crash bug

 -- Max Kellermann <mk@cm4all.com>  Mon, 16 Nov 2015 08:38:02 -0000

cm4all-beng-proxy (9.1) unstable; urgency=low

  * feature freeze
  * http_client: response body allows optimized socket writes
  * http_cache: response body allows optimized socket writes
  * fcgi: fix stall bug
  * fcgi: optimized response body chunking
  * fcgi: don't send empty PARAMS packet when request headers are empty
  * handler: use lstat() for FILE_NOT_FOUND
  * client_balancer: fix memory leak
  * istream: fix assertion failure
  * istream_tee: fix size miscalculation
  * nfs_stock: fix assertion failure
  * translate_cache: optimize memory usage
  * reduce fork() overhead

 -- Max Kellermann <mk@cm4all.com>  Fri, 13 Nov 2015 00:50:52 -0000

cm4all-beng-proxy (9.0.9) unstable; urgency=low

  * tstock: fix libevent crash on connection failure
  * tstock: fix hanging process during shutdown
  * request_session: don't send cleared session id of ignored session
  * pipe_stock: fix EBADF error due to malformed pointer cast
  * http_{client,server}: optimize chunked socket writes

 -- Max Kellermann <mk@cm4all.com>  Fri, 06 Nov 2015 23:39:50 -0000

cm4all-beng-proxy (9.0.8) unstable; urgency=low

  * child_stock: fix crash bug
  * translate_stock: fix use-after-free crash bug

 -- Max Kellermann <mk@cm4all.com>  Thu, 05 Nov 2015 15:14:43 -0000

cm4all-beng-proxy (9.0.7) unstable; urgency=low

  * merge release 8.6
  * ajp: fix regression after code refactoring
  * http_{client,server}: optimize socket writes
  * translate_stock: configurable stock limit, defaulting to 64
  * translate_cache: fix crash bug when cache is disabled
  * errdoc: fix crash bug when aborting error document generator

 -- Max Kellermann <mk@cm4all.com>  Wed, 04 Nov 2015 21:50:44 -0000

cm4all-beng-proxy (9.0.6) unstable; urgency=low

  * debian/rules: cross-compiler support
  * debian: build with gcc 5 on Debian Stretch
  * processor: fix broken URI rewrite after <script> due to inverted check
  * widget: log class name

 -- Max Kellermann <mk@cm4all.com>  Fri, 16 Oct 2015 10:21:42 -0000

cm4all-beng-proxy (9.0.5) unstable; urgency=low

  * merge release 8.5

 -- Max Kellermann <mk@cm4all.com>  Mon, 12 Oct 2015 10:44:20 -0000

cm4all-beng-proxy (9.0.4) unstable; urgency=low

  * xml_parser: fix assertion failure on abort
  * css_parser: fix buffer overflow due to off-by-one check

 -- Max Kellermann <mk@cm4all.com>  Thu, 08 Oct 2015 19:32:07 -0000

cm4all-beng-proxy (9.0.3) unstable; urgency=low

  * fcgi: fix uninitialized variable
  * processor: fix heap corruption due to wrong string length

 -- Max Kellermann <mk@cm4all.com>  Wed, 07 Oct 2015 19:56:05 -0000

cm4all-beng-proxy (9.0.2) unstable; urgency=low

  * translation: packet REVEAL_USER sends X-CM4all-BENG-User to filter

 -- Max Kellermann <mk@cm4all.com>  Mon, 05 Oct 2015 19:08:22 -0000

cm4all-beng-proxy (9.0.1) unstable; urgency=low

  * merge release 8.4
  * translation: add header group "LINK"
  * translation: add packet MOUNT_TMPFS
  * fix spurious BIND_MOUNT_RW failures

 -- Max Kellermann <mk@cm4all.com>  Fri, 02 Oct 2015 15:36:42 -0000

cm4all-beng-proxy (8.13) unstable; urgency=low

  * http_client: fix TLS memory leak
  * http_client: fix assertion failure with keep-alive disabled
  * was: fix crash after early-crashing WAS process
  * lb: fix false memory leak during shutdown
  * http_server: fix missing "100 Continue"
  * {http,filter,nfs}_cache: raise cacheable size limit to 512 kB
  * fcache: raise default expiration to one week
  * rubber: remove excessive debugging code to speed up cache flush

 -- Max Kellermann <mk@cm4all.com>  Fri, 20 May 2016 15:34:32 -0000

cm4all-beng-proxy (8.12) unstable; urgency=low

  * was: fix crash on malformed STATUS packet
  * was: allow 16 bit STATUS packet

 -- Max Kellermann <mk@cm4all.com>  Tue, 12 Apr 2016 12:28:21 -0000

cm4all-beng-proxy (8.11) unstable; urgency=low

  * http_client: fix assertion failure with TLS
  * lhttp, fcgi: abandon child process after connect failure
  * http_client: reschedule read event after blocking write recovery

 -- Max Kellermann <mk@cm4all.com>  Thu, 03 Mar 2016 12:59:50 -0000

cm4all-beng-proxy (8.10) unstable; urgency=low

  * was/input: verify the announced LENGTH
  * was/input: fix the "available" formula

 -- Max Kellermann <mk@cm4all.com>  Wed, 24 Feb 2016 11:31:50 -0000

cm4all-beng-proxy (8.9) unstable; urgency=low

  * istream/catch: fix another assertion failure

 -- Max Kellermann <mk@cm4all.com>  Tue, 23 Feb 2016 15:52:46 -0000

cm4all-beng-proxy (8.8) unstable; urgency=low

  * istream/catch: fix assertion failure

 -- Max Kellermann <mk@cm4all.com>  Tue, 16 Feb 2016 11:21:25 -0000

cm4all-beng-proxy (8.7) unstable; urgency=low

  * cgi, pipe: fix off-by-one bug in stderr filter

 -- Max Kellermann <mk@cm4all.com>  Tue, 26 Jan 2016 15:55:03 -0000

cm4all-beng-proxy (8.6) unstable; urgency=low

  * merge release 7.9

 -- Max Kellermann <mk@cm4all.com>  Mon, 26 Oct 2015 09:48:00 -0000

cm4all-beng-proxy (8.5) unstable; urgency=low

  * css_parser: fix buffer overflow due to off-by-one check
  * fcgi: fix uninitialized variable
  * fix spurious BIND_MOUNT_RW failures
  * fix two crashes due to malformed URI escapes

 -- Max Kellermann <mk@cm4all.com>  Mon, 12 Oct 2015 10:20:32 -0000

cm4all-beng-proxy (8.4) unstable; urgency=low

  * was: fix another memory leak

 -- Max Kellermann <mk@cm4all.com>  Fri, 02 Oct 2015 11:05:21 -0000

cm4all-beng-proxy (8.3) unstable; urgency=low

  * was: fix several memory leaks

 -- Max Kellermann <mk@cm4all.com>  Fri, 02 Oct 2015 09:54:09 -0000

cm4all-beng-proxy (8.2) unstable; urgency=low

  * debian/control: add "Breaks" on old translation servers to avoid
    runtime breakages due to broken widget descriptors; the translation
    server 1.9.1 contains a workaround
  * translate_parser: fix crash after malformed/misplaced
    UNTRUSTED_*_SITE_SUFFIX packet

 -- Max Kellermann <mk@cm4all.com>  Fri, 25 Sep 2015 12:55:18 -0000

cm4all-beng-proxy (8.1) unstable; urgency=low

  * feature freeze
  * fb_pool: compress I/O buffers periodically
  * http_cache, fcache, nfs_cache: compress the cache periodically

 -- Max Kellermann <mk@cm4all.com>  Tue, 22 Sep 2015 17:26:06 -0000

cm4all-beng-proxy (8.0.13) unstable; urgency=low

  * merge release 7.8
  * translation: support writable bind mounts (BIND_MOUNT_RW)
  * translation: add packet UNTRUSTED_RAW_SITE_SUFFIX
  * ssl: initialize OpenSSL engines
  * rewrite_uri: support "https://" and "//" URIs
  * regex: fix double free bug

 -- Max Kellermann <mk@cm4all.com>  Tue, 22 Sep 2015 08:00:20 -0000

cm4all-beng-proxy (8.0.12) unstable; urgency=low

  * merge release 7.7
  * rubber: optimized hole search
  * rubber: simplified defragmentation on tail allocation

 -- Max Kellermann <mk@cm4all.com>  Thu, 17 Sep 2015 20:41:59 -0000

cm4all-beng-proxy (8.0.11) unstable; urgency=low

  * regex: fix move operator, fixes spurious "Invalid regex capture"

 -- Max Kellermann <mk@cm4all.com>  Thu, 03 Sep 2015 13:08:16 -0000

cm4all-beng-proxy (8.0.10) unstable; urgency=low

  * regex: mismatching optional capture expands to empty string
  * regex: work around problem with mismatching optional last capture
  * request: avoid compressing the response body twice

 -- Max Kellermann <mk@cm4all.com>  Wed, 02 Sep 2015 15:56:38 -0000

cm4all-beng-proxy (8.0.9) unstable; urgency=low

  * merge release 7.6
  * regex: fix off-by-one error in capture range check

 -- Max Kellermann <mk@cm4all.com>  Tue, 01 Sep 2015 13:57:06 -0000

cm4all-beng-proxy (8.0.8) unstable; urgency=low

  * tcache: fix crash on regex mismatch

 -- Max Kellermann <mk@cm4all.com>  Mon, 31 Aug 2015 05:35:14 -0000

cm4all-beng-proxy (8.0.7) unstable; urgency=low

  * merge release 7.5
  * regex: fix spurious compile failures
  * fcache: include actual body data in stats
  * nfs_cache: add stats
  * fix several crash bugs with malformed URI escapes
  * control/stats: add cache brutto sizes
  * control/stats: add I/O buffers size

 -- Max Kellermann <mk@cm4all.com>  Thu, 27 Aug 2015 22:11:02 -0000

cm4all-beng-proxy (8.0.6) unstable; urgency=low

  * translation: decouple REGEX_UNESCAPE from INVERSE_REGEX

 -- Max Kellermann <mk@cm4all.com>  Tue, 25 Aug 2015 09:57:23 -0000

cm4all-beng-proxy (8.0.5) unstable; urgency=low

  * translation: add packet INVERSE_REGEX_UNESCAPE

 -- Max Kellermann <mk@cm4all.com>  Mon, 24 Aug 2015 16:58:16 -0000

cm4all-beng-proxy (8.0.4) unstable; urgency=low

  * translate_client: fix crash due to uninitialized variable

 -- Max Kellermann <mk@cm4all.com>  Fri, 21 Aug 2015 11:26:40 -0000

cm4all-beng-proxy (8.0.3) unstable; urgency=low

  * translation: add login packet SERVICE
  * translation: login allows packet LISTENER_TAG
  * translation: protocol v3 uses anchored regex
  * regex: disable the "multi-line" option
  * regex: switch to the PCRE library

 -- Max Kellermann <mk@cm4all.com>  Mon, 17 Aug 2015 14:31:32 -0000

cm4all-beng-proxy (8.0.2) unstable; urgency=low

  * translation: add packets LOGIN, PASSWORD, UID_GID
  * translation: native Refence support

 -- Max Kellermann <mk@cm4all.com>  Thu, 06 Aug 2015 11:15:58 -0000

cm4all-beng-proxy (8.0.1) unstable; urgency=low

  * cgi, pipe: log PID in stderr output
  * translation: add packets AUTO_GZIP, INTERNAL_REDIRECT

 -- Max Kellermann <mk@cm4all.com>  Fri, 24 Jul 2015 10:27:51 -0000

cm4all-beng-proxy (7.9) unstable; urgency=low

  * merge release 6.12

 -- Max Kellermann <mk@cm4all.com>  Mon, 26 Oct 2015 09:37:41 -0000

cm4all-beng-proxy (7.8) unstable; urgency=low

  * support SESSION_SITE in processor

 -- Max Kellermann <mk@cm4all.com>  Mon, 21 Sep 2015 12:26:13 -0000

cm4all-beng-proxy (7.7) unstable; urgency=low

  * merge release 6.11

 -- Max Kellermann <mk@cm4all.com>  Thu, 17 Sep 2015 19:08:50 -0000

cm4all-beng-proxy (7.6) unstable; urgency=low

  * merge release 6.10
  * fcache: include actual body data in stats
  * nfs_cache: add stats
  * control/stats: add cache brutto sizes
  * control/stats: add I/O buffers size

 -- Max Kellermann <mk@cm4all.com>  Tue, 01 Sep 2015 12:48:48 -0000

cm4all-beng-proxy (7.5) unstable; urgency=low

  * merge release 6.9

 -- Max Kellermann <mk@cm4all.com>  Thu, 27 Aug 2015 14:30:18 -0000

cm4all-beng-proxy (7.4) unstable; urgency=low

  * merge release 6.8
  * tcache: fix minor memory leak

 -- Max Kellermann <mk@cm4all.com>  Wed, 26 Aug 2015 13:29:42 -0000

cm4all-beng-proxy (7.3) unstable; urgency=low

  * merge release 6.7

 -- Max Kellermann <mk@cm4all.com>  Wed, 22 Jul 2015 21:18:30 -0000

cm4all-beng-proxy (7.2) unstable; urgency=low

  * translation: allow REGEX_ON_{HOST,USER}_URI with INVERSE_REGEX

 -- Max Kellermann <mk@cm4all.com>  Fri, 17 Jul 2015 06:53:50 -0000

cm4all-beng-proxy (7.1) unstable; urgency=low

  * feature freeze
  * translation: WANT supports USER
  * translation: add packet REGEX_ON_USER_URI

 -- Max Kellermann <mk@cm4all.com>  Tue, 14 Jul 2015 20:46:43 -0000

cm4all-beng-proxy (7.0.10) unstable; urgency=low

  * fix crash on "Cache-Control: only-if-cached"
  * fix worker respawn

 -- Max Kellermann <mk@cm4all.com>  Sat, 11 Jul 2015 10:19:11 -0000

cm4all-beng-proxy (7.0.9) unstable; urgency=low

  * istream_escape: fix crash bug when last byte is escaped
  * stats: don't crash master process on CONTROL_STATS
  * debian/rules: add kludge to support dh_python2 on Squeeze

 -- Max Kellermann <mk@cm4all.com>  Thu, 09 Jul 2015 11:40:12 -0000

cm4all-beng-proxy (7.0.8) unstable; urgency=low

  * translation: add packets EXPAND_HOME, EXPAND_STDERR_PATH
  * translation: apply EXPAND_URI to CGI addresses
  * session: fix crash while invalidating widget session

 -- Max Kellermann <mk@cm4all.com>  Thu, 25 Jun 2015 13:29:01 -0000

cm4all-beng-proxy (7.0.7) unstable; urgency=low

  * translation: add packet AUTO_DEFLATE
  * istream_deflate: fix stalled stream
  * tcache: expand uncacheable responses

 -- Max Kellermann <mk@cm4all.com>  Wed, 24 Jun 2015 11:43:47 -0000

cm4all-beng-proxy (7.0.6) unstable; urgency=low

  * tcache: expand responses of uncacheable requests

 -- Max Kellermann <mk@cm4all.com>  Fri, 19 Jun 2015 13:02:32 -0000

cm4all-beng-proxy (7.0.5) unstable; urgency=low

  * merge release 6.6
  * control: flush the whole translation cache if the TCACHE_INVALIDATE
    payload is empty
  * namespace: support IPC namespaces

 -- Max Kellermann <mk@cm4all.com>  Thu, 11 Jun 2015 16:31:34 -0000

cm4all-beng-proxy (7.0.4) unstable; urgency=low

  * handler: send LISTENER_TAG if translation protocol version is not yet
    negotiated
  * handler: bypass translation cache during protocol version negotiation

 -- Max Kellermann <mk@cm4all.com>  Thu, 28 May 2015 13:10:12 -0000

cm4all-beng-proxy (7.0.3) unstable; urgency=low

  * handler: more "verbose_response" messages
  * handler: return "502 Bad Gateway" on translation server error
  * translation: protocol v2 always transmits LISTENER_TAG
  * translation: add packets REGEX_ON_HOST_URI, SESSION_SITE
  * session_manager: fix bogus assertion failure in cleanup
  * build with libwas 1.0

 -- Max Kellermann <mk@cm4all.com>  Wed, 20 May 2015 16:41:44 -0000

cm4all-beng-proxy (7.0.2) unstable; urgency=low

  * merge release 6.5
  * require Boost 1.49

 -- Max Kellermann <mk@cm4all.com>  Wed, 29 Apr 2015 11:43:57 -0000

cm4all-beng-proxy (7.0.1) unstable; urgency=low

  * forward the "Accept-Ranges" response header
  * forward the "Range" request header
  * forward the request headers "Accept-Charset" and "Accept-Encoding" to
    frame widgets

 -- Max Kellermann <mk@cm4all.com>  Fri, 13 Mar 2015 16:53:29 -0000

cm4all-beng-proxy (6.12) unstable; urgency=low

  * css_parser: fix buffer overflow due to off-by-one check
  * fcgi: fix uninitialized variable
  * was: fix error after blocking send on control channel
  * fb_pool: compress I/O buffers periodically
  * ssl: initialize OpenSSL engines
  * support SESSION_SITE in processor
  * lb: never forward headers X-CM4all-BENG-Peer-Subject and
    X-CM4all-BENG-Peer-Issuer-Subject

 -- Max Kellermann <mk@cm4all.com>  Mon, 26 Oct 2015 09:34:09 -0000

cm4all-beng-proxy (6.11) unstable; urgency=low

  * fcgi_client: fix hang after error logger failure

 -- Max Kellermann <mk@cm4all.com>  Thu, 17 Sep 2015 19:06:14 -0000

cm4all-beng-proxy (6.10) unstable; urgency=low

  * translate_parser: allow absolute LOCAL_URI
  * uri-verify: don't check the query string
  * bp_control: let worker handle control packets in single-worker mode
  * stock: fix "outgoing_connections" being always zero in control stats
  * lb_stats: include TCP connections in "outgoing_connections"

 -- Max Kellermann <mk@cm4all.com>  Tue, 01 Sep 2015 11:51:11 -0000

cm4all-beng-proxy (6.9) unstable; urgency=low

  * fcgi_client: ignore STDERR packets in size calculation

 -- Max Kellermann <mk@cm4all.com>  Thu, 27 Aug 2015 14:04:04 -0000

cm4all-beng-proxy (6.8) unstable; urgency=low

  * tcache: verify URI after cache miss

 -- Max Kellermann <mk@cm4all.com>  Wed, 26 Aug 2015 12:32:19 -0000

cm4all-beng-proxy (6.7) unstable; urgency=low

  * ssl: fix certificate chain with Server Name Indication
  * lb: fix hang during shutdown

 -- Max Kellermann <mk@cm4all.com>  Wed, 22 Jul 2015 20:47:55 -0000

cm4all-beng-proxy (6.6) unstable; urgency=low

  * debian/rules: remove remaining python-central invocation
  * init: enable session_save_path by default if
    /var/run/cm4all/beng-proxy exists
  * init: read /etc/default/cm4all-beng-proxy.local
  * namespace: set "setgroups=deny" for Linux 3.18+
  * namespace: retry with mount flag "noexec" if mounting fails
  * build with libwas 1.0

 -- Max Kellermann <mk@cm4all.com>  Thu, 11 Jun 2015 15:22:14 -0000

cm4all-beng-proxy (6.5) unstable; urgency=low

  * debian: improve clang build-dependency
  * debian: migrate from python-central to dh_python2
  * debian: add missing dependency on python-twisted-names

 -- Max Kellermann <mk@cm4all.com>  Mon, 27 Apr 2015 15:27:10 -0000

cm4all-beng-proxy (6.4) unstable; urgency=low

  * widget: fix "Range" request headers with non-default view

 -- Max Kellermann <mk@cm4all.com>  Fri, 10 Apr 2015 12:28:47 -0000

cm4all-beng-proxy (6.3) unstable; urgency=low

  * forward the request headers "If-Modified-Since", "If-Unmodified-Since",
    "If-Match", "If-None-Match" and "If-Range" to frame widgets
  * session: improve session cleanup reliability
  * lb: verify SSL certificates in --check
  * ssl: reduce CPU overhead during TLS handshake

 -- Max Kellermann <mk@cm4all.com>  Tue, 24 Mar 2015 16:56:00 -0000

cm4all-beng-proxy (6.2) unstable; urgency=low

  * merge release 5.16

 -- Max Kellermann <mk@cm4all.com>  Wed, 18 Mar 2015 10:11:04 -0000

cm4all-beng-proxy (6.1) unstable; urgency=low

  * feature freeze

 -- Max Kellermann <mk@cm4all.com>  Thu, 05 Mar 2015 10:57:18 -0000

cm4all-beng-proxy (6.0.16) unstable; urgency=low

  * don't drop WANT request packet in repeated translation

 -- Max Kellermann <mk@cm4all.com>  Mon, 02 Mar 2015 08:38:49 -0000

cm4all-beng-proxy (6.0.15) unstable; urgency=low

  * widget: support the CONTENT_TYPE_LOOKUP protocol
  * CGI: disable request URI forwarding if there's a SCRIPT_NAME

 -- Max Kellermann <mk@cm4all.com>  Tue, 24 Feb 2015 16:44:37 -0000

cm4all-beng-proxy (6.0.14) unstable; urgency=low

  * merge release 5.15

 -- Max Kellermann <mk@cm4all.com>  Mon, 23 Feb 2015 12:48:39 -0000

cm4all-beng-proxy (6.0.13) unstable; urgency=low

  * don't steal the X-CM4all-View header from the HTTP cache

 -- Max Kellermann <mk@cm4all.com>  Fri, 20 Feb 2015 11:35:10 -0000

cm4all-beng-proxy (6.0.12) unstable; urgency=low

  * fcgi: don't redirect stderro to /dev/null
  * handler: reserve request body for focused widget even if processor
    disabled
  * remove the X-CM4all-View header after using it
  * headers: add group "TRANSFORMATION"
  * translation: add packet EXPAND_HEADER

 -- Max Kellermann <mk@cm4all.com>  Thu, 19 Feb 2015 15:36:19 -0000

cm4all-beng-proxy (6.0.11) unstable; urgency=low

  * translation: add packet EXPAND_READ_FILE
  * control: add command CONTROL_FADE_CHILDREN

 -- Max Kellermann <mk@cm4all.com>  Tue, 17 Feb 2015 12:02:40 -0000

cm4all-beng-proxy (6.0.10) unstable; urgency=low

  * merge release 5.14
  * translation: add packets NON_BLOCKING, READ_FILE

 -- Max Kellermann <mk@cm4all.com>  Fri, 13 Feb 2015 17:24:35 -0000

cm4all-beng-proxy (6.0.9) unstable; urgency=low

  * namespace_options: improved PIVOT_ROOT error message
  * translation: add packet EXPAND_BIND_MOUNT

 -- Max Kellermann <mk@cm4all.com>  Wed, 11 Feb 2015 11:36:51 -0000

cm4all-beng-proxy (6.0.8) unstable; urgency=low

  * debian: remove translation server demo packages
  * init: change default translation server address to @translation
  * translation: add packet EXPAND_COOKIE_HOST

 -- Max Kellermann <mk@cm4all.com>  Tue, 10 Feb 2015 12:24:22 -0000

cm4all-beng-proxy (6.0.7) unstable; urgency=low

  * translation: add packet LISTENER_TAG

 -- Max Kellermann <mk@cm4all.com>  Mon, 09 Feb 2015 11:02:06 -0000

cm4all-beng-proxy (6.0.6) unstable; urgency=low

  * http_server, http_client: reduce overhead of proxying chunked body

 -- Max Kellermann <mk@cm4all.com>  Fri, 06 Feb 2015 07:44:17 -0000

cm4all-beng-proxy (6.0.5) unstable; urgency=low

  * merge release 5.13
  * translate_client: check for PROBE_PATH_SUFFIXES without PROBE_SUFFIX
  * fix stack overflow on PROBE_SUFFIXES loop

 -- Max Kellermann <mk@cm4all.com>  Thu, 05 Feb 2015 13:30:21 -0000

cm4all-beng-proxy (6.0.4) unstable; urgency=low

  * hstock: fix memory leak
  * response: fix crash on invalid X-CM4all-View header
  * translation: add packets AUTH_FILE, EXPAND_AUTH_FILE,
    APPEND_AUTH, EXPAND_APPEND_AUTH
  * log unknown view names in X-CM4all-View

 -- Max Kellermann <mk@cm4all.com>  Wed, 04 Feb 2015 22:16:07 -0000

cm4all-beng-proxy (6.0.3) unstable; urgency=low

  * support response header X-CM4all-View for all responses
  * reduce fork overhead by dropping NFS cache
  * reduce I/O multi-threading overhead

 -- Max Kellermann <mk@cm4all.com>  Tue, 03 Feb 2015 14:50:27 -0000

cm4all-beng-proxy (6.0.2) unstable; urgency=low

  * translate_client: allow BASE="/" (regression fix)

 -- Max Kellermann <mk@cm4all.com>  Mon, 02 Feb 2015 11:32:01 -0000

cm4all-beng-proxy (6.0.1) unstable; urgency=low

  * translation: add packets EXPAND_DOCUMENT_ROOT, PROBE_PATH_SUFFIXES

 -- Max Kellermann <mk@cm4all.com>  Thu, 29 Jan 2015 22:32:02 -0000

cm4all-beng-proxy (5.16) unstable; urgency=low

  * net: fix crash due to parsing '@' twice
  * net: fix another off-by-one bug in local socket addresses
  * random: fix partial entropy collection
  * http_server: support method PATCH (RFC 5789)

 -- Max Kellermann <mk@cm4all.com>  Wed, 18 Mar 2015 09:56:43 -0000

cm4all-beng-proxy (5.15) unstable; urgency=low

  * ssl_client: fix crash on request with Keep-Alive disabled

 -- Max Kellermann <mk@cm4all.com>  Mon, 23 Feb 2015 12:44:50 -0000

cm4all-beng-proxy (5.14) unstable; urgency=low

  * merge release 4.22

 -- Max Kellermann <mk@cm4all.com>  Wed, 11 Feb 2015 20:50:41 -0000

cm4all-beng-proxy (5.13) unstable; urgency=low

  * ssl: throttle when OpenSSL buffer grows too large

 -- Max Kellermann <mk@cm4all.com>  Thu, 05 Feb 2015 10:14:15 -0000

cm4all-beng-proxy (5.12) unstable; urgency=low

  * merge release 4.21

 -- Max Kellermann <mk@cm4all.com>  Thu, 22 Jan 2015 16:42:55 -0000

cm4all-beng-proxy (5.11) unstable; urgency=low

  * merge release 4.20
  * ssl: disable weak ciphers

 -- Max Kellermann <mk@cm4all.com>  Fri, 16 Jan 2015 12:20:58 -0000

cm4all-beng-proxy (5.10) unstable; urgency=low

  * fix cookie mangling in CGI handlers

 -- Max Kellermann <mk@cm4all.com>  Wed, 14 Jan 2015 21:45:01 -0000

cm4all-beng-proxy (5.9) unstable; urgency=low

  * merge release 4.19
  * log-tee: new access logger

 -- Max Kellermann <mk@cm4all.com>  Wed, 24 Sep 2014 14:41:51 -0000

cm4all-beng-proxy (5.8) unstable; urgency=low

  * fcache: work around assertion failure

 -- Max Kellermann <mk@cm4all.com>  Thu, 18 Sep 2014 17:47:40 -0000

cm4all-beng-proxy (5.7) unstable; urgency=low

  * was_client: fix crash bug

 -- Max Kellermann <mk@cm4all.com>  Wed, 17 Sep 2014 18:39:12 -0000

cm4all-beng-proxy (5.6) unstable; urgency=low

  * ssl_filter: fix stalled connection

 -- Max Kellermann <mk@cm4all.com>  Wed, 17 Sep 2014 06:43:12 -0000

cm4all-beng-proxy (5.5) unstable; urgency=low

  * merge release 4.18

 -- Max Kellermann <mk@cm4all.com>  Fri, 12 Sep 2014 10:30:14 -0000

cm4all-beng-proxy (5.4) unstable; urgency=low

  * merge release 4.16

 -- Max Kellermann <mk@cm4all.com>  Wed, 10 Sep 2014 06:19:42 -0000

cm4all-beng-proxy (5.3) unstable; urgency=low

  * child_manager: fix tree insertion bug
  * http_server: fix logger assertion failure

 -- Max Kellermann <mk@cm4all.com>  Fri, 29 Aug 2014 18:50:09 -0000

cm4all-beng-proxy (5.2) unstable; urgency=low

  * was_input: fix assertion failure

 -- Max Kellermann <mk@cm4all.com>  Fri, 29 Aug 2014 11:30:37 -0000

cm4all-beng-proxy (5.1) unstable; urgency=low

  * merge release 4.15
  * net: fix off-by-one bug in local socket addresses

 -- Max Kellermann <mk@cm4all.com>  Fri, 29 Aug 2014 08:55:55 -0000

cm4all-beng-proxy (5.0.14) unstable; urgency=low

  * buffered_socket: reduce memory usage
  * ssl_filter: reduce memory usage further

 -- Max Kellermann <mk@cm4all.com>  Wed, 13 Aug 2014 11:01:56 -0000

cm4all-beng-proxy (5.0.13) unstable; urgency=low

  * merge release 4.14
  * ssl_filter: reduce memory usage

 -- Max Kellermann <mk@cm4all.com>  Fri, 08 Aug 2014 17:45:33 -0000

cm4all-beng-proxy (5.0.12) unstable; urgency=low

  * merge release 4.13
  * http_cache: fix memcached crash bug
  * lb: SIGHUP flushes the SSL session cache
  * ssl_factory: reduce memory usage

 -- Max Kellermann <mk@cm4all.com>  Tue, 05 Aug 2014 12:53:05 -0000

cm4all-beng-proxy (5.0.11) unstable; urgency=low

  * merge release 4.11
  * http_{client,server}: support WebSocket (RFC 6455)

 -- Max Kellermann <mk@cm4all.com>  Tue, 29 Jul 2014 20:31:30 -0000

cm4all-beng-proxy (5.0.10) unstable; urgency=low

  * merge release 4.10
  * http_server: don't disable keep-alive when discarding optional request
    body ("Expect: 100-continue")

 -- Max Kellermann <mk@cm4all.com>  Wed, 23 Jul 2014 17:51:02 -0000

cm4all-beng-proxy (5.0.9) unstable; urgency=low

  * merge release 4.9
  * translation: CONTENT_TYPE_LOOKUP response may contain transformations

 -- Max Kellermann <mk@cm4all.com>  Mon, 21 Jul 2014 16:37:34 -0000

cm4all-beng-proxy (5.0.8) unstable; urgency=low

  * merge release 4.8
  * translation: new packet AUTO_GZIPPED

 -- Max Kellermann <mk@cm4all.com>  Fri, 18 Jul 2014 19:04:45 -0000

cm4all-beng-proxy (5.0.7) unstable; urgency=low

  * lb: add per-listener option "verbose_response"
  * header_forward: another COOKIE=BOTH forwarding bug fix
  * translation: new packets REQUEST_HEADER, EXPAND_REQUEST_HEADER

 -- Max Kellermann <mk@cm4all.com>  Fri, 11 Jul 2014 13:46:08 -0000

cm4all-beng-proxy (5.0.6) unstable; urgency=low

  * merge release 4.7
  * translation: add packet EXPAND_SITE

 -- Max Kellermann <mk@cm4all.com>  Wed, 02 Jul 2014 12:58:55 +0200

cm4all-beng-proxy (5.0.5) unstable; urgency=low

  * translation: add packet EXPAND_URI
  * tcache: VALIDATE_MTIME=0 matches when the file does not exist

 -- Max Kellermann <mk@cm4all.com>  Mon, 30 Jun 2014 14:15:02 -0000

cm4all-beng-proxy (5.0.4) unstable; urgency=low

  * merge release 4.6

 -- Max Kellermann <mk@cm4all.com>  Wed, 25 Jun 2014 13:05:26 -0000

cm4all-beng-proxy (5.0.3) unstable; urgency=low

  * tcache: optimize invalidation with host filter
  * tcache: optimize invalidation with site filter

 -- Max Kellermann <mk@cm4all.com>  Tue, 24 Jun 2014 20:24:25 -0000

cm4all-beng-proxy (5.0.2) unstable; urgency=low

  * merge release 4.5
  * session: fix potential crash on shared memory exhaustion
  * session: really purge new sessions first
  * translate_client: strict HEADER_FORWARD checks
  * translate_client: fix the COOKIE=BOTH parser
  * header_forward: fix COOKIE=BOTH forwarding

 -- Max Kellermann <mk@cm4all.com>  Mon, 16 Jun 2014 14:26:06 -0000

cm4all-beng-proxy (5.0.1) unstable; urgency=low

  * processor: allow Content-Type application/xml
  * was, pipe_filter: don't inherit environment variables
  * pipe_filter: fix command-line argument corruption bug
  * pipe_filter: support custom environment variables
  * translation: SETENV sets environment vars for FastCGI and WAS
  * header_forward: add mode COOKIE=BOTH

 -- Max Kellermann <mk@cm4all.com>  Fri, 06 Jun 2014 13:41:44 -0000

cm4all-beng-proxy (4.23) unstable; urgency=low

  * http_server: support method PATCH (RFC 5789)
  * session: fix expiration timer
  * session: allocate 64k sessions (was 32k)
  * session: work around high CPU usage due to session purging
  * request_session: don't send cleared session id of ignored session
  * ajp: fix bogus error "Peer closed the socket prematurely"
  * fcgi: fix uninitialized variable
  * fcgi: fix hang after error logger failure
  * fcgi: ignore STDERR packets in size calculation
  * header_forward: always forward "Allow"
  * translate_cache: optimize memory usage
  * css_parser: fix buffer overflow due to off-by-one check
  * support SESSION_SITE in processor
  * lb: fix hang during shutdown
  * namespace: retry with mount flag "noexec" if mounting fails
  * random: fix partial entropy collection

 -- Max Kellermann <mk@cm4all.com>  Fri, 04 Dec 2015 16:52:26 -0000

cm4all-beng-proxy (4.22) unstable; urgency=low

  * fcgi: fix wrong child process reuse with different JailCGI homes

 -- Max Kellermann <mk@cm4all.com>  Wed, 11 Feb 2015 19:30:05 -0000

cm4all-beng-proxy (4.21) unstable; urgency=low

  * cgi, pipe: fix crash after fork failure when input is a regular file

 -- Max Kellermann <mk@cm4all.com>  Thu, 22 Jan 2015 16:38:00 -0000

cm4all-beng-proxy (4.20) unstable; urgency=low

  * ssl_server: disable SSLv2 and SSLv3 because they are insecure
  * ssl_client: enable TLS versions newer than 1.1

 -- Max Kellermann <mk@cm4all.com>  Fri, 16 Jan 2015 12:12:02 -0000

cm4all-beng-proxy (4.19) unstable; urgency=low

  * lb/tcp: fix assertion failure

 -- Max Kellermann <mk@cm4all.com>  Wed, 24 Sep 2014 14:31:24 -0000

cm4all-beng-proxy (4.18) unstable; urgency=low

  * http_server: fix missing response (Keep-Alive disabled)

 -- Max Kellermann <mk@cm4all.com>  Fri, 12 Sep 2014 10:22:51 -0000

cm4all-beng-proxy (4.17) unstable; urgency=low

  * http_server: fix logger assertion failure

 -- Max Kellermann <mk@cm4all.com>  Thu, 11 Sep 2014 08:52:31 -0000

cm4all-beng-proxy (4.16) unstable; urgency=low

  * was_client: fix assertion failure

 -- Max Kellermann <mk@cm4all.com>  Wed, 10 Sep 2014 06:17:58 -0000

cm4all-beng-proxy (4.15) unstable; urgency=low

  * merge release 3.1.38

 -- Max Kellermann <mk@cm4all.com>  Fri, 29 Aug 2014 08:52:10 -0000

cm4all-beng-proxy (4.14) unstable; urgency=low

  * ssl_filter: fix error check
  * http_server: log failed requests
  * lb_http: reduce verbosity of ECONNRESET log message

 -- Max Kellermann <mk@cm4all.com>  Fri, 08 Aug 2014 17:41:52 -0000

cm4all-beng-proxy (4.13) unstable; urgency=low

  * thread_worker: smaller thread stack (64 kB)
  * ssl_factory: enable ECDH for perfect forward secrecy
  * thread_socket_filter: reinvoke writing after recovering from full
    output buffer
  * buffered_socket: reschedule reading after input buffer drained

 -- Max Kellermann <mk@cm4all.com>  Tue, 05 Aug 2014 12:37:11 -0000

cm4all-beng-proxy (4.12) unstable; urgency=low

  * pool: fix bogus assertion failure after SSL disconnect
  * lb/tcp: fix send error message
  * lb/tcp: fix crash after write error
  * thread_socket_filter: fix assertion failure with full output buffer
  * thread_socket_filter: fix crash after write error

 -- Max Kellermann <mk@cm4all.com>  Thu, 31 Jul 2014 16:19:57 -0000

cm4all-beng-proxy (4.11) unstable; urgency=low

  * merge release 3.1.37

 -- Max Kellermann <mk@cm4all.com>  Mon, 28 Jul 2014 15:34:53 -0000

cm4all-beng-proxy (4.10) unstable; urgency=low

  * merge release 3.1.36
  * lhttp_stock: fix crash after fork failure

 -- Max Kellermann <mk@cm4all.com>  Wed, 23 Jul 2014 17:47:36 -0000

cm4all-beng-proxy (4.9) unstable; urgency=low

  * merge release 3.1.35

 -- Max Kellermann <mk@cm4all.com>  Mon, 21 Jul 2014 16:34:15 -0000

cm4all-beng-proxy (4.8) unstable; urgency=low

  * ssl: fix choking decryption on large SSL packets
  * http_server: discard incoming data while waiting for drained response

 -- Max Kellermann <mk@cm4all.com>  Thu, 17 Jul 2014 23:16:21 -0000

cm4all-beng-proxy (4.7) unstable; urgency=low

  * lb: flush all output buffers before closing HTTPS connection

 -- Max Kellermann <mk@cm4all.com>  Wed, 02 Jul 2014 10:46:07 -0000

cm4all-beng-proxy (4.6) unstable; urgency=low

  * merge release 3.1.34

 -- Max Kellermann <mk@cm4all.com>  Wed, 25 Jun 2014 13:02:07 -0000

cm4all-beng-proxy (4.5) unstable; urgency=low

  * tcache: enable VARY on LOCAL_ADDRESS_STRING

 -- Max Kellermann <mk@cm4all.com>  Sun, 15 Jun 2014 21:14:17 -0000

cm4all-beng-proxy (4.4) unstable; urgency=low

  * debian/control: refuse to build with libnfs 1.9.3-1 due to broken
    package name

 -- Max Kellermann <mk@cm4all.com>  Tue, 10 Jun 2014 09:59:57 -0000

cm4all-beng-proxy (4.3) unstable; urgency=low

  * merge release 3.1.33
  * widget_uri, cgi_address: fix potential crash

 -- Max Kellermann <mk@cm4all.com>  Tue, 10 Jun 2014 08:47:34 -0000

cm4all-beng-proxy (4.2) unstable; urgency=low

  * widget: avoid double slash when concatenating (Local) HTTP URI and
    path_info

 -- Max Kellermann <mk@cm4all.com>  Tue, 03 Jun 2014 18:08:54 -0000

cm4all-beng-proxy (4.1) unstable; urgency=medium

  * feature freeze

 -- Max Kellermann <mk@cm4all.com>  Fri, 30 May 2014 13:42:38 +0200

cm4all-beng-proxy (4.0.49) unstable; urgency=low

  * lb_config: allow escaping backslash in lb.conf
  * translation: add packet AUTH (yet another authentication protocol)

 -- Max Kellermann <mk@cm4all.com>  Wed, 28 May 2014 15:14:54 -0000

cm4all-beng-proxy (4.0.48) unstable; urgency=low

  * cgi_address: avoid double slash when concatenating script_name and
    path_info
  * cgi_address: default to script_name="/"

 -- Max Kellermann <mk@cm4all.com>  Tue, 27 May 2014 11:47:19 -0000

cm4all-beng-proxy (4.0.47) unstable; urgency=low

  * args: unescape values with dollar sign (4.0.46 regression)
  * translate_client: fix "Could not locate resource" (4.0.38 regression)

 -- Max Kellermann <mk@cm4all.com>  Mon, 26 May 2014 17:02:48 -0000

cm4all-beng-proxy (4.0.46) unstable; urgency=low

  * translate_client: check for valid base address after EASY_BASE
  * fcgi_client: detect bogus Content-Length response header

 -- Max Kellermann <mk@cm4all.com>  Mon, 26 May 2014 12:11:55 -0000

cm4all-beng-proxy (4.0.45) unstable; urgency=low

  * translate_client: fix crash after misplaced AUTO_BASE
  * fcgi_client: support STDERR_PATH for FastCGI's STDERR stream

 -- Max Kellermann <mk@cm4all.com>  Thu, 22 May 2014 15:42:08 -0000

cm4all-beng-proxy (4.0.44) unstable; urgency=low

  * cgi_address: unescape PATH_INFO in ENOTDIR handler
  * python/translation/response: add method bind_mount()

 -- Max Kellermann <mk@cm4all.com>  Wed, 21 May 2014 13:58:15 -0000

cm4all-beng-proxy (4.0.43) unstable; urgency=low

  * merge release 3.1.32
  * lhttp_stock: handle fork() failures
  * handler: fix assertion failure on malformed request URI

 -- Max Kellermann <mk@cm4all.com>  Wed, 21 May 2014 07:27:05 -0000

cm4all-beng-proxy (4.0.42) unstable; urgency=low

  * tstock: log abstract socket paths properly
  * translation: add packet COOKIE_PATH
  * cookie_{server,client}: upgrade to RFC 6265
  * http_string: allow comma in cookie values (RFC ignorant)

 -- Max Kellermann <mk@cm4all.com>  Wed, 14 May 2014 10:41:34 -0000

cm4all-beng-proxy (4.0.41) unstable; urgency=low

  * handler: forget CHECK after the check has completed
  * handler: apply SESSION before repeating translation
  * fcgi, lhttp, delegate: apply STDERR_PATH to stdout

 -- Max Kellermann <mk@cm4all.com>  Tue, 13 May 2014 15:14:58 -0000

cm4all-beng-proxy (4.0.40) unstable; urgency=low

  * file_hander: fix memory leak
  * rerror: add option "verbose_response"
  * translation: rename LHTTP_EXPAND_URI to EXPAND_LHTTP_URI
  * tcache: raise MAX_AGE limit to one day
  * ajp_client: fix header corruption
  * ajp_client: fix buffer overflow
  * python/translation/response: add method expand_pair()

 -- Max Kellermann <mk@cm4all.com>  Mon, 12 May 2014 15:58:07 -0000

cm4all-beng-proxy (4.0.39) unstable; urgency=low

  * file_enotdir: fix PATH_INFO forwarding for LHTTP

 -- Max Kellermann <mk@cm4all.com>  Fri, 09 May 2014 13:38:57 -0000

cm4all-beng-proxy (4.0.38) unstable; urgency=low

  * translation: add packet STDERR_PATH
  * translate_client: detect missing LHTTP_URI, NFS_EXPORT
  * handler: fix the USER translation packet (broken since 4.0.17)

 -- Max Kellermann <mk@cm4all.com>  Thu, 08 May 2014 21:49:55 -0000

cm4all-beng-proxy (4.0.37) unstable; urgency=low

  * enotdir: forward PATH_INFO to LHTTP server
  * lhttp: support environment variables via PAIR

 -- Max Kellermann <mk@cm4all.com>  Thu, 08 May 2014 12:59:50 -0000

cm4all-beng-proxy (4.0.36) unstable; urgency=low

  * tcache: log the final cache key
  * translation: add packet ENOTDIR

 -- Max Kellermann <mk@cm4all.com>  Thu, 08 May 2014 08:56:13 -0000

cm4all-beng-proxy (4.0.35) unstable; urgency=low

  * namespace_options, client-socket: Debian Squeeze compatibility tweaks
  * tcache: paranoid checks for REGEX (optional via UNSAFE_BASE)
  * translation: add packet REDIRECT_QUERY_STRING

 -- Max Kellermann <mk@cm4all.com>  Tue, 06 May 2014 16:20:22 -0000

cm4all-beng-proxy (4.0.34) unstable; urgency=low

  * tcache: fix URI with BASE
  * tcache: allow URI with AUTO_BASE/EASY_BASE
  * tcache: allow TEST_PATH with BASE
  * translation: add packet EXPAND_TEST_PATH

 -- Max Kellermann <mk@cm4all.com>  Tue, 06 May 2014 12:58:50 -0000

cm4all-beng-proxy (4.0.33) unstable; urgency=low

  * allow FILE_NOT_FOUND depth 20
  * translation: add packets EXPAND_SCRIPT_NAME, TEST_PATH

 -- Max Kellermann <mk@cm4all.com>  Mon, 05 May 2014 16:05:09 -0000

cm4all-beng-proxy (4.0.32) unstable; urgency=low

  * cgi_address: allow BASE without PATH_INFO
  * implement FILE_NOT_FOUND support for CGI, FastCGI, WAS, LHTTP

 -- Max Kellermann <mk@cm4all.com>  Fri, 02 May 2014 14:32:47 -0000

cm4all-beng-proxy (4.0.31) unstable; urgency=low

  * translation: add packet EXPAND_REDIRECT
  * tcache: regex compiler errors and base mismatches are fatal

 -- Max Kellermann <mk@cm4all.com>  Thu, 01 May 2014 18:23:24 -0000

cm4all-beng-proxy (4.0.30) unstable; urgency=low

  * merge release 3.1.31
  * uri_base: fix BASE store bug after request to the BASE

 -- Max Kellermann <mk@cm4all.com>  Tue, 29 Apr 2014 21:53:37 -0000

cm4all-beng-proxy (4.0.29) unstable; urgency=low

  * processor: add URI rewrite mode "response"

 -- Max Kellermann <mk@cm4all.com>  Wed, 23 Apr 2014 23:59:00 -0000

cm4all-beng-proxy (4.0.28) unstable; urgency=low

  * handler: fix SESSION and PARAM breakage
  * tcache: fix VARY/PARAM check
  * translation: allow null bytes in SESSION

 -- Max Kellermann <mk@cm4all.com>  Thu, 17 Apr 2014 12:21:29 -0000

cm4all-beng-proxy (4.0.27) unstable; urgency=low

  * tstock: support abstract sockets

 -- Max Kellermann <mk@cm4all.com>  Fri, 04 Apr 2014 12:58:09 -0000

cm4all-beng-proxy (4.0.26) unstable; urgency=low

  * merge release 3.1.28
  * translation: add packet EXPIRES_RELATIVE

 -- Max Kellermann <mk@cm4all.com>  Tue, 01 Apr 2014 17:18:55 -0000

cm4all-beng-proxy (4.0.25) unstable; urgency=low

  * merge release 3.1.27
  * lb/tcp: fix busy loop

 -- Max Kellermann <mk@cm4all.com>  Thu, 27 Mar 2014 11:22:05 -0000

cm4all-beng-proxy (4.0.24) unstable; urgency=low

  * failure: fix bogus assertion failure with abstract sockets
  * lb/tcp: fix memory leaks
  * lb/tcp: drain output buffers before closing the connection

 -- Max Kellermann <mk@cm4all.com>  Mon, 24 Mar 2014 17:42:04 -0000

cm4all-beng-proxy (4.0.23) unstable; urgency=low

  * translation: new packet DIRECTORY_INDEX

 -- Max Kellermann <mk@cm4all.com>  Fri, 21 Mar 2014 13:00:39 -0000

cm4all-beng-proxy (4.0.22) unstable; urgency=low

  * translation: allow ERROR_DOCUMENT payload, echo
  * translation: new packets FILE_NOT_FOUND, CONTENT_TYPE_LOOKUP
  * translate_client: check for multiple REGEX / INVERSE_REGEX
  * translate_client: support abstract sockets in ADDRESS_STRING

 -- Max Kellermann <mk@cm4all.com>  Thu, 20 Mar 2014 12:28:04 -0000

cm4all-beng-proxy (4.0.21) unstable; urgency=low

  * merge release 3.1.26
  * handler: forward HTTP errors from translation cache to browser
  * tcache: reduce memory usage
  * translate_client: don't send REMOTE_HOST unless requested via WANT
  * translate_client: check if BASE matches request URI
  * translation: make "UNSAFE_BASE" a modifier for "BASE"
  * translation: new packet "EASY_BASE" simplifies "BASE" usage
  * translation: new packets "REGEX_TAIL", "REGEX_UNESCAPE"

 -- Max Kellermann <mk@cm4all.com>  Mon, 17 Mar 2014 22:00:23 -0000

cm4all-beng-proxy (4.0.20) unstable; urgency=low

  * merge release 3.1.25
  * translate_client: refuse to parse incoming request packets
  * translate_client: check for illegal null bytes
  * translation: add packet "UNSAFE_BASE"
  * lb: drop root privileges irreversibly using PR_SET_NO_NEW_PRIVS

 -- Max Kellermann <mk@cm4all.com>  Thu, 13 Mar 2014 13:34:47 -0000

cm4all-beng-proxy (4.0.19) unstable; urgency=low

  * translation: add packet WANT, make several packets optional
  * translate_client: allow combining CHECK and WANT_FULL_URI
  * tcache: make PARAM cacheable, supported by VARY
  * python/translation/request: accept BEGIN in packetReceived()
  * python/translation/request: add attribute "protocol_version"
  * lb: detach from file system (security)

 -- Max Kellermann <mk@cm4all.com>  Wed, 05 Mar 2014 14:16:42 -0000

cm4all-beng-proxy (4.0.18) unstable; urgency=low

  * doc/lb: document sticky mode "source_ip"
  * lb/tcp: fix endless loop due to misrouted write event

 -- Max Kellermann <mk@cm4all.com>  Tue, 18 Feb 2014 14:48:47 -0000

cm4all-beng-proxy (4.0.17) unstable; urgency=low

  * handler: apply session directives from current translation response
    before resuming the "previous" response

 -- Max Kellermann <mk@cm4all.com>  Mon, 17 Feb 2014 17:46:44 -0000

cm4all-beng-proxy (4.0.16) unstable; urgency=low

  * namespace: set up uid/gid mapping without MOUNT_PROC
  * namespace: allow BIND_MOUNT, MOUNT_PROC, MOUNT_HOME, MOUNT_TMP_TMPFS without
    PIVOT_ROOT
  * configurable resource limits for child processes

 -- Max Kellermann <mk@cm4all.com>  Fri, 07 Feb 2014 12:48:44 -0000

cm4all-beng-proxy (4.0.15) unstable; urgency=low

  * daemon: set up supplementary groups
  * child_manager: log resource usage
  * fcgi_stock: kill child process after connect failure
  * fcgi_stock: kill child process after repeated timeout

 -- Max Kellermann <mk@cm4all.com>  Tue, 04 Feb 2014 15:17:36 -0000

cm4all-beng-proxy (4.0.14) unstable; urgency=low

  * add systemd unit
  * cgi, delegate, lhttp, pipe: enable missing namespace features
  * cgi, pipe: fix /proc mount failure
  * namespace: secure /proc flags
  * namespace: work around uid/gid mapper failure using PR_SET_DUMPABLE

 -- Max Kellermann <mk@cm4all.com>  Mon, 03 Feb 2014 20:40:49 -0000

cm4all-beng-proxy (4.0.13) unstable; urgency=low

  * namespace: make new root directory read-only
  * namespace: add option to mount tmpfs on /tmp
  * namespace: arbitrary bind-mounts
  * namespace: support UTS namespaces
  * namespace: set up uid/gid mapping in user namespace

 -- Max Kellermann <mk@cm4all.com>  Tue, 28 Jan 2014 22:37:47 -0000

cm4all-beng-proxy (4.0.12) unstable; urgency=low

  * cache: use monotonic clock
  * namespace: support PID namespaces
  * namespace: support mount namespace and pivot_root()
  * namespace: can mount new /proc, $HOME

 -- Max Kellermann <mk@cm4all.com>  Fri, 24 Jan 2014 14:02:34 -0000

cm4all-beng-proxy (4.0.11) unstable; urgency=low

  * was: fix misdirected pipes (4.0.10 regression)
  * translation: add packets EXPAND_APPEND, EXPAND_PAIR
  * file_handler: allow character devices

 -- Max Kellermann <mk@cm4all.com>  Tue, 21 Jan 2014 18:24:14 -0000

cm4all-beng-proxy (4.0.10) unstable; urgency=low

  * merge release 3.1.24
  * response: don't report version in "Server" response header
  * lhttp, delegate: support namespaces
  * delegate: fix spontaneous shutdown due to misrouted SIGTERM signal

 -- Max Kellermann <mk@cm4all.com>  Fri, 03 Jan 2014 21:18:45 -0000

cm4all-beng-proxy (4.0.9) unstable; urgency=low

  * pipe: fix signal handler race condition
  * pipe, CGI, FastCGI, WAS: support user/network namespaces

 -- Max Kellermann <mk@cm4all.com>  Mon, 23 Dec 2013 18:55:03 -0000

cm4all-beng-proxy (4.0.8) unstable; urgency=low

  * CGI, FastCGI, WAS: support command-line arguments
  * header-forward: add groups "CORS", "SECURE"

 -- Max Kellermann <mk@cm4all.com>  Mon, 16 Dec 2013 18:26:12 -0000

cm4all-beng-proxy (4.0.7) unstable; urgency=low

  * merge release 3.1.23
  * ssl_filter: fix stalled SSL read
  * thread_socket_filter: fix stalled SSL write

 -- Max Kellermann <mk@cm4all.com>  Sat, 07 Dec 2013 07:39:16 -0000

cm4all-beng-proxy (4.0.6) unstable; urgency=low

  * thread_queue: fix spurious thread exit

 -- Max Kellermann <mk@cm4all.com>  Tue, 26 Nov 2013 20:45:30 -0000

cm4all-beng-proxy (4.0.5) unstable; urgency=low

  * merge release 3.1.22

 -- Max Kellermann <mk@cm4all.com>  Mon, 25 Nov 2013 13:03:15 -0000

cm4all-beng-proxy (4.0.4) unstable; urgency=low

  * merge release 3.1.21
  * nfs: bind to privileged port

 -- Max Kellermann <mk@cm4all.com>  Sun, 24 Nov 2013 08:30:58 -0000

cm4all-beng-proxy (4.0.3) unstable; urgency=low

  * lb: allow the kernel to chooes a TCP bind port
  * lb: support forwarding HTTP requests with the original source IP

 -- Max Kellermann <mk@cm4all.com>  Sun, 10 Nov 2013 17:46:44 -0000

cm4all-beng-proxy (4.0.2) unstable; urgency=low

  * merge release 3.1.20
  * lb: support forwarding TCP connections with the original source IP

 -- Max Kellermann <mk@cm4all.com>  Tue, 05 Nov 2013 16:07:34 -0000

cm4all-beng-proxy (4.0.1) unstable; urgency=low

  * merge release 3.1.19

 -- Max Kellermann <mk@cm4all.com>  Wed, 30 Oct 2013 15:26:16 -0000

cm4all-beng-proxy (4.0) unstable; urgency=low

  * translation: rename TRANSLATE_PROXY to TRANSLATE_HTTP
  * thread_pool: start SSL worker threads on the first use
  * translate-client, resource-loader: support https://

 -- Max Kellermann <mk@cm4all.com>  Wed, 23 Oct 2013 19:29:38 -0000

cm4all-beng-proxy (3.1.38) unstable; urgency=low

  * istream: fix assertion failure due to inverted check
  * was_control: fix assertion failure due to missing check

 -- Max Kellermann <mk@cm4all.com>  Fri, 29 Aug 2014 08:52:53 -0000

cm4all-beng-proxy (3.1.37) unstable; urgency=low

  * http_cache: fix caching (Fast-)CGI responses
  * http_client: fix bug with HTTP 1.0 Keep-Alive
  * stock: destroy only surplus idle items

 -- Max Kellermann <mk@cm4all.com>  Mon, 28 Jul 2014 15:30:50 -0000

cm4all-beng-proxy (3.1.36) unstable; urgency=low

  * http_server: ignore case in "Connection" request header
  * http_client: allow comma-separated list in "Connection" response
    header

 -- Max Kellermann <mk@cm4all.com>  Wed, 23 Jul 2014 17:43:09 -0000

cm4all-beng-proxy (3.1.35) unstable; urgency=low

  * lb_tcp: fix memory leak after send failure
  * ssl_filter: fix race condition
  * ssl_filter: fix memory leak with client certificates

 -- Max Kellermann <mk@cm4all.com>  Mon, 21 Jul 2014 16:20:14 -0000

cm4all-beng-proxy (3.1.34) unstable; urgency=low

  * session: fix potential crash on shared memory exhaustion
  * session: really purge new sessions first
  * istream-iconv: fix endless loop with unknown charset

 -- Max Kellermann <mk@cm4all.com>  Wed, 25 Jun 2014 12:58:03 -0000

cm4all-beng-proxy (3.1.33) unstable; urgency=low

  * widget: avoid double slash when concatenating (Local) HTTP URI and
    path_info
  * pipe: fix command-line argument corruption bug
  * fcgi_client: detect bogus Content-Length response header

 -- Max Kellermann <mk@cm4all.com>  Tue, 10 Jun 2014 08:30:39 -0000

cm4all-beng-proxy (3.1.32) unstable; urgency=low

  * http_string: allow comma in cookie values (RFC ignorant)

 -- Max Kellermann <mk@cm4all.com>  Mon, 19 May 2014 07:52:24 -0000

cm4all-beng-proxy (3.1.31) unstable; urgency=low

  * rewrite-uri: fix view name corruption

 -- Max Kellermann <mk@cm4all.com>  Mon, 28 Apr 2014 16:30:17 -0000

cm4all-beng-proxy (3.1.30) unstable; urgency=low

  * translate-client: fix EXPAND_PATH on HTTP address

 -- Max Kellermann <mk@cm4all.com>  Mon, 28 Apr 2014 14:44:22 -0000

cm4all-beng-proxy (3.1.29) unstable; urgency=low

  * http-server: fix potential crash with too many request headers

 -- Max Kellermann <mk@cm4all.com>  Fri, 25 Apr 2014 15:52:16 -0000

cm4all-beng-proxy (3.1.28) unstable; urgency=low

  * buffered_socket: fix bogus assertion failure

 -- Max Kellermann <mk@cm4all.com>  Tue, 01 Apr 2014 16:53:22 -0000

cm4all-beng-proxy (3.1.27) unstable; urgency=low

  * fcgi-stock: show process name in log messages
  * fcgi-stock: check connection state before issuing new request

 -- Max Kellermann <mk@cm4all.com>  Tue, 25 Mar 2014 20:02:23 -0000

cm4all-beng-proxy (3.1.26) unstable; urgency=low

  * http-client: fix bogus assertion failure

 -- Max Kellermann <mk@cm4all.com>  Fri, 14 Mar 2014 14:36:12 -0000

cm4all-beng-proxy (3.1.25) unstable; urgency=low

  * escape: fix data corruption with glibc 2.18

 -- Max Kellermann <mk@cm4all.com>  Thu, 06 Mar 2014 11:47:14 -0000

cm4all-beng-proxy (3.1.24) unstable; urgency=low

  * fcgi-stock: fix crash on fork() failure
  * fcache: fix crash on responses without body

 -- Max Kellermann <mk@cm4all.com>  Thu, 02 Jan 2014 22:57:50 -0000

cm4all-beng-proxy (3.1.23) unstable; urgency=low

  * was-output: fix event leak
  * was-output: fix crash in error handler
  * was-client: free the request body on empty response
  * was-client: reuse connection after empty response
  * was-client: fix stalled response on LENGTH=0

 -- Max Kellermann <mk@cm4all.com>  Fri, 06 Dec 2013 13:23:40 -0000

cm4all-beng-proxy (3.1.22) unstable; urgency=low

  * http_server: fix stalled response

 -- Max Kellermann <mk@cm4all.com>  Mon, 25 Nov 2013 13:00:33 -0000

cm4all-beng-proxy (3.1.21) unstable; urgency=low

  * merge release 3.0.34
  * was-client: fix crash on abort
  * was-client: fix off-by-one error in header parser

 -- Max Kellermann <mk@cm4all.com>  Sun, 24 Nov 2013 08:04:41 -0000

cm4all-beng-proxy (3.1.20) unstable; urgency=low

  * jail: add "--" after last option, allows passing options to jail
  * keep CAP_KILL to be able to kill jailed child processes

 -- Max Kellermann <mk@cm4all.com>  Mon, 04 Nov 2013 14:41:34 -0000

cm4all-beng-proxy (3.1.19) unstable; urgency=low

  * handler: work around crash due to translation cache invalidation
  * child: send SIGKILL after 60 seconds

 -- Max Kellermann <mk@cm4all.com>  Wed, 30 Oct 2013 12:12:31 -0000

cm4all-beng-proxy (3.1.18) unstable; urgency=low

  * nfs: translate NFS3ERR_NOENT to "404 Not Found"
  * nfs_client: don't leak file descriptor to child processes

 -- Max Kellermann <mk@cm4all.com>  Wed, 30 Oct 2013 09:28:11 -0000

cm4all-beng-proxy (3.1.17) unstable; urgency=low

  * tcache: cache translation responses that contain STATUS

 -- Max Kellermann <mk@cm4all.com>  Fri, 25 Oct 2013 17:10:26 -0000

cm4all-beng-proxy (3.1.16) unstable; urgency=low

  * fcgi-stock: kill child processes with SIGUSR1 instead of SIGTERM

 -- Max Kellermann <mk@cm4all.com>  Wed, 23 Oct 2013 08:54:03 -0000

cm4all-beng-proxy (3.1.15) unstable; urgency=low

  * lhttp_address: don't unescape the BASE suffix
  * {file,nfs}_address: unescape EXPAND_PATH(_INFO) substitutions
  * child_stock: fix another assertion failure

 -- Max Kellermann <mk@cm4all.com>  Tue, 22 Oct 2013 15:15:42 -0000

cm4all-beng-proxy (3.1.14) unstable; urgency=low

  * istream_nfs: fix assertion failure on empty file
  * nfs_client: fix crash on malformed path
  * nfs_client: improved error messages
  * child_stock: fix assertion failure when busy child process gets killed

 -- Max Kellermann <mk@cm4all.com>  Mon, 21 Oct 2013 15:38:28 -0000

cm4all-beng-proxy (3.1.13) unstable; urgency=low

  * merge release 3.0.33
  * translation: new packet WANT_FULL_URI for obtaining the full URI

 -- Max Kellermann <mk@cm4all.com>  Wed, 09 Oct 2013 10:40:35 -0000

cm4all-beng-proxy (3.1.12) unstable; urgency=low

  * merge release 3.0.31
  * translation: new packet CONCURRENCY controls number of LHTTP
    connections per process

 -- Max Kellermann <mk@cm4all.com>  Sat, 05 Oct 2013 11:34:04 -0000

cm4all-beng-proxy (3.1.11) unstable; urgency=low

  * lhttp_stock: allow 4 concurrent connections per LHTTP process

 -- Max Kellermann <mk@cm4all.com>  Mon, 30 Sep 2013 16:10:05 -0000

cm4all-beng-proxy (3.1.10) unstable; urgency=low

  * resource-address: fix assertion failure in LHTTP operation
  * lhttp_request: use the LHTTP_HOST attribute
  * kill the logger process on shutdown

 -- Max Kellermann <mk@cm4all.com>  Wed, 25 Sep 2013 17:29:56 -0000

cm4all-beng-proxy (3.1.9) unstable; urgency=low

  * {fcgi,lhttp}_stock: reuse child processes after connection closed
  * translate-client: ignore DEFLATED,GZIPPED on NFS address
  * translate-client: ignore EXPAND_PATH_INFO on local file
  * ssl_factory: wildcard matches single letter
  * ssl_factory: wildcard matches only one segment

 -- Max Kellermann <mk@cm4all.com>  Tue, 24 Sep 2013 10:31:30 -0000

cm4all-beng-proxy (3.1.8) unstable; urgency=low

  * ssl_factory: fix broken certificat/key matching
  * doc: various manual updates (RFC 2617, ...)

 -- Max Kellermann <mk@cm4all.com>  Fri, 20 Sep 2013 12:55:55 -0000

cm4all-beng-proxy (3.1.7) unstable; urgency=low

  * merge release 3.0.30
  * resource-loader: new protocol "Local HTTP"

 -- Max Kellermann <mk@cm4all.com>  Tue, 17 Sep 2013 13:36:20 -0000

cm4all-beng-proxy (3.1.6) unstable; urgency=low

  * buffered_socket: fix assertion failure

 -- Max Kellermann <mk@cm4all.com>  Fri, 23 Aug 2013 12:39:47 -0000

cm4all-beng-proxy (3.1.5) unstable; urgency=low

  * merge release 3.0.26
  * lb: disallow deprecated configuration keywords
  * lb: conditional pools
  * lb_config: setting "ssl_cert" specifies both certificate and key
  * ssl_filter: support TLS Server Name Indication

 -- Max Kellermann <mk@cm4all.com>  Fri, 16 Aug 2013 16:29:34 -0000

cm4all-beng-proxy (3.1.4) unstable; urgency=low

  * nfs_cache: new dedicated cache for NFS files
  * nfs_{handler,request}: use Content-Type from translation server

 -- Max Kellermann <mk@cm4all.com>  Mon, 10 Jun 2013 20:50:58 -0000

cm4all-beng-proxy (3.1.3) unstable; urgency=low

  * nfs_client: fix crash due to uninitialized memory
  * nfs_client: disconnect idle connections
  * nfs_client: expire file metadata
  * istream-nfs: fix resuming a blocking sink
  * istream-nfs: detect file truncation

 -- Max Kellermann <mk@cm4all.com>  Mon, 03 Jun 2013 19:30:20 -0000

cm4all-beng-proxy (3.1.2) unstable; urgency=low

  * nfs_client: read larger chunks
  * nfs_handler: implement cache revalidation and byte ranges

 -- Max Kellermann <mk@cm4all.com>  Wed, 29 May 2013 16:23:15 -0000

cm4all-beng-proxy (3.1.1) unstable; urgency=low

  * nfs_client: fix crash on HEAD request
  * nfs_client: generate Last-Modified and ETag
  * http-cache: allow caching NFS files

 -- Max Kellermann <mk@cm4all.com>  Thu, 23 May 2013 11:00:49 -0000

cm4all-beng-proxy (3.1) unstable; urgency=low

  * nfs_client: new resource loader backend

 -- Max Kellermann <mk@cm4all.com>  Tue, 21 May 2013 21:14:06 -0000

cm4all-beng-proxy (3.0.34) unstable; urgency=low

  * processor: fix use-after-free crash bug

 -- Max Kellermann <mk@cm4all.com>  Sun, 24 Nov 2013 07:46:29 -0000

cm4all-beng-proxy (3.0.33) unstable; urgency=low

  * tcache: limit the cacheable CHECK length
  * tcache: allow binary data in the CHECK payload
  * tcache: fix matching the URI on INVALIDATE with CHECK

 -- Max Kellermann <mk@cm4all.com>  Wed, 09 Oct 2013 09:52:47 -0000

cm4all-beng-proxy (3.0.32) unstable; urgency=low

  * tcache: apply BASE to responses without an address
  * tcache: fix BASE on responses with CHECK
  * handler: fix crash after malformed CHECK/PREVIOUS translation

 -- Max Kellermann <mk@cm4all.com>  Tue, 08 Oct 2013 15:48:07 -0000

cm4all-beng-proxy (3.0.31) unstable; urgency=low

  * socket_wrapper: work around libevent timeout reset bug

 -- Max Kellermann <mk@cm4all.com>  Wed, 02 Oct 2013 15:30:11 -0000

cm4all-beng-proxy (3.0.30) unstable; urgency=low

  * istream-file: fix crash bug
  * fcgi, was: fix memory leak on malformed translation response

 -- Max Kellermann <mk@cm4all.com>  Tue, 17 Sep 2013 13:23:28 -0000

cm4all-beng-proxy (3.0.29) unstable; urgency=low

  * fcgi-client: fix crash on certain malformed responses
  * parser: fix crash on certain CDATA sections

 -- Max Kellermann <mk@cm4all.com>  Mon, 02 Sep 2013 10:51:58 -0000

cm4all-beng-proxy (3.0.28) unstable; urgency=low

  * processor: fix widget lookup regression

 -- Max Kellermann <mk@cm4all.com>  Mon, 26 Aug 2013 18:21:03 -0000

cm4all-beng-proxy (3.0.27) unstable; urgency=low

  * processor: fix stalled transfer with two nested processors

 -- Max Kellermann <mk@cm4all.com>  Mon, 26 Aug 2013 17:09:47 -0000

cm4all-beng-proxy (3.0.26) unstable; urgency=low

  * respones: generate header P3P:CP="CAO PSA OUR" to work around IE10 bug
  * init: auto-create /var/run/cm4all
  * lb: enable GLib multi-threading

 -- Max Kellermann <mk@cm4all.com>  Fri, 26 Jul 2013 07:21:15 -0000

cm4all-beng-proxy (3.0.25) unstable; urgency=low

  * stock: fix access to undefind memory
  * file-handler, http-util: fix If-Match / If-None-Match check

 -- Max Kellermann <mk@cm4all.com>  Wed, 29 May 2013 16:13:54 -0000

cm4all-beng-proxy (3.0.24) unstable; urgency=low

  * memcached-client: fix bogus "peer closed socket prematurely"

 -- Max Kellermann <mk@cm4all.com>  Tue, 23 Apr 2013 11:20:00 -0000

cm4all-beng-proxy (3.0.23) unstable; urgency=low

  * lb: fix memory leak when request with body gets aborted early

 -- Max Kellermann <mk@cm4all.com>  Thu, 04 Apr 2013 15:33:57 -0000

cm4all-beng-proxy (3.0.22) unstable; urgency=low

  * http-server: fix rare crash in request body handler
  * http-client: fix memory leak

 -- Max Kellermann <mk@cm4all.com>  Tue, 26 Mar 2013 07:24:22 -0000

cm4all-beng-proxy (3.0.21) unstable; urgency=low

  * ajp-client: fix malformed request packet with empty request body

 -- Max Kellermann <mk@cm4all.com>  Thu, 21 Mar 2013 17:11:22 -0000

cm4all-beng-proxy (3.0.20) unstable; urgency=low

  * http-client: fix assertion failure with certain chunked responses

 -- Max Kellermann <mk@cm4all.com>  Thu, 21 Mar 2013 10:21:13 -0000

cm4all-beng-proxy (3.0.19) unstable; urgency=low

  * istream_tee: fix crash / memory leak on I/O error before request body
    was delivered to widget

 -- Max Kellermann <mk@cm4all.com>  Mon, 18 Mar 2013 11:23:27 -0000

cm4all-beng-proxy (3.0.18) unstable; urgency=low

  * bot: detect more crawler/bot user-agents
  * lb.init: add ACCESS_LOGGER variable

 -- Max Kellermann <mk@cm4all.com>  Fri, 15 Mar 2013 14:47:08 -0000

cm4all-beng-proxy (3.0.17) unstable; urgency=low

  * lb: add ssl_verify "optional"

 -- Max Kellermann <mk@cm4all.com>  Fri, 08 Mar 2013 14:31:25 -0000

cm4all-beng-proxy (3.0.16) unstable; urgency=low

  * http-request: fix assertion failure
  * log-{cat,split}: use unsigned characters in backslash-escape

 -- Max Kellermann <mk@cm4all.com>  Thu, 07 Mar 2013 15:26:26 -0000

cm4all-beng-proxy (3.0.15) unstable; urgency=low

  * stock: fix another assertion failure during idle cleanup
  * inline-widget: avoid unrecoverable I/O errors during initialisation

 -- Max Kellermann <mk@cm4all.com>  Tue, 05 Mar 2013 07:11:46 -0000

cm4all-beng-proxy (3.0.14) unstable; urgency=low

  * stock: fix assertion failure during idle cleanup
  * http-server: count bytes received, fixes regression
  * http-server: send "100 Continue", fixes regression
  * http-client: fix potential assertion failure after "100 Continue"

 -- Max Kellermann <mk@cm4all.com>  Fri, 01 Mar 2013 16:53:54 -0000

cm4all-beng-proxy (3.0.13) unstable; urgency=low

  * merge release 2.3.7
  * uri-verify: allow double slashes
  * change product token to "CM4all Webserver"

 -- Max Kellermann <mk@cm4all.com>  Mon, 18 Feb 2013 11:35:29 -0000

cm4all-beng-proxy (3.0.12) unstable; urgency=low

  * listener: enable TCP Fast Open (requires Linux 3.7)
  * rubber: optimize huge page allocation
  * rubber: optimize hole search
  * translate-cache: optimize INVALIDATE=HOST
  * filter-cache: reserve some space in the rubber allocator

 -- Max Kellermann <mk@cm4all.com>  Fri, 15 Feb 2013 09:57:51 -0000

cm4all-beng-proxy (3.0.11) unstable; urgency=low

  * stock: slow down destruction of surplus idle items
  * fcgi-client: try harder to reuse existing FastCGI connections
  * cmdline: new options to control the FastCGI/WAS stock

 -- Max Kellermann <mk@cm4all.com>  Tue, 12 Feb 2013 09:38:35 -0000

cm4all-beng-proxy (3.0.10) unstable; urgency=low

  * child: reduce verbosity of SIGTERM log message
  * connection: reduce verbosity of ECONNRESET log message
  * http-server: fix duplicate abort call
  * http-server: add missing pool reference in request body eof
  * handler: catch malformed URIs earlier
  * rubber: allocate from holes, avoid costly compression steps
  * http-cache: reserve some space in the rubber allocator

 -- Max Kellermann <mk@cm4all.com>  Fri, 08 Feb 2013 13:15:31 -0000

cm4all-beng-proxy (3.0.9) unstable; urgency=low

  * merge release 2.3.5
  * parser: fix malformed attribute value bounds
  * translation: packet VALIDATE_MTIME discards cache items after a file
    has been modified
  * http-server: fix spurious "closed prematurely" log messages
  * http-{server,client}: improve error messages
  * istream: clear the "direct" flag set on new streams
  * slice_pool: fix slice size and slices per area calculation

 -- Max Kellermann <mk@cm4all.com>  Wed, 06 Feb 2013 17:48:47 -0000

cm4all-beng-proxy (3.0.8) unstable; urgency=low

  * merge release 2.3.3
  * return unused I/O buffers to operating system
  * parser: optimize the attribute value parser
  * sink_rubber: fix assertion failure

 -- Max Kellermann <mk@cm4all.com>  Thu, 31 Jan 2013 13:27:39 -0000

cm4all-beng-proxy (3.0.7) unstable; urgency=low

  * istream-tee: fix crash due to erroneous read

 -- Max Kellermann <mk@cm4all.com>  Fri, 18 Jan 2013 13:32:49 -0000

cm4all-beng-proxy (3.0.6) unstable; urgency=low

  * control: new command "VERBOSE" manipulates logger verbosity
  * cmdline: remove obsolete option "enable_splice"
  * ajp-client: discard response body after HEAD request
  * fcgi-client: fix assertion failure after malformed HEAD response
  * fcgi-client: don't ignore log messages after HEAD request
  * translate-client: fix assertion failure after connection reset

 -- Max Kellermann <mk@cm4all.com>  Fri, 04 Jan 2013 13:14:09 -0000

cm4all-beng-proxy (3.0.5) unstable; urgency=low

  * translate-client: reduce number of system calls (optimization)
  * http-client: release the socket earlier for reusal
  * ajp-client: fix decoding the "special" response headers
  * ajp-client: wait for "end" packet before delivering empty response
  * ajp-client: use the Content-Length response header
  * ajp-client: send Content-Length request header only if body present
  * ajp-client: support HEAD requests
  * fcgi-client: support HEAD requests
  * fcgi-client: use the Content-Length response header
  * fcgi-client: don't discard buffer after socket has been closed
  * fcgi-client: continue parsing after response has been delivered
  * fcgi-client: don't attempt to write repeatedly if request body blocks
  * fcgi-client: optimized keep-alive after empty response

 -- Max Kellermann <mk@cm4all.com>  Fri, 28 Dec 2012 13:16:02 -0000

cm4all-beng-proxy (3.0.4) unstable; urgency=low

  * {http,filter}-cache: fix garbled data on large cache entries

 -- Max Kellermann <mk@cm4all.com>  Tue, 11 Dec 2012 15:17:17 -0000

cm4all-beng-proxy (3.0.3) unstable; urgency=low

  * memcached-client: fix assertion failure

 -- Max Kellermann <mk@cm4all.com>  Fri, 07 Dec 2012 18:52:33 -0000

cm4all-beng-proxy (3.0.2) unstable; urgency=low

  * merge release 2.3.1
  * lb: verify the client certificate issuer (option "ssl_verify")
  * lb: client certificate is mandatory if "ssl_verify" is enabled
  * lb: support extra CA certificate file (option "ssl_ca_cert")
  * cmdline: can't specify both --memcached-server and http_cache_size
  * init: default to one worker

 -- Max Kellermann <mk@cm4all.com>  Fri, 07 Dec 2012 09:24:52 -0000

cm4all-beng-proxy (3.0.1) unstable; urgency=low

  * http-cache: reduce memory usage while storing
  * {http,filter}-cache: reduce fork overhead
  * pool: fix crash when first allocation is large

 -- Max Kellermann <mk@cm4all.com>  Wed, 05 Dec 2012 14:05:28 -0000

cm4all-beng-proxy (3.0) unstable; urgency=low

  * {http,filter}-cache: reduce overhead when cache is disabled
  * {http,filter}-cache: exclude allocator table from reported size
  * filter-cache: reduce memory usage while storing
  * {http,filter,translate}-cache: return more free memory to operating system
  * pool: further overhead reduction
  * pool: reduce CPU overhead for large areas
  * rubber: fix assertion failure

 -- Max Kellermann <mk@cm4all.com>  Tue, 30 Oct 2012 16:32:45 -0000

cm4all-beng-proxy (2.2.1) unstable; urgency=low

  * merge release 2.1.13
  * control_local: fix assertion failure

 -- Max Kellermann <mk@cm4all.com>  Tue, 16 Oct 2012 15:46:16 -0000

cm4all-beng-proxy (2.2) unstable; urgency=low

  * cache: optimize lookups
  * pool: reduce overhead
  * pool: optimize the linear area recycler
  * resource-address: reduce memory overhead
  * session: reduce memory usage
  * http-cache, filter-cache: return free memory to operating system
  * control_server: support local and abstract sockets
  * python/control: support abstract sockets
  * bp_control: create implicit control channel for each worker process
  * require automake 1.11

 -- Max Kellermann <mk@cm4all.com>  Tue, 09 Oct 2012 15:11:24 -0000

cm4all-beng-proxy (2.3.7) unstable; urgency=low

  * tcache: fix assertion failure in BASE handler

 -- Max Kellermann <mk@cm4all.com>  Mon, 18 Feb 2013 11:58:01 -0000

cm4all-beng-proxy (2.3.6) unstable; urgency=low

  * listener: increase the backlog to 64
  * shm: reserve swap space, avoids theoretical crash

 -- Max Kellermann <mk@cm4all.com>  Sun, 17 Feb 2013 09:29:24 -0000

cm4all-beng-proxy (2.3.5) unstable; urgency=low

  * tcache: reduce CPU pressure when there are many virtual hosts (hot fix)
  * launch the access logger after daemonizing
  * user the configured logger user for the access logger
  * auto-close the access logger
  * debian/rules: compile with -fno-omit-frame-pointer

 -- Max Kellermann <mk@cm4all.com>  Tue, 05 Feb 2013 16:27:46 -0000

cm4all-beng-proxy (2.3.4) unstable; urgency=low

  * log-split: print referer and user agent
  * log-split: cache the last file
  * log-split: allow logging local time stamps
  * log-{split,cat}: escape URI, Referer and User-Agent
  * init: add ACCESS_LOGGER variable

 -- Max Kellermann <mk@cm4all.com>  Tue, 05 Feb 2013 01:31:31 -0000

cm4all-beng-proxy (2.3.3) unstable; urgency=low

  * pool: fix a memory leak in the temporary pool
  * processor: hard limit on length of attributes and parameters

 -- Max Kellermann <mk@cm4all.com>  Thu, 31 Jan 2013 13:16:33 -0000

cm4all-beng-proxy (2.3.2) unstable; urgency=low

  * merge release 2.1.17

 -- Max Kellermann <mk@cm4all.com>  Tue, 29 Jan 2013 00:01:23 -0000

cm4all-beng-proxy (2.3.1) unstable; urgency=low

  * merge release 2.1.16
  * pool: reduce CPU overhead for large areas

 -- Max Kellermann <mk@cm4all.com>  Thu, 06 Dec 2012 16:40:02 -0000

cm4all-beng-proxy (2.3) unstable; urgency=low

  * new stable branch based on v2.1.x, without the work-in-progress
    improvements from v2.2.x
  * cache: optimize lookups
  * pool: reduce overhead
  * pool: optimize the linear area recycler
  * resource-address: reduce memory overhead
  * session: reduce memory usage
  * {http,filter}-cache: reduce overhead when cache is disabled

 -- Max Kellermann <mk@cm4all.com>  Mon, 22 Oct 2012 13:48:20 -0000

cm4all-beng-proxy (2.1.17) unstable; urgency=low

  * merge release 2.0.55

 -- Max Kellermann <mk@cm4all.com>  Mon, 28 Jan 2013 23:59:54 -0000

cm4all-beng-proxy (2.1.16) unstable; urgency=low

  * merge release 2.0.54

 -- Max Kellermann <mk@cm4all.com>  Thu, 06 Dec 2012 16:35:17 -0000

cm4all-beng-proxy (2.1.15) unstable; urgency=low

  * merge release 2.0.53

 -- Max Kellermann <mk@cm4all.com>  Mon, 22 Oct 2012 12:26:57 -0000

cm4all-beng-proxy (2.1.14) unstable; urgency=low

  * merge release 2.0.52

 -- Max Kellermann <mk@cm4all.com>  Fri, 19 Oct 2012 12:10:09 -0000

cm4all-beng-proxy (2.1.13) unstable; urgency=low

  * merge release 2.0.51

 -- Max Kellermann <mk@cm4all.com>  Tue, 16 Oct 2012 15:41:58 -0000

cm4all-beng-proxy (2.1.12) unstable; urgency=low

  * merge release 2.0.50

 -- Max Kellermann <mk@cm4all.com>  Fri, 05 Oct 2012 12:26:24 -0000

cm4all-beng-proxy (2.1.11) unstable; urgency=low

  * merge release 2.0.49

 -- Max Kellermann <mk@cm4all.com>  Fri, 28 Sep 2012 15:04:36 -0000

cm4all-beng-proxy (2.1.10) unstable; urgency=low

  * merge release 2.0.48

 -- Max Kellermann <mk@cm4all.com>  Mon, 24 Sep 2012 15:43:46 -0000

cm4all-beng-proxy (2.1.9) unstable; urgency=low

  * merge release 2.0.47
  * lb: eliminate the duplicate "Date" response header (#1169)

 -- Max Kellermann <mk@cm4all.com>  Fri, 21 Sep 2012 15:56:06 -0000

cm4all-beng-proxy (2.1.8) unstable; urgency=low

  * control: publish statistics over the control protocol

 -- Max Kellermann <mk@cm4all.com>  Fri, 07 Sep 2012 12:47:34 -0000

cm4all-beng-proxy (2.1.7) unstable; urgency=low

  * resource-address: support expanding PIPE addresses
  * translation: support EXPAND_PATH for PROXY
  * reduced connect timeouts for translation server, FastCGI and beng-lb
  * uri-relative: support relative URI with just a query string
  * uri-relative: support relative URIs starting with a double slash
  * lb: improve error messages, include listener/pool name
  * lb: validate the selected sticky modde
  * lb: add sticky mode "source_ip"

 -- Max Kellermann <mk@cm4all.com>  Fri, 31 Aug 2012 14:03:41 -0000

cm4all-beng-proxy (2.1.6) unstable; urgency=low

  * merge release 2.0.46

 -- Max Kellermann <mk@cm4all.com>  Fri, 24 Aug 2012 11:11:20 -0000

cm4all-beng-proxy (2.1.5) unstable; urgency=low

  * lb_expect_monitor: configurable connect timeout

 -- Max Kellermann <mk@cm4all.com>  Mon, 20 Aug 2012 05:40:44 -0000

cm4all-beng-proxy (2.1.4) unstable; urgency=low

  * lb_monitor: configurable timeout

 -- Max Kellermann <mk@cm4all.com>  Fri, 17 Aug 2012 09:16:36 -0000

cm4all-beng-proxy (2.1.3) unstable; urgency=low

  * merge release 2.0.44
  * lb: implement tcp_expect option "expect_graceful"

 -- Max Kellermann <mk@cm4all.com>  Tue, 14 Aug 2012 14:30:57 -0000

cm4all-beng-proxy (2.1.2) unstable; urgency=low

  * support extended HTTP status codes from RFC 6585 and WebDAV

 -- Max Kellermann <mk@cm4all.com>  Thu, 09 Aug 2012 10:10:35 -0000

cm4all-beng-proxy (2.1.1) unstable; urgency=low

  * merge release 2.0.43
  * lb: support TRACE, OPTIONS and WebDAV

 -- Max Kellermann <mk@cm4all.com>  Fri, 03 Aug 2012 11:48:46 -0000

cm4all-beng-proxy (2.1) unstable; urgency=low

  * lb: add sticky mode "jvm_route" (Tomcat)

 -- Max Kellermann <mk@cm4all.com>  Mon, 30 Jul 2012 15:53:43 -0000

cm4all-beng-proxy (2.0.55) unstable; urgency=low

  * istream-tee: fix crash due to erroneous read
  * fix random crashes in the optimized build

 -- Max Kellermann <mk@cm4all.com>  Mon, 28 Jan 2013 23:52:26 -0000

cm4all-beng-proxy (2.0.54) unstable; urgency=low

  * http-cache: fix revalidation of memcached entries

 -- Max Kellermann <mk@cm4all.com>  Thu, 06 Dec 2012 16:31:23 -0000

cm4all-beng-proxy (2.0.53) unstable; urgency=low

  * filter-cache: fix assertion failure on serving empty response
  * http-cache: limit maximum age to 5 minutes if "Vary" includes cookies
  * lb: FADE_NODE lasts for 3 hours

 -- Max Kellermann <mk@cm4all.com>  Mon, 22 Oct 2012 12:21:18 -0000

cm4all-beng-proxy (2.0.52) unstable; urgency=low

  * {http,filter}-cache: include headers in cache size calculation
  * {http,filter}-cache: reduce headers memory usage
  * http-cache: limit maximum age to 1 week
    - 1 hour when "Vary" is used
    - 30 minutes when "Vary" includes "X-WidgetId" or "X-WidgetHref"
    - 5 minutes when "Vary" includes "X-CM4all-BENG-User"
  * cache: reduce number of system calls during lookup

 -- Max Kellermann <mk@cm4all.com>  Fri, 19 Oct 2012 12:07:10 -0000

cm4all-beng-proxy (2.0.51) unstable; urgency=low

  * merge release 1.4.33
  * processor: fix assertion failure with embedded CSS
  * lb: move control channel handler to worker process

 -- Max Kellermann <mk@cm4all.com>  Tue, 16 Oct 2012 15:39:32 -0000

cm4all-beng-proxy (2.0.50) unstable; urgency=low

  * pool: reduce memory overhead of debug data
  * fcgi-client: fix assertion failure due to redundant read event
  * lb: fix crash after pipe-to-socket splice I/O error

 -- Max Kellermann <mk@cm4all.com>  Fri, 05 Oct 2012 12:23:15 -0000

cm4all-beng-proxy (2.0.49) unstable; urgency=low

  * merge release 1.4.32

 -- Max Kellermann <mk@cm4all.com>  Fri, 28 Sep 2012 15:01:26 -0000

cm4all-beng-proxy (2.0.48) unstable; urgency=low

  * lb: fix duplicate monitor requests with --watchdog
  * child: verbose logging of child process events
  * log shutdown signal

 -- Max Kellermann <mk@cm4all.com>  Mon, 24 Sep 2012 15:36:03 -0000

cm4all-beng-proxy (2.0.47) unstable; urgency=low

  * merge release 1.4.31
  * cache: disable excessive debugging checks

 -- Max Kellermann <mk@cm4all.com>  Fri, 21 Sep 2012 15:24:30 -0000

cm4all-beng-proxy (2.0.46) unstable; urgency=low

  * merge release 1.4.30
  * lb: add option --config-file

 -- Max Kellermann <mk@cm4all.com>  Fri, 24 Aug 2012 10:52:29 -0000

cm4all-beng-proxy (2.0.45) unstable; urgency=low

  * merge release 1.4.29

 -- Max Kellermann <mk@cm4all.com>  Tue, 21 Aug 2012 15:49:49 -0000

cm4all-beng-proxy (2.0.44) unstable; urgency=low

  * lb: allow sticky with only one node
  * lb: add option "--check"
  * lb: run all monitors right after startup
  * lb: disable expiry of monitor results
  * lb: improved fallback for "sticky cookie"
  * lb: use Bulldog for "sticky cookie"
  * balancer, lb: persistent "fade" flag
  * balancer, lb: use the Bulldog "graceful" flag
  * control: add packet CONTROL_DUMP_POOLS

 -- Max Kellermann <mk@cm4all.com>  Tue, 14 Aug 2012 13:13:01 -0000

cm4all-beng-proxy (2.0.43) unstable; urgency=low

  * merge release 1.4.28
  * istream-replace: fix assertion failure with embedded CSS

 -- Max Kellermann <mk@cm4all.com>  Thu, 02 Aug 2012 11:14:27 -0000

cm4all-beng-proxy (2.0.42) unstable; urgency=low

  * js: new higher-level API

 -- Max Kellermann <mk@cm4all.com>  Wed, 01 Aug 2012 11:32:28 -0000

cm4all-beng-proxy (2.0.41) unstable; urgency=low

  * session: fix bogus assertion failure when loading expired session

 -- Max Kellermann <mk@cm4all.com>  Fri, 27 Jul 2012 12:47:49 -0000

cm4all-beng-proxy (2.0.40) unstable; urgency=low

  * merge release 1.4.27

 -- Max Kellermann <mk@cm4all.com>  Tue, 24 Jul 2012 16:29:13 -0000

cm4all-beng-proxy (2.0.39) unstable; urgency=low

  * merge release 1.4.26

 -- Max Kellermann <mk@cm4all.com>  Tue, 17 Jul 2012 17:00:20 -0000

cm4all-beng-proxy (2.0.38) unstable; urgency=low

  * merge release 1.4.25
  * strset: fix GROUP_CONTAINER false negatives

 -- Max Kellermann <mk@cm4all.com>  Tue, 17 Jul 2012 16:03:49 -0000

cm4all-beng-proxy (2.0.37) unstable; urgency=low

  * merge release 1.4.24

 -- Max Kellermann <mk@cm4all.com>  Mon, 16 Jul 2012 10:36:57 -0000

cm4all-beng-proxy (2.0.36) unstable; urgency=low

  * proxy-handler: re-add the URI suffix for "transparent" requests

 -- Max Kellermann <mk@cm4all.com>  Wed, 11 Jul 2012 14:12:11 -0000

cm4all-beng-proxy (2.0.35) unstable; urgency=low

  * translate: allow WIDGET_GROUP without PROCESS

 -- Max Kellermann <mk@cm4all.com>  Thu, 05 Jul 2012 13:03:21 -0000

cm4all-beng-proxy (2.0.34) unstable; urgency=low

  * session_save: skip shutdown code if saving is not configured
  * http-server: fix assertion on I/O error during POST
  * header-forward: new group FORWARD to forward the "Host" header

 -- Max Kellermann <mk@cm4all.com>  Tue, 03 Jul 2012 16:46:39 -0000

cm4all-beng-proxy (2.0.33) unstable; urgency=low

  * processor: option SELF_CONTAINER allows widget to only embed itself
  * processor: allow embedding approved widget groups
  * processor: optionally invoke CSS processor for style attributes
  * response, lb_http: put "Discard" cookie attribute to the end (Android bug)

 -- Max Kellermann <mk@cm4all.com>  Mon, 02 Jul 2012 17:52:32 -0000

cm4all-beng-proxy (2.0.32) unstable; urgency=low

  * socket_wrapper: fix two assertion failures
  * pheaders: emit Cache-Control:no-store to work around IE quirk

 -- Max Kellermann <mk@cm4all.com>  Tue, 26 Jun 2012 09:41:51 -0000

cm4all-beng-proxy (2.0.31) unstable; urgency=low

  * lb: publish the SSL peer issuer subject
  * widget-registry: copy the direct_addressing attribute

 -- Max Kellermann <mk@cm4all.com>  Wed, 06 Jun 2012 13:36:04 -0000

cm4all-beng-proxy (2.0.30) unstable; urgency=low

  * init: add --group variable to .default file
  * doc: update view security documentation
  * processor: apply underscore prefix to <A NAME="...">
  * session: restore sessions from a file

 -- Max Kellermann <mk@cm4all.com>  Fri, 01 Jun 2012 11:06:50 -0000

cm4all-beng-proxy (2.0.29) unstable; urgency=low

  * widget: optional direct URI addressing scheme
  * processor: eliminate additional underscore from class prefix
  * ssl_filter: support TLS client certificates

 -- Max Kellermann <mk@cm4all.com>  Tue, 29 May 2012 13:29:06 -0000

cm4all-beng-proxy (2.0.28) unstable; urgency=low

  * merge release 1.4.22

 -- Max Kellermann <mk@cm4all.com>  Wed, 16 May 2012 10:24:31 -0000

cm4all-beng-proxy (2.0.27) unstable; urgency=low

  * uri-address: fix assertion failures with UNIX domain sockets
  * uri-address: fix redirects with matching absolute URI

 -- Max Kellermann <mk@cm4all.com>  Wed, 09 May 2012 16:16:06 -0000

cm4all-beng-proxy (2.0.26) unstable; urgency=low

  * processor: rewrite URIs in META/refresh

 -- Max Kellermann <mk@cm4all.com>  Thu, 03 May 2012 14:43:03 -0000

cm4all-beng-proxy (2.0.25) unstable; urgency=low

  * merge release 1.4.21
  * processor: fix double free bug on failed widget lookup
  * session: don't access the session manager after worker crash
  * proxy-widget: fix assertion failure with empty view name

 -- Max Kellermann <mk@cm4all.com>  Thu, 26 Apr 2012 14:22:10 -0000

cm4all-beng-proxy (2.0.24) unstable; urgency=low

  * processor: optionally invoke CSS processor for <style>

 -- Max Kellermann <mk@cm4all.com>  Fri, 20 Apr 2012 12:10:42 -0000

cm4all-beng-proxy (2.0.23) unstable; urgency=low

  * widget-resolver: check for translation server failure
  * widget-resolver: don't sync with session when view is invalid
  * rewrite-uri: check for invalid view name
  * {css_,}processor: eliminate second underscore from class prefix
  * doc: document the algorithm for replacing two leading underscores

 -- Max Kellermann <mk@cm4all.com>  Thu, 29 Mar 2012 15:37:52 -0000

cm4all-beng-proxy (2.0.22) unstable; urgency=low

  * merge release 1.4.20
  * proxy-widget: forbid client to select view with address
  * proxy-widget: allow any view selection when widget is not a container
  * widget-http: allow any view selection for unprocessable response
  * widget-http: inherit the view from the template
  * widget-request: sync with session only if processor is enabled
  * widget-http: postpone saving to session after receiving response headers
  * processor: add entities &c:id; &c:type; &c:class;

 -- Max Kellermann <mk@cm4all.com>  Mon, 26 Mar 2012 14:05:05 -0000

cm4all-beng-proxy (2.0.21) unstable; urgency=low

  * css_processor: use mode "partial" for @import
  * rewrite-uri: use mode "partial" on invalid input

 -- Max Kellermann <mk@cm4all.com>  Tue, 20 Mar 2012 18:11:28 -0000

cm4all-beng-proxy (2.0.20) unstable; urgency=low

  * {css_,}processor: default mode is "partial"
  * processor: handle underscore prefixes in the "for" attribute

 -- Max Kellermann <mk@cm4all.com>  Tue, 20 Mar 2012 16:48:51 -0000

cm4all-beng-proxy (2.0.19) unstable; urgency=low

  * merge release 1.4.19

 -- Max Kellermann <mk@cm4all.com>  Tue, 20 Mar 2012 08:41:03 -0000

cm4all-beng-proxy (2.0.18) unstable; urgency=low

  * merge release 1.4.18

 -- Max Kellermann <mk@cm4all.com>  Thu, 15 Mar 2012 15:53:12 -0000

cm4all-beng-proxy (2.0.17) unstable; urgency=low

  * merge release 1.4.17
  * css_parser: check for url() following another token
  * css_processor: rewrite @import URIs
  * {text_,}processor: new entity &c:local;

 -- Max Kellermann <mk@cm4all.com>  Fri, 09 Mar 2012 16:50:19 -0000

cm4all-beng-proxy (2.0.16) unstable; urgency=low

  * response: generate Vary response header from translation response
  * widget-resolver: fix NULL dereference after failure
  * translation: User-Agent classification

 -- Max Kellermann <mk@cm4all.com>  Tue, 06 Mar 2012 11:54:10 -0000

cm4all-beng-proxy (2.0.15) unstable; urgency=low

  * merge release 1.4.16
  * uri-address: fix NULL dereference on certain malformed URIs

 -- Max Kellermann <mk@cm4all.com>  Fri, 02 Mar 2012 16:28:54 -0000

cm4all-beng-proxy (2.0.14) unstable; urgency=low

  * address-resolver: add missing initialization
  * rewrite-uri: fix NULL pointer dereference with "local URI"
  * rewrite-uri: allow mode=proxy (optional temporary kludge)
  * widget-http: auto-disable processor (optional temporary kludge)

 -- Max Kellermann <mk@cm4all.com>  Thu, 01 Mar 2012 18:36:38 -0000

cm4all-beng-proxy (2.0.13) unstable; urgency=low

  * merge release 1.4.15
  * translation: make CGI auto-base optional
  * handler: fix up translation client errors

 -- Max Kellermann <mk@cm4all.com>  Thu, 23 Feb 2012 17:31:03 -0000

cm4all-beng-proxy (2.0.12) unstable; urgency=low

  * merge release 1.4.13

 -- Max Kellermann <mk@cm4all.com>  Thu, 16 Feb 2012 14:41:45 -0000

cm4all-beng-proxy (2.0.11) unstable; urgency=low

  * merge release 1.4.11
  * processor: skip rewriting absolute URIs

 -- Max Kellermann <mk@cm4all.com>  Thu, 09 Feb 2012 09:43:06 -0000

cm4all-beng-proxy (2.0.10) unstable; urgency=low

  * resource-address: initialise type, fixes assertion failure

 -- Max Kellermann <mk@cm4all.com>  Tue, 07 Feb 2012 16:57:06 -0000

cm4all-beng-proxy (2.0.9) unstable; urgency=low

  * [css]processor: expand underscore only XML id / CSS class
  * widget-http: filter processor response headers
  * processor: forward Wildfire headers in the debug build

 -- Max Kellermann <mk@cm4all.com>  Tue, 07 Feb 2012 12:32:33 -0000

cm4all-beng-proxy (2.0.8) unstable; urgency=low

  * rewrite-uri: prefix "@/" refers to widget's "local URI"

 -- Max Kellermann <mk@cm4all.com>  Fri, 03 Feb 2012 13:50:16 -0000

cm4all-beng-proxy (2.0.7) unstable; urgency=low

  * merge release 1.4.10
  * stock: clear idle objects periodically

 -- Max Kellermann <mk@cm4all.com>  Thu, 02 Feb 2012 14:10:24 -0000

cm4all-beng-proxy (2.0.6) unstable; urgency=low

  * merge release 1.4.9

 -- Max Kellermann <mk@cm4all.com>  Tue, 31 Jan 2012 15:10:18 -0000

cm4all-beng-proxy (2.0.5) unstable; urgency=low

  * merge release 1.4.8
  * translate-client: verify the PROXY and AJP payloads
  * translation: support inserting regex matches into CGI/file path
  * translation: support customizing the cookie's "Domain" attribute
  * request: new option "dynamic_session_cookie" adds suffix to cookie
    name
  * uri-address: verify the path component

 -- Max Kellermann <mk@cm4all.com>  Wed, 25 Jan 2012 17:05:09 -0000

cm4all-beng-proxy (2.0.4) unstable; urgency=low

  * merge release 1.4.6
  * access-log: don't log the remote port
  * translation: support inserting regex matches into CGI's PATH_INFO
  * tcache: generate BASE automatically for CGI

 -- Max Kellermann <mk@cm4all.com>  Tue, 10 Jan 2012 15:18:37 -0000

cm4all-beng-proxy (2.0.3) unstable; urgency=low

  * merge release 1.4.4
  * http-server: log remote host address

 -- Max Kellermann <mk@cm4all.com>  Tue, 27 Dec 2011 07:41:15 -0000

cm4all-beng-proxy (2.0.2) unstable; urgency=low

  * merge release 1.4.2
  * widget-http: improved HTTP error messages
  * processor: forbid widget request after URI compress failure

 -- Max Kellermann <mk@cm4all.com>  Wed, 07 Dec 2011 16:51:58 -0000

cm4all-beng-proxy (2.0.1) unstable; urgency=low

  * merge release 1.4.1

 -- Max Kellermann <mk@cm4all.com>  Fri, 18 Nov 2011 13:57:27 -0000

cm4all-beng-proxy (2.0) unstable; urgency=low

  * rewrite-uri: reapply 'drop the deprecated mode "proxy"'
  * proxy-widget: reapply 'client can choose only views that have an address'

 -- Max Kellermann <mk@cm4all.com>  Thu, 17 Nov 2011 08:22:39 +0100

cm4all-beng-proxy (1.4.33) unstable; urgency=low

  * istream-file: reduce memory usage for small files
  * file-handler: fix xattr usage on ranged file request (possible
    assertion failure)

 -- Max Kellermann <mk@cm4all.com>  Tue, 16 Oct 2012 15:28:57 -0000

cm4all-beng-proxy (1.4.32) unstable; urgency=low

  * cgi: fix spontaneous shutdown due to misrouted SIGTERM signal

 -- Max Kellermann <mk@cm4all.com>  Fri, 28 Sep 2012 14:39:13 -0000

cm4all-beng-proxy (1.4.31) unstable; urgency=low

  * shm: fix check for shared memory allocation failure
  * child: handle lost SIGCHLD events
  * child: ignore stale child processes

 -- Max Kellermann <mk@cm4all.com>  Fri, 21 Sep 2012 15:21:20 -0000

cm4all-beng-proxy (1.4.30) unstable; urgency=low

  * http-server: parse all tokens in the "Connection" request header

 -- Max Kellermann <mk@cm4all.com>  Fri, 24 Aug 2012 10:50:28 -0000

cm4all-beng-proxy (1.4.29) unstable; urgency=low

  * proxy-widget: fix memory leak on aborted POST request

 -- Max Kellermann <mk@cm4all.com>  Tue, 21 Aug 2012 15:05:12 -0000

cm4all-beng-proxy (1.4.28) unstable; urgency=low

  * worker: reinitialize signal handlers after fork failure
  * lb: work around libevent bug that freezes during shutdown

 -- Max Kellermann <mk@cm4all.com>  Thu, 02 Aug 2012 13:53:18 -0000

cm4all-beng-proxy (1.4.27) unstable; urgency=low

  * lb: fix hanging SSL connection on bulk transfer

 -- Max Kellermann <mk@cm4all.com>  Tue, 24 Jul 2012 14:58:17 -0000

cm4all-beng-proxy (1.4.26) unstable; urgency=low

  * processor: fix regression, missing NULL check

 -- Max Kellermann <mk@cm4all.com>  Tue, 17 Jul 2012 16:55:24 -0000

cm4all-beng-proxy (1.4.25) unstable; urgency=low

  * processor: don't rewrite the fragment part of the URI

 -- Max Kellermann <mk@cm4all.com>  Tue, 17 Jul 2012 15:50:06 -0000

cm4all-beng-proxy (1.4.24) unstable; urgency=low

  * lb: fix splicing with SSL

 -- Max Kellermann <mk@cm4all.com>  Mon, 16 Jul 2012 10:32:17 -0000

cm4all-beng-proxy (1.4.23) unstable; urgency=low

  * widget-http: fix double free bug when POST is aborted

 -- Max Kellermann <mk@cm4all.com>  Tue, 03 Jul 2012 16:42:28 -0000

cm4all-beng-proxy (1.4.22) unstable; urgency=low

  * merge release 1.2.27
  * widget: backport memory leak fix from 2.0
  * widget-http: fix memory leak on abort

 -- Max Kellermann <mk@cm4all.com>  Wed, 16 May 2012 10:00:23 -0000

cm4all-beng-proxy (1.4.21) unstable; urgency=low

  * merge release 1.2.26

 -- Max Kellermann <mk@cm4all.com>  Thu, 26 Apr 2012 14:17:56 -0000

cm4all-beng-proxy (1.4.20) unstable; urgency=low

  * merge release 1.2.25

 -- Max Kellermann <mk@cm4all.com>  Mon, 26 Mar 2012 14:03:14 -0000

cm4all-beng-proxy (1.4.19) unstable; urgency=low

  * merge release 1.2.24

 -- Max Kellermann <mk@cm4all.com>  Tue, 20 Mar 2012 08:36:19 -0000

cm4all-beng-proxy (1.4.18) unstable; urgency=low

  * merge release 1.2.23

 -- Max Kellermann <mk@cm4all.com>  Thu, 15 Mar 2012 15:50:20 -0000

cm4all-beng-proxy (1.4.17) unstable; urgency=low

  * merge release 1.2.22

 -- Max Kellermann <mk@cm4all.com>  Thu, 08 Mar 2012 18:36:00 -0000

cm4all-beng-proxy (1.4.16) unstable; urgency=low

  * merge release 1.2.21

 -- Max Kellermann <mk@cm4all.com>  Fri, 02 Mar 2012 16:03:51 -0000

cm4all-beng-proxy (1.4.15) unstable; urgency=low

  * merge release 1.2.20

 -- Max Kellermann <mk@cm4all.com>  Thu, 23 Feb 2012 17:12:30 -0000

cm4all-beng-proxy (1.4.14) unstable; urgency=low

  * merge release 1.2.19

 -- Max Kellermann <mk@cm4all.com>  Thu, 23 Feb 2012 15:35:04 -0000

cm4all-beng-proxy (1.4.13) unstable; urgency=low

  * merge release 1.2.18

 -- Max Kellermann <mk@cm4all.com>  Thu, 16 Feb 2012 13:53:49 -0000

cm4all-beng-proxy (1.4.12) unstable; urgency=low

  * merge release 1.2.17

 -- Max Kellermann <mk@cm4all.com>  Wed, 15 Feb 2012 09:27:50 -0000

cm4all-beng-proxy (1.4.11) unstable; urgency=low

  * merge release 1.2.16

 -- Max Kellermann <mk@cm4all.com>  Thu, 09 Feb 2012 09:33:30 -0000

cm4all-beng-proxy (1.4.10) unstable; urgency=low

  * merge release 1.2.15

 -- Max Kellermann <mk@cm4all.com>  Thu, 02 Feb 2012 13:43:11 -0000

cm4all-beng-proxy (1.4.9) unstable; urgency=low

  * merge release 1.2.14

 -- Max Kellermann <mk@cm4all.com>  Tue, 31 Jan 2012 15:06:57 -0000

cm4all-beng-proxy (1.4.8) unstable; urgency=low

  * merge release 1.2.13

 -- Max Kellermann <mk@cm4all.com>  Wed, 25 Jan 2012 12:16:53 -0000

cm4all-beng-proxy (1.4.7) unstable; urgency=low

  * merge release 1.2.12

 -- Max Kellermann <mk@cm4all.com>  Tue, 17 Jan 2012 08:37:01 -0000

cm4all-beng-proxy (1.4.6) unstable; urgency=low

  * merge release 1.2.11

 -- Max Kellermann <mk@cm4all.com>  Wed, 04 Jan 2012 15:41:43 -0000

cm4all-beng-proxy (1.4.5) unstable; urgency=low

  * merge release 1.2.10

 -- Max Kellermann <mk@cm4all.com>  Wed, 28 Dec 2011 17:07:13 -0000

cm4all-beng-proxy (1.4.4) unstable; urgency=low

  * merge release 1.2.9

 -- Max Kellermann <mk@cm4all.com>  Thu, 22 Dec 2011 11:28:39 -0000

cm4all-beng-proxy (1.4.3) unstable; urgency=low

  * merge release 1.2.8

 -- Max Kellermann <mk@cm4all.com>  Wed, 14 Dec 2011 11:20:04 -0000

cm4all-beng-proxy (1.4.2) unstable; urgency=low

  * text-processor: allow processing "application/javascript",
    "application/json"
  * uri-relative: allow backtracking to the widget base with "../"
  * merge release 1.2.7

 -- Max Kellermann <mk@cm4all.com>  Tue, 06 Dec 2011 12:39:24 -0000

cm4all-beng-proxy (1.4.1) unstable; urgency=low

  * merge release 1.2.6

 -- Max Kellermann <mk@cm4all.com>  Fri, 18 Nov 2011 13:53:56 -0000

cm4all-beng-proxy (1.4) unstable; urgency=low

  * proxy-widget: revert 'client can choose only views that have an address'
  * rewrite-uri: revert 'drop the deprecated mode "proxy"'

 -- Max Kellermann <mk@cm4all.com>  Thu, 17 Nov 2011 08:10:42 +0100

cm4all-beng-proxy (1.3.2) unstable; urgency=low

  * tcache: add regex matching, translation packets REGEX, INVERSE_REGEX
  * widget: don't start the prefix with an underscore
  * translation: add new packet PROCESS_TEXT, to expand entity references
  * translation: add new packet WIDGET_INFO, enables additional request headers
  * doc: document the algorithm for replacing three leading underscores

 -- Max Kellermann <mk@cm4all.com>  Wed, 16 Nov 2011 17:00:16 +0100

cm4all-beng-proxy (1.3.1) unstable; urgency=low

  * merge release 1.2.5

 -- Max Kellermann <mk@cm4all.com>  Tue, 08 Nov 2011 19:51:18 +0100

cm4all-beng-proxy (1.3) unstable; urgency=low

  * rewrite-uri: drop the deprecated mode "proxy"
  * proxy-widget: client can choose only views that have an address

 -- Max Kellermann <mk@cm4all.com>  Mon, 31 Oct 2011 17:41:14 +0100

cm4all-beng-proxy (1.2.27) unstable; urgency=low

  * merge release 1.1.40

 -- Max Kellermann <mk@cm4all.com>  Wed, 16 May 2012 09:51:50 -0000

cm4all-beng-proxy (1.2.26) unstable; urgency=low

  * merge release 1.1.39

 -- Max Kellermann <mk@cm4all.com>  Thu, 26 Apr 2012 14:16:40 -0000

cm4all-beng-proxy (1.2.25) unstable; urgency=low

  * merge release 1.1.38

 -- Max Kellermann <mk@cm4all.com>  Mon, 26 Mar 2012 14:01:44 -0000

cm4all-beng-proxy (1.2.24) unstable; urgency=low

  * merge release 1.1.37

 -- Max Kellermann <mk@cm4all.com>  Tue, 20 Mar 2012 08:33:31 -0000

cm4all-beng-proxy (1.2.23) unstable; urgency=low

  * merge release 1.1.36

 -- Max Kellermann <mk@cm4all.com>  Thu, 15 Mar 2012 15:37:10 -0000

cm4all-beng-proxy (1.2.22) unstable; urgency=low

  * merge release 1.1.35

 -- Max Kellermann <mk@cm4all.com>  Thu, 08 Mar 2012 18:29:39 -0000

cm4all-beng-proxy (1.2.21) unstable; urgency=low

  * merge release 1.1.34

 -- Max Kellermann <mk@cm4all.com>  Fri, 02 Mar 2012 16:02:00 -0000

cm4all-beng-proxy (1.2.20) unstable; urgency=low

  * merge release 1.1.33

 -- Max Kellermann <mk@cm4all.com>  Thu, 23 Feb 2012 17:11:15 -0000

cm4all-beng-proxy (1.2.19) unstable; urgency=low

  * merge release 1.1.32

 -- Max Kellermann <mk@cm4all.com>  Thu, 23 Feb 2012 15:18:36 -0000

cm4all-beng-proxy (1.2.18) unstable; urgency=low

  * merge release 1.1.31

 -- Max Kellermann <mk@cm4all.com>  Thu, 16 Feb 2012 13:52:42 -0000

cm4all-beng-proxy (1.2.17) unstable; urgency=low

  * merge release 1.1.30

 -- Max Kellermann <mk@cm4all.com>  Wed, 15 Feb 2012 09:26:45 -0000

cm4all-beng-proxy (1.2.16) unstable; urgency=low

  * merge release 1.1.29

 -- Max Kellermann <mk@cm4all.com>  Thu, 09 Feb 2012 09:31:50 -0000

cm4all-beng-proxy (1.2.15) unstable; urgency=low

  * merge release 1.1.28

 -- Max Kellermann <mk@cm4all.com>  Thu, 02 Feb 2012 13:41:45 -0000

cm4all-beng-proxy (1.2.14) unstable; urgency=low

  * merge release 1.1.27

 -- Max Kellermann <mk@cm4all.com>  Tue, 31 Jan 2012 15:04:32 -0000

cm4all-beng-proxy (1.2.13) unstable; urgency=low

  * merge release 1.1.26

 -- Max Kellermann <mk@cm4all.com>  Wed, 25 Jan 2012 12:15:19 -0000

cm4all-beng-proxy (1.2.12) unstable; urgency=low

  * merge release 1.1.25

 -- Max Kellermann <mk@cm4all.com>  Tue, 17 Jan 2012 08:31:44 -0000

cm4all-beng-proxy (1.2.11) unstable; urgency=low

  * merge release 1.1.24

 -- Max Kellermann <mk@cm4all.com>  Wed, 04 Jan 2012 15:38:27 -0000

cm4all-beng-proxy (1.2.10) unstable; urgency=low

  * merge release 1.1.23

 -- Max Kellermann <mk@cm4all.com>  Wed, 28 Dec 2011 17:01:43 -0000

cm4all-beng-proxy (1.2.9) unstable; urgency=low

  * merge release 1.1.22

 -- Max Kellermann <mk@cm4all.com>  Thu, 22 Dec 2011 10:28:29 -0000

cm4all-beng-proxy (1.2.8) unstable; urgency=low

  * merge release 1.1.21

 -- Max Kellermann <mk@cm4all.com>  Wed, 14 Dec 2011 11:12:32 -0000

cm4all-beng-proxy (1.2.7) unstable; urgency=low

  * merge release 1.1.20

 -- Max Kellermann <mk@cm4all.com>  Tue, 06 Dec 2011 11:43:10 -0000

cm4all-beng-proxy (1.2.6) unstable; urgency=low

  * merge release 1.1.19

 -- Max Kellermann <mk@cm4all.com>  Fri, 18 Nov 2011 13:47:43 -0000

cm4all-beng-proxy (1.2.5) unstable; urgency=low

  * merge release 1.1.18
  * file-handler: handle If-Modified-Since followed by filter

 -- Max Kellermann <mk@cm4all.com>  Tue, 08 Nov 2011 19:43:58 +0100

cm4all-beng-proxy (1.2.4) unstable; urgency=low

  * merge release 1.1.17

 -- Max Kellermann <mk@cm4all.com>  Wed, 02 Nov 2011 16:58:28 +0100

cm4all-beng-proxy (1.2.3) unstable; urgency=low

  * merge release 1.1.16

 -- Max Kellermann <mk@cm4all.com>  Fri, 21 Oct 2011 15:16:13 +0200

cm4all-beng-proxy (1.2.2) unstable; urgency=low

  * merge release 1.1.15
  * widget-view: an empty name refers to the default view
  * processor: new entity &c:view;

 -- Max Kellermann <mk@cm4all.com>  Wed, 19 Oct 2011 11:43:20 +0200

cm4all-beng-proxy (1.2.1) unstable; urgency=low

  * merge release 1.1.13

 -- Max Kellermann <mk@cm4all.com>  Wed, 05 Oct 2011 17:16:04 +0200

cm4all-beng-proxy (1.2) unstable; urgency=low

  * delegate-client: improved error reporting
  * response-error: resolve errno codes
  * python/control/client: bind the unix domain socket
  * python/control/client: implement timeout
  * lb_control: allow querying node status over control socket

 -- Max Kellermann <mk@cm4all.com>  Tue, 27 Sep 2011 12:00:44 +0200

cm4all-beng-proxy (1.1.40) unstable; urgency=low

  * merge release 1.0.34

 -- Max Kellermann <mk@cm4all.com>  Wed, 16 May 2012 09:50:37 -0000

cm4all-beng-proxy (1.1.39) unstable; urgency=low

  * merge release 1.0.33

 -- Max Kellermann <mk@cm4all.com>  Thu, 26 Apr 2012 14:12:30 -0000

cm4all-beng-proxy (1.1.38) unstable; urgency=low

  * merge release 1.0.32

 -- Max Kellermann <mk@cm4all.com>  Mon, 26 Mar 2012 14:00:38 -0000

cm4all-beng-proxy (1.1.37) unstable; urgency=low

  * merge release 1.0.31

 -- Max Kellermann <mk@cm4all.com>  Tue, 20 Mar 2012 08:31:08 -0000

cm4all-beng-proxy (1.1.36) unstable; urgency=low

  * merge release 1.0.30

 -- Max Kellermann <mk@cm4all.com>  Thu, 15 Mar 2012 15:36:15 -0000

cm4all-beng-proxy (1.1.35) unstable; urgency=low

  * merge release 1.0.29
  * css_processor: delete "-c-mode" and "-c-view" from output

 -- Max Kellermann <mk@cm4all.com>  Thu, 08 Mar 2012 18:16:03 -0000

cm4all-beng-proxy (1.1.34) unstable; urgency=low

  * merge release 1.0.28

 -- Max Kellermann <mk@cm4all.com>  Fri, 02 Mar 2012 15:26:44 -0000

cm4all-beng-proxy (1.1.33) unstable; urgency=low

  * merge release 1.0.27

 -- Max Kellermann <mk@cm4all.com>  Thu, 23 Feb 2012 17:09:57 -0000

cm4all-beng-proxy (1.1.32) unstable; urgency=low

  * merge release 1.0.26

 -- Max Kellermann <mk@cm4all.com>  Thu, 23 Feb 2012 15:14:56 -0000

cm4all-beng-proxy (1.1.31) unstable; urgency=low

  * merge release 1.0.25

 -- Max Kellermann <mk@cm4all.com>  Thu, 16 Feb 2012 13:49:26 -0000

cm4all-beng-proxy (1.1.30) unstable; urgency=low

  * merge release 1.0.24

 -- Max Kellermann <mk@cm4all.com>  Wed, 15 Feb 2012 09:25:38 -0000

cm4all-beng-proxy (1.1.29) unstable; urgency=low

  * merge release 1.0.23

 -- Max Kellermann <mk@cm4all.com>  Thu, 09 Feb 2012 09:30:18 -0000

cm4all-beng-proxy (1.1.28) unstable; urgency=low

  * merge release 1.0.22

 -- Max Kellermann <mk@cm4all.com>  Thu, 02 Feb 2012 13:39:21 -0000

cm4all-beng-proxy (1.1.27) unstable; urgency=low

  * merge release 1.0.21

 -- Max Kellermann <mk@cm4all.com>  Tue, 31 Jan 2012 14:59:06 -0000

cm4all-beng-proxy (1.1.26) unstable; urgency=low

  * merge release 1.0.20

 -- Max Kellermann <mk@cm4all.com>  Wed, 25 Jan 2012 12:13:43 -0000

cm4all-beng-proxy (1.1.25) unstable; urgency=low

  * merge release 1.0.19

 -- Max Kellermann <mk@cm4all.com>  Tue, 17 Jan 2012 08:29:34 -0000

cm4all-beng-proxy (1.1.24) unstable; urgency=low

  * merge release 1.0.18

 -- Max Kellermann <mk@cm4all.com>  Wed, 04 Jan 2012 15:27:35 -0000

cm4all-beng-proxy (1.1.23) unstable; urgency=low

  * header-forward: remove port number from X-Forwarded-For

 -- Max Kellermann <mk@cm4all.com>  Wed, 28 Dec 2011 16:51:41 -0000

cm4all-beng-proxy (1.1.22) unstable; urgency=low

  * merge release 1.0.17
  * istream-socket: fix potential assertion failure

 -- Max Kellermann <mk@cm4all.com>  Wed, 21 Dec 2011 16:44:46 -0000

cm4all-beng-proxy (1.1.21) unstable; urgency=low

  * merge release 1.0.16

 -- Max Kellermann <mk@cm4all.com>  Wed, 14 Dec 2011 11:07:58 -0000

cm4all-beng-proxy (1.1.20) unstable; urgency=low

  * merge release 1.0.15
  * processor: don't rewrite "mailto:" hyperlinks

 -- Max Kellermann <mk@cm4all.com>  Mon, 05 Dec 2011 18:37:10 -0000

cm4all-beng-proxy (1.1.19) unstable; urgency=low

  * {css_,}processor: quote widget classes for prefixing XML IDs, CSS classes

 -- Max Kellermann <mk@cm4all.com>  Fri, 18 Nov 2011 13:17:02 -0000

cm4all-beng-proxy (1.1.18) unstable; urgency=low

  * merge release 1.0.13
  * lb_http: eliminate the duplicate "Date" response header

 -- Max Kellermann <mk@cm4all.com>  Tue, 08 Nov 2011 19:33:07 +0100

cm4all-beng-proxy (1.1.17) unstable; urgency=low

  * merge release 1.0.13

 -- Max Kellermann <mk@cm4all.com>  Wed, 02 Nov 2011 16:52:21 +0100

cm4all-beng-proxy (1.1.16) unstable; urgency=low

  * merge release 1.0.12

 -- Max Kellermann <mk@cm4all.com>  Fri, 21 Oct 2011 15:09:55 +0200

cm4all-beng-proxy (1.1.15) unstable; urgency=low

  * merge release 1.0.11

 -- Max Kellermann <mk@cm4all.com>  Wed, 19 Oct 2011 09:36:38 +0200

cm4all-beng-proxy (1.1.14) unstable; urgency=low

  * merge release 1.0.10

 -- Max Kellermann <mk@cm4all.com>  Fri, 07 Oct 2011 15:15:00 +0200

cm4all-beng-proxy (1.1.13) unstable; urgency=low

  * merge release 1.0.9

 -- Max Kellermann <mk@cm4all.com>  Thu, 29 Sep 2011 16:47:56 +0200

cm4all-beng-proxy (1.1.12) unstable; urgency=low

  * merge release 1.0.8

 -- Max Kellermann <mk@cm4all.com>  Thu, 22 Sep 2011 17:13:41 +0200

cm4all-beng-proxy (1.1.11) unstable; urgency=low

  * merge release 1.0.7
  * widget-http: response header X-CM4all-View selects a view
  * processor, css_processor: support prefixing XML ids
  * processor: property "c:view" selects a view

 -- Max Kellermann <mk@cm4all.com>  Fri, 16 Sep 2011 12:25:24 +0200

cm4all-beng-proxy (1.1.10) unstable; urgency=low

  * merge release 1.0.6
  * http-request: don't clear failure state on successful TCP connection
  * istream-socket: fix assertion failure after receive error
  * ssl_filter: check for end-of-file on plain socket
  * ssl_filter: fix buffer assertion failures

 -- Max Kellermann <mk@cm4all.com>  Tue, 13 Sep 2011 18:50:18 +0200

cm4all-beng-proxy (1.1.9) unstable; urgency=low

  * http-request: improve keep-alive cancellation detection
  * http-request: mark server "failed" after HTTP client error
  * lb: implement the control protocol
    - can disable and re-enable workers
  * lb: don't allow sticky pool with only one member
  * lb: verify that a new sticky host is alive
  * lb: mark server "failed" after HTTP client error

 -- Max Kellermann <mk@cm4all.com>  Fri, 09 Sep 2011 13:03:55 +0200

cm4all-beng-proxy (1.1.8) unstable; urgency=low

  * merge release 1.0.5
  * {css_,}processor: one more underscore for the prefix
  * processor: remove rewrite-uri processing instructions from output
  * translate: unknown packet is a fatal error
  * processor: add option to set widget/focus by default
  * rewrite-uri: a leading tilde refers to the widget base; translation
    packet ANCHOR_ABSOLUTE enables it by default

 -- Max Kellermann <mk@cm4all.com>  Mon, 05 Sep 2011 17:56:31 +0200

cm4all-beng-proxy (1.1.7) unstable; urgency=low

  * css_processor: implement property "-c-mode"
  * css_processor: translate underscore prefix in class names
  * processor: translate underscore prefix in CSS class names

 -- Max Kellermann <mk@cm4all.com>  Mon, 29 Aug 2011 17:47:48 +0200

cm4all-beng-proxy (1.1.6) unstable; urgency=low

  * merge release 1.0.3
  * implement CSS processor

 -- Max Kellermann <mk@cm4all.com>  Mon, 22 Aug 2011 17:13:56 +0200

cm4all-beng-proxy (1.1.5) unstable; urgency=low

  * lb: optionally generate Via and X-Forwarded-For

 -- Max Kellermann <mk@cm4all.com>  Wed, 17 Aug 2011 12:45:14 +0200

cm4all-beng-proxy (1.1.4) unstable; urgency=low

  * pipe-stock: fix assertion failure after optimization bug
  * istream-pipe: reuse drained pipes immediately
  * sink-socket: reinstate write event during bulk transfers

 -- Max Kellermann <mk@cm4all.com>  Thu, 11 Aug 2011 14:41:37 +0200

cm4all-beng-proxy (1.1.3) unstable; urgency=low

  * widget: quote invalid XMLID/JS characters for &c:prefix;
  * lb: add protocol "tcp"

 -- Max Kellermann <mk@cm4all.com>  Wed, 10 Aug 2011 18:53:12 +0200

cm4all-beng-proxy (1.1.2) unstable; urgency=low

  * merge release 1.0.2
  * http-server: report detailed errors
  * widget-http: implement header dumps
  * cgi, fastcgi: enable cookie jar with custom cookie "host"

 -- Max Kellermann <mk@cm4all.com>  Thu, 04 Aug 2011 17:27:51 +0200

cm4all-beng-proxy (1.1.1) unstable; urgency=low

  * merge release 1.0.1
  * lb: don't ignore unimplemented configuration keywords
  * lb: configurable monitor check interval
  * session: configurable idle timeout

 -- Max Kellermann <mk@cm4all.com>  Tue, 26 Jul 2011 11:27:20 +0200

cm4all-beng-proxy (1.1) unstable; urgency=low

  * http-client: send "Expect: 100-continue" only for big request body
  * lb: implement monitors (ping, connect, tcp_expect)

 -- Max Kellermann <mk@cm4all.com>  Wed, 20 Jul 2011 15:04:22 +0200
  
cm4all-beng-proxy (1.0.34) unstable; urgency=low

  * resource-loader: don't strip last segment from IPv6 address

 -- Max Kellermann <mk@cm4all.com>  Wed, 16 May 2012 09:47:43 -0000

cm4all-beng-proxy (1.0.33) unstable; urgency=low

  * widget-resolver: fix assertion failure on recursive abort

 -- Max Kellermann <mk@cm4all.com>  Thu, 26 Apr 2012 14:04:01 -0000

cm4all-beng-proxy (1.0.32) unstable; urgency=low

  * http-cache: add missing initialization on memcached miss

 -- Max Kellermann <mk@cm4all.com>  Mon, 26 Mar 2012 13:35:01 -0000

cm4all-beng-proxy (1.0.31) unstable; urgency=low

  * proxy-widget: close the request body when the view doesn't exist

 -- Max Kellermann <mk@cm4all.com>  Tue, 20 Mar 2012 08:28:00 -0000

cm4all-beng-proxy (1.0.30) unstable; urgency=low

  * widget-view: initialize the header forward settings
  * translate-client: new view inherits header forward settings from
    default view
  * handler: clear transformation after translation error
  * http-cache: release the memcached response on abort
  * fcgi-request: close the request body on stock failure

 -- Max Kellermann <mk@cm4all.com>  Thu, 15 Mar 2012 15:34:18 -0000

cm4all-beng-proxy (1.0.29) unstable; urgency=low

  * processor: unescape custom header values
  * widget-resolver: fix NULL dereference after failure

 -- Max Kellermann <mk@cm4all.com>  Thu, 08 Mar 2012 18:10:14 -0000

cm4all-beng-proxy (1.0.28) unstable; urgency=low

  * widget-resolver: serve responses in the right order
  * widget-request: fix session related assertion failure
  * translate: initialize all GError variables

 -- Max Kellermann <mk@cm4all.com>  Fri, 02 Mar 2012 15:20:54 -0000

cm4all-beng-proxy (1.0.27) unstable; urgency=low

  * resource-address: fix regression when CGI URI is not set

 -- Max Kellermann <mk@cm4all.com>  Thu, 23 Feb 2012 17:08:16 -0000

cm4all-beng-proxy (1.0.26) unstable; urgency=low

  * resource-address: apply BASE to the CGI request URI

 -- Max Kellermann <mk@cm4all.com>  Thu, 23 Feb 2012 15:11:42 -0000

cm4all-beng-proxy (1.0.25) unstable; urgency=low

  * cgi-client: clear the input pointer on close

 -- Max Kellermann <mk@cm4all.com>  Thu, 16 Feb 2012 13:46:13 -0000

cm4all-beng-proxy (1.0.24) unstable; urgency=low

  * debian/rules: optimize parallel build
  * cgi: break loop when headers are finished

 -- Max Kellermann <mk@cm4all.com>  Wed, 15 Feb 2012 09:23:22 -0000

cm4all-beng-proxy (1.0.23) unstable; urgency=low

  * cgi: detect large response headers
  * cgi: continue parsing response headers after buffer boundary
  * cgi: bigger response header buffer
  * fcgi-client: detect large response headers

 -- Max Kellermann <mk@cm4all.com>  Thu, 09 Feb 2012 09:27:50 -0000

cm4all-beng-proxy (1.0.22) unstable; urgency=low

  * debian/rules: don't run libtool
  * lb: thread safety for the SSL filter
  * lb: fix crash during shutdown
  * http-server: fix uninitialised variable

 -- Max Kellermann <mk@cm4all.com>  Thu, 02 Feb 2012 13:03:08 -0000

cm4all-beng-proxy (1.0.21) unstable; urgency=low

  * hstock: fix memory leak
  * notify: fix endless busy loop
  * ssl_filter: fix hang while tearing down connection

 -- Max Kellermann <mk@cm4all.com>  Tue, 31 Jan 2012 15:24:50 -0000

cm4all-beng-proxy (1.0.20) unstable; urgency=low

  * ssl: load the whole certificate chain
  * translate: fix PATH+JAILCGI+SITE check
  * translate: fix HOME check
  * resource-address: include all CGI attributes in cache key

 -- Max Kellermann <mk@cm4all.com>  Wed, 25 Jan 2012 12:10:43 -0000

cm4all-beng-proxy (1.0.19) unstable; urgency=low

  * cookie-client: add a missing out-of-memory check

 -- Max Kellermann <mk@cm4all.com>  Tue, 17 Jan 2012 08:27:38 -0000

cm4all-beng-proxy (1.0.18) unstable; urgency=low

  * resource-address: support zero-length path_info prefix (for BASE)
  * hashmap: optimize insertions
  * http-server: limit the number of request headers
  * proxy-widget: discard the unused request body on error

 -- Max Kellermann <mk@cm4all.com>  Wed, 04 Jan 2012 14:55:59 -0000

cm4all-beng-proxy (1.0.17) unstable; urgency=low

  * istream-chunked: avoid recursive buffer write, fixes crash

 -- Max Kellermann <mk@cm4all.com>  Wed, 21 Dec 2011 16:37:44 -0000

cm4all-beng-proxy (1.0.16) unstable; urgency=low

  * http-server: disable timeout while waiting for CGI
  * cgi: fix segmentation fault
  * processor: discard child's request body on abort
  * proxy-widget: discard the unused request body on error

 -- Max Kellermann <mk@cm4all.com>  Wed, 14 Dec 2011 11:53:31 +0100

cm4all-beng-proxy (1.0.15) unstable; urgency=low

  * http-client: fix assertion failure on bogus "100 Continue"
  * handler: don't close the request body twice
  * session: add a missing out-of-memory check
  * fcgi-client: check for EV_READ event
  * fcgi-serialize: fix serializing parameter without value

 -- Max Kellermann <mk@cm4all.com>  Mon, 05 Dec 2011 17:47:20 -0000

cm4all-beng-proxy (1.0.14) unstable; urgency=low

  * http-server: don't generate chunked HEAD response
  * http-server: don't override Content-Length for HEAD response
  * lb_http, proxy-widget, response: forward Content-Length after HEAD

 -- Max Kellermann <mk@cm4all.com>  Tue, 08 Nov 2011 18:19:42 +0100

cm4all-beng-proxy (1.0.13) unstable; urgency=low

  * processor: initialize URI rewrite options for <?cm4all-rewrite-uri?>

 -- Max Kellermann <mk@cm4all.com>  Wed, 02 Nov 2011 16:47:48 +0100

cm4all-beng-proxy (1.0.12) unstable; urgency=low

  * http-server, proxy-widget: add missing newline to log message
  * fcgi_client: fix assertion failure on response body error
  * http-cache-choice: fix crash due to wrong filter callback

 -- Max Kellermann <mk@cm4all.com>  Fri, 21 Oct 2011 15:02:42 +0200

cm4all-beng-proxy (1.0.11) unstable; urgency=low

  * lb_config: fix binding to wildcard address
  * rewrite-uri: clarify warning message when widget has no id

 -- Max Kellermann <mk@cm4all.com>  Wed, 19 Oct 2011 09:26:48 +0200

cm4all-beng-proxy (1.0.10) unstable; urgency=low

  * debian/control: beng-lb doesn't need "daemon" anymore
  * http-string: allow space in unquoted cookie values (RFC ignorant)

 -- Max Kellermann <mk@cm4all.com>  Fri, 07 Oct 2011 15:06:32 +0200

cm4all-beng-proxy (1.0.9) unstable; urgency=low

  * tcp-balancer: store a copy of the socket address
  * lb: default log directory is /var/log/cm4all/beng-lb
  * lb: use new built-in watchdog instead of /usr/bin/daemon

 -- Max Kellermann <mk@cm4all.com>  Thu, 29 Sep 2011 16:19:34 +0200

cm4all-beng-proxy (1.0.8) unstable; urgency=low

  * resource-address: copy the delegate JailCGI parameters (crash bug fix)
  * response: use the same URI for storing and dropping widget sessions

 -- Max Kellermann <mk@cm4all.com>  Thu, 22 Sep 2011 13:39:08 +0200

cm4all-beng-proxy (1.0.7) unstable; urgency=low

  * inline-widget: discard request body when class lookup fails

 -- Max Kellermann <mk@cm4all.com>  Fri, 16 Sep 2011 12:16:04 +0200

cm4all-beng-proxy (1.0.6) unstable; urgency=low

  * processor: support short "SCRIPT" tag
  * widget-uri: use the template's view specification

 -- Max Kellermann <mk@cm4all.com>  Tue, 13 Sep 2011 18:14:24 +0200

cm4all-beng-proxy (1.0.5) unstable; urgency=low

  * resource-loader: delete comma when extracting from X-Forwarded-For

 -- Max Kellermann <mk@cm4all.com>  Mon, 05 Sep 2011 17:43:22 +0200

cm4all-beng-proxy (1.0.4) unstable; urgency=low

  * istream-replace: update the buffer reader after new data was added

 -- Max Kellermann <mk@cm4all.com>  Mon, 05 Sep 2011 15:43:17 +0200

cm4all-beng-proxy (1.0.3) unstable; urgency=low

  * merge release 0.9.35
  * control-handler: fix uninitialized variable

 -- Max Kellermann <mk@cm4all.com>  Thu, 18 Aug 2011 15:15:52 +0200

cm4all-beng-proxy (1.0.2) unstable; urgency=low

  * merge release 0.9.34
  * handler: always log translate client errors
  * tcp-balancer: fix memory leak in error handler
  * http-string: allow more characters in cookie values (RFC ignorant)

 -- Max Kellermann <mk@cm4all.com>  Mon, 01 Aug 2011 16:30:05 +0200

cm4all-beng-proxy (1.0.1) unstable; urgency=low

  * session: increase idle timeout to 20 minutes

 -- Max Kellermann <mk@cm4all.com>  Tue, 26 Jul 2011 11:23:36 +0200

cm4all-beng-proxy (1.0) unstable; urgency=low

  * merge release 0.9.33
  * header-forward: eliminate the duplicate "Date" response header
  * proxy-handler: don't pass internal URI arguments to CGI

 -- Max Kellermann <mk@cm4all.com>  Mon, 18 Jul 2011 17:07:42 +0200

cm4all-beng-proxy (0.10.14) unstable; urgency=low

  * merge release 0.9.32

 -- Max Kellermann <mk@cm4all.com>  Tue, 12 Jul 2011 19:02:23 +0200

cm4all-beng-proxy (0.10.13) unstable; urgency=low

  * growing-buffer: reset the position when skipping buffers

 -- Max Kellermann <mk@cm4all.com>  Wed, 06 Jul 2011 10:07:50 +0200

cm4all-beng-proxy (0.10.12) unstable; urgency=low

  * merge release 0.9.31
  * rewrite-uri: log widget base mismatch
  * istream-replace: fix assertion failure with splitted buffer

 -- Max Kellermann <mk@cm4all.com>  Tue, 05 Jul 2011 22:05:44 +0200

cm4all-beng-proxy (0.10.11) unstable; urgency=low

  * merge release 0.9.30
  * lb: add SSL/TLS support

 -- Max Kellermann <mk@cm4all.com>  Mon, 04 Jul 2011 17:14:21 +0200

cm4all-beng-proxy (0.10.10) unstable; urgency=low

  * merge release 0.9.29

 -- Max Kellermann <mk@cm4all.com>  Tue, 28 Jun 2011 17:56:43 +0200

cm4all-beng-proxy (0.10.9) unstable; urgency=low

  * merge release 0.9.28

 -- Max Kellermann <mk@cm4all.com>  Mon, 27 Jun 2011 13:38:03 +0200

cm4all-beng-proxy (0.10.8) unstable; urgency=low

  * lb_http: don't access the connection object after it was closed
  * restart the load balancer automatically

 -- Max Kellermann <mk@cm4all.com>  Wed, 22 Jun 2011 12:38:39 +0200

cm4all-beng-proxy (0.10.7) unstable; urgency=low

  * config: make the session cookie name configurable
  * uri-relative: allow relative base URIs (for CGI)
  * widget-uri: combine existing CGI PATH_INFO and given widget location
  * python/translation/widget: support "path_info" specification

 -- Max Kellermann <mk@cm4all.com>  Mon, 20 Jun 2011 14:54:38 +0200

cm4all-beng-proxy (0.10.6) unstable; urgency=low

  * merge release 0.9.26

 -- Max Kellermann <mk@cm4all.com>  Wed, 15 Jun 2011 09:19:28 +0200

cm4all-beng-proxy (0.10.5) unstable; urgency=low

  * merge release 0.9.26

 -- Max Kellermann <mk@cm4all.com>  Fri, 10 Jun 2011 10:09:09 +0200

cm4all-beng-proxy (0.10.4) unstable; urgency=low

  * doc: add beng-lb documentation
  * lb: implement "fallback" option
  * merge release 0.9.25

 -- Max Kellermann <mk@cm4all.com>  Wed, 08 Jun 2011 14:13:43 +0200

cm4all-beng-proxy (0.10.3) unstable; urgency=low

  * python/translation.widget: support keyword "sticky"
  * lb: implement sticky modes "failover", "cookie"

 -- Max Kellermann <mk@cm4all.com>  Mon, 06 Jun 2011 15:51:36 +0200

cm4all-beng-proxy (0.10.2) unstable; urgency=low

  * debian: fix beng-lb pid file name
  * lb_http: implement sticky sessions
  * merge release 0.9.24

 -- Max Kellermann <mk@cm4all.com>  Tue, 31 May 2011 14:32:03 +0200

cm4all-beng-proxy (0.10.1) unstable; urgency=low

  * lb_http: close request body on error
  * lb_listener: print error message when binding fails
  * merge release 0.9.23

 -- Max Kellermann <mk@cm4all.com>  Fri, 27 May 2011 13:13:55 +0200

cm4all-beng-proxy (0.10) unstable; urgency=low

  * failure: fix inverted logic bug in expiry check
  * tcp-balancer: implement session stickiness
  * lb: new stand-alone load balancer

 -- Max Kellermann <mk@cm4all.com>  Thu, 26 May 2011 14:32:02 +0200

cm4all-beng-proxy (0.9.35) unstable; urgency=low

  * resource-loader: pass the last X-Forwarded-For element to AJP

 -- Max Kellermann <mk@cm4all.com>  Thu, 18 Aug 2011 15:05:02 +0200

cm4all-beng-proxy (0.9.34) unstable; urgency=low

  * request: fix double request body close in errdoc handler
  * handler: close request body on early abort

 -- Max Kellermann <mk@cm4all.com>  Mon, 01 Aug 2011 16:21:43 +0200

cm4all-beng-proxy (0.9.33) unstable; urgency=low

  * {http,ajp}-request, errdoc: check before closing the request body on
    error

 -- Max Kellermann <mk@cm4all.com>  Mon, 18 Jul 2011 16:30:29 +0200

cm4all-beng-proxy (0.9.32) unstable; urgency=low

  * processor: dispose request body when focused widget was not found
  * http-string: allow the slash in cookie values (RFC ignorant)

 -- Max Kellermann <mk@cm4all.com>  Tue, 12 Jul 2011 18:16:01 +0200

cm4all-beng-proxy (0.9.31) unstable; urgency=low

  * growing-buffer: fix assertion failure with empty first buffer

 -- Max Kellermann <mk@cm4all.com>  Tue, 05 Jul 2011 21:58:24 +0200

cm4all-beng-proxy (0.9.30) unstable; urgency=low

  * growing-buffer: fix assertion failure in reader when buffer is empty

 -- Max Kellermann <mk@cm4all.com>  Mon, 04 Jul 2011 16:59:28 +0200

cm4all-beng-proxy (0.9.29) unstable; urgency=low

  * http-string: allow the equality sign in cookie values (RFC ignorant)

 -- Max Kellermann <mk@cm4all.com>  Tue, 28 Jun 2011 17:50:23 +0200

cm4all-beng-proxy (0.9.28) unstable; urgency=low

  * http-string: allow round brackets in cookie values (RFC ignorant)

 -- Max Kellermann <mk@cm4all.com>  Mon, 27 Jun 2011 13:23:58 +0200

cm4all-beng-proxy (0.9.27) unstable; urgency=low

  * handler: don't delete existing session in TRANSPARENT mode

 -- Max Kellermann <mk@cm4all.com>  Wed, 15 Jun 2011 09:08:48 +0200

cm4all-beng-proxy (0.9.26) unstable; urgency=low

  * worker: read "crash" value before destroying shared memory
  * session: fix crash while discarding session

 -- Max Kellermann <mk@cm4all.com>  Fri, 10 Jun 2011 09:54:56 +0200

cm4all-beng-proxy (0.9.25) unstable; urgency=low

  * response: discard the request body before passing to errdoc
  * worker: don't restart all workers after "safe" worker crash
  * cgi: check for end-of-file after splice

 -- Max Kellermann <mk@cm4all.com>  Wed, 08 Jun 2011 15:02:35 +0200

cm4all-beng-proxy (0.9.24) unstable; urgency=low

  * fcgi-client: really discard packets on request id mismatch
  * memcached-client: don't schedule read event when buffer is full
  * session: support beng-lb sticky sessions

 -- Max Kellermann <mk@cm4all.com>  Tue, 31 May 2011 14:23:41 +0200

cm4all-beng-proxy (0.9.23) unstable; urgency=low

  * tcp-balancer: retry connecting to cluster if a node fails

 -- Max Kellermann <mk@cm4all.com>  Fri, 27 May 2011 13:01:31 +0200

cm4all-beng-proxy (0.9.22) unstable; urgency=low

  * failure: fix inverted logic bug in expiry check
  * uri-extract: support AJP URLs, fixes AJP cookies
  * ajp-client: don't schedule read event when buffer is full

 -- Max Kellermann <mk@cm4all.com>  Thu, 26 May 2011 08:32:32 +0200

cm4all-beng-proxy (0.9.21) unstable; urgency=low

  * balancer: re-enable load balancing (regression fix)
  * merge release 0.8.38

 -- Max Kellermann <mk@cm4all.com>  Fri, 20 May 2011 11:03:31 +0200

cm4all-beng-proxy (0.9.20) unstable; urgency=low

  * http-cache: fix assertion failure caused by wrong destructor
  * merge release 0.8.37

 -- Max Kellermann <mk@cm4all.com>  Mon, 16 May 2011 14:03:09 +0200

cm4all-beng-proxy (0.9.19) unstable; urgency=low

  * http-request: don't retry requests with a request body

 -- Max Kellermann <mk@cm4all.com>  Thu, 12 May 2011 11:35:55 +0200

cm4all-beng-proxy (0.9.18) unstable; urgency=low

  * http-body: fix assertion failure on EOF chunk after socket was closed
  * widget-http: fix crash in widget lookup error handler
  * merge release 0.8.36

 -- Max Kellermann <mk@cm4all.com>  Tue, 10 May 2011 18:56:33 +0200

cm4all-beng-proxy (0.9.17) unstable; urgency=low

  * growing-buffer: fix assertion failure after large initial write
  * http-request: retry after connection failure
  * test/t-cgi: fix bashisms in test scripts

 -- Max Kellermann <mk@cm4all.com>  Wed, 04 May 2011 18:54:57 +0200

cm4all-beng-proxy (0.9.16) unstable; urgency=low

  * resource-address: append "transparent" args to CGI path_info
  * tcache: fix crash on FastCGI with BASE

 -- Max Kellermann <mk@cm4all.com>  Mon, 02 May 2011 16:07:21 +0200

cm4all-beng-proxy (0.9.15) unstable; urgency=low

  * configure.ac: check if valgrind/memcheck.h is installed
  * configure.ac: check if libattr is available
  * access-log: log Referer and User-Agent
  * access-log: log the request duration
  * proxy-handler: allow forwarding URI arguments
  * merge release 0.8.35

 -- Max Kellermann <mk@cm4all.com>  Wed, 27 Apr 2011 18:54:17 +0200

cm4all-beng-proxy (0.9.14) unstable; urgency=low

  * processor: don't clear widget pointer at opening tag
  * debian: move ulimit call from init script to *.default
  * merge release 0.8.33

 -- Max Kellermann <mk@cm4all.com>  Wed, 13 Apr 2011 17:03:29 +0200

cm4all-beng-proxy (0.9.13) unstable; urgency=low

  * proxy-widget: apply the widget's response header forward settings
  * response: add option to dump the widget tree
  * widget-class: move header forward settings to view
  * merge release 0.8.30

 -- Max Kellermann <mk@cm4all.com>  Mon, 04 Apr 2011 16:31:26 +0200

cm4all-beng-proxy (0.9.12) unstable; urgency=low

  * widget: internal API refactorization
  * was-control: fix argument order in "abort" call
  * was-client: duplicate the GError object when it is used twice
  * {file,delegate}-handler: add Expires/ETag headers to 304 response
  * cgi: allow setting environment variables

 -- Max Kellermann <mk@cm4all.com>  Thu, 24 Mar 2011 15:12:54 +0100

cm4all-beng-proxy (0.9.11) unstable; urgency=low

  * processor: major API refactorization
  * merge release 0.8.29

 -- Max Kellermann <mk@cm4all.com>  Mon, 21 Mar 2011 19:43:28 +0100

cm4all-beng-proxy (0.9.10) unstable; urgency=low

  * merge release 0.8.27

 -- Max Kellermann <mk@cm4all.com>  Fri, 18 Mar 2011 14:11:16 +0100

cm4all-beng-proxy (0.9.9) unstable; urgency=low

  * merge release 0.8.25

 -- Max Kellermann <mk@cm4all.com>  Mon, 14 Mar 2011 16:05:51 +0100

cm4all-beng-proxy (0.9.8) unstable; urgency=low

  * translate: support UNIX domain sockets in ADDRESS_STRING
  * resource-address: support connections to existing FastCGI servers

 -- Max Kellermann <mk@cm4all.com>  Fri, 11 Mar 2011 19:24:33 +0100

cm4all-beng-proxy (0.9.7) unstable; urgency=low

  * merge release 0.8.24

 -- Max Kellermann <mk@cm4all.com>  Fri, 04 Mar 2011 13:07:36 +0100

cm4all-beng-proxy (0.9.6) unstable; urgency=low

  * merge release 0.8.23

 -- Max Kellermann <mk@cm4all.com>  Mon, 28 Feb 2011 11:47:45 +0100

cm4all-beng-proxy (0.9.5) unstable; urgency=low

  * translate: allow SITE without CGI

 -- Max Kellermann <mk@cm4all.com>  Mon, 31 Jan 2011 06:35:24 +0100

cm4all-beng-proxy (0.9.4) unstable; urgency=low

  * widget-class: allow distinct addresses for each view

 -- Max Kellermann <mk@cm4all.com>  Thu, 27 Jan 2011 17:51:21 +0100

cm4all-beng-proxy (0.9.3) unstable; urgency=low

  * istream-catch: log errors
  * proxy-handler: pass the original request URI to (Fast)CGI
  * proxy-handler: pass the original document root to (Fast)CGI
  * fcgi-stock: pass site id to child process
  * translation: new packet "HOME" for JailCGI
  * resource-loader: get remote host from "X-Forwarded-For"
  * cgi, fcgi-client: pass client IP address to application

 -- Max Kellermann <mk@cm4all.com>  Fri, 21 Jan 2011 18:13:38 +0100

cm4all-beng-proxy (0.9.2) unstable; urgency=low

  * merge release 0.8.21
  * http-response: better context for error messages
  * istream: method close() does not invoke handler->abort()
  * istream: better context for error messages
  * ajp-client: destruct properly when request stream fails
  * {delegate,fcgi,was}-stock: use the JailCGI 1.4 wrapper

 -- Max Kellermann <mk@cm4all.com>  Mon, 17 Jan 2011 12:08:04 +0100

cm4all-beng-proxy (0.9.1) unstable; urgency=low

  * http-server: count the number of raw bytes sent and received
  * control-handler: support TCACHE_INVALIDATE with SITE
  * new programs "log-forward", "log-exec" for network logging
  * new program "log-split" for creating per-site log files
  * new program "log-traffic" for creating per-site traffic logs
  * move logging servers to new package cm4all-beng-proxy-logging
  * python/control.client: add parameter "broadcast"

 -- Max Kellermann <mk@cm4all.com>  Thu, 02 Dec 2010 12:07:16 +0100

cm4all-beng-proxy (0.9) unstable; urgency=low

  * merge release 0.8.19
  * was-client: explicitly send 32 bit METHOD payload
  * was-client: explicitly parse STATUS as 32 bit integer
  * was-client: clear control channel object on destruction
  * was-client: reuse child process if state is clean on EOF
  * was-client: abort properly after receiving illegal packet
  * was-client: allow "request STOP" before response completed
  * was-client: postpone the response handler invocation
  * was-control: send packets in bulk
  * python: support WAS widgets
  * http-server: enable "cork" mode only for beginning of response
  * http-cache: don't access freed memory in pool_unref_denotify()
  * http: use libcm4all-http
  * new datagram based binary protocol for access logging
  * main: default WAS stock limit is 16

 -- Max Kellermann <mk@cm4all.com>  Thu, 18 Nov 2010 19:56:17 +0100

cm4all-beng-proxy (0.8.38) unstable; urgency=low

  * failure: update time stamp on existing item
  * errdoc: free the original response body on abort

 -- Max Kellermann <mk@cm4all.com>  Fri, 20 May 2011 10:17:14 +0200

cm4all-beng-proxy (0.8.37) unstable; urgency=low

  * widget-resolver: don't reuse failed resolver
  * http-request: fix NULL pointer dereference on invalid URI
  * config: disable the TCP stock limit by default

 -- Max Kellermann <mk@cm4all.com>  Mon, 16 May 2011 13:41:32 +0200

cm4all-beng-proxy (0.8.36) unstable; urgency=low

  * http-server: check if client closes connection while processing
  * http-client: release the socket before invoking the callback
  * fcgi-client: fix assertion failure on full input buffer
  * memcached-client: re-enable socket event after direct copy
  * istream-file: fix assertion failure on range request
  * test/t-cgi: fix bashisms in test scripts

 -- Max Kellermann <mk@cm4all.com>  Tue, 10 May 2011 18:45:48 +0200

cm4all-beng-proxy (0.8.35) unstable; urgency=low

  * session: fix potential session defragmentation crash
  * ajp-request: use "host:port" as TCP stock key
  * cgi: evaluate the Content-Length response header

 -- Max Kellermann <mk@cm4all.com>  Wed, 27 Apr 2011 13:32:05 +0200

cm4all-beng-proxy (0.8.34) unstable; urgency=low

  * js: replace all '%' with '$'
  * js: check if session_id is null
  * debian: add package cm4all-beng-proxy-tools

 -- Max Kellermann <mk@cm4all.com>  Tue, 19 Apr 2011 18:43:54 +0200

cm4all-beng-proxy (0.8.33) unstable; urgency=low

  * processor: don't quote query string arguments with dollar sign
  * widget-request: safely remove "view" and "path" from argument table
  * debian/control: add "Breaks << 0.8.32" on the JavaScript library

 -- Max Kellermann <mk@cm4all.com>  Tue, 12 Apr 2011 18:21:55 +0200

cm4all-beng-proxy (0.8.32) unstable; urgency=low

  * args: quote arguments with the dollar sign

 -- Max Kellermann <mk@cm4all.com>  Tue, 12 Apr 2011 13:34:42 +0200

cm4all-beng-proxy (0.8.31) unstable; urgency=low

  * proxy-widget: eliminate the duplicate "Server" response header
  * translation: add packet UNTRUSTED_SITE_SUFFIX

 -- Max Kellermann <mk@cm4all.com>  Thu, 07 Apr 2011 16:23:37 +0200

cm4all-beng-proxy (0.8.30) unstable; urgency=low

  * handler: make lower-case realm name from the "Host" header
  * session: copy attribute "realm", fixes segmentation fault

 -- Max Kellermann <mk@cm4all.com>  Tue, 29 Mar 2011 16:47:43 +0200

cm4all-beng-proxy (0.8.29) unstable; urgency=low

  * ajp-client: send query string in an AJP attribute

 -- Max Kellermann <mk@cm4all.com>  Mon, 21 Mar 2011 19:16:16 +0100

cm4all-beng-proxy (0.8.28) unstable; urgency=low

  * resource-loader: use X-Forwarded-For to obtain AJP remote host
  * resource-loader: strip port from AJP remote address
  * resource-loader: don't pass remote host to AJP server
  * resource-loader: parse server port for AJP
  * ajp-client: always send content-length
  * ajp-client: parse the remaining buffer after EAGAIN

 -- Max Kellermann <mk@cm4all.com>  Mon, 21 Mar 2011 11:12:07 +0100

cm4all-beng-proxy (0.8.27) unstable; urgency=low

  * http-request: close the request body on malformed URI
  * ajp-request: AJP translation packet contains ajp://host:port/path

 -- Max Kellermann <mk@cm4all.com>  Fri, 18 Mar 2011 14:04:21 +0100

cm4all-beng-proxy (0.8.26) unstable; urgency=low

  * python/response: fix typo in ajp()
  * session: validate sessions only within one realm

 -- Max Kellermann <mk@cm4all.com>  Fri, 18 Mar 2011 08:59:41 +0100

cm4all-beng-proxy (0.8.25) unstable; urgency=low

  * widget-http: discard request body on unknown view name
  * inline-widget: discard request body on error
  * {http,fcgi,was}-client: allocate response headers from caller pool
  * cmdline: fcgi_stock_limit defaults to 0 (no limit)

 -- Max Kellermann <mk@cm4all.com>  Mon, 14 Mar 2011 15:53:42 +0100

cm4all-beng-proxy (0.8.24) unstable; urgency=low

  * fcgi-client: release the connection even when padding not consumed
    after empty response

 -- Max Kellermann <mk@cm4all.com>  Wed, 02 Mar 2011 17:39:33 +0100

cm4all-beng-proxy (0.8.23) unstable; urgency=low

  * memcached-client: allocate a new memory pool
  * memcached-client: copy caller_pool reference before freeing the client
  * fcgi-client: check headers!=NULL
  * fcgi-client: release the connection even when padding not consumed

 -- Max Kellermann <mk@cm4all.com>  Mon, 28 Feb 2011 10:50:02 +0100

cm4all-beng-proxy (0.8.22) unstable; urgency=low

  * cgi: fill special variables CONTENT_TYPE, CONTENT_LENGTH
  * memcached-client: remove stray pool_unref() call
  * memcached-client: reuse the socket if the remaining value is buffered
  * http-cache-choice: abbreviate memcached keys
  * *-cache: allocate a parent pool for cache items
  * pool: re-enable linear pools
  * frame: free the request body on error
  * http-cache: free cached body which was dismissed

 -- Max Kellermann <mk@cm4all.com>  Mon, 07 Feb 2011 15:34:09 +0100

cm4all-beng-proxy (0.8.21) unstable; urgency=low

  * merge release 0.7.55
  * jail: translate the document root properly
  * header-forward: forward the "Host" header to CGI/FastCGI/AJP
  * http-error: map ENOTDIR to "404 Not Found"
  * http-server: fix assertion failure on write error
  * fcgi-stock: clear all environment variables

 -- Max Kellermann <mk@cm4all.com>  Thu, 06 Jan 2011 16:04:20 +0100

cm4all-beng-proxy (0.8.20) unstable; urgency=low

  * widget-resolver: add pedantic state assertions
  * async: remember a copy of the operation in !NDEBUG
  * python/translation/response: max_age() returns self

 -- Max Kellermann <mk@cm4all.com>  Mon, 06 Dec 2010 23:02:50 +0100

cm4all-beng-proxy (0.8.19) unstable; urgency=low

  * merge release 0.7.54

 -- Max Kellermann <mk@cm4all.com>  Wed, 17 Nov 2010 16:25:10 +0100

cm4all-beng-proxy (0.8.18) unstable; urgency=low

  * was-client: explicitly send 32 bit METHOD payload
  * was-client: explicitly parse STATUS as 32 bit integer
  * istream: check presence of as_fd() in optimized build

 -- Max Kellermann <mk@cm4all.com>  Fri, 05 Nov 2010 11:00:54 +0100

cm4all-beng-proxy (0.8.17) unstable; urgency=low

  * merged release 0.7.53
  * widget: use colon as widget path separator
  * was-client: check for abort during response handler
  * was-client: implement STOP
  * was-client: release memory pools
  * was-launch: enable non-blocking mode on input and output
  * http-server: don't crash on malformed pipelined request
  * main: free the WAS stock and the UDP listener in the SIGTERM handler

 -- Max Kellermann <mk@cm4all.com>  Thu, 28 Oct 2010 19:50:26 +0200

cm4all-beng-proxy (0.8.16) unstable; urgency=low

  * merged release 0.7.52
  * was-client: support for the WAS protocol

 -- Max Kellermann <mk@cm4all.com>  Wed, 13 Oct 2010 16:45:18 +0200

cm4all-beng-proxy (0.8.15) unstable; urgency=low

  * resource-address: don't skip question mark twice

 -- Max Kellermann <mk@cm4all.com>  Tue, 28 Sep 2010 12:20:33 +0200

cm4all-beng-proxy (0.8.14) unstable; urgency=low

  * processor: schedule "xmlns:c" deletion

 -- Max Kellermann <mk@cm4all.com>  Thu, 23 Sep 2010 14:42:31 +0200

cm4all-beng-proxy (0.8.13) unstable; urgency=low

  * processor: delete "xmlns:c" attributes from link elements
  * istream-{head,zero}: implement method available()
  * merged release 0.7.51

 -- Max Kellermann <mk@cm4all.com>  Tue, 17 Aug 2010 09:54:33 +0200

cm4all-beng-proxy (0.8.12) unstable; urgency=low

  * http-cache-memcached: copy resource address
  * debian/control: add missing ${shlibs:Depends}
  * merged release 0.7.50

 -- Max Kellermann <mk@cm4all.com>  Thu, 12 Aug 2010 20:17:52 +0200

cm4all-beng-proxy (0.8.11) unstable; urgency=low

  * delegate-client: fix SCM_RIGHTS check
  * use Linux 2.6 CLOEXEC/NONBLOCK flags
  * tcache: INVALIDATE removes all variants (error documents etc.)
  * control: new UDP based protocol, allows invalidating caches
  * hashmap: fix assertion failure in hashmap_remove_match()
  * merged release 0.7.49

 -- Max Kellermann <mk@cm4all.com>  Tue, 10 Aug 2010 15:48:10 +0200

cm4all-beng-proxy (0.8.10) unstable; urgency=low

  * tcache: copy response.previous

 -- Max Kellermann <mk@cm4all.com>  Mon, 02 Aug 2010 18:03:43 +0200

cm4all-beng-proxy (0.8.9) unstable; urgency=low

  * (f?)cgi-handler: forward query string only if focused
  * ajp-handler: merge into proxy-handler
  * proxy-handler: forward query string if focused
  * cgi, fastcgi-handler: enable the resource cache
  * translation: add packets CHECK and PREVIOUS for authentication
  * python: add Response.max_age()

 -- Max Kellermann <mk@cm4all.com>  Fri, 30 Jul 2010 11:39:22 +0200

cm4all-beng-proxy (0.8.8) unstable; urgency=low

  * prototypes/translate.py: added new ticket-fastcgi programs
  * http-cache: implement FastCGI caching
  * merged release 0.7.47

 -- Max Kellermann <mk@cm4all.com>  Wed, 21 Jul 2010 13:00:43 +0200

cm4all-beng-proxy (0.8.7) unstable; urgency=low

  * istream-delayed: update the "direct" bit mask
  * http-client: send "Expect: 100-continue"
  * response, widget-http: apply istream_pipe to filter input
  * proxy-handler: apply istream_pipe to request body
  * istream-ajp-body: send larger request body packets
  * ajp-client: support splice()
  * merged release 0.7.46

 -- Max Kellermann <mk@cm4all.com>  Fri, 25 Jun 2010 18:52:04 +0200

cm4all-beng-proxy (0.8.6) unstable; urgency=low

  * translation: added support for custom error documents
  * response: convert HEAD to GET if filter follows
  * processor: short-circuit on HEAD request
  * python: depend on python-twisted-core

 -- Max Kellermann <mk@cm4all.com>  Wed, 16 Jun 2010 16:37:42 +0200

cm4all-beng-proxy (0.8.5) unstable; urgency=low

  * istream-tee: allow second output to block
  * widget-http: don't transform error documents
  * response, widget-http: disable filters after widget frame request
  * translation: added packet FILTER_4XX to filter client errors
  * merged release 0.7.45

 -- Max Kellermann <mk@cm4all.com>  Thu, 10 Jun 2010 16:13:14 +0200

cm4all-beng-proxy (0.8.4) unstable; urgency=low

  * python: added missing "Response" import
  * python: resume parsing after deferred call
  * http-client: implement istream method as_fd()
  * merged release 0.7.44

 -- Max Kellermann <mk@cm4all.com>  Mon, 07 Jun 2010 17:01:16 +0200

cm4all-beng-proxy (0.8.3) unstable; urgency=low

  * file-handler: implement If-Range (RFC 2616 14.27)
  * merged release 0.7.42

 -- Max Kellermann <mk@cm4all.com>  Tue, 01 Jun 2010 16:17:13 +0200

cm4all-beng-proxy (0.8.2) unstable; urgency=low

  * cookie-client: verify the cookie path
  * python: use Twisted's logging library
  * python: added a widget registry class
  * merged release 0.7.41

 -- Max Kellermann <mk@cm4all.com>  Wed, 26 May 2010 13:08:16 +0200

cm4all-beng-proxy (0.8.1) unstable; urgency=low

  * http-cache-memcached: delete entity records on POST

 -- Max Kellermann <mk@cm4all.com>  Tue, 18 May 2010 12:21:55 +0200

cm4all-beng-proxy (0.8) unstable; urgency=low

  * istream: added method as_fd() to convert istream to file descriptor
  * fork: support passing stdin istream fd to child process
  * http-cache: discard only matching entries on POST
  * istream-html-escape: escape single and double quote
  * rewrite-uri: escape the result with XML entities

 -- Max Kellermann <mk@cm4all.com>  Thu, 13 May 2010 12:34:46 +0200

cm4all-beng-proxy (0.7.55) unstable; urgency=low

  * pool: reparent pools in optimized build
  * istream-deflate: add missing pool reference while reading
  * istream-deflate: fix several error handlers

 -- Max Kellermann <mk@cm4all.com>  Thu, 06 Jan 2011 12:59:39 +0100

cm4all-beng-proxy (0.7.54) unstable; urgency=low

  * http-server: fix crash on deferred chunked request body
  * parser: fix crash on malformed SCRIPT element

 -- Max Kellermann <mk@cm4all.com>  Wed, 17 Nov 2010 16:13:09 +0100

cm4all-beng-proxy (0.7.53) unstable; urgency=low

  * http-server: don't crash on malformed pipelined request
  * sink-header: fix assertion failure on empty trailer

 -- Max Kellermann <mk@cm4all.com>  Thu, 28 Oct 2010 18:39:01 +0200

cm4all-beng-proxy (0.7.52) unstable; urgency=low

  * fcgi-client: fix send timeout handler
  * fork: finish the buffer after pipe was drained

 -- Max Kellermann <mk@cm4all.com>  Wed, 13 Oct 2010 16:39:26 +0200

cm4all-beng-proxy (0.7.51) unstable; urgency=low

  * http-client: clear response body pointer before forwarding EOF event
  * processor: fix assertion failure for c:mode in c:widget

 -- Max Kellermann <mk@cm4all.com>  Mon, 16 Aug 2010 17:01:48 +0200

cm4all-beng-proxy (0.7.50) unstable; urgency=low

  * header-forward: don't forward the "Host" header to HTTP servers
  * resource-address: use uri_relative() for CGI
  * uri-relative: don't lose host name in uri_absolute()
  * uri-relative: don't fail on absolute URIs
  * http-cache-heap: don't use uninitialized item size

 -- Max Kellermann <mk@cm4all.com>  Thu, 12 Aug 2010 20:03:49 +0200

cm4all-beng-proxy (0.7.49) unstable; urgency=low

  * hashmap: fix assertion failure in hashmap_remove_value()

 -- Max Kellermann <mk@cm4all.com>  Tue, 10 Aug 2010 15:37:12 +0200

cm4all-beng-proxy (0.7.48) unstable; urgency=low

  * pipe-stock: add assertions on file descriptors

 -- Max Kellermann <mk@cm4all.com>  Mon, 09 Aug 2010 14:56:54 +0200

cm4all-beng-proxy (0.7.47) unstable; urgency=low

  * cmdline: add option "--group"

 -- Max Kellermann <mk@cm4all.com>  Fri, 16 Jul 2010 18:39:53 +0200

cm4all-beng-proxy (0.7.46) unstable; urgency=low

  * handler: initialize all translate_response attributes
  * http-client: consume buffer before header length check
  * istream-pipe: clear "direct" flags in constructor
  * istream-pipe: return gracefully when handler blocks
  * ajp-client: hold pool reference to reset TCP_CORK

 -- Max Kellermann <mk@cm4all.com>  Mon, 21 Jun 2010 17:53:21 +0200

cm4all-beng-proxy (0.7.45) unstable; urgency=low

  * istream-tee: separate "weak" values for the two outputs
  * fcache: don't close output when caching has been canceled
  * tcache: copy the attribute "secure_cookie"

 -- Max Kellermann <mk@cm4all.com>  Thu, 10 Jun 2010 15:21:34 +0200

cm4all-beng-proxy (0.7.44) unstable; urgency=low

  * http-client: check response header length
  * http-server: check request header length

 -- Max Kellermann <mk@cm4all.com>  Mon, 07 Jun 2010 16:51:57 +0200

cm4all-beng-proxy (0.7.43) unstable; urgency=low

  * http-cache: fixed NULL pointer dereference when storing empty response
    body on the heap

 -- Max Kellermann <mk@cm4all.com>  Tue, 01 Jun 2010 18:52:45 +0200

cm4all-beng-proxy (0.7.42) unstable; urgency=low

  * fork: check "direct" flag again after buffer flush
  * pool: pool_unref_denotify() remembers the code location
  * sink-{buffer,gstring}: don't invoke callback in abort()
  * async: added another debug flag to verify correctness

 -- Max Kellermann <mk@cm4all.com>  Mon, 31 May 2010 21:15:58 +0200

cm4all-beng-proxy (0.7.41) unstable; urgency=low

  * http-cache: initialize response status and headers on empty body

 -- Max Kellermann <mk@cm4all.com>  Tue, 25 May 2010 16:27:25 +0200

cm4all-beng-proxy (0.7.40) unstable; urgency=low

  * http-cache: fixed NULL pointer dereference when storing empty response
    body in memcached

 -- Max Kellermann <mk@cm4all.com>  Tue, 25 May 2010 15:04:44 +0200

cm4all-beng-proxy (0.7.39) unstable; urgency=low

  * memcached-stock: close value on connect failure
  * http: implement remaining status codes
  * http-cache: allow caching empty response body
  * http-cache: cache status codes 203, 206, 300, 301, 410
  * http-cache: don't cache authorized resources

 -- Max Kellermann <mk@cm4all.com>  Fri, 21 May 2010 17:37:29 +0200

cm4all-beng-proxy (0.7.38) unstable; urgency=low

  * http-server: send HTTP/1.1 declaration with "100 Continue"
  * connection: initialize "site_name", fixes crash bug
  * translation: added packet SECURE_COOKIE

 -- Max Kellermann <mk@cm4all.com>  Thu, 20 May 2010 15:40:34 +0200

cm4all-beng-proxy (0.7.37) unstable; urgency=low

  * *-client: implement a socket leak detector
  * handler: initialize response header without translation server

 -- Max Kellermann <mk@cm4all.com>  Tue, 18 May 2010 12:05:11 +0200

cm4all-beng-proxy (0.7.36) unstable; urgency=low

  * http-client: fixed NULL pointer dereference
  * handler, response: removed duplicate request body destruction calls

 -- Max Kellermann <mk@cm4all.com>  Tue, 11 May 2010 17:16:36 +0200

cm4all-beng-proxy (0.7.35) unstable; urgency=low

  * {http,fcgi,ajp}-request: close the request body on abort
  * handler: set fake translation response on malformed URI

 -- Max Kellermann <mk@cm4all.com>  Mon, 10 May 2010 11:22:23 +0200

cm4all-beng-proxy (0.7.34) unstable; urgency=low

  * translate: check the UNTRUSTED packet
  * translation: added packet UNTRUSTED_PREFIX

 -- Max Kellermann <mk@cm4all.com>  Fri, 30 Apr 2010 19:14:37 +0200

cm4all-beng-proxy (0.7.33) unstable; urgency=low

  * merged release 0.7.27.1
  * fcache: don't continue storing in background
  * fcgi-client: re-add event after some input data has been read

 -- Max Kellermann <mk@cm4all.com>  Fri, 30 Apr 2010 11:31:08 +0200

cm4all-beng-proxy (0.7.32) unstable; urgency=low

  * response: generate the "Server" response header
  * response: support the Authentication-Info response header
  * response: support custom authentication pages
  * translation: support custom response headers

 -- Max Kellermann <mk@cm4all.com>  Tue, 27 Apr 2010 17:09:59 +0200

cm4all-beng-proxy (0.7.31) unstable; urgency=low

  * support HTTP authentication (RFC 2617)

 -- Max Kellermann <mk@cm4all.com>  Mon, 26 Apr 2010 17:26:42 +0200

cm4all-beng-proxy (0.7.30) unstable; urgency=low

  * fcgi-client: support responses without a body
  * {http,fcgi}-client: hold caller pool reference during callback

 -- Max Kellermann <mk@cm4all.com>  Fri, 23 Apr 2010 14:41:05 +0200

cm4all-beng-proxy (0.7.29) unstable; urgency=low

  * http-cache: added missing pool_unref() in memcached_miss()
  * pool: added checked pool references

 -- Max Kellermann <mk@cm4all.com>  Thu, 22 Apr 2010 15:45:48 +0200

cm4all-beng-proxy (0.7.28) unstable; urgency=low

  * fcgi-client: support response status
  * translate: malformed packets are fatal
  * http-cache: don't cache resources with very long URIs
  * memcached-client: increase the maximum key size to 32 kB

 -- Max Kellermann <mk@cm4all.com>  Thu, 15 Apr 2010 15:06:51 +0200

cm4all-beng-proxy (0.7.27.1) unstable; urgency=low

  * http-cache: added missing pool_unref() in memcached_miss()
  * http-cache: don't cache resources with very long URIs
  * memcached-client: increase the maximum key size to 32 kB
  * fork: properly handle partially filled output buffer
  * fork: re-add event after some input data has been read

 -- Max Kellermann <mk@cm4all.com>  Thu, 29 Apr 2010 15:30:21 +0200

cm4all-beng-proxy (0.7.27) unstable; urgency=low

  * session: use GLib's PRNG to generate session ids
  * session: seed the PRNG with /dev/random
  * response: log UNTRUSTED violation attempts
  * response: drop widget sessions when there is no focus

 -- Max Kellermann <mk@cm4all.com>  Fri, 09 Apr 2010 12:04:18 +0200

cm4all-beng-proxy (0.7.26) unstable; urgency=low

  * memcached-client: schedule read event before callback
  * istream-tee: continue with second output if first is closed

 -- Max Kellermann <mk@cm4all.com>  Sun, 28 Mar 2010 18:08:11 +0200

cm4all-beng-proxy (0.7.25) unstable; urgency=low

  * memcached-client: don't poll if socket is closed
  * fork: close file descriptor on input error
  * pool: don't check attachments in pool_trash()

 -- Max Kellermann <mk@cm4all.com>  Thu, 25 Mar 2010 13:28:01 +0100

cm4all-beng-proxy (0.7.24) unstable; urgency=low

  * memcached-client: release socket after splice

 -- Max Kellermann <mk@cm4all.com>  Mon, 22 Mar 2010 11:29:45 +0100

cm4all-beng-proxy (0.7.23) unstable; urgency=low

  * sink-header: support splice
  * memcached-client: support splice (response)
  * fcgi-client: recover correctly after send error
  * fcgi-client: support chunked request body
  * fcgi-client: basic splice support for the request body
  * http-cache: duplicate headers
  * {http,memcached}-client: check "direct" mode after buffer flush
  * cmdline: added option "fcgi_stock_limit"
  * python: auto-export function write_packet()
  * python: Response methods return self

 -- Max Kellermann <mk@cm4all.com>  Fri, 19 Mar 2010 13:28:35 +0100

cm4all-beng-proxy (0.7.22) unstable; urgency=low

  * python: re-add function write_packet()

 -- Max Kellermann <mk@cm4all.com>  Fri, 12 Mar 2010 12:27:21 +0100

cm4all-beng-proxy (0.7.21) unstable; urgency=low

  * ajp-client: handle EAGAIN from send()
  * python: install the missing sources

 -- Max Kellermann <mk@cm4all.com>  Thu, 11 Mar 2010 16:58:25 +0100

cm4all-beng-proxy (0.7.20) unstable; urgency=low

  * http-client: don't reinstate event when socket is closed
  * access-log: log the site name
  * python: removed unused function write_packet()
  * python: split the module beng_proxy.translation
  * python: allow overriding query string and param in absolute_uri()
  * python: moved absolute_uri() to a separate library

 -- Max Kellermann <mk@cm4all.com>  Thu, 11 Mar 2010 09:48:52 +0100

cm4all-beng-proxy (0.7.19) unstable; urgency=low

  * client-socket: translate EV_TIMEOUT to ETIMEDOUT
  * fork: refill the input buffer as soon as possible
  * delegate-client: implement an abortable event
  * pool: added assertions for libevent leaks
  * direct: added option "-s enable_splice=no"

 -- Max Kellermann <mk@cm4all.com>  Thu, 04 Mar 2010 17:34:56 +0100

cm4all-beng-proxy (0.7.18) unstable; urgency=low

  * args: reserve memory for the trailing null byte

 -- Max Kellermann <mk@cm4all.com>  Tue, 23 Feb 2010 17:46:04 +0100

cm4all-beng-proxy (0.7.17) unstable; urgency=low

  * translation: added the BOUNCE packet (variant of REDIRECT)
  * translation: change widget packet HOST to UNTRUSTED
  * translation: pass internal URI arguments to the translation server
  * handler: use the specified status with REDIRECT
  * python: added method Request.absolute_uri()

 -- Max Kellermann <mk@cm4all.com>  Tue, 23 Feb 2010 16:15:22 +0100

cm4all-beng-proxy (0.7.16) unstable; urgency=low

  * processor: separate trusted from untrusted widgets by host name
  * processor: mode=partition is deprecated
  * translate: fix DOCUMENT_ROOT handler for CGI/FASTCGI
  * fcgi-request: added JailCGI support

 -- Max Kellermann <mk@cm4all.com>  Fri, 19 Feb 2010 14:29:29 +0100

cm4all-beng-proxy (0.7.15) unstable; urgency=low

  * processor: unreference the caller pool in abort()
  * tcache: clear BASE on mismatch
  * fcgi-client: generate the Content-Length request header
  * fcgi-client: send the CONTENT_TYPE parameter
  * prototypes/translate.py: use FastCGI to run PHP

 -- Max Kellermann <mk@cm4all.com>  Thu, 11 Feb 2010 14:43:21 +0100

cm4all-beng-proxy (0.7.14) unstable; urgency=low

  * connection: drop connections when the limit is exceeded
  * resource-address: added BASE support
  * fcgi-client: check the request ID in response packets
  * http-client: check response body when request body is closed
  * html-escape: use the last ampersand before the semicolon
  * html-escape: support &apos;
  * processor: unescape widget parameter values

 -- Max Kellermann <mk@cm4all.com>  Fri, 29 Jan 2010 17:49:43 +0100

cm4all-beng-proxy (0.7.13) unstable; urgency=low

  * fcgi-request: duplicate socket path
  * fcgi-request: support ACTION
  * fcgi-client: provide SCRIPT_FILENAME
  * fcgi-client: append empty PARAMS packet
  * fcgi-client: try to read response before request is finished
  * fcgi-client: implement the STDERR packet
  * fcgi-client: support request headers and body
  * fcgi-stock: manage one socket per child process
  * fcgi-stock: unlink socket path after connect
  * fcgi-stock: redirect fd 1,2 to /dev/null
  * fcgi-stock: kill FastCGI processes after 5 minutes idle
  * translation: new packet PAIR for passing parameters to FastCGI

 -- Max Kellermann <mk@cm4all.com>  Thu, 14 Jan 2010 13:36:48 +0100

cm4all-beng-proxy (0.7.12) unstable; urgency=low

  * http-cache: unlock the cache item after successful revalidation
  * http-cache-memcached: pass the expiration time to memcached
  * sink-header: comprise pending data in method available()
  * header-forward: forward the Expires response header

 -- Max Kellermann <mk@cm4all.com>  Tue, 22 Dec 2009 16:18:49 +0100

cm4all-beng-proxy (0.7.11) unstable; urgency=low

  * {ajp,memcached}-client: fix dis\appearing event for duplex socket
  * memcached-client: handle EAGAIN after send()
  * memcached-client: release socket as early as possible
  * header-forward: don't forward Accept-Encoding if transformation is
    enabled
  * widget-http, inline-widget: check Content-Encoding before processing
  * file-handler: send "Vary: Accept-Encoding" for compressed response
  * header-forward: support duplicate headers
  * fcache: implemented a 60 seconds timeout
  * fcache: copy pointer to local variable before callback
  * event2: refresh timeout after event has occurred

 -- Max Kellermann <mk@cm4all.com>  Fri, 18 Dec 2009 16:45:24 +0100

cm4all-beng-proxy (0.7.10) unstable; urgency=low

  * http-{server,client}: fix disappearing event for duplex socket

 -- Max Kellermann <mk@cm4all.com>  Mon, 14 Dec 2009 15:46:25 +0100

cm4all-beng-proxy (0.7.9) unstable; urgency=low

  * http: "Expect" is a hop-by-hop header
  * http-server: send "100 Continue" unless request body closed
  * http-client: poll socket after splice
  * http-server: handle EAGAIN after splice
  * http-server: send a 417 response on unrecognized "Expect" request
  * response, widget-http: append filter id to resource tag
  * resource-tag: check for "Cache-Control: no-store"

 -- Max Kellermann <mk@cm4all.com>  Mon, 14 Dec 2009 13:05:15 +0100

cm4all-beng-proxy (0.7.8) unstable; urgency=low

  * http-body: support partial response in method available()
  * file-handler: support pre-compressed static files
  * fcache: honor the "Cache-Control: no-store" response header

 -- Max Kellermann <mk@cm4all.com>  Wed, 09 Dec 2009 15:49:25 +0100

cm4all-beng-proxy (0.7.7) unstable; urgency=low

  * parser: allow underscore in attribute names
  * processor: check "type" attribute before URI rewriting
  * http-client: start receiving before request is sent
  * http-client: try to read response after write error
  * http-client: deliver response body after headers are finished
  * http-client: release socket as early as possible
  * http-client: serve buffer after socket has been closed
  * istream-chunked: clear input stream in abort handler
  * growing-buffer: fix crash after close in "data" callback

 -- Max Kellermann <mk@cm4all.com>  Thu, 03 Dec 2009 13:09:57 +0100

cm4all-beng-proxy (0.7.6) unstable; urgency=low

  * istream-hold: return -2 if handler is not available yet
  * http, ajp, fcgi: use istream_hold on request body
  * http-client: implemented splicing the request body
  * response: added missing URI substitution

 -- Max Kellermann <mk@cm4all.com>  Tue, 17 Nov 2009 15:25:35 +0100

cm4all-beng-proxy (0.7.5) unstable; urgency=low

  * session: 64 bit session ids
  * session: allow arbitrary session id size (at compile-time)
  * debian: larger default log file (16 * 4MB)
  * debian: added package cm4all-beng-proxy-toi

 -- Max Kellermann <mk@cm4all.com>  Mon, 16 Nov 2009 15:51:24 +0100

cm4all-beng-proxy (0.7.4) unstable; urgency=low

  * measure the latency of external resources
  * widget-http: partially revert "don't query session if !stateful"

 -- Max Kellermann <mk@cm4all.com>  Tue, 10 Nov 2009 15:06:03 +0100

cm4all-beng-proxy (0.7.3) unstable; urgency=low

  * uri-verify: don't reject double slash after first segment
  * hostname: allow the hyphen character
  * processor: allow processing without session
  * widget-http: don't query session if !stateful
  * request: disable session management for known bots
  * python: fixed AttributeError in __getattr__()
  * python: added method Response.process()
  * translation: added the response packets URI, HOST, SCHEME
  * translation: added header forward packets

 -- Max Kellermann <mk@cm4all.com>  Mon, 09 Nov 2009 16:40:27 +0100

cm4all-beng-proxy (0.7.2) unstable; urgency=low

  * fcache: close all caching connections on exit
  * istream-file: retry reading after EAGAIN
  * direct, istream-pipe: re-enable SPLICE_F_NONBLOCK
  * direct, istream-pipe: disable the SPLICE_F_MORE flag
  * http-client: handle EAGAIN after splice
  * http-client, header-writer: remove hop-by-hop response headers
  * response: optimized transformed response headers
  * handler: mangle CGI and FastCGI headers
  * header-forward: generate the X-Forwarded-For header
  * header-forward: add local host name to "Via" request header

 -- Max Kellermann <mk@cm4all.com>  Fri, 30 Oct 2009 13:41:02 +0100

cm4all-beng-proxy (0.7.1) unstable; urgency=low

  * file-handler: close the stream on "304 Not Modified"
  * pool: use assembler code only on gcc
  * cmdline: added option "--set tcp_stock_limit"
  * Makefile.am: enable the "subdir-objects" option

 -- Max Kellermann <mk@cm4all.com>  Thu, 22 Oct 2009 12:17:11 +0200

cm4all-beng-proxy (0.7) unstable; urgency=low

  * ajp-client: check if connection was closed during response callback
  * header-forward: log session id
  * istream: separate TCP splicing checks
  * istream-pipe: fix segmentation fault after incomplete direct transfer
  * istream-pipe: implement the "available" method
  * istream-pipe: allocate pipe only if handler supports it
  * istream-pipe: flush the pipe before reading from input
  * istream-pipe: reuse pipes in a stock
  * direct: support splice() from TCP socket to pipe
  * istream: direct() returns -3 if stream has been closed
  * hstock: don't destroy stocks while items are being created
  * tcp-stock: limit number of connections per host to 256
  * translate, http-client, ajp-client, cgi, http-cache: verify the HTTP
    response status
  * prototypes/translate.py: disallow "/../" and null bytes
  * prototypes/translate.py: added "/jail-delegate/" location
  * uri-parser: strict RFC 2396 URI verification
  * uri-parser: don't unescape the URI path
  * http-client, ajp-client: verify the request URI
  * uri-escape: unescape each character only once
  * http-cache: never use the memcached stock if caching is disabled
  * allow 8192 connections by default
  * allow 65536 file handles by default
  * added package cm4all-jailed-beng-proxy-delegate-helper

 -- Max Kellermann <mk@cm4all.com>  Wed, 21 Oct 2009 15:00:56 +0200

cm4all-beng-proxy (0.6.23) unstable; urgency=low

  * header-forward: log session information
  * prototypes/translate.py: added /cgi-bin/ location
  * http-server: disable keep-alive for HTTP/1.0 clients
  * http-server: don't send "Connection: Keep-Alive"
  * delegate-stock: clear the environment
  * delegate-stock: added jail support
  * delegate-client: reuse helper process after I/O error

 -- Max Kellermann <mk@cm4all.com>  Mon, 12 Oct 2009 17:29:35 +0200

cm4all-beng-proxy (0.6.22) unstable; urgency=low

  * istream-tee: clear both "enabled" flags in the eof/abort handler
  * istream-tee: fall back to first data() return value if second stream
    closed itself
  * http-cache: don't log body_abort after close

 -- Max Kellermann <mk@cm4all.com>  Thu, 01 Oct 2009 19:19:37 +0200

cm4all-beng-proxy (0.6.21) unstable; urgency=low

  * http-client: log more error messages
  * delegate-stock: added the DOCUMENT_ROOT environment variable
  * response, widget: accept "application/xhtml+xml"
  * cookie-server: allow square brackets in unquoted cookie values
    (violating RFC 2109 and RFC 2616)

 -- Max Kellermann <mk@cm4all.com>  Thu, 01 Oct 2009 13:55:40 +0200

cm4all-beng-proxy (0.6.20) unstable; urgency=low

  * stock: clear stock after 60 seconds idle
  * hstock: remove empty stocks
  * http-server, http-client, cgi: fixed off-by-one bug in header parser
  * istream-pipe: fix the direct() return value on error
  * istream-pipe: fix formula in range assertion
  * http-cache-memcached: implemented "remove"
  * handler: added FastCGI handler
  * fcgi-client: unref caller pool after socket release
  * fcgi-client: implemented response headers

 -- Max Kellermann <mk@cm4all.com>  Tue, 29 Sep 2009 14:07:13 +0200

cm4all-beng-proxy (0.6.19) unstable; urgency=low

  * http-client: release caller pool after socket release
  * memcached-client: release socket on marshalling error
  * stock: unref caller pool in abort handler
  * stock: lazy cleanup
  * http-cache: copy caller_pool to local variable

 -- Max Kellermann <mk@cm4all.com>  Thu, 24 Sep 2009 16:02:17 +0200

cm4all-beng-proxy (0.6.18) unstable; urgency=low

  * delegate-handler: support conditional GET and ranges
  * file-handler: fix suffix-byte-range-spec parser
  * delegate-helper: call open() with O_CLOEXEC|O_NOCTTY
  * istream-file: don't set FD_CLOEXEC if O_CLOEXEC is available
  * stock: hold caller pool during "get" operation
  * main: free balancer object during shutdown
  * memcached-client: enable socket timeout
  * delegate-stock: set FD_CLOEXEC on socket

 -- Max Kellermann <mk@cm4all.com>  Thu, 24 Sep 2009 10:50:53 +0200

cm4all-beng-proxy (0.6.17) unstable; urgency=low

  * tcp-stock: implemented a load balancer
  * python: accept address list in the ajp() method
  * http-server: added timeout for the HTTP request headers
  * response: close template when the content type is wrong
  * delegate-get: implemented response headers
  * delegate-get: provide status codes and error messages

 -- Max Kellermann <mk@cm4all.com>  Fri, 18 Sep 2009 15:36:57 +0200

cm4all-beng-proxy (0.6.16) unstable; urgency=low

  * tcp-stock: added support for bulldog-tyke
  * sink-buffer: close input if it's not used in the constructor
  * http-cache-memcached: close response body when deserialization fails
  * serialize: fix regression in serialize_uint64()

 -- Max Kellermann <mk@cm4all.com>  Tue, 15 Sep 2009 19:26:07 +0200

cm4all-beng-proxy (0.6.15) unstable; urgency=low

  * http-cache-choice: find more duplicates during cleanup
  * handler: added AJP handler
  * ajp-request: unref pool only on tcp_stock failure
  * ajp-client: prevent parser recursion
  * ajp-client: free request body when response is closed
  * ajp-client: reuse connection after END_RESPONSE packet
  * ajp-client: enable TCP_CORK while sending
  * istream-ajp-body: added a second "length" header field
  * ajp-client: auto-send empty request body chunk
  * ajp-client: register "write" event after GET_BODY_CHUNK packet
  * ajp-client: implemented request and response headers
  * http-cache-rfc: don't rewind tpool if called recursively

 -- Max Kellermann <mk@cm4all.com>  Fri, 11 Sep 2009 16:04:06 +0200

cm4all-beng-proxy (0.6.14) unstable; urgency=low

  * istream-tee: don't restart reading if already in progress

 -- Max Kellermann <mk@cm4all.com>  Thu, 03 Sep 2009 13:21:06 +0200

cm4all-beng-proxy (0.6.13) unstable; urgency=low

  * cookie-server: fix parsing multiple cookies
  * http-cache-memcached: clean up expired "choice" items
  * sink-gstring: use callback instead of public struct
  * istream-tee: restart reading when one output is closed

 -- Max Kellermann <mk@cm4all.com>  Wed, 02 Sep 2009 17:02:53 +0200

cm4all-beng-proxy (0.6.12) unstable; urgency=low

  * http-cache: don't attempt to remove cache items when the cache is disabled

 -- Max Kellermann <mk@cm4all.com>  Fri, 28 Aug 2009 15:40:48 +0200

cm4all-beng-proxy (0.6.11) unstable; urgency=low

  * http-cache-memcached: store HTTP status and response headers
  * http-cache-memcached: implemented flush (SIGHUP)
  * http-cache-memcached: support "Vary"
  * http-client: work around assertion failure in response_stream_close()

 -- Max Kellermann <mk@cm4all.com>  Thu, 27 Aug 2009 12:33:17 +0200

cm4all-beng-proxy (0.6.10) unstable; urgency=low

  * parser: finish tag before bailing out
  * http-request: allow URLs without path component
  * fork: clear event in read() method
  * istream-file: pass options O_CLOEXEC|O_NOCTTY to open()
  * response: check if the "Host" request header is valid

 -- Max Kellermann <mk@cm4all.com>  Tue, 18 Aug 2009 16:37:19 +0200

cm4all-beng-proxy (0.6.9) unstable; urgency=low

  * direct: disable SPLICE_F_NONBLOCK (temporary NFS EAGAIN workaround)

 -- Max Kellermann <mk@cm4all.com>  Mon, 17 Aug 2009 13:52:49 +0200

cm4all-beng-proxy (0.6.8) unstable; urgency=low

  * widget-http: close response body in error code path
  * http-cache: implemented memcached backend (--memcached-server)
  * processor: &c:base; returns the URI without scheme and host

 -- Max Kellermann <mk@cm4all.com>  Mon, 17 Aug 2009 12:29:19 +0200

cm4all-beng-proxy (0.6.7) unstable; urgency=low

  * file-handler: generate Expires from xattr user.MaxAge
  * cmdline: added option --set to configure:
    - max_connections
    - http_cache_size
    - filter_cache_size
    - translate_cache_size
  * flush caches on SIGHUP

 -- Max Kellermann <mk@cm4all.com>  Fri, 07 Aug 2009 11:41:10 +0200

cm4all-beng-proxy (0.6.6) unstable; urgency=low

  * added missing GLib build dependency
  * cgi-handler: set the "body_consumed" flag

 -- Max Kellermann <mk@cm4all.com>  Tue, 04 Aug 2009 09:53:01 +0200

cm4all-beng-proxy (0.6.5) unstable; urgency=low

  * shm: pass MAP_NORESERVE to mmap()
  * proxy-handler: support cookies
  * translation: added DISCARD_SESSION packet

 -- Max Kellermann <mk@cm4all.com>  Wed, 15 Jul 2009 18:00:33 +0200

cm4all-beng-proxy (0.6.4) unstable; urgency=low

  * http-client: don't read response body in HEAD requests
  * ajp-client: invoke the "abort" handler on error
  * filter-cache: lock cache items while they are served

 -- Max Kellermann <mk@cm4all.com>  Thu, 09 Jul 2009 14:36:14 +0200

cm4all-beng-proxy (0.6.3) unstable; urgency=low

  * http-server: implemented the DELETE method
  * http-server: refuse HTTP/0.9 requests
  * proxy-handler: send request body to template when no widget is focused
  * widget-request: pass original HTTP method to widget
  * session: automatically defragment sessions

 -- Max Kellermann <mk@cm4all.com>  Tue, 07 Jul 2009 16:57:22 +0200

cm4all-beng-proxy (0.6.2) unstable; urgency=low

  * lock: fixed race condition in debug flag updates
  * session: use rwlock for the session manager
  * proxy-handler: pass request headers to the remote HTTP server
  * proxy-handler: forward original Accept-Charset if processor is disabled
  * pipe: don't filter resources without a body
  * fcache: forward original HTTP status over "pipe" filter
  * cgi: support the "Status" line

 -- Max Kellermann <mk@cm4all.com>  Mon, 06 Jul 2009 16:38:26 +0200

cm4all-beng-proxy (0.6.1) unstable; urgency=low

  * session: consistently lock all session objects
  * rewrite-uri: check if widget_external_uri() returns NULL
  * widget-uri: don't generate the "path" argument when it's NULL
  * widget-uri: strip superfluous question mark from widget_base_address()
  * widget-uri: append parameters from the template first
  * widget-uri: re-add configured query string in widget_absolute_uri()
  * widget-uri: eliminate configured query string in widget_external_uri()
  * processor: don't consider session data for base=child and base=parent

 -- Max Kellermann <mk@cm4all.com>  Fri, 03 Jul 2009 15:52:01 +0200

cm4all-beng-proxy (0.6) unstable; urgency=low

  * inline-widget: check the widget HTTP response status
  * response: don't apply transformation on failed response
  * resource-address: include pipe arguments in filter cache key
  * handler: removed session redirect on the first request
  * http-cache: accept ETag response header instead of Last-Modified
  * filter-cache: don't require Last-Modified or Expires
  * file-handler: disable ETag only when processor comes first
  * file-handler: read ETag from xattr
  * pipe: generate new ETag for piped resource
  * session: purge sessions when shared memory is full
  * handler: don't enforce sessions for filtered responses

 -- Max Kellermann <mk@cm4all.com>  Tue, 30 Jun 2009 17:48:20 +0200

cm4all-beng-proxy (0.5.14) unstable; urgency=low

  * ajp-client: implemented request body
  * cookie-client: obey "max-age=0" properly
  * processor: forward the original HTTP status
  * response, widget-http: don't allow processing resource without body
  * widget-http: check the Content-Type before invoking processor
  * response: pass the "Location" response header
  * debian: added a separate -optimized-dbg package
  * added init script support for multiple ports (--port) and multiple listen
    (--listen) command line argumnents
  * translation: added the "APPEND" packet for command line arguments
  * pipe: support command line arguments

 -- Max Kellermann <mk@cm4all.com>  Mon, 29 Jun 2009 16:51:16 +0200

cm4all-beng-proxy (0.5.13) unstable; urgency=low

  * widget-registry: clear local_address in translate request
  * cmdline: added the "--listen" option

 -- Max Kellermann <mk@cm4all.com>  Wed, 24 Jun 2009 12:27:17 +0200

cm4all-beng-proxy (0.5.12) unstable; urgency=low

  * response: pass the "Location" response handler
  * added support for multiple listener ports

 -- Max Kellermann <mk@cm4all.com>  Tue, 23 Jun 2009 23:34:55 +0200

cm4all-beng-proxy (0.5.11) unstable; urgency=low

  * build with autotools
  * use libcm4all-socket, GLib
  * Makefile.am: support out-of-tree builds
  * added optimized Debian package
  * tcache: fixed wrong assignment in VARY=HOST
  * translation: added request packet LOCAL_ADDRESS

 -- Max Kellermann <mk@cm4all.com>  Tue, 23 Jun 2009 15:42:12 +0200

cm4all-beng-proxy (0.5.10) unstable; urgency=low

  * widget-http: assign the "address" variable

 -- Max Kellermann <mk@cm4all.com>  Mon, 15 Jun 2009 18:38:58 +0200

cm4all-beng-proxy (0.5.9) unstable; urgency=low

  * tcache: fixed typo in tcache_string_match()
  * tcache: support VARY=SESSION
  * translate: added the INVALIDATE response packet
  * cache, session: higher size limits
  * widget-uri: separate query_string from path_info
  * widget-uri: ignore widget parameters in widget_external_uri()

 -- Max Kellermann <mk@cm4all.com>  Mon, 15 Jun 2009 17:06:11 +0200

cm4all-beng-proxy (0.5.8) unstable; urgency=low

  * handler: fixed double free bug in translate_callback()

 -- Max Kellermann <mk@cm4all.com>  Sun, 14 Jun 2009 19:05:09 +0200

cm4all-beng-proxy (0.5.7) unstable; urgency=low

  * forward the Content-Disposition header
  * handler: assign new session to local variable, fix segfault
  * handler: don't dereference the NULL session

 -- Max Kellermann <mk@cm4all.com>  Sun, 14 Jun 2009 13:01:52 +0200

cm4all-beng-proxy (0.5.6) unstable; urgency=low

  * widget-http: send the "Via" request header instead of "X-Forwarded-For"
  * proxy-handler: send the "Via" request header
  * widget-request: check the "path" argument before calling uri_compress()

 -- Max Kellermann <mk@cm4all.com>  Tue, 09 Jun 2009 12:21:00 +0200

cm4all-beng-proxy (0.5.5) unstable; urgency=low

  * processor: allow specifying relative URI in c:base=child
  * widget-request: verify the "path" argument
  * widget: allocate address from widget's pool
  * widget-http: support multiple Set-Cookie response headers

 -- Max Kellermann <mk@cm4all.com>  Thu, 04 Jun 2009 15:10:15 +0200

cm4all-beng-proxy (0.5.4) unstable; urgency=low

  * implemented delegation of open() to a helper program
  * added the BASE translation packet, supported by the translation cache
  * deprecated c:mode=proxy
  * rewrite-uri: always enable focus in mode=partial
  * http-cache: don't cache resources with query string (RFC 2616 13.9)
  * http-cache: lock cache items while they are served

 -- Max Kellermann <mk@cm4all.com>  Thu, 28 May 2009 11:44:01 +0200

cm4all-beng-proxy (0.5.3) unstable; urgency=low

  * cgi: close request body on fork() failure
  * fork: added workaround for pipe-to-pipe splice()
  * http-cache: use cache entry when response ETag matches
  * cgi: loop in istream_cgi_read() to prevent blocking
  * cache: check for expired items once a minute
  * cache: optimize search for oldest item

 -- Max Kellermann <mk@cm4all.com>  Wed, 06 May 2009 13:23:46 +0200

cm4all-beng-proxy (0.5.2) unstable; urgency=low

  * added filter cache
  * header-parser: added missing range check in header_parse_line()
  * fork: added event for writing to the child process
  * fork: don't splice() from a pipe
  * response: don't pass request body to unfocused processor
  * added filter type "pipe"

 -- Max Kellermann <mk@cm4all.com>  Wed, 29 Apr 2009 13:24:26 +0200

cm4all-beng-proxy (0.5.1) unstable; urgency=low

  * processor: fixed base=child assertion failure
  * handler: close request body if it was not consumed
  * static-file: generate Last-Modified and ETag response headers
  * static-file: obey the Content-Type provided by the translation server
  * static-file: get Content-Type from extended attribute
  * http-cache: use istream_null when cached resource is empty

 -- Max Kellermann <mk@cm4all.com>  Mon, 27 Apr 2009 10:00:20 +0200

cm4all-beng-proxy (0.5) unstable; urgency=low

  * processor: accept c:mode/c:base attributes in any order
  * processor: removed alternative (anchor) rewrite syntax

 -- Max Kellermann <mk@cm4all.com>  Mon, 20 Apr 2009 22:04:19 +0200

cm4all-beng-proxy (0.4.10) unstable; urgency=low

  * processor: lift length limitation for widget parameters
  * translate: abort if a packet is too large
  * translate: support MAX_AGE for the whole response
  * hashmap: fix corruption of slot chain in hashmap_remove_value()

 -- Max Kellermann <mk@cm4all.com>  Fri, 17 Apr 2009 13:02:50 +0200

cm4all-beng-proxy (0.4.9) unstable; urgency=low

  * http-cache: explicitly start reading into cache
  * cgi: clear "headers" variable before publishing the response
  * translate: use DOCUMENT_ROOT as CGI parameter

 -- Max Kellermann <mk@cm4all.com>  Mon, 06 Apr 2009 16:21:57 +0200

cm4all-beng-proxy (0.4.8) unstable; urgency=low

  * translate: allow ADDRESS packets in AJP addresses
  * translate: initialize all fields of a FastCGI address
  * http-cache: close all caching connections on exit
  * processor: don't rewrite SCRIPT SRC attribute when proxying

 -- Max Kellermann <mk@cm4all.com>  Thu, 02 Apr 2009 15:45:46 +0200

cm4all-beng-proxy (0.4.7) unstable; urgency=low

  * http-server: use istream_null for empty request body
  * parser: check for trailing slash only in TAG_OPEN tags
  * parser: added support for XML Processing Instructions
  * processor: implemented XML Processing Instruction "cm4all-rewrite-uri"
  * uri-escape: escape the slash character
  * cache: remove all matching items in cache_remove()
  * http-cache: lock cache items while holding a reference

 -- Max Kellermann <mk@cm4all.com>  Thu, 02 Apr 2009 12:02:53 +0200

cm4all-beng-proxy (0.4.6) unstable; urgency=low

  * file_handler: fixed logic error in If-Modified-Since check
  * date: return UTC time stamp in http_date_parse()
  * cache: continue search after item was invalidated
  * cache: remove the correct cache item
  * istream-chunked: work around invalid assertion failure
  * istream-subst: fixed corruption after partial match

 -- Max Kellermann <mk@cm4all.com>  Wed, 25 Mar 2009 15:03:10 +0100

cm4all-beng-proxy (0.4.5) unstable; urgency=low

  * http-server: assume keep-alive is enabled on HTTP 1.1
  * http-client: unregister EV_READ when the buffer is full
  * translation: added QUERY_STRING packet
  * processor: optionally parse base/mode from URI

 -- Max Kellermann <mk@cm4all.com>  Tue, 17 Mar 2009 13:04:25 +0100

cm4all-beng-proxy (0.4.4) unstable; urgency=low

  * forward Accept-Language request header to the translation server
  * translate: added the USER_AGENT request packet
  * session: obey the USER/MAX_AGE setting
  * use libcm4all-inline-dev in libcm4all-beng-proxy-dev
  * added pkg-config file for libcm4all-beng-proxy-dev
  * updated python-central dependencies
  * processor: parse c:base/c:mode attributes in PARAM tags

 -- Max Kellermann <mk@cm4all.com>  Wed, 11 Mar 2009 09:43:48 +0100

cm4all-beng-proxy (0.4.3) unstable; urgency=low

  * processor: rewrite URI in LINK tags
  * processor: rewrite URI in PARAM tags
  * use splice() from glibc 2.7
  * translate: added VARY response packet
  * build documentation with texlive

 -- Max Kellermann <mk@cm4all.com>  Wed, 04 Mar 2009 09:53:56 +0100

cm4all-beng-proxy (0.4.2) unstable; urgency=low

  * hashmap: fix corruption in slot chain
  * use monotonic clock to calculate expiry times
  * processor: rewrite URIs in the EMBED, VIDEO, AUDIO tags

 -- Max Kellermann <mk@cm4all.com>  Tue, 17 Feb 2009 17:14:48 +0100

cm4all-beng-proxy (0.4.1) unstable; urgency=low

  * translate: clear client->transformation
  * handler: check for translation errors
  * http-server: fixed assertion failure during shutdown
  * http-server: send "Keep-Alive" response header
  * worker: after fork(), call event_reinit() in the parent process
  * added valgrind build dependency
  * build with Debian's libevent-1.4 package

 -- Max Kellermann <mk@cm4all.com>  Tue, 10 Feb 2009 11:48:53 +0100

cm4all-beng-proxy (0.4) unstable; urgency=low

  * added support for transformation views
    - in the JavaScript API, mode=proxy is now deprecated
  * http-cache: fix segfault when request_headers==NULL
  * http-cache: store multiple (varying) versions of a resource
  * http-cache: use the "max-age" cache-control response

 -- Max Kellermann <mk@cm4all.com>  Fri, 30 Jan 2009 13:29:43 +0100

cm4all-beng-proxy (0.3.9) unstable; urgency=low

  * http-client: assume keep-alive is enabled on HTTP 1.1
  * processor: use configured/session path-info for mode=child URIs

 -- Max Kellermann <mk@cm4all.com>  Tue, 27 Jan 2009 13:07:51 +0100

cm4all-beng-proxy (0.3.8) unstable; urgency=low

  * processor: pass Content-Type and Content-Language headers from
    template
  * http-client: allow chunked response body without keep-alive

 -- Max Kellermann <mk@cm4all.com>  Fri, 23 Jan 2009 13:02:42 +0100

cm4all-beng-proxy (0.3.7) unstable; urgency=low

  * istream_subst: exit the loop if state==INSERT
  * istream_iconv: check if the full buffer could be flushed
  * worker: don't reinitialize session manager during shutdown

 -- Max Kellermann <mk@cm4all.com>  Thu, 15 Jan 2009 10:39:47 +0100

cm4all-beng-proxy (0.3.6) unstable; urgency=low

  * processor: ignore closing </header>
  * widget-http: now really don't check content-type in frame parents
  * parser: skip comments
  * processor: implemented c:base="parent"
  * processor: added "c:" prefix to c:widget child elements
  * processor: renamed the "c:param" element to "c:parameter"

 -- Max Kellermann <mk@cm4all.com>  Thu, 08 Jan 2009 11:17:29 +0100

cm4all-beng-proxy (0.3.5) unstable; urgency=low

  * widget-http: don't check content-type in frame parents
  * istream-subst: allow null bytes in the input stream
  * js: added the "translate" parameter for passing values to the
    translation server
  * rewrite-uri: refuse to rewrite a frame URI without widget id

 -- Max Kellermann <mk@cm4all.com>  Mon, 05 Jan 2009 16:46:32 +0100

cm4all-beng-proxy (0.3.4) unstable; urgency=low

  * processor: added support for custom widget request headers
  * http-cache: obey the "Vary" response header
  * http-cache: pass the new http_cache_info object when testing a cache
    item

 -- Max Kellermann <mk@cm4all.com>  Tue, 30 Dec 2008 15:46:44 +0100

cm4all-beng-proxy (0.3.3) unstable; urgency=low

  * processor: grew widget parameter buffer to 512 bytes
  * widget-resolver: clear widget->resolver on abort
  * cgi: clear the input's handler in cgi_async_abort()
  * widget-stream: use istream_hold (reverts r4171)

 -- Max Kellermann <mk@cm4all.com>  Fri, 05 Dec 2008 14:43:05 +0100

cm4all-beng-proxy (0.3.2) unstable; urgency=low

  * processor: free memory before calling embed_frame_widget()
  * processor: allocate query string from the widget pool
  * processor: removed the obsolete widget attributes "tag" and "style"
  * parser: hold a reference to the pool

 -- Max Kellermann <mk@cm4all.com>  Mon, 01 Dec 2008 14:15:38 +0100

cm4all-beng-proxy (0.3.1) unstable; urgency=low

  * http-client: remove Transfer-Encoding and Content-Length from response
    headers
  * http-client: don't read body after invoke_response()
  * fork: retry splice() after EAGAIN
  * fork: don't close input when splice() fails
  * cgi: abort the response handler when the stdin stream fails
  * istream_file, istream_pipe, fork, client_socket, listener: fixed file
    descriptor leaks
  * processor: hold a reference to the caller's pool
  * debian/rules: enabled test suite

 -- Max Kellermann <mk@cm4all.com>  Thu, 27 Nov 2008 16:01:16 +0100

cm4all-beng-proxy (0.3) unstable; urgency=low

  * implemented widget filters
  * translate: initialize all fields of a CGI address
  * fork: read request body on EAGAIN
  * fork: implemented the direct() method with splice()
  * python: added class Response
  * prototypes/translate.py:
    - support "filter"
    - support "content_type"
  * demo: added widget filter demo

 -- Max Kellermann <mk@cm4all.com>  Wed, 26 Nov 2008 16:27:29 +0100

cm4all-beng-proxy (0.2) unstable; urgency=low

  * don't quote text/xml widgets
  * widget-resolver: pass widget_pool to widget_class_lookup()
  * widget-registry: allocate widget_class from widget_pool
  * widget-stream: eliminated the async operation proxy, because the
    operation cannot be aborted before the constructor returns
  * widget-stream: don't clear the "delayed" stream in the response() callback
  * rewrite-uri: trigger istream_read(delayed) after istream_delayed_set()
  * doc: clarified XSLT integration

 -- Max Kellermann <mk@cm4all.com>  Tue, 25 Nov 2008 15:28:54 +0100

cm4all-beng-proxy (0.1) unstable; urgency=low

  * initial release

 -- Max Kellermann <mk@cm4all.com>  Mon, 17 Nov 2008 11:59:36 +0100<|MERGE_RESOLUTION|>--- conflicted
+++ resolved
@@ -1,6 +1,6 @@
-<<<<<<< HEAD
 cm4all-beng-proxy (17.0.7) unstable; urgency=low
 
+  * merge release 16.16
   * bp: use RESOLVE_BENEATH to restrict symlinks to the base directory
   * translation: add packet DEFER to support multiple translation servers
 
@@ -53,7 +53,7 @@
   * certdb: implement ACMEv2
 
  -- Max Kellermann <mk@cm4all.com>  Wed, 18 Mar 2020 16:54:20 +0100
-=======
+
 cm4all-beng-proxy (16.16) unstable; urgency=low
 
   * http_cache: update expiry from "304" responses
@@ -61,7 +61,6 @@
   * bp: fix memory leak after UNTRUSTED error
 
  -- Max Kellermann <mk@cm4all.com>  Wed, 20 May 2020 14:56:17 +0200
->>>>>>> 88302ebe
 
 cm4all-beng-proxy (16.15) unstable; urgency=low
 
