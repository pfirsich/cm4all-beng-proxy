--- conflicted
+++ resolved
@@ -1,6 +1,6 @@
-<<<<<<< HEAD
 cm4all-beng-proxy (17.0.11) unstable; urgency=low
 
+  * merge release 16.17
   * switch to C++20
   * bp: support SSL client certificates (setting "ssl_verify")
   * bp: fix crash when closing HTTP/2 connection
@@ -86,7 +86,7 @@
   * certdb: implement ACMEv2
 
  -- Max Kellermann <mk@cm4all.com>  Wed, 18 Mar 2020 16:54:20 +0100
-=======
+
 cm4all-beng-proxy (16.17) unstable; urgency=low
 
   * spawn: fix crash bug
@@ -94,7 +94,6 @@
   * lb/certdb: fix cache update bug
 
  -- Max Kellermann <mk@cm4all.com>  Wed, 03 Jun 2020 12:49:42 +0200
->>>>>>> 4d7933c0
 
 cm4all-beng-proxy (16.16) unstable; urgency=low
 
