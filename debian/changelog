<<<<<<< HEAD
cm4all-beng-proxy (5.0.2) unstable; urgency=low

  * merge release 4.4

 --   

cm4all-beng-proxy (5.0.1) unstable; urgency=low

  * processor: allow Content-Type application/xml
  * was, pipe_filter: don't inherit environment variables
  * pipe_filter: fix command-line argument corruption bug
  * pipe_filter: support custom environment variables
  * translation: SETENV sets environment vars for FastCGI and WAS
  * header_forward: add mode COOKIE=BOTH

 -- Max Kellermann <mk@cm4all.com>  Fri, 06 Jun 2014 13:41:44 -0000
=======
cm4all-beng-proxy (4.5) unstable; urgency=low

  * tcache: enable VARY on LOCAL_ADDRESS_STRING

 -- Max Kellermann <mk@cm4all.com>  Sun, 15 Jun 2014 21:14:17 -0000
>>>>>>> 0945dae9

cm4all-beng-proxy (4.4) unstable; urgency=low

  * debian/control: refuse to build with libnfs 1.9.3-1 due to broken
    package name

 -- Max Kellermann <mk@cm4all.com>  Tue, 10 Jun 2014 09:59:57 -0000

cm4all-beng-proxy (4.3) unstable; urgency=low

  * merge release 3.1.33
  * widget_uri, cgi_address: fix potential crash

 -- Max Kellermann <mk@cm4all.com>  Tue, 10 Jun 2014 08:47:34 -0000

cm4all-beng-proxy (4.2) unstable; urgency=low

  * widget: avoid double slash when concatenating (Local) HTTP URI and
    path_info

 -- Max Kellermann <mk@cm4all.com>  Tue, 03 Jun 2014 18:08:54 -0000

cm4all-beng-proxy (4.1) unstable; urgency=medium

  * feature freeze

 -- Max Kellermann <mk@cm4all.com>  Fri, 30 May 2014 13:42:38 +0200

cm4all-beng-proxy (4.0.49) unstable; urgency=low

  * lb_config: allow escaping backslash in lb.conf
  * translation: add packet AUTH (yet another authentication protocol)

 -- Max Kellermann <mk@cm4all.com>  Wed, 28 May 2014 15:14:54 -0000

cm4all-beng-proxy (4.0.48) unstable; urgency=low

  * cgi_address: avoid double slash when concatenating script_name and
    path_info
  * cgi_address: default to script_name="/"

 -- Max Kellermann <mk@cm4all.com>  Tue, 27 May 2014 11:47:19 -0000

cm4all-beng-proxy (4.0.47) unstable; urgency=low

  * args: unescape values with dollar sign (4.0.46 regression)
  * translate_client: fix "Could not locate resource" (4.0.38 regression)

 -- Max Kellermann <mk@cm4all.com>  Mon, 26 May 2014 17:02:48 -0000

cm4all-beng-proxy (4.0.46) unstable; urgency=low

  * translate_client: check for valid base address after EASY_BASE
  * fcgi_client: detect bogus Content-Length response header

 -- Max Kellermann <mk@cm4all.com>  Mon, 26 May 2014 12:11:55 -0000

cm4all-beng-proxy (4.0.45) unstable; urgency=low

  * translate_client: fix crash after misplaced AUTO_BASE
  * fcgi_client: support STDERR_PATH for FastCGI's STDERR stream

 -- Max Kellermann <mk@cm4all.com>  Thu, 22 May 2014 15:42:08 -0000

cm4all-beng-proxy (4.0.44) unstable; urgency=low

  * cgi_address: unescape PATH_INFO in ENOTDIR handler
  * python/translation/response: add method bind_mount()

 -- Max Kellermann <mk@cm4all.com>  Wed, 21 May 2014 13:58:15 -0000

cm4all-beng-proxy (4.0.43) unstable; urgency=low

  * merge release 3.1.32
  * lhttp_stock: handle fork() failures
  * handler: fix assertion failure on malformed request URI

 -- Max Kellermann <mk@cm4all.com>  Wed, 21 May 2014 07:27:05 -0000

cm4all-beng-proxy (4.0.42) unstable; urgency=low

  * tstock: log abstract socket paths properly
  * translation: add packet COOKIE_PATH
  * cookie_{server,client}: upgrade to RFC 6265
  * http_string: allow comma in cookie values (RFC ignorant)

 -- Max Kellermann <mk@cm4all.com>  Wed, 14 May 2014 10:41:34 -0000

cm4all-beng-proxy (4.0.41) unstable; urgency=low

  * handler: forget CHECK after the check has completed
  * handler: apply SESSION before repeating translation
  * fcgi, lhttp, delegate: apply STDERR_PATH to stdout

 -- Max Kellermann <mk@cm4all.com>  Tue, 13 May 2014 15:14:58 -0000

cm4all-beng-proxy (4.0.40) unstable; urgency=low

  * file_hander: fix memory leak
  * rerror: add option "verbose_response"
  * translation: rename LHTTP_EXPAND_URI to EXPAND_LHTTP_URI
  * tcache: raise MAX_AGE limit to one day
  * ajp_client: fix header corruption
  * ajp_client: fix buffer overflow
  * python/translation/response: add method expand_pair()

 -- Max Kellermann <mk@cm4all.com>  Mon, 12 May 2014 15:58:07 -0000

cm4all-beng-proxy (4.0.39) unstable; urgency=low

  * file_enotdir: fix PATH_INFO forwarding for LHTTP

 -- Max Kellermann <mk@cm4all.com>  Fri, 09 May 2014 13:38:57 -0000

cm4all-beng-proxy (4.0.38) unstable; urgency=low

  * translation: add packet STDERR_PATH
  * translate_client: detect missing LHTTP_URI, NFS_EXPORT
  * handler: fix the USER translation packet (broken since 4.0.17)

 -- Max Kellermann <mk@cm4all.com>  Thu, 08 May 2014 21:49:55 -0000

cm4all-beng-proxy (4.0.37) unstable; urgency=low

  * enotdir: forward PATH_INFO to LHTTP server
  * lhttp: support environment variables via PAIR

 -- Max Kellermann <mk@cm4all.com>  Thu, 08 May 2014 12:59:50 -0000

cm4all-beng-proxy (4.0.36) unstable; urgency=low

  * tcache: log the final cache key
  * translation: add packet ENOTDIR

 -- Max Kellermann <mk@cm4all.com>  Thu, 08 May 2014 08:56:13 -0000

cm4all-beng-proxy (4.0.35) unstable; urgency=low

  * namespace_options, client-socket: Debian Squeeze compatibility tweaks
  * tcache: paranoid checks for REGEX (optional via UNSAFE_BASE)
  * translation: add packet REDIRECT_QUERY_STRING

 -- Max Kellermann <mk@cm4all.com>  Tue, 06 May 2014 16:20:22 -0000

cm4all-beng-proxy (4.0.34) unstable; urgency=low

  * tcache: fix URI with BASE
  * tcache: allow URI with AUTO_BASE/EASY_BASE
  * tcache: allow TEST_PATH with BASE
  * translation: add packet EXPAND_TEST_PATH

 -- Max Kellermann <mk@cm4all.com>  Tue, 06 May 2014 12:58:50 -0000

cm4all-beng-proxy (4.0.33) unstable; urgency=low

  * allow FILE_NOT_FOUND depth 20
  * translation: add packets EXPAND_SCRIPT_NAME, TEST_PATH

 -- Max Kellermann <mk@cm4all.com>  Mon, 05 May 2014 16:05:09 -0000

cm4all-beng-proxy (4.0.32) unstable; urgency=low

  * cgi_address: allow BASE without PATH_INFO
  * implement FILE_NOT_FOUND support for CGI, FastCGI, WAS, LHTTP

 -- Max Kellermann <mk@cm4all.com>  Fri, 02 May 2014 14:32:47 -0000

cm4all-beng-proxy (4.0.31) unstable; urgency=low

  * translation: add packet EXPAND_REDIRECT
  * tcache: regex compiler errors and base mismatches are fatal

 -- Max Kellermann <mk@cm4all.com>  Thu, 01 May 2014 18:23:24 -0000

cm4all-beng-proxy (4.0.30) unstable; urgency=low

  * merge release 3.1.31
  * uri_base: fix BASE store bug after request to the BASE

 -- Max Kellermann <mk@cm4all.com>  Tue, 29 Apr 2014 21:53:37 -0000

cm4all-beng-proxy (4.0.29) unstable; urgency=low

  * processor: add URI rewrite mode "response"

 -- Max Kellermann <mk@cm4all.com>  Wed, 23 Apr 2014 23:59:00 -0000

cm4all-beng-proxy (4.0.28) unstable; urgency=low

  * handler: fix SESSION and PARAM breakage
  * tcache: fix VARY/PARAM check
  * translation: allow null bytes in SESSION

 -- Max Kellermann <mk@cm4all.com>  Thu, 17 Apr 2014 12:21:29 -0000

cm4all-beng-proxy (4.0.27) unstable; urgency=low

  * tstock: support abstract sockets

 -- Max Kellermann <mk@cm4all.com>  Fri, 04 Apr 2014 12:58:09 -0000

cm4all-beng-proxy (4.0.26) unstable; urgency=low

  * merge release 3.1.28
  * translation: add packet EXPIRES_RELATIVE

 -- Max Kellermann <mk@cm4all.com>  Tue, 01 Apr 2014 17:18:55 -0000

cm4all-beng-proxy (4.0.25) unstable; urgency=low

  * merge release 3.1.27
  * lb/tcp: fix busy loop

 -- Max Kellermann <mk@cm4all.com>  Thu, 27 Mar 2014 11:22:05 -0000

cm4all-beng-proxy (4.0.24) unstable; urgency=low

  * failure: fix bogus assertion failure with abstract sockets
  * lb/tcp: fix memory leaks
  * lb/tcp: drain output buffers before closing the connection

 -- Max Kellermann <mk@cm4all.com>  Mon, 24 Mar 2014 17:42:04 -0000

cm4all-beng-proxy (4.0.23) unstable; urgency=low

  * translation: new packet DIRECTORY_INDEX

 -- Max Kellermann <mk@cm4all.com>  Fri, 21 Mar 2014 13:00:39 -0000

cm4all-beng-proxy (4.0.22) unstable; urgency=low

  * translation: allow ERROR_DOCUMENT payload, echo
  * translation: new packets FILE_NOT_FOUND, CONTENT_TYPE_LOOKUP
  * translate_client: check for multiple REGEX / INVERSE_REGEX
  * translate_client: support abstract sockets in ADDRESS_STRING

 -- Max Kellermann <mk@cm4all.com>  Thu, 20 Mar 2014 12:28:04 -0000

cm4all-beng-proxy (4.0.21) unstable; urgency=low

  * merge release 3.1.26
  * handler: forward HTTP errors from translation cache to browser
  * tcache: reduce memory usage
  * translate_client: don't send REMOTE_HOST unless requested via WANT
  * translate_client: check if BASE matches request URI
  * translation: make "UNSAFE_BASE" a modifier for "BASE"
  * translation: new packet "EASY_BASE" simplifies "BASE" usage
  * translation: new packets "REGEX_TAIL", "REGEX_UNESCAPE"

 -- Max Kellermann <mk@cm4all.com>  Mon, 17 Mar 2014 22:00:23 -0000

cm4all-beng-proxy (4.0.20) unstable; urgency=low

  * merge release 3.1.25
  * translate_client: refuse to parse incoming request packets
  * translate_client: check for illegal null bytes
  * translation: add packet "UNSAFE_BASE"
  * lb: drop root privileges irreversibly using PR_SET_NO_NEW_PRIVS

 -- Max Kellermann <mk@cm4all.com>  Thu, 13 Mar 2014 13:34:47 -0000

cm4all-beng-proxy (4.0.19) unstable; urgency=low

  * translation: add packet WANT, make several packets optional
  * translate_client: allow combining CHECK and WANT_FULL_URI
  * tcache: make PARAM cacheable, supported by VARY
  * python/translation/request: accept BEGIN in packetReceived()
  * python/translation/request: add attribute "protocol_version"
  * lb: detach from file system (security)

 -- Max Kellermann <mk@cm4all.com>  Wed, 05 Mar 2014 14:16:42 -0000

cm4all-beng-proxy (4.0.18) unstable; urgency=low

  * doc/lb: document sticky mode "source_ip"
  * lb/tcp: fix endless loop due to misrouted write event

 -- Max Kellermann <mk@cm4all.com>  Tue, 18 Feb 2014 14:48:47 -0000

cm4all-beng-proxy (4.0.17) unstable; urgency=low

  * handler: apply session directives from current translation response
    before resuming the "previous" response

 -- Max Kellermann <mk@cm4all.com>  Mon, 17 Feb 2014 17:46:44 -0000

cm4all-beng-proxy (4.0.16) unstable; urgency=low

  * namespace: set up uid/gid mapping without MOUNT_PROC
  * namespace: allow BIND_MOUNT, MOUNT_PROC, MOUNT_HOME, MOUNT_TMP_TMPFS without
    PIVOT_ROOT
  * configurable resource limits for child processes

 -- Max Kellermann <mk@cm4all.com>  Fri, 07 Feb 2014 12:48:44 -0000

cm4all-beng-proxy (4.0.15) unstable; urgency=low

  * daemon: set up supplementary groups
  * child_manager: log resource usage
  * fcgi_stock: kill child process after connect failure
  * fcgi_stock: kill child process after repeated timeout

 -- Max Kellermann <mk@cm4all.com>  Tue, 04 Feb 2014 15:17:36 -0000

cm4all-beng-proxy (4.0.14) unstable; urgency=low

  * add systemd unit
  * cgi, delegate, lhttp, pipe: enable missing namespace features
  * cgi, pipe: fix /proc mount failure
  * namespace: secure /proc flags
  * namespace: work around uid/gid mapper failure using PR_SET_DUMPABLE

 -- Max Kellermann <mk@cm4all.com>  Mon, 03 Feb 2014 20:40:49 -0000

cm4all-beng-proxy (4.0.13) unstable; urgency=low

  * namespace: make new root directory read-only
  * namespace: add option to mount tmpfs on /tmp
  * namespace: arbitrary bind-mounts
  * namespace: support UTS namespaces
  * namespace: set up uid/gid mapping in user namespace

 -- Max Kellermann <mk@cm4all.com>  Tue, 28 Jan 2014 22:37:47 -0000

cm4all-beng-proxy (4.0.12) unstable; urgency=low

  * cache: use monotonic clock
  * namespace: support PID namespaces
  * namespace: support mount namespace and pivot_root()
  * namespace: can mount new /proc, $HOME

 -- Max Kellermann <mk@cm4all.com>  Fri, 24 Jan 2014 14:02:34 -0000

cm4all-beng-proxy (4.0.11) unstable; urgency=low

  * was: fix misdirected pipes (4.0.10 regression)
  * translation: add packets EXPAND_APPEND, EXPAND_PAIR
  * file_handler: allow character devices

 -- Max Kellermann <mk@cm4all.com>  Tue, 21 Jan 2014 18:24:14 -0000

cm4all-beng-proxy (4.0.10) unstable; urgency=low

  * merge release 3.1.24
  * response: don't report version in "Server" response header
  * lhttp, delegate: support namespaces
  * delegate: fix spontaneous shutdown due to misrouted SIGTERM signal

 -- Max Kellermann <mk@cm4all.com>  Fri, 03 Jan 2014 21:18:45 -0000

cm4all-beng-proxy (4.0.9) unstable; urgency=low

  * pipe: fix signal handler race condition
  * pipe, CGI, FastCGI, WAS: support user/network namespaces

 -- Max Kellermann <mk@cm4all.com>  Mon, 23 Dec 2013 18:55:03 -0000

cm4all-beng-proxy (4.0.8) unstable; urgency=low

  * CGI, FastCGI, WAS: support command-line arguments
  * header-forward: add groups "CORS", "SECURE"

 -- Max Kellermann <mk@cm4all.com>  Mon, 16 Dec 2013 18:26:12 -0000

cm4all-beng-proxy (4.0.7) unstable; urgency=low

  * merge release 3.1.23
  * ssl_filter: fix stalled SSL read
  * thread_socket_filter: fix stalled SSL write

 -- Max Kellermann <mk@cm4all.com>  Sat, 07 Dec 2013 07:39:16 -0000

cm4all-beng-proxy (4.0.6) unstable; urgency=low

  * thread_queue: fix spurious thread exit

 -- Max Kellermann <mk@cm4all.com>  Tue, 26 Nov 2013 20:45:30 -0000

cm4all-beng-proxy (4.0.5) unstable; urgency=low

  * merge release 3.1.22

 -- Max Kellermann <mk@cm4all.com>  Mon, 25 Nov 2013 13:03:15 -0000

cm4all-beng-proxy (4.0.4) unstable; urgency=low

  * merge release 3.1.21
  * nfs: bind to privileged port

 -- Max Kellermann <mk@cm4all.com>  Sun, 24 Nov 2013 08:30:58 -0000

cm4all-beng-proxy (4.0.3) unstable; urgency=low

  * lb: allow the kernel to chooes a TCP bind port
  * lb: support forwarding HTTP requests with the original source IP

 -- Max Kellermann <mk@cm4all.com>  Sun, 10 Nov 2013 17:46:44 -0000

cm4all-beng-proxy (4.0.2) unstable; urgency=low

  * merge release 3.1.20
  * lb: support forwarding TCP connections with the original source IP

 -- Max Kellermann <mk@cm4all.com>  Tue, 05 Nov 2013 16:07:34 -0000

cm4all-beng-proxy (4.0.1) unstable; urgency=low

  * merge release 3.1.19

 -- Max Kellermann <mk@cm4all.com>  Wed, 30 Oct 2013 15:26:16 -0000

cm4all-beng-proxy (4.0) unstable; urgency=low

  * translation: rename TRANSLATE_PROXY to TRANSLATE_HTTP
  * thread_pool: start SSL worker threads on the first use
  * translate-client, resource-loader: support https://

 -- Max Kellermann <mk@cm4all.com>  Wed, 23 Oct 2013 19:29:38 -0000

cm4all-beng-proxy (3.1.33) unstable; urgency=low

  * widget: avoid double slash when concatenating (Local) HTTP URI and
    path_info
  * pipe: fix command-line argument corruption bug
  * fcgi_client: detect bogus Content-Length response header

 -- Max Kellermann <mk@cm4all.com>  Tue, 10 Jun 2014 08:30:39 -0000

cm4all-beng-proxy (3.1.32) unstable; urgency=low

  * http_string: allow comma in cookie values (RFC ignorant)

 -- Max Kellermann <mk@cm4all.com>  Mon, 19 May 2014 07:52:24 -0000

cm4all-beng-proxy (3.1.31) unstable; urgency=low

  * rewrite-uri: fix view name corruption

 -- Max Kellermann <mk@cm4all.com>  Mon, 28 Apr 2014 16:30:17 -0000

cm4all-beng-proxy (3.1.30) unstable; urgency=low

  * translate-client: fix EXPAND_PATH on HTTP address

 -- Max Kellermann <mk@cm4all.com>  Mon, 28 Apr 2014 14:44:22 -0000

cm4all-beng-proxy (3.1.29) unstable; urgency=low

  * http-server: fix potential crash with too many request headers

 -- Max Kellermann <mk@cm4all.com>  Fri, 25 Apr 2014 15:52:16 -0000

cm4all-beng-proxy (3.1.28) unstable; urgency=low

  * buffered_socket: fix bogus assertion failure

 -- Max Kellermann <mk@cm4all.com>  Tue, 01 Apr 2014 16:53:22 -0000

cm4all-beng-proxy (3.1.27) unstable; urgency=low

  * fcgi-stock: show process name in log messages
  * fcgi-stock: check connection state before issuing new request

 -- Max Kellermann <mk@cm4all.com>  Tue, 25 Mar 2014 20:02:23 -0000

cm4all-beng-proxy (3.1.26) unstable; urgency=low

  * http-client: fix bogus assertion failure

 -- Max Kellermann <mk@cm4all.com>  Fri, 14 Mar 2014 14:36:12 -0000

cm4all-beng-proxy (3.1.25) unstable; urgency=low

  * escape: fix data corruption with glibc 2.18

 -- Max Kellermann <mk@cm4all.com>  Thu, 06 Mar 2014 11:47:14 -0000

cm4all-beng-proxy (3.1.24) unstable; urgency=low

  * fcgi-stock: fix crash on fork() failure
  * fcache: fix crash on responses without body

 -- Max Kellermann <mk@cm4all.com>  Thu, 02 Jan 2014 22:57:50 -0000

cm4all-beng-proxy (3.1.23) unstable; urgency=low

  * was-output: fix event leak
  * was-output: fix crash in error handler
  * was-client: free the request body on empty response
  * was-client: reuse connection after empty response
  * was-client: fix stalled response on LENGTH=0

 -- Max Kellermann <mk@cm4all.com>  Fri, 06 Dec 2013 13:23:40 -0000

cm4all-beng-proxy (3.1.22) unstable; urgency=low

  * http_server: fix stalled response

 -- Max Kellermann <mk@cm4all.com>  Mon, 25 Nov 2013 13:00:33 -0000

cm4all-beng-proxy (3.1.21) unstable; urgency=low

  * merge release 3.0.34
  * was-client: fix crash on abort
  * was-client: fix off-by-one error in header parser

 -- Max Kellermann <mk@cm4all.com>  Sun, 24 Nov 2013 08:04:41 -0000

cm4all-beng-proxy (3.1.20) unstable; urgency=low

  * jail: add "--" after last option, allows passing options to jail
  * keep CAP_KILL to be able to kill jailed child processes

 -- Max Kellermann <mk@cm4all.com>  Mon, 04 Nov 2013 14:41:34 -0000

cm4all-beng-proxy (3.1.19) unstable; urgency=low

  * handler: work around crash due to translation cache invalidation
  * child: send SIGKILL after 60 seconds

 -- Max Kellermann <mk@cm4all.com>  Wed, 30 Oct 2013 12:12:31 -0000

cm4all-beng-proxy (3.1.18) unstable; urgency=low

  * nfs: translate NFS3ERR_NOENT to "404 Not Found"
  * nfs_client: don't leak file descriptor to child processes

 -- Max Kellermann <mk@cm4all.com>  Wed, 30 Oct 2013 09:28:11 -0000

cm4all-beng-proxy (3.1.17) unstable; urgency=low

  * tcache: cache translation responses that contain STATUS

 -- Max Kellermann <mk@cm4all.com>  Fri, 25 Oct 2013 17:10:26 -0000

cm4all-beng-proxy (3.1.16) unstable; urgency=low

  * fcgi-stock: kill child processes with SIGUSR1 instead of SIGTERM

 -- Max Kellermann <mk@cm4all.com>  Wed, 23 Oct 2013 08:54:03 -0000

cm4all-beng-proxy (3.1.15) unstable; urgency=low

  * lhttp_address: don't unescape the BASE suffix
  * {file,nfs}_address: unescape EXPAND_PATH(_INFO) substitutions
  * child_stock: fix another assertion failure

 -- Max Kellermann <mk@cm4all.com>  Tue, 22 Oct 2013 15:15:42 -0000

cm4all-beng-proxy (3.1.14) unstable; urgency=low

  * istream_nfs: fix assertion failure on empty file
  * nfs_client: fix crash on malformed path
  * nfs_client: improved error messages
  * child_stock: fix assertion failure when busy child process gets killed

 -- Max Kellermann <mk@cm4all.com>  Mon, 21 Oct 2013 15:38:28 -0000

cm4all-beng-proxy (3.1.13) unstable; urgency=low

  * merge release 3.0.33
  * translation: new packet WANT_FULL_URI for obtaining the full URI

 -- Max Kellermann <mk@cm4all.com>  Wed, 09 Oct 2013 10:40:35 -0000

cm4all-beng-proxy (3.1.12) unstable; urgency=low

  * merge release 3.0.31
  * translation: new packet CONCURRENCY controls number of LHTTP
    connections per process

 -- Max Kellermann <mk@cm4all.com>  Sat, 05 Oct 2013 11:34:04 -0000

cm4all-beng-proxy (3.1.11) unstable; urgency=low

  * lhttp_stock: allow 4 concurrent connections per LHTTP process

 -- Max Kellermann <mk@cm4all.com>  Mon, 30 Sep 2013 16:10:05 -0000

cm4all-beng-proxy (3.1.10) unstable; urgency=low

  * resource-address: fix assertion failure in LHTTP operation
  * lhttp_request: use the LHTTP_HOST attribute
  * kill the logger process on shutdown

 -- Max Kellermann <mk@cm4all.com>  Wed, 25 Sep 2013 17:29:56 -0000

cm4all-beng-proxy (3.1.9) unstable; urgency=low

  * {fcgi,lhttp}_stock: reuse child processes after connection closed
  * translate-client: ignore DEFLATED,GZIPPED on NFS address
  * translate-client: ignore EXPAND_PATH_INFO on local file
  * ssl_factory: wildcard matches single letter
  * ssl_factory: wildcard matches only one segment

 -- Max Kellermann <mk@cm4all.com>  Tue, 24 Sep 2013 10:31:30 -0000

cm4all-beng-proxy (3.1.8) unstable; urgency=low

  * ssl_factory: fix broken certificat/key matching
  * doc: various manual updates (RFC 2617, ...)

 -- Max Kellermann <mk@cm4all.com>  Fri, 20 Sep 2013 12:55:55 -0000

cm4all-beng-proxy (3.1.7) unstable; urgency=low

  * merge release 3.0.30
  * resource-loader: new protocol "Local HTTP"

 -- Max Kellermann <mk@cm4all.com>  Tue, 17 Sep 2013 13:36:20 -0000

cm4all-beng-proxy (3.1.6) unstable; urgency=low

  * buffered_socket: fix assertion failure

 -- Max Kellermann <mk@cm4all.com>  Fri, 23 Aug 2013 12:39:47 -0000

cm4all-beng-proxy (3.1.5) unstable; urgency=low

  * merge release 3.0.26
  * lb: disallow deprecated configuration keywords
  * lb: conditional pools
  * lb_config: setting "ssl_cert" specifies both certificate and key
  * ssl_filter: support TLS Server Name Indication

 -- Max Kellermann <mk@cm4all.com>  Fri, 16 Aug 2013 16:29:34 -0000

cm4all-beng-proxy (3.1.4) unstable; urgency=low

  * nfs_cache: new dedicated cache for NFS files
  * nfs_{handler,request}: use Content-Type from translation server

 -- Max Kellermann <mk@cm4all.com>  Mon, 10 Jun 2013 20:50:58 -0000

cm4all-beng-proxy (3.1.3) unstable; urgency=low

  * nfs_client: fix crash due to uninitialized memory
  * nfs_client: disconnect idle connections
  * nfs_client: expire file metadata
  * istream-nfs: fix resuming a blocking sink
  * istream-nfs: detect file truncation

 -- Max Kellermann <mk@cm4all.com>  Mon, 03 Jun 2013 19:30:20 -0000

cm4all-beng-proxy (3.1.2) unstable; urgency=low

  * nfs_client: read larger chunks
  * nfs_handler: implement cache revalidation and byte ranges

 -- Max Kellermann <mk@cm4all.com>  Wed, 29 May 2013 16:23:15 -0000

cm4all-beng-proxy (3.1.1) unstable; urgency=low

  * nfs_client: fix crash on HEAD request
  * nfs_client: generate Last-Modified and ETag
  * http-cache: allow caching NFS files

 -- Max Kellermann <mk@cm4all.com>  Thu, 23 May 2013 11:00:49 -0000

cm4all-beng-proxy (3.1) unstable; urgency=low

  * nfs_client: new resource loader backend

 -- Max Kellermann <mk@cm4all.com>  Tue, 21 May 2013 21:14:06 -0000

cm4all-beng-proxy (3.0.34) unstable; urgency=low

  * processor: fix use-after-free crash bug

 -- Max Kellermann <mk@cm4all.com>  Sun, 24 Nov 2013 07:46:29 -0000

cm4all-beng-proxy (3.0.33) unstable; urgency=low

  * tcache: limit the cacheable CHECK length
  * tcache: allow binary data in the CHECK payload
  * tcache: fix matching the URI on INVALIDATE with CHECK

 -- Max Kellermann <mk@cm4all.com>  Wed, 09 Oct 2013 09:52:47 -0000

cm4all-beng-proxy (3.0.32) unstable; urgency=low

  * tcache: apply BASE to responses without an address
  * tcache: fix BASE on responses with CHECK
  * handler: fix crash after malformed CHECK/PREVIOUS translation

 -- Max Kellermann <mk@cm4all.com>  Tue, 08 Oct 2013 15:48:07 -0000

cm4all-beng-proxy (3.0.31) unstable; urgency=low

  * socket_wrapper: work around libevent timeout reset bug

 -- Max Kellermann <mk@cm4all.com>  Wed, 02 Oct 2013 15:30:11 -0000

cm4all-beng-proxy (3.0.30) unstable; urgency=low

  * istream-file: fix crash bug
  * fcgi, was: fix memory leak on malformed translation response

 -- Max Kellermann <mk@cm4all.com>  Tue, 17 Sep 2013 13:23:28 -0000

cm4all-beng-proxy (3.0.29) unstable; urgency=low

  * fcgi-client: fix crash on certain malformed responses
  * parser: fix crash on certain CDATA sections

 -- Max Kellermann <mk@cm4all.com>  Mon, 02 Sep 2013 10:51:58 -0000

cm4all-beng-proxy (3.0.28) unstable; urgency=low

  * processor: fix widget lookup regression

 -- Max Kellermann <mk@cm4all.com>  Mon, 26 Aug 2013 18:21:03 -0000

cm4all-beng-proxy (3.0.27) unstable; urgency=low

  * processor: fix stalled transfer with two nested processors

 -- Max Kellermann <mk@cm4all.com>  Mon, 26 Aug 2013 17:09:47 -0000

cm4all-beng-proxy (3.0.26) unstable; urgency=low

  * respones: generate header P3P:CP="CAO PSA OUR" to work around IE10 bug
  * init: auto-create /var/run/cm4all
  * lb: enable GLib multi-threading

 -- Max Kellermann <mk@cm4all.com>  Fri, 26 Jul 2013 07:21:15 -0000

cm4all-beng-proxy (3.0.25) unstable; urgency=low

  * stock: fix access to undefind memory
  * file-handler, http-util: fix If-Match / If-None-Match check

 -- Max Kellermann <mk@cm4all.com>  Wed, 29 May 2013 16:13:54 -0000

cm4all-beng-proxy (3.0.24) unstable; urgency=low

  * memcached-client: fix bogus "peer closed socket prematurely"

 -- Max Kellermann <mk@cm4all.com>  Tue, 23 Apr 2013 11:20:00 -0000

cm4all-beng-proxy (3.0.23) unstable; urgency=low

  * lb: fix memory leak when request with body gets aborted early

 -- Max Kellermann <mk@cm4all.com>  Thu, 04 Apr 2013 15:33:57 -0000

cm4all-beng-proxy (3.0.22) unstable; urgency=low

  * http-server: fix rare crash in request body handler
  * http-client: fix memory leak

 -- Max Kellermann <mk@cm4all.com>  Tue, 26 Mar 2013 07:24:22 -0000

cm4all-beng-proxy (3.0.21) unstable; urgency=low

  * ajp-client: fix malformed request packet with empty request body

 -- Max Kellermann <mk@cm4all.com>  Thu, 21 Mar 2013 17:11:22 -0000

cm4all-beng-proxy (3.0.20) unstable; urgency=low

  * http-client: fix assertion failure with certain chunked responses

 -- Max Kellermann <mk@cm4all.com>  Thu, 21 Mar 2013 10:21:13 -0000

cm4all-beng-proxy (3.0.19) unstable; urgency=low

  * istream_tee: fix crash / memory leak on I/O error before request body
    was delivered to widget

 -- Max Kellermann <mk@cm4all.com>  Mon, 18 Mar 2013 11:23:27 -0000

cm4all-beng-proxy (3.0.18) unstable; urgency=low

  * bot: detect more crawler/bot user-agents
  * lb.init: add ACCESS_LOGGER variable

 -- Max Kellermann <mk@cm4all.com>  Fri, 15 Mar 2013 14:47:08 -0000

cm4all-beng-proxy (3.0.17) unstable; urgency=low

  * lb: add ssl_verify "optional"

 -- Max Kellermann <mk@cm4all.com>  Fri, 08 Mar 2013 14:31:25 -0000

cm4all-beng-proxy (3.0.16) unstable; urgency=low

  * http-request: fix assertion failure
  * log-{cat,split}: use unsigned characters in backslash-escape

 -- Max Kellermann <mk@cm4all.com>  Thu, 07 Mar 2013 15:26:26 -0000

cm4all-beng-proxy (3.0.15) unstable; urgency=low

  * stock: fix another assertion failure during idle cleanup
  * inline-widget: avoid unrecoverable I/O errors during initialisation

 -- Max Kellermann <mk@cm4all.com>  Tue, 05 Mar 2013 07:11:46 -0000

cm4all-beng-proxy (3.0.14) unstable; urgency=low

  * stock: fix assertion failure during idle cleanup
  * http-server: count bytes received, fixes regression
  * http-server: send "100 Continue", fixes regression
  * http-client: fix potential assertion failure after "100 Continue"

 -- Max Kellermann <mk@cm4all.com>  Fri, 01 Mar 2013 16:53:54 -0000

cm4all-beng-proxy (3.0.13) unstable; urgency=low

  * merge release 2.3.7
  * uri-verify: allow double slashes
  * change product token to "CM4all Webserver"

 -- Max Kellermann <mk@cm4all.com>  Mon, 18 Feb 2013 11:35:29 -0000

cm4all-beng-proxy (3.0.12) unstable; urgency=low

  * listener: enable TCP Fast Open (requires Linux 3.7)
  * rubber: optimize huge page allocation
  * rubber: optimize hole search
  * translate-cache: optimize INVALIDATE=HOST
  * filter-cache: reserve some space in the rubber allocator

 -- Max Kellermann <mk@cm4all.com>  Fri, 15 Feb 2013 09:57:51 -0000

cm4all-beng-proxy (3.0.11) unstable; urgency=low

  * stock: slow down destruction of surplus idle items
  * fcgi-client: try harder to reuse existing FastCGI connections
  * cmdline: new options to control the FastCGI/WAS stock

 -- Max Kellermann <mk@cm4all.com>  Tue, 12 Feb 2013 09:38:35 -0000

cm4all-beng-proxy (3.0.10) unstable; urgency=low

  * child: reduce verbosity of SIGTERM log message
  * connection: reduce verbosity of ECONNRESET log message
  * http-server: fix duplicate abort call
  * http-server: add missing pool reference in request body eof
  * handler: catch malformed URIs earlier
  * rubber: allocate from holes, avoid costly compression steps
  * http-cache: reserve some space in the rubber allocator

 -- Max Kellermann <mk@cm4all.com>  Fri, 08 Feb 2013 13:15:31 -0000

cm4all-beng-proxy (3.0.9) unstable; urgency=low

  * merge release 2.3.5
  * parser: fix malformed attribute value bounds
  * translation: packet VALIDATE_MTIME discards cache items after a file
    has been modified
  * http-server: fix spurious "closed prematurely" log messages
  * http-{server,client}: improve error messages
  * istream: clear the "direct" flag set on new streams
  * slice_pool: fix slice size and slices per area calculation

 -- Max Kellermann <mk@cm4all.com>  Wed, 06 Feb 2013 17:48:47 -0000

cm4all-beng-proxy (3.0.8) unstable; urgency=low

  * merge release 2.3.3
  * return unused I/O buffers to operating system
  * parser: optimize the attribute value parser
  * sink_rubber: fix assertion failure

 -- Max Kellermann <mk@cm4all.com>  Thu, 31 Jan 2013 13:27:39 -0000

cm4all-beng-proxy (3.0.7) unstable; urgency=low

  * istream-tee: fix crash due to erroneous read

 -- Max Kellermann <mk@cm4all.com>  Fri, 18 Jan 2013 13:32:49 -0000

cm4all-beng-proxy (3.0.6) unstable; urgency=low

  * control: new command "VERBOSE" manipulates logger verbosity
  * cmdline: remove obsolete option "enable_splice"
  * ajp-client: discard response body after HEAD request
  * fcgi-client: fix assertion failure after malformed HEAD response
  * fcgi-client: don't ignore log messages after HEAD request
  * translate-client: fix assertion failure after connection reset

 -- Max Kellermann <mk@cm4all.com>  Fri, 04 Jan 2013 13:14:09 -0000

cm4all-beng-proxy (3.0.5) unstable; urgency=low

  * translate-client: reduce number of system calls (optimization)
  * http-client: release the socket earlier for reusal
  * ajp-client: fix decoding the "special" response headers
  * ajp-client: wait for "end" packet before delivering empty response
  * ajp-client: use the Content-Length response header
  * ajp-client: send Content-Length request header only if body present
  * ajp-client: support HEAD requests
  * fcgi-client: support HEAD requests
  * fcgi-client: use the Content-Length response header
  * fcgi-client: don't discard buffer after socket has been closed
  * fcgi-client: continue parsing after response has been delivered
  * fcgi-client: don't attempt to write repeatedly if request body blocks
  * fcgi-client: optimized keep-alive after empty response

 -- Max Kellermann <mk@cm4all.com>  Fri, 28 Dec 2012 13:16:02 -0000

cm4all-beng-proxy (3.0.4) unstable; urgency=low

  * {http,filter}-cache: fix garbled data on large cache entries

 -- Max Kellermann <mk@cm4all.com>  Tue, 11 Dec 2012 15:17:17 -0000

cm4all-beng-proxy (3.0.3) unstable; urgency=low

  * memcached-client: fix assertion failure

 -- Max Kellermann <mk@cm4all.com>  Fri, 07 Dec 2012 18:52:33 -0000

cm4all-beng-proxy (3.0.2) unstable; urgency=low

  * merge release 2.3.1
  * lb: verify the client certificate issuer (option "ssl_verify")
  * lb: client certificate is mandatory if "ssl_verify" is enabled
  * lb: support extra CA certificate file (option "ssl_ca_cert")
  * cmdline: can't specify both --memcached-server and http_cache_size
  * init: default to one worker

 -- Max Kellermann <mk@cm4all.com>  Fri, 07 Dec 2012 09:24:52 -0000

cm4all-beng-proxy (3.0.1) unstable; urgency=low

  * http-cache: reduce memory usage while storing
  * {http,filter}-cache: reduce fork overhead
  * pool: fix crash when first allocation is large

 -- Max Kellermann <mk@cm4all.com>  Wed, 05 Dec 2012 14:05:28 -0000

cm4all-beng-proxy (3.0) unstable; urgency=low

  * {http,filter}-cache: reduce overhead when cache is disabled
  * {http,filter}-cache: exclude allocator table from reported size
  * filter-cache: reduce memory usage while storing
  * {http,filter,translate}-cache: return more free memory to operating system
  * pool: further overhead reduction
  * pool: reduce CPU overhead for large areas
  * rubber: fix assertion failure

 -- Max Kellermann <mk@cm4all.com>  Tue, 30 Oct 2012 16:32:45 -0000

cm4all-beng-proxy (2.2.1) unstable; urgency=low

  * merge release 2.1.13
  * control_local: fix assertion failure

 -- Max Kellermann <mk@cm4all.com>  Tue, 16 Oct 2012 15:46:16 -0000

cm4all-beng-proxy (2.2) unstable; urgency=low

  * cache: optimize lookups
  * pool: reduce overhead
  * pool: optimize the linear area recycler
  * resource-address: reduce memory overhead
  * session: reduce memory usage
  * http-cache, filter-cache: return free memory to operating system
  * control_server: support local and abstract sockets
  * python/control: support abstract sockets
  * bp_control: create implicit control channel for each worker process
  * require automake 1.11

 -- Max Kellermann <mk@cm4all.com>  Tue, 09 Oct 2012 15:11:24 -0000

cm4all-beng-proxy (2.3.7) unstable; urgency=low

  * tcache: fix assertion failure in BASE handler

 -- Max Kellermann <mk@cm4all.com>  Mon, 18 Feb 2013 11:58:01 -0000

cm4all-beng-proxy (2.3.6) unstable; urgency=low

  * listener: increase the backlog to 64
  * shm: reserve swap space, avoids theoretical crash

 -- Max Kellermann <mk@cm4all.com>  Sun, 17 Feb 2013 09:29:24 -0000

cm4all-beng-proxy (2.3.5) unstable; urgency=low

  * tcache: reduce CPU pressure when there are many virtual hosts (hot fix)
  * launch the access logger after daemonizing
  * user the configured logger user for the access logger
  * auto-close the access logger
  * debian/rules: compile with -fno-omit-frame-pointer

 -- Max Kellermann <mk@cm4all.com>  Tue, 05 Feb 2013 16:27:46 -0000

cm4all-beng-proxy (2.3.4) unstable; urgency=low

  * log-split: print referer and user agent
  * log-split: cache the last file
  * log-split: allow logging local time stamps
  * log-{split,cat}: escape URI, Referer and User-Agent
  * init: add ACCESS_LOGGER variable

 -- Max Kellermann <mk@cm4all.com>  Tue, 05 Feb 2013 01:31:31 -0000

cm4all-beng-proxy (2.3.3) unstable; urgency=low

  * pool: fix a memory leak in the temporary pool
  * processor: hard limit on length of attributes and parameters

 -- Max Kellermann <mk@cm4all.com>  Thu, 31 Jan 2013 13:16:33 -0000

cm4all-beng-proxy (2.3.2) unstable; urgency=low

  * merge release 2.1.17

 -- Max Kellermann <mk@cm4all.com>  Tue, 29 Jan 2013 00:01:23 -0000

cm4all-beng-proxy (2.3.1) unstable; urgency=low

  * merge release 2.1.16
  * pool: reduce CPU overhead for large areas

 -- Max Kellermann <mk@cm4all.com>  Thu, 06 Dec 2012 16:40:02 -0000

cm4all-beng-proxy (2.3) unstable; urgency=low

  * new stable branch based on v2.1.x, without the work-in-progress
    improvements from v2.2.x
  * cache: optimize lookups
  * pool: reduce overhead
  * pool: optimize the linear area recycler
  * resource-address: reduce memory overhead
  * session: reduce memory usage
  * {http,filter}-cache: reduce overhead when cache is disabled

 -- Max Kellermann <mk@cm4all.com>  Mon, 22 Oct 2012 13:48:20 -0000

cm4all-beng-proxy (2.1.17) unstable; urgency=low

  * merge release 2.0.55

 -- Max Kellermann <mk@cm4all.com>  Mon, 28 Jan 2013 23:59:54 -0000

cm4all-beng-proxy (2.1.16) unstable; urgency=low

  * merge release 2.0.54

 -- Max Kellermann <mk@cm4all.com>  Thu, 06 Dec 2012 16:35:17 -0000

cm4all-beng-proxy (2.1.15) unstable; urgency=low

  * merge release 2.0.53

 -- Max Kellermann <mk@cm4all.com>  Mon, 22 Oct 2012 12:26:57 -0000

cm4all-beng-proxy (2.1.14) unstable; urgency=low

  * merge release 2.0.52

 -- Max Kellermann <mk@cm4all.com>  Fri, 19 Oct 2012 12:10:09 -0000

cm4all-beng-proxy (2.1.13) unstable; urgency=low

  * merge release 2.0.51

 -- Max Kellermann <mk@cm4all.com>  Tue, 16 Oct 2012 15:41:58 -0000

cm4all-beng-proxy (2.1.12) unstable; urgency=low

  * merge release 2.0.50

 -- Max Kellermann <mk@cm4all.com>  Fri, 05 Oct 2012 12:26:24 -0000

cm4all-beng-proxy (2.1.11) unstable; urgency=low

  * merge release 2.0.49

 -- Max Kellermann <mk@cm4all.com>  Fri, 28 Sep 2012 15:04:36 -0000

cm4all-beng-proxy (2.1.10) unstable; urgency=low

  * merge release 2.0.48

 -- Max Kellermann <mk@cm4all.com>  Mon, 24 Sep 2012 15:43:46 -0000

cm4all-beng-proxy (2.1.9) unstable; urgency=low

  * merge release 2.0.47
  * lb: eliminate the duplicate "Date" response header (#1169)

 -- Max Kellermann <mk@cm4all.com>  Fri, 21 Sep 2012 15:56:06 -0000

cm4all-beng-proxy (2.1.8) unstable; urgency=low

  * control: publish statistics over the control protocol

 -- Max Kellermann <mk@cm4all.com>  Fri, 07 Sep 2012 12:47:34 -0000

cm4all-beng-proxy (2.1.7) unstable; urgency=low

  * resource-address: support expanding PIPE addresses
  * translation: support EXPAND_PATH for PROXY
  * reduced connect timeouts for translation server, FastCGI and beng-lb
  * uri-relative: support relative URI with just a query string
  * uri-relative: support relative URIs starting with a double slash
  * lb: improve error messages, include listener/pool name
  * lb: validate the selected sticky modde
  * lb: add sticky mode "source_ip"

 -- Max Kellermann <mk@cm4all.com>  Fri, 31 Aug 2012 14:03:41 -0000

cm4all-beng-proxy (2.1.6) unstable; urgency=low

  * merge release 2.0.46

 -- Max Kellermann <mk@cm4all.com>  Fri, 24 Aug 2012 11:11:20 -0000

cm4all-beng-proxy (2.1.5) unstable; urgency=low

  * lb_expect_monitor: configurable connect timeout

 -- Max Kellermann <mk@cm4all.com>  Mon, 20 Aug 2012 05:40:44 -0000

cm4all-beng-proxy (2.1.4) unstable; urgency=low

  * lb_monitor: configurable timeout

 -- Max Kellermann <mk@cm4all.com>  Fri, 17 Aug 2012 09:16:36 -0000

cm4all-beng-proxy (2.1.3) unstable; urgency=low

  * merge release 2.0.44
  * lb: implement tcp_expect option "expect_graceful"

 -- Max Kellermann <mk@cm4all.com>  Tue, 14 Aug 2012 14:30:57 -0000

cm4all-beng-proxy (2.1.2) unstable; urgency=low

  * support extended HTTP status codes from RFC 6585 and WebDAV

 -- Max Kellermann <mk@cm4all.com>  Thu, 09 Aug 2012 10:10:35 -0000

cm4all-beng-proxy (2.1.1) unstable; urgency=low

  * merge release 2.0.43
  * lb: support TRACE, OPTIONS and WebDAV

 -- Max Kellermann <mk@cm4all.com>  Fri, 03 Aug 2012 11:48:46 -0000

cm4all-beng-proxy (2.1) unstable; urgency=low

  * lb: add sticky mode "jvm_route" (Tomcat)

 -- Max Kellermann <mk@cm4all.com>  Mon, 30 Jul 2012 15:53:43 -0000

cm4all-beng-proxy (2.0.55) unstable; urgency=low

  * istream-tee: fix crash due to erroneous read
  * fix random crashes in the optimized build

 -- Max Kellermann <mk@cm4all.com>  Mon, 28 Jan 2013 23:52:26 -0000

cm4all-beng-proxy (2.0.54) unstable; urgency=low

  * http-cache: fix revalidation of memcached entries

 -- Max Kellermann <mk@cm4all.com>  Thu, 06 Dec 2012 16:31:23 -0000

cm4all-beng-proxy (2.0.53) unstable; urgency=low

  * filter-cache: fix assertion failure on serving empty response
  * http-cache: limit maximum age to 5 minutes if "Vary" includes cookies
  * lb: FADE_NODE lasts for 3 hours

 -- Max Kellermann <mk@cm4all.com>  Mon, 22 Oct 2012 12:21:18 -0000

cm4all-beng-proxy (2.0.52) unstable; urgency=low

  * {http,filter}-cache: include headers in cache size calculation
  * {http,filter}-cache: reduce headers memory usage
  * http-cache: limit maximum age to 1 week
    - 1 hour when "Vary" is used
    - 30 minutes when "Vary" includes "X-WidgetId" or "X-WidgetHref"
    - 5 minutes when "Vary" includes "X-CM4all-BENG-User"
  * cache: reduce number of system calls during lookup

 -- Max Kellermann <mk@cm4all.com>  Fri, 19 Oct 2012 12:07:10 -0000

cm4all-beng-proxy (2.0.51) unstable; urgency=low

  * merge release 1.4.33
  * processor: fix assertion failure with embedded CSS
  * lb: move control channel handler to worker process

 -- Max Kellermann <mk@cm4all.com>  Tue, 16 Oct 2012 15:39:32 -0000

cm4all-beng-proxy (2.0.50) unstable; urgency=low

  * pool: reduce memory overhead of debug data
  * fcgi-client: fix assertion failure due to redundant read event
  * lb: fix crash after pipe-to-socket splice I/O error

 -- Max Kellermann <mk@cm4all.com>  Fri, 05 Oct 2012 12:23:15 -0000

cm4all-beng-proxy (2.0.49) unstable; urgency=low

  * merge release 1.4.32

 -- Max Kellermann <mk@cm4all.com>  Fri, 28 Sep 2012 15:01:26 -0000

cm4all-beng-proxy (2.0.48) unstable; urgency=low

  * lb: fix duplicate monitor requests with --watchdog
  * child: verbose logging of child process events
  * log shutdown signal

 -- Max Kellermann <mk@cm4all.com>  Mon, 24 Sep 2012 15:36:03 -0000

cm4all-beng-proxy (2.0.47) unstable; urgency=low

  * merge release 1.4.31
  * cache: disable excessive debugging checks

 -- Max Kellermann <mk@cm4all.com>  Fri, 21 Sep 2012 15:24:30 -0000

cm4all-beng-proxy (2.0.46) unstable; urgency=low

  * merge release 1.4.30
  * lb: add option --config-file

 -- Max Kellermann <mk@cm4all.com>  Fri, 24 Aug 2012 10:52:29 -0000

cm4all-beng-proxy (2.0.45) unstable; urgency=low

  * merge release 1.4.29

 -- Max Kellermann <mk@cm4all.com>  Tue, 21 Aug 2012 15:49:49 -0000

cm4all-beng-proxy (2.0.44) unstable; urgency=low

  * lb: allow sticky with only one node
  * lb: add option "--check"
  * lb: run all monitors right after startup
  * lb: disable expiry of monitor results
  * lb: improved fallback for "sticky cookie"
  * lb: use Bulldog for "sticky cookie"
  * balancer, lb: persistent "fade" flag
  * balancer, lb: use the Bulldog "graceful" flag
  * control: add packet CONTROL_DUMP_POOLS

 -- Max Kellermann <mk@cm4all.com>  Tue, 14 Aug 2012 13:13:01 -0000

cm4all-beng-proxy (2.0.43) unstable; urgency=low

  * merge release 1.4.28
  * istream-replace: fix assertion failure with embedded CSS

 -- Max Kellermann <mk@cm4all.com>  Thu, 02 Aug 2012 11:14:27 -0000

cm4all-beng-proxy (2.0.42) unstable; urgency=low

  * js: new higher-level API

 -- Max Kellermann <mk@cm4all.com>  Wed, 01 Aug 2012 11:32:28 -0000

cm4all-beng-proxy (2.0.41) unstable; urgency=low

  * session: fix bogus assertion failure when loading expired session

 -- Max Kellermann <mk@cm4all.com>  Fri, 27 Jul 2012 12:47:49 -0000

cm4all-beng-proxy (2.0.40) unstable; urgency=low

  * merge release 1.4.27

 -- Max Kellermann <mk@cm4all.com>  Tue, 24 Jul 2012 16:29:13 -0000

cm4all-beng-proxy (2.0.39) unstable; urgency=low

  * merge release 1.4.26

 -- Max Kellermann <mk@cm4all.com>  Tue, 17 Jul 2012 17:00:20 -0000

cm4all-beng-proxy (2.0.38) unstable; urgency=low

  * merge release 1.4.25
  * strset: fix GROUP_CONTAINER false negatives

 -- Max Kellermann <mk@cm4all.com>  Tue, 17 Jul 2012 16:03:49 -0000

cm4all-beng-proxy (2.0.37) unstable; urgency=low

  * merge release 1.4.24

 -- Max Kellermann <mk@cm4all.com>  Mon, 16 Jul 2012 10:36:57 -0000

cm4all-beng-proxy (2.0.36) unstable; urgency=low

  * proxy-handler: re-add the URI suffix for "transparent" requests

 -- Max Kellermann <mk@cm4all.com>  Wed, 11 Jul 2012 14:12:11 -0000

cm4all-beng-proxy (2.0.35) unstable; urgency=low

  * translate: allow WIDGET_GROUP without PROCESS

 -- Max Kellermann <mk@cm4all.com>  Thu, 05 Jul 2012 13:03:21 -0000

cm4all-beng-proxy (2.0.34) unstable; urgency=low

  * session_save: skip shutdown code if saving is not configured
  * http-server: fix assertion on I/O error during POST
  * header-forward: new group FORWARD to forward the "Host" header

 -- Max Kellermann <mk@cm4all.com>  Tue, 03 Jul 2012 16:46:39 -0000

cm4all-beng-proxy (2.0.33) unstable; urgency=low

  * processor: option SELF_CONTAINER allows widget to only embed itself
  * processor: allow embedding approved widget groups
  * processor: optionally invoke CSS processor for style attributes
  * response, lb_http: put "Discard" cookie attribute to the end (Android bug)

 -- Max Kellermann <mk@cm4all.com>  Mon, 02 Jul 2012 17:52:32 -0000

cm4all-beng-proxy (2.0.32) unstable; urgency=low

  * socket_wrapper: fix two assertion failures
  * pheaders: emit Cache-Control:no-store to work around IE quirk

 -- Max Kellermann <mk@cm4all.com>  Tue, 26 Jun 2012 09:41:51 -0000

cm4all-beng-proxy (2.0.31) unstable; urgency=low

  * lb: publish the SSL peer issuer subject
  * widget-registry: copy the direct_addressing attribute

 -- Max Kellermann <mk@cm4all.com>  Wed, 06 Jun 2012 13:36:04 -0000

cm4all-beng-proxy (2.0.30) unstable; urgency=low

  * init: add --group variable to .default file
  * doc: update view security documentation
  * processor: apply underscore prefix to <A NAME="...">
  * session: restore sessions from a file

 -- Max Kellermann <mk@cm4all.com>  Fri, 01 Jun 2012 11:06:50 -0000

cm4all-beng-proxy (2.0.29) unstable; urgency=low

  * widget: optional direct URI addressing scheme
  * processor: eliminate additional underscore from class prefix
  * ssl_filter: support TLS client certificates

 -- Max Kellermann <mk@cm4all.com>  Tue, 29 May 2012 13:29:06 -0000

cm4all-beng-proxy (2.0.28) unstable; urgency=low

  * merge release 1.4.22

 -- Max Kellermann <mk@cm4all.com>  Wed, 16 May 2012 10:24:31 -0000

cm4all-beng-proxy (2.0.27) unstable; urgency=low

  * uri-address: fix assertion failures with UNIX domain sockets
  * uri-address: fix redirects with matching absolute URI

 -- Max Kellermann <mk@cm4all.com>  Wed, 09 May 2012 16:16:06 -0000

cm4all-beng-proxy (2.0.26) unstable; urgency=low

  * processor: rewrite URIs in META/refresh

 -- Max Kellermann <mk@cm4all.com>  Thu, 03 May 2012 14:43:03 -0000

cm4all-beng-proxy (2.0.25) unstable; urgency=low

  * merge release 1.4.21
  * processor: fix double free bug on failed widget lookup
  * session: don't access the session manager after worker crash
  * proxy-widget: fix assertion failure with empty view name

 -- Max Kellermann <mk@cm4all.com>  Thu, 26 Apr 2012 14:22:10 -0000

cm4all-beng-proxy (2.0.24) unstable; urgency=low

  * processor: optionally invoke CSS processor for <style>

 -- Max Kellermann <mk@cm4all.com>  Fri, 20 Apr 2012 12:10:42 -0000

cm4all-beng-proxy (2.0.23) unstable; urgency=low

  * widget-resolver: check for translation server failure
  * widget-resolver: don't sync with session when view is invalid
  * rewrite-uri: check for invalid view name
  * {css_,}processor: eliminate second underscore from class prefix
  * doc: document the algorithm for replacing two leading underscores

 -- Max Kellermann <mk@cm4all.com>  Thu, 29 Mar 2012 15:37:52 -0000

cm4all-beng-proxy (2.0.22) unstable; urgency=low

  * merge release 1.4.20
  * proxy-widget: forbid client to select view with address
  * proxy-widget: allow any view selection when widget is not a container
  * widget-http: allow any view selection for unprocessable response
  * widget-http: inherit the view from the template
  * widget-request: sync with session only if processor is enabled
  * widget-http: postpone saving to session after receiving response headers
  * processor: add entities &c:id; &c:type; &c:class;

 -- Max Kellermann <mk@cm4all.com>  Mon, 26 Mar 2012 14:05:05 -0000

cm4all-beng-proxy (2.0.21) unstable; urgency=low

  * css_processor: use mode "partial" for @import
  * rewrite-uri: use mode "partial" on invalid input

 -- Max Kellermann <mk@cm4all.com>  Tue, 20 Mar 2012 18:11:28 -0000

cm4all-beng-proxy (2.0.20) unstable; urgency=low

  * {css_,}processor: default mode is "partial"
  * processor: handle underscore prefixes in the "for" attribute

 -- Max Kellermann <mk@cm4all.com>  Tue, 20 Mar 2012 16:48:51 -0000

cm4all-beng-proxy (2.0.19) unstable; urgency=low

  * merge release 1.4.19

 -- Max Kellermann <mk@cm4all.com>  Tue, 20 Mar 2012 08:41:03 -0000

cm4all-beng-proxy (2.0.18) unstable; urgency=low

  * merge release 1.4.18

 -- Max Kellermann <mk@cm4all.com>  Thu, 15 Mar 2012 15:53:12 -0000

cm4all-beng-proxy (2.0.17) unstable; urgency=low

  * merge release 1.4.17
  * css_parser: check for url() following another token
  * css_processor: rewrite @import URIs
  * {text_,}processor: new entity &c:local;

 -- Max Kellermann <mk@cm4all.com>  Fri, 09 Mar 2012 16:50:19 -0000

cm4all-beng-proxy (2.0.16) unstable; urgency=low

  * response: generate Vary response header from translation response
  * widget-resolver: fix NULL dereference after failure
  * translation: User-Agent classification

 -- Max Kellermann <mk@cm4all.com>  Tue, 06 Mar 2012 11:54:10 -0000

cm4all-beng-proxy (2.0.15) unstable; urgency=low

  * merge release 1.4.16
  * uri-address: fix NULL dereference on certain malformed URIs

 -- Max Kellermann <mk@cm4all.com>  Fri, 02 Mar 2012 16:28:54 -0000

cm4all-beng-proxy (2.0.14) unstable; urgency=low

  * address-resolver: add missing initialization
  * rewrite-uri: fix NULL pointer dereference with "local URI"
  * rewrite-uri: allow mode=proxy (optional temporary kludge)
  * widget-http: auto-disable processor (optional temporary kludge)

 -- Max Kellermann <mk@cm4all.com>  Thu, 01 Mar 2012 18:36:38 -0000

cm4all-beng-proxy (2.0.13) unstable; urgency=low

  * merge release 1.4.15
  * translation: make CGI auto-base optional
  * handler: fix up translation client errors

 -- Max Kellermann <mk@cm4all.com>  Thu, 23 Feb 2012 17:31:03 -0000

cm4all-beng-proxy (2.0.12) unstable; urgency=low

  * merge release 1.4.13

 -- Max Kellermann <mk@cm4all.com>  Thu, 16 Feb 2012 14:41:45 -0000

cm4all-beng-proxy (2.0.11) unstable; urgency=low

  * merge release 1.4.11
  * processor: skip rewriting absolute URIs

 -- Max Kellermann <mk@cm4all.com>  Thu, 09 Feb 2012 09:43:06 -0000

cm4all-beng-proxy (2.0.10) unstable; urgency=low

  * resource-address: initialise type, fixes assertion failure

 -- Max Kellermann <mk@cm4all.com>  Tue, 07 Feb 2012 16:57:06 -0000

cm4all-beng-proxy (2.0.9) unstable; urgency=low

  * [css]processor: expand underscore only XML id / CSS class
  * widget-http: filter processor response headers
  * processor: forward Wildfire headers in the debug build

 -- Max Kellermann <mk@cm4all.com>  Tue, 07 Feb 2012 12:32:33 -0000

cm4all-beng-proxy (2.0.8) unstable; urgency=low

  * rewrite-uri: prefix "@/" refers to widget's "local URI"

 -- Max Kellermann <mk@cm4all.com>  Fri, 03 Feb 2012 13:50:16 -0000

cm4all-beng-proxy (2.0.7) unstable; urgency=low

  * merge release 1.4.10
  * stock: clear idle objects periodically

 -- Max Kellermann <mk@cm4all.com>  Thu, 02 Feb 2012 14:10:24 -0000

cm4all-beng-proxy (2.0.6) unstable; urgency=low

  * merge release 1.4.9

 -- Max Kellermann <mk@cm4all.com>  Tue, 31 Jan 2012 15:10:18 -0000

cm4all-beng-proxy (2.0.5) unstable; urgency=low

  * merge release 1.4.8
  * translate-client: verify the PROXY and AJP payloads
  * translation: support inserting regex matches into CGI/file path
  * translation: support customizing the cookie's "Domain" attribute
  * request: new option "dynamic_session_cookie" adds suffix to cookie
    name
  * uri-address: verify the path component

 -- Max Kellermann <mk@cm4all.com>  Wed, 25 Jan 2012 17:05:09 -0000

cm4all-beng-proxy (2.0.4) unstable; urgency=low

  * merge release 1.4.6
  * access-log: don't log the remote port
  * translation: support inserting regex matches into CGI's PATH_INFO
  * tcache: generate BASE automatically for CGI

 -- Max Kellermann <mk@cm4all.com>  Tue, 10 Jan 2012 15:18:37 -0000

cm4all-beng-proxy (2.0.3) unstable; urgency=low

  * merge release 1.4.4
  * http-server: log remote host address

 -- Max Kellermann <mk@cm4all.com>  Tue, 27 Dec 2011 07:41:15 -0000

cm4all-beng-proxy (2.0.2) unstable; urgency=low

  * merge release 1.4.2
  * widget-http: improved HTTP error messages
  * processor: forbid widget request after URI compress failure

 -- Max Kellermann <mk@cm4all.com>  Wed, 07 Dec 2011 16:51:58 -0000

cm4all-beng-proxy (2.0.1) unstable; urgency=low

  * merge release 1.4.1

 -- Max Kellermann <mk@cm4all.com>  Fri, 18 Nov 2011 13:57:27 -0000

cm4all-beng-proxy (2.0) unstable; urgency=low

  * rewrite-uri: reapply 'drop the deprecated mode "proxy"'
  * proxy-widget: reapply 'client can choose only views that have an address'

 -- Max Kellermann <mk@cm4all.com>  Thu, 17 Nov 2011 08:22:39 +0100

cm4all-beng-proxy (1.4.33) unstable; urgency=low

  * istream-file: reduce memory usage for small files
  * file-handler: fix xattr usage on ranged file request (possible
    assertion failure)

 -- Max Kellermann <mk@cm4all.com>  Tue, 16 Oct 2012 15:28:57 -0000

cm4all-beng-proxy (1.4.32) unstable; urgency=low

  * cgi: fix spontaneous shutdown due to misrouted SIGTERM signal

 -- Max Kellermann <mk@cm4all.com>  Fri, 28 Sep 2012 14:39:13 -0000

cm4all-beng-proxy (1.4.31) unstable; urgency=low

  * shm: fix check for shared memory allocation failure
  * child: handle lost SIGCHLD events
  * child: ignore stale child processes

 -- Max Kellermann <mk@cm4all.com>  Fri, 21 Sep 2012 15:21:20 -0000

cm4all-beng-proxy (1.4.30) unstable; urgency=low

  * http-server: parse all tokens in the "Connection" request header

 -- Max Kellermann <mk@cm4all.com>  Fri, 24 Aug 2012 10:50:28 -0000

cm4all-beng-proxy (1.4.29) unstable; urgency=low

  * proxy-widget: fix memory leak on aborted POST request

 -- Max Kellermann <mk@cm4all.com>  Tue, 21 Aug 2012 15:05:12 -0000

cm4all-beng-proxy (1.4.28) unstable; urgency=low

  * worker: reinitialize signal handlers after fork failure
  * lb: work around libevent bug that freezes during shutdown

 -- Max Kellermann <mk@cm4all.com>  Thu, 02 Aug 2012 13:53:18 -0000

cm4all-beng-proxy (1.4.27) unstable; urgency=low

  * lb: fix hanging SSL connection on bulk transfer

 -- Max Kellermann <mk@cm4all.com>  Tue, 24 Jul 2012 14:58:17 -0000

cm4all-beng-proxy (1.4.26) unstable; urgency=low

  * processor: fix regression, missing NULL check

 -- Max Kellermann <mk@cm4all.com>  Tue, 17 Jul 2012 16:55:24 -0000

cm4all-beng-proxy (1.4.25) unstable; urgency=low

  * processor: don't rewrite the fragment part of the URI

 -- Max Kellermann <mk@cm4all.com>  Tue, 17 Jul 2012 15:50:06 -0000

cm4all-beng-proxy (1.4.24) unstable; urgency=low

  * lb: fix splicing with SSL

 -- Max Kellermann <mk@cm4all.com>  Mon, 16 Jul 2012 10:32:17 -0000

cm4all-beng-proxy (1.4.23) unstable; urgency=low

  * widget-http: fix double free bug when POST is aborted

 -- Max Kellermann <mk@cm4all.com>  Tue, 03 Jul 2012 16:42:28 -0000

cm4all-beng-proxy (1.4.22) unstable; urgency=low

  * merge release 1.2.27
  * widget: backport memory leak fix from 2.0
  * widget-http: fix memory leak on abort

 -- Max Kellermann <mk@cm4all.com>  Wed, 16 May 2012 10:00:23 -0000

cm4all-beng-proxy (1.4.21) unstable; urgency=low

  * merge release 1.2.26

 -- Max Kellermann <mk@cm4all.com>  Thu, 26 Apr 2012 14:17:56 -0000

cm4all-beng-proxy (1.4.20) unstable; urgency=low

  * merge release 1.2.25

 -- Max Kellermann <mk@cm4all.com>  Mon, 26 Mar 2012 14:03:14 -0000

cm4all-beng-proxy (1.4.19) unstable; urgency=low

  * merge release 1.2.24

 -- Max Kellermann <mk@cm4all.com>  Tue, 20 Mar 2012 08:36:19 -0000

cm4all-beng-proxy (1.4.18) unstable; urgency=low

  * merge release 1.2.23

 -- Max Kellermann <mk@cm4all.com>  Thu, 15 Mar 2012 15:50:20 -0000

cm4all-beng-proxy (1.4.17) unstable; urgency=low

  * merge release 1.2.22

 -- Max Kellermann <mk@cm4all.com>  Thu, 08 Mar 2012 18:36:00 -0000

cm4all-beng-proxy (1.4.16) unstable; urgency=low

  * merge release 1.2.21

 -- Max Kellermann <mk@cm4all.com>  Fri, 02 Mar 2012 16:03:51 -0000

cm4all-beng-proxy (1.4.15) unstable; urgency=low

  * merge release 1.2.20

 -- Max Kellermann <mk@cm4all.com>  Thu, 23 Feb 2012 17:12:30 -0000

cm4all-beng-proxy (1.4.14) unstable; urgency=low

  * merge release 1.2.19

 -- Max Kellermann <mk@cm4all.com>  Thu, 23 Feb 2012 15:35:04 -0000

cm4all-beng-proxy (1.4.13) unstable; urgency=low

  * merge release 1.2.18

 -- Max Kellermann <mk@cm4all.com>  Thu, 16 Feb 2012 13:53:49 -0000

cm4all-beng-proxy (1.4.12) unstable; urgency=low

  * merge release 1.2.17

 -- Max Kellermann <mk@cm4all.com>  Wed, 15 Feb 2012 09:27:50 -0000

cm4all-beng-proxy (1.4.11) unstable; urgency=low

  * merge release 1.2.16

 -- Max Kellermann <mk@cm4all.com>  Thu, 09 Feb 2012 09:33:30 -0000

cm4all-beng-proxy (1.4.10) unstable; urgency=low

  * merge release 1.2.15

 -- Max Kellermann <mk@cm4all.com>  Thu, 02 Feb 2012 13:43:11 -0000

cm4all-beng-proxy (1.4.9) unstable; urgency=low

  * merge release 1.2.14

 -- Max Kellermann <mk@cm4all.com>  Tue, 31 Jan 2012 15:06:57 -0000

cm4all-beng-proxy (1.4.8) unstable; urgency=low

  * merge release 1.2.13

 -- Max Kellermann <mk@cm4all.com>  Wed, 25 Jan 2012 12:16:53 -0000

cm4all-beng-proxy (1.4.7) unstable; urgency=low

  * merge release 1.2.12

 -- Max Kellermann <mk@cm4all.com>  Tue, 17 Jan 2012 08:37:01 -0000

cm4all-beng-proxy (1.4.6) unstable; urgency=low

  * merge release 1.2.11

 -- Max Kellermann <mk@cm4all.com>  Wed, 04 Jan 2012 15:41:43 -0000

cm4all-beng-proxy (1.4.5) unstable; urgency=low

  * merge release 1.2.10

 -- Max Kellermann <mk@cm4all.com>  Wed, 28 Dec 2011 17:07:13 -0000

cm4all-beng-proxy (1.4.4) unstable; urgency=low

  * merge release 1.2.9

 -- Max Kellermann <mk@cm4all.com>  Thu, 22 Dec 2011 11:28:39 -0000

cm4all-beng-proxy (1.4.3) unstable; urgency=low

  * merge release 1.2.8

 -- Max Kellermann <mk@cm4all.com>  Wed, 14 Dec 2011 11:20:04 -0000

cm4all-beng-proxy (1.4.2) unstable; urgency=low

  * text-processor: allow processing "application/javascript",
    "application/json"
  * uri-relative: allow backtracking to the widget base with "../"
  * merge release 1.2.7

 -- Max Kellermann <mk@cm4all.com>  Tue, 06 Dec 2011 12:39:24 -0000

cm4all-beng-proxy (1.4.1) unstable; urgency=low

  * merge release 1.2.6

 -- Max Kellermann <mk@cm4all.com>  Fri, 18 Nov 2011 13:53:56 -0000

cm4all-beng-proxy (1.4) unstable; urgency=low

  * proxy-widget: revert 'client can choose only views that have an address'
  * rewrite-uri: revert 'drop the deprecated mode "proxy"'

 -- Max Kellermann <mk@cm4all.com>  Thu, 17 Nov 2011 08:10:42 +0100

cm4all-beng-proxy (1.3.2) unstable; urgency=low

  * tcache: add regex matching, translation packets REGEX, INVERSE_REGEX
  * widget: don't start the prefix with an underscore
  * translation: add new packet PROCESS_TEXT, to expand entity references
  * translation: add new packet WIDGET_INFO, enables additional request headers
  * doc: document the algorithm for replacing three leading underscores

 -- Max Kellermann <mk@cm4all.com>  Wed, 16 Nov 2011 17:00:16 +0100

cm4all-beng-proxy (1.3.1) unstable; urgency=low

  * merge release 1.2.5

 -- Max Kellermann <mk@cm4all.com>  Tue, 08 Nov 2011 19:51:18 +0100

cm4all-beng-proxy (1.3) unstable; urgency=low

  * rewrite-uri: drop the deprecated mode "proxy"
  * proxy-widget: client can choose only views that have an address

 -- Max Kellermann <mk@cm4all.com>  Mon, 31 Oct 2011 17:41:14 +0100

cm4all-beng-proxy (1.2.27) unstable; urgency=low

  * merge release 1.1.40

 -- Max Kellermann <mk@cm4all.com>  Wed, 16 May 2012 09:51:50 -0000

cm4all-beng-proxy (1.2.26) unstable; urgency=low

  * merge release 1.1.39

 -- Max Kellermann <mk@cm4all.com>  Thu, 26 Apr 2012 14:16:40 -0000

cm4all-beng-proxy (1.2.25) unstable; urgency=low

  * merge release 1.1.38

 -- Max Kellermann <mk@cm4all.com>  Mon, 26 Mar 2012 14:01:44 -0000

cm4all-beng-proxy (1.2.24) unstable; urgency=low

  * merge release 1.1.37

 -- Max Kellermann <mk@cm4all.com>  Tue, 20 Mar 2012 08:33:31 -0000

cm4all-beng-proxy (1.2.23) unstable; urgency=low

  * merge release 1.1.36

 -- Max Kellermann <mk@cm4all.com>  Thu, 15 Mar 2012 15:37:10 -0000

cm4all-beng-proxy (1.2.22) unstable; urgency=low

  * merge release 1.1.35

 -- Max Kellermann <mk@cm4all.com>  Thu, 08 Mar 2012 18:29:39 -0000

cm4all-beng-proxy (1.2.21) unstable; urgency=low

  * merge release 1.1.34

 -- Max Kellermann <mk@cm4all.com>  Fri, 02 Mar 2012 16:02:00 -0000

cm4all-beng-proxy (1.2.20) unstable; urgency=low

  * merge release 1.1.33

 -- Max Kellermann <mk@cm4all.com>  Thu, 23 Feb 2012 17:11:15 -0000

cm4all-beng-proxy (1.2.19) unstable; urgency=low

  * merge release 1.1.32

 -- Max Kellermann <mk@cm4all.com>  Thu, 23 Feb 2012 15:18:36 -0000

cm4all-beng-proxy (1.2.18) unstable; urgency=low

  * merge release 1.1.31

 -- Max Kellermann <mk@cm4all.com>  Thu, 16 Feb 2012 13:52:42 -0000

cm4all-beng-proxy (1.2.17) unstable; urgency=low

  * merge release 1.1.30

 -- Max Kellermann <mk@cm4all.com>  Wed, 15 Feb 2012 09:26:45 -0000

cm4all-beng-proxy (1.2.16) unstable; urgency=low

  * merge release 1.1.29

 -- Max Kellermann <mk@cm4all.com>  Thu, 09 Feb 2012 09:31:50 -0000

cm4all-beng-proxy (1.2.15) unstable; urgency=low

  * merge release 1.1.28

 -- Max Kellermann <mk@cm4all.com>  Thu, 02 Feb 2012 13:41:45 -0000

cm4all-beng-proxy (1.2.14) unstable; urgency=low

  * merge release 1.1.27

 -- Max Kellermann <mk@cm4all.com>  Tue, 31 Jan 2012 15:04:32 -0000

cm4all-beng-proxy (1.2.13) unstable; urgency=low

  * merge release 1.1.26

 -- Max Kellermann <mk@cm4all.com>  Wed, 25 Jan 2012 12:15:19 -0000

cm4all-beng-proxy (1.2.12) unstable; urgency=low

  * merge release 1.1.25

 -- Max Kellermann <mk@cm4all.com>  Tue, 17 Jan 2012 08:31:44 -0000

cm4all-beng-proxy (1.2.11) unstable; urgency=low

  * merge release 1.1.24

 -- Max Kellermann <mk@cm4all.com>  Wed, 04 Jan 2012 15:38:27 -0000

cm4all-beng-proxy (1.2.10) unstable; urgency=low

  * merge release 1.1.23

 -- Max Kellermann <mk@cm4all.com>  Wed, 28 Dec 2011 17:01:43 -0000

cm4all-beng-proxy (1.2.9) unstable; urgency=low

  * merge release 1.1.22

 -- Max Kellermann <mk@cm4all.com>  Thu, 22 Dec 2011 10:28:29 -0000

cm4all-beng-proxy (1.2.8) unstable; urgency=low

  * merge release 1.1.21

 -- Max Kellermann <mk@cm4all.com>  Wed, 14 Dec 2011 11:12:32 -0000

cm4all-beng-proxy (1.2.7) unstable; urgency=low

  * merge release 1.1.20

 -- Max Kellermann <mk@cm4all.com>  Tue, 06 Dec 2011 11:43:10 -0000

cm4all-beng-proxy (1.2.6) unstable; urgency=low

  * merge release 1.1.19

 -- Max Kellermann <mk@cm4all.com>  Fri, 18 Nov 2011 13:47:43 -0000

cm4all-beng-proxy (1.2.5) unstable; urgency=low

  * merge release 1.1.18
  * file-handler: handle If-Modified-Since followed by filter

 -- Max Kellermann <mk@cm4all.com>  Tue, 08 Nov 2011 19:43:58 +0100

cm4all-beng-proxy (1.2.4) unstable; urgency=low

  * merge release 1.1.17

 -- Max Kellermann <mk@cm4all.com>  Wed, 02 Nov 2011 16:58:28 +0100

cm4all-beng-proxy (1.2.3) unstable; urgency=low

  * merge release 1.1.16

 -- Max Kellermann <mk@cm4all.com>  Fri, 21 Oct 2011 15:16:13 +0200

cm4all-beng-proxy (1.2.2) unstable; urgency=low

  * merge release 1.1.15
  * widget-view: an empty name refers to the default view
  * processor: new entity &c:view;

 -- Max Kellermann <mk@cm4all.com>  Wed, 19 Oct 2011 11:43:20 +0200

cm4all-beng-proxy (1.2.1) unstable; urgency=low

  * merge release 1.1.13

 -- Max Kellermann <mk@cm4all.com>  Wed, 05 Oct 2011 17:16:04 +0200

cm4all-beng-proxy (1.2) unstable; urgency=low

  * delegate-client: improved error reporting
  * response-error: resolve errno codes
  * python/control/client: bind the unix domain socket
  * python/control/client: implement timeout
  * lb_control: allow querying node status over control socket

 -- Max Kellermann <mk@cm4all.com>  Tue, 27 Sep 2011 12:00:44 +0200

cm4all-beng-proxy (1.1.40) unstable; urgency=low

  * merge release 1.0.34

 -- Max Kellermann <mk@cm4all.com>  Wed, 16 May 2012 09:50:37 -0000

cm4all-beng-proxy (1.1.39) unstable; urgency=low

  * merge release 1.0.33

 -- Max Kellermann <mk@cm4all.com>  Thu, 26 Apr 2012 14:12:30 -0000

cm4all-beng-proxy (1.1.38) unstable; urgency=low

  * merge release 1.0.32

 -- Max Kellermann <mk@cm4all.com>  Mon, 26 Mar 2012 14:00:38 -0000

cm4all-beng-proxy (1.1.37) unstable; urgency=low

  * merge release 1.0.31

 -- Max Kellermann <mk@cm4all.com>  Tue, 20 Mar 2012 08:31:08 -0000

cm4all-beng-proxy (1.1.36) unstable; urgency=low

  * merge release 1.0.30

 -- Max Kellermann <mk@cm4all.com>  Thu, 15 Mar 2012 15:36:15 -0000

cm4all-beng-proxy (1.1.35) unstable; urgency=low

  * merge release 1.0.29
  * css_processor: delete "-c-mode" and "-c-view" from output

 -- Max Kellermann <mk@cm4all.com>  Thu, 08 Mar 2012 18:16:03 -0000

cm4all-beng-proxy (1.1.34) unstable; urgency=low

  * merge release 1.0.28

 -- Max Kellermann <mk@cm4all.com>  Fri, 02 Mar 2012 15:26:44 -0000

cm4all-beng-proxy (1.1.33) unstable; urgency=low

  * merge release 1.0.27

 -- Max Kellermann <mk@cm4all.com>  Thu, 23 Feb 2012 17:09:57 -0000

cm4all-beng-proxy (1.1.32) unstable; urgency=low

  * merge release 1.0.26

 -- Max Kellermann <mk@cm4all.com>  Thu, 23 Feb 2012 15:14:56 -0000

cm4all-beng-proxy (1.1.31) unstable; urgency=low

  * merge release 1.0.25

 -- Max Kellermann <mk@cm4all.com>  Thu, 16 Feb 2012 13:49:26 -0000

cm4all-beng-proxy (1.1.30) unstable; urgency=low

  * merge release 1.0.24

 -- Max Kellermann <mk@cm4all.com>  Wed, 15 Feb 2012 09:25:38 -0000

cm4all-beng-proxy (1.1.29) unstable; urgency=low

  * merge release 1.0.23

 -- Max Kellermann <mk@cm4all.com>  Thu, 09 Feb 2012 09:30:18 -0000

cm4all-beng-proxy (1.1.28) unstable; urgency=low

  * merge release 1.0.22

 -- Max Kellermann <mk@cm4all.com>  Thu, 02 Feb 2012 13:39:21 -0000

cm4all-beng-proxy (1.1.27) unstable; urgency=low

  * merge release 1.0.21

 -- Max Kellermann <mk@cm4all.com>  Tue, 31 Jan 2012 14:59:06 -0000

cm4all-beng-proxy (1.1.26) unstable; urgency=low

  * merge release 1.0.20

 -- Max Kellermann <mk@cm4all.com>  Wed, 25 Jan 2012 12:13:43 -0000

cm4all-beng-proxy (1.1.25) unstable; urgency=low

  * merge release 1.0.19

 -- Max Kellermann <mk@cm4all.com>  Tue, 17 Jan 2012 08:29:34 -0000

cm4all-beng-proxy (1.1.24) unstable; urgency=low

  * merge release 1.0.18

 -- Max Kellermann <mk@cm4all.com>  Wed, 04 Jan 2012 15:27:35 -0000

cm4all-beng-proxy (1.1.23) unstable; urgency=low

  * header-forward: remove port number from X-Forwarded-For

 -- Max Kellermann <mk@cm4all.com>  Wed, 28 Dec 2011 16:51:41 -0000

cm4all-beng-proxy (1.1.22) unstable; urgency=low

  * merge release 1.0.17
  * istream-socket: fix potential assertion failure

 -- Max Kellermann <mk@cm4all.com>  Wed, 21 Dec 2011 16:44:46 -0000

cm4all-beng-proxy (1.1.21) unstable; urgency=low

  * merge release 1.0.16

 -- Max Kellermann <mk@cm4all.com>  Wed, 14 Dec 2011 11:07:58 -0000

cm4all-beng-proxy (1.1.20) unstable; urgency=low

  * merge release 1.0.15
  * processor: don't rewrite "mailto:" hyperlinks

 -- Max Kellermann <mk@cm4all.com>  Mon, 05 Dec 2011 18:37:10 -0000

cm4all-beng-proxy (1.1.19) unstable; urgency=low

  * {css_,}processor: quote widget classes for prefixing XML IDs, CSS classes

 -- Max Kellermann <mk@cm4all.com>  Fri, 18 Nov 2011 13:17:02 -0000

cm4all-beng-proxy (1.1.18) unstable; urgency=low

  * merge release 1.0.13
  * lb_http: eliminate the duplicate "Date" response header

 -- Max Kellermann <mk@cm4all.com>  Tue, 08 Nov 2011 19:33:07 +0100

cm4all-beng-proxy (1.1.17) unstable; urgency=low

  * merge release 1.0.13

 -- Max Kellermann <mk@cm4all.com>  Wed, 02 Nov 2011 16:52:21 +0100

cm4all-beng-proxy (1.1.16) unstable; urgency=low

  * merge release 1.0.12

 -- Max Kellermann <mk@cm4all.com>  Fri, 21 Oct 2011 15:09:55 +0200

cm4all-beng-proxy (1.1.15) unstable; urgency=low

  * merge release 1.0.11

 -- Max Kellermann <mk@cm4all.com>  Wed, 19 Oct 2011 09:36:38 +0200

cm4all-beng-proxy (1.1.14) unstable; urgency=low

  * merge release 1.0.10

 -- Max Kellermann <mk@cm4all.com>  Fri, 07 Oct 2011 15:15:00 +0200

cm4all-beng-proxy (1.1.13) unstable; urgency=low

  * merge release 1.0.9

 -- Max Kellermann <mk@cm4all.com>  Thu, 29 Sep 2011 16:47:56 +0200

cm4all-beng-proxy (1.1.12) unstable; urgency=low

  * merge release 1.0.8

 -- Max Kellermann <mk@cm4all.com>  Thu, 22 Sep 2011 17:13:41 +0200

cm4all-beng-proxy (1.1.11) unstable; urgency=low

  * merge release 1.0.7
  * widget-http: response header X-CM4all-View selects a view
  * processor, css_processor: support prefixing XML ids
  * processor: property "c:view" selects a view

 -- Max Kellermann <mk@cm4all.com>  Fri, 16 Sep 2011 12:25:24 +0200

cm4all-beng-proxy (1.1.10) unstable; urgency=low

  * merge release 1.0.6
  * http-request: don't clear failure state on successful TCP connection
  * istream-socket: fix assertion failure after receive error
  * ssl_filter: check for end-of-file on plain socket
  * ssl_filter: fix buffer assertion failures

 -- Max Kellermann <mk@cm4all.com>  Tue, 13 Sep 2011 18:50:18 +0200

cm4all-beng-proxy (1.1.9) unstable; urgency=low

  * http-request: improve keep-alive cancellation detection
  * http-request: mark server "failed" after HTTP client error
  * lb: implement the control protocol
    - can disable and re-enable workers
  * lb: don't allow sticky pool with only one member
  * lb: verify that a new sticky host is alive
  * lb: mark server "failed" after HTTP client error

 -- Max Kellermann <mk@cm4all.com>  Fri, 09 Sep 2011 13:03:55 +0200

cm4all-beng-proxy (1.1.8) unstable; urgency=low

  * merge release 1.0.5
  * {css_,}processor: one more underscore for the prefix
  * processor: remove rewrite-uri processing instructions from output
  * translate: unknown packet is a fatal error
  * processor: add option to set widget/focus by default
  * rewrite-uri: a leading tilde refers to the widget base; translation
    packet ANCHOR_ABSOLUTE enables it by default

 -- Max Kellermann <mk@cm4all.com>  Mon, 05 Sep 2011 17:56:31 +0200

cm4all-beng-proxy (1.1.7) unstable; urgency=low

  * css_processor: implement property "-c-mode"
  * css_processor: translate underscore prefix in class names
  * processor: translate underscore prefix in CSS class names

 -- Max Kellermann <mk@cm4all.com>  Mon, 29 Aug 2011 17:47:48 +0200

cm4all-beng-proxy (1.1.6) unstable; urgency=low

  * merge release 1.0.3
  * implement CSS processor

 -- Max Kellermann <mk@cm4all.com>  Mon, 22 Aug 2011 17:13:56 +0200

cm4all-beng-proxy (1.1.5) unstable; urgency=low

  * lb: optionally generate Via and X-Forwarded-For

 -- Max Kellermann <mk@cm4all.com>  Wed, 17 Aug 2011 12:45:14 +0200

cm4all-beng-proxy (1.1.4) unstable; urgency=low

  * pipe-stock: fix assertion failure after optimization bug
  * istream-pipe: reuse drained pipes immediately
  * sink-socket: reinstate write event during bulk transfers

 -- Max Kellermann <mk@cm4all.com>  Thu, 11 Aug 2011 14:41:37 +0200

cm4all-beng-proxy (1.1.3) unstable; urgency=low

  * widget: quote invalid XMLID/JS characters for &c:prefix;
  * lb: add protocol "tcp"

 -- Max Kellermann <mk@cm4all.com>  Wed, 10 Aug 2011 18:53:12 +0200

cm4all-beng-proxy (1.1.2) unstable; urgency=low

  * merge release 1.0.2
  * http-server: report detailed errors
  * widget-http: implement header dumps
  * cgi, fastcgi: enable cookie jar with custom cookie "host"

 -- Max Kellermann <mk@cm4all.com>  Thu, 04 Aug 2011 17:27:51 +0200

cm4all-beng-proxy (1.1.1) unstable; urgency=low

  * merge release 1.0.1
  * lb: don't ignore unimplemented configuration keywords
  * lb: configurable monitor check interval
  * session: configurable idle timeout

 -- Max Kellermann <mk@cm4all.com>  Tue, 26 Jul 2011 11:27:20 +0200

cm4all-beng-proxy (1.1) unstable; urgency=low

  * http-client: send "Expect: 100-continue" only for big request body
  * lb: implement monitors (ping, connect, tcp_expect)

 -- Max Kellermann <mk@cm4all.com>  Wed, 20 Jul 2011 15:04:22 +0200
  
cm4all-beng-proxy (1.0.34) unstable; urgency=low

  * resource-loader: don't strip last segment from IPv6 address

 -- Max Kellermann <mk@cm4all.com>  Wed, 16 May 2012 09:47:43 -0000

cm4all-beng-proxy (1.0.33) unstable; urgency=low

  * widget-resolver: fix assertion failure on recursive abort

 -- Max Kellermann <mk@cm4all.com>  Thu, 26 Apr 2012 14:04:01 -0000

cm4all-beng-proxy (1.0.32) unstable; urgency=low

  * http-cache: add missing initialization on memcached miss

 -- Max Kellermann <mk@cm4all.com>  Mon, 26 Mar 2012 13:35:01 -0000

cm4all-beng-proxy (1.0.31) unstable; urgency=low

  * proxy-widget: close the request body when the view doesn't exist

 -- Max Kellermann <mk@cm4all.com>  Tue, 20 Mar 2012 08:28:00 -0000

cm4all-beng-proxy (1.0.30) unstable; urgency=low

  * widget-view: initialize the header forward settings
  * translate-client: new view inherits header forward settings from
    default view
  * handler: clear transformation after translation error
  * http-cache: release the memcached response on abort
  * fcgi-request: close the request body on stock failure

 -- Max Kellermann <mk@cm4all.com>  Thu, 15 Mar 2012 15:34:18 -0000

cm4all-beng-proxy (1.0.29) unstable; urgency=low

  * processor: unescape custom header values
  * widget-resolver: fix NULL dereference after failure

 -- Max Kellermann <mk@cm4all.com>  Thu, 08 Mar 2012 18:10:14 -0000

cm4all-beng-proxy (1.0.28) unstable; urgency=low

  * widget-resolver: serve responses in the right order
  * widget-request: fix session related assertion failure
  * translate: initialize all GError variables

 -- Max Kellermann <mk@cm4all.com>  Fri, 02 Mar 2012 15:20:54 -0000

cm4all-beng-proxy (1.0.27) unstable; urgency=low

  * resource-address: fix regression when CGI URI is not set

 -- Max Kellermann <mk@cm4all.com>  Thu, 23 Feb 2012 17:08:16 -0000

cm4all-beng-proxy (1.0.26) unstable; urgency=low

  * resource-address: apply BASE to the CGI request URI

 -- Max Kellermann <mk@cm4all.com>  Thu, 23 Feb 2012 15:11:42 -0000

cm4all-beng-proxy (1.0.25) unstable; urgency=low

  * cgi-client: clear the input pointer on close

 -- Max Kellermann <mk@cm4all.com>  Thu, 16 Feb 2012 13:46:13 -0000

cm4all-beng-proxy (1.0.24) unstable; urgency=low

  * debian/rules: optimize parallel build
  * cgi: break loop when headers are finished

 -- Max Kellermann <mk@cm4all.com>  Wed, 15 Feb 2012 09:23:22 -0000

cm4all-beng-proxy (1.0.23) unstable; urgency=low

  * cgi: detect large response headers
  * cgi: continue parsing response headers after buffer boundary
  * cgi: bigger response header buffer
  * fcgi-client: detect large response headers

 -- Max Kellermann <mk@cm4all.com>  Thu, 09 Feb 2012 09:27:50 -0000

cm4all-beng-proxy (1.0.22) unstable; urgency=low

  * debian/rules: don't run libtool
  * lb: thread safety for the SSL filter
  * lb: fix crash during shutdown
  * http-server: fix uninitialised variable

 -- Max Kellermann <mk@cm4all.com>  Thu, 02 Feb 2012 13:03:08 -0000

cm4all-beng-proxy (1.0.21) unstable; urgency=low

  * hstock: fix memory leak
  * notify: fix endless busy loop
  * ssl_filter: fix hang while tearing down connection

 -- Max Kellermann <mk@cm4all.com>  Tue, 31 Jan 2012 15:24:50 -0000

cm4all-beng-proxy (1.0.20) unstable; urgency=low

  * ssl: load the whole certificate chain
  * translate: fix PATH+JAILCGI+SITE check
  * translate: fix HOME check
  * resource-address: include all CGI attributes in cache key

 -- Max Kellermann <mk@cm4all.com>  Wed, 25 Jan 2012 12:10:43 -0000

cm4all-beng-proxy (1.0.19) unstable; urgency=low

  * cookie-client: add a missing out-of-memory check

 -- Max Kellermann <mk@cm4all.com>  Tue, 17 Jan 2012 08:27:38 -0000

cm4all-beng-proxy (1.0.18) unstable; urgency=low

  * resource-address: support zero-length path_info prefix (for BASE)
  * hashmap: optimize insertions
  * http-server: limit the number of request headers
  * proxy-widget: discard the unused request body on error

 -- Max Kellermann <mk@cm4all.com>  Wed, 04 Jan 2012 14:55:59 -0000

cm4all-beng-proxy (1.0.17) unstable; urgency=low

  * istream-chunked: avoid recursive buffer write, fixes crash

 -- Max Kellermann <mk@cm4all.com>  Wed, 21 Dec 2011 16:37:44 -0000

cm4all-beng-proxy (1.0.16) unstable; urgency=low

  * http-server: disable timeout while waiting for CGI
  * cgi: fix segmentation fault
  * processor: discard child's request body on abort
  * proxy-widget: discard the unused request body on error

 -- Max Kellermann <mk@cm4all.com>  Wed, 14 Dec 2011 11:53:31 +0100

cm4all-beng-proxy (1.0.15) unstable; urgency=low

  * http-client: fix assertion failure on bogus "100 Continue"
  * handler: don't close the request body twice
  * session: add a missing out-of-memory check
  * fcgi-client: check for EV_READ event
  * fcgi-serialize: fix serializing parameter without value

 -- Max Kellermann <mk@cm4all.com>  Mon, 05 Dec 2011 17:47:20 -0000

cm4all-beng-proxy (1.0.14) unstable; urgency=low

  * http-server: don't generate chunked HEAD response
  * http-server: don't override Content-Length for HEAD response
  * lb_http, proxy-widget, response: forward Content-Length after HEAD

 -- Max Kellermann <mk@cm4all.com>  Tue, 08 Nov 2011 18:19:42 +0100

cm4all-beng-proxy (1.0.13) unstable; urgency=low

  * processor: initialize URI rewrite options for <?cm4all-rewrite-uri?>

 -- Max Kellermann <mk@cm4all.com>  Wed, 02 Nov 2011 16:47:48 +0100

cm4all-beng-proxy (1.0.12) unstable; urgency=low

  * http-server, proxy-widget: add missing newline to log message
  * fcgi_client: fix assertion failure on response body error
  * http-cache-choice: fix crash due to wrong filter callback

 -- Max Kellermann <mk@cm4all.com>  Fri, 21 Oct 2011 15:02:42 +0200

cm4all-beng-proxy (1.0.11) unstable; urgency=low

  * lb_config: fix binding to wildcard address
  * rewrite-uri: clarify warning message when widget has no id

 -- Max Kellermann <mk@cm4all.com>  Wed, 19 Oct 2011 09:26:48 +0200

cm4all-beng-proxy (1.0.10) unstable; urgency=low

  * debian/control: beng-lb doesn't need "daemon" anymore
  * http-string: allow space in unquoted cookie values (RFC ignorant)

 -- Max Kellermann <mk@cm4all.com>  Fri, 07 Oct 2011 15:06:32 +0200

cm4all-beng-proxy (1.0.9) unstable; urgency=low

  * tcp-balancer: store a copy of the socket address
  * lb: default log directory is /var/log/cm4all/beng-lb
  * lb: use new built-in watchdog instead of /usr/bin/daemon

 -- Max Kellermann <mk@cm4all.com>  Thu, 29 Sep 2011 16:19:34 +0200

cm4all-beng-proxy (1.0.8) unstable; urgency=low

  * resource-address: copy the delegate JailCGI parameters (crash bug fix)
  * response: use the same URI for storing and dropping widget sessions

 -- Max Kellermann <mk@cm4all.com>  Thu, 22 Sep 2011 13:39:08 +0200

cm4all-beng-proxy (1.0.7) unstable; urgency=low

  * inline-widget: discard request body when class lookup fails

 -- Max Kellermann <mk@cm4all.com>  Fri, 16 Sep 2011 12:16:04 +0200

cm4all-beng-proxy (1.0.6) unstable; urgency=low

  * processor: support short "SCRIPT" tag
  * widget-uri: use the template's view specification

 -- Max Kellermann <mk@cm4all.com>  Tue, 13 Sep 2011 18:14:24 +0200

cm4all-beng-proxy (1.0.5) unstable; urgency=low

  * resource-loader: delete comma when extracting from X-Forwarded-For

 -- Max Kellermann <mk@cm4all.com>  Mon, 05 Sep 2011 17:43:22 +0200

cm4all-beng-proxy (1.0.4) unstable; urgency=low

  * istream-replace: update the buffer reader after new data was added

 -- Max Kellermann <mk@cm4all.com>  Mon, 05 Sep 2011 15:43:17 +0200

cm4all-beng-proxy (1.0.3) unstable; urgency=low

  * merge release 0.9.35
  * control-handler: fix uninitialized variable

 -- Max Kellermann <mk@cm4all.com>  Thu, 18 Aug 2011 15:15:52 +0200

cm4all-beng-proxy (1.0.2) unstable; urgency=low

  * merge release 0.9.34
  * handler: always log translate client errors
  * tcp-balancer: fix memory leak in error handler
  * http-string: allow more characters in cookie values (RFC ignorant)

 -- Max Kellermann <mk@cm4all.com>  Mon, 01 Aug 2011 16:30:05 +0200

cm4all-beng-proxy (1.0.1) unstable; urgency=low

  * session: increase idle timeout to 20 minutes

 -- Max Kellermann <mk@cm4all.com>  Tue, 26 Jul 2011 11:23:36 +0200

cm4all-beng-proxy (1.0) unstable; urgency=low

  * merge release 0.9.33
  * header-forward: eliminate the duplicate "Date" response header
  * proxy-handler: don't pass internal URI arguments to CGI

 -- Max Kellermann <mk@cm4all.com>  Mon, 18 Jul 2011 17:07:42 +0200

cm4all-beng-proxy (0.10.14) unstable; urgency=low

  * merge release 0.9.32

 -- Max Kellermann <mk@cm4all.com>  Tue, 12 Jul 2011 19:02:23 +0200

cm4all-beng-proxy (0.10.13) unstable; urgency=low

  * growing-buffer: reset the position when skipping buffers

 -- Max Kellermann <mk@cm4all.com>  Wed, 06 Jul 2011 10:07:50 +0200

cm4all-beng-proxy (0.10.12) unstable; urgency=low

  * merge release 0.9.31
  * rewrite-uri: log widget base mismatch
  * istream-replace: fix assertion failure with splitted buffer

 -- Max Kellermann <mk@cm4all.com>  Tue, 05 Jul 2011 22:05:44 +0200

cm4all-beng-proxy (0.10.11) unstable; urgency=low

  * merge release 0.9.30
  * lb: add SSL/TLS support

 -- Max Kellermann <mk@cm4all.com>  Mon, 04 Jul 2011 17:14:21 +0200

cm4all-beng-proxy (0.10.10) unstable; urgency=low

  * merge release 0.9.29

 -- Max Kellermann <mk@cm4all.com>  Tue, 28 Jun 2011 17:56:43 +0200

cm4all-beng-proxy (0.10.9) unstable; urgency=low

  * merge release 0.9.28

 -- Max Kellermann <mk@cm4all.com>  Mon, 27 Jun 2011 13:38:03 +0200

cm4all-beng-proxy (0.10.8) unstable; urgency=low

  * lb_http: don't access the connection object after it was closed
  * restart the load balancer automatically

 -- Max Kellermann <mk@cm4all.com>  Wed, 22 Jun 2011 12:38:39 +0200

cm4all-beng-proxy (0.10.7) unstable; urgency=low

  * config: make the session cookie name configurable
  * uri-relative: allow relative base URIs (for CGI)
  * widget-uri: combine existing CGI PATH_INFO and given widget location
  * python/translation/widget: support "path_info" specification

 -- Max Kellermann <mk@cm4all.com>  Mon, 20 Jun 2011 14:54:38 +0200

cm4all-beng-proxy (0.10.6) unstable; urgency=low

  * merge release 0.9.26

 -- Max Kellermann <mk@cm4all.com>  Wed, 15 Jun 2011 09:19:28 +0200

cm4all-beng-proxy (0.10.5) unstable; urgency=low

  * merge release 0.9.26

 -- Max Kellermann <mk@cm4all.com>  Fri, 10 Jun 2011 10:09:09 +0200

cm4all-beng-proxy (0.10.4) unstable; urgency=low

  * doc: add beng-lb documentation
  * lb: implement "fallback" option
  * merge release 0.9.25

 -- Max Kellermann <mk@cm4all.com>  Wed, 08 Jun 2011 14:13:43 +0200

cm4all-beng-proxy (0.10.3) unstable; urgency=low

  * python/translation.widget: support keyword "sticky"
  * lb: implement sticky modes "failover", "cookie"

 -- Max Kellermann <mk@cm4all.com>  Mon, 06 Jun 2011 15:51:36 +0200

cm4all-beng-proxy (0.10.2) unstable; urgency=low

  * debian: fix beng-lb pid file name
  * lb_http: implement sticky sessions
  * merge release 0.9.24

 -- Max Kellermann <mk@cm4all.com>  Tue, 31 May 2011 14:32:03 +0200

cm4all-beng-proxy (0.10.1) unstable; urgency=low

  * lb_http: close request body on error
  * lb_listener: print error message when binding fails
  * merge release 0.9.23

 -- Max Kellermann <mk@cm4all.com>  Fri, 27 May 2011 13:13:55 +0200

cm4all-beng-proxy (0.10) unstable; urgency=low

  * failure: fix inverted logic bug in expiry check
  * tcp-balancer: implement session stickiness
  * lb: new stand-alone load balancer

 -- Max Kellermann <mk@cm4all.com>  Thu, 26 May 2011 14:32:02 +0200

cm4all-beng-proxy (0.9.35) unstable; urgency=low

  * resource-loader: pass the last X-Forwarded-For element to AJP

 -- Max Kellermann <mk@cm4all.com>  Thu, 18 Aug 2011 15:05:02 +0200

cm4all-beng-proxy (0.9.34) unstable; urgency=low

  * request: fix double request body close in errdoc handler
  * handler: close request body on early abort

 -- Max Kellermann <mk@cm4all.com>  Mon, 01 Aug 2011 16:21:43 +0200

cm4all-beng-proxy (0.9.33) unstable; urgency=low

  * {http,ajp}-request, errdoc: check before closing the request body on
    error

 -- Max Kellermann <mk@cm4all.com>  Mon, 18 Jul 2011 16:30:29 +0200

cm4all-beng-proxy (0.9.32) unstable; urgency=low

  * processor: dispose request body when focused widget was not found
  * http-string: allow the slash in cookie values (RFC ignorant)

 -- Max Kellermann <mk@cm4all.com>  Tue, 12 Jul 2011 18:16:01 +0200

cm4all-beng-proxy (0.9.31) unstable; urgency=low

  * growing-buffer: fix assertion failure with empty first buffer

 -- Max Kellermann <mk@cm4all.com>  Tue, 05 Jul 2011 21:58:24 +0200

cm4all-beng-proxy (0.9.30) unstable; urgency=low

  * growing-buffer: fix assertion failure in reader when buffer is empty

 -- Max Kellermann <mk@cm4all.com>  Mon, 04 Jul 2011 16:59:28 +0200

cm4all-beng-proxy (0.9.29) unstable; urgency=low

  * http-string: allow the equality sign in cookie values (RFC ignorant)

 -- Max Kellermann <mk@cm4all.com>  Tue, 28 Jun 2011 17:50:23 +0200

cm4all-beng-proxy (0.9.28) unstable; urgency=low

  * http-string: allow round brackets in cookie values (RFC ignorant)

 -- Max Kellermann <mk@cm4all.com>  Mon, 27 Jun 2011 13:23:58 +0200

cm4all-beng-proxy (0.9.27) unstable; urgency=low

  * handler: don't delete existing session in TRANSPARENT mode

 -- Max Kellermann <mk@cm4all.com>  Wed, 15 Jun 2011 09:08:48 +0200

cm4all-beng-proxy (0.9.26) unstable; urgency=low

  * worker: read "crash" value before destroying shared memory
  * session: fix crash while discarding session

 -- Max Kellermann <mk@cm4all.com>  Fri, 10 Jun 2011 09:54:56 +0200

cm4all-beng-proxy (0.9.25) unstable; urgency=low

  * response: discard the request body before passing to errdoc
  * worker: don't restart all workers after "safe" worker crash
  * cgi: check for end-of-file after splice

 -- Max Kellermann <mk@cm4all.com>  Wed, 08 Jun 2011 15:02:35 +0200

cm4all-beng-proxy (0.9.24) unstable; urgency=low

  * fcgi-client: really discard packets on request id mismatch
  * memcached-client: don't schedule read event when buffer is full
  * session: support beng-lb sticky sessions

 -- Max Kellermann <mk@cm4all.com>  Tue, 31 May 2011 14:23:41 +0200

cm4all-beng-proxy (0.9.23) unstable; urgency=low

  * tcp-balancer: retry connecting to cluster if a node fails

 -- Max Kellermann <mk@cm4all.com>  Fri, 27 May 2011 13:01:31 +0200

cm4all-beng-proxy (0.9.22) unstable; urgency=low

  * failure: fix inverted logic bug in expiry check
  * uri-extract: support AJP URLs, fixes AJP cookies
  * ajp-client: don't schedule read event when buffer is full

 -- Max Kellermann <mk@cm4all.com>  Thu, 26 May 2011 08:32:32 +0200

cm4all-beng-proxy (0.9.21) unstable; urgency=low

  * balancer: re-enable load balancing (regression fix)
  * merge release 0.8.38

 -- Max Kellermann <mk@cm4all.com>  Fri, 20 May 2011 11:03:31 +0200

cm4all-beng-proxy (0.9.20) unstable; urgency=low

  * http-cache: fix assertion failure caused by wrong destructor
  * merge release 0.8.37

 -- Max Kellermann <mk@cm4all.com>  Mon, 16 May 2011 14:03:09 +0200

cm4all-beng-proxy (0.9.19) unstable; urgency=low

  * http-request: don't retry requests with a request body

 -- Max Kellermann <mk@cm4all.com>  Thu, 12 May 2011 11:35:55 +0200

cm4all-beng-proxy (0.9.18) unstable; urgency=low

  * http-body: fix assertion failure on EOF chunk after socket was closed
  * widget-http: fix crash in widget lookup error handler
  * merge release 0.8.36

 -- Max Kellermann <mk@cm4all.com>  Tue, 10 May 2011 18:56:33 +0200

cm4all-beng-proxy (0.9.17) unstable; urgency=low

  * growing-buffer: fix assertion failure after large initial write
  * http-request: retry after connection failure
  * test/t-cgi: fix bashisms in test scripts

 -- Max Kellermann <mk@cm4all.com>  Wed, 04 May 2011 18:54:57 +0200

cm4all-beng-proxy (0.9.16) unstable; urgency=low

  * resource-address: append "transparent" args to CGI path_info
  * tcache: fix crash on FastCGI with BASE

 -- Max Kellermann <mk@cm4all.com>  Mon, 02 May 2011 16:07:21 +0200

cm4all-beng-proxy (0.9.15) unstable; urgency=low

  * configure.ac: check if valgrind/memcheck.h is installed
  * configure.ac: check if libattr is available
  * access-log: log Referer and User-Agent
  * access-log: log the request duration
  * proxy-handler: allow forwarding URI arguments
  * merge release 0.8.35

 -- Max Kellermann <mk@cm4all.com>  Wed, 27 Apr 2011 18:54:17 +0200

cm4all-beng-proxy (0.9.14) unstable; urgency=low

  * processor: don't clear widget pointer at opening tag
  * debian: move ulimit call from init script to *.default
  * merge release 0.8.33

 -- Max Kellermann <mk@cm4all.com>  Wed, 13 Apr 2011 17:03:29 +0200

cm4all-beng-proxy (0.9.13) unstable; urgency=low

  * proxy-widget: apply the widget's response header forward settings
  * response: add option to dump the widget tree
  * widget-class: move header forward settings to view
  * merge release 0.8.30

 -- Max Kellermann <mk@cm4all.com>  Mon, 04 Apr 2011 16:31:26 +0200

cm4all-beng-proxy (0.9.12) unstable; urgency=low

  * widget: internal API refactorization
  * was-control: fix argument order in "abort" call
  * was-client: duplicate the GError object when it is used twice
  * {file,delegate}-handler: add Expires/ETag headers to 304 response
  * cgi: allow setting environment variables

 -- Max Kellermann <mk@cm4all.com>  Thu, 24 Mar 2011 15:12:54 +0100

cm4all-beng-proxy (0.9.11) unstable; urgency=low

  * processor: major API refactorization
  * merge release 0.8.29

 -- Max Kellermann <mk@cm4all.com>  Mon, 21 Mar 2011 19:43:28 +0100

cm4all-beng-proxy (0.9.10) unstable; urgency=low

  * merge release 0.8.27

 -- Max Kellermann <mk@cm4all.com>  Fri, 18 Mar 2011 14:11:16 +0100

cm4all-beng-proxy (0.9.9) unstable; urgency=low

  * merge release 0.8.25

 -- Max Kellermann <mk@cm4all.com>  Mon, 14 Mar 2011 16:05:51 +0100

cm4all-beng-proxy (0.9.8) unstable; urgency=low

  * translate: support UNIX domain sockets in ADDRESS_STRING
  * resource-address: support connections to existing FastCGI servers

 -- Max Kellermann <mk@cm4all.com>  Fri, 11 Mar 2011 19:24:33 +0100

cm4all-beng-proxy (0.9.7) unstable; urgency=low

  * merge release 0.8.24

 -- Max Kellermann <mk@cm4all.com>  Fri, 04 Mar 2011 13:07:36 +0100

cm4all-beng-proxy (0.9.6) unstable; urgency=low

  * merge release 0.8.23

 -- Max Kellermann <mk@cm4all.com>  Mon, 28 Feb 2011 11:47:45 +0100

cm4all-beng-proxy (0.9.5) unstable; urgency=low

  * translate: allow SITE without CGI

 -- Max Kellermann <mk@cm4all.com>  Mon, 31 Jan 2011 06:35:24 +0100

cm4all-beng-proxy (0.9.4) unstable; urgency=low

  * widget-class: allow distinct addresses for each view

 -- Max Kellermann <mk@cm4all.com>  Thu, 27 Jan 2011 17:51:21 +0100

cm4all-beng-proxy (0.9.3) unstable; urgency=low

  * istream-catch: log errors
  * proxy-handler: pass the original request URI to (Fast)CGI
  * proxy-handler: pass the original document root to (Fast)CGI
  * fcgi-stock: pass site id to child process
  * translation: new packet "HOME" for JailCGI
  * resource-loader: get remote host from "X-Forwarded-For"
  * cgi, fcgi-client: pass client IP address to application

 -- Max Kellermann <mk@cm4all.com>  Fri, 21 Jan 2011 18:13:38 +0100

cm4all-beng-proxy (0.9.2) unstable; urgency=low

  * merge release 0.8.21
  * http-response: better context for error messages
  * istream: method close() does not invoke handler->abort()
  * istream: better context for error messages
  * ajp-client: destruct properly when request stream fails
  * {delegate,fcgi,was}-stock: use the JailCGI 1.4 wrapper

 -- Max Kellermann <mk@cm4all.com>  Mon, 17 Jan 2011 12:08:04 +0100

cm4all-beng-proxy (0.9.1) unstable; urgency=low

  * http-server: count the number of raw bytes sent and received
  * control-handler: support TCACHE_INVALIDATE with SITE
  * new programs "log-forward", "log-exec" for network logging
  * new program "log-split" for creating per-site log files
  * new program "log-traffic" for creating per-site traffic logs
  * move logging servers to new package cm4all-beng-proxy-logging
  * python/control.client: add parameter "broadcast"

 -- Max Kellermann <mk@cm4all.com>  Thu, 02 Dec 2010 12:07:16 +0100

cm4all-beng-proxy (0.9) unstable; urgency=low

  * merge release 0.8.19
  * was-client: explicitly send 32 bit METHOD payload
  * was-client: explicitly parse STATUS as 32 bit integer
  * was-client: clear control channel object on destruction
  * was-client: reuse child process if state is clean on EOF
  * was-client: abort properly after receiving illegal packet
  * was-client: allow "request STOP" before response completed
  * was-client: postpone the response handler invocation
  * was-control: send packets in bulk
  * python: support WAS widgets
  * http-server: enable "cork" mode only for beginning of response
  * http-cache: don't access freed memory in pool_unref_denotify()
  * http: use libcm4all-http
  * new datagram based binary protocol for access logging
  * main: default WAS stock limit is 16

 -- Max Kellermann <mk@cm4all.com>  Thu, 18 Nov 2010 19:56:17 +0100

cm4all-beng-proxy (0.8.38) unstable; urgency=low

  * failure: update time stamp on existing item
  * errdoc: free the original response body on abort

 -- Max Kellermann <mk@cm4all.com>  Fri, 20 May 2011 10:17:14 +0200

cm4all-beng-proxy (0.8.37) unstable; urgency=low

  * widget-resolver: don't reuse failed resolver
  * http-request: fix NULL pointer dereference on invalid URI
  * config: disable the TCP stock limit by default

 -- Max Kellermann <mk@cm4all.com>  Mon, 16 May 2011 13:41:32 +0200

cm4all-beng-proxy (0.8.36) unstable; urgency=low

  * http-server: check if client closes connection while processing
  * http-client: release the socket before invoking the callback
  * fcgi-client: fix assertion failure on full input buffer
  * memcached-client: re-enable socket event after direct copy
  * istream-file: fix assertion failure on range request
  * test/t-cgi: fix bashisms in test scripts

 -- Max Kellermann <mk@cm4all.com>  Tue, 10 May 2011 18:45:48 +0200

cm4all-beng-proxy (0.8.35) unstable; urgency=low

  * session: fix potential session defragmentation crash
  * ajp-request: use "host:port" as TCP stock key
  * cgi: evaluate the Content-Length response header

 -- Max Kellermann <mk@cm4all.com>  Wed, 27 Apr 2011 13:32:05 +0200

cm4all-beng-proxy (0.8.34) unstable; urgency=low

  * js: replace all '%' with '$'
  * js: check if session_id is null
  * debian: add package cm4all-beng-proxy-tools

 -- Max Kellermann <mk@cm4all.com>  Tue, 19 Apr 2011 18:43:54 +0200

cm4all-beng-proxy (0.8.33) unstable; urgency=low

  * processor: don't quote query string arguments with dollar sign
  * widget-request: safely remove "view" and "path" from argument table
  * debian/control: add "Breaks << 0.8.32" on the JavaScript library

 -- Max Kellermann <mk@cm4all.com>  Tue, 12 Apr 2011 18:21:55 +0200

cm4all-beng-proxy (0.8.32) unstable; urgency=low

  * args: quote arguments with the dollar sign

 -- Max Kellermann <mk@cm4all.com>  Tue, 12 Apr 2011 13:34:42 +0200

cm4all-beng-proxy (0.8.31) unstable; urgency=low

  * proxy-widget: eliminate the duplicate "Server" response header
  * translation: add packet UNTRUSTED_SITE_SUFFIX

 -- Max Kellermann <mk@cm4all.com>  Thu, 07 Apr 2011 16:23:37 +0200

cm4all-beng-proxy (0.8.30) unstable; urgency=low

  * handler: make lower-case realm name from the "Host" header
  * session: copy attribute "realm", fixes segmentation fault

 -- Max Kellermann <mk@cm4all.com>  Tue, 29 Mar 2011 16:47:43 +0200

cm4all-beng-proxy (0.8.29) unstable; urgency=low

  * ajp-client: send query string in an AJP attribute

 -- Max Kellermann <mk@cm4all.com>  Mon, 21 Mar 2011 19:16:16 +0100

cm4all-beng-proxy (0.8.28) unstable; urgency=low

  * resource-loader: use X-Forwarded-For to obtain AJP remote host
  * resource-loader: strip port from AJP remote address
  * resource-loader: don't pass remote host to AJP server
  * resource-loader: parse server port for AJP
  * ajp-client: always send content-length
  * ajp-client: parse the remaining buffer after EAGAIN

 -- Max Kellermann <mk@cm4all.com>  Mon, 21 Mar 2011 11:12:07 +0100

cm4all-beng-proxy (0.8.27) unstable; urgency=low

  * http-request: close the request body on malformed URI
  * ajp-request: AJP translation packet contains ajp://host:port/path

 -- Max Kellermann <mk@cm4all.com>  Fri, 18 Mar 2011 14:04:21 +0100

cm4all-beng-proxy (0.8.26) unstable; urgency=low

  * python/response: fix typo in ajp()
  * session: validate sessions only within one realm

 -- Max Kellermann <mk@cm4all.com>  Fri, 18 Mar 2011 08:59:41 +0100

cm4all-beng-proxy (0.8.25) unstable; urgency=low

  * widget-http: discard request body on unknown view name
  * inline-widget: discard request body on error
  * {http,fcgi,was}-client: allocate response headers from caller pool
  * cmdline: fcgi_stock_limit defaults to 0 (no limit)

 -- Max Kellermann <mk@cm4all.com>  Mon, 14 Mar 2011 15:53:42 +0100

cm4all-beng-proxy (0.8.24) unstable; urgency=low

  * fcgi-client: release the connection even when padding not consumed
    after empty response

 -- Max Kellermann <mk@cm4all.com>  Wed, 02 Mar 2011 17:39:33 +0100

cm4all-beng-proxy (0.8.23) unstable; urgency=low

  * memcached-client: allocate a new memory pool
  * memcached-client: copy caller_pool reference before freeing the client
  * fcgi-client: check headers!=NULL
  * fcgi-client: release the connection even when padding not consumed

 -- Max Kellermann <mk@cm4all.com>  Mon, 28 Feb 2011 10:50:02 +0100

cm4all-beng-proxy (0.8.22) unstable; urgency=low

  * cgi: fill special variables CONTENT_TYPE, CONTENT_LENGTH
  * memcached-client: remove stray pool_unref() call
  * memcached-client: reuse the socket if the remaining value is buffered
  * http-cache-choice: abbreviate memcached keys
  * *-cache: allocate a parent pool for cache items
  * pool: re-enable linear pools
  * frame: free the request body on error
  * http-cache: free cached body which was dismissed

 -- Max Kellermann <mk@cm4all.com>  Mon, 07 Feb 2011 15:34:09 +0100

cm4all-beng-proxy (0.8.21) unstable; urgency=low

  * merge release 0.7.55
  * jail: translate the document root properly
  * header-forward: forward the "Host" header to CGI/FastCGI/AJP
  * http-error: map ENOTDIR to "404 Not Found"
  * http-server: fix assertion failure on write error
  * fcgi-stock: clear all environment variables

 -- Max Kellermann <mk@cm4all.com>  Thu, 06 Jan 2011 16:04:20 +0100

cm4all-beng-proxy (0.8.20) unstable; urgency=low

  * widget-resolver: add pedantic state assertions
  * async: remember a copy of the operation in !NDEBUG
  * python/translation/response: max_age() returns self

 -- Max Kellermann <mk@cm4all.com>  Mon, 06 Dec 2010 23:02:50 +0100

cm4all-beng-proxy (0.8.19) unstable; urgency=low

  * merge release 0.7.54

 -- Max Kellermann <mk@cm4all.com>  Wed, 17 Nov 2010 16:25:10 +0100

cm4all-beng-proxy (0.8.18) unstable; urgency=low

  * was-client: explicitly send 32 bit METHOD payload
  * was-client: explicitly parse STATUS as 32 bit integer
  * istream: check presence of as_fd() in optimized build

 -- Max Kellermann <mk@cm4all.com>  Fri, 05 Nov 2010 11:00:54 +0100

cm4all-beng-proxy (0.8.17) unstable; urgency=low

  * merged release 0.7.53
  * widget: use colon as widget path separator
  * was-client: check for abort during response handler
  * was-client: implement STOP
  * was-client: release memory pools
  * was-launch: enable non-blocking mode on input and output
  * http-server: don't crash on malformed pipelined request
  * main: free the WAS stock and the UDP listener in the SIGTERM handler

 -- Max Kellermann <mk@cm4all.com>  Thu, 28 Oct 2010 19:50:26 +0200

cm4all-beng-proxy (0.8.16) unstable; urgency=low

  * merged release 0.7.52
  * was-client: support for the WAS protocol

 -- Max Kellermann <mk@cm4all.com>  Wed, 13 Oct 2010 16:45:18 +0200

cm4all-beng-proxy (0.8.15) unstable; urgency=low

  * resource-address: don't skip question mark twice

 -- Max Kellermann <mk@cm4all.com>  Tue, 28 Sep 2010 12:20:33 +0200

cm4all-beng-proxy (0.8.14) unstable; urgency=low

  * processor: schedule "xmlns:c" deletion

 -- Max Kellermann <mk@cm4all.com>  Thu, 23 Sep 2010 14:42:31 +0200

cm4all-beng-proxy (0.8.13) unstable; urgency=low

  * processor: delete "xmlns:c" attributes from link elements
  * istream-{head,zero}: implement method available()
  * merged release 0.7.51

 -- Max Kellermann <mk@cm4all.com>  Tue, 17 Aug 2010 09:54:33 +0200

cm4all-beng-proxy (0.8.12) unstable; urgency=low

  * http-cache-memcached: copy resource address
  * debian/control: add missing ${shlibs:Depends}
  * merged release 0.7.50

 -- Max Kellermann <mk@cm4all.com>  Thu, 12 Aug 2010 20:17:52 +0200

cm4all-beng-proxy (0.8.11) unstable; urgency=low

  * delegate-client: fix SCM_RIGHTS check
  * use Linux 2.6 CLOEXEC/NONBLOCK flags
  * tcache: INVALIDATE removes all variants (error documents etc.)
  * control: new UDP based protocol, allows invalidating caches
  * hashmap: fix assertion failure in hashmap_remove_match()
  * merged release 0.7.49

 -- Max Kellermann <mk@cm4all.com>  Tue, 10 Aug 2010 15:48:10 +0200

cm4all-beng-proxy (0.8.10) unstable; urgency=low

  * tcache: copy response.previous

 -- Max Kellermann <mk@cm4all.com>  Mon, 02 Aug 2010 18:03:43 +0200

cm4all-beng-proxy (0.8.9) unstable; urgency=low

  * (f?)cgi-handler: forward query string only if focused
  * ajp-handler: merge into proxy-handler
  * proxy-handler: forward query string if focused
  * cgi, fastcgi-handler: enable the resource cache
  * translation: add packets CHECK and PREVIOUS for authentication
  * python: add Response.max_age()

 -- Max Kellermann <mk@cm4all.com>  Fri, 30 Jul 2010 11:39:22 +0200

cm4all-beng-proxy (0.8.8) unstable; urgency=low

  * prototypes/translate.py: added new ticket-fastcgi programs
  * http-cache: implement FastCGI caching
  * merged release 0.7.47

 -- Max Kellermann <mk@cm4all.com>  Wed, 21 Jul 2010 13:00:43 +0200

cm4all-beng-proxy (0.8.7) unstable; urgency=low

  * istream-delayed: update the "direct" bit mask
  * http-client: send "Expect: 100-continue"
  * response, widget-http: apply istream_pipe to filter input
  * proxy-handler: apply istream_pipe to request body
  * istream-ajp-body: send larger request body packets
  * ajp-client: support splice()
  * merged release 0.7.46

 -- Max Kellermann <mk@cm4all.com>  Fri, 25 Jun 2010 18:52:04 +0200

cm4all-beng-proxy (0.8.6) unstable; urgency=low

  * translation: added support for custom error documents
  * response: convert HEAD to GET if filter follows
  * processor: short-circuit on HEAD request
  * python: depend on python-twisted-core

 -- Max Kellermann <mk@cm4all.com>  Wed, 16 Jun 2010 16:37:42 +0200

cm4all-beng-proxy (0.8.5) unstable; urgency=low

  * istream-tee: allow second output to block
  * widget-http: don't transform error documents
  * response, widget-http: disable filters after widget frame request
  * translation: added packet FILTER_4XX to filter client errors
  * merged release 0.7.45

 -- Max Kellermann <mk@cm4all.com>  Thu, 10 Jun 2010 16:13:14 +0200

cm4all-beng-proxy (0.8.4) unstable; urgency=low

  * python: added missing "Response" import
  * python: resume parsing after deferred call
  * http-client: implement istream method as_fd()
  * merged release 0.7.44

 -- Max Kellermann <mk@cm4all.com>  Mon, 07 Jun 2010 17:01:16 +0200

cm4all-beng-proxy (0.8.3) unstable; urgency=low

  * file-handler: implement If-Range (RFC 2616 14.27)
  * merged release 0.7.42

 -- Max Kellermann <mk@cm4all.com>  Tue, 01 Jun 2010 16:17:13 +0200

cm4all-beng-proxy (0.8.2) unstable; urgency=low

  * cookie-client: verify the cookie path
  * python: use Twisted's logging library
  * python: added a widget registry class
  * merged release 0.7.41

 -- Max Kellermann <mk@cm4all.com>  Wed, 26 May 2010 13:08:16 +0200

cm4all-beng-proxy (0.8.1) unstable; urgency=low

  * http-cache-memcached: delete entity records on POST

 -- Max Kellermann <mk@cm4all.com>  Tue, 18 May 2010 12:21:55 +0200

cm4all-beng-proxy (0.8) unstable; urgency=low

  * istream: added method as_fd() to convert istream to file descriptor
  * fork: support passing stdin istream fd to child process
  * http-cache: discard only matching entries on POST
  * istream-html-escape: escape single and double quote
  * rewrite-uri: escape the result with XML entities

 -- Max Kellermann <mk@cm4all.com>  Thu, 13 May 2010 12:34:46 +0200

cm4all-beng-proxy (0.7.55) unstable; urgency=low

  * pool: reparent pools in optimized build
  * istream-deflate: add missing pool reference while reading
  * istream-deflate: fix several error handlers

 -- Max Kellermann <mk@cm4all.com>  Thu, 06 Jan 2011 12:59:39 +0100

cm4all-beng-proxy (0.7.54) unstable; urgency=low

  * http-server: fix crash on deferred chunked request body
  * parser: fix crash on malformed SCRIPT element

 -- Max Kellermann <mk@cm4all.com>  Wed, 17 Nov 2010 16:13:09 +0100

cm4all-beng-proxy (0.7.53) unstable; urgency=low

  * http-server: don't crash on malformed pipelined request
  * sink-header: fix assertion failure on empty trailer

 -- Max Kellermann <mk@cm4all.com>  Thu, 28 Oct 2010 18:39:01 +0200

cm4all-beng-proxy (0.7.52) unstable; urgency=low

  * fcgi-client: fix send timeout handler
  * fork: finish the buffer after pipe was drained

 -- Max Kellermann <mk@cm4all.com>  Wed, 13 Oct 2010 16:39:26 +0200

cm4all-beng-proxy (0.7.51) unstable; urgency=low

  * http-client: clear response body pointer before forwarding EOF event
  * processor: fix assertion failure for c:mode in c:widget

 -- Max Kellermann <mk@cm4all.com>  Mon, 16 Aug 2010 17:01:48 +0200

cm4all-beng-proxy (0.7.50) unstable; urgency=low

  * header-forward: don't forward the "Host" header to HTTP servers
  * resource-address: use uri_relative() for CGI
  * uri-relative: don't lose host name in uri_absolute()
  * uri-relative: don't fail on absolute URIs
  * http-cache-heap: don't use uninitialized item size

 -- Max Kellermann <mk@cm4all.com>  Thu, 12 Aug 2010 20:03:49 +0200

cm4all-beng-proxy (0.7.49) unstable; urgency=low

  * hashmap: fix assertion failure in hashmap_remove_value()

 -- Max Kellermann <mk@cm4all.com>  Tue, 10 Aug 2010 15:37:12 +0200

cm4all-beng-proxy (0.7.48) unstable; urgency=low

  * pipe-stock: add assertions on file descriptors

 -- Max Kellermann <mk@cm4all.com>  Mon, 09 Aug 2010 14:56:54 +0200

cm4all-beng-proxy (0.7.47) unstable; urgency=low

  * cmdline: add option "--group"

 -- Max Kellermann <mk@cm4all.com>  Fri, 16 Jul 2010 18:39:53 +0200

cm4all-beng-proxy (0.7.46) unstable; urgency=low

  * handler: initialize all translate_response attributes
  * http-client: consume buffer before header length check
  * istream-pipe: clear "direct" flags in constructor
  * istream-pipe: return gracefully when handler blocks
  * ajp-client: hold pool reference to reset TCP_CORK

 -- Max Kellermann <mk@cm4all.com>  Mon, 21 Jun 2010 17:53:21 +0200

cm4all-beng-proxy (0.7.45) unstable; urgency=low

  * istream-tee: separate "weak" values for the two outputs
  * fcache: don't close output when caching has been canceled
  * tcache: copy the attribute "secure_cookie"

 -- Max Kellermann <mk@cm4all.com>  Thu, 10 Jun 2010 15:21:34 +0200

cm4all-beng-proxy (0.7.44) unstable; urgency=low

  * http-client: check response header length
  * http-server: check request header length

 -- Max Kellermann <mk@cm4all.com>  Mon, 07 Jun 2010 16:51:57 +0200

cm4all-beng-proxy (0.7.43) unstable; urgency=low

  * http-cache: fixed NULL pointer dereference when storing empty response
    body on the heap

 -- Max Kellermann <mk@cm4all.com>  Tue, 01 Jun 2010 18:52:45 +0200

cm4all-beng-proxy (0.7.42) unstable; urgency=low

  * fork: check "direct" flag again after buffer flush
  * pool: pool_unref_denotify() remembers the code location
  * sink-{buffer,gstring}: don't invoke callback in abort()
  * async: added another debug flag to verify correctness

 -- Max Kellermann <mk@cm4all.com>  Mon, 31 May 2010 21:15:58 +0200

cm4all-beng-proxy (0.7.41) unstable; urgency=low

  * http-cache: initialize response status and headers on empty body

 -- Max Kellermann <mk@cm4all.com>  Tue, 25 May 2010 16:27:25 +0200

cm4all-beng-proxy (0.7.40) unstable; urgency=low

  * http-cache: fixed NULL pointer dereference when storing empty response
    body in memcached

 -- Max Kellermann <mk@cm4all.com>  Tue, 25 May 2010 15:04:44 +0200

cm4all-beng-proxy (0.7.39) unstable; urgency=low

  * memcached-stock: close value on connect failure
  * http: implement remaining status codes
  * http-cache: allow caching empty response body
  * http-cache: cache status codes 203, 206, 300, 301, 410
  * http-cache: don't cache authorized resources

 -- Max Kellermann <mk@cm4all.com>  Fri, 21 May 2010 17:37:29 +0200

cm4all-beng-proxy (0.7.38) unstable; urgency=low

  * http-server: send HTTP/1.1 declaration with "100 Continue"
  * connection: initialize "site_name", fixes crash bug
  * translation: added packet SECURE_COOKIE

 -- Max Kellermann <mk@cm4all.com>  Thu, 20 May 2010 15:40:34 +0200

cm4all-beng-proxy (0.7.37) unstable; urgency=low

  * *-client: implement a socket leak detector
  * handler: initialize response header without translation server

 -- Max Kellermann <mk@cm4all.com>  Tue, 18 May 2010 12:05:11 +0200

cm4all-beng-proxy (0.7.36) unstable; urgency=low

  * http-client: fixed NULL pointer dereference
  * handler, response: removed duplicate request body destruction calls

 -- Max Kellermann <mk@cm4all.com>  Tue, 11 May 2010 17:16:36 +0200

cm4all-beng-proxy (0.7.35) unstable; urgency=low

  * {http,fcgi,ajp}-request: close the request body on abort
  * handler: set fake translation response on malformed URI

 -- Max Kellermann <mk@cm4all.com>  Mon, 10 May 2010 11:22:23 +0200

cm4all-beng-proxy (0.7.34) unstable; urgency=low

  * translate: check the UNTRUSTED packet
  * translation: added packet UNTRUSTED_PREFIX

 -- Max Kellermann <mk@cm4all.com>  Fri, 30 Apr 2010 19:14:37 +0200

cm4all-beng-proxy (0.7.33) unstable; urgency=low

  * merged release 0.7.27.1
  * fcache: don't continue storing in background
  * fcgi-client: re-add event after some input data has been read

 -- Max Kellermann <mk@cm4all.com>  Fri, 30 Apr 2010 11:31:08 +0200

cm4all-beng-proxy (0.7.32) unstable; urgency=low

  * response: generate the "Server" response header
  * response: support the Authentication-Info response header
  * response: support custom authentication pages
  * translation: support custom response headers

 -- Max Kellermann <mk@cm4all.com>  Tue, 27 Apr 2010 17:09:59 +0200

cm4all-beng-proxy (0.7.31) unstable; urgency=low

  * support HTTP authentication (RFC 2617)

 -- Max Kellermann <mk@cm4all.com>  Mon, 26 Apr 2010 17:26:42 +0200

cm4all-beng-proxy (0.7.30) unstable; urgency=low

  * fcgi-client: support responses without a body
  * {http,fcgi}-client: hold caller pool reference during callback

 -- Max Kellermann <mk@cm4all.com>  Fri, 23 Apr 2010 14:41:05 +0200

cm4all-beng-proxy (0.7.29) unstable; urgency=low

  * http-cache: added missing pool_unref() in memcached_miss()
  * pool: added checked pool references

 -- Max Kellermann <mk@cm4all.com>  Thu, 22 Apr 2010 15:45:48 +0200

cm4all-beng-proxy (0.7.28) unstable; urgency=low

  * fcgi-client: support response status
  * translate: malformed packets are fatal
  * http-cache: don't cache resources with very long URIs
  * memcached-client: increase the maximum key size to 32 kB

 -- Max Kellermann <mk@cm4all.com>  Thu, 15 Apr 2010 15:06:51 +0200

cm4all-beng-proxy (0.7.27.1) unstable; urgency=low

  * http-cache: added missing pool_unref() in memcached_miss()
  * http-cache: don't cache resources with very long URIs
  * memcached-client: increase the maximum key size to 32 kB
  * fork: properly handle partially filled output buffer
  * fork: re-add event after some input data has been read

 -- Max Kellermann <mk@cm4all.com>  Thu, 29 Apr 2010 15:30:21 +0200

cm4all-beng-proxy (0.7.27) unstable; urgency=low

  * session: use GLib's PRNG to generate session ids
  * session: seed the PRNG with /dev/random
  * response: log UNTRUSTED violation attempts
  * response: drop widget sessions when there is no focus

 -- Max Kellermann <mk@cm4all.com>  Fri, 09 Apr 2010 12:04:18 +0200

cm4all-beng-proxy (0.7.26) unstable; urgency=low

  * memcached-client: schedule read event before callback
  * istream-tee: continue with second output if first is closed

 -- Max Kellermann <mk@cm4all.com>  Sun, 28 Mar 2010 18:08:11 +0200

cm4all-beng-proxy (0.7.25) unstable; urgency=low

  * memcached-client: don't poll if socket is closed
  * fork: close file descriptor on input error
  * pool: don't check attachments in pool_trash()

 -- Max Kellermann <mk@cm4all.com>  Thu, 25 Mar 2010 13:28:01 +0100

cm4all-beng-proxy (0.7.24) unstable; urgency=low

  * memcached-client: release socket after splice

 -- Max Kellermann <mk@cm4all.com>  Mon, 22 Mar 2010 11:29:45 +0100

cm4all-beng-proxy (0.7.23) unstable; urgency=low

  * sink-header: support splice
  * memcached-client: support splice (response)
  * fcgi-client: recover correctly after send error
  * fcgi-client: support chunked request body
  * fcgi-client: basic splice support for the request body
  * http-cache: duplicate headers
  * {http,memcached}-client: check "direct" mode after buffer flush
  * cmdline: added option "fcgi_stock_limit"
  * python: auto-export function write_packet()
  * python: Response methods return self

 -- Max Kellermann <mk@cm4all.com>  Fri, 19 Mar 2010 13:28:35 +0100

cm4all-beng-proxy (0.7.22) unstable; urgency=low

  * python: re-add function write_packet()

 -- Max Kellermann <mk@cm4all.com>  Fri, 12 Mar 2010 12:27:21 +0100

cm4all-beng-proxy (0.7.21) unstable; urgency=low

  * ajp-client: handle EAGAIN from send()
  * python: install the missing sources

 -- Max Kellermann <mk@cm4all.com>  Thu, 11 Mar 2010 16:58:25 +0100

cm4all-beng-proxy (0.7.20) unstable; urgency=low

  * http-client: don't reinstate event when socket is closed
  * access-log: log the site name
  * python: removed unused function write_packet()
  * python: split the module beng_proxy.translation
  * python: allow overriding query string and param in absolute_uri()
  * python: moved absolute_uri() to a separate library

 -- Max Kellermann <mk@cm4all.com>  Thu, 11 Mar 2010 09:48:52 +0100

cm4all-beng-proxy (0.7.19) unstable; urgency=low

  * client-socket: translate EV_TIMEOUT to ETIMEDOUT
  * fork: refill the input buffer as soon as possible
  * delegate-client: implement an abortable event
  * pool: added assertions for libevent leaks
  * direct: added option "-s enable_splice=no"

 -- Max Kellermann <mk@cm4all.com>  Thu, 04 Mar 2010 17:34:56 +0100

cm4all-beng-proxy (0.7.18) unstable; urgency=low

  * args: reserve memory for the trailing null byte

 -- Max Kellermann <mk@cm4all.com>  Tue, 23 Feb 2010 17:46:04 +0100

cm4all-beng-proxy (0.7.17) unstable; urgency=low

  * translation: added the BOUNCE packet (variant of REDIRECT)
  * translation: change widget packet HOST to UNTRUSTED
  * translation: pass internal URI arguments to the translation server
  * handler: use the specified status with REDIRECT
  * python: added method Request.absolute_uri()

 -- Max Kellermann <mk@cm4all.com>  Tue, 23 Feb 2010 16:15:22 +0100

cm4all-beng-proxy (0.7.16) unstable; urgency=low

  * processor: separate trusted from untrusted widgets by host name
  * processor: mode=partition is deprecated
  * translate: fix DOCUMENT_ROOT handler for CGI/FASTCGI
  * fcgi-request: added JailCGI support

 -- Max Kellermann <mk@cm4all.com>  Fri, 19 Feb 2010 14:29:29 +0100

cm4all-beng-proxy (0.7.15) unstable; urgency=low

  * processor: unreference the caller pool in abort()
  * tcache: clear BASE on mismatch
  * fcgi-client: generate the Content-Length request header
  * fcgi-client: send the CONTENT_TYPE parameter
  * prototypes/translate.py: use FastCGI to run PHP

 -- Max Kellermann <mk@cm4all.com>  Thu, 11 Feb 2010 14:43:21 +0100

cm4all-beng-proxy (0.7.14) unstable; urgency=low

  * connection: drop connections when the limit is exceeded
  * resource-address: added BASE support
  * fcgi-client: check the request ID in response packets
  * http-client: check response body when request body is closed
  * html-escape: use the last ampersand before the semicolon
  * html-escape: support &apos;
  * processor: unescape widget parameter values

 -- Max Kellermann <mk@cm4all.com>  Fri, 29 Jan 2010 17:49:43 +0100

cm4all-beng-proxy (0.7.13) unstable; urgency=low

  * fcgi-request: duplicate socket path
  * fcgi-request: support ACTION
  * fcgi-client: provide SCRIPT_FILENAME
  * fcgi-client: append empty PARAMS packet
  * fcgi-client: try to read response before request is finished
  * fcgi-client: implement the STDERR packet
  * fcgi-client: support request headers and body
  * fcgi-stock: manage one socket per child process
  * fcgi-stock: unlink socket path after connect
  * fcgi-stock: redirect fd 1,2 to /dev/null
  * fcgi-stock: kill FastCGI processes after 5 minutes idle
  * translation: new packet PAIR for passing parameters to FastCGI

 -- Max Kellermann <mk@cm4all.com>  Thu, 14 Jan 2010 13:36:48 +0100

cm4all-beng-proxy (0.7.12) unstable; urgency=low

  * http-cache: unlock the cache item after successful revalidation
  * http-cache-memcached: pass the expiration time to memcached
  * sink-header: comprise pending data in method available()
  * header-forward: forward the Expires response header

 -- Max Kellermann <mk@cm4all.com>  Tue, 22 Dec 2009 16:18:49 +0100

cm4all-beng-proxy (0.7.11) unstable; urgency=low

  * {ajp,memcached}-client: fix dis\appearing event for duplex socket
  * memcached-client: handle EAGAIN after send()
  * memcached-client: release socket as early as possible
  * header-forward: don't forward Accept-Encoding if transformation is
    enabled
  * widget-http, inline-widget: check Content-Encoding before processing
  * file-handler: send "Vary: Accept-Encoding" for compressed response
  * header-forward: support duplicate headers
  * fcache: implemented a 60 seconds timeout
  * fcache: copy pointer to local variable before callback
  * event2: refresh timeout after event has occurred

 -- Max Kellermann <mk@cm4all.com>  Fri, 18 Dec 2009 16:45:24 +0100

cm4all-beng-proxy (0.7.10) unstable; urgency=low

  * http-{server,client}: fix disappearing event for duplex socket

 -- Max Kellermann <mk@cm4all.com>  Mon, 14 Dec 2009 15:46:25 +0100

cm4all-beng-proxy (0.7.9) unstable; urgency=low

  * http: "Expect" is a hop-by-hop header
  * http-server: send "100 Continue" unless request body closed
  * http-client: poll socket after splice
  * http-server: handle EAGAIN after splice
  * http-server: send a 417 response on unrecognized "Expect" request
  * response, widget-http: append filter id to resource tag
  * resource-tag: check for "Cache-Control: no-store"

 -- Max Kellermann <mk@cm4all.com>  Mon, 14 Dec 2009 13:05:15 +0100

cm4all-beng-proxy (0.7.8) unstable; urgency=low

  * http-body: support partial response in method available()
  * file-handler: support pre-compressed static files
  * fcache: honor the "Cache-Control: no-store" response header

 -- Max Kellermann <mk@cm4all.com>  Wed, 09 Dec 2009 15:49:25 +0100

cm4all-beng-proxy (0.7.7) unstable; urgency=low

  * parser: allow underscore in attribute names
  * processor: check "type" attribute before URI rewriting
  * http-client: start receiving before request is sent
  * http-client: try to read response after write error
  * http-client: deliver response body after headers are finished
  * http-client: release socket as early as possible
  * http-client: serve buffer after socket has been closed
  * istream-chunked: clear input stream in abort handler
  * growing-buffer: fix crash after close in "data" callback

 -- Max Kellermann <mk@cm4all.com>  Thu, 03 Dec 2009 13:09:57 +0100

cm4all-beng-proxy (0.7.6) unstable; urgency=low

  * istream-hold: return -2 if handler is not available yet
  * http, ajp, fcgi: use istream_hold on request body
  * http-client: implemented splicing the request body
  * response: added missing URI substitution

 -- Max Kellermann <mk@cm4all.com>  Tue, 17 Nov 2009 15:25:35 +0100

cm4all-beng-proxy (0.7.5) unstable; urgency=low

  * session: 64 bit session ids
  * session: allow arbitrary session id size (at compile-time)
  * debian: larger default log file (16 * 4MB)
  * debian: added package cm4all-beng-proxy-toi

 -- Max Kellermann <mk@cm4all.com>  Mon, 16 Nov 2009 15:51:24 +0100

cm4all-beng-proxy (0.7.4) unstable; urgency=low

  * measure the latency of external resources
  * widget-http: partially revert "don't query session if !stateful"

 -- Max Kellermann <mk@cm4all.com>  Tue, 10 Nov 2009 15:06:03 +0100

cm4all-beng-proxy (0.7.3) unstable; urgency=low

  * uri-verify: don't reject double slash after first segment
  * hostname: allow the hyphen character
  * processor: allow processing without session
  * widget-http: don't query session if !stateful
  * request: disable session management for known bots
  * python: fixed AttributeError in __getattr__()
  * python: added method Response.process()
  * translation: added the response packets URI, HOST, SCHEME
  * translation: added header forward packets

 -- Max Kellermann <mk@cm4all.com>  Mon, 09 Nov 2009 16:40:27 +0100

cm4all-beng-proxy (0.7.2) unstable; urgency=low

  * fcache: close all caching connections on exit
  * istream-file: retry reading after EAGAIN
  * direct, istream-pipe: re-enable SPLICE_F_NONBLOCK
  * direct, istream-pipe: disable the SPLICE_F_MORE flag
  * http-client: handle EAGAIN after splice
  * http-client, header-writer: remove hop-by-hop response headers
  * response: optimized transformed response headers
  * handler: mangle CGI and FastCGI headers
  * header-forward: generate the X-Forwarded-For header
  * header-forward: add local host name to "Via" request header

 -- Max Kellermann <mk@cm4all.com>  Fri, 30 Oct 2009 13:41:02 +0100

cm4all-beng-proxy (0.7.1) unstable; urgency=low

  * file-handler: close the stream on "304 Not Modified"
  * pool: use assembler code only on gcc
  * cmdline: added option "--set tcp_stock_limit"
  * Makefile.am: enable the "subdir-objects" option

 -- Max Kellermann <mk@cm4all.com>  Thu, 22 Oct 2009 12:17:11 +0200

cm4all-beng-proxy (0.7) unstable; urgency=low

  * ajp-client: check if connection was closed during response callback
  * header-forward: log session id
  * istream: separate TCP splicing checks
  * istream-pipe: fix segmentation fault after incomplete direct transfer
  * istream-pipe: implement the "available" method
  * istream-pipe: allocate pipe only if handler supports it
  * istream-pipe: flush the pipe before reading from input
  * istream-pipe: reuse pipes in a stock
  * direct: support splice() from TCP socket to pipe
  * istream: direct() returns -3 if stream has been closed
  * hstock: don't destroy stocks while items are being created
  * tcp-stock: limit number of connections per host to 256
  * translate, http-client, ajp-client, cgi, http-cache: verify the HTTP
    response status
  * prototypes/translate.py: disallow "/../" and null bytes
  * prototypes/translate.py: added "/jail-delegate/" location
  * uri-parser: strict RFC 2396 URI verification
  * uri-parser: don't unescape the URI path
  * http-client, ajp-client: verify the request URI
  * uri-escape: unescape each character only once
  * http-cache: never use the memcached stock if caching is disabled
  * allow 8192 connections by default
  * allow 65536 file handles by default
  * added package cm4all-jailed-beng-proxy-delegate-helper

 -- Max Kellermann <mk@cm4all.com>  Wed, 21 Oct 2009 15:00:56 +0200

cm4all-beng-proxy (0.6.23) unstable; urgency=low

  * header-forward: log session information
  * prototypes/translate.py: added /cgi-bin/ location
  * http-server: disable keep-alive for HTTP/1.0 clients
  * http-server: don't send "Connection: Keep-Alive"
  * delegate-stock: clear the environment
  * delegate-stock: added jail support
  * delegate-client: reuse helper process after I/O error

 -- Max Kellermann <mk@cm4all.com>  Mon, 12 Oct 2009 17:29:35 +0200

cm4all-beng-proxy (0.6.22) unstable; urgency=low

  * istream-tee: clear both "enabled" flags in the eof/abort handler
  * istream-tee: fall back to first data() return value if second stream
    closed itself
  * http-cache: don't log body_abort after close

 -- Max Kellermann <mk@cm4all.com>  Thu, 01 Oct 2009 19:19:37 +0200

cm4all-beng-proxy (0.6.21) unstable; urgency=low

  * http-client: log more error messages
  * delegate-stock: added the DOCUMENT_ROOT environment variable
  * response, widget: accept "application/xhtml+xml"
  * cookie-server: allow square brackets in unquoted cookie values
    (violating RFC 2109 and RFC 2616)

 -- Max Kellermann <mk@cm4all.com>  Thu, 01 Oct 2009 13:55:40 +0200

cm4all-beng-proxy (0.6.20) unstable; urgency=low

  * stock: clear stock after 60 seconds idle
  * hstock: remove empty stocks
  * http-server, http-client, cgi: fixed off-by-one bug in header parser
  * istream-pipe: fix the direct() return value on error
  * istream-pipe: fix formula in range assertion
  * http-cache-memcached: implemented "remove"
  * handler: added FastCGI handler
  * fcgi-client: unref caller pool after socket release
  * fcgi-client: implemented response headers

 -- Max Kellermann <mk@cm4all.com>  Tue, 29 Sep 2009 14:07:13 +0200

cm4all-beng-proxy (0.6.19) unstable; urgency=low

  * http-client: release caller pool after socket release
  * memcached-client: release socket on marshalling error
  * stock: unref caller pool in abort handler
  * stock: lazy cleanup
  * http-cache: copy caller_pool to local variable

 -- Max Kellermann <mk@cm4all.com>  Thu, 24 Sep 2009 16:02:17 +0200

cm4all-beng-proxy (0.6.18) unstable; urgency=low

  * delegate-handler: support conditional GET and ranges
  * file-handler: fix suffix-byte-range-spec parser
  * delegate-helper: call open() with O_CLOEXEC|O_NOCTTY
  * istream-file: don't set FD_CLOEXEC if O_CLOEXEC is available
  * stock: hold caller pool during "get" operation
  * main: free balancer object during shutdown
  * memcached-client: enable socket timeout
  * delegate-stock: set FD_CLOEXEC on socket

 -- Max Kellermann <mk@cm4all.com>  Thu, 24 Sep 2009 10:50:53 +0200

cm4all-beng-proxy (0.6.17) unstable; urgency=low

  * tcp-stock: implemented a load balancer
  * python: accept address list in the ajp() method
  * http-server: added timeout for the HTTP request headers
  * response: close template when the content type is wrong
  * delegate-get: implemented response headers
  * delegate-get: provide status codes and error messages

 -- Max Kellermann <mk@cm4all.com>  Fri, 18 Sep 2009 15:36:57 +0200

cm4all-beng-proxy (0.6.16) unstable; urgency=low

  * tcp-stock: added support for bulldog-tyke
  * sink-buffer: close input if it's not used in the constructor
  * http-cache-memcached: close response body when deserialization fails
  * serialize: fix regression in serialize_uint64()

 -- Max Kellermann <mk@cm4all.com>  Tue, 15 Sep 2009 19:26:07 +0200

cm4all-beng-proxy (0.6.15) unstable; urgency=low

  * http-cache-choice: find more duplicates during cleanup
  * handler: added AJP handler
  * ajp-request: unref pool only on tcp_stock failure
  * ajp-client: prevent parser recursion
  * ajp-client: free request body when response is closed
  * ajp-client: reuse connection after END_RESPONSE packet
  * ajp-client: enable TCP_CORK while sending
  * istream-ajp-body: added a second "length" header field
  * ajp-client: auto-send empty request body chunk
  * ajp-client: register "write" event after GET_BODY_CHUNK packet
  * ajp-client: implemented request and response headers
  * http-cache-rfc: don't rewind tpool if called recursively

 -- Max Kellermann <mk@cm4all.com>  Fri, 11 Sep 2009 16:04:06 +0200

cm4all-beng-proxy (0.6.14) unstable; urgency=low

  * istream-tee: don't restart reading if already in progress

 -- Max Kellermann <mk@cm4all.com>  Thu, 03 Sep 2009 13:21:06 +0200

cm4all-beng-proxy (0.6.13) unstable; urgency=low

  * cookie-server: fix parsing multiple cookies
  * http-cache-memcached: clean up expired "choice" items
  * sink-gstring: use callback instead of public struct
  * istream-tee: restart reading when one output is closed

 -- Max Kellermann <mk@cm4all.com>  Wed, 02 Sep 2009 17:02:53 +0200

cm4all-beng-proxy (0.6.12) unstable; urgency=low

  * http-cache: don't attempt to remove cache items when the cache is disabled

 -- Max Kellermann <mk@cm4all.com>  Fri, 28 Aug 2009 15:40:48 +0200

cm4all-beng-proxy (0.6.11) unstable; urgency=low

  * http-cache-memcached: store HTTP status and response headers
  * http-cache-memcached: implemented flush (SIGHUP)
  * http-cache-memcached: support "Vary"
  * http-client: work around assertion failure in response_stream_close()

 -- Max Kellermann <mk@cm4all.com>  Thu, 27 Aug 2009 12:33:17 +0200

cm4all-beng-proxy (0.6.10) unstable; urgency=low

  * parser: finish tag before bailing out
  * http-request: allow URLs without path component
  * fork: clear event in read() method
  * istream-file: pass options O_CLOEXEC|O_NOCTTY to open()
  * response: check if the "Host" request header is valid

 -- Max Kellermann <mk@cm4all.com>  Tue, 18 Aug 2009 16:37:19 +0200

cm4all-beng-proxy (0.6.9) unstable; urgency=low

  * direct: disable SPLICE_F_NONBLOCK (temporary NFS EAGAIN workaround)

 -- Max Kellermann <mk@cm4all.com>  Mon, 17 Aug 2009 13:52:49 +0200

cm4all-beng-proxy (0.6.8) unstable; urgency=low

  * widget-http: close response body in error code path
  * http-cache: implemented memcached backend (--memcached-server)
  * processor: &c:base; returns the URI without scheme and host

 -- Max Kellermann <mk@cm4all.com>  Mon, 17 Aug 2009 12:29:19 +0200

cm4all-beng-proxy (0.6.7) unstable; urgency=low

  * file-handler: generate Expires from xattr user.MaxAge
  * cmdline: added option --set to configure:
    - max_connections
    - http_cache_size
    - filter_cache_size
    - translate_cache_size
  * flush caches on SIGHUP

 -- Max Kellermann <mk@cm4all.com>  Fri, 07 Aug 2009 11:41:10 +0200

cm4all-beng-proxy (0.6.6) unstable; urgency=low

  * added missing GLib build dependency
  * cgi-handler: set the "body_consumed" flag

 -- Max Kellermann <mk@cm4all.com>  Tue, 04 Aug 2009 09:53:01 +0200

cm4all-beng-proxy (0.6.5) unstable; urgency=low

  * shm: pass MAP_NORESERVE to mmap()
  * proxy-handler: support cookies
  * translation: added DISCARD_SESSION packet

 -- Max Kellermann <mk@cm4all.com>  Wed, 15 Jul 2009 18:00:33 +0200

cm4all-beng-proxy (0.6.4) unstable; urgency=low

  * http-client: don't read response body in HEAD requests
  * ajp-client: invoke the "abort" handler on error
  * filter-cache: lock cache items while they are served

 -- Max Kellermann <mk@cm4all.com>  Thu, 09 Jul 2009 14:36:14 +0200

cm4all-beng-proxy (0.6.3) unstable; urgency=low

  * http-server: implemented the DELETE method
  * http-server: refuse HTTP/0.9 requests
  * proxy-handler: send request body to template when no widget is focused
  * widget-request: pass original HTTP method to widget
  * session: automatically defragment sessions

 -- Max Kellermann <mk@cm4all.com>  Tue, 07 Jul 2009 16:57:22 +0200

cm4all-beng-proxy (0.6.2) unstable; urgency=low

  * lock: fixed race condition in debug flag updates
  * session: use rwlock for the session manager
  * proxy-handler: pass request headers to the remote HTTP server
  * proxy-handler: forward original Accept-Charset if processor is disabled
  * pipe: don't filter resources without a body
  * fcache: forward original HTTP status over "pipe" filter
  * cgi: support the "Status" line

 -- Max Kellermann <mk@cm4all.com>  Mon, 06 Jul 2009 16:38:26 +0200

cm4all-beng-proxy (0.6.1) unstable; urgency=low

  * session: consistently lock all session objects
  * rewrite-uri: check if widget_external_uri() returns NULL
  * widget-uri: don't generate the "path" argument when it's NULL
  * widget-uri: strip superfluous question mark from widget_base_address()
  * widget-uri: append parameters from the template first
  * widget-uri: re-add configured query string in widget_absolute_uri()
  * widget-uri: eliminate configured query string in widget_external_uri()
  * processor: don't consider session data for base=child and base=parent

 -- Max Kellermann <mk@cm4all.com>  Fri, 03 Jul 2009 15:52:01 +0200

cm4all-beng-proxy (0.6) unstable; urgency=low

  * inline-widget: check the widget HTTP response status
  * response: don't apply transformation on failed response
  * resource-address: include pipe arguments in filter cache key
  * handler: removed session redirect on the first request
  * http-cache: accept ETag response header instead of Last-Modified
  * filter-cache: don't require Last-Modified or Expires
  * file-handler: disable ETag only when processor comes first
  * file-handler: read ETag from xattr
  * pipe: generate new ETag for piped resource
  * session: purge sessions when shared memory is full
  * handler: don't enforce sessions for filtered responses

 -- Max Kellermann <mk@cm4all.com>  Tue, 30 Jun 2009 17:48:20 +0200

cm4all-beng-proxy (0.5.14) unstable; urgency=low

  * ajp-client: implemented request body
  * cookie-client: obey "max-age=0" properly
  * processor: forward the original HTTP status
  * response, widget-http: don't allow processing resource without body
  * widget-http: check the Content-Type before invoking processor
  * response: pass the "Location" response header
  * debian: added a separate -optimized-dbg package
  * added init script support for multiple ports (--port) and multiple listen
    (--listen) command line argumnents
  * translation: added the "APPEND" packet for command line arguments
  * pipe: support command line arguments

 -- Max Kellermann <mk@cm4all.com>  Mon, 29 Jun 2009 16:51:16 +0200

cm4all-beng-proxy (0.5.13) unstable; urgency=low

  * widget-registry: clear local_address in translate request
  * cmdline: added the "--listen" option

 -- Max Kellermann <mk@cm4all.com>  Wed, 24 Jun 2009 12:27:17 +0200

cm4all-beng-proxy (0.5.12) unstable; urgency=low

  * response: pass the "Location" response handler
  * added support for multiple listener ports

 -- Max Kellermann <mk@cm4all.com>  Tue, 23 Jun 2009 23:34:55 +0200

cm4all-beng-proxy (0.5.11) unstable; urgency=low

  * build with autotools
  * use libcm4all-socket, GLib
  * Makefile.am: support out-of-tree builds
  * added optimized Debian package
  * tcache: fixed wrong assignment in VARY=HOST
  * translation: added request packet LOCAL_ADDRESS

 -- Max Kellermann <mk@cm4all.com>  Tue, 23 Jun 2009 15:42:12 +0200

cm4all-beng-proxy (0.5.10) unstable; urgency=low

  * widget-http: assign the "address" variable

 -- Max Kellermann <mk@cm4all.com>  Mon, 15 Jun 2009 18:38:58 +0200

cm4all-beng-proxy (0.5.9) unstable; urgency=low

  * tcache: fixed typo in tcache_string_match()
  * tcache: support VARY=SESSION
  * translate: added the INVALIDATE response packet
  * cache, session: higher size limits
  * widget-uri: separate query_string from path_info
  * widget-uri: ignore widget parameters in widget_external_uri()

 -- Max Kellermann <mk@cm4all.com>  Mon, 15 Jun 2009 17:06:11 +0200

cm4all-beng-proxy (0.5.8) unstable; urgency=low

  * handler: fixed double free bug in translate_callback()

 -- Max Kellermann <mk@cm4all.com>  Sun, 14 Jun 2009 19:05:09 +0200

cm4all-beng-proxy (0.5.7) unstable; urgency=low

  * forward the Content-Disposition header
  * handler: assign new session to local variable, fix segfault
  * handler: don't dereference the NULL session

 -- Max Kellermann <mk@cm4all.com>  Sun, 14 Jun 2009 13:01:52 +0200

cm4all-beng-proxy (0.5.6) unstable; urgency=low

  * widget-http: send the "Via" request header instead of "X-Forwarded-For"
  * proxy-handler: send the "Via" request header
  * widget-request: check the "path" argument before calling uri_compress()

 -- Max Kellermann <mk@cm4all.com>  Tue, 09 Jun 2009 12:21:00 +0200

cm4all-beng-proxy (0.5.5) unstable; urgency=low

  * processor: allow specifying relative URI in c:base=child
  * widget-request: verify the "path" argument
  * widget: allocate address from widget's pool
  * widget-http: support multiple Set-Cookie response headers

 -- Max Kellermann <mk@cm4all.com>  Thu, 04 Jun 2009 15:10:15 +0200

cm4all-beng-proxy (0.5.4) unstable; urgency=low

  * implemented delegation of open() to a helper program
  * added the BASE translation packet, supported by the translation cache
  * deprecated c:mode=proxy
  * rewrite-uri: always enable focus in mode=partial
  * http-cache: don't cache resources with query string (RFC 2616 13.9)
  * http-cache: lock cache items while they are served

 -- Max Kellermann <mk@cm4all.com>  Thu, 28 May 2009 11:44:01 +0200

cm4all-beng-proxy (0.5.3) unstable; urgency=low

  * cgi: close request body on fork() failure
  * fork: added workaround for pipe-to-pipe splice()
  * http-cache: use cache entry when response ETag matches
  * cgi: loop in istream_cgi_read() to prevent blocking
  * cache: check for expired items once a minute
  * cache: optimize search for oldest item

 -- Max Kellermann <mk@cm4all.com>  Wed, 06 May 2009 13:23:46 +0200

cm4all-beng-proxy (0.5.2) unstable; urgency=low

  * added filter cache
  * header-parser: added missing range check in header_parse_line()
  * fork: added event for writing to the child process
  * fork: don't splice() from a pipe
  * response: don't pass request body to unfocused processor
  * added filter type "pipe"

 -- Max Kellermann <mk@cm4all.com>  Wed, 29 Apr 2009 13:24:26 +0200

cm4all-beng-proxy (0.5.1) unstable; urgency=low

  * processor: fixed base=child assertion failure
  * handler: close request body if it was not consumed
  * static-file: generate Last-Modified and ETag response headers
  * static-file: obey the Content-Type provided by the translation server
  * static-file: get Content-Type from extended attribute
  * http-cache: use istream_null when cached resource is empty

 -- Max Kellermann <mk@cm4all.com>  Mon, 27 Apr 2009 10:00:20 +0200

cm4all-beng-proxy (0.5) unstable; urgency=low

  * processor: accept c:mode/c:base attributes in any order
  * processor: removed alternative (anchor) rewrite syntax

 -- Max Kellermann <mk@cm4all.com>  Mon, 20 Apr 2009 22:04:19 +0200

cm4all-beng-proxy (0.4.10) unstable; urgency=low

  * processor: lift length limitation for widget parameters
  * translate: abort if a packet is too large
  * translate: support MAX_AGE for the whole response
  * hashmap: fix corruption of slot chain in hashmap_remove_value()

 -- Max Kellermann <mk@cm4all.com>  Fri, 17 Apr 2009 13:02:50 +0200

cm4all-beng-proxy (0.4.9) unstable; urgency=low

  * http-cache: explicitly start reading into cache
  * cgi: clear "headers" variable before publishing the response
  * translate: use DOCUMENT_ROOT as CGI parameter

 -- Max Kellermann <mk@cm4all.com>  Mon, 06 Apr 2009 16:21:57 +0200

cm4all-beng-proxy (0.4.8) unstable; urgency=low

  * translate: allow ADDRESS packets in AJP addresses
  * translate: initialize all fields of a FastCGI address
  * http-cache: close all caching connections on exit
  * processor: don't rewrite SCRIPT SRC attribute when proxying

 -- Max Kellermann <mk@cm4all.com>  Thu, 02 Apr 2009 15:45:46 +0200

cm4all-beng-proxy (0.4.7) unstable; urgency=low

  * http-server: use istream_null for empty request body
  * parser: check for trailing slash only in TAG_OPEN tags
  * parser: added support for XML Processing Instructions
  * processor: implemented XML Processing Instruction "cm4all-rewrite-uri"
  * uri-escape: escape the slash character
  * cache: remove all matching items in cache_remove()
  * http-cache: lock cache items while holding a reference

 -- Max Kellermann <mk@cm4all.com>  Thu, 02 Apr 2009 12:02:53 +0200

cm4all-beng-proxy (0.4.6) unstable; urgency=low

  * file_handler: fixed logic error in If-Modified-Since check
  * date: return UTC time stamp in http_date_parse()
  * cache: continue search after item was invalidated
  * cache: remove the correct cache item
  * istream-chunked: work around invalid assertion failure
  * istream-subst: fixed corruption after partial match

 -- Max Kellermann <mk@cm4all.com>  Wed, 25 Mar 2009 15:03:10 +0100

cm4all-beng-proxy (0.4.5) unstable; urgency=low

  * http-server: assume keep-alive is enabled on HTTP 1.1
  * http-client: unregister EV_READ when the buffer is full
  * translation: added QUERY_STRING packet
  * processor: optionally parse base/mode from URI

 -- Max Kellermann <mk@cm4all.com>  Tue, 17 Mar 2009 13:04:25 +0100

cm4all-beng-proxy (0.4.4) unstable; urgency=low

  * forward Accept-Language request header to the translation server
  * translate: added the USER_AGENT request packet
  * session: obey the USER/MAX_AGE setting
  * use libcm4all-inline-dev in libcm4all-beng-proxy-dev
  * added pkg-config file for libcm4all-beng-proxy-dev
  * updated python-central dependencies
  * processor: parse c:base/c:mode attributes in PARAM tags

 -- Max Kellermann <mk@cm4all.com>  Wed, 11 Mar 2009 09:43:48 +0100

cm4all-beng-proxy (0.4.3) unstable; urgency=low

  * processor: rewrite URI in LINK tags
  * processor: rewrite URI in PARAM tags
  * use splice() from glibc 2.7
  * translate: added VARY response packet
  * build documentation with texlive

 -- Max Kellermann <mk@cm4all.com>  Wed, 04 Mar 2009 09:53:56 +0100

cm4all-beng-proxy (0.4.2) unstable; urgency=low

  * hashmap: fix corruption in slot chain
  * use monotonic clock to calculate expiry times
  * processor: rewrite URIs in the EMBED, VIDEO, AUDIO tags

 -- Max Kellermann <mk@cm4all.com>  Tue, 17 Feb 2009 17:14:48 +0100

cm4all-beng-proxy (0.4.1) unstable; urgency=low

  * translate: clear client->transformation
  * handler: check for translation errors
  * http-server: fixed assertion failure during shutdown
  * http-server: send "Keep-Alive" response header
  * worker: after fork(), call event_reinit() in the parent process
  * added valgrind build dependency
  * build with Debian's libevent-1.4 package

 -- Max Kellermann <mk@cm4all.com>  Tue, 10 Feb 2009 11:48:53 +0100

cm4all-beng-proxy (0.4) unstable; urgency=low

  * added support for transformation views
    - in the JavaScript API, mode=proxy is now deprecated
  * http-cache: fix segfault when request_headers==NULL
  * http-cache: store multiple (varying) versions of a resource
  * http-cache: use the "max-age" cache-control response

 -- Max Kellermann <mk@cm4all.com>  Fri, 30 Jan 2009 13:29:43 +0100

cm4all-beng-proxy (0.3.9) unstable; urgency=low

  * http-client: assume keep-alive is enabled on HTTP 1.1
  * processor: use configured/session path-info for mode=child URIs

 -- Max Kellermann <mk@cm4all.com>  Tue, 27 Jan 2009 13:07:51 +0100

cm4all-beng-proxy (0.3.8) unstable; urgency=low

  * processor: pass Content-Type and Content-Language headers from
    template
  * http-client: allow chunked response body without keep-alive

 -- Max Kellermann <mk@cm4all.com>  Fri, 23 Jan 2009 13:02:42 +0100

cm4all-beng-proxy (0.3.7) unstable; urgency=low

  * istream_subst: exit the loop if state==INSERT
  * istream_iconv: check if the full buffer could be flushed
  * worker: don't reinitialize session manager during shutdown

 -- Max Kellermann <mk@cm4all.com>  Thu, 15 Jan 2009 10:39:47 +0100

cm4all-beng-proxy (0.3.6) unstable; urgency=low

  * processor: ignore closing </header>
  * widget-http: now really don't check content-type in frame parents
  * parser: skip comments
  * processor: implemented c:base="parent"
  * processor: added "c:" prefix to c:widget child elements
  * processor: renamed the "c:param" element to "c:parameter"

 -- Max Kellermann <mk@cm4all.com>  Thu, 08 Jan 2009 11:17:29 +0100

cm4all-beng-proxy (0.3.5) unstable; urgency=low

  * widget-http: don't check content-type in frame parents
  * istream-subst: allow null bytes in the input stream
  * js: added the "translate" parameter for passing values to the
    translation server
  * rewrite-uri: refuse to rewrite a frame URI without widget id

 -- Max Kellermann <mk@cm4all.com>  Mon, 05 Jan 2009 16:46:32 +0100

cm4all-beng-proxy (0.3.4) unstable; urgency=low

  * processor: added support for custom widget request headers
  * http-cache: obey the "Vary" response header
  * http-cache: pass the new http_cache_info object when testing a cache
    item

 -- Max Kellermann <mk@cm4all.com>  Tue, 30 Dec 2008 15:46:44 +0100

cm4all-beng-proxy (0.3.3) unstable; urgency=low

  * processor: grew widget parameter buffer to 512 bytes
  * widget-resolver: clear widget->resolver on abort
  * cgi: clear the input's handler in cgi_async_abort()
  * widget-stream: use istream_hold (reverts r4171)

 -- Max Kellermann <mk@cm4all.com>  Fri, 05 Dec 2008 14:43:05 +0100

cm4all-beng-proxy (0.3.2) unstable; urgency=low

  * processor: free memory before calling embed_frame_widget()
  * processor: allocate query string from the widget pool
  * processor: removed the obsolete widget attributes "tag" and "style"
  * parser: hold a reference to the pool

 -- Max Kellermann <mk@cm4all.com>  Mon, 01 Dec 2008 14:15:38 +0100

cm4all-beng-proxy (0.3.1) unstable; urgency=low

  * http-client: remove Transfer-Encoding and Content-Length from response
    headers
  * http-client: don't read body after invoke_response()
  * fork: retry splice() after EAGAIN
  * fork: don't close input when splice() fails
  * cgi: abort the response handler when the stdin stream fails
  * istream_file, istream_pipe, fork, client_socket, listener: fixed file
    descriptor leaks
  * processor: hold a reference to the caller's pool
  * debian/rules: enabled test suite

 -- Max Kellermann <mk@cm4all.com>  Thu, 27 Nov 2008 16:01:16 +0100

cm4all-beng-proxy (0.3) unstable; urgency=low

  * implemented widget filters
  * translate: initialize all fields of a CGI address
  * fork: read request body on EAGAIN
  * fork: implemented the direct() method with splice()
  * python: added class Response
  * prototypes/translate.py:
    - support "filter"
    - support "content_type"
  * demo: added widget filter demo

 -- Max Kellermann <mk@cm4all.com>  Wed, 26 Nov 2008 16:27:29 +0100

cm4all-beng-proxy (0.2) unstable; urgency=low

  * don't quote text/xml widgets
  * widget-resolver: pass widget_pool to widget_class_lookup()
  * widget-registry: allocate widget_class from widget_pool
  * widget-stream: eliminated the async operation proxy, because the
    operation cannot be aborted before the constructor returns
  * widget-stream: don't clear the "delayed" stream in the response() callback
  * rewrite-uri: trigger istream_read(delayed) after istream_delayed_set()
  * doc: clarified XSLT integration

 -- Max Kellermann <mk@cm4all.com>  Tue, 25 Nov 2008 15:28:54 +0100

cm4all-beng-proxy (0.1) unstable; urgency=low

  * initial release

 -- Max Kellermann <mk@cm4all.com>  Mon, 17 Nov 2008 11:59:36 +0100<|MERGE_RESOLUTION|>--- conflicted
+++ resolved
@@ -1,7 +1,6 @@
-<<<<<<< HEAD
 cm4all-beng-proxy (5.0.2) unstable; urgency=low
 
-  * merge release 4.4
+  * merge release 4.5
 
  --   
 
@@ -15,13 +14,12 @@
   * header_forward: add mode COOKIE=BOTH
 
  -- Max Kellermann <mk@cm4all.com>  Fri, 06 Jun 2014 13:41:44 -0000
-=======
+
 cm4all-beng-proxy (4.5) unstable; urgency=low
 
   * tcache: enable VARY on LOCAL_ADDRESS_STRING
 
  -- Max Kellermann <mk@cm4all.com>  Sun, 15 Jun 2014 21:14:17 -0000
->>>>>>> 0945dae9
 
 cm4all-beng-proxy (4.4) unstable; urgency=low
 
