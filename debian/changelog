--- conflicted
+++ resolved
@@ -1,6 +1,6 @@
-<<<<<<< HEAD
 cm4all-beng-proxy (2.0.51) unstable; urgency=low
 
+  * merge release 1.4.33
   * processor: fix assertion failure with embedded CSS
   * lb: move control channel handler to worker process
 
@@ -384,7 +384,7 @@
   * proxy-widget: reapply 'client can choose only views that have an address'
 
  -- Max Kellermann <mk@cm4all.com>  Thu, 17 Nov 2011 08:22:39 +0100
-=======
+
 cm4all-beng-proxy (1.4.33) unstable; urgency=low
 
   * istream-file: reduce memory usage for small files
@@ -392,7 +392,6 @@
     assertion failure)
 
  -- Max Kellermann <mk@cm4all.com>  Tue, 16 Oct 2012 15:28:57 -0000
->>>>>>> e2c7a37e
 
 cm4all-beng-proxy (1.4.32) unstable; urgency=low
 
