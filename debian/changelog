<<<<<<< HEAD
cm4all-beng-proxy (8.0.12) unstable; urgency=low

  * rubber: optimized hole search
  * rubber: simplified defragmentation on tail allocation

 --   

cm4all-beng-proxy (8.0.11) unstable; urgency=low

  * regex: fix move operator, fixes spurious "Invalid regex capture"

 -- Max Kellermann <mk@cm4all.com>  Thu, 03 Sep 2015 13:08:16 -0000

cm4all-beng-proxy (8.0.10) unstable; urgency=low

  * regex: mismatching optional capture expands to empty string
  * regex: work around problem with mismatching optional last capture
  * request: avoid compressing the response body twice

 -- Max Kellermann <mk@cm4all.com>  Wed, 02 Sep 2015 15:56:38 -0000

cm4all-beng-proxy (8.0.9) unstable; urgency=low

  * merge release 7.6
  * regex: fix off-by-one error in capture range check

 -- Max Kellermann <mk@cm4all.com>  Tue, 01 Sep 2015 13:57:06 -0000

cm4all-beng-proxy (8.0.8) unstable; urgency=low

  * tcache: fix crash on regex mismatch

 -- Max Kellermann <mk@cm4all.com>  Mon, 31 Aug 2015 05:35:14 -0000

cm4all-beng-proxy (8.0.7) unstable; urgency=low

  * merge release 7.5
  * regex: fix spurious compile failures
  * fcache: include actual body data in stats
  * nfs_cache: add stats
  * fix several crash bugs with malformed URI escapes
  * control/stats: add cache brutto sizes
  * control/stats: add I/O buffers size

 -- Max Kellermann <mk@cm4all.com>  Thu, 27 Aug 2015 22:11:02 -0000

cm4all-beng-proxy (8.0.6) unstable; urgency=low

  * translation: decouple REGEX_UNESCAPE from INVERSE_REGEX

 -- Max Kellermann <mk@cm4all.com>  Tue, 25 Aug 2015 09:57:23 -0000

cm4all-beng-proxy (8.0.5) unstable; urgency=low

  * translation: add packet INVERSE_REGEX_UNESCAPE

 -- Max Kellermann <mk@cm4all.com>  Mon, 24 Aug 2015 16:58:16 -0000

cm4all-beng-proxy (8.0.4) unstable; urgency=low

  * translate_client: fix crash due to uninitialized variable

 -- Max Kellermann <mk@cm4all.com>  Fri, 21 Aug 2015 11:26:40 -0000

cm4all-beng-proxy (8.0.3) unstable; urgency=low

  * translation: add login packet SERVICE
  * translation: login allows packet LISTENER_TAG
  * translation: protocol v3 uses anchored regex
  * regex: disable the "multi-line" option
  * regex: switch to the PCRE library

 -- Max Kellermann <mk@cm4all.com>  Mon, 17 Aug 2015 14:31:32 -0000

cm4all-beng-proxy (8.0.2) unstable; urgency=low

  * translation: add packets LOGIN, PASSWORD, UID_GID
  * translation: native Refence support

 -- Max Kellermann <mk@cm4all.com>  Thu, 06 Aug 2015 11:15:58 -0000

cm4all-beng-proxy (8.0.1) unstable; urgency=low

  * cgi, pipe: log PID in stderr output
  * translation: add packets AUTO_GZIP, INTERNAL_REDIRECT

 -- Max Kellermann <mk@cm4all.com>  Fri, 24 Jul 2015 10:27:51 -0000
=======
cm4all-beng-proxy (7.7) unstable; urgency=low

  * merge release 6.11

 -- Max Kellermann <mk@cm4all.com>  Thu, 17 Sep 2015 19:08:50 -0000
>>>>>>> 7fc04512

cm4all-beng-proxy (7.6) unstable; urgency=low

  * merge release 6.10
  * fcache: include actual body data in stats
  * nfs_cache: add stats
  * control/stats: add cache brutto sizes
  * control/stats: add I/O buffers size

 -- Max Kellermann <mk@cm4all.com>  Tue, 01 Sep 2015 12:48:48 -0000

cm4all-beng-proxy (7.5) unstable; urgency=low

  * merge release 6.9

 -- Max Kellermann <mk@cm4all.com>  Thu, 27 Aug 2015 14:30:18 -0000

cm4all-beng-proxy (7.4) unstable; urgency=low

  * merge release 6.8
  * tcache: fix minor memory leak

 -- Max Kellermann <mk@cm4all.com>  Wed, 26 Aug 2015 13:29:42 -0000

cm4all-beng-proxy (7.3) unstable; urgency=low

  * merge release 6.7

 -- Max Kellermann <mk@cm4all.com>  Wed, 22 Jul 2015 21:18:30 -0000

cm4all-beng-proxy (7.2) unstable; urgency=low

  * translation: allow REGEX_ON_{HOST,USER}_URI with INVERSE_REGEX

 -- Max Kellermann <mk@cm4all.com>  Fri, 17 Jul 2015 06:53:50 -0000

cm4all-beng-proxy (7.1) unstable; urgency=low

  * feature freeze
  * translation: WANT supports USER
  * translation: add packet REGEX_ON_USER_URI

 -- Max Kellermann <mk@cm4all.com>  Tue, 14 Jul 2015 20:46:43 -0000

cm4all-beng-proxy (7.0.10) unstable; urgency=low

  * fix crash on "Cache-Control: only-if-cached"
  * fix worker respawn

 -- Max Kellermann <mk@cm4all.com>  Sat, 11 Jul 2015 10:19:11 -0000

cm4all-beng-proxy (7.0.9) unstable; urgency=low

  * istream_escape: fix crash bug when last byte is escaped
  * stats: don't crash master process on CONTROL_STATS
  * debian/rules: add kludge to support dh_python2 on Squeeze

 -- Max Kellermann <mk@cm4all.com>  Thu, 09 Jul 2015 11:40:12 -0000

cm4all-beng-proxy (7.0.8) unstable; urgency=low

  * translation: add packets EXPAND_HOME, EXPAND_STDERR_PATH
  * translation: apply EXPAND_URI to CGI addresses
  * session: fix crash while invalidating widget session

 -- Max Kellermann <mk@cm4all.com>  Thu, 25 Jun 2015 13:29:01 -0000

cm4all-beng-proxy (7.0.7) unstable; urgency=low

  * translation: add packet AUTO_DEFLATE
  * istream_deflate: fix stalled stream
  * tcache: expand uncacheable responses

 -- Max Kellermann <mk@cm4all.com>  Wed, 24 Jun 2015 11:43:47 -0000

cm4all-beng-proxy (7.0.6) unstable; urgency=low

  * tcache: expand responses of uncacheable requests

 -- Max Kellermann <mk@cm4all.com>  Fri, 19 Jun 2015 13:02:32 -0000

cm4all-beng-proxy (7.0.5) unstable; urgency=low

  * merge release 6.6
  * control: flush the whole translation cache if the TCACHE_INVALIDATE
    payload is empty
  * namespace: support IPC namespaces

 -- Max Kellermann <mk@cm4all.com>  Thu, 11 Jun 2015 16:31:34 -0000

cm4all-beng-proxy (7.0.4) unstable; urgency=low

  * handler: send LISTENER_TAG if translation protocol version is not yet
    negotiated
  * handler: bypass translation cache during protocol version negotiation

 -- Max Kellermann <mk@cm4all.com>  Thu, 28 May 2015 13:10:12 -0000

cm4all-beng-proxy (7.0.3) unstable; urgency=low

  * handler: more "verbose_response" messages
  * handler: return "502 Bad Gateway" on translation server error
  * translation: protocol v2 always transmits LISTENER_TAG
  * translation: add packets REGEX_ON_HOST_URI, SESSION_SITE
  * session_manager: fix bogus assertion failure in cleanup
  * build with libwas 1.0

 -- Max Kellermann <mk@cm4all.com>  Wed, 20 May 2015 16:41:44 -0000

cm4all-beng-proxy (7.0.2) unstable; urgency=low

  * merge release 6.5
  * require Boost 1.49

 -- Max Kellermann <mk@cm4all.com>  Wed, 29 Apr 2015 11:43:57 -0000

cm4all-beng-proxy (7.0.1) unstable; urgency=low

  * forward the "Accept-Ranges" response header
  * forward the "Range" request header
  * forward the request headers "Accept-Charset" and "Accept-Encoding" to
    frame widgets

 -- Max Kellermann <mk@cm4all.com>  Fri, 13 Mar 2015 16:53:29 -0000

cm4all-beng-proxy (6.11) unstable; urgency=low

  * fcgi_client: fix hang after error logger failure

 -- Max Kellermann <mk@cm4all.com>  Thu, 17 Sep 2015 19:06:14 -0000

cm4all-beng-proxy (6.10) unstable; urgency=low

  * translate_parser: allow absolute LOCAL_URI
  * uri-verify: don't check the query string
  * bp_control: let worker handle control packets in single-worker mode
  * stock: fix "outgoing_connections" being always zero in control stats
  * lb_stats: include TCP connections in "outgoing_connections"

 -- Max Kellermann <mk@cm4all.com>  Tue, 01 Sep 2015 11:51:11 -0000

cm4all-beng-proxy (6.9) unstable; urgency=low

  * fcgi_client: ignore STDERR packets in size calculation

 -- Max Kellermann <mk@cm4all.com>  Thu, 27 Aug 2015 14:04:04 -0000

cm4all-beng-proxy (6.8) unstable; urgency=low

  * tcache: verify URI after cache miss

 -- Max Kellermann <mk@cm4all.com>  Wed, 26 Aug 2015 12:32:19 -0000

cm4all-beng-proxy (6.7) unstable; urgency=low

  * ssl: fix certificate chain with Server Name Indication
  * lb: fix hang during shutdown

 -- Max Kellermann <mk@cm4all.com>  Wed, 22 Jul 2015 20:47:55 -0000

cm4all-beng-proxy (6.6) unstable; urgency=low

  * debian/rules: remove remaining python-central invocation
  * init: enable session_save_path by default if
    /var/run/cm4all/beng-proxy exists
  * init: read /etc/default/cm4all-beng-proxy.local
  * namespace: set "setgroups=deny" for Linux 3.18+
  * namespace: retry with mount flag "noexec" if mounting fails
  * build with libwas 1.0

 -- Max Kellermann <mk@cm4all.com>  Thu, 11 Jun 2015 15:22:14 -0000

cm4all-beng-proxy (6.5) unstable; urgency=low

  * debian: improve clang build-dependency
  * debian: migrate from python-central to dh_python2
  * debian: add missing dependency on python-twisted-names

 -- Max Kellermann <mk@cm4all.com>  Mon, 27 Apr 2015 15:27:10 -0000

cm4all-beng-proxy (6.4) unstable; urgency=low

  * widget: fix "Range" request headers with non-default view

 -- Max Kellermann <mk@cm4all.com>  Fri, 10 Apr 2015 12:28:47 -0000

cm4all-beng-proxy (6.3) unstable; urgency=low

  * forward the request headers "If-Modified-Since", "If-Unmodified-Since",
    "If-Match", "If-None-Match" and "If-Range" to frame widgets
  * session: improve session cleanup reliability
  * lb: verify SSL certificates in --check
  * ssl: reduce CPU overhead during TLS handshake

 -- Max Kellermann <mk@cm4all.com>  Tue, 24 Mar 2015 16:56:00 -0000

cm4all-beng-proxy (6.2) unstable; urgency=low

  * merge release 5.16

 -- Max Kellermann <mk@cm4all.com>  Wed, 18 Mar 2015 10:11:04 -0000

cm4all-beng-proxy (6.1) unstable; urgency=low

  * feature freeze

 -- Max Kellermann <mk@cm4all.com>  Thu, 05 Mar 2015 10:57:18 -0000

cm4all-beng-proxy (6.0.16) unstable; urgency=low

  * don't drop WANT request packet in repeated translation

 -- Max Kellermann <mk@cm4all.com>  Mon, 02 Mar 2015 08:38:49 -0000

cm4all-beng-proxy (6.0.15) unstable; urgency=low

  * widget: support the CONTENT_TYPE_LOOKUP protocol
  * CGI: disable request URI forwarding if there's a SCRIPT_NAME

 -- Max Kellermann <mk@cm4all.com>  Tue, 24 Feb 2015 16:44:37 -0000

cm4all-beng-proxy (6.0.14) unstable; urgency=low

  * merge release 5.15

 -- Max Kellermann <mk@cm4all.com>  Mon, 23 Feb 2015 12:48:39 -0000

cm4all-beng-proxy (6.0.13) unstable; urgency=low

  * don't steal the X-CM4all-View header from the HTTP cache

 -- Max Kellermann <mk@cm4all.com>  Fri, 20 Feb 2015 11:35:10 -0000

cm4all-beng-proxy (6.0.12) unstable; urgency=low

  * fcgi: don't redirect stderro to /dev/null
  * handler: reserve request body for focused widget even if processor
    disabled
  * remove the X-CM4all-View header after using it
  * headers: add group "TRANSFORMATION"
  * translation: add packet EXPAND_HEADER

 -- Max Kellermann <mk@cm4all.com>  Thu, 19 Feb 2015 15:36:19 -0000

cm4all-beng-proxy (6.0.11) unstable; urgency=low

  * translation: add packet EXPAND_READ_FILE
  * control: add command CONTROL_FADE_CHILDREN

 -- Max Kellermann <mk@cm4all.com>  Tue, 17 Feb 2015 12:02:40 -0000

cm4all-beng-proxy (6.0.10) unstable; urgency=low

  * merge release 5.14
  * translation: add packets NON_BLOCKING, READ_FILE

 -- Max Kellermann <mk@cm4all.com>  Fri, 13 Feb 2015 17:24:35 -0000

cm4all-beng-proxy (6.0.9) unstable; urgency=low

  * namespace_options: improved PIVOT_ROOT error message
  * translation: add packet EXPAND_BIND_MOUNT

 -- Max Kellermann <mk@cm4all.com>  Wed, 11 Feb 2015 11:36:51 -0000

cm4all-beng-proxy (6.0.8) unstable; urgency=low

  * debian: remove translation server demo packages
  * init: change default translation server address to @translation
  * translation: add packet EXPAND_COOKIE_HOST

 -- Max Kellermann <mk@cm4all.com>  Tue, 10 Feb 2015 12:24:22 -0000

cm4all-beng-proxy (6.0.7) unstable; urgency=low

  * translation: add packet LISTENER_TAG

 -- Max Kellermann <mk@cm4all.com>  Mon, 09 Feb 2015 11:02:06 -0000

cm4all-beng-proxy (6.0.6) unstable; urgency=low

  * http_server, http_client: reduce overhead of proxying chunked body

 -- Max Kellermann <mk@cm4all.com>  Fri, 06 Feb 2015 07:44:17 -0000

cm4all-beng-proxy (6.0.5) unstable; urgency=low

  * merge release 5.13
  * translate_client: check for PROBE_PATH_SUFFIXES without PROBE_SUFFIX
  * fix stack overflow on PROBE_SUFFIXES loop

 -- Max Kellermann <mk@cm4all.com>  Thu, 05 Feb 2015 13:30:21 -0000

cm4all-beng-proxy (6.0.4) unstable; urgency=low

  * hstock: fix memory leak
  * response: fix crash on invalid X-CM4all-View header
  * translation: add packets AUTH_FILE, EXPAND_AUTH_FILE,
    APPEND_AUTH, EXPAND_APPEND_AUTH
  * log unknown view names in X-CM4all-View

 -- Max Kellermann <mk@cm4all.com>  Wed, 04 Feb 2015 22:16:07 -0000

cm4all-beng-proxy (6.0.3) unstable; urgency=low

  * support response header X-CM4all-View for all responses
  * reduce fork overhead by dropping NFS cache
  * reduce I/O multi-threading overhead

 -- Max Kellermann <mk@cm4all.com>  Tue, 03 Feb 2015 14:50:27 -0000

cm4all-beng-proxy (6.0.2) unstable; urgency=low

  * translate_client: allow BASE="/" (regression fix)

 -- Max Kellermann <mk@cm4all.com>  Mon, 02 Feb 2015 11:32:01 -0000

cm4all-beng-proxy (6.0.1) unstable; urgency=low

  * translation: add packets EXPAND_DOCUMENT_ROOT, PROBE_PATH_SUFFIXES

 -- Max Kellermann <mk@cm4all.com>  Thu, 29 Jan 2015 22:32:02 -0000

cm4all-beng-proxy (5.16) unstable; urgency=low

  * net: fix crash due to parsing '@' twice
  * net: fix another off-by-one bug in local socket addresses
  * random: fix partial entropy collection
  * http_server: support method PATCH (RFC 5789)

 -- Max Kellermann <mk@cm4all.com>  Wed, 18 Mar 2015 09:56:43 -0000

cm4all-beng-proxy (5.15) unstable; urgency=low

  * ssl_client: fix crash on request with Keep-Alive disabled

 -- Max Kellermann <mk@cm4all.com>  Mon, 23 Feb 2015 12:44:50 -0000

cm4all-beng-proxy (5.14) unstable; urgency=low

  * merge release 4.22

 -- Max Kellermann <mk@cm4all.com>  Wed, 11 Feb 2015 20:50:41 -0000

cm4all-beng-proxy (5.13) unstable; urgency=low

  * ssl: throttle when OpenSSL buffer grows too large

 -- Max Kellermann <mk@cm4all.com>  Thu, 05 Feb 2015 10:14:15 -0000

cm4all-beng-proxy (5.12) unstable; urgency=low

  * merge release 4.21

 -- Max Kellermann <mk@cm4all.com>  Thu, 22 Jan 2015 16:42:55 -0000

cm4all-beng-proxy (5.11) unstable; urgency=low

  * merge release 4.20
  * ssl: disable weak ciphers

 -- Max Kellermann <mk@cm4all.com>  Fri, 16 Jan 2015 12:20:58 -0000

cm4all-beng-proxy (5.10) unstable; urgency=low

  * fix cookie mangling in CGI handlers

 -- Max Kellermann <mk@cm4all.com>  Wed, 14 Jan 2015 21:45:01 -0000

cm4all-beng-proxy (5.9) unstable; urgency=low

  * merge release 4.19
  * log-tee: new access logger

 -- Max Kellermann <mk@cm4all.com>  Wed, 24 Sep 2014 14:41:51 -0000

cm4all-beng-proxy (5.8) unstable; urgency=low

  * fcache: work around assertion failure

 -- Max Kellermann <mk@cm4all.com>  Thu, 18 Sep 2014 17:47:40 -0000

cm4all-beng-proxy (5.7) unstable; urgency=low

  * was_client: fix crash bug

 -- Max Kellermann <mk@cm4all.com>  Wed, 17 Sep 2014 18:39:12 -0000

cm4all-beng-proxy (5.6) unstable; urgency=low

  * ssl_filter: fix stalled connection

 -- Max Kellermann <mk@cm4all.com>  Wed, 17 Sep 2014 06:43:12 -0000

cm4all-beng-proxy (5.5) unstable; urgency=low

  * merge release 4.18

 -- Max Kellermann <mk@cm4all.com>  Fri, 12 Sep 2014 10:30:14 -0000

cm4all-beng-proxy (5.4) unstable; urgency=low

  * merge release 4.16

 -- Max Kellermann <mk@cm4all.com>  Wed, 10 Sep 2014 06:19:42 -0000

cm4all-beng-proxy (5.3) unstable; urgency=low

  * child_manager: fix tree insertion bug
  * http_server: fix logger assertion failure

 -- Max Kellermann <mk@cm4all.com>  Fri, 29 Aug 2014 18:50:09 -0000

cm4all-beng-proxy (5.2) unstable; urgency=low

  * was_input: fix assertion failure

 -- Max Kellermann <mk@cm4all.com>  Fri, 29 Aug 2014 11:30:37 -0000

cm4all-beng-proxy (5.1) unstable; urgency=low

  * merge release 4.15
  * net: fix off-by-one bug in local socket addresses

 -- Max Kellermann <mk@cm4all.com>  Fri, 29 Aug 2014 08:55:55 -0000

cm4all-beng-proxy (5.0.14) unstable; urgency=low

  * buffered_socket: reduce memory usage
  * ssl_filter: reduce memory usage further

 -- Max Kellermann <mk@cm4all.com>  Wed, 13 Aug 2014 11:01:56 -0000

cm4all-beng-proxy (5.0.13) unstable; urgency=low

  * merge release 4.14
  * ssl_filter: reduce memory usage

 -- Max Kellermann <mk@cm4all.com>  Fri, 08 Aug 2014 17:45:33 -0000

cm4all-beng-proxy (5.0.12) unstable; urgency=low

  * merge release 4.13
  * http_cache: fix memcached crash bug
  * lb: SIGHUP flushes the SSL session cache
  * ssl_factory: reduce memory usage

 -- Max Kellermann <mk@cm4all.com>  Tue, 05 Aug 2014 12:53:05 -0000

cm4all-beng-proxy (5.0.11) unstable; urgency=low

  * merge release 4.11
  * http_{client,server}: support WebSocket (RFC 6455)

 -- Max Kellermann <mk@cm4all.com>  Tue, 29 Jul 2014 20:31:30 -0000

cm4all-beng-proxy (5.0.10) unstable; urgency=low

  * merge release 4.10
  * http_server: don't disable keep-alive when discarding optional request
    body ("Expect: 100-continue")

 -- Max Kellermann <mk@cm4all.com>  Wed, 23 Jul 2014 17:51:02 -0000

cm4all-beng-proxy (5.0.9) unstable; urgency=low

  * merge release 4.9
  * translation: CONTENT_TYPE_LOOKUP response may contain transformations

 -- Max Kellermann <mk@cm4all.com>  Mon, 21 Jul 2014 16:37:34 -0000

cm4all-beng-proxy (5.0.8) unstable; urgency=low

  * merge release 4.8
  * translation: new packet AUTO_GZIPPED

 -- Max Kellermann <mk@cm4all.com>  Fri, 18 Jul 2014 19:04:45 -0000

cm4all-beng-proxy (5.0.7) unstable; urgency=low

  * lb: add per-listener option "verbose_response"
  * header_forward: another COOKIE=BOTH forwarding bug fix
  * translation: new packets REQUEST_HEADER, EXPAND_REQUEST_HEADER

 -- Max Kellermann <mk@cm4all.com>  Fri, 11 Jul 2014 13:46:08 -0000

cm4all-beng-proxy (5.0.6) unstable; urgency=low

  * merge release 4.7
  * translation: add packet EXPAND_SITE

 -- Max Kellermann <mk@cm4all.com>  Wed, 02 Jul 2014 12:58:55 +0200

cm4all-beng-proxy (5.0.5) unstable; urgency=low

  * translation: add packet EXPAND_URI
  * tcache: VALIDATE_MTIME=0 matches when the file does not exist

 -- Max Kellermann <mk@cm4all.com>  Mon, 30 Jun 2014 14:15:02 -0000

cm4all-beng-proxy (5.0.4) unstable; urgency=low

  * merge release 4.6

 -- Max Kellermann <mk@cm4all.com>  Wed, 25 Jun 2014 13:05:26 -0000

cm4all-beng-proxy (5.0.3) unstable; urgency=low

  * tcache: optimize invalidation with host filter
  * tcache: optimize invalidation with site filter

 -- Max Kellermann <mk@cm4all.com>  Tue, 24 Jun 2014 20:24:25 -0000

cm4all-beng-proxy (5.0.2) unstable; urgency=low

  * merge release 4.5
  * session: fix potential crash on shared memory exhaustion
  * session: really purge new sessions first
  * translate_client: strict HEADER_FORWARD checks
  * translate_client: fix the COOKIE=BOTH parser
  * header_forward: fix COOKIE=BOTH forwarding

 -- Max Kellermann <mk@cm4all.com>  Mon, 16 Jun 2014 14:26:06 -0000

cm4all-beng-proxy (5.0.1) unstable; urgency=low

  * processor: allow Content-Type application/xml
  * was, pipe_filter: don't inherit environment variables
  * pipe_filter: fix command-line argument corruption bug
  * pipe_filter: support custom environment variables
  * translation: SETENV sets environment vars for FastCGI and WAS
  * header_forward: add mode COOKIE=BOTH

 -- Max Kellermann <mk@cm4all.com>  Fri, 06 Jun 2014 13:41:44 -0000

cm4all-beng-proxy (4.22) unstable; urgency=low

  * fcgi: fix wrong child process reuse with different JailCGI homes

 -- Max Kellermann <mk@cm4all.com>  Wed, 11 Feb 2015 19:30:05 -0000

cm4all-beng-proxy (4.21) unstable; urgency=low

  * cgi, pipe: fix crash after fork failure when input is a regular file

 -- Max Kellermann <mk@cm4all.com>  Thu, 22 Jan 2015 16:38:00 -0000

cm4all-beng-proxy (4.20) unstable; urgency=low

  * ssl_server: disable SSLv2 and SSLv3 because they are insecure
  * ssl_client: enable TLS versions newer than 1.1

 -- Max Kellermann <mk@cm4all.com>  Fri, 16 Jan 2015 12:12:02 -0000

cm4all-beng-proxy (4.19) unstable; urgency=low

  * lb/tcp: fix assertion failure

 -- Max Kellermann <mk@cm4all.com>  Wed, 24 Sep 2014 14:31:24 -0000

cm4all-beng-proxy (4.18) unstable; urgency=low

  * http_server: fix missing response (Keep-Alive disabled)

 -- Max Kellermann <mk@cm4all.com>  Fri, 12 Sep 2014 10:22:51 -0000

cm4all-beng-proxy (4.17) unstable; urgency=low

  * http_server: fix logger assertion failure

 -- Max Kellermann <mk@cm4all.com>  Thu, 11 Sep 2014 08:52:31 -0000

cm4all-beng-proxy (4.16) unstable; urgency=low

  * was_client: fix assertion failure

 -- Max Kellermann <mk@cm4all.com>  Wed, 10 Sep 2014 06:17:58 -0000

cm4all-beng-proxy (4.15) unstable; urgency=low

  * merge release 3.1.38

 -- Max Kellermann <mk@cm4all.com>  Fri, 29 Aug 2014 08:52:10 -0000

cm4all-beng-proxy (4.14) unstable; urgency=low

  * ssl_filter: fix error check
  * http_server: log failed requests
  * lb_http: reduce verbosity of ECONNRESET log message

 -- Max Kellermann <mk@cm4all.com>  Fri, 08 Aug 2014 17:41:52 -0000

cm4all-beng-proxy (4.13) unstable; urgency=low

  * thread_worker: smaller thread stack (64 kB)
  * ssl_factory: enable ECDH for perfect forward secrecy
  * thread_socket_filter: reinvoke writing after recovering from full
    output buffer
  * buffered_socket: reschedule reading after input buffer drained

 -- Max Kellermann <mk@cm4all.com>  Tue, 05 Aug 2014 12:37:11 -0000

cm4all-beng-proxy (4.12) unstable; urgency=low

  * pool: fix bogus assertion failure after SSL disconnect
  * lb/tcp: fix send error message
  * lb/tcp: fix crash after write error
  * thread_socket_filter: fix assertion failure with full output buffer
  * thread_socket_filter: fix crash after write error

 -- Max Kellermann <mk@cm4all.com>  Thu, 31 Jul 2014 16:19:57 -0000

cm4all-beng-proxy (4.11) unstable; urgency=low

  * merge release 3.1.37

 -- Max Kellermann <mk@cm4all.com>  Mon, 28 Jul 2014 15:34:53 -0000

cm4all-beng-proxy (4.10) unstable; urgency=low

  * merge release 3.1.36
  * lhttp_stock: fix crash after fork failure

 -- Max Kellermann <mk@cm4all.com>  Wed, 23 Jul 2014 17:47:36 -0000

cm4all-beng-proxy (4.9) unstable; urgency=low

  * merge release 3.1.35

 -- Max Kellermann <mk@cm4all.com>  Mon, 21 Jul 2014 16:34:15 -0000

cm4all-beng-proxy (4.8) unstable; urgency=low

  * ssl: fix choking decryption on large SSL packets
  * http_server: discard incoming data while waiting for drained response

 -- Max Kellermann <mk@cm4all.com>  Thu, 17 Jul 2014 23:16:21 -0000

cm4all-beng-proxy (4.7) unstable; urgency=low

  * lb: flush all output buffers before closing HTTPS connection

 -- Max Kellermann <mk@cm4all.com>  Wed, 02 Jul 2014 10:46:07 -0000

cm4all-beng-proxy (4.6) unstable; urgency=low

  * merge release 3.1.34

 -- Max Kellermann <mk@cm4all.com>  Wed, 25 Jun 2014 13:02:07 -0000

cm4all-beng-proxy (4.5) unstable; urgency=low

  * tcache: enable VARY on LOCAL_ADDRESS_STRING

 -- Max Kellermann <mk@cm4all.com>  Sun, 15 Jun 2014 21:14:17 -0000

cm4all-beng-proxy (4.4) unstable; urgency=low

  * debian/control: refuse to build with libnfs 1.9.3-1 due to broken
    package name

 -- Max Kellermann <mk@cm4all.com>  Tue, 10 Jun 2014 09:59:57 -0000

cm4all-beng-proxy (4.3) unstable; urgency=low

  * merge release 3.1.33
  * widget_uri, cgi_address: fix potential crash

 -- Max Kellermann <mk@cm4all.com>  Tue, 10 Jun 2014 08:47:34 -0000

cm4all-beng-proxy (4.2) unstable; urgency=low

  * widget: avoid double slash when concatenating (Local) HTTP URI and
    path_info

 -- Max Kellermann <mk@cm4all.com>  Tue, 03 Jun 2014 18:08:54 -0000

cm4all-beng-proxy (4.1) unstable; urgency=medium

  * feature freeze

 -- Max Kellermann <mk@cm4all.com>  Fri, 30 May 2014 13:42:38 +0200

cm4all-beng-proxy (4.0.49) unstable; urgency=low

  * lb_config: allow escaping backslash in lb.conf
  * translation: add packet AUTH (yet another authentication protocol)

 -- Max Kellermann <mk@cm4all.com>  Wed, 28 May 2014 15:14:54 -0000

cm4all-beng-proxy (4.0.48) unstable; urgency=low

  * cgi_address: avoid double slash when concatenating script_name and
    path_info
  * cgi_address: default to script_name="/"

 -- Max Kellermann <mk@cm4all.com>  Tue, 27 May 2014 11:47:19 -0000

cm4all-beng-proxy (4.0.47) unstable; urgency=low

  * args: unescape values with dollar sign (4.0.46 regression)
  * translate_client: fix "Could not locate resource" (4.0.38 regression)

 -- Max Kellermann <mk@cm4all.com>  Mon, 26 May 2014 17:02:48 -0000

cm4all-beng-proxy (4.0.46) unstable; urgency=low

  * translate_client: check for valid base address after EASY_BASE
  * fcgi_client: detect bogus Content-Length response header

 -- Max Kellermann <mk@cm4all.com>  Mon, 26 May 2014 12:11:55 -0000

cm4all-beng-proxy (4.0.45) unstable; urgency=low

  * translate_client: fix crash after misplaced AUTO_BASE
  * fcgi_client: support STDERR_PATH for FastCGI's STDERR stream

 -- Max Kellermann <mk@cm4all.com>  Thu, 22 May 2014 15:42:08 -0000

cm4all-beng-proxy (4.0.44) unstable; urgency=low

  * cgi_address: unescape PATH_INFO in ENOTDIR handler
  * python/translation/response: add method bind_mount()

 -- Max Kellermann <mk@cm4all.com>  Wed, 21 May 2014 13:58:15 -0000

cm4all-beng-proxy (4.0.43) unstable; urgency=low

  * merge release 3.1.32
  * lhttp_stock: handle fork() failures
  * handler: fix assertion failure on malformed request URI

 -- Max Kellermann <mk@cm4all.com>  Wed, 21 May 2014 07:27:05 -0000

cm4all-beng-proxy (4.0.42) unstable; urgency=low

  * tstock: log abstract socket paths properly
  * translation: add packet COOKIE_PATH
  * cookie_{server,client}: upgrade to RFC 6265
  * http_string: allow comma in cookie values (RFC ignorant)

 -- Max Kellermann <mk@cm4all.com>  Wed, 14 May 2014 10:41:34 -0000

cm4all-beng-proxy (4.0.41) unstable; urgency=low

  * handler: forget CHECK after the check has completed
  * handler: apply SESSION before repeating translation
  * fcgi, lhttp, delegate: apply STDERR_PATH to stdout

 -- Max Kellermann <mk@cm4all.com>  Tue, 13 May 2014 15:14:58 -0000

cm4all-beng-proxy (4.0.40) unstable; urgency=low

  * file_hander: fix memory leak
  * rerror: add option "verbose_response"
  * translation: rename LHTTP_EXPAND_URI to EXPAND_LHTTP_URI
  * tcache: raise MAX_AGE limit to one day
  * ajp_client: fix header corruption
  * ajp_client: fix buffer overflow
  * python/translation/response: add method expand_pair()

 -- Max Kellermann <mk@cm4all.com>  Mon, 12 May 2014 15:58:07 -0000

cm4all-beng-proxy (4.0.39) unstable; urgency=low

  * file_enotdir: fix PATH_INFO forwarding for LHTTP

 -- Max Kellermann <mk@cm4all.com>  Fri, 09 May 2014 13:38:57 -0000

cm4all-beng-proxy (4.0.38) unstable; urgency=low

  * translation: add packet STDERR_PATH
  * translate_client: detect missing LHTTP_URI, NFS_EXPORT
  * handler: fix the USER translation packet (broken since 4.0.17)

 -- Max Kellermann <mk@cm4all.com>  Thu, 08 May 2014 21:49:55 -0000

cm4all-beng-proxy (4.0.37) unstable; urgency=low

  * enotdir: forward PATH_INFO to LHTTP server
  * lhttp: support environment variables via PAIR

 -- Max Kellermann <mk@cm4all.com>  Thu, 08 May 2014 12:59:50 -0000

cm4all-beng-proxy (4.0.36) unstable; urgency=low

  * tcache: log the final cache key
  * translation: add packet ENOTDIR

 -- Max Kellermann <mk@cm4all.com>  Thu, 08 May 2014 08:56:13 -0000

cm4all-beng-proxy (4.0.35) unstable; urgency=low

  * namespace_options, client-socket: Debian Squeeze compatibility tweaks
  * tcache: paranoid checks for REGEX (optional via UNSAFE_BASE)
  * translation: add packet REDIRECT_QUERY_STRING

 -- Max Kellermann <mk@cm4all.com>  Tue, 06 May 2014 16:20:22 -0000

cm4all-beng-proxy (4.0.34) unstable; urgency=low

  * tcache: fix URI with BASE
  * tcache: allow URI with AUTO_BASE/EASY_BASE
  * tcache: allow TEST_PATH with BASE
  * translation: add packet EXPAND_TEST_PATH

 -- Max Kellermann <mk@cm4all.com>  Tue, 06 May 2014 12:58:50 -0000

cm4all-beng-proxy (4.0.33) unstable; urgency=low

  * allow FILE_NOT_FOUND depth 20
  * translation: add packets EXPAND_SCRIPT_NAME, TEST_PATH

 -- Max Kellermann <mk@cm4all.com>  Mon, 05 May 2014 16:05:09 -0000

cm4all-beng-proxy (4.0.32) unstable; urgency=low

  * cgi_address: allow BASE without PATH_INFO
  * implement FILE_NOT_FOUND support for CGI, FastCGI, WAS, LHTTP

 -- Max Kellermann <mk@cm4all.com>  Fri, 02 May 2014 14:32:47 -0000

cm4all-beng-proxy (4.0.31) unstable; urgency=low

  * translation: add packet EXPAND_REDIRECT
  * tcache: regex compiler errors and base mismatches are fatal

 -- Max Kellermann <mk@cm4all.com>  Thu, 01 May 2014 18:23:24 -0000

cm4all-beng-proxy (4.0.30) unstable; urgency=low

  * merge release 3.1.31
  * uri_base: fix BASE store bug after request to the BASE

 -- Max Kellermann <mk@cm4all.com>  Tue, 29 Apr 2014 21:53:37 -0000

cm4all-beng-proxy (4.0.29) unstable; urgency=low

  * processor: add URI rewrite mode "response"

 -- Max Kellermann <mk@cm4all.com>  Wed, 23 Apr 2014 23:59:00 -0000

cm4all-beng-proxy (4.0.28) unstable; urgency=low

  * handler: fix SESSION and PARAM breakage
  * tcache: fix VARY/PARAM check
  * translation: allow null bytes in SESSION

 -- Max Kellermann <mk@cm4all.com>  Thu, 17 Apr 2014 12:21:29 -0000

cm4all-beng-proxy (4.0.27) unstable; urgency=low

  * tstock: support abstract sockets

 -- Max Kellermann <mk@cm4all.com>  Fri, 04 Apr 2014 12:58:09 -0000

cm4all-beng-proxy (4.0.26) unstable; urgency=low

  * merge release 3.1.28
  * translation: add packet EXPIRES_RELATIVE

 -- Max Kellermann <mk@cm4all.com>  Tue, 01 Apr 2014 17:18:55 -0000

cm4all-beng-proxy (4.0.25) unstable; urgency=low

  * merge release 3.1.27
  * lb/tcp: fix busy loop

 -- Max Kellermann <mk@cm4all.com>  Thu, 27 Mar 2014 11:22:05 -0000

cm4all-beng-proxy (4.0.24) unstable; urgency=low

  * failure: fix bogus assertion failure with abstract sockets
  * lb/tcp: fix memory leaks
  * lb/tcp: drain output buffers before closing the connection

 -- Max Kellermann <mk@cm4all.com>  Mon, 24 Mar 2014 17:42:04 -0000

cm4all-beng-proxy (4.0.23) unstable; urgency=low

  * translation: new packet DIRECTORY_INDEX

 -- Max Kellermann <mk@cm4all.com>  Fri, 21 Mar 2014 13:00:39 -0000

cm4all-beng-proxy (4.0.22) unstable; urgency=low

  * translation: allow ERROR_DOCUMENT payload, echo
  * translation: new packets FILE_NOT_FOUND, CONTENT_TYPE_LOOKUP
  * translate_client: check for multiple REGEX / INVERSE_REGEX
  * translate_client: support abstract sockets in ADDRESS_STRING

 -- Max Kellermann <mk@cm4all.com>  Thu, 20 Mar 2014 12:28:04 -0000

cm4all-beng-proxy (4.0.21) unstable; urgency=low

  * merge release 3.1.26
  * handler: forward HTTP errors from translation cache to browser
  * tcache: reduce memory usage
  * translate_client: don't send REMOTE_HOST unless requested via WANT
  * translate_client: check if BASE matches request URI
  * translation: make "UNSAFE_BASE" a modifier for "BASE"
  * translation: new packet "EASY_BASE" simplifies "BASE" usage
  * translation: new packets "REGEX_TAIL", "REGEX_UNESCAPE"

 -- Max Kellermann <mk@cm4all.com>  Mon, 17 Mar 2014 22:00:23 -0000

cm4all-beng-proxy (4.0.20) unstable; urgency=low

  * merge release 3.1.25
  * translate_client: refuse to parse incoming request packets
  * translate_client: check for illegal null bytes
  * translation: add packet "UNSAFE_BASE"
  * lb: drop root privileges irreversibly using PR_SET_NO_NEW_PRIVS

 -- Max Kellermann <mk@cm4all.com>  Thu, 13 Mar 2014 13:34:47 -0000

cm4all-beng-proxy (4.0.19) unstable; urgency=low

  * translation: add packet WANT, make several packets optional
  * translate_client: allow combining CHECK and WANT_FULL_URI
  * tcache: make PARAM cacheable, supported by VARY
  * python/translation/request: accept BEGIN in packetReceived()
  * python/translation/request: add attribute "protocol_version"
  * lb: detach from file system (security)

 -- Max Kellermann <mk@cm4all.com>  Wed, 05 Mar 2014 14:16:42 -0000

cm4all-beng-proxy (4.0.18) unstable; urgency=low

  * doc/lb: document sticky mode "source_ip"
  * lb/tcp: fix endless loop due to misrouted write event

 -- Max Kellermann <mk@cm4all.com>  Tue, 18 Feb 2014 14:48:47 -0000

cm4all-beng-proxy (4.0.17) unstable; urgency=low

  * handler: apply session directives from current translation response
    before resuming the "previous" response

 -- Max Kellermann <mk@cm4all.com>  Mon, 17 Feb 2014 17:46:44 -0000

cm4all-beng-proxy (4.0.16) unstable; urgency=low

  * namespace: set up uid/gid mapping without MOUNT_PROC
  * namespace: allow BIND_MOUNT, MOUNT_PROC, MOUNT_HOME, MOUNT_TMP_TMPFS without
    PIVOT_ROOT
  * configurable resource limits for child processes

 -- Max Kellermann <mk@cm4all.com>  Fri, 07 Feb 2014 12:48:44 -0000

cm4all-beng-proxy (4.0.15) unstable; urgency=low

  * daemon: set up supplementary groups
  * child_manager: log resource usage
  * fcgi_stock: kill child process after connect failure
  * fcgi_stock: kill child process after repeated timeout

 -- Max Kellermann <mk@cm4all.com>  Tue, 04 Feb 2014 15:17:36 -0000

cm4all-beng-proxy (4.0.14) unstable; urgency=low

  * add systemd unit
  * cgi, delegate, lhttp, pipe: enable missing namespace features
  * cgi, pipe: fix /proc mount failure
  * namespace: secure /proc flags
  * namespace: work around uid/gid mapper failure using PR_SET_DUMPABLE

 -- Max Kellermann <mk@cm4all.com>  Mon, 03 Feb 2014 20:40:49 -0000

cm4all-beng-proxy (4.0.13) unstable; urgency=low

  * namespace: make new root directory read-only
  * namespace: add option to mount tmpfs on /tmp
  * namespace: arbitrary bind-mounts
  * namespace: support UTS namespaces
  * namespace: set up uid/gid mapping in user namespace

 -- Max Kellermann <mk@cm4all.com>  Tue, 28 Jan 2014 22:37:47 -0000

cm4all-beng-proxy (4.0.12) unstable; urgency=low

  * cache: use monotonic clock
  * namespace: support PID namespaces
  * namespace: support mount namespace and pivot_root()
  * namespace: can mount new /proc, $HOME

 -- Max Kellermann <mk@cm4all.com>  Fri, 24 Jan 2014 14:02:34 -0000

cm4all-beng-proxy (4.0.11) unstable; urgency=low

  * was: fix misdirected pipes (4.0.10 regression)
  * translation: add packets EXPAND_APPEND, EXPAND_PAIR
  * file_handler: allow character devices

 -- Max Kellermann <mk@cm4all.com>  Tue, 21 Jan 2014 18:24:14 -0000

cm4all-beng-proxy (4.0.10) unstable; urgency=low

  * merge release 3.1.24
  * response: don't report version in "Server" response header
  * lhttp, delegate: support namespaces
  * delegate: fix spontaneous shutdown due to misrouted SIGTERM signal

 -- Max Kellermann <mk@cm4all.com>  Fri, 03 Jan 2014 21:18:45 -0000

cm4all-beng-proxy (4.0.9) unstable; urgency=low

  * pipe: fix signal handler race condition
  * pipe, CGI, FastCGI, WAS: support user/network namespaces

 -- Max Kellermann <mk@cm4all.com>  Mon, 23 Dec 2013 18:55:03 -0000

cm4all-beng-proxy (4.0.8) unstable; urgency=low

  * CGI, FastCGI, WAS: support command-line arguments
  * header-forward: add groups "CORS", "SECURE"

 -- Max Kellermann <mk@cm4all.com>  Mon, 16 Dec 2013 18:26:12 -0000

cm4all-beng-proxy (4.0.7) unstable; urgency=low

  * merge release 3.1.23
  * ssl_filter: fix stalled SSL read
  * thread_socket_filter: fix stalled SSL write

 -- Max Kellermann <mk@cm4all.com>  Sat, 07 Dec 2013 07:39:16 -0000

cm4all-beng-proxy (4.0.6) unstable; urgency=low

  * thread_queue: fix spurious thread exit

 -- Max Kellermann <mk@cm4all.com>  Tue, 26 Nov 2013 20:45:30 -0000

cm4all-beng-proxy (4.0.5) unstable; urgency=low

  * merge release 3.1.22

 -- Max Kellermann <mk@cm4all.com>  Mon, 25 Nov 2013 13:03:15 -0000

cm4all-beng-proxy (4.0.4) unstable; urgency=low

  * merge release 3.1.21
  * nfs: bind to privileged port

 -- Max Kellermann <mk@cm4all.com>  Sun, 24 Nov 2013 08:30:58 -0000

cm4all-beng-proxy (4.0.3) unstable; urgency=low

  * lb: allow the kernel to chooes a TCP bind port
  * lb: support forwarding HTTP requests with the original source IP

 -- Max Kellermann <mk@cm4all.com>  Sun, 10 Nov 2013 17:46:44 -0000

cm4all-beng-proxy (4.0.2) unstable; urgency=low

  * merge release 3.1.20
  * lb: support forwarding TCP connections with the original source IP

 -- Max Kellermann <mk@cm4all.com>  Tue, 05 Nov 2013 16:07:34 -0000

cm4all-beng-proxy (4.0.1) unstable; urgency=low

  * merge release 3.1.19

 -- Max Kellermann <mk@cm4all.com>  Wed, 30 Oct 2013 15:26:16 -0000

cm4all-beng-proxy (4.0) unstable; urgency=low

  * translation: rename TRANSLATE_PROXY to TRANSLATE_HTTP
  * thread_pool: start SSL worker threads on the first use
  * translate-client, resource-loader: support https://

 -- Max Kellermann <mk@cm4all.com>  Wed, 23 Oct 2013 19:29:38 -0000

cm4all-beng-proxy (3.1.38) unstable; urgency=low

  * istream: fix assertion failure due to inverted check
  * was_control: fix assertion failure due to missing check

 -- Max Kellermann <mk@cm4all.com>  Fri, 29 Aug 2014 08:52:53 -0000

cm4all-beng-proxy (3.1.37) unstable; urgency=low

  * http_cache: fix caching (Fast-)CGI responses
  * http_client: fix bug with HTTP 1.0 Keep-Alive
  * stock: destroy only surplus idle items

 -- Max Kellermann <mk@cm4all.com>  Mon, 28 Jul 2014 15:30:50 -0000

cm4all-beng-proxy (3.1.36) unstable; urgency=low

  * http_server: ignore case in "Connection" request header
  * http_client: allow comma-separated list in "Connection" response
    header

 -- Max Kellermann <mk@cm4all.com>  Wed, 23 Jul 2014 17:43:09 -0000

cm4all-beng-proxy (3.1.35) unstable; urgency=low

  * lb_tcp: fix memory leak after send failure
  * ssl_filter: fix race condition
  * ssl_filter: fix memory leak with client certificates

 -- Max Kellermann <mk@cm4all.com>  Mon, 21 Jul 2014 16:20:14 -0000

cm4all-beng-proxy (3.1.34) unstable; urgency=low

  * session: fix potential crash on shared memory exhaustion
  * session: really purge new sessions first
  * istream-iconv: fix endless loop with unknown charset

 -- Max Kellermann <mk@cm4all.com>  Wed, 25 Jun 2014 12:58:03 -0000

cm4all-beng-proxy (3.1.33) unstable; urgency=low

  * widget: avoid double slash when concatenating (Local) HTTP URI and
    path_info
  * pipe: fix command-line argument corruption bug
  * fcgi_client: detect bogus Content-Length response header

 -- Max Kellermann <mk@cm4all.com>  Tue, 10 Jun 2014 08:30:39 -0000

cm4all-beng-proxy (3.1.32) unstable; urgency=low

  * http_string: allow comma in cookie values (RFC ignorant)

 -- Max Kellermann <mk@cm4all.com>  Mon, 19 May 2014 07:52:24 -0000

cm4all-beng-proxy (3.1.31) unstable; urgency=low

  * rewrite-uri: fix view name corruption

 -- Max Kellermann <mk@cm4all.com>  Mon, 28 Apr 2014 16:30:17 -0000

cm4all-beng-proxy (3.1.30) unstable; urgency=low

  * translate-client: fix EXPAND_PATH on HTTP address

 -- Max Kellermann <mk@cm4all.com>  Mon, 28 Apr 2014 14:44:22 -0000

cm4all-beng-proxy (3.1.29) unstable; urgency=low

  * http-server: fix potential crash with too many request headers

 -- Max Kellermann <mk@cm4all.com>  Fri, 25 Apr 2014 15:52:16 -0000

cm4all-beng-proxy (3.1.28) unstable; urgency=low

  * buffered_socket: fix bogus assertion failure

 -- Max Kellermann <mk@cm4all.com>  Tue, 01 Apr 2014 16:53:22 -0000

cm4all-beng-proxy (3.1.27) unstable; urgency=low

  * fcgi-stock: show process name in log messages
  * fcgi-stock: check connection state before issuing new request

 -- Max Kellermann <mk@cm4all.com>  Tue, 25 Mar 2014 20:02:23 -0000

cm4all-beng-proxy (3.1.26) unstable; urgency=low

  * http-client: fix bogus assertion failure

 -- Max Kellermann <mk@cm4all.com>  Fri, 14 Mar 2014 14:36:12 -0000

cm4all-beng-proxy (3.1.25) unstable; urgency=low

  * escape: fix data corruption with glibc 2.18

 -- Max Kellermann <mk@cm4all.com>  Thu, 06 Mar 2014 11:47:14 -0000

cm4all-beng-proxy (3.1.24) unstable; urgency=low

  * fcgi-stock: fix crash on fork() failure
  * fcache: fix crash on responses without body

 -- Max Kellermann <mk@cm4all.com>  Thu, 02 Jan 2014 22:57:50 -0000

cm4all-beng-proxy (3.1.23) unstable; urgency=low

  * was-output: fix event leak
  * was-output: fix crash in error handler
  * was-client: free the request body on empty response
  * was-client: reuse connection after empty response
  * was-client: fix stalled response on LENGTH=0

 -- Max Kellermann <mk@cm4all.com>  Fri, 06 Dec 2013 13:23:40 -0000

cm4all-beng-proxy (3.1.22) unstable; urgency=low

  * http_server: fix stalled response

 -- Max Kellermann <mk@cm4all.com>  Mon, 25 Nov 2013 13:00:33 -0000

cm4all-beng-proxy (3.1.21) unstable; urgency=low

  * merge release 3.0.34
  * was-client: fix crash on abort
  * was-client: fix off-by-one error in header parser

 -- Max Kellermann <mk@cm4all.com>  Sun, 24 Nov 2013 08:04:41 -0000

cm4all-beng-proxy (3.1.20) unstable; urgency=low

  * jail: add "--" after last option, allows passing options to jail
  * keep CAP_KILL to be able to kill jailed child processes

 -- Max Kellermann <mk@cm4all.com>  Mon, 04 Nov 2013 14:41:34 -0000

cm4all-beng-proxy (3.1.19) unstable; urgency=low

  * handler: work around crash due to translation cache invalidation
  * child: send SIGKILL after 60 seconds

 -- Max Kellermann <mk@cm4all.com>  Wed, 30 Oct 2013 12:12:31 -0000

cm4all-beng-proxy (3.1.18) unstable; urgency=low

  * nfs: translate NFS3ERR_NOENT to "404 Not Found"
  * nfs_client: don't leak file descriptor to child processes

 -- Max Kellermann <mk@cm4all.com>  Wed, 30 Oct 2013 09:28:11 -0000

cm4all-beng-proxy (3.1.17) unstable; urgency=low

  * tcache: cache translation responses that contain STATUS

 -- Max Kellermann <mk@cm4all.com>  Fri, 25 Oct 2013 17:10:26 -0000

cm4all-beng-proxy (3.1.16) unstable; urgency=low

  * fcgi-stock: kill child processes with SIGUSR1 instead of SIGTERM

 -- Max Kellermann <mk@cm4all.com>  Wed, 23 Oct 2013 08:54:03 -0000

cm4all-beng-proxy (3.1.15) unstable; urgency=low

  * lhttp_address: don't unescape the BASE suffix
  * {file,nfs}_address: unescape EXPAND_PATH(_INFO) substitutions
  * child_stock: fix another assertion failure

 -- Max Kellermann <mk@cm4all.com>  Tue, 22 Oct 2013 15:15:42 -0000

cm4all-beng-proxy (3.1.14) unstable; urgency=low

  * istream_nfs: fix assertion failure on empty file
  * nfs_client: fix crash on malformed path
  * nfs_client: improved error messages
  * child_stock: fix assertion failure when busy child process gets killed

 -- Max Kellermann <mk@cm4all.com>  Mon, 21 Oct 2013 15:38:28 -0000

cm4all-beng-proxy (3.1.13) unstable; urgency=low

  * merge release 3.0.33
  * translation: new packet WANT_FULL_URI for obtaining the full URI

 -- Max Kellermann <mk@cm4all.com>  Wed, 09 Oct 2013 10:40:35 -0000

cm4all-beng-proxy (3.1.12) unstable; urgency=low

  * merge release 3.0.31
  * translation: new packet CONCURRENCY controls number of LHTTP
    connections per process

 -- Max Kellermann <mk@cm4all.com>  Sat, 05 Oct 2013 11:34:04 -0000

cm4all-beng-proxy (3.1.11) unstable; urgency=low

  * lhttp_stock: allow 4 concurrent connections per LHTTP process

 -- Max Kellermann <mk@cm4all.com>  Mon, 30 Sep 2013 16:10:05 -0000

cm4all-beng-proxy (3.1.10) unstable; urgency=low

  * resource-address: fix assertion failure in LHTTP operation
  * lhttp_request: use the LHTTP_HOST attribute
  * kill the logger process on shutdown

 -- Max Kellermann <mk@cm4all.com>  Wed, 25 Sep 2013 17:29:56 -0000

cm4all-beng-proxy (3.1.9) unstable; urgency=low

  * {fcgi,lhttp}_stock: reuse child processes after connection closed
  * translate-client: ignore DEFLATED,GZIPPED on NFS address
  * translate-client: ignore EXPAND_PATH_INFO on local file
  * ssl_factory: wildcard matches single letter
  * ssl_factory: wildcard matches only one segment

 -- Max Kellermann <mk@cm4all.com>  Tue, 24 Sep 2013 10:31:30 -0000

cm4all-beng-proxy (3.1.8) unstable; urgency=low

  * ssl_factory: fix broken certificat/key matching
  * doc: various manual updates (RFC 2617, ...)

 -- Max Kellermann <mk@cm4all.com>  Fri, 20 Sep 2013 12:55:55 -0000

cm4all-beng-proxy (3.1.7) unstable; urgency=low

  * merge release 3.0.30
  * resource-loader: new protocol "Local HTTP"

 -- Max Kellermann <mk@cm4all.com>  Tue, 17 Sep 2013 13:36:20 -0000

cm4all-beng-proxy (3.1.6) unstable; urgency=low

  * buffered_socket: fix assertion failure

 -- Max Kellermann <mk@cm4all.com>  Fri, 23 Aug 2013 12:39:47 -0000

cm4all-beng-proxy (3.1.5) unstable; urgency=low

  * merge release 3.0.26
  * lb: disallow deprecated configuration keywords
  * lb: conditional pools
  * lb_config: setting "ssl_cert" specifies both certificate and key
  * ssl_filter: support TLS Server Name Indication

 -- Max Kellermann <mk@cm4all.com>  Fri, 16 Aug 2013 16:29:34 -0000

cm4all-beng-proxy (3.1.4) unstable; urgency=low

  * nfs_cache: new dedicated cache for NFS files
  * nfs_{handler,request}: use Content-Type from translation server

 -- Max Kellermann <mk@cm4all.com>  Mon, 10 Jun 2013 20:50:58 -0000

cm4all-beng-proxy (3.1.3) unstable; urgency=low

  * nfs_client: fix crash due to uninitialized memory
  * nfs_client: disconnect idle connections
  * nfs_client: expire file metadata
  * istream-nfs: fix resuming a blocking sink
  * istream-nfs: detect file truncation

 -- Max Kellermann <mk@cm4all.com>  Mon, 03 Jun 2013 19:30:20 -0000

cm4all-beng-proxy (3.1.2) unstable; urgency=low

  * nfs_client: read larger chunks
  * nfs_handler: implement cache revalidation and byte ranges

 -- Max Kellermann <mk@cm4all.com>  Wed, 29 May 2013 16:23:15 -0000

cm4all-beng-proxy (3.1.1) unstable; urgency=low

  * nfs_client: fix crash on HEAD request
  * nfs_client: generate Last-Modified and ETag
  * http-cache: allow caching NFS files

 -- Max Kellermann <mk@cm4all.com>  Thu, 23 May 2013 11:00:49 -0000

cm4all-beng-proxy (3.1) unstable; urgency=low

  * nfs_client: new resource loader backend

 -- Max Kellermann <mk@cm4all.com>  Tue, 21 May 2013 21:14:06 -0000

cm4all-beng-proxy (3.0.34) unstable; urgency=low

  * processor: fix use-after-free crash bug

 -- Max Kellermann <mk@cm4all.com>  Sun, 24 Nov 2013 07:46:29 -0000

cm4all-beng-proxy (3.0.33) unstable; urgency=low

  * tcache: limit the cacheable CHECK length
  * tcache: allow binary data in the CHECK payload
  * tcache: fix matching the URI on INVALIDATE with CHECK

 -- Max Kellermann <mk@cm4all.com>  Wed, 09 Oct 2013 09:52:47 -0000

cm4all-beng-proxy (3.0.32) unstable; urgency=low

  * tcache: apply BASE to responses without an address
  * tcache: fix BASE on responses with CHECK
  * handler: fix crash after malformed CHECK/PREVIOUS translation

 -- Max Kellermann <mk@cm4all.com>  Tue, 08 Oct 2013 15:48:07 -0000

cm4all-beng-proxy (3.0.31) unstable; urgency=low

  * socket_wrapper: work around libevent timeout reset bug

 -- Max Kellermann <mk@cm4all.com>  Wed, 02 Oct 2013 15:30:11 -0000

cm4all-beng-proxy (3.0.30) unstable; urgency=low

  * istream-file: fix crash bug
  * fcgi, was: fix memory leak on malformed translation response

 -- Max Kellermann <mk@cm4all.com>  Tue, 17 Sep 2013 13:23:28 -0000

cm4all-beng-proxy (3.0.29) unstable; urgency=low

  * fcgi-client: fix crash on certain malformed responses
  * parser: fix crash on certain CDATA sections

 -- Max Kellermann <mk@cm4all.com>  Mon, 02 Sep 2013 10:51:58 -0000

cm4all-beng-proxy (3.0.28) unstable; urgency=low

  * processor: fix widget lookup regression

 -- Max Kellermann <mk@cm4all.com>  Mon, 26 Aug 2013 18:21:03 -0000

cm4all-beng-proxy (3.0.27) unstable; urgency=low

  * processor: fix stalled transfer with two nested processors

 -- Max Kellermann <mk@cm4all.com>  Mon, 26 Aug 2013 17:09:47 -0000

cm4all-beng-proxy (3.0.26) unstable; urgency=low

  * respones: generate header P3P:CP="CAO PSA OUR" to work around IE10 bug
  * init: auto-create /var/run/cm4all
  * lb: enable GLib multi-threading

 -- Max Kellermann <mk@cm4all.com>  Fri, 26 Jul 2013 07:21:15 -0000

cm4all-beng-proxy (3.0.25) unstable; urgency=low

  * stock: fix access to undefind memory
  * file-handler, http-util: fix If-Match / If-None-Match check

 -- Max Kellermann <mk@cm4all.com>  Wed, 29 May 2013 16:13:54 -0000

cm4all-beng-proxy (3.0.24) unstable; urgency=low

  * memcached-client: fix bogus "peer closed socket prematurely"

 -- Max Kellermann <mk@cm4all.com>  Tue, 23 Apr 2013 11:20:00 -0000

cm4all-beng-proxy (3.0.23) unstable; urgency=low

  * lb: fix memory leak when request with body gets aborted early

 -- Max Kellermann <mk@cm4all.com>  Thu, 04 Apr 2013 15:33:57 -0000

cm4all-beng-proxy (3.0.22) unstable; urgency=low

  * http-server: fix rare crash in request body handler
  * http-client: fix memory leak

 -- Max Kellermann <mk@cm4all.com>  Tue, 26 Mar 2013 07:24:22 -0000

cm4all-beng-proxy (3.0.21) unstable; urgency=low

  * ajp-client: fix malformed request packet with empty request body

 -- Max Kellermann <mk@cm4all.com>  Thu, 21 Mar 2013 17:11:22 -0000

cm4all-beng-proxy (3.0.20) unstable; urgency=low

  * http-client: fix assertion failure with certain chunked responses

 -- Max Kellermann <mk@cm4all.com>  Thu, 21 Mar 2013 10:21:13 -0000

cm4all-beng-proxy (3.0.19) unstable; urgency=low

  * istream_tee: fix crash / memory leak on I/O error before request body
    was delivered to widget

 -- Max Kellermann <mk@cm4all.com>  Mon, 18 Mar 2013 11:23:27 -0000

cm4all-beng-proxy (3.0.18) unstable; urgency=low

  * bot: detect more crawler/bot user-agents
  * lb.init: add ACCESS_LOGGER variable

 -- Max Kellermann <mk@cm4all.com>  Fri, 15 Mar 2013 14:47:08 -0000

cm4all-beng-proxy (3.0.17) unstable; urgency=low

  * lb: add ssl_verify "optional"

 -- Max Kellermann <mk@cm4all.com>  Fri, 08 Mar 2013 14:31:25 -0000

cm4all-beng-proxy (3.0.16) unstable; urgency=low

  * http-request: fix assertion failure
  * log-{cat,split}: use unsigned characters in backslash-escape

 -- Max Kellermann <mk@cm4all.com>  Thu, 07 Mar 2013 15:26:26 -0000

cm4all-beng-proxy (3.0.15) unstable; urgency=low

  * stock: fix another assertion failure during idle cleanup
  * inline-widget: avoid unrecoverable I/O errors during initialisation

 -- Max Kellermann <mk@cm4all.com>  Tue, 05 Mar 2013 07:11:46 -0000

cm4all-beng-proxy (3.0.14) unstable; urgency=low

  * stock: fix assertion failure during idle cleanup
  * http-server: count bytes received, fixes regression
  * http-server: send "100 Continue", fixes regression
  * http-client: fix potential assertion failure after "100 Continue"

 -- Max Kellermann <mk@cm4all.com>  Fri, 01 Mar 2013 16:53:54 -0000

cm4all-beng-proxy (3.0.13) unstable; urgency=low

  * merge release 2.3.7
  * uri-verify: allow double slashes
  * change product token to "CM4all Webserver"

 -- Max Kellermann <mk@cm4all.com>  Mon, 18 Feb 2013 11:35:29 -0000

cm4all-beng-proxy (3.0.12) unstable; urgency=low

  * listener: enable TCP Fast Open (requires Linux 3.7)
  * rubber: optimize huge page allocation
  * rubber: optimize hole search
  * translate-cache: optimize INVALIDATE=HOST
  * filter-cache: reserve some space in the rubber allocator

 -- Max Kellermann <mk@cm4all.com>  Fri, 15 Feb 2013 09:57:51 -0000

cm4all-beng-proxy (3.0.11) unstable; urgency=low

  * stock: slow down destruction of surplus idle items
  * fcgi-client: try harder to reuse existing FastCGI connections
  * cmdline: new options to control the FastCGI/WAS stock

 -- Max Kellermann <mk@cm4all.com>  Tue, 12 Feb 2013 09:38:35 -0000

cm4all-beng-proxy (3.0.10) unstable; urgency=low

  * child: reduce verbosity of SIGTERM log message
  * connection: reduce verbosity of ECONNRESET log message
  * http-server: fix duplicate abort call
  * http-server: add missing pool reference in request body eof
  * handler: catch malformed URIs earlier
  * rubber: allocate from holes, avoid costly compression steps
  * http-cache: reserve some space in the rubber allocator

 -- Max Kellermann <mk@cm4all.com>  Fri, 08 Feb 2013 13:15:31 -0000

cm4all-beng-proxy (3.0.9) unstable; urgency=low

  * merge release 2.3.5
  * parser: fix malformed attribute value bounds
  * translation: packet VALIDATE_MTIME discards cache items after a file
    has been modified
  * http-server: fix spurious "closed prematurely" log messages
  * http-{server,client}: improve error messages
  * istream: clear the "direct" flag set on new streams
  * slice_pool: fix slice size and slices per area calculation

 -- Max Kellermann <mk@cm4all.com>  Wed, 06 Feb 2013 17:48:47 -0000

cm4all-beng-proxy (3.0.8) unstable; urgency=low

  * merge release 2.3.3
  * return unused I/O buffers to operating system
  * parser: optimize the attribute value parser
  * sink_rubber: fix assertion failure

 -- Max Kellermann <mk@cm4all.com>  Thu, 31 Jan 2013 13:27:39 -0000

cm4all-beng-proxy (3.0.7) unstable; urgency=low

  * istream-tee: fix crash due to erroneous read

 -- Max Kellermann <mk@cm4all.com>  Fri, 18 Jan 2013 13:32:49 -0000

cm4all-beng-proxy (3.0.6) unstable; urgency=low

  * control: new command "VERBOSE" manipulates logger verbosity
  * cmdline: remove obsolete option "enable_splice"
  * ajp-client: discard response body after HEAD request
  * fcgi-client: fix assertion failure after malformed HEAD response
  * fcgi-client: don't ignore log messages after HEAD request
  * translate-client: fix assertion failure after connection reset

 -- Max Kellermann <mk@cm4all.com>  Fri, 04 Jan 2013 13:14:09 -0000

cm4all-beng-proxy (3.0.5) unstable; urgency=low

  * translate-client: reduce number of system calls (optimization)
  * http-client: release the socket earlier for reusal
  * ajp-client: fix decoding the "special" response headers
  * ajp-client: wait for "end" packet before delivering empty response
  * ajp-client: use the Content-Length response header
  * ajp-client: send Content-Length request header only if body present
  * ajp-client: support HEAD requests
  * fcgi-client: support HEAD requests
  * fcgi-client: use the Content-Length response header
  * fcgi-client: don't discard buffer after socket has been closed
  * fcgi-client: continue parsing after response has been delivered
  * fcgi-client: don't attempt to write repeatedly if request body blocks
  * fcgi-client: optimized keep-alive after empty response

 -- Max Kellermann <mk@cm4all.com>  Fri, 28 Dec 2012 13:16:02 -0000

cm4all-beng-proxy (3.0.4) unstable; urgency=low

  * {http,filter}-cache: fix garbled data on large cache entries

 -- Max Kellermann <mk@cm4all.com>  Tue, 11 Dec 2012 15:17:17 -0000

cm4all-beng-proxy (3.0.3) unstable; urgency=low

  * memcached-client: fix assertion failure

 -- Max Kellermann <mk@cm4all.com>  Fri, 07 Dec 2012 18:52:33 -0000

cm4all-beng-proxy (3.0.2) unstable; urgency=low

  * merge release 2.3.1
  * lb: verify the client certificate issuer (option "ssl_verify")
  * lb: client certificate is mandatory if "ssl_verify" is enabled
  * lb: support extra CA certificate file (option "ssl_ca_cert")
  * cmdline: can't specify both --memcached-server and http_cache_size
  * init: default to one worker

 -- Max Kellermann <mk@cm4all.com>  Fri, 07 Dec 2012 09:24:52 -0000

cm4all-beng-proxy (3.0.1) unstable; urgency=low

  * http-cache: reduce memory usage while storing
  * {http,filter}-cache: reduce fork overhead
  * pool: fix crash when first allocation is large

 -- Max Kellermann <mk@cm4all.com>  Wed, 05 Dec 2012 14:05:28 -0000

cm4all-beng-proxy (3.0) unstable; urgency=low

  * {http,filter}-cache: reduce overhead when cache is disabled
  * {http,filter}-cache: exclude allocator table from reported size
  * filter-cache: reduce memory usage while storing
  * {http,filter,translate}-cache: return more free memory to operating system
  * pool: further overhead reduction
  * pool: reduce CPU overhead for large areas
  * rubber: fix assertion failure

 -- Max Kellermann <mk@cm4all.com>  Tue, 30 Oct 2012 16:32:45 -0000

cm4all-beng-proxy (2.2.1) unstable; urgency=low

  * merge release 2.1.13
  * control_local: fix assertion failure

 -- Max Kellermann <mk@cm4all.com>  Tue, 16 Oct 2012 15:46:16 -0000

cm4all-beng-proxy (2.2) unstable; urgency=low

  * cache: optimize lookups
  * pool: reduce overhead
  * pool: optimize the linear area recycler
  * resource-address: reduce memory overhead
  * session: reduce memory usage
  * http-cache, filter-cache: return free memory to operating system
  * control_server: support local and abstract sockets
  * python/control: support abstract sockets
  * bp_control: create implicit control channel for each worker process
  * require automake 1.11

 -- Max Kellermann <mk@cm4all.com>  Tue, 09 Oct 2012 15:11:24 -0000

cm4all-beng-proxy (2.3.7) unstable; urgency=low

  * tcache: fix assertion failure in BASE handler

 -- Max Kellermann <mk@cm4all.com>  Mon, 18 Feb 2013 11:58:01 -0000

cm4all-beng-proxy (2.3.6) unstable; urgency=low

  * listener: increase the backlog to 64
  * shm: reserve swap space, avoids theoretical crash

 -- Max Kellermann <mk@cm4all.com>  Sun, 17 Feb 2013 09:29:24 -0000

cm4all-beng-proxy (2.3.5) unstable; urgency=low

  * tcache: reduce CPU pressure when there are many virtual hosts (hot fix)
  * launch the access logger after daemonizing
  * user the configured logger user for the access logger
  * auto-close the access logger
  * debian/rules: compile with -fno-omit-frame-pointer

 -- Max Kellermann <mk@cm4all.com>  Tue, 05 Feb 2013 16:27:46 -0000

cm4all-beng-proxy (2.3.4) unstable; urgency=low

  * log-split: print referer and user agent
  * log-split: cache the last file
  * log-split: allow logging local time stamps
  * log-{split,cat}: escape URI, Referer and User-Agent
  * init: add ACCESS_LOGGER variable

 -- Max Kellermann <mk@cm4all.com>  Tue, 05 Feb 2013 01:31:31 -0000

cm4all-beng-proxy (2.3.3) unstable; urgency=low

  * pool: fix a memory leak in the temporary pool
  * processor: hard limit on length of attributes and parameters

 -- Max Kellermann <mk@cm4all.com>  Thu, 31 Jan 2013 13:16:33 -0000

cm4all-beng-proxy (2.3.2) unstable; urgency=low

  * merge release 2.1.17

 -- Max Kellermann <mk@cm4all.com>  Tue, 29 Jan 2013 00:01:23 -0000

cm4all-beng-proxy (2.3.1) unstable; urgency=low

  * merge release 2.1.16
  * pool: reduce CPU overhead for large areas

 -- Max Kellermann <mk@cm4all.com>  Thu, 06 Dec 2012 16:40:02 -0000

cm4all-beng-proxy (2.3) unstable; urgency=low

  * new stable branch based on v2.1.x, without the work-in-progress
    improvements from v2.2.x
  * cache: optimize lookups
  * pool: reduce overhead
  * pool: optimize the linear area recycler
  * resource-address: reduce memory overhead
  * session: reduce memory usage
  * {http,filter}-cache: reduce overhead when cache is disabled

 -- Max Kellermann <mk@cm4all.com>  Mon, 22 Oct 2012 13:48:20 -0000

cm4all-beng-proxy (2.1.17) unstable; urgency=low

  * merge release 2.0.55

 -- Max Kellermann <mk@cm4all.com>  Mon, 28 Jan 2013 23:59:54 -0000

cm4all-beng-proxy (2.1.16) unstable; urgency=low

  * merge release 2.0.54

 -- Max Kellermann <mk@cm4all.com>  Thu, 06 Dec 2012 16:35:17 -0000

cm4all-beng-proxy (2.1.15) unstable; urgency=low

  * merge release 2.0.53

 -- Max Kellermann <mk@cm4all.com>  Mon, 22 Oct 2012 12:26:57 -0000

cm4all-beng-proxy (2.1.14) unstable; urgency=low

  * merge release 2.0.52

 -- Max Kellermann <mk@cm4all.com>  Fri, 19 Oct 2012 12:10:09 -0000

cm4all-beng-proxy (2.1.13) unstable; urgency=low

  * merge release 2.0.51

 -- Max Kellermann <mk@cm4all.com>  Tue, 16 Oct 2012 15:41:58 -0000

cm4all-beng-proxy (2.1.12) unstable; urgency=low

  * merge release 2.0.50

 -- Max Kellermann <mk@cm4all.com>  Fri, 05 Oct 2012 12:26:24 -0000

cm4all-beng-proxy (2.1.11) unstable; urgency=low

  * merge release 2.0.49

 -- Max Kellermann <mk@cm4all.com>  Fri, 28 Sep 2012 15:04:36 -0000

cm4all-beng-proxy (2.1.10) unstable; urgency=low

  * merge release 2.0.48

 -- Max Kellermann <mk@cm4all.com>  Mon, 24 Sep 2012 15:43:46 -0000

cm4all-beng-proxy (2.1.9) unstable; urgency=low

  * merge release 2.0.47
  * lb: eliminate the duplicate "Date" response header (#1169)

 -- Max Kellermann <mk@cm4all.com>  Fri, 21 Sep 2012 15:56:06 -0000

cm4all-beng-proxy (2.1.8) unstable; urgency=low

  * control: publish statistics over the control protocol

 -- Max Kellermann <mk@cm4all.com>  Fri, 07 Sep 2012 12:47:34 -0000

cm4all-beng-proxy (2.1.7) unstable; urgency=low

  * resource-address: support expanding PIPE addresses
  * translation: support EXPAND_PATH for PROXY
  * reduced connect timeouts for translation server, FastCGI and beng-lb
  * uri-relative: support relative URI with just a query string
  * uri-relative: support relative URIs starting with a double slash
  * lb: improve error messages, include listener/pool name
  * lb: validate the selected sticky modde
  * lb: add sticky mode "source_ip"

 -- Max Kellermann <mk@cm4all.com>  Fri, 31 Aug 2012 14:03:41 -0000

cm4all-beng-proxy (2.1.6) unstable; urgency=low

  * merge release 2.0.46

 -- Max Kellermann <mk@cm4all.com>  Fri, 24 Aug 2012 11:11:20 -0000

cm4all-beng-proxy (2.1.5) unstable; urgency=low

  * lb_expect_monitor: configurable connect timeout

 -- Max Kellermann <mk@cm4all.com>  Mon, 20 Aug 2012 05:40:44 -0000

cm4all-beng-proxy (2.1.4) unstable; urgency=low

  * lb_monitor: configurable timeout

 -- Max Kellermann <mk@cm4all.com>  Fri, 17 Aug 2012 09:16:36 -0000

cm4all-beng-proxy (2.1.3) unstable; urgency=low

  * merge release 2.0.44
  * lb: implement tcp_expect option "expect_graceful"

 -- Max Kellermann <mk@cm4all.com>  Tue, 14 Aug 2012 14:30:57 -0000

cm4all-beng-proxy (2.1.2) unstable; urgency=low

  * support extended HTTP status codes from RFC 6585 and WebDAV

 -- Max Kellermann <mk@cm4all.com>  Thu, 09 Aug 2012 10:10:35 -0000

cm4all-beng-proxy (2.1.1) unstable; urgency=low

  * merge release 2.0.43
  * lb: support TRACE, OPTIONS and WebDAV

 -- Max Kellermann <mk@cm4all.com>  Fri, 03 Aug 2012 11:48:46 -0000

cm4all-beng-proxy (2.1) unstable; urgency=low

  * lb: add sticky mode "jvm_route" (Tomcat)

 -- Max Kellermann <mk@cm4all.com>  Mon, 30 Jul 2012 15:53:43 -0000

cm4all-beng-proxy (2.0.55) unstable; urgency=low

  * istream-tee: fix crash due to erroneous read
  * fix random crashes in the optimized build

 -- Max Kellermann <mk@cm4all.com>  Mon, 28 Jan 2013 23:52:26 -0000

cm4all-beng-proxy (2.0.54) unstable; urgency=low

  * http-cache: fix revalidation of memcached entries

 -- Max Kellermann <mk@cm4all.com>  Thu, 06 Dec 2012 16:31:23 -0000

cm4all-beng-proxy (2.0.53) unstable; urgency=low

  * filter-cache: fix assertion failure on serving empty response
  * http-cache: limit maximum age to 5 minutes if "Vary" includes cookies
  * lb: FADE_NODE lasts for 3 hours

 -- Max Kellermann <mk@cm4all.com>  Mon, 22 Oct 2012 12:21:18 -0000

cm4all-beng-proxy (2.0.52) unstable; urgency=low

  * {http,filter}-cache: include headers in cache size calculation
  * {http,filter}-cache: reduce headers memory usage
  * http-cache: limit maximum age to 1 week
    - 1 hour when "Vary" is used
    - 30 minutes when "Vary" includes "X-WidgetId" or "X-WidgetHref"
    - 5 minutes when "Vary" includes "X-CM4all-BENG-User"
  * cache: reduce number of system calls during lookup

 -- Max Kellermann <mk@cm4all.com>  Fri, 19 Oct 2012 12:07:10 -0000

cm4all-beng-proxy (2.0.51) unstable; urgency=low

  * merge release 1.4.33
  * processor: fix assertion failure with embedded CSS
  * lb: move control channel handler to worker process

 -- Max Kellermann <mk@cm4all.com>  Tue, 16 Oct 2012 15:39:32 -0000

cm4all-beng-proxy (2.0.50) unstable; urgency=low

  * pool: reduce memory overhead of debug data
  * fcgi-client: fix assertion failure due to redundant read event
  * lb: fix crash after pipe-to-socket splice I/O error

 -- Max Kellermann <mk@cm4all.com>  Fri, 05 Oct 2012 12:23:15 -0000

cm4all-beng-proxy (2.0.49) unstable; urgency=low

  * merge release 1.4.32

 -- Max Kellermann <mk@cm4all.com>  Fri, 28 Sep 2012 15:01:26 -0000

cm4all-beng-proxy (2.0.48) unstable; urgency=low

  * lb: fix duplicate monitor requests with --watchdog
  * child: verbose logging of child process events
  * log shutdown signal

 -- Max Kellermann <mk@cm4all.com>  Mon, 24 Sep 2012 15:36:03 -0000

cm4all-beng-proxy (2.0.47) unstable; urgency=low

  * merge release 1.4.31
  * cache: disable excessive debugging checks

 -- Max Kellermann <mk@cm4all.com>  Fri, 21 Sep 2012 15:24:30 -0000

cm4all-beng-proxy (2.0.46) unstable; urgency=low

  * merge release 1.4.30
  * lb: add option --config-file

 -- Max Kellermann <mk@cm4all.com>  Fri, 24 Aug 2012 10:52:29 -0000

cm4all-beng-proxy (2.0.45) unstable; urgency=low

  * merge release 1.4.29

 -- Max Kellermann <mk@cm4all.com>  Tue, 21 Aug 2012 15:49:49 -0000

cm4all-beng-proxy (2.0.44) unstable; urgency=low

  * lb: allow sticky with only one node
  * lb: add option "--check"
  * lb: run all monitors right after startup
  * lb: disable expiry of monitor results
  * lb: improved fallback for "sticky cookie"
  * lb: use Bulldog for "sticky cookie"
  * balancer, lb: persistent "fade" flag
  * balancer, lb: use the Bulldog "graceful" flag
  * control: add packet CONTROL_DUMP_POOLS

 -- Max Kellermann <mk@cm4all.com>  Tue, 14 Aug 2012 13:13:01 -0000

cm4all-beng-proxy (2.0.43) unstable; urgency=low

  * merge release 1.4.28
  * istream-replace: fix assertion failure with embedded CSS

 -- Max Kellermann <mk@cm4all.com>  Thu, 02 Aug 2012 11:14:27 -0000

cm4all-beng-proxy (2.0.42) unstable; urgency=low

  * js: new higher-level API

 -- Max Kellermann <mk@cm4all.com>  Wed, 01 Aug 2012 11:32:28 -0000

cm4all-beng-proxy (2.0.41) unstable; urgency=low

  * session: fix bogus assertion failure when loading expired session

 -- Max Kellermann <mk@cm4all.com>  Fri, 27 Jul 2012 12:47:49 -0000

cm4all-beng-proxy (2.0.40) unstable; urgency=low

  * merge release 1.4.27

 -- Max Kellermann <mk@cm4all.com>  Tue, 24 Jul 2012 16:29:13 -0000

cm4all-beng-proxy (2.0.39) unstable; urgency=low

  * merge release 1.4.26

 -- Max Kellermann <mk@cm4all.com>  Tue, 17 Jul 2012 17:00:20 -0000

cm4all-beng-proxy (2.0.38) unstable; urgency=low

  * merge release 1.4.25
  * strset: fix GROUP_CONTAINER false negatives

 -- Max Kellermann <mk@cm4all.com>  Tue, 17 Jul 2012 16:03:49 -0000

cm4all-beng-proxy (2.0.37) unstable; urgency=low

  * merge release 1.4.24

 -- Max Kellermann <mk@cm4all.com>  Mon, 16 Jul 2012 10:36:57 -0000

cm4all-beng-proxy (2.0.36) unstable; urgency=low

  * proxy-handler: re-add the URI suffix for "transparent" requests

 -- Max Kellermann <mk@cm4all.com>  Wed, 11 Jul 2012 14:12:11 -0000

cm4all-beng-proxy (2.0.35) unstable; urgency=low

  * translate: allow WIDGET_GROUP without PROCESS

 -- Max Kellermann <mk@cm4all.com>  Thu, 05 Jul 2012 13:03:21 -0000

cm4all-beng-proxy (2.0.34) unstable; urgency=low

  * session_save: skip shutdown code if saving is not configured
  * http-server: fix assertion on I/O error during POST
  * header-forward: new group FORWARD to forward the "Host" header

 -- Max Kellermann <mk@cm4all.com>  Tue, 03 Jul 2012 16:46:39 -0000

cm4all-beng-proxy (2.0.33) unstable; urgency=low

  * processor: option SELF_CONTAINER allows widget to only embed itself
  * processor: allow embedding approved widget groups
  * processor: optionally invoke CSS processor for style attributes
  * response, lb_http: put "Discard" cookie attribute to the end (Android bug)

 -- Max Kellermann <mk@cm4all.com>  Mon, 02 Jul 2012 17:52:32 -0000

cm4all-beng-proxy (2.0.32) unstable; urgency=low

  * socket_wrapper: fix two assertion failures
  * pheaders: emit Cache-Control:no-store to work around IE quirk

 -- Max Kellermann <mk@cm4all.com>  Tue, 26 Jun 2012 09:41:51 -0000

cm4all-beng-proxy (2.0.31) unstable; urgency=low

  * lb: publish the SSL peer issuer subject
  * widget-registry: copy the direct_addressing attribute

 -- Max Kellermann <mk@cm4all.com>  Wed, 06 Jun 2012 13:36:04 -0000

cm4all-beng-proxy (2.0.30) unstable; urgency=low

  * init: add --group variable to .default file
  * doc: update view security documentation
  * processor: apply underscore prefix to <A NAME="...">
  * session: restore sessions from a file

 -- Max Kellermann <mk@cm4all.com>  Fri, 01 Jun 2012 11:06:50 -0000

cm4all-beng-proxy (2.0.29) unstable; urgency=low

  * widget: optional direct URI addressing scheme
  * processor: eliminate additional underscore from class prefix
  * ssl_filter: support TLS client certificates

 -- Max Kellermann <mk@cm4all.com>  Tue, 29 May 2012 13:29:06 -0000

cm4all-beng-proxy (2.0.28) unstable; urgency=low

  * merge release 1.4.22

 -- Max Kellermann <mk@cm4all.com>  Wed, 16 May 2012 10:24:31 -0000

cm4all-beng-proxy (2.0.27) unstable; urgency=low

  * uri-address: fix assertion failures with UNIX domain sockets
  * uri-address: fix redirects with matching absolute URI

 -- Max Kellermann <mk@cm4all.com>  Wed, 09 May 2012 16:16:06 -0000

cm4all-beng-proxy (2.0.26) unstable; urgency=low

  * processor: rewrite URIs in META/refresh

 -- Max Kellermann <mk@cm4all.com>  Thu, 03 May 2012 14:43:03 -0000

cm4all-beng-proxy (2.0.25) unstable; urgency=low

  * merge release 1.4.21
  * processor: fix double free bug on failed widget lookup
  * session: don't access the session manager after worker crash
  * proxy-widget: fix assertion failure with empty view name

 -- Max Kellermann <mk@cm4all.com>  Thu, 26 Apr 2012 14:22:10 -0000

cm4all-beng-proxy (2.0.24) unstable; urgency=low

  * processor: optionally invoke CSS processor for <style>

 -- Max Kellermann <mk@cm4all.com>  Fri, 20 Apr 2012 12:10:42 -0000

cm4all-beng-proxy (2.0.23) unstable; urgency=low

  * widget-resolver: check for translation server failure
  * widget-resolver: don't sync with session when view is invalid
  * rewrite-uri: check for invalid view name
  * {css_,}processor: eliminate second underscore from class prefix
  * doc: document the algorithm for replacing two leading underscores

 -- Max Kellermann <mk@cm4all.com>  Thu, 29 Mar 2012 15:37:52 -0000

cm4all-beng-proxy (2.0.22) unstable; urgency=low

  * merge release 1.4.20
  * proxy-widget: forbid client to select view with address
  * proxy-widget: allow any view selection when widget is not a container
  * widget-http: allow any view selection for unprocessable response
  * widget-http: inherit the view from the template
  * widget-request: sync with session only if processor is enabled
  * widget-http: postpone saving to session after receiving response headers
  * processor: add entities &c:id; &c:type; &c:class;

 -- Max Kellermann <mk@cm4all.com>  Mon, 26 Mar 2012 14:05:05 -0000

cm4all-beng-proxy (2.0.21) unstable; urgency=low

  * css_processor: use mode "partial" for @import
  * rewrite-uri: use mode "partial" on invalid input

 -- Max Kellermann <mk@cm4all.com>  Tue, 20 Mar 2012 18:11:28 -0000

cm4all-beng-proxy (2.0.20) unstable; urgency=low

  * {css_,}processor: default mode is "partial"
  * processor: handle underscore prefixes in the "for" attribute

 -- Max Kellermann <mk@cm4all.com>  Tue, 20 Mar 2012 16:48:51 -0000

cm4all-beng-proxy (2.0.19) unstable; urgency=low

  * merge release 1.4.19

 -- Max Kellermann <mk@cm4all.com>  Tue, 20 Mar 2012 08:41:03 -0000

cm4all-beng-proxy (2.0.18) unstable; urgency=low

  * merge release 1.4.18

 -- Max Kellermann <mk@cm4all.com>  Thu, 15 Mar 2012 15:53:12 -0000

cm4all-beng-proxy (2.0.17) unstable; urgency=low

  * merge release 1.4.17
  * css_parser: check for url() following another token
  * css_processor: rewrite @import URIs
  * {text_,}processor: new entity &c:local;

 -- Max Kellermann <mk@cm4all.com>  Fri, 09 Mar 2012 16:50:19 -0000

cm4all-beng-proxy (2.0.16) unstable; urgency=low

  * response: generate Vary response header from translation response
  * widget-resolver: fix NULL dereference after failure
  * translation: User-Agent classification

 -- Max Kellermann <mk@cm4all.com>  Tue, 06 Mar 2012 11:54:10 -0000

cm4all-beng-proxy (2.0.15) unstable; urgency=low

  * merge release 1.4.16
  * uri-address: fix NULL dereference on certain malformed URIs

 -- Max Kellermann <mk@cm4all.com>  Fri, 02 Mar 2012 16:28:54 -0000

cm4all-beng-proxy (2.0.14) unstable; urgency=low

  * address-resolver: add missing initialization
  * rewrite-uri: fix NULL pointer dereference with "local URI"
  * rewrite-uri: allow mode=proxy (optional temporary kludge)
  * widget-http: auto-disable processor (optional temporary kludge)

 -- Max Kellermann <mk@cm4all.com>  Thu, 01 Mar 2012 18:36:38 -0000

cm4all-beng-proxy (2.0.13) unstable; urgency=low

  * merge release 1.4.15
  * translation: make CGI auto-base optional
  * handler: fix up translation client errors

 -- Max Kellermann <mk@cm4all.com>  Thu, 23 Feb 2012 17:31:03 -0000

cm4all-beng-proxy (2.0.12) unstable; urgency=low

  * merge release 1.4.13

 -- Max Kellermann <mk@cm4all.com>  Thu, 16 Feb 2012 14:41:45 -0000

cm4all-beng-proxy (2.0.11) unstable; urgency=low

  * merge release 1.4.11
  * processor: skip rewriting absolute URIs

 -- Max Kellermann <mk@cm4all.com>  Thu, 09 Feb 2012 09:43:06 -0000

cm4all-beng-proxy (2.0.10) unstable; urgency=low

  * resource-address: initialise type, fixes assertion failure

 -- Max Kellermann <mk@cm4all.com>  Tue, 07 Feb 2012 16:57:06 -0000

cm4all-beng-proxy (2.0.9) unstable; urgency=low

  * [css]processor: expand underscore only XML id / CSS class
  * widget-http: filter processor response headers
  * processor: forward Wildfire headers in the debug build

 -- Max Kellermann <mk@cm4all.com>  Tue, 07 Feb 2012 12:32:33 -0000

cm4all-beng-proxy (2.0.8) unstable; urgency=low

  * rewrite-uri: prefix "@/" refers to widget's "local URI"

 -- Max Kellermann <mk@cm4all.com>  Fri, 03 Feb 2012 13:50:16 -0000

cm4all-beng-proxy (2.0.7) unstable; urgency=low

  * merge release 1.4.10
  * stock: clear idle objects periodically

 -- Max Kellermann <mk@cm4all.com>  Thu, 02 Feb 2012 14:10:24 -0000

cm4all-beng-proxy (2.0.6) unstable; urgency=low

  * merge release 1.4.9

 -- Max Kellermann <mk@cm4all.com>  Tue, 31 Jan 2012 15:10:18 -0000

cm4all-beng-proxy (2.0.5) unstable; urgency=low

  * merge release 1.4.8
  * translate-client: verify the PROXY and AJP payloads
  * translation: support inserting regex matches into CGI/file path
  * translation: support customizing the cookie's "Domain" attribute
  * request: new option "dynamic_session_cookie" adds suffix to cookie
    name
  * uri-address: verify the path component

 -- Max Kellermann <mk@cm4all.com>  Wed, 25 Jan 2012 17:05:09 -0000

cm4all-beng-proxy (2.0.4) unstable; urgency=low

  * merge release 1.4.6
  * access-log: don't log the remote port
  * translation: support inserting regex matches into CGI's PATH_INFO
  * tcache: generate BASE automatically for CGI

 -- Max Kellermann <mk@cm4all.com>  Tue, 10 Jan 2012 15:18:37 -0000

cm4all-beng-proxy (2.0.3) unstable; urgency=low

  * merge release 1.4.4
  * http-server: log remote host address

 -- Max Kellermann <mk@cm4all.com>  Tue, 27 Dec 2011 07:41:15 -0000

cm4all-beng-proxy (2.0.2) unstable; urgency=low

  * merge release 1.4.2
  * widget-http: improved HTTP error messages
  * processor: forbid widget request after URI compress failure

 -- Max Kellermann <mk@cm4all.com>  Wed, 07 Dec 2011 16:51:58 -0000

cm4all-beng-proxy (2.0.1) unstable; urgency=low

  * merge release 1.4.1

 -- Max Kellermann <mk@cm4all.com>  Fri, 18 Nov 2011 13:57:27 -0000

cm4all-beng-proxy (2.0) unstable; urgency=low

  * rewrite-uri: reapply 'drop the deprecated mode "proxy"'
  * proxy-widget: reapply 'client can choose only views that have an address'

 -- Max Kellermann <mk@cm4all.com>  Thu, 17 Nov 2011 08:22:39 +0100

cm4all-beng-proxy (1.4.33) unstable; urgency=low

  * istream-file: reduce memory usage for small files
  * file-handler: fix xattr usage on ranged file request (possible
    assertion failure)

 -- Max Kellermann <mk@cm4all.com>  Tue, 16 Oct 2012 15:28:57 -0000

cm4all-beng-proxy (1.4.32) unstable; urgency=low

  * cgi: fix spontaneous shutdown due to misrouted SIGTERM signal

 -- Max Kellermann <mk@cm4all.com>  Fri, 28 Sep 2012 14:39:13 -0000

cm4all-beng-proxy (1.4.31) unstable; urgency=low

  * shm: fix check for shared memory allocation failure
  * child: handle lost SIGCHLD events
  * child: ignore stale child processes

 -- Max Kellermann <mk@cm4all.com>  Fri, 21 Sep 2012 15:21:20 -0000

cm4all-beng-proxy (1.4.30) unstable; urgency=low

  * http-server: parse all tokens in the "Connection" request header

 -- Max Kellermann <mk@cm4all.com>  Fri, 24 Aug 2012 10:50:28 -0000

cm4all-beng-proxy (1.4.29) unstable; urgency=low

  * proxy-widget: fix memory leak on aborted POST request

 -- Max Kellermann <mk@cm4all.com>  Tue, 21 Aug 2012 15:05:12 -0000

cm4all-beng-proxy (1.4.28) unstable; urgency=low

  * worker: reinitialize signal handlers after fork failure
  * lb: work around libevent bug that freezes during shutdown

 -- Max Kellermann <mk@cm4all.com>  Thu, 02 Aug 2012 13:53:18 -0000

cm4all-beng-proxy (1.4.27) unstable; urgency=low

  * lb: fix hanging SSL connection on bulk transfer

 -- Max Kellermann <mk@cm4all.com>  Tue, 24 Jul 2012 14:58:17 -0000

cm4all-beng-proxy (1.4.26) unstable; urgency=low

  * processor: fix regression, missing NULL check

 -- Max Kellermann <mk@cm4all.com>  Tue, 17 Jul 2012 16:55:24 -0000

cm4all-beng-proxy (1.4.25) unstable; urgency=low

  * processor: don't rewrite the fragment part of the URI

 -- Max Kellermann <mk@cm4all.com>  Tue, 17 Jul 2012 15:50:06 -0000

cm4all-beng-proxy (1.4.24) unstable; urgency=low

  * lb: fix splicing with SSL

 -- Max Kellermann <mk@cm4all.com>  Mon, 16 Jul 2012 10:32:17 -0000

cm4all-beng-proxy (1.4.23) unstable; urgency=low

  * widget-http: fix double free bug when POST is aborted

 -- Max Kellermann <mk@cm4all.com>  Tue, 03 Jul 2012 16:42:28 -0000

cm4all-beng-proxy (1.4.22) unstable; urgency=low

  * merge release 1.2.27
  * widget: backport memory leak fix from 2.0
  * widget-http: fix memory leak on abort

 -- Max Kellermann <mk@cm4all.com>  Wed, 16 May 2012 10:00:23 -0000

cm4all-beng-proxy (1.4.21) unstable; urgency=low

  * merge release 1.2.26

 -- Max Kellermann <mk@cm4all.com>  Thu, 26 Apr 2012 14:17:56 -0000

cm4all-beng-proxy (1.4.20) unstable; urgency=low

  * merge release 1.2.25

 -- Max Kellermann <mk@cm4all.com>  Mon, 26 Mar 2012 14:03:14 -0000

cm4all-beng-proxy (1.4.19) unstable; urgency=low

  * merge release 1.2.24

 -- Max Kellermann <mk@cm4all.com>  Tue, 20 Mar 2012 08:36:19 -0000

cm4all-beng-proxy (1.4.18) unstable; urgency=low

  * merge release 1.2.23

 -- Max Kellermann <mk@cm4all.com>  Thu, 15 Mar 2012 15:50:20 -0000

cm4all-beng-proxy (1.4.17) unstable; urgency=low

  * merge release 1.2.22

 -- Max Kellermann <mk@cm4all.com>  Thu, 08 Mar 2012 18:36:00 -0000

cm4all-beng-proxy (1.4.16) unstable; urgency=low

  * merge release 1.2.21

 -- Max Kellermann <mk@cm4all.com>  Fri, 02 Mar 2012 16:03:51 -0000

cm4all-beng-proxy (1.4.15) unstable; urgency=low

  * merge release 1.2.20

 -- Max Kellermann <mk@cm4all.com>  Thu, 23 Feb 2012 17:12:30 -0000

cm4all-beng-proxy (1.4.14) unstable; urgency=low

  * merge release 1.2.19

 -- Max Kellermann <mk@cm4all.com>  Thu, 23 Feb 2012 15:35:04 -0000

cm4all-beng-proxy (1.4.13) unstable; urgency=low

  * merge release 1.2.18

 -- Max Kellermann <mk@cm4all.com>  Thu, 16 Feb 2012 13:53:49 -0000

cm4all-beng-proxy (1.4.12) unstable; urgency=low

  * merge release 1.2.17

 -- Max Kellermann <mk@cm4all.com>  Wed, 15 Feb 2012 09:27:50 -0000

cm4all-beng-proxy (1.4.11) unstable; urgency=low

  * merge release 1.2.16

 -- Max Kellermann <mk@cm4all.com>  Thu, 09 Feb 2012 09:33:30 -0000

cm4all-beng-proxy (1.4.10) unstable; urgency=low

  * merge release 1.2.15

 -- Max Kellermann <mk@cm4all.com>  Thu, 02 Feb 2012 13:43:11 -0000

cm4all-beng-proxy (1.4.9) unstable; urgency=low

  * merge release 1.2.14

 -- Max Kellermann <mk@cm4all.com>  Tue, 31 Jan 2012 15:06:57 -0000

cm4all-beng-proxy (1.4.8) unstable; urgency=low

  * merge release 1.2.13

 -- Max Kellermann <mk@cm4all.com>  Wed, 25 Jan 2012 12:16:53 -0000

cm4all-beng-proxy (1.4.7) unstable; urgency=low

  * merge release 1.2.12

 -- Max Kellermann <mk@cm4all.com>  Tue, 17 Jan 2012 08:37:01 -0000

cm4all-beng-proxy (1.4.6) unstable; urgency=low

  * merge release 1.2.11

 -- Max Kellermann <mk@cm4all.com>  Wed, 04 Jan 2012 15:41:43 -0000

cm4all-beng-proxy (1.4.5) unstable; urgency=low

  * merge release 1.2.10

 -- Max Kellermann <mk@cm4all.com>  Wed, 28 Dec 2011 17:07:13 -0000

cm4all-beng-proxy (1.4.4) unstable; urgency=low

  * merge release 1.2.9

 -- Max Kellermann <mk@cm4all.com>  Thu, 22 Dec 2011 11:28:39 -0000

cm4all-beng-proxy (1.4.3) unstable; urgency=low

  * merge release 1.2.8

 -- Max Kellermann <mk@cm4all.com>  Wed, 14 Dec 2011 11:20:04 -0000

cm4all-beng-proxy (1.4.2) unstable; urgency=low

  * text-processor: allow processing "application/javascript",
    "application/json"
  * uri-relative: allow backtracking to the widget base with "../"
  * merge release 1.2.7

 -- Max Kellermann <mk@cm4all.com>  Tue, 06 Dec 2011 12:39:24 -0000

cm4all-beng-proxy (1.4.1) unstable; urgency=low

  * merge release 1.2.6

 -- Max Kellermann <mk@cm4all.com>  Fri, 18 Nov 2011 13:53:56 -0000

cm4all-beng-proxy (1.4) unstable; urgency=low

  * proxy-widget: revert 'client can choose only views that have an address'
  * rewrite-uri: revert 'drop the deprecated mode "proxy"'

 -- Max Kellermann <mk@cm4all.com>  Thu, 17 Nov 2011 08:10:42 +0100

cm4all-beng-proxy (1.3.2) unstable; urgency=low

  * tcache: add regex matching, translation packets REGEX, INVERSE_REGEX
  * widget: don't start the prefix with an underscore
  * translation: add new packet PROCESS_TEXT, to expand entity references
  * translation: add new packet WIDGET_INFO, enables additional request headers
  * doc: document the algorithm for replacing three leading underscores

 -- Max Kellermann <mk@cm4all.com>  Wed, 16 Nov 2011 17:00:16 +0100

cm4all-beng-proxy (1.3.1) unstable; urgency=low

  * merge release 1.2.5

 -- Max Kellermann <mk@cm4all.com>  Tue, 08 Nov 2011 19:51:18 +0100

cm4all-beng-proxy (1.3) unstable; urgency=low

  * rewrite-uri: drop the deprecated mode "proxy"
  * proxy-widget: client can choose only views that have an address

 -- Max Kellermann <mk@cm4all.com>  Mon, 31 Oct 2011 17:41:14 +0100

cm4all-beng-proxy (1.2.27) unstable; urgency=low

  * merge release 1.1.40

 -- Max Kellermann <mk@cm4all.com>  Wed, 16 May 2012 09:51:50 -0000

cm4all-beng-proxy (1.2.26) unstable; urgency=low

  * merge release 1.1.39

 -- Max Kellermann <mk@cm4all.com>  Thu, 26 Apr 2012 14:16:40 -0000

cm4all-beng-proxy (1.2.25) unstable; urgency=low

  * merge release 1.1.38

 -- Max Kellermann <mk@cm4all.com>  Mon, 26 Mar 2012 14:01:44 -0000

cm4all-beng-proxy (1.2.24) unstable; urgency=low

  * merge release 1.1.37

 -- Max Kellermann <mk@cm4all.com>  Tue, 20 Mar 2012 08:33:31 -0000

cm4all-beng-proxy (1.2.23) unstable; urgency=low

  * merge release 1.1.36

 -- Max Kellermann <mk@cm4all.com>  Thu, 15 Mar 2012 15:37:10 -0000

cm4all-beng-proxy (1.2.22) unstable; urgency=low

  * merge release 1.1.35

 -- Max Kellermann <mk@cm4all.com>  Thu, 08 Mar 2012 18:29:39 -0000

cm4all-beng-proxy (1.2.21) unstable; urgency=low

  * merge release 1.1.34

 -- Max Kellermann <mk@cm4all.com>  Fri, 02 Mar 2012 16:02:00 -0000

cm4all-beng-proxy (1.2.20) unstable; urgency=low

  * merge release 1.1.33

 -- Max Kellermann <mk@cm4all.com>  Thu, 23 Feb 2012 17:11:15 -0000

cm4all-beng-proxy (1.2.19) unstable; urgency=low

  * merge release 1.1.32

 -- Max Kellermann <mk@cm4all.com>  Thu, 23 Feb 2012 15:18:36 -0000

cm4all-beng-proxy (1.2.18) unstable; urgency=low

  * merge release 1.1.31

 -- Max Kellermann <mk@cm4all.com>  Thu, 16 Feb 2012 13:52:42 -0000

cm4all-beng-proxy (1.2.17) unstable; urgency=low

  * merge release 1.1.30

 -- Max Kellermann <mk@cm4all.com>  Wed, 15 Feb 2012 09:26:45 -0000

cm4all-beng-proxy (1.2.16) unstable; urgency=low

  * merge release 1.1.29

 -- Max Kellermann <mk@cm4all.com>  Thu, 09 Feb 2012 09:31:50 -0000

cm4all-beng-proxy (1.2.15) unstable; urgency=low

  * merge release 1.1.28

 -- Max Kellermann <mk@cm4all.com>  Thu, 02 Feb 2012 13:41:45 -0000

cm4all-beng-proxy (1.2.14) unstable; urgency=low

  * merge release 1.1.27

 -- Max Kellermann <mk@cm4all.com>  Tue, 31 Jan 2012 15:04:32 -0000

cm4all-beng-proxy (1.2.13) unstable; urgency=low

  * merge release 1.1.26

 -- Max Kellermann <mk@cm4all.com>  Wed, 25 Jan 2012 12:15:19 -0000

cm4all-beng-proxy (1.2.12) unstable; urgency=low

  * merge release 1.1.25

 -- Max Kellermann <mk@cm4all.com>  Tue, 17 Jan 2012 08:31:44 -0000

cm4all-beng-proxy (1.2.11) unstable; urgency=low

  * merge release 1.1.24

 -- Max Kellermann <mk@cm4all.com>  Wed, 04 Jan 2012 15:38:27 -0000

cm4all-beng-proxy (1.2.10) unstable; urgency=low

  * merge release 1.1.23

 -- Max Kellermann <mk@cm4all.com>  Wed, 28 Dec 2011 17:01:43 -0000

cm4all-beng-proxy (1.2.9) unstable; urgency=low

  * merge release 1.1.22

 -- Max Kellermann <mk@cm4all.com>  Thu, 22 Dec 2011 10:28:29 -0000

cm4all-beng-proxy (1.2.8) unstable; urgency=low

  * merge release 1.1.21

 -- Max Kellermann <mk@cm4all.com>  Wed, 14 Dec 2011 11:12:32 -0000

cm4all-beng-proxy (1.2.7) unstable; urgency=low

  * merge release 1.1.20

 -- Max Kellermann <mk@cm4all.com>  Tue, 06 Dec 2011 11:43:10 -0000

cm4all-beng-proxy (1.2.6) unstable; urgency=low

  * merge release 1.1.19

 -- Max Kellermann <mk@cm4all.com>  Fri, 18 Nov 2011 13:47:43 -0000

cm4all-beng-proxy (1.2.5) unstable; urgency=low

  * merge release 1.1.18
  * file-handler: handle If-Modified-Since followed by filter

 -- Max Kellermann <mk@cm4all.com>  Tue, 08 Nov 2011 19:43:58 +0100

cm4all-beng-proxy (1.2.4) unstable; urgency=low

  * merge release 1.1.17

 -- Max Kellermann <mk@cm4all.com>  Wed, 02 Nov 2011 16:58:28 +0100

cm4all-beng-proxy (1.2.3) unstable; urgency=low

  * merge release 1.1.16

 -- Max Kellermann <mk@cm4all.com>  Fri, 21 Oct 2011 15:16:13 +0200

cm4all-beng-proxy (1.2.2) unstable; urgency=low

  * merge release 1.1.15
  * widget-view: an empty name refers to the default view
  * processor: new entity &c:view;

 -- Max Kellermann <mk@cm4all.com>  Wed, 19 Oct 2011 11:43:20 +0200

cm4all-beng-proxy (1.2.1) unstable; urgency=low

  * merge release 1.1.13

 -- Max Kellermann <mk@cm4all.com>  Wed, 05 Oct 2011 17:16:04 +0200

cm4all-beng-proxy (1.2) unstable; urgency=low

  * delegate-client: improved error reporting
  * response-error: resolve errno codes
  * python/control/client: bind the unix domain socket
  * python/control/client: implement timeout
  * lb_control: allow querying node status over control socket

 -- Max Kellermann <mk@cm4all.com>  Tue, 27 Sep 2011 12:00:44 +0200

cm4all-beng-proxy (1.1.40) unstable; urgency=low

  * merge release 1.0.34

 -- Max Kellermann <mk@cm4all.com>  Wed, 16 May 2012 09:50:37 -0000

cm4all-beng-proxy (1.1.39) unstable; urgency=low

  * merge release 1.0.33

 -- Max Kellermann <mk@cm4all.com>  Thu, 26 Apr 2012 14:12:30 -0000

cm4all-beng-proxy (1.1.38) unstable; urgency=low

  * merge release 1.0.32

 -- Max Kellermann <mk@cm4all.com>  Mon, 26 Mar 2012 14:00:38 -0000

cm4all-beng-proxy (1.1.37) unstable; urgency=low

  * merge release 1.0.31

 -- Max Kellermann <mk@cm4all.com>  Tue, 20 Mar 2012 08:31:08 -0000

cm4all-beng-proxy (1.1.36) unstable; urgency=low

  * merge release 1.0.30

 -- Max Kellermann <mk@cm4all.com>  Thu, 15 Mar 2012 15:36:15 -0000

cm4all-beng-proxy (1.1.35) unstable; urgency=low

  * merge release 1.0.29
  * css_processor: delete "-c-mode" and "-c-view" from output

 -- Max Kellermann <mk@cm4all.com>  Thu, 08 Mar 2012 18:16:03 -0000

cm4all-beng-proxy (1.1.34) unstable; urgency=low

  * merge release 1.0.28

 -- Max Kellermann <mk@cm4all.com>  Fri, 02 Mar 2012 15:26:44 -0000

cm4all-beng-proxy (1.1.33) unstable; urgency=low

  * merge release 1.0.27

 -- Max Kellermann <mk@cm4all.com>  Thu, 23 Feb 2012 17:09:57 -0000

cm4all-beng-proxy (1.1.32) unstable; urgency=low

  * merge release 1.0.26

 -- Max Kellermann <mk@cm4all.com>  Thu, 23 Feb 2012 15:14:56 -0000

cm4all-beng-proxy (1.1.31) unstable; urgency=low

  * merge release 1.0.25

 -- Max Kellermann <mk@cm4all.com>  Thu, 16 Feb 2012 13:49:26 -0000

cm4all-beng-proxy (1.1.30) unstable; urgency=low

  * merge release 1.0.24

 -- Max Kellermann <mk@cm4all.com>  Wed, 15 Feb 2012 09:25:38 -0000

cm4all-beng-proxy (1.1.29) unstable; urgency=low

  * merge release 1.0.23

 -- Max Kellermann <mk@cm4all.com>  Thu, 09 Feb 2012 09:30:18 -0000

cm4all-beng-proxy (1.1.28) unstable; urgency=low

  * merge release 1.0.22

 -- Max Kellermann <mk@cm4all.com>  Thu, 02 Feb 2012 13:39:21 -0000

cm4all-beng-proxy (1.1.27) unstable; urgency=low

  * merge release 1.0.21

 -- Max Kellermann <mk@cm4all.com>  Tue, 31 Jan 2012 14:59:06 -0000

cm4all-beng-proxy (1.1.26) unstable; urgency=low

  * merge release 1.0.20

 -- Max Kellermann <mk@cm4all.com>  Wed, 25 Jan 2012 12:13:43 -0000

cm4all-beng-proxy (1.1.25) unstable; urgency=low

  * merge release 1.0.19

 -- Max Kellermann <mk@cm4all.com>  Tue, 17 Jan 2012 08:29:34 -0000

cm4all-beng-proxy (1.1.24) unstable; urgency=low

  * merge release 1.0.18

 -- Max Kellermann <mk@cm4all.com>  Wed, 04 Jan 2012 15:27:35 -0000

cm4all-beng-proxy (1.1.23) unstable; urgency=low

  * header-forward: remove port number from X-Forwarded-For

 -- Max Kellermann <mk@cm4all.com>  Wed, 28 Dec 2011 16:51:41 -0000

cm4all-beng-proxy (1.1.22) unstable; urgency=low

  * merge release 1.0.17
  * istream-socket: fix potential assertion failure

 -- Max Kellermann <mk@cm4all.com>  Wed, 21 Dec 2011 16:44:46 -0000

cm4all-beng-proxy (1.1.21) unstable; urgency=low

  * merge release 1.0.16

 -- Max Kellermann <mk@cm4all.com>  Wed, 14 Dec 2011 11:07:58 -0000

cm4all-beng-proxy (1.1.20) unstable; urgency=low

  * merge release 1.0.15
  * processor: don't rewrite "mailto:" hyperlinks

 -- Max Kellermann <mk@cm4all.com>  Mon, 05 Dec 2011 18:37:10 -0000

cm4all-beng-proxy (1.1.19) unstable; urgency=low

  * {css_,}processor: quote widget classes for prefixing XML IDs, CSS classes

 -- Max Kellermann <mk@cm4all.com>  Fri, 18 Nov 2011 13:17:02 -0000

cm4all-beng-proxy (1.1.18) unstable; urgency=low

  * merge release 1.0.13
  * lb_http: eliminate the duplicate "Date" response header

 -- Max Kellermann <mk@cm4all.com>  Tue, 08 Nov 2011 19:33:07 +0100

cm4all-beng-proxy (1.1.17) unstable; urgency=low

  * merge release 1.0.13

 -- Max Kellermann <mk@cm4all.com>  Wed, 02 Nov 2011 16:52:21 +0100

cm4all-beng-proxy (1.1.16) unstable; urgency=low

  * merge release 1.0.12

 -- Max Kellermann <mk@cm4all.com>  Fri, 21 Oct 2011 15:09:55 +0200

cm4all-beng-proxy (1.1.15) unstable; urgency=low

  * merge release 1.0.11

 -- Max Kellermann <mk@cm4all.com>  Wed, 19 Oct 2011 09:36:38 +0200

cm4all-beng-proxy (1.1.14) unstable; urgency=low

  * merge release 1.0.10

 -- Max Kellermann <mk@cm4all.com>  Fri, 07 Oct 2011 15:15:00 +0200

cm4all-beng-proxy (1.1.13) unstable; urgency=low

  * merge release 1.0.9

 -- Max Kellermann <mk@cm4all.com>  Thu, 29 Sep 2011 16:47:56 +0200

cm4all-beng-proxy (1.1.12) unstable; urgency=low

  * merge release 1.0.8

 -- Max Kellermann <mk@cm4all.com>  Thu, 22 Sep 2011 17:13:41 +0200

cm4all-beng-proxy (1.1.11) unstable; urgency=low

  * merge release 1.0.7
  * widget-http: response header X-CM4all-View selects a view
  * processor, css_processor: support prefixing XML ids
  * processor: property "c:view" selects a view

 -- Max Kellermann <mk@cm4all.com>  Fri, 16 Sep 2011 12:25:24 +0200

cm4all-beng-proxy (1.1.10) unstable; urgency=low

  * merge release 1.0.6
  * http-request: don't clear failure state on successful TCP connection
  * istream-socket: fix assertion failure after receive error
  * ssl_filter: check for end-of-file on plain socket
  * ssl_filter: fix buffer assertion failures

 -- Max Kellermann <mk@cm4all.com>  Tue, 13 Sep 2011 18:50:18 +0200

cm4all-beng-proxy (1.1.9) unstable; urgency=low

  * http-request: improve keep-alive cancellation detection
  * http-request: mark server "failed" after HTTP client error
  * lb: implement the control protocol
    - can disable and re-enable workers
  * lb: don't allow sticky pool with only one member
  * lb: verify that a new sticky host is alive
  * lb: mark server "failed" after HTTP client error

 -- Max Kellermann <mk@cm4all.com>  Fri, 09 Sep 2011 13:03:55 +0200

cm4all-beng-proxy (1.1.8) unstable; urgency=low

  * merge release 1.0.5
  * {css_,}processor: one more underscore for the prefix
  * processor: remove rewrite-uri processing instructions from output
  * translate: unknown packet is a fatal error
  * processor: add option to set widget/focus by default
  * rewrite-uri: a leading tilde refers to the widget base; translation
    packet ANCHOR_ABSOLUTE enables it by default

 -- Max Kellermann <mk@cm4all.com>  Mon, 05 Sep 2011 17:56:31 +0200

cm4all-beng-proxy (1.1.7) unstable; urgency=low

  * css_processor: implement property "-c-mode"
  * css_processor: translate underscore prefix in class names
  * processor: translate underscore prefix in CSS class names

 -- Max Kellermann <mk@cm4all.com>  Mon, 29 Aug 2011 17:47:48 +0200

cm4all-beng-proxy (1.1.6) unstable; urgency=low

  * merge release 1.0.3
  * implement CSS processor

 -- Max Kellermann <mk@cm4all.com>  Mon, 22 Aug 2011 17:13:56 +0200

cm4all-beng-proxy (1.1.5) unstable; urgency=low

  * lb: optionally generate Via and X-Forwarded-For

 -- Max Kellermann <mk@cm4all.com>  Wed, 17 Aug 2011 12:45:14 +0200

cm4all-beng-proxy (1.1.4) unstable; urgency=low

  * pipe-stock: fix assertion failure after optimization bug
  * istream-pipe: reuse drained pipes immediately
  * sink-socket: reinstate write event during bulk transfers

 -- Max Kellermann <mk@cm4all.com>  Thu, 11 Aug 2011 14:41:37 +0200

cm4all-beng-proxy (1.1.3) unstable; urgency=low

  * widget: quote invalid XMLID/JS characters for &c:prefix;
  * lb: add protocol "tcp"

 -- Max Kellermann <mk@cm4all.com>  Wed, 10 Aug 2011 18:53:12 +0200

cm4all-beng-proxy (1.1.2) unstable; urgency=low

  * merge release 1.0.2
  * http-server: report detailed errors
  * widget-http: implement header dumps
  * cgi, fastcgi: enable cookie jar with custom cookie "host"

 -- Max Kellermann <mk@cm4all.com>  Thu, 04 Aug 2011 17:27:51 +0200

cm4all-beng-proxy (1.1.1) unstable; urgency=low

  * merge release 1.0.1
  * lb: don't ignore unimplemented configuration keywords
  * lb: configurable monitor check interval
  * session: configurable idle timeout

 -- Max Kellermann <mk@cm4all.com>  Tue, 26 Jul 2011 11:27:20 +0200

cm4all-beng-proxy (1.1) unstable; urgency=low

  * http-client: send "Expect: 100-continue" only for big request body
  * lb: implement monitors (ping, connect, tcp_expect)

 -- Max Kellermann <mk@cm4all.com>  Wed, 20 Jul 2011 15:04:22 +0200
  
cm4all-beng-proxy (1.0.34) unstable; urgency=low

  * resource-loader: don't strip last segment from IPv6 address

 -- Max Kellermann <mk@cm4all.com>  Wed, 16 May 2012 09:47:43 -0000

cm4all-beng-proxy (1.0.33) unstable; urgency=low

  * widget-resolver: fix assertion failure on recursive abort

 -- Max Kellermann <mk@cm4all.com>  Thu, 26 Apr 2012 14:04:01 -0000

cm4all-beng-proxy (1.0.32) unstable; urgency=low

  * http-cache: add missing initialization on memcached miss

 -- Max Kellermann <mk@cm4all.com>  Mon, 26 Mar 2012 13:35:01 -0000

cm4all-beng-proxy (1.0.31) unstable; urgency=low

  * proxy-widget: close the request body when the view doesn't exist

 -- Max Kellermann <mk@cm4all.com>  Tue, 20 Mar 2012 08:28:00 -0000

cm4all-beng-proxy (1.0.30) unstable; urgency=low

  * widget-view: initialize the header forward settings
  * translate-client: new view inherits header forward settings from
    default view
  * handler: clear transformation after translation error
  * http-cache: release the memcached response on abort
  * fcgi-request: close the request body on stock failure

 -- Max Kellermann <mk@cm4all.com>  Thu, 15 Mar 2012 15:34:18 -0000

cm4all-beng-proxy (1.0.29) unstable; urgency=low

  * processor: unescape custom header values
  * widget-resolver: fix NULL dereference after failure

 -- Max Kellermann <mk@cm4all.com>  Thu, 08 Mar 2012 18:10:14 -0000

cm4all-beng-proxy (1.0.28) unstable; urgency=low

  * widget-resolver: serve responses in the right order
  * widget-request: fix session related assertion failure
  * translate: initialize all GError variables

 -- Max Kellermann <mk@cm4all.com>  Fri, 02 Mar 2012 15:20:54 -0000

cm4all-beng-proxy (1.0.27) unstable; urgency=low

  * resource-address: fix regression when CGI URI is not set

 -- Max Kellermann <mk@cm4all.com>  Thu, 23 Feb 2012 17:08:16 -0000

cm4all-beng-proxy (1.0.26) unstable; urgency=low

  * resource-address: apply BASE to the CGI request URI

 -- Max Kellermann <mk@cm4all.com>  Thu, 23 Feb 2012 15:11:42 -0000

cm4all-beng-proxy (1.0.25) unstable; urgency=low

  * cgi-client: clear the input pointer on close

 -- Max Kellermann <mk@cm4all.com>  Thu, 16 Feb 2012 13:46:13 -0000

cm4all-beng-proxy (1.0.24) unstable; urgency=low

  * debian/rules: optimize parallel build
  * cgi: break loop when headers are finished

 -- Max Kellermann <mk@cm4all.com>  Wed, 15 Feb 2012 09:23:22 -0000

cm4all-beng-proxy (1.0.23) unstable; urgency=low

  * cgi: detect large response headers
  * cgi: continue parsing response headers after buffer boundary
  * cgi: bigger response header buffer
  * fcgi-client: detect large response headers

 -- Max Kellermann <mk@cm4all.com>  Thu, 09 Feb 2012 09:27:50 -0000

cm4all-beng-proxy (1.0.22) unstable; urgency=low

  * debian/rules: don't run libtool
  * lb: thread safety for the SSL filter
  * lb: fix crash during shutdown
  * http-server: fix uninitialised variable

 -- Max Kellermann <mk@cm4all.com>  Thu, 02 Feb 2012 13:03:08 -0000

cm4all-beng-proxy (1.0.21) unstable; urgency=low

  * hstock: fix memory leak
  * notify: fix endless busy loop
  * ssl_filter: fix hang while tearing down connection

 -- Max Kellermann <mk@cm4all.com>  Tue, 31 Jan 2012 15:24:50 -0000

cm4all-beng-proxy (1.0.20) unstable; urgency=low

  * ssl: load the whole certificate chain
  * translate: fix PATH+JAILCGI+SITE check
  * translate: fix HOME check
  * resource-address: include all CGI attributes in cache key

 -- Max Kellermann <mk@cm4all.com>  Wed, 25 Jan 2012 12:10:43 -0000

cm4all-beng-proxy (1.0.19) unstable; urgency=low

  * cookie-client: add a missing out-of-memory check

 -- Max Kellermann <mk@cm4all.com>  Tue, 17 Jan 2012 08:27:38 -0000

cm4all-beng-proxy (1.0.18) unstable; urgency=low

  * resource-address: support zero-length path_info prefix (for BASE)
  * hashmap: optimize insertions
  * http-server: limit the number of request headers
  * proxy-widget: discard the unused request body on error

 -- Max Kellermann <mk@cm4all.com>  Wed, 04 Jan 2012 14:55:59 -0000

cm4all-beng-proxy (1.0.17) unstable; urgency=low

  * istream-chunked: avoid recursive buffer write, fixes crash

 -- Max Kellermann <mk@cm4all.com>  Wed, 21 Dec 2011 16:37:44 -0000

cm4all-beng-proxy (1.0.16) unstable; urgency=low

  * http-server: disable timeout while waiting for CGI
  * cgi: fix segmentation fault
  * processor: discard child's request body on abort
  * proxy-widget: discard the unused request body on error

 -- Max Kellermann <mk@cm4all.com>  Wed, 14 Dec 2011 11:53:31 +0100

cm4all-beng-proxy (1.0.15) unstable; urgency=low

  * http-client: fix assertion failure on bogus "100 Continue"
  * handler: don't close the request body twice
  * session: add a missing out-of-memory check
  * fcgi-client: check for EV_READ event
  * fcgi-serialize: fix serializing parameter without value

 -- Max Kellermann <mk@cm4all.com>  Mon, 05 Dec 2011 17:47:20 -0000

cm4all-beng-proxy (1.0.14) unstable; urgency=low

  * http-server: don't generate chunked HEAD response
  * http-server: don't override Content-Length for HEAD response
  * lb_http, proxy-widget, response: forward Content-Length after HEAD

 -- Max Kellermann <mk@cm4all.com>  Tue, 08 Nov 2011 18:19:42 +0100

cm4all-beng-proxy (1.0.13) unstable; urgency=low

  * processor: initialize URI rewrite options for <?cm4all-rewrite-uri?>

 -- Max Kellermann <mk@cm4all.com>  Wed, 02 Nov 2011 16:47:48 +0100

cm4all-beng-proxy (1.0.12) unstable; urgency=low

  * http-server, proxy-widget: add missing newline to log message
  * fcgi_client: fix assertion failure on response body error
  * http-cache-choice: fix crash due to wrong filter callback

 -- Max Kellermann <mk@cm4all.com>  Fri, 21 Oct 2011 15:02:42 +0200

cm4all-beng-proxy (1.0.11) unstable; urgency=low

  * lb_config: fix binding to wildcard address
  * rewrite-uri: clarify warning message when widget has no id

 -- Max Kellermann <mk@cm4all.com>  Wed, 19 Oct 2011 09:26:48 +0200

cm4all-beng-proxy (1.0.10) unstable; urgency=low

  * debian/control: beng-lb doesn't need "daemon" anymore
  * http-string: allow space in unquoted cookie values (RFC ignorant)

 -- Max Kellermann <mk@cm4all.com>  Fri, 07 Oct 2011 15:06:32 +0200

cm4all-beng-proxy (1.0.9) unstable; urgency=low

  * tcp-balancer: store a copy of the socket address
  * lb: default log directory is /var/log/cm4all/beng-lb
  * lb: use new built-in watchdog instead of /usr/bin/daemon

 -- Max Kellermann <mk@cm4all.com>  Thu, 29 Sep 2011 16:19:34 +0200

cm4all-beng-proxy (1.0.8) unstable; urgency=low

  * resource-address: copy the delegate JailCGI parameters (crash bug fix)
  * response: use the same URI for storing and dropping widget sessions

 -- Max Kellermann <mk@cm4all.com>  Thu, 22 Sep 2011 13:39:08 +0200

cm4all-beng-proxy (1.0.7) unstable; urgency=low

  * inline-widget: discard request body when class lookup fails

 -- Max Kellermann <mk@cm4all.com>  Fri, 16 Sep 2011 12:16:04 +0200

cm4all-beng-proxy (1.0.6) unstable; urgency=low

  * processor: support short "SCRIPT" tag
  * widget-uri: use the template's view specification

 -- Max Kellermann <mk@cm4all.com>  Tue, 13 Sep 2011 18:14:24 +0200

cm4all-beng-proxy (1.0.5) unstable; urgency=low

  * resource-loader: delete comma when extracting from X-Forwarded-For

 -- Max Kellermann <mk@cm4all.com>  Mon, 05 Sep 2011 17:43:22 +0200

cm4all-beng-proxy (1.0.4) unstable; urgency=low

  * istream-replace: update the buffer reader after new data was added

 -- Max Kellermann <mk@cm4all.com>  Mon, 05 Sep 2011 15:43:17 +0200

cm4all-beng-proxy (1.0.3) unstable; urgency=low

  * merge release 0.9.35
  * control-handler: fix uninitialized variable

 -- Max Kellermann <mk@cm4all.com>  Thu, 18 Aug 2011 15:15:52 +0200

cm4all-beng-proxy (1.0.2) unstable; urgency=low

  * merge release 0.9.34
  * handler: always log translate client errors
  * tcp-balancer: fix memory leak in error handler
  * http-string: allow more characters in cookie values (RFC ignorant)

 -- Max Kellermann <mk@cm4all.com>  Mon, 01 Aug 2011 16:30:05 +0200

cm4all-beng-proxy (1.0.1) unstable; urgency=low

  * session: increase idle timeout to 20 minutes

 -- Max Kellermann <mk@cm4all.com>  Tue, 26 Jul 2011 11:23:36 +0200

cm4all-beng-proxy (1.0) unstable; urgency=low

  * merge release 0.9.33
  * header-forward: eliminate the duplicate "Date" response header
  * proxy-handler: don't pass internal URI arguments to CGI

 -- Max Kellermann <mk@cm4all.com>  Mon, 18 Jul 2011 17:07:42 +0200

cm4all-beng-proxy (0.10.14) unstable; urgency=low

  * merge release 0.9.32

 -- Max Kellermann <mk@cm4all.com>  Tue, 12 Jul 2011 19:02:23 +0200

cm4all-beng-proxy (0.10.13) unstable; urgency=low

  * growing-buffer: reset the position when skipping buffers

 -- Max Kellermann <mk@cm4all.com>  Wed, 06 Jul 2011 10:07:50 +0200

cm4all-beng-proxy (0.10.12) unstable; urgency=low

  * merge release 0.9.31
  * rewrite-uri: log widget base mismatch
  * istream-replace: fix assertion failure with splitted buffer

 -- Max Kellermann <mk@cm4all.com>  Tue, 05 Jul 2011 22:05:44 +0200

cm4all-beng-proxy (0.10.11) unstable; urgency=low

  * merge release 0.9.30
  * lb: add SSL/TLS support

 -- Max Kellermann <mk@cm4all.com>  Mon, 04 Jul 2011 17:14:21 +0200

cm4all-beng-proxy (0.10.10) unstable; urgency=low

  * merge release 0.9.29

 -- Max Kellermann <mk@cm4all.com>  Tue, 28 Jun 2011 17:56:43 +0200

cm4all-beng-proxy (0.10.9) unstable; urgency=low

  * merge release 0.9.28

 -- Max Kellermann <mk@cm4all.com>  Mon, 27 Jun 2011 13:38:03 +0200

cm4all-beng-proxy (0.10.8) unstable; urgency=low

  * lb_http: don't access the connection object after it was closed
  * restart the load balancer automatically

 -- Max Kellermann <mk@cm4all.com>  Wed, 22 Jun 2011 12:38:39 +0200

cm4all-beng-proxy (0.10.7) unstable; urgency=low

  * config: make the session cookie name configurable
  * uri-relative: allow relative base URIs (for CGI)
  * widget-uri: combine existing CGI PATH_INFO and given widget location
  * python/translation/widget: support "path_info" specification

 -- Max Kellermann <mk@cm4all.com>  Mon, 20 Jun 2011 14:54:38 +0200

cm4all-beng-proxy (0.10.6) unstable; urgency=low

  * merge release 0.9.26

 -- Max Kellermann <mk@cm4all.com>  Wed, 15 Jun 2011 09:19:28 +0200

cm4all-beng-proxy (0.10.5) unstable; urgency=low

  * merge release 0.9.26

 -- Max Kellermann <mk@cm4all.com>  Fri, 10 Jun 2011 10:09:09 +0200

cm4all-beng-proxy (0.10.4) unstable; urgency=low

  * doc: add beng-lb documentation
  * lb: implement "fallback" option
  * merge release 0.9.25

 -- Max Kellermann <mk@cm4all.com>  Wed, 08 Jun 2011 14:13:43 +0200

cm4all-beng-proxy (0.10.3) unstable; urgency=low

  * python/translation.widget: support keyword "sticky"
  * lb: implement sticky modes "failover", "cookie"

 -- Max Kellermann <mk@cm4all.com>  Mon, 06 Jun 2011 15:51:36 +0200

cm4all-beng-proxy (0.10.2) unstable; urgency=low

  * debian: fix beng-lb pid file name
  * lb_http: implement sticky sessions
  * merge release 0.9.24

 -- Max Kellermann <mk@cm4all.com>  Tue, 31 May 2011 14:32:03 +0200

cm4all-beng-proxy (0.10.1) unstable; urgency=low

  * lb_http: close request body on error
  * lb_listener: print error message when binding fails
  * merge release 0.9.23

 -- Max Kellermann <mk@cm4all.com>  Fri, 27 May 2011 13:13:55 +0200

cm4all-beng-proxy (0.10) unstable; urgency=low

  * failure: fix inverted logic bug in expiry check
  * tcp-balancer: implement session stickiness
  * lb: new stand-alone load balancer

 -- Max Kellermann <mk@cm4all.com>  Thu, 26 May 2011 14:32:02 +0200

cm4all-beng-proxy (0.9.35) unstable; urgency=low

  * resource-loader: pass the last X-Forwarded-For element to AJP

 -- Max Kellermann <mk@cm4all.com>  Thu, 18 Aug 2011 15:05:02 +0200

cm4all-beng-proxy (0.9.34) unstable; urgency=low

  * request: fix double request body close in errdoc handler
  * handler: close request body on early abort

 -- Max Kellermann <mk@cm4all.com>  Mon, 01 Aug 2011 16:21:43 +0200

cm4all-beng-proxy (0.9.33) unstable; urgency=low

  * {http,ajp}-request, errdoc: check before closing the request body on
    error

 -- Max Kellermann <mk@cm4all.com>  Mon, 18 Jul 2011 16:30:29 +0200

cm4all-beng-proxy (0.9.32) unstable; urgency=low

  * processor: dispose request body when focused widget was not found
  * http-string: allow the slash in cookie values (RFC ignorant)

 -- Max Kellermann <mk@cm4all.com>  Tue, 12 Jul 2011 18:16:01 +0200

cm4all-beng-proxy (0.9.31) unstable; urgency=low

  * growing-buffer: fix assertion failure with empty first buffer

 -- Max Kellermann <mk@cm4all.com>  Tue, 05 Jul 2011 21:58:24 +0200

cm4all-beng-proxy (0.9.30) unstable; urgency=low

  * growing-buffer: fix assertion failure in reader when buffer is empty

 -- Max Kellermann <mk@cm4all.com>  Mon, 04 Jul 2011 16:59:28 +0200

cm4all-beng-proxy (0.9.29) unstable; urgency=low

  * http-string: allow the equality sign in cookie values (RFC ignorant)

 -- Max Kellermann <mk@cm4all.com>  Tue, 28 Jun 2011 17:50:23 +0200

cm4all-beng-proxy (0.9.28) unstable; urgency=low

  * http-string: allow round brackets in cookie values (RFC ignorant)

 -- Max Kellermann <mk@cm4all.com>  Mon, 27 Jun 2011 13:23:58 +0200

cm4all-beng-proxy (0.9.27) unstable; urgency=low

  * handler: don't delete existing session in TRANSPARENT mode

 -- Max Kellermann <mk@cm4all.com>  Wed, 15 Jun 2011 09:08:48 +0200

cm4all-beng-proxy (0.9.26) unstable; urgency=low

  * worker: read "crash" value before destroying shared memory
  * session: fix crash while discarding session

 -- Max Kellermann <mk@cm4all.com>  Fri, 10 Jun 2011 09:54:56 +0200

cm4all-beng-proxy (0.9.25) unstable; urgency=low

  * response: discard the request body before passing to errdoc
  * worker: don't restart all workers after "safe" worker crash
  * cgi: check for end-of-file after splice

 -- Max Kellermann <mk@cm4all.com>  Wed, 08 Jun 2011 15:02:35 +0200

cm4all-beng-proxy (0.9.24) unstable; urgency=low

  * fcgi-client: really discard packets on request id mismatch
  * memcached-client: don't schedule read event when buffer is full
  * session: support beng-lb sticky sessions

 -- Max Kellermann <mk@cm4all.com>  Tue, 31 May 2011 14:23:41 +0200

cm4all-beng-proxy (0.9.23) unstable; urgency=low

  * tcp-balancer: retry connecting to cluster if a node fails

 -- Max Kellermann <mk@cm4all.com>  Fri, 27 May 2011 13:01:31 +0200

cm4all-beng-proxy (0.9.22) unstable; urgency=low

  * failure: fix inverted logic bug in expiry check
  * uri-extract: support AJP URLs, fixes AJP cookies
  * ajp-client: don't schedule read event when buffer is full

 -- Max Kellermann <mk@cm4all.com>  Thu, 26 May 2011 08:32:32 +0200

cm4all-beng-proxy (0.9.21) unstable; urgency=low

  * balancer: re-enable load balancing (regression fix)
  * merge release 0.8.38

 -- Max Kellermann <mk@cm4all.com>  Fri, 20 May 2011 11:03:31 +0200

cm4all-beng-proxy (0.9.20) unstable; urgency=low

  * http-cache: fix assertion failure caused by wrong destructor
  * merge release 0.8.37

 -- Max Kellermann <mk@cm4all.com>  Mon, 16 May 2011 14:03:09 +0200

cm4all-beng-proxy (0.9.19) unstable; urgency=low

  * http-request: don't retry requests with a request body

 -- Max Kellermann <mk@cm4all.com>  Thu, 12 May 2011 11:35:55 +0200

cm4all-beng-proxy (0.9.18) unstable; urgency=low

  * http-body: fix assertion failure on EOF chunk after socket was closed
  * widget-http: fix crash in widget lookup error handler
  * merge release 0.8.36

 -- Max Kellermann <mk@cm4all.com>  Tue, 10 May 2011 18:56:33 +0200

cm4all-beng-proxy (0.9.17) unstable; urgency=low

  * growing-buffer: fix assertion failure after large initial write
  * http-request: retry after connection failure
  * test/t-cgi: fix bashisms in test scripts

 -- Max Kellermann <mk@cm4all.com>  Wed, 04 May 2011 18:54:57 +0200

cm4all-beng-proxy (0.9.16) unstable; urgency=low

  * resource-address: append "transparent" args to CGI path_info
  * tcache: fix crash on FastCGI with BASE

 -- Max Kellermann <mk@cm4all.com>  Mon, 02 May 2011 16:07:21 +0200

cm4all-beng-proxy (0.9.15) unstable; urgency=low

  * configure.ac: check if valgrind/memcheck.h is installed
  * configure.ac: check if libattr is available
  * access-log: log Referer and User-Agent
  * access-log: log the request duration
  * proxy-handler: allow forwarding URI arguments
  * merge release 0.8.35

 -- Max Kellermann <mk@cm4all.com>  Wed, 27 Apr 2011 18:54:17 +0200

cm4all-beng-proxy (0.9.14) unstable; urgency=low

  * processor: don't clear widget pointer at opening tag
  * debian: move ulimit call from init script to *.default
  * merge release 0.8.33

 -- Max Kellermann <mk@cm4all.com>  Wed, 13 Apr 2011 17:03:29 +0200

cm4all-beng-proxy (0.9.13) unstable; urgency=low

  * proxy-widget: apply the widget's response header forward settings
  * response: add option to dump the widget tree
  * widget-class: move header forward settings to view
  * merge release 0.8.30

 -- Max Kellermann <mk@cm4all.com>  Mon, 04 Apr 2011 16:31:26 +0200

cm4all-beng-proxy (0.9.12) unstable; urgency=low

  * widget: internal API refactorization
  * was-control: fix argument order in "abort" call
  * was-client: duplicate the GError object when it is used twice
  * {file,delegate}-handler: add Expires/ETag headers to 304 response
  * cgi: allow setting environment variables

 -- Max Kellermann <mk@cm4all.com>  Thu, 24 Mar 2011 15:12:54 +0100

cm4all-beng-proxy (0.9.11) unstable; urgency=low

  * processor: major API refactorization
  * merge release 0.8.29

 -- Max Kellermann <mk@cm4all.com>  Mon, 21 Mar 2011 19:43:28 +0100

cm4all-beng-proxy (0.9.10) unstable; urgency=low

  * merge release 0.8.27

 -- Max Kellermann <mk@cm4all.com>  Fri, 18 Mar 2011 14:11:16 +0100

cm4all-beng-proxy (0.9.9) unstable; urgency=low

  * merge release 0.8.25

 -- Max Kellermann <mk@cm4all.com>  Mon, 14 Mar 2011 16:05:51 +0100

cm4all-beng-proxy (0.9.8) unstable; urgency=low

  * translate: support UNIX domain sockets in ADDRESS_STRING
  * resource-address: support connections to existing FastCGI servers

 -- Max Kellermann <mk@cm4all.com>  Fri, 11 Mar 2011 19:24:33 +0100

cm4all-beng-proxy (0.9.7) unstable; urgency=low

  * merge release 0.8.24

 -- Max Kellermann <mk@cm4all.com>  Fri, 04 Mar 2011 13:07:36 +0100

cm4all-beng-proxy (0.9.6) unstable; urgency=low

  * merge release 0.8.23

 -- Max Kellermann <mk@cm4all.com>  Mon, 28 Feb 2011 11:47:45 +0100

cm4all-beng-proxy (0.9.5) unstable; urgency=low

  * translate: allow SITE without CGI

 -- Max Kellermann <mk@cm4all.com>  Mon, 31 Jan 2011 06:35:24 +0100

cm4all-beng-proxy (0.9.4) unstable; urgency=low

  * widget-class: allow distinct addresses for each view

 -- Max Kellermann <mk@cm4all.com>  Thu, 27 Jan 2011 17:51:21 +0100

cm4all-beng-proxy (0.9.3) unstable; urgency=low

  * istream-catch: log errors
  * proxy-handler: pass the original request URI to (Fast)CGI
  * proxy-handler: pass the original document root to (Fast)CGI
  * fcgi-stock: pass site id to child process
  * translation: new packet "HOME" for JailCGI
  * resource-loader: get remote host from "X-Forwarded-For"
  * cgi, fcgi-client: pass client IP address to application

 -- Max Kellermann <mk@cm4all.com>  Fri, 21 Jan 2011 18:13:38 +0100

cm4all-beng-proxy (0.9.2) unstable; urgency=low

  * merge release 0.8.21
  * http-response: better context for error messages
  * istream: method close() does not invoke handler->abort()
  * istream: better context for error messages
  * ajp-client: destruct properly when request stream fails
  * {delegate,fcgi,was}-stock: use the JailCGI 1.4 wrapper

 -- Max Kellermann <mk@cm4all.com>  Mon, 17 Jan 2011 12:08:04 +0100

cm4all-beng-proxy (0.9.1) unstable; urgency=low

  * http-server: count the number of raw bytes sent and received
  * control-handler: support TCACHE_INVALIDATE with SITE
  * new programs "log-forward", "log-exec" for network logging
  * new program "log-split" for creating per-site log files
  * new program "log-traffic" for creating per-site traffic logs
  * move logging servers to new package cm4all-beng-proxy-logging
  * python/control.client: add parameter "broadcast"

 -- Max Kellermann <mk@cm4all.com>  Thu, 02 Dec 2010 12:07:16 +0100

cm4all-beng-proxy (0.9) unstable; urgency=low

  * merge release 0.8.19
  * was-client: explicitly send 32 bit METHOD payload
  * was-client: explicitly parse STATUS as 32 bit integer
  * was-client: clear control channel object on destruction
  * was-client: reuse child process if state is clean on EOF
  * was-client: abort properly after receiving illegal packet
  * was-client: allow "request STOP" before response completed
  * was-client: postpone the response handler invocation
  * was-control: send packets in bulk
  * python: support WAS widgets
  * http-server: enable "cork" mode only for beginning of response
  * http-cache: don't access freed memory in pool_unref_denotify()
  * http: use libcm4all-http
  * new datagram based binary protocol for access logging
  * main: default WAS stock limit is 16

 -- Max Kellermann <mk@cm4all.com>  Thu, 18 Nov 2010 19:56:17 +0100

cm4all-beng-proxy (0.8.38) unstable; urgency=low

  * failure: update time stamp on existing item
  * errdoc: free the original response body on abort

 -- Max Kellermann <mk@cm4all.com>  Fri, 20 May 2011 10:17:14 +0200

cm4all-beng-proxy (0.8.37) unstable; urgency=low

  * widget-resolver: don't reuse failed resolver
  * http-request: fix NULL pointer dereference on invalid URI
  * config: disable the TCP stock limit by default

 -- Max Kellermann <mk@cm4all.com>  Mon, 16 May 2011 13:41:32 +0200

cm4all-beng-proxy (0.8.36) unstable; urgency=low

  * http-server: check if client closes connection while processing
  * http-client: release the socket before invoking the callback
  * fcgi-client: fix assertion failure on full input buffer
  * memcached-client: re-enable socket event after direct copy
  * istream-file: fix assertion failure on range request
  * test/t-cgi: fix bashisms in test scripts

 -- Max Kellermann <mk@cm4all.com>  Tue, 10 May 2011 18:45:48 +0200

cm4all-beng-proxy (0.8.35) unstable; urgency=low

  * session: fix potential session defragmentation crash
  * ajp-request: use "host:port" as TCP stock key
  * cgi: evaluate the Content-Length response header

 -- Max Kellermann <mk@cm4all.com>  Wed, 27 Apr 2011 13:32:05 +0200

cm4all-beng-proxy (0.8.34) unstable; urgency=low

  * js: replace all '%' with '$'
  * js: check if session_id is null
  * debian: add package cm4all-beng-proxy-tools

 -- Max Kellermann <mk@cm4all.com>  Tue, 19 Apr 2011 18:43:54 +0200

cm4all-beng-proxy (0.8.33) unstable; urgency=low

  * processor: don't quote query string arguments with dollar sign
  * widget-request: safely remove "view" and "path" from argument table
  * debian/control: add "Breaks << 0.8.32" on the JavaScript library

 -- Max Kellermann <mk@cm4all.com>  Tue, 12 Apr 2011 18:21:55 +0200

cm4all-beng-proxy (0.8.32) unstable; urgency=low

  * args: quote arguments with the dollar sign

 -- Max Kellermann <mk@cm4all.com>  Tue, 12 Apr 2011 13:34:42 +0200

cm4all-beng-proxy (0.8.31) unstable; urgency=low

  * proxy-widget: eliminate the duplicate "Server" response header
  * translation: add packet UNTRUSTED_SITE_SUFFIX

 -- Max Kellermann <mk@cm4all.com>  Thu, 07 Apr 2011 16:23:37 +0200

cm4all-beng-proxy (0.8.30) unstable; urgency=low

  * handler: make lower-case realm name from the "Host" header
  * session: copy attribute "realm", fixes segmentation fault

 -- Max Kellermann <mk@cm4all.com>  Tue, 29 Mar 2011 16:47:43 +0200

cm4all-beng-proxy (0.8.29) unstable; urgency=low

  * ajp-client: send query string in an AJP attribute

 -- Max Kellermann <mk@cm4all.com>  Mon, 21 Mar 2011 19:16:16 +0100

cm4all-beng-proxy (0.8.28) unstable; urgency=low

  * resource-loader: use X-Forwarded-For to obtain AJP remote host
  * resource-loader: strip port from AJP remote address
  * resource-loader: don't pass remote host to AJP server
  * resource-loader: parse server port for AJP
  * ajp-client: always send content-length
  * ajp-client: parse the remaining buffer after EAGAIN

 -- Max Kellermann <mk@cm4all.com>  Mon, 21 Mar 2011 11:12:07 +0100

cm4all-beng-proxy (0.8.27) unstable; urgency=low

  * http-request: close the request body on malformed URI
  * ajp-request: AJP translation packet contains ajp://host:port/path

 -- Max Kellermann <mk@cm4all.com>  Fri, 18 Mar 2011 14:04:21 +0100

cm4all-beng-proxy (0.8.26) unstable; urgency=low

  * python/response: fix typo in ajp()
  * session: validate sessions only within one realm

 -- Max Kellermann <mk@cm4all.com>  Fri, 18 Mar 2011 08:59:41 +0100

cm4all-beng-proxy (0.8.25) unstable; urgency=low

  * widget-http: discard request body on unknown view name
  * inline-widget: discard request body on error
  * {http,fcgi,was}-client: allocate response headers from caller pool
  * cmdline: fcgi_stock_limit defaults to 0 (no limit)

 -- Max Kellermann <mk@cm4all.com>  Mon, 14 Mar 2011 15:53:42 +0100

cm4all-beng-proxy (0.8.24) unstable; urgency=low

  * fcgi-client: release the connection even when padding not consumed
    after empty response

 -- Max Kellermann <mk@cm4all.com>  Wed, 02 Mar 2011 17:39:33 +0100

cm4all-beng-proxy (0.8.23) unstable; urgency=low

  * memcached-client: allocate a new memory pool
  * memcached-client: copy caller_pool reference before freeing the client
  * fcgi-client: check headers!=NULL
  * fcgi-client: release the connection even when padding not consumed

 -- Max Kellermann <mk@cm4all.com>  Mon, 28 Feb 2011 10:50:02 +0100

cm4all-beng-proxy (0.8.22) unstable; urgency=low

  * cgi: fill special variables CONTENT_TYPE, CONTENT_LENGTH
  * memcached-client: remove stray pool_unref() call
  * memcached-client: reuse the socket if the remaining value is buffered
  * http-cache-choice: abbreviate memcached keys
  * *-cache: allocate a parent pool for cache items
  * pool: re-enable linear pools
  * frame: free the request body on error
  * http-cache: free cached body which was dismissed

 -- Max Kellermann <mk@cm4all.com>  Mon, 07 Feb 2011 15:34:09 +0100

cm4all-beng-proxy (0.8.21) unstable; urgency=low

  * merge release 0.7.55
  * jail: translate the document root properly
  * header-forward: forward the "Host" header to CGI/FastCGI/AJP
  * http-error: map ENOTDIR to "404 Not Found"
  * http-server: fix assertion failure on write error
  * fcgi-stock: clear all environment variables

 -- Max Kellermann <mk@cm4all.com>  Thu, 06 Jan 2011 16:04:20 +0100

cm4all-beng-proxy (0.8.20) unstable; urgency=low

  * widget-resolver: add pedantic state assertions
  * async: remember a copy of the operation in !NDEBUG
  * python/translation/response: max_age() returns self

 -- Max Kellermann <mk@cm4all.com>  Mon, 06 Dec 2010 23:02:50 +0100

cm4all-beng-proxy (0.8.19) unstable; urgency=low

  * merge release 0.7.54

 -- Max Kellermann <mk@cm4all.com>  Wed, 17 Nov 2010 16:25:10 +0100

cm4all-beng-proxy (0.8.18) unstable; urgency=low

  * was-client: explicitly send 32 bit METHOD payload
  * was-client: explicitly parse STATUS as 32 bit integer
  * istream: check presence of as_fd() in optimized build

 -- Max Kellermann <mk@cm4all.com>  Fri, 05 Nov 2010 11:00:54 +0100

cm4all-beng-proxy (0.8.17) unstable; urgency=low

  * merged release 0.7.53
  * widget: use colon as widget path separator
  * was-client: check for abort during response handler
  * was-client: implement STOP
  * was-client: release memory pools
  * was-launch: enable non-blocking mode on input and output
  * http-server: don't crash on malformed pipelined request
  * main: free the WAS stock and the UDP listener in the SIGTERM handler

 -- Max Kellermann <mk@cm4all.com>  Thu, 28 Oct 2010 19:50:26 +0200

cm4all-beng-proxy (0.8.16) unstable; urgency=low

  * merged release 0.7.52
  * was-client: support for the WAS protocol

 -- Max Kellermann <mk@cm4all.com>  Wed, 13 Oct 2010 16:45:18 +0200

cm4all-beng-proxy (0.8.15) unstable; urgency=low

  * resource-address: don't skip question mark twice

 -- Max Kellermann <mk@cm4all.com>  Tue, 28 Sep 2010 12:20:33 +0200

cm4all-beng-proxy (0.8.14) unstable; urgency=low

  * processor: schedule "xmlns:c" deletion

 -- Max Kellermann <mk@cm4all.com>  Thu, 23 Sep 2010 14:42:31 +0200

cm4all-beng-proxy (0.8.13) unstable; urgency=low

  * processor: delete "xmlns:c" attributes from link elements
  * istream-{head,zero}: implement method available()
  * merged release 0.7.51

 -- Max Kellermann <mk@cm4all.com>  Tue, 17 Aug 2010 09:54:33 +0200

cm4all-beng-proxy (0.8.12) unstable; urgency=low

  * http-cache-memcached: copy resource address
  * debian/control: add missing ${shlibs:Depends}
  * merged release 0.7.50

 -- Max Kellermann <mk@cm4all.com>  Thu, 12 Aug 2010 20:17:52 +0200

cm4all-beng-proxy (0.8.11) unstable; urgency=low

  * delegate-client: fix SCM_RIGHTS check
  * use Linux 2.6 CLOEXEC/NONBLOCK flags
  * tcache: INVALIDATE removes all variants (error documents etc.)
  * control: new UDP based protocol, allows invalidating caches
  * hashmap: fix assertion failure in hashmap_remove_match()
  * merged release 0.7.49

 -- Max Kellermann <mk@cm4all.com>  Tue, 10 Aug 2010 15:48:10 +0200

cm4all-beng-proxy (0.8.10) unstable; urgency=low

  * tcache: copy response.previous

 -- Max Kellermann <mk@cm4all.com>  Mon, 02 Aug 2010 18:03:43 +0200

cm4all-beng-proxy (0.8.9) unstable; urgency=low

  * (f?)cgi-handler: forward query string only if focused
  * ajp-handler: merge into proxy-handler
  * proxy-handler: forward query string if focused
  * cgi, fastcgi-handler: enable the resource cache
  * translation: add packets CHECK and PREVIOUS for authentication
  * python: add Response.max_age()

 -- Max Kellermann <mk@cm4all.com>  Fri, 30 Jul 2010 11:39:22 +0200

cm4all-beng-proxy (0.8.8) unstable; urgency=low

  * prototypes/translate.py: added new ticket-fastcgi programs
  * http-cache: implement FastCGI caching
  * merged release 0.7.47

 -- Max Kellermann <mk@cm4all.com>  Wed, 21 Jul 2010 13:00:43 +0200

cm4all-beng-proxy (0.8.7) unstable; urgency=low

  * istream-delayed: update the "direct" bit mask
  * http-client: send "Expect: 100-continue"
  * response, widget-http: apply istream_pipe to filter input
  * proxy-handler: apply istream_pipe to request body
  * istream-ajp-body: send larger request body packets
  * ajp-client: support splice()
  * merged release 0.7.46

 -- Max Kellermann <mk@cm4all.com>  Fri, 25 Jun 2010 18:52:04 +0200

cm4all-beng-proxy (0.8.6) unstable; urgency=low

  * translation: added support for custom error documents
  * response: convert HEAD to GET if filter follows
  * processor: short-circuit on HEAD request
  * python: depend on python-twisted-core

 -- Max Kellermann <mk@cm4all.com>  Wed, 16 Jun 2010 16:37:42 +0200

cm4all-beng-proxy (0.8.5) unstable; urgency=low

  * istream-tee: allow second output to block
  * widget-http: don't transform error documents
  * response, widget-http: disable filters after widget frame request
  * translation: added packet FILTER_4XX to filter client errors
  * merged release 0.7.45

 -- Max Kellermann <mk@cm4all.com>  Thu, 10 Jun 2010 16:13:14 +0200

cm4all-beng-proxy (0.8.4) unstable; urgency=low

  * python: added missing "Response" import
  * python: resume parsing after deferred call
  * http-client: implement istream method as_fd()
  * merged release 0.7.44

 -- Max Kellermann <mk@cm4all.com>  Mon, 07 Jun 2010 17:01:16 +0200

cm4all-beng-proxy (0.8.3) unstable; urgency=low

  * file-handler: implement If-Range (RFC 2616 14.27)
  * merged release 0.7.42

 -- Max Kellermann <mk@cm4all.com>  Tue, 01 Jun 2010 16:17:13 +0200

cm4all-beng-proxy (0.8.2) unstable; urgency=low

  * cookie-client: verify the cookie path
  * python: use Twisted's logging library
  * python: added a widget registry class
  * merged release 0.7.41

 -- Max Kellermann <mk@cm4all.com>  Wed, 26 May 2010 13:08:16 +0200

cm4all-beng-proxy (0.8.1) unstable; urgency=low

  * http-cache-memcached: delete entity records on POST

 -- Max Kellermann <mk@cm4all.com>  Tue, 18 May 2010 12:21:55 +0200

cm4all-beng-proxy (0.8) unstable; urgency=low

  * istream: added method as_fd() to convert istream to file descriptor
  * fork: support passing stdin istream fd to child process
  * http-cache: discard only matching entries on POST
  * istream-html-escape: escape single and double quote
  * rewrite-uri: escape the result with XML entities

 -- Max Kellermann <mk@cm4all.com>  Thu, 13 May 2010 12:34:46 +0200

cm4all-beng-proxy (0.7.55) unstable; urgency=low

  * pool: reparent pools in optimized build
  * istream-deflate: add missing pool reference while reading
  * istream-deflate: fix several error handlers

 -- Max Kellermann <mk@cm4all.com>  Thu, 06 Jan 2011 12:59:39 +0100

cm4all-beng-proxy (0.7.54) unstable; urgency=low

  * http-server: fix crash on deferred chunked request body
  * parser: fix crash on malformed SCRIPT element

 -- Max Kellermann <mk@cm4all.com>  Wed, 17 Nov 2010 16:13:09 +0100

cm4all-beng-proxy (0.7.53) unstable; urgency=low

  * http-server: don't crash on malformed pipelined request
  * sink-header: fix assertion failure on empty trailer

 -- Max Kellermann <mk@cm4all.com>  Thu, 28 Oct 2010 18:39:01 +0200

cm4all-beng-proxy (0.7.52) unstable; urgency=low

  * fcgi-client: fix send timeout handler
  * fork: finish the buffer after pipe was drained

 -- Max Kellermann <mk@cm4all.com>  Wed, 13 Oct 2010 16:39:26 +0200

cm4all-beng-proxy (0.7.51) unstable; urgency=low

  * http-client: clear response body pointer before forwarding EOF event
  * processor: fix assertion failure for c:mode in c:widget

 -- Max Kellermann <mk@cm4all.com>  Mon, 16 Aug 2010 17:01:48 +0200

cm4all-beng-proxy (0.7.50) unstable; urgency=low

  * header-forward: don't forward the "Host" header to HTTP servers
  * resource-address: use uri_relative() for CGI
  * uri-relative: don't lose host name in uri_absolute()
  * uri-relative: don't fail on absolute URIs
  * http-cache-heap: don't use uninitialized item size

 -- Max Kellermann <mk@cm4all.com>  Thu, 12 Aug 2010 20:03:49 +0200

cm4all-beng-proxy (0.7.49) unstable; urgency=low

  * hashmap: fix assertion failure in hashmap_remove_value()

 -- Max Kellermann <mk@cm4all.com>  Tue, 10 Aug 2010 15:37:12 +0200

cm4all-beng-proxy (0.7.48) unstable; urgency=low

  * pipe-stock: add assertions on file descriptors

 -- Max Kellermann <mk@cm4all.com>  Mon, 09 Aug 2010 14:56:54 +0200

cm4all-beng-proxy (0.7.47) unstable; urgency=low

  * cmdline: add option "--group"

 -- Max Kellermann <mk@cm4all.com>  Fri, 16 Jul 2010 18:39:53 +0200

cm4all-beng-proxy (0.7.46) unstable; urgency=low

  * handler: initialize all translate_response attributes
  * http-client: consume buffer before header length check
  * istream-pipe: clear "direct" flags in constructor
  * istream-pipe: return gracefully when handler blocks
  * ajp-client: hold pool reference to reset TCP_CORK

 -- Max Kellermann <mk@cm4all.com>  Mon, 21 Jun 2010 17:53:21 +0200

cm4all-beng-proxy (0.7.45) unstable; urgency=low

  * istream-tee: separate "weak" values for the two outputs
  * fcache: don't close output when caching has been canceled
  * tcache: copy the attribute "secure_cookie"

 -- Max Kellermann <mk@cm4all.com>  Thu, 10 Jun 2010 15:21:34 +0200

cm4all-beng-proxy (0.7.44) unstable; urgency=low

  * http-client: check response header length
  * http-server: check request header length

 -- Max Kellermann <mk@cm4all.com>  Mon, 07 Jun 2010 16:51:57 +0200

cm4all-beng-proxy (0.7.43) unstable; urgency=low

  * http-cache: fixed NULL pointer dereference when storing empty response
    body on the heap

 -- Max Kellermann <mk@cm4all.com>  Tue, 01 Jun 2010 18:52:45 +0200

cm4all-beng-proxy (0.7.42) unstable; urgency=low

  * fork: check "direct" flag again after buffer flush
  * pool: pool_unref_denotify() remembers the code location
  * sink-{buffer,gstring}: don't invoke callback in abort()
  * async: added another debug flag to verify correctness

 -- Max Kellermann <mk@cm4all.com>  Mon, 31 May 2010 21:15:58 +0200

cm4all-beng-proxy (0.7.41) unstable; urgency=low

  * http-cache: initialize response status and headers on empty body

 -- Max Kellermann <mk@cm4all.com>  Tue, 25 May 2010 16:27:25 +0200

cm4all-beng-proxy (0.7.40) unstable; urgency=low

  * http-cache: fixed NULL pointer dereference when storing empty response
    body in memcached

 -- Max Kellermann <mk@cm4all.com>  Tue, 25 May 2010 15:04:44 +0200

cm4all-beng-proxy (0.7.39) unstable; urgency=low

  * memcached-stock: close value on connect failure
  * http: implement remaining status codes
  * http-cache: allow caching empty response body
  * http-cache: cache status codes 203, 206, 300, 301, 410
  * http-cache: don't cache authorized resources

 -- Max Kellermann <mk@cm4all.com>  Fri, 21 May 2010 17:37:29 +0200

cm4all-beng-proxy (0.7.38) unstable; urgency=low

  * http-server: send HTTP/1.1 declaration with "100 Continue"
  * connection: initialize "site_name", fixes crash bug
  * translation: added packet SECURE_COOKIE

 -- Max Kellermann <mk@cm4all.com>  Thu, 20 May 2010 15:40:34 +0200

cm4all-beng-proxy (0.7.37) unstable; urgency=low

  * *-client: implement a socket leak detector
  * handler: initialize response header without translation server

 -- Max Kellermann <mk@cm4all.com>  Tue, 18 May 2010 12:05:11 +0200

cm4all-beng-proxy (0.7.36) unstable; urgency=low

  * http-client: fixed NULL pointer dereference
  * handler, response: removed duplicate request body destruction calls

 -- Max Kellermann <mk@cm4all.com>  Tue, 11 May 2010 17:16:36 +0200

cm4all-beng-proxy (0.7.35) unstable; urgency=low

  * {http,fcgi,ajp}-request: close the request body on abort
  * handler: set fake translation response on malformed URI

 -- Max Kellermann <mk@cm4all.com>  Mon, 10 May 2010 11:22:23 +0200

cm4all-beng-proxy (0.7.34) unstable; urgency=low

  * translate: check the UNTRUSTED packet
  * translation: added packet UNTRUSTED_PREFIX

 -- Max Kellermann <mk@cm4all.com>  Fri, 30 Apr 2010 19:14:37 +0200

cm4all-beng-proxy (0.7.33) unstable; urgency=low

  * merged release 0.7.27.1
  * fcache: don't continue storing in background
  * fcgi-client: re-add event after some input data has been read

 -- Max Kellermann <mk@cm4all.com>  Fri, 30 Apr 2010 11:31:08 +0200

cm4all-beng-proxy (0.7.32) unstable; urgency=low

  * response: generate the "Server" response header
  * response: support the Authentication-Info response header
  * response: support custom authentication pages
  * translation: support custom response headers

 -- Max Kellermann <mk@cm4all.com>  Tue, 27 Apr 2010 17:09:59 +0200

cm4all-beng-proxy (0.7.31) unstable; urgency=low

  * support HTTP authentication (RFC 2617)

 -- Max Kellermann <mk@cm4all.com>  Mon, 26 Apr 2010 17:26:42 +0200

cm4all-beng-proxy (0.7.30) unstable; urgency=low

  * fcgi-client: support responses without a body
  * {http,fcgi}-client: hold caller pool reference during callback

 -- Max Kellermann <mk@cm4all.com>  Fri, 23 Apr 2010 14:41:05 +0200

cm4all-beng-proxy (0.7.29) unstable; urgency=low

  * http-cache: added missing pool_unref() in memcached_miss()
  * pool: added checked pool references

 -- Max Kellermann <mk@cm4all.com>  Thu, 22 Apr 2010 15:45:48 +0200

cm4all-beng-proxy (0.7.28) unstable; urgency=low

  * fcgi-client: support response status
  * translate: malformed packets are fatal
  * http-cache: don't cache resources with very long URIs
  * memcached-client: increase the maximum key size to 32 kB

 -- Max Kellermann <mk@cm4all.com>  Thu, 15 Apr 2010 15:06:51 +0200

cm4all-beng-proxy (0.7.27.1) unstable; urgency=low

  * http-cache: added missing pool_unref() in memcached_miss()
  * http-cache: don't cache resources with very long URIs
  * memcached-client: increase the maximum key size to 32 kB
  * fork: properly handle partially filled output buffer
  * fork: re-add event after some input data has been read

 -- Max Kellermann <mk@cm4all.com>  Thu, 29 Apr 2010 15:30:21 +0200

cm4all-beng-proxy (0.7.27) unstable; urgency=low

  * session: use GLib's PRNG to generate session ids
  * session: seed the PRNG with /dev/random
  * response: log UNTRUSTED violation attempts
  * response: drop widget sessions when there is no focus

 -- Max Kellermann <mk@cm4all.com>  Fri, 09 Apr 2010 12:04:18 +0200

cm4all-beng-proxy (0.7.26) unstable; urgency=low

  * memcached-client: schedule read event before callback
  * istream-tee: continue with second output if first is closed

 -- Max Kellermann <mk@cm4all.com>  Sun, 28 Mar 2010 18:08:11 +0200

cm4all-beng-proxy (0.7.25) unstable; urgency=low

  * memcached-client: don't poll if socket is closed
  * fork: close file descriptor on input error
  * pool: don't check attachments in pool_trash()

 -- Max Kellermann <mk@cm4all.com>  Thu, 25 Mar 2010 13:28:01 +0100

cm4all-beng-proxy (0.7.24) unstable; urgency=low

  * memcached-client: release socket after splice

 -- Max Kellermann <mk@cm4all.com>  Mon, 22 Mar 2010 11:29:45 +0100

cm4all-beng-proxy (0.7.23) unstable; urgency=low

  * sink-header: support splice
  * memcached-client: support splice (response)
  * fcgi-client: recover correctly after send error
  * fcgi-client: support chunked request body
  * fcgi-client: basic splice support for the request body
  * http-cache: duplicate headers
  * {http,memcached}-client: check "direct" mode after buffer flush
  * cmdline: added option "fcgi_stock_limit"
  * python: auto-export function write_packet()
  * python: Response methods return self

 -- Max Kellermann <mk@cm4all.com>  Fri, 19 Mar 2010 13:28:35 +0100

cm4all-beng-proxy (0.7.22) unstable; urgency=low

  * python: re-add function write_packet()

 -- Max Kellermann <mk@cm4all.com>  Fri, 12 Mar 2010 12:27:21 +0100

cm4all-beng-proxy (0.7.21) unstable; urgency=low

  * ajp-client: handle EAGAIN from send()
  * python: install the missing sources

 -- Max Kellermann <mk@cm4all.com>  Thu, 11 Mar 2010 16:58:25 +0100

cm4all-beng-proxy (0.7.20) unstable; urgency=low

  * http-client: don't reinstate event when socket is closed
  * access-log: log the site name
  * python: removed unused function write_packet()
  * python: split the module beng_proxy.translation
  * python: allow overriding query string and param in absolute_uri()
  * python: moved absolute_uri() to a separate library

 -- Max Kellermann <mk@cm4all.com>  Thu, 11 Mar 2010 09:48:52 +0100

cm4all-beng-proxy (0.7.19) unstable; urgency=low

  * client-socket: translate EV_TIMEOUT to ETIMEDOUT
  * fork: refill the input buffer as soon as possible
  * delegate-client: implement an abortable event
  * pool: added assertions for libevent leaks
  * direct: added option "-s enable_splice=no"

 -- Max Kellermann <mk@cm4all.com>  Thu, 04 Mar 2010 17:34:56 +0100

cm4all-beng-proxy (0.7.18) unstable; urgency=low

  * args: reserve memory for the trailing null byte

 -- Max Kellermann <mk@cm4all.com>  Tue, 23 Feb 2010 17:46:04 +0100

cm4all-beng-proxy (0.7.17) unstable; urgency=low

  * translation: added the BOUNCE packet (variant of REDIRECT)
  * translation: change widget packet HOST to UNTRUSTED
  * translation: pass internal URI arguments to the translation server
  * handler: use the specified status with REDIRECT
  * python: added method Request.absolute_uri()

 -- Max Kellermann <mk@cm4all.com>  Tue, 23 Feb 2010 16:15:22 +0100

cm4all-beng-proxy (0.7.16) unstable; urgency=low

  * processor: separate trusted from untrusted widgets by host name
  * processor: mode=partition is deprecated
  * translate: fix DOCUMENT_ROOT handler for CGI/FASTCGI
  * fcgi-request: added JailCGI support

 -- Max Kellermann <mk@cm4all.com>  Fri, 19 Feb 2010 14:29:29 +0100

cm4all-beng-proxy (0.7.15) unstable; urgency=low

  * processor: unreference the caller pool in abort()
  * tcache: clear BASE on mismatch
  * fcgi-client: generate the Content-Length request header
  * fcgi-client: send the CONTENT_TYPE parameter
  * prototypes/translate.py: use FastCGI to run PHP

 -- Max Kellermann <mk@cm4all.com>  Thu, 11 Feb 2010 14:43:21 +0100

cm4all-beng-proxy (0.7.14) unstable; urgency=low

  * connection: drop connections when the limit is exceeded
  * resource-address: added BASE support
  * fcgi-client: check the request ID in response packets
  * http-client: check response body when request body is closed
  * html-escape: use the last ampersand before the semicolon
  * html-escape: support &apos;
  * processor: unescape widget parameter values

 -- Max Kellermann <mk@cm4all.com>  Fri, 29 Jan 2010 17:49:43 +0100

cm4all-beng-proxy (0.7.13) unstable; urgency=low

  * fcgi-request: duplicate socket path
  * fcgi-request: support ACTION
  * fcgi-client: provide SCRIPT_FILENAME
  * fcgi-client: append empty PARAMS packet
  * fcgi-client: try to read response before request is finished
  * fcgi-client: implement the STDERR packet
  * fcgi-client: support request headers and body
  * fcgi-stock: manage one socket per child process
  * fcgi-stock: unlink socket path after connect
  * fcgi-stock: redirect fd 1,2 to /dev/null
  * fcgi-stock: kill FastCGI processes after 5 minutes idle
  * translation: new packet PAIR for passing parameters to FastCGI

 -- Max Kellermann <mk@cm4all.com>  Thu, 14 Jan 2010 13:36:48 +0100

cm4all-beng-proxy (0.7.12) unstable; urgency=low

  * http-cache: unlock the cache item after successful revalidation
  * http-cache-memcached: pass the expiration time to memcached
  * sink-header: comprise pending data in method available()
  * header-forward: forward the Expires response header

 -- Max Kellermann <mk@cm4all.com>  Tue, 22 Dec 2009 16:18:49 +0100

cm4all-beng-proxy (0.7.11) unstable; urgency=low

  * {ajp,memcached}-client: fix dis\appearing event for duplex socket
  * memcached-client: handle EAGAIN after send()
  * memcached-client: release socket as early as possible
  * header-forward: don't forward Accept-Encoding if transformation is
    enabled
  * widget-http, inline-widget: check Content-Encoding before processing
  * file-handler: send "Vary: Accept-Encoding" for compressed response
  * header-forward: support duplicate headers
  * fcache: implemented a 60 seconds timeout
  * fcache: copy pointer to local variable before callback
  * event2: refresh timeout after event has occurred

 -- Max Kellermann <mk@cm4all.com>  Fri, 18 Dec 2009 16:45:24 +0100

cm4all-beng-proxy (0.7.10) unstable; urgency=low

  * http-{server,client}: fix disappearing event for duplex socket

 -- Max Kellermann <mk@cm4all.com>  Mon, 14 Dec 2009 15:46:25 +0100

cm4all-beng-proxy (0.7.9) unstable; urgency=low

  * http: "Expect" is a hop-by-hop header
  * http-server: send "100 Continue" unless request body closed
  * http-client: poll socket after splice
  * http-server: handle EAGAIN after splice
  * http-server: send a 417 response on unrecognized "Expect" request
  * response, widget-http: append filter id to resource tag
  * resource-tag: check for "Cache-Control: no-store"

 -- Max Kellermann <mk@cm4all.com>  Mon, 14 Dec 2009 13:05:15 +0100

cm4all-beng-proxy (0.7.8) unstable; urgency=low

  * http-body: support partial response in method available()
  * file-handler: support pre-compressed static files
  * fcache: honor the "Cache-Control: no-store" response header

 -- Max Kellermann <mk@cm4all.com>  Wed, 09 Dec 2009 15:49:25 +0100

cm4all-beng-proxy (0.7.7) unstable; urgency=low

  * parser: allow underscore in attribute names
  * processor: check "type" attribute before URI rewriting
  * http-client: start receiving before request is sent
  * http-client: try to read response after write error
  * http-client: deliver response body after headers are finished
  * http-client: release socket as early as possible
  * http-client: serve buffer after socket has been closed
  * istream-chunked: clear input stream in abort handler
  * growing-buffer: fix crash after close in "data" callback

 -- Max Kellermann <mk@cm4all.com>  Thu, 03 Dec 2009 13:09:57 +0100

cm4all-beng-proxy (0.7.6) unstable; urgency=low

  * istream-hold: return -2 if handler is not available yet
  * http, ajp, fcgi: use istream_hold on request body
  * http-client: implemented splicing the request body
  * response: added missing URI substitution

 -- Max Kellermann <mk@cm4all.com>  Tue, 17 Nov 2009 15:25:35 +0100

cm4all-beng-proxy (0.7.5) unstable; urgency=low

  * session: 64 bit session ids
  * session: allow arbitrary session id size (at compile-time)
  * debian: larger default log file (16 * 4MB)
  * debian: added package cm4all-beng-proxy-toi

 -- Max Kellermann <mk@cm4all.com>  Mon, 16 Nov 2009 15:51:24 +0100

cm4all-beng-proxy (0.7.4) unstable; urgency=low

  * measure the latency of external resources
  * widget-http: partially revert "don't query session if !stateful"

 -- Max Kellermann <mk@cm4all.com>  Tue, 10 Nov 2009 15:06:03 +0100

cm4all-beng-proxy (0.7.3) unstable; urgency=low

  * uri-verify: don't reject double slash after first segment
  * hostname: allow the hyphen character
  * processor: allow processing without session
  * widget-http: don't query session if !stateful
  * request: disable session management for known bots
  * python: fixed AttributeError in __getattr__()
  * python: added method Response.process()
  * translation: added the response packets URI, HOST, SCHEME
  * translation: added header forward packets

 -- Max Kellermann <mk@cm4all.com>  Mon, 09 Nov 2009 16:40:27 +0100

cm4all-beng-proxy (0.7.2) unstable; urgency=low

  * fcache: close all caching connections on exit
  * istream-file: retry reading after EAGAIN
  * direct, istream-pipe: re-enable SPLICE_F_NONBLOCK
  * direct, istream-pipe: disable the SPLICE_F_MORE flag
  * http-client: handle EAGAIN after splice
  * http-client, header-writer: remove hop-by-hop response headers
  * response: optimized transformed response headers
  * handler: mangle CGI and FastCGI headers
  * header-forward: generate the X-Forwarded-For header
  * header-forward: add local host name to "Via" request header

 -- Max Kellermann <mk@cm4all.com>  Fri, 30 Oct 2009 13:41:02 +0100

cm4all-beng-proxy (0.7.1) unstable; urgency=low

  * file-handler: close the stream on "304 Not Modified"
  * pool: use assembler code only on gcc
  * cmdline: added option "--set tcp_stock_limit"
  * Makefile.am: enable the "subdir-objects" option

 -- Max Kellermann <mk@cm4all.com>  Thu, 22 Oct 2009 12:17:11 +0200

cm4all-beng-proxy (0.7) unstable; urgency=low

  * ajp-client: check if connection was closed during response callback
  * header-forward: log session id
  * istream: separate TCP splicing checks
  * istream-pipe: fix segmentation fault after incomplete direct transfer
  * istream-pipe: implement the "available" method
  * istream-pipe: allocate pipe only if handler supports it
  * istream-pipe: flush the pipe before reading from input
  * istream-pipe: reuse pipes in a stock
  * direct: support splice() from TCP socket to pipe
  * istream: direct() returns -3 if stream has been closed
  * hstock: don't destroy stocks while items are being created
  * tcp-stock: limit number of connections per host to 256
  * translate, http-client, ajp-client, cgi, http-cache: verify the HTTP
    response status
  * prototypes/translate.py: disallow "/../" and null bytes
  * prototypes/translate.py: added "/jail-delegate/" location
  * uri-parser: strict RFC 2396 URI verification
  * uri-parser: don't unescape the URI path
  * http-client, ajp-client: verify the request URI
  * uri-escape: unescape each character only once
  * http-cache: never use the memcached stock if caching is disabled
  * allow 8192 connections by default
  * allow 65536 file handles by default
  * added package cm4all-jailed-beng-proxy-delegate-helper

 -- Max Kellermann <mk@cm4all.com>  Wed, 21 Oct 2009 15:00:56 +0200

cm4all-beng-proxy (0.6.23) unstable; urgency=low

  * header-forward: log session information
  * prototypes/translate.py: added /cgi-bin/ location
  * http-server: disable keep-alive for HTTP/1.0 clients
  * http-server: don't send "Connection: Keep-Alive"
  * delegate-stock: clear the environment
  * delegate-stock: added jail support
  * delegate-client: reuse helper process after I/O error

 -- Max Kellermann <mk@cm4all.com>  Mon, 12 Oct 2009 17:29:35 +0200

cm4all-beng-proxy (0.6.22) unstable; urgency=low

  * istream-tee: clear both "enabled" flags in the eof/abort handler
  * istream-tee: fall back to first data() return value if second stream
    closed itself
  * http-cache: don't log body_abort after close

 -- Max Kellermann <mk@cm4all.com>  Thu, 01 Oct 2009 19:19:37 +0200

cm4all-beng-proxy (0.6.21) unstable; urgency=low

  * http-client: log more error messages
  * delegate-stock: added the DOCUMENT_ROOT environment variable
  * response, widget: accept "application/xhtml+xml"
  * cookie-server: allow square brackets in unquoted cookie values
    (violating RFC 2109 and RFC 2616)

 -- Max Kellermann <mk@cm4all.com>  Thu, 01 Oct 2009 13:55:40 +0200

cm4all-beng-proxy (0.6.20) unstable; urgency=low

  * stock: clear stock after 60 seconds idle
  * hstock: remove empty stocks
  * http-server, http-client, cgi: fixed off-by-one bug in header parser
  * istream-pipe: fix the direct() return value on error
  * istream-pipe: fix formula in range assertion
  * http-cache-memcached: implemented "remove"
  * handler: added FastCGI handler
  * fcgi-client: unref caller pool after socket release
  * fcgi-client: implemented response headers

 -- Max Kellermann <mk@cm4all.com>  Tue, 29 Sep 2009 14:07:13 +0200

cm4all-beng-proxy (0.6.19) unstable; urgency=low

  * http-client: release caller pool after socket release
  * memcached-client: release socket on marshalling error
  * stock: unref caller pool in abort handler
  * stock: lazy cleanup
  * http-cache: copy caller_pool to local variable

 -- Max Kellermann <mk@cm4all.com>  Thu, 24 Sep 2009 16:02:17 +0200

cm4all-beng-proxy (0.6.18) unstable; urgency=low

  * delegate-handler: support conditional GET and ranges
  * file-handler: fix suffix-byte-range-spec parser
  * delegate-helper: call open() with O_CLOEXEC|O_NOCTTY
  * istream-file: don't set FD_CLOEXEC if O_CLOEXEC is available
  * stock: hold caller pool during "get" operation
  * main: free balancer object during shutdown
  * memcached-client: enable socket timeout
  * delegate-stock: set FD_CLOEXEC on socket

 -- Max Kellermann <mk@cm4all.com>  Thu, 24 Sep 2009 10:50:53 +0200

cm4all-beng-proxy (0.6.17) unstable; urgency=low

  * tcp-stock: implemented a load balancer
  * python: accept address list in the ajp() method
  * http-server: added timeout for the HTTP request headers
  * response: close template when the content type is wrong
  * delegate-get: implemented response headers
  * delegate-get: provide status codes and error messages

 -- Max Kellermann <mk@cm4all.com>  Fri, 18 Sep 2009 15:36:57 +0200

cm4all-beng-proxy (0.6.16) unstable; urgency=low

  * tcp-stock: added support for bulldog-tyke
  * sink-buffer: close input if it's not used in the constructor
  * http-cache-memcached: close response body when deserialization fails
  * serialize: fix regression in serialize_uint64()

 -- Max Kellermann <mk@cm4all.com>  Tue, 15 Sep 2009 19:26:07 +0200

cm4all-beng-proxy (0.6.15) unstable; urgency=low

  * http-cache-choice: find more duplicates during cleanup
  * handler: added AJP handler
  * ajp-request: unref pool only on tcp_stock failure
  * ajp-client: prevent parser recursion
  * ajp-client: free request body when response is closed
  * ajp-client: reuse connection after END_RESPONSE packet
  * ajp-client: enable TCP_CORK while sending
  * istream-ajp-body: added a second "length" header field
  * ajp-client: auto-send empty request body chunk
  * ajp-client: register "write" event after GET_BODY_CHUNK packet
  * ajp-client: implemented request and response headers
  * http-cache-rfc: don't rewind tpool if called recursively

 -- Max Kellermann <mk@cm4all.com>  Fri, 11 Sep 2009 16:04:06 +0200

cm4all-beng-proxy (0.6.14) unstable; urgency=low

  * istream-tee: don't restart reading if already in progress

 -- Max Kellermann <mk@cm4all.com>  Thu, 03 Sep 2009 13:21:06 +0200

cm4all-beng-proxy (0.6.13) unstable; urgency=low

  * cookie-server: fix parsing multiple cookies
  * http-cache-memcached: clean up expired "choice" items
  * sink-gstring: use callback instead of public struct
  * istream-tee: restart reading when one output is closed

 -- Max Kellermann <mk@cm4all.com>  Wed, 02 Sep 2009 17:02:53 +0200

cm4all-beng-proxy (0.6.12) unstable; urgency=low

  * http-cache: don't attempt to remove cache items when the cache is disabled

 -- Max Kellermann <mk@cm4all.com>  Fri, 28 Aug 2009 15:40:48 +0200

cm4all-beng-proxy (0.6.11) unstable; urgency=low

  * http-cache-memcached: store HTTP status and response headers
  * http-cache-memcached: implemented flush (SIGHUP)
  * http-cache-memcached: support "Vary"
  * http-client: work around assertion failure in response_stream_close()

 -- Max Kellermann <mk@cm4all.com>  Thu, 27 Aug 2009 12:33:17 +0200

cm4all-beng-proxy (0.6.10) unstable; urgency=low

  * parser: finish tag before bailing out
  * http-request: allow URLs without path component
  * fork: clear event in read() method
  * istream-file: pass options O_CLOEXEC|O_NOCTTY to open()
  * response: check if the "Host" request header is valid

 -- Max Kellermann <mk@cm4all.com>  Tue, 18 Aug 2009 16:37:19 +0200

cm4all-beng-proxy (0.6.9) unstable; urgency=low

  * direct: disable SPLICE_F_NONBLOCK (temporary NFS EAGAIN workaround)

 -- Max Kellermann <mk@cm4all.com>  Mon, 17 Aug 2009 13:52:49 +0200

cm4all-beng-proxy (0.6.8) unstable; urgency=low

  * widget-http: close response body in error code path
  * http-cache: implemented memcached backend (--memcached-server)
  * processor: &c:base; returns the URI without scheme and host

 -- Max Kellermann <mk@cm4all.com>  Mon, 17 Aug 2009 12:29:19 +0200

cm4all-beng-proxy (0.6.7) unstable; urgency=low

  * file-handler: generate Expires from xattr user.MaxAge
  * cmdline: added option --set to configure:
    - max_connections
    - http_cache_size
    - filter_cache_size
    - translate_cache_size
  * flush caches on SIGHUP

 -- Max Kellermann <mk@cm4all.com>  Fri, 07 Aug 2009 11:41:10 +0200

cm4all-beng-proxy (0.6.6) unstable; urgency=low

  * added missing GLib build dependency
  * cgi-handler: set the "body_consumed" flag

 -- Max Kellermann <mk@cm4all.com>  Tue, 04 Aug 2009 09:53:01 +0200

cm4all-beng-proxy (0.6.5) unstable; urgency=low

  * shm: pass MAP_NORESERVE to mmap()
  * proxy-handler: support cookies
  * translation: added DISCARD_SESSION packet

 -- Max Kellermann <mk@cm4all.com>  Wed, 15 Jul 2009 18:00:33 +0200

cm4all-beng-proxy (0.6.4) unstable; urgency=low

  * http-client: don't read response body in HEAD requests
  * ajp-client: invoke the "abort" handler on error
  * filter-cache: lock cache items while they are served

 -- Max Kellermann <mk@cm4all.com>  Thu, 09 Jul 2009 14:36:14 +0200

cm4all-beng-proxy (0.6.3) unstable; urgency=low

  * http-server: implemented the DELETE method
  * http-server: refuse HTTP/0.9 requests
  * proxy-handler: send request body to template when no widget is focused
  * widget-request: pass original HTTP method to widget
  * session: automatically defragment sessions

 -- Max Kellermann <mk@cm4all.com>  Tue, 07 Jul 2009 16:57:22 +0200

cm4all-beng-proxy (0.6.2) unstable; urgency=low

  * lock: fixed race condition in debug flag updates
  * session: use rwlock for the session manager
  * proxy-handler: pass request headers to the remote HTTP server
  * proxy-handler: forward original Accept-Charset if processor is disabled
  * pipe: don't filter resources without a body
  * fcache: forward original HTTP status over "pipe" filter
  * cgi: support the "Status" line

 -- Max Kellermann <mk@cm4all.com>  Mon, 06 Jul 2009 16:38:26 +0200

cm4all-beng-proxy (0.6.1) unstable; urgency=low

  * session: consistently lock all session objects
  * rewrite-uri: check if widget_external_uri() returns NULL
  * widget-uri: don't generate the "path" argument when it's NULL
  * widget-uri: strip superfluous question mark from widget_base_address()
  * widget-uri: append parameters from the template first
  * widget-uri: re-add configured query string in widget_absolute_uri()
  * widget-uri: eliminate configured query string in widget_external_uri()
  * processor: don't consider session data for base=child and base=parent

 -- Max Kellermann <mk@cm4all.com>  Fri, 03 Jul 2009 15:52:01 +0200

cm4all-beng-proxy (0.6) unstable; urgency=low

  * inline-widget: check the widget HTTP response status
  * response: don't apply transformation on failed response
  * resource-address: include pipe arguments in filter cache key
  * handler: removed session redirect on the first request
  * http-cache: accept ETag response header instead of Last-Modified
  * filter-cache: don't require Last-Modified or Expires
  * file-handler: disable ETag only when processor comes first
  * file-handler: read ETag from xattr
  * pipe: generate new ETag for piped resource
  * session: purge sessions when shared memory is full
  * handler: don't enforce sessions for filtered responses

 -- Max Kellermann <mk@cm4all.com>  Tue, 30 Jun 2009 17:48:20 +0200

cm4all-beng-proxy (0.5.14) unstable; urgency=low

  * ajp-client: implemented request body
  * cookie-client: obey "max-age=0" properly
  * processor: forward the original HTTP status
  * response, widget-http: don't allow processing resource without body
  * widget-http: check the Content-Type before invoking processor
  * response: pass the "Location" response header
  * debian: added a separate -optimized-dbg package
  * added init script support for multiple ports (--port) and multiple listen
    (--listen) command line argumnents
  * translation: added the "APPEND" packet for command line arguments
  * pipe: support command line arguments

 -- Max Kellermann <mk@cm4all.com>  Mon, 29 Jun 2009 16:51:16 +0200

cm4all-beng-proxy (0.5.13) unstable; urgency=low

  * widget-registry: clear local_address in translate request
  * cmdline: added the "--listen" option

 -- Max Kellermann <mk@cm4all.com>  Wed, 24 Jun 2009 12:27:17 +0200

cm4all-beng-proxy (0.5.12) unstable; urgency=low

  * response: pass the "Location" response handler
  * added support for multiple listener ports

 -- Max Kellermann <mk@cm4all.com>  Tue, 23 Jun 2009 23:34:55 +0200

cm4all-beng-proxy (0.5.11) unstable; urgency=low

  * build with autotools
  * use libcm4all-socket, GLib
  * Makefile.am: support out-of-tree builds
  * added optimized Debian package
  * tcache: fixed wrong assignment in VARY=HOST
  * translation: added request packet LOCAL_ADDRESS

 -- Max Kellermann <mk@cm4all.com>  Tue, 23 Jun 2009 15:42:12 +0200

cm4all-beng-proxy (0.5.10) unstable; urgency=low

  * widget-http: assign the "address" variable

 -- Max Kellermann <mk@cm4all.com>  Mon, 15 Jun 2009 18:38:58 +0200

cm4all-beng-proxy (0.5.9) unstable; urgency=low

  * tcache: fixed typo in tcache_string_match()
  * tcache: support VARY=SESSION
  * translate: added the INVALIDATE response packet
  * cache, session: higher size limits
  * widget-uri: separate query_string from path_info
  * widget-uri: ignore widget parameters in widget_external_uri()

 -- Max Kellermann <mk@cm4all.com>  Mon, 15 Jun 2009 17:06:11 +0200

cm4all-beng-proxy (0.5.8) unstable; urgency=low

  * handler: fixed double free bug in translate_callback()

 -- Max Kellermann <mk@cm4all.com>  Sun, 14 Jun 2009 19:05:09 +0200

cm4all-beng-proxy (0.5.7) unstable; urgency=low

  * forward the Content-Disposition header
  * handler: assign new session to local variable, fix segfault
  * handler: don't dereference the NULL session

 -- Max Kellermann <mk@cm4all.com>  Sun, 14 Jun 2009 13:01:52 +0200

cm4all-beng-proxy (0.5.6) unstable; urgency=low

  * widget-http: send the "Via" request header instead of "X-Forwarded-For"
  * proxy-handler: send the "Via" request header
  * widget-request: check the "path" argument before calling uri_compress()

 -- Max Kellermann <mk@cm4all.com>  Tue, 09 Jun 2009 12:21:00 +0200

cm4all-beng-proxy (0.5.5) unstable; urgency=low

  * processor: allow specifying relative URI in c:base=child
  * widget-request: verify the "path" argument
  * widget: allocate address from widget's pool
  * widget-http: support multiple Set-Cookie response headers

 -- Max Kellermann <mk@cm4all.com>  Thu, 04 Jun 2009 15:10:15 +0200

cm4all-beng-proxy (0.5.4) unstable; urgency=low

  * implemented delegation of open() to a helper program
  * added the BASE translation packet, supported by the translation cache
  * deprecated c:mode=proxy
  * rewrite-uri: always enable focus in mode=partial
  * http-cache: don't cache resources with query string (RFC 2616 13.9)
  * http-cache: lock cache items while they are served

 -- Max Kellermann <mk@cm4all.com>  Thu, 28 May 2009 11:44:01 +0200

cm4all-beng-proxy (0.5.3) unstable; urgency=low

  * cgi: close request body on fork() failure
  * fork: added workaround for pipe-to-pipe splice()
  * http-cache: use cache entry when response ETag matches
  * cgi: loop in istream_cgi_read() to prevent blocking
  * cache: check for expired items once a minute
  * cache: optimize search for oldest item

 -- Max Kellermann <mk@cm4all.com>  Wed, 06 May 2009 13:23:46 +0200

cm4all-beng-proxy (0.5.2) unstable; urgency=low

  * added filter cache
  * header-parser: added missing range check in header_parse_line()
  * fork: added event for writing to the child process
  * fork: don't splice() from a pipe
  * response: don't pass request body to unfocused processor
  * added filter type "pipe"

 -- Max Kellermann <mk@cm4all.com>  Wed, 29 Apr 2009 13:24:26 +0200

cm4all-beng-proxy (0.5.1) unstable; urgency=low

  * processor: fixed base=child assertion failure
  * handler: close request body if it was not consumed
  * static-file: generate Last-Modified and ETag response headers
  * static-file: obey the Content-Type provided by the translation server
  * static-file: get Content-Type from extended attribute
  * http-cache: use istream_null when cached resource is empty

 -- Max Kellermann <mk@cm4all.com>  Mon, 27 Apr 2009 10:00:20 +0200

cm4all-beng-proxy (0.5) unstable; urgency=low

  * processor: accept c:mode/c:base attributes in any order
  * processor: removed alternative (anchor) rewrite syntax

 -- Max Kellermann <mk@cm4all.com>  Mon, 20 Apr 2009 22:04:19 +0200

cm4all-beng-proxy (0.4.10) unstable; urgency=low

  * processor: lift length limitation for widget parameters
  * translate: abort if a packet is too large
  * translate: support MAX_AGE for the whole response
  * hashmap: fix corruption of slot chain in hashmap_remove_value()

 -- Max Kellermann <mk@cm4all.com>  Fri, 17 Apr 2009 13:02:50 +0200

cm4all-beng-proxy (0.4.9) unstable; urgency=low

  * http-cache: explicitly start reading into cache
  * cgi: clear "headers" variable before publishing the response
  * translate: use DOCUMENT_ROOT as CGI parameter

 -- Max Kellermann <mk@cm4all.com>  Mon, 06 Apr 2009 16:21:57 +0200

cm4all-beng-proxy (0.4.8) unstable; urgency=low

  * translate: allow ADDRESS packets in AJP addresses
  * translate: initialize all fields of a FastCGI address
  * http-cache: close all caching connections on exit
  * processor: don't rewrite SCRIPT SRC attribute when proxying

 -- Max Kellermann <mk@cm4all.com>  Thu, 02 Apr 2009 15:45:46 +0200

cm4all-beng-proxy (0.4.7) unstable; urgency=low

  * http-server: use istream_null for empty request body
  * parser: check for trailing slash only in TAG_OPEN tags
  * parser: added support for XML Processing Instructions
  * processor: implemented XML Processing Instruction "cm4all-rewrite-uri"
  * uri-escape: escape the slash character
  * cache: remove all matching items in cache_remove()
  * http-cache: lock cache items while holding a reference

 -- Max Kellermann <mk@cm4all.com>  Thu, 02 Apr 2009 12:02:53 +0200

cm4all-beng-proxy (0.4.6) unstable; urgency=low

  * file_handler: fixed logic error in If-Modified-Since check
  * date: return UTC time stamp in http_date_parse()
  * cache: continue search after item was invalidated
  * cache: remove the correct cache item
  * istream-chunked: work around invalid assertion failure
  * istream-subst: fixed corruption after partial match

 -- Max Kellermann <mk@cm4all.com>  Wed, 25 Mar 2009 15:03:10 +0100

cm4all-beng-proxy (0.4.5) unstable; urgency=low

  * http-server: assume keep-alive is enabled on HTTP 1.1
  * http-client: unregister EV_READ when the buffer is full
  * translation: added QUERY_STRING packet
  * processor: optionally parse base/mode from URI

 -- Max Kellermann <mk@cm4all.com>  Tue, 17 Mar 2009 13:04:25 +0100

cm4all-beng-proxy (0.4.4) unstable; urgency=low

  * forward Accept-Language request header to the translation server
  * translate: added the USER_AGENT request packet
  * session: obey the USER/MAX_AGE setting
  * use libcm4all-inline-dev in libcm4all-beng-proxy-dev
  * added pkg-config file for libcm4all-beng-proxy-dev
  * updated python-central dependencies
  * processor: parse c:base/c:mode attributes in PARAM tags

 -- Max Kellermann <mk@cm4all.com>  Wed, 11 Mar 2009 09:43:48 +0100

cm4all-beng-proxy (0.4.3) unstable; urgency=low

  * processor: rewrite URI in LINK tags
  * processor: rewrite URI in PARAM tags
  * use splice() from glibc 2.7
  * translate: added VARY response packet
  * build documentation with texlive

 -- Max Kellermann <mk@cm4all.com>  Wed, 04 Mar 2009 09:53:56 +0100

cm4all-beng-proxy (0.4.2) unstable; urgency=low

  * hashmap: fix corruption in slot chain
  * use monotonic clock to calculate expiry times
  * processor: rewrite URIs in the EMBED, VIDEO, AUDIO tags

 -- Max Kellermann <mk@cm4all.com>  Tue, 17 Feb 2009 17:14:48 +0100

cm4all-beng-proxy (0.4.1) unstable; urgency=low

  * translate: clear client->transformation
  * handler: check for translation errors
  * http-server: fixed assertion failure during shutdown
  * http-server: send "Keep-Alive" response header
  * worker: after fork(), call event_reinit() in the parent process
  * added valgrind build dependency
  * build with Debian's libevent-1.4 package

 -- Max Kellermann <mk@cm4all.com>  Tue, 10 Feb 2009 11:48:53 +0100

cm4all-beng-proxy (0.4) unstable; urgency=low

  * added support for transformation views
    - in the JavaScript API, mode=proxy is now deprecated
  * http-cache: fix segfault when request_headers==NULL
  * http-cache: store multiple (varying) versions of a resource
  * http-cache: use the "max-age" cache-control response

 -- Max Kellermann <mk@cm4all.com>  Fri, 30 Jan 2009 13:29:43 +0100

cm4all-beng-proxy (0.3.9) unstable; urgency=low

  * http-client: assume keep-alive is enabled on HTTP 1.1
  * processor: use configured/session path-info for mode=child URIs

 -- Max Kellermann <mk@cm4all.com>  Tue, 27 Jan 2009 13:07:51 +0100

cm4all-beng-proxy (0.3.8) unstable; urgency=low

  * processor: pass Content-Type and Content-Language headers from
    template
  * http-client: allow chunked response body without keep-alive

 -- Max Kellermann <mk@cm4all.com>  Fri, 23 Jan 2009 13:02:42 +0100

cm4all-beng-proxy (0.3.7) unstable; urgency=low

  * istream_subst: exit the loop if state==INSERT
  * istream_iconv: check if the full buffer could be flushed
  * worker: don't reinitialize session manager during shutdown

 -- Max Kellermann <mk@cm4all.com>  Thu, 15 Jan 2009 10:39:47 +0100

cm4all-beng-proxy (0.3.6) unstable; urgency=low

  * processor: ignore closing </header>
  * widget-http: now really don't check content-type in frame parents
  * parser: skip comments
  * processor: implemented c:base="parent"
  * processor: added "c:" prefix to c:widget child elements
  * processor: renamed the "c:param" element to "c:parameter"

 -- Max Kellermann <mk@cm4all.com>  Thu, 08 Jan 2009 11:17:29 +0100

cm4all-beng-proxy (0.3.5) unstable; urgency=low

  * widget-http: don't check content-type in frame parents
  * istream-subst: allow null bytes in the input stream
  * js: added the "translate" parameter for passing values to the
    translation server
  * rewrite-uri: refuse to rewrite a frame URI without widget id

 -- Max Kellermann <mk@cm4all.com>  Mon, 05 Jan 2009 16:46:32 +0100

cm4all-beng-proxy (0.3.4) unstable; urgency=low

  * processor: added support for custom widget request headers
  * http-cache: obey the "Vary" response header
  * http-cache: pass the new http_cache_info object when testing a cache
    item

 -- Max Kellermann <mk@cm4all.com>  Tue, 30 Dec 2008 15:46:44 +0100

cm4all-beng-proxy (0.3.3) unstable; urgency=low

  * processor: grew widget parameter buffer to 512 bytes
  * widget-resolver: clear widget->resolver on abort
  * cgi: clear the input's handler in cgi_async_abort()
  * widget-stream: use istream_hold (reverts r4171)

 -- Max Kellermann <mk@cm4all.com>  Fri, 05 Dec 2008 14:43:05 +0100

cm4all-beng-proxy (0.3.2) unstable; urgency=low

  * processor: free memory before calling embed_frame_widget()
  * processor: allocate query string from the widget pool
  * processor: removed the obsolete widget attributes "tag" and "style"
  * parser: hold a reference to the pool

 -- Max Kellermann <mk@cm4all.com>  Mon, 01 Dec 2008 14:15:38 +0100

cm4all-beng-proxy (0.3.1) unstable; urgency=low

  * http-client: remove Transfer-Encoding and Content-Length from response
    headers
  * http-client: don't read body after invoke_response()
  * fork: retry splice() after EAGAIN
  * fork: don't close input when splice() fails
  * cgi: abort the response handler when the stdin stream fails
  * istream_file, istream_pipe, fork, client_socket, listener: fixed file
    descriptor leaks
  * processor: hold a reference to the caller's pool
  * debian/rules: enabled test suite

 -- Max Kellermann <mk@cm4all.com>  Thu, 27 Nov 2008 16:01:16 +0100

cm4all-beng-proxy (0.3) unstable; urgency=low

  * implemented widget filters
  * translate: initialize all fields of a CGI address
  * fork: read request body on EAGAIN
  * fork: implemented the direct() method with splice()
  * python: added class Response
  * prototypes/translate.py:
    - support "filter"
    - support "content_type"
  * demo: added widget filter demo

 -- Max Kellermann <mk@cm4all.com>  Wed, 26 Nov 2008 16:27:29 +0100

cm4all-beng-proxy (0.2) unstable; urgency=low

  * don't quote text/xml widgets
  * widget-resolver: pass widget_pool to widget_class_lookup()
  * widget-registry: allocate widget_class from widget_pool
  * widget-stream: eliminated the async operation proxy, because the
    operation cannot be aborted before the constructor returns
  * widget-stream: don't clear the "delayed" stream in the response() callback
  * rewrite-uri: trigger istream_read(delayed) after istream_delayed_set()
  * doc: clarified XSLT integration

 -- Max Kellermann <mk@cm4all.com>  Tue, 25 Nov 2008 15:28:54 +0100

cm4all-beng-proxy (0.1) unstable; urgency=low

  * initial release

 -- Max Kellermann <mk@cm4all.com>  Mon, 17 Nov 2008 11:59:36 +0100<|MERGE_RESOLUTION|>--- conflicted
+++ resolved
@@ -1,6 +1,6 @@
-<<<<<<< HEAD
 cm4all-beng-proxy (8.0.12) unstable; urgency=low
 
+  * merge release 7.7
   * rubber: optimized hole search
   * rubber: simplified defragmentation on tail allocation
 
@@ -86,13 +86,12 @@
   * translation: add packets AUTO_GZIP, INTERNAL_REDIRECT
 
  -- Max Kellermann <mk@cm4all.com>  Fri, 24 Jul 2015 10:27:51 -0000
-=======
+
 cm4all-beng-proxy (7.7) unstable; urgency=low
 
   * merge release 6.11
 
  -- Max Kellermann <mk@cm4all.com>  Thu, 17 Sep 2015 19:08:50 -0000
->>>>>>> 7fc04512
 
 cm4all-beng-proxy (7.6) unstable; urgency=low
 
