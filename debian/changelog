--- conflicted
+++ resolved
@@ -1,16 +1,14 @@
-<<<<<<< HEAD
 cm4all-beng-proxy (6.0.1) unstable; urgency=low
 
   * 
 
  --   
-=======
+
 cm4all-beng-proxy (5.12) unstable; urgency=low
 
   * merge release 4.21
 
  -- Max Kellermann <mk@cm4all.com>  Thu, 22 Jan 2015 16:42:55 -0000
->>>>>>> 2edfbf86
 
 cm4all-beng-proxy (5.11) unstable; urgency=low
 
