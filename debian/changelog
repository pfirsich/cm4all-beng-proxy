--- conflicted
+++ resolved
@@ -1,17 +1,15 @@
-<<<<<<< HEAD
 cm4all-beng-proxy (4.0) unstable; urgency=low
 
   * 
 
  --
-=======
+
 cm4all-beng-proxy (3.1.8) unstable; urgency=low
 
   * ssl_factory: fix broken certificat/key matching
   * doc: various manual updates (RFC 2617, ...)
 
  -- Max Kellermann <mk@cm4all.com>  Fri, 20 Sep 2013 12:55:55 -0000
->>>>>>> 39787d43
 
 cm4all-beng-proxy (3.1.7) unstable; urgency=low
 
