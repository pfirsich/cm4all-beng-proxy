--- conflicted
+++ resolved
@@ -1,4 +1,3 @@
-<<<<<<< HEAD
 cm4all-beng-proxy (13.0.6) unstable; urgency=low
 
   * 
@@ -48,7 +47,7 @@
   * bp: allow CONTROL_FADE_CHILDREN with tag as payload
 
  -- Max Kellermann <mk@cm4all.com>  Tue, 29 Aug 2017 10:40:13 -0000
-=======
+
 cm4all-beng-proxy (12.5) unstable; urgency=low
 
   * lb/http: fix another memory leak with POST requests
@@ -56,7 +55,6 @@
   * certdb: fix crash after PostgreSQL host lookup failure
 
  -- Max Kellermann <mk@cm4all.com>  Wed, 20 Sep 2017 10:30:52 -0000
->>>>>>> de8ecdd0
 
 cm4all-beng-proxy (12.4) unstable; urgency=low
 
