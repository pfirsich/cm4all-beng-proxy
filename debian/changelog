--- conflicted
+++ resolved
@@ -1,6 +1,6 @@
-<<<<<<< HEAD
 cm4all-beng-proxy (17.0.17) unstable; urgency=low
 
+  * merge release 16.22
   * http_server: fix stall bug
   * was: fix stall bug
 
@@ -141,7 +141,6 @@
 
  -- Max Kellermann <mk@cm4all.com>  Wed, 18 Mar 2020 16:54:20 +0100
 
-=======
 cm4all-beng-proxy (16.22) unstable; urgency=low
 
   * fcgi: fix use-after-free bug
@@ -149,7 +148,6 @@
 
  --   
 
->>>>>>> fb6c59e7
 cm4all-beng-proxy (16.21) unstable; urgency=low
 
   * was: fix crash bug
