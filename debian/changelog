<<<<<<< HEAD
cm4all-beng-proxy (16.0.1) unstable; urgency=low

  * 

 --   
=======
cm4all-beng-proxy (15.15) unstable; urgency=low

  * certdb: fix broken "tail" command
  * lb/certdb: reuse the database connection more often
  * lb/certdb: set schema after database reconnect
  * http_client: fix rare assertion failure on cancellation
  * bp: SIGHUP fades out child processes
  * debian: trigger "cm4all-apps-changed" fades out child processes

 -- Max Kellermann <mk@cm4all.com>  Mon, 11 Mar 2019 18:28:19 +0100
>>>>>>> 96a73c29

cm4all-beng-proxy (15.14) unstable; urgency=low

  * http_server: fix crash bug (15.12 regression)

 -- Max Kellermann <mk@cm4all.com>  Wed, 06 Mar 2019 10:35:38 +0100

cm4all-beng-proxy (15.13) unstable; urgency=low

  * balancer: fix crash bug (15.12 regression)

 -- Max Kellermann <mk@cm4all.com>  Wed, 06 Mar 2019 09:50:45 +0100

cm4all-beng-proxy (15.12) unstable; urgency=low

  * balancer: wait for consecutive failures before disabling node
  * http_client: continue receiving pending data after server closed the
    connection
  * http_server: preserve connection after discarding short request body
  * spawn/client: retry sending after EAGAIN

 -- Max Kellermann <mk@cm4all.com>  Wed, 06 Mar 2019 00:08:34 +0100

cm4all-beng-proxy (15.11) unstable; urgency=low

  * was, fcgi: truncate long stderr lines before sending to Pond
  * lb/control: log TCACHE_INVALIDATE packets
  * lb/certdb: fix shutdown hang

 -- Max Kellermann <mk@cm4all.com>  Tue, 26 Feb 2019 23:54:43 +0100

cm4all-beng-proxy (15.10) unstable; urgency=low

  * merge release 14.23

 -- Max Kellermann <mk@cm4all.com>  Wed, 13 Feb 2019 09:04:33 +0100

cm4all-beng-proxy (15.9) unstable; urgency=low

  * merge release 14.22
  * bot: add Applebot

 -- Max Kellermann <mk@cm4all.com>  Mon, 11 Feb 2019 08:57:30 +0100

cm4all-beng-proxy (15.8) unstable; urgency=low

  * lhttp: increase listener backlog
  * bp/mod_auth_easy: protect all files with .access

 -- Max Kellermann <mk@cm4all.com>  Wed, 06 Feb 2019 11:48:31 +0100

cm4all-beng-proxy (15.7) unstable; urgency=low

  * bp/mod_auth_easy: fix inverted check in .access file check
  * bp/processor: don't allow empty widget class name
  * debian: migrate from "-dbg" to "-dbgsym" packages
  * fix the pkg-config include directory

 -- Max Kellermann <mk@cm4all.com>  Mon, 28 Jan 2019 12:58:31 +0100

cm4all-beng-proxy (15.6) unstable; urgency=low

  * bp/mod_auth_easy: user name check is case insensitive
  * bp/mod_auth_easy: implement .access files

 -- Max Kellermann <mk@cm4all.com>  Tue, 22 Jan 2019 22:43:33 +0100

cm4all-beng-proxy (15.5) unstable; urgency=low

  * bp: add option to emulate mod_auth_easy

 -- Max Kellermann <mk@cm4all.com>  Mon, 21 Jan 2019 14:56:51 +0100

cm4all-beng-proxy (15.4) unstable; urgency=low

  * processor: rewrite empty form action URIs

 -- Max Kellermann <mk@cm4all.com>  Thu, 10 Jan 2019 11:11:45 +0100

cm4all-beng-proxy (15.3) unstable; urgency=low

  * merge release 14.21

 -- Max Kellermann <mk@cm4all.com>  Thu, 03 Jan 2019 11:28:35 +0100

cm4all-beng-proxy (15.2) unstable; urgency=low

  * merge release 14.20

 -- Max Kellermann <mk@cm4all.com>  Sun, 30 Dec 2018 13:52:14 +0100

cm4all-beng-proxy (15.1) unstable; urgency=low

  * feature freeze

 -- Max Kellermann <mk@cm4all.com>  Mon, 17 Dec 2018 15:10:07 +0100

cm4all-beng-proxy (15.0.14) unstable; urgency=low

  * merge release 14.19

 -- Max Kellermann <mk@cm4all.com>  Thu, 13 Dec 2018 10:46:26 +0100

cm4all-beng-proxy (15.0.13) unstable; urgency=low

  * spawn: configurable resource limits CPUWeight, TasksMax, MemoryMax
  * lhttp, fcgi: kill idle processes after 15 minutes
  * filter: use the previous status if filter returns "200 OK"
  * require OpenSSL 1.1

 -- Max Kellermann <mk@cm4all.com>  Mon, 10 Dec 2018 15:13:14 +0100

cm4all-beng-proxy (15.0.12) unstable; urgency=low

  * istream: fix two assertion failures

 -- Max Kellermann <mk@cm4all.com>  Mon, 03 Dec 2018 09:37:21 +0100

cm4all-beng-proxy (15.0.11) unstable; urgency=low

  * widget: widget tag headers replace existing headers

 -- Max Kellermann <mk@cm4all.com>  Thu, 29 Nov 2018 20:31:17 +0100

cm4all-beng-proxy (15.0.10) unstable; urgency=low

  * subst/yaml: use "{%name%}" and allow switching to "{[name]}" with
    SUBST_ALT_SYNTAX

 -- Max Kellermann <mk@cm4all.com>  Thu, 29 Nov 2018 13:14:59 +0100

cm4all-beng-proxy (15.0.9) unstable; urgency=low

  * fix EBADFD
  * subst/yaml: use "{[name]}" instead of "{{name}}"
  * subst/yaml: use the dot as a YAML path separator
  * subst/yaml: allow traversing child maps
  * bp/headers: optimize
  * bp/headers: add group "AUTH"

 -- Max Kellermann <mk@cm4all.com>  Tue, 27 Nov 2018 16:57:41 +0100

cm4all-beng-proxy (15.0.8) unstable; urgency=low

  * processor: don't rewrite "data:" links
  * processor: fix use-after-free crash bug in URI rewriter

 -- Max Kellermann <mk@cm4all.com>  Thu, 22 Nov 2018 09:24:35 +0100

cm4all-beng-proxy (15.0.7) unstable; urgency=low

  * translation: fix assertion failure
  * translation: fix use-after-free bug in PROBE_SUFFIX handler
  * certdb: add option --account-key

 -- Max Kellermann <mk@cm4all.com>  Wed, 21 Nov 2018 20:19:10 +0100

cm4all-beng-proxy (15.0.6) unstable; urgency=low

  * translation: fix bogus error "malformed MOUNT_UTS_NAMESPACE packet"
  * translation: add packet ALT_HOST

 -- Max Kellermann <mk@cm4all.com>  Fri, 16 Nov 2018 13:35:20 +0100

cm4all-beng-proxy (15.0.5) unstable; urgency=low

  * translation: add packet SUBST_YAML_FILE

 -- Max Kellermann <mk@cm4all.com>  Wed, 31 Oct 2018 12:38:58 +0100

cm4all-beng-proxy (15.0.4) unstable; urgency=low

  * merge release 14.18
  * bp: optimize the number of concurrent filter processes
  * translation: size optimizations
  * dev: convert headers to C++
  * ajp: remove unused AJPv13 protocol implementation
  * spawn: fix warning "... died from signal 31"

 -- Max Kellermann <mk@cm4all.com>  Mon, 22 Oct 2018 17:58:19 +0200

cm4all-beng-proxy (15.0.3) unstable; urgency=low

  * merge release 14.13

 -- Max Kellermann <mk@cm4all.com>  Mon, 01 Oct 2018 12:24:46 +0200

cm4all-beng-proxy (15.0.2) unstable; urgency=low

  * merge release 14.12
  * spawn: add fallback PATH

 -- Max Kellermann <mk@cm4all.com>  Thu, 27 Sep 2018 12:55:56 +0200

cm4all-beng-proxy (15.0.1) unstable; urgency=low

  * spawn: support reassociating with PID namespaces
  * http_{client,server}: remove HTTP/1.0 support
  * eliminate dependency on libevent

 -- Max Kellermann <mk@cm4all.com>  Mon, 03 Sep 2018 12:14:18 +0200

cm4all-beng-proxy (14.23) unstable; urgency=low

  * merge release 13.16

 -- Max Kellermann <mk@cm4all.com>  Wed, 13 Feb 2019 08:32:30 +0100

cm4all-beng-proxy (14.22) unstable; urgency=low

  * merge release 13.15

 -- Max Kellermann <mk@cm4all.com>  Mon, 11 Feb 2019 08:46:49 +0100

cm4all-beng-proxy (14.21) unstable; urgency=low

  * lhttp: fix crash bug (14.20 regression)

 -- Max Kellermann <mk@cm4all.com>  Thu, 03 Jan 2019 11:12:48 +0100

cm4all-beng-proxy (14.20) unstable; urgency=low

  * pipe: remove excess fcntl() system calls in the debug build
  * http_client: fix two crash bugs
  * http_client: fix stall bug with SSL
  * http_client: fix "Peer closed the socket prematurely" error with SSL

 -- Max Kellermann <mk@cm4all.com>  Sun, 30 Dec 2018 13:40:44 +0100

cm4all-beng-proxy (14.19) unstable; urgency=low

  * certdb: fix "std::bad_alloc" error after database connection loss
  * widget: fix missing request body for focused inline widget

 -- Max Kellermann <mk@cm4all.com>  Wed, 12 Dec 2018 22:23:06 +0100

cm4all-beng-proxy (14.18) unstable; urgency=low

  * was: fix use-after-free bug
  * enlarge I/O buffers to 32 for faster bulk transfers

 -- Max Kellermann <mk@cm4all.com>  Tue, 16 Oct 2018 19:05:34 +0200

cm4all-beng-proxy (14.17) unstable; urgency=low

  * translation, http_cache: fix use-after-free bugs

 -- Max Kellermann <mk@cm4all.com>  Mon, 15 Oct 2018 22:27:39 +0200

cm4all-beng-proxy (14.16) unstable; urgency=low

  * http_client: fix assertion failure due to unexpected recursion

 -- Max Kellermann <mk@cm4all.com>  Mon, 15 Oct 2018 17:03:13 +0200

cm4all-beng-proxy (14.15) unstable; urgency=low

  * spawn: fix error "Failed to create systemd scope: Unit
    cm4all-beng-spawn.scope not loaded"

 -- Max Kellermann <mk@cm4all.com>  Wed, 10 Oct 2018 11:49:25 +0200

cm4all-beng-proxy (14.14) unstable; urgency=low

  * merge release 13.13

 -- Max Kellermann <mk@cm4all.com>  Fri, 05 Oct 2018 14:10:08 +0200

cm4all-beng-proxy (14.13) unstable; urgency=low

  * spawn: fix "signalfd() failed: Bad file descriptor"
  * translation: fix crash bug
  * session: fix data loss after defragmentation

 -- Max Kellermann <mk@cm4all.com>  Fri, 28 Sep 2018 15:24:19 +0200

cm4all-beng-proxy (14.12) unstable; urgency=low

  * improved memory leak detector
  * add listener options "ack_timeout", "keepalive"
  * support HTTP method "REPORT"

 -- Max Kellermann <mk@cm4all.com>  Thu, 27 Sep 2018 10:55:50 +0200

cm4all-beng-proxy (14.11) unstable; urgency=low

  * merge release 13.12

 -- Max Kellermann <mk@cm4all.com>  Sat, 01 Sep 2018 19:46:50 +0200

cm4all-beng-proxy (14.10) unstable; urgency=low

  * http: don't require "Connection" header for WebSocket upgrade
  * bp/http: fix WebSocket header duplication

 -- Max Kellermann <mk@cm4all.com>  Wed, 22 Aug 2018 11:11:50 -0000

cm4all-beng-proxy (14.9) unstable; urgency=low

  * bp/http: abolish the forced "Connection:keep-alive" request header
  * spawn: work around LXC/systemd bug causing spawner failures

 -- Max Kellermann <mk@cm4all.com>  Thu, 16 Aug 2018 15:21:58 -0000

cm4all-beng-proxy (14.8) unstable; urgency=low

  * http_cache, fcache: fix use-after-free crash bug
  * spawn: support the systemd hybrid cgroup hierarchy

 -- Max Kellermann <mk@cm4all.com>  Tue, 19 Jun 2018 14:46:39 -0000

cm4all-beng-proxy (14.7) unstable; urgency=low

  * certdb: DELETE old name before INSERT to avoid constraint violation

 -- Max Kellermann <mk@cm4all.com>  Tue, 05 Jun 2018 20:12:17 -0000

cm4all-beng-proxy (14.6) unstable; urgency=low

  * http_client: fix use-after-free data corruption bug
  * fcache: fix use-after-free crash bug upon cancellation
  * access_log: fix crash after sendmsg() failure
  * istream/replace: fix stall bug
  * istream/subst: optimize mismatch check

 -- Max Kellermann <mk@cm4all.com>  Mon, 04 Jun 2018 10:22:47 -0000

cm4all-beng-proxy (14.5) unstable; urgency=low

  * access_log: fix CRC errors due to stack corruption

 -- Max Kellermann <mk@cm4all.com>  Mon, 14 May 2018 14:34:18 -0000

cm4all-beng-proxy (14.4) unstable; urgency=low

  * lb: fix "pivot_root" problem during start on kernel 4.9-
  * enable core dumps (PR_SET_DUMPABLE)
  * debian: don't start daemon during initial installation

 -- Max Kellermann <mk@cm4all.com>  Mon, 14 May 2018 10:42:12 -0000

cm4all-beng-proxy (14.3) unstable; urgency=low

  * bp: allow configuring child error logger without access logger
  * log: fix datagram corruption due to wrong attribute code
  * log-json: escape control characters

 -- Max Kellermann <mk@cm4all.com>  Thu, 26 Apr 2018 11:00:05 -0000

cm4all-beng-proxy (14.2) unstable; urgency=low

  * lb: fix use-after-free crash after using translation response
  * http_cache: fix use-after-free crash on request cancellation
  * http_client: fix assertion failure upon discarding large request body

 -- Max Kellermann <mk@cm4all.com>  Tue, 24 Apr 2018 11:11:36 -0000

cm4all-beng-proxy (14.1) unstable; urgency=low

  * feature freeze
  * lhttp: fix memory leak
  * lhttp: pass URI and site name to error logger
  * fcgi: implement "forward_child_errors" for STDERR payloads
  * pipe: fix assertion failure
  * cgi: fix crash bug
  * bp: SIGHUP flushes the NFS cache
  * control: add packet FLUSH_NFS_CACHE

 -- Max Kellermann <mk@cm4all.com>  Thu, 19 Apr 2018 08:43:23 -0000

cm4all-beng-proxy (14.0.9) unstable; urgency=low

  * translation: allow disabling the HTTP cache with "UNCACHED"
  * http_cache: remove the memcached backend
  * access_log: use protocol version 2
  * fcgi, was, lhttp: option "forward_child_errors" forwards stderr to logger

 -- Max Kellermann <mk@cm4all.com>  Mon, 26 Mar 2018 09:42:46 -0000

cm4all-beng-proxy (14.0.8) unstable; urgency=low

  * merge release 13.11
  * bp: add SSL/TLS support to the HTTP server
  * fix bogus assertion failure

 -- Max Kellermann <mk@cm4all.com>  Mon, 12 Mar 2018 10:38:35 -0000

cm4all-beng-proxy (14.0.7) unstable; urgency=low

  * merge release 13.10
  * header-forward: include "Content-Location" in header group "LINK"
  * http_client: enable keep-alive on HTTPS connections
  * ssl/client: send client certificates on server request
  * ssl/client: translation packet CERTIFICATE chooses client certificate
  * ssl/client: enable SNI

 -- Max Kellermann <mk@cm4all.com>  Thu, 01 Mar 2018 11:59:04 -0000

cm4all-beng-proxy (14.0.6) unstable; urgency=low

  * http_server: generate Content-Length for empty response (14.0.1
    regression)

 -- Max Kellermann <mk@cm4all.com>  Fri, 02 Feb 2018 10:54:19 -0000

cm4all-beng-proxy (14.0.5) unstable; urgency=low

  * bp: fix forwarding headers for request body

 -- Max Kellermann <mk@cm4all.com>  Thu, 25 Jan 2018 11:48:09 -0000

cm4all-beng-proxy (14.0.4) unstable; urgency=low

  * merge release 13.8
  * certdb: create ACME CSRs without subject, only subjectAltName

 -- Max Kellermann <mk@cm4all.com>  Tue, 23 Jan 2018 15:04:11 -0000

cm4all-beng-proxy (14.0.3) unstable; urgency=low

  * merge release 13.5
  * bp: fix nullptr dereference bug

 -- Max Kellermann <mk@cm4all.com>  Thu, 18 Jan 2018 18:24:29 -0000

cm4all-beng-proxy (14.0.2) unstable; urgency=low

  * access_log: support protocol version 2 (with CRC)
  * processor: rewrite URIs in META/property="og:{image,url}"
  * certdb: eliminate duplicate authz request
  * certdb: add ACME option "--debug"
  * certdb: implement ACME "http-01", option "--challenge-directory"

 -- Max Kellermann <mk@cm4all.com>  Fri, 12 Jan 2018 11:07:14 -0000

cm4all-beng-proxy (14.0.1) unstable; urgency=low

  * lb: forward HTTP from Lua to dynamic server (development feature)
  * certdb: retry ACME requests after status 5xx (server error)
  * certdb: support the Workshop control channel
  * log-json: generate JSONL (JSON Lines)

 -- Max Kellermann <mk@cm4all.com>  Fri, 05 Jan 2018 11:47:08 -0000

cm4all-beng-proxy (13.16) unstable; urgency=low

  * processor: fix crash due to malformed XML attribute
  * http_client: fix crash bug
  * ssl/cache: fix two crash bugs

 -- Max Kellermann <mk@cm4all.com>  Tue, 12 Feb 2019 21:39:41 +0100

cm4all-beng-proxy (13.15) unstable; urgency=low

  * was: send PREMATURE after client canceled the request

 -- Max Kellermann <mk@cm4all.com>  Mon, 11 Feb 2019 08:37:20 +0100

cm4all-beng-proxy (13.14) unstable; urgency=low

  * http_client: fix assertion failure due to unexpected recursion
  * lhttp: increase listener backlog
  * pipe: remove excess fcntl() system calls in the debug build
  * bp/processor: don't allow empty widget class name

 -- Max Kellermann <mk@cm4all.com>  Mon, 11 Feb 2019 07:40:00 +0100

cm4all-beng-proxy (13.13) unstable; urgency=low

  * was: fix memory leak
  * was: force pipe buffers to 256 kB
  * session: fix data loss after defragmentation

 -- Max Kellermann <mk@cm4all.com>  Fri, 05 Oct 2018 12:23:09 +0200

cm4all-beng-proxy (13.12) unstable; urgency=low

  * bp/http: abolish the forced "Connection:keep-alive" request header
  * session: fix two assertion failures
  * fcgi, lhttp: fix race condition with socket permissions
  * cgi: fix crash bug
  * pipe: fix assertion failure
  * fcache: fix crash due to mistakenly detected memory leak
  * lb: fix "pivot_root" problem during start on kernel 4.9-
  * enable core dumps (PR_SET_DUMPABLE)
  * debian: don't start daemon during initial installation

 -- Max Kellermann <mk@cm4all.com>  Sat, 01 Sep 2018 17:23:30 -0000

cm4all-beng-proxy (13.11) unstable; urgency=low

  * lb: ssl_cert_db and ssl_verify are mutually exclusive
  * log-json: fix crash bug with unknown type value
  * log: support type "SSH"

 -- Max Kellermann <mk@cm4all.com>  Fri, 09 Mar 2018 09:15:14 -0000

cm4all-beng-proxy (13.10) unstable; urgency=low

  * access_log: support record attribute "type"

 -- Max Kellermann <mk@cm4all.com>  Wed, 07 Feb 2018 08:27:48 -0000

cm4all-beng-proxy (13.9) unstable; urgency=low

  * spawn: fix kernel warning "oom_adj is deprecated, please use
    oom_score_adj instead"
  * lb/config: check whether sticky_mode is compatible with Zeroconf
  * access_log: fix crash on connect failure

 -- Max Kellermann <mk@cm4all.com>  Tue, 06 Feb 2018 09:23:23 -0000

cm4all-beng-proxy (13.8) unstable; urgency=low

  * lb/http: fix use-after-free bug

 -- Max Kellermann <mk@cm4all.com>  Tue, 23 Jan 2018 14:46:15 -0000

cm4all-beng-proxy (13.7) unstable; urgency=low

  * lb/tcp: fix use-after-free bug when outbound connect fails early
  * spawn: fix resource limits problem with user namespaces
  * spawn: increase the OOM score of child processes

 -- Max Kellermann <mk@cm4all.com>  Tue, 23 Jan 2018 11:54:03 -0000

cm4all-beng-proxy (13.6) unstable; urgency=low

  * http_server: fix two crash bugs with "417 Expectation failed"
  * lb: fix crash bug when POSTing to global_http_check
  * lb/tcp: fix double free bug when outbound is not yet connected

 -- Max Kellermann <mk@cm4all.com>  Mon, 22 Jan 2018 10:18:58 -0000

cm4all-beng-proxy (13.5) unstable; urgency=low

  * lb/tcp: fix crash with empty Zeroconf pool
  * nfs: fix memory leak
  * certdb: eliminate duplicate authz request
  * certdb: retry ACME nonce request after status 500
  * certdb: update the Let's Encrypt agreement URL to v1.2
  * certdb: add ACME option "--debug"
  * ssl: fix three transfer stall bugs
  * shrink I/O buffers back to 8 kB
  * access_log: support protocol version 2 (with CRC)

 -- Max Kellermann <mk@cm4all.com>  Thu, 18 Jan 2018 17:59:13 -0000

cm4all-beng-proxy (13.4) unstable; urgency=low

  * fcache: fix use-after-free crash bug

 -- Max Kellermann <mk@cm4all.com>  Wed, 03 Jan 2018 09:31:05 -0000

cm4all-beng-proxy (13.3) unstable; urgency=low

  * merge release 12.9

 -- Max Kellermann <mk@cm4all.com>  Mon, 18 Dec 2017 10:16:28 -0000

cm4all-beng-proxy (13.2) unstable; urgency=low

  * widget: case insensitive check for UNTRUSTED_SITE_SUFFIX and
    UNTRUSTED_RAW_SITE_SUFFIX

 -- Max Kellermann <mk@cm4all.com>  Fri, 01 Dec 2017 14:54:24 -0000

cm4all-beng-proxy (13.1) unstable; urgency=low

  * feature freeze

 -- Max Kellermann <mk@cm4all.com>  Thu, 30 Nov 2017 12:05:07 -0000

cm4all-beng-proxy (13.0.12) unstable; urgency=low

  * merge release 12.8
  * http_cache: handle If-None-Match, If-Modified-Since etc.
  * spawn: raise the command-line argument limit
  * log internal server errors even without --verbose

 -- Max Kellermann <mk@cm4all.com>  Tue, 21 Nov 2017 11:58:58 -0000

cm4all-beng-proxy (13.0.11) unstable; urgency=low

  * bp: map EACCES/EPERM to "403 Forbidden"
  * log-cat: use the local time zone

 -- Max Kellermann <mk@cm4all.com>  Mon, 06 Nov 2017 09:29:22 -0000

cm4all-beng-proxy (13.0.10) unstable; urgency=low

  * avahi: make services visible initially (13.0.9 regression)
  * lb: add client address filter for global_http_check
  * python/control/client: add methods send_{en,dis}able_zeroconf()

 -- Max Kellermann <mk@cm4all.com>  Tue, 10 Oct 2017 21:51:40 -0000

cm4all-beng-proxy (13.0.9) unstable; urgency=low

  * lb: support monitors in Zeroconf clusters
  * lb/config: require certificate even if ssl_cert_db is used
  * lb/monitor/expect: fix memory leak
  * certdb: retry ACME "new-authz" after "unauthorized"
  * certdb: generate a new private key for each "new-cert"
  * certdb: fix collisions with ACME challenge certificates
  * certdb: allow altNames longer than 64 characters with ACME
  * log: add attribute "FORWARDED_TO"
  * control: add packets "DISABLE_ZEROCONF", "ENABLE_ZEROCONF"

 -- Max Kellermann <mk@cm4all.com>  Fri, 06 Oct 2017 11:20:15 -0000

cm4all-beng-proxy (13.0.8.1) unstable; urgency=low

  * fix assertion failure when sending large HTTP headers
  * http_server: disallow request headers larger than 8 kB

 -- Max Kellermann <mk@cm4all.com>  Tue, 17 Oct 2017 09:49:47 -0000

cm4all-beng-proxy (13.0.8) unstable; urgency=low

  * certdb: check for database commit errors
  * certdb: repeat after PostgreSQL serialization failure

 -- Max Kellermann <mk@cm4all.com>  Tue, 26 Sep 2017 19:59:53 -0000

cm4all-beng-proxy (13.0.7) unstable; urgency=low

  * fcache: fix bogus memory leak test
  * handler: change "Translation server failed" to "Configuration server ..."
  * spawn: wait & try again after "Unit cm4all-beng-spawn.scope already exists"

 -- Max Kellermann <mk@cm4all.com>  Mon, 25 Sep 2017 13:16:21 -0000

cm4all-beng-proxy (13.0.6) unstable; urgency=low

  * merge release 12.5
  * widget/inline: fix memory leak on canceled POST
  * widget/inline: implement a response header timeout of 5s
  * certdb: fix notifications in non-default PostgreSQL schema

 -- Max Kellermann <mk@cm4all.com>  Wed, 20 Sep 2017 20:56:04 -0000

cm4all-beng-proxy (13.0.5) unstable; urgency=low

  * merge release 12.4
  * lb/http: fix several memory leaks with POST requests
  * lb: fix shutdown crash bug
  * lb: CONTROL_STATS returns translation cache size
  * log/lua: add a "filter" mode

 -- Max Kellermann <mk@cm4all.com>  Thu, 14 Sep 2017 18:39:12 -0000

cm4all-beng-proxy (13.0.4) unstable; urgency=low

  * lb: fix request headers in access logger (affects
    "ignore_localhost_200" and "User-Agent", "Referer", "Host",
    "X-Forwarded-For")

 -- Max Kellermann <mk@cm4all.com>  Mon, 11 Sep 2017 20:04:23 -0000

cm4all-beng-proxy (13.0.3) unstable; urgency=low

  * fix crash bug in CSS processor
  * lb: print the site name in access logs
  * log: add attribute MESSAGE

 -- Max Kellermann <mk@cm4all.com>  Mon, 11 Sep 2017 17:43:57 -0000

cm4all-beng-proxy (13.0.2) unstable; urgency=low

  * log translation server failures even without --verbose
  * translation: allow arbitrary non-zero characters in CHILD_TAG
  * control: add listener option "interface"
  * control: disable the "V6ONLY" flag on all IPv6 wildcard listeners
  * control: switch to IPv4 if joining IPv6 wildcard to IPv4 multicast group

 -- Max Kellermann <mk@cm4all.com>  Fri, 08 Sep 2017 12:24:04 -0000

cm4all-beng-proxy (13.0.1) unstable; urgency=low

  * remove libdaemon dependency
  * lhttp: FADE_CHILDEN prevents reusing existing busy processes
  * bp: allow CONTROL_FADE_CHILDREN with tag as payload

 -- Max Kellermann <mk@cm4all.com>  Tue, 29 Aug 2017 10:40:13 -0000

cm4all-beng-proxy (12.9) unstable; urgency=low

  * was: fix crash after malformed HEAD response
  * http_client: fix retry after error
  * lb/lua: allow building with LuaJIT 2.1

 -- Max Kellermann <mk@cm4all.com>  Mon, 18 Dec 2017 10:03:34 -0000

cm4all-beng-proxy (12.8) unstable; urgency=low

  * file: emit "Last-Modified" header in "304" responses
  * file: improved support for the user.ETag xattr
  * http_cache: update "Expires" from "304" responses

 -- Max Kellermann <mk@cm4all.com>  Fri, 17 Nov 2017 11:41:02 -0000

cm4all-beng-proxy (12.7) unstable; urgency=low

  * file: ignore If-Modified-Since after successful If-None-Match
  * file: emit cache headers in "304" responses (v11 regression)
  * file: failed If-None-Match emits "304" response, not "412"

 -- Max Kellermann <mk@cm4all.com>  Thu, 16 Nov 2017 12:19:44 -0000

cm4all-beng-proxy (12.6) unstable; urgency=low

  * fix assertion failure when sending large HTTP headers
  * http_server: disallow request headers larger than 8 kB
  * spawn: wait & try again after "Unit cm4all-beng-spawn.scope already exists"
  * widget/inline: fix memory leak on canceled POST
  * control: add listener option "interface"
  * control: disable the "V6ONLY" flag on all IPv6 wildcard listeners
  * control: switch to IPv4 if joining IPv6 wildcard to IPv4 multicast group
  * lb: print the site name in access logs
  * lb: fix request headers in access logger (affects
    "ignore_localhost_200" and "User-Agent", "Referer", "Host",
    "X-Forwarded-For")
  * lb/monitor/expect: fix memory leak
  * certdb: fix notifications in non-default PostgreSQL schema

 -- Max Kellermann <mk@cm4all.com>  Tue, 17 Oct 2017 10:58:40 -0000

cm4all-beng-proxy (12.5) unstable; urgency=low

  * lb/http: fix another memory leak with POST requests
  * lb: fix shutdown crash bug
  * certdb: fix crash after PostgreSQL host lookup failure

 -- Max Kellermann <mk@cm4all.com>  Wed, 20 Sep 2017 10:30:52 -0000

cm4all-beng-proxy (12.4) unstable; urgency=low

  * lb/http: fix several memory leaks with POST requests
  * fix crash bug in CSS processor

 -- Max Kellermann <mk@cm4all.com>  Wed, 13 Sep 2017 13:58:06 -0000

cm4all-beng-proxy (12.3) unstable; urgency=low

  * remove libhttp dependency
  * logger: fix off-by-one bug in log level check
  * http_server: fix crash bug

 -- Max Kellermann <mk@cm4all.com>  Tue, 29 Aug 2017 09:44:27 -0000

cm4all-beng-proxy (12.2) unstable; urgency=low

  * spawn: use the "systemd" controller
  * debian/control: move from "non-free" to "main"

 -- Max Kellermann <mk@cm4all.com>  Wed, 23 Aug 2017 09:35:27 -0000

cm4all-beng-proxy (12.1) unstable; urgency=low

  * all code is now covered by the Simplified BSD License (BSD-2-Clause)

 -- Max Kellermann <mk@cm4all.com>  Fri, 18 Aug 2017 08:53:52 -0000

cm4all-beng-proxy (12.0.44) unstable; urgency=low

  * lb: retry after connect error to Zeroconf member
  * spawn: make /proc writable if user namespaces are allowed

 -- Max Kellermann <mk@cm4all.com>  Thu, 17 Aug 2017 11:26:34 -0000

cm4all-beng-proxy (12.0.43) unstable; urgency=low

  * spawn: fix MOUNT_ROOT_TMPFS failure with USER_NAMESPACE
  * lb/control: allow TCACHE_INVALIDATE on SITE
  * systemd: no "-v" by default

 -- Max Kellermann <mk@cm4all.com>  Tue, 15 Aug 2017 21:41:04 -0000

cm4all-beng-proxy (12.0.42) unstable; urgency=low

  * spawn: fix bogus pivot_root() error message
  * translation: add packet MOUNT_ROOT_TMPFS

 -- Max Kellermann <mk@cm4all.com>  Tue, 15 Aug 2017 09:39:08 -0000

cm4all-beng-proxy (12.0.41) unstable; urgency=low

  * spawn: fix NETWORK_NAMESPACE_NAME corruption
  * spawn: work around USER_NAMESPACE + NETWORK_NAMESPACE_NAME conflict

 -- Max Kellermann <mk@cm4all.com>  Fri, 04 Aug 2017 16:15:09 -0000

cm4all-beng-proxy (12.0.40) unstable; urgency=low

  * spawn: attach to existing network namespace with NETWORK_NAMESPACE_NAME
  * spawn: allow unshare(), mount(), umount(), pivot_root()

 -- Max Kellermann <mk@cm4all.com>  Fri, 04 Aug 2017 09:42:44 -0000

cm4all-beng-proxy (12.0.39) unstable; urgency=low

  * net: resolving "*" prefers the IPv6 wildcard "::"
  * spawn: run the PID namespace init process as root
  * spawn: tight system call whitelist for init process
  * spawn: forbid fanotify_*, nfsservctl, syslog
  * lb/translation: fix false cache misses
  * lb/control: TCACHE_INVALIDATE flushes all translation caches
  * lb/cluster: improve consistent hashing distribution
  * control: support more commands in TCACHE_INVALIDATE payload
  * translation: fix the FORBID_MULTICAST setting
  * translation: add packet FORBID_BIND

 -- Max Kellermann <mk@cm4all.com>  Tue, 01 Aug 2017 14:03:03 -0000

cm4all-beng-proxy (12.0.38) unstable; urgency=low

  * fcgi: fix crash bug

 -- Max Kellermann <mk@cm4all.com>  Wed, 26 Jul 2017 17:43:05 -0000

cm4all-beng-proxy (12.0.37) unstable; urgency=low

  * bp: check HTTPS_ONLY before anything else

 -- Max Kellermann <mk@cm4all.com>  Thu, 20 Jul 2017 15:00:37 -0000

cm4all-beng-proxy (12.0.36) unstable; urgency=low

  * translation: add packet HTTPS_ONLY

 -- Max Kellermann <mk@cm4all.com>  Thu, 20 Jul 2017 13:26:49 -0000

cm4all-beng-proxy (12.0.35) unstable; urgency=low

  * bp: translation REQUEST_HEADER overrides existing request headers
  * bp: never forward the "X-CM4all-DocRoot" header
  * lb: set the "X-CM4all-HTTPS" header
  * cgi, fcgi: set HTTPS=on if the "X-CM4all-HTTPS" header is set

 -- Max Kellermann <mk@cm4all.com>  Wed, 19 Jul 2017 12:36:36 -0000

cm4all-beng-proxy (12.0.34) unstable; urgency=low

  * http_client: disable the read timeout

 -- Max Kellermann <mk@cm4all.com>  Wed, 19 Jul 2017 08:16:09 -0000

cm4all-beng-proxy (12.0.33) unstable; urgency=low

  * log-exec: allow multiple multicast processes on same host
  * headers: rename "X-CM4all-BENG-SSL" to "X-CM4all-HTTPS"
  * access_log: add option "send_to" which replaces log-forward

 -- Max Kellermann <mk@cm4all.com>  Tue, 18 Jul 2017 09:51:01 -0000

cm4all-beng-proxy (12.0.32) unstable; urgency=low

  * lb/translation: fix bogus wildcard cache entries
  * lb/translation: obey MAX_AGE=0
  * logger: fix log level
  * access_log: use microsecond precision in "timestamp" attribute
  * log-json: enclose output in "[]" and put commas between records
  * log-json: add "logger_client" attribute
  * log-lua: new access logger which calls a Lua script
  * config: make "access_logger" a block
  * config: add "access_logger" options "trust_xff", "ignore_localhost_200"
  * headers: add "X-CM4all-BENG-SSL" to group "SSL"

 -- Max Kellermann <mk@cm4all.com>  Mon, 17 Jul 2017 20:33:46 -0000

cm4all-beng-proxy (12.0.31) unstable; urgency=low

  * translation: add packet FORBID_MULTICAST
  * spawn: system call filter errors are fatal if explicitly enabled
  * spawn: apply cgroup namespace again after moving to new cgroup
  * net: support interface name as scope id in IPv6 addresses
  * config: support per-"control" setting "multicast_group"
  * log-exec: fix binding to wildcard address via "*"

 -- Max Kellermann <mk@cm4all.com>  Fri, 14 Jul 2017 08:19:05 -0000

cm4all-beng-proxy (12.0.30) unstable; urgency=low

  * bp: rename zeroconf_type to zeroconf_service
  * bp: control server supports IPv6 multicast
  * config: check Zeroconf service names
  * config: allow zeroconf_service with raw service name
  * log-exec: multicast support
  * translation: add packet REDIRECT_FULL_URI

 -- Max Kellermann <mk@cm4all.com>  Thu, 13 Jul 2017 12:13:19 -0000

cm4all-beng-proxy (12.0.29) unstable; urgency=low

  * lb: use consistent hashing to pick Zeroconf members
  * lhttp: fix bogus assertion failure during shutdown

 -- Max Kellermann <mk@cm4all.com>  Mon, 10 Jul 2017 21:49:23 -0000

cm4all-beng-proxy (12.0.28) unstable; urgency=low

  * config: add listener option "free_bind"
  * don't confuse child processes with different BIND_MOUNT settings
  * lb: add sticky_mode "xhost"'

 -- Max Kellermann <mk@cm4all.com>  Mon, 10 Jul 2017 10:20:26 -0000

cm4all-beng-proxy (12.0.27) unstable; urgency=low

  * access_log: reduce system calls in all access loggers
  * translation: add packet CGROUP_NAMESPACE
  * translation: allow underscore in cgroup controller name

 -- Max Kellermann <mk@cm4all.com>  Fri, 07 Jul 2017 15:19:28 -0000

cm4all-beng-proxy (12.0.26) unstable; urgency=low

  * spawn: abort the process immediately after uid/gid_map failure
  * spawn: create STDERR_PATH with mode 0600
  * spawn: fix socket family filter
  * translation: add packets UMASK, STDERR_PATH_JAILED

 -- Max Kellermann <mk@cm4all.com>  Tue, 04 Jul 2017 16:16:07 -0000

cm4all-beng-proxy (12.0.25) unstable; urgency=low

  * eliminate dependency on GLib
  * spawn: mount a new /proc for the PID namespace
  * spawn: implement user namespaces properly
  * spawn: fix seccomp filters on old kernels
  * spawn: fix journal for jailed processes
  * spawn: allow only local, IPv4 and IPv6 sockets
  * spawn: rename the PID namespace init process to "init"

 -- Max Kellermann <mk@cm4all.com>  Thu, 29 Jun 2017 20:10:24 -0000

cm4all-beng-proxy (12.0.24) unstable; urgency=low

  * spawn: unblock signals
  * http_server: fix memory leak
  * log: send the "Host" request header to the access logger
  * log-json: new access logger which dumps JSON
  * spawn: implement an init process for PID namespaces

 -- Max Kellermann <mk@cm4all.com>  Tue, 27 Jun 2017 11:21:19 -0000

cm4all-beng-proxy (12.0.23) unstable; urgency=low

  * lb: show the IP address of Zeroconf members in log messages
  * lb: disable failing Zeroconf members temporarily
  * config: add "spawn" section, replacing --allow-user and --allow-group

 -- Max Kellermann <mk@cm4all.com>  Wed, 21 Jun 2017 20:41:34 -0000

cm4all-beng-proxy (12.0.22) unstable; urgency=low

  * lb: suppress log message "malformed request URI"
  * was: fix assertion failure
  * translation: add packets SHELL, TOKEN

 -- Max Kellermann <mk@cm4all.com>  Tue, 20 Jun 2017 21:59:58 -0000

cm4all-beng-proxy (12.0.21) unstable; urgency=low

  * lower log level for "Peer closed the socket prematurely"
  * widget: set Request/LINK=no by default
  * translation: fix "std::exception" error messages

 -- Max Kellermann <mk@cm4all.com>  Tue, 20 Jun 2017 11:17:56 -0000

cm4all-beng-proxy (12.0.20) unstable; urgency=low

  * merge release 11.26
  * move the delegate-helper to a non-jailed package
  * translation: ignore whitespace in RLIMITS packet
  * headers: add "Referer" to group "LINK", off by default

 -- Max Kellermann <mk@cm4all.com>  Sat, 17 Jun 2017 09:49:46 -0000

cm4all-beng-proxy (12.0.19) unstable; urgency=low

  * lb: fix assertion failure with translated POST requests
  * lb: add "tag" setting to "listener" (translation packet LISTENER_TAG)

 -- Max Kellermann <mk@cm4all.com>  Mon, 12 Jun 2017 21:46:25 -0000

cm4all-beng-proxy (12.0.18) unstable; urgency=low

  * lb: SIGHUP flushes all translate_handler caches
  * certdb: command "names" obeys the "deleted" flag
  * certdb: command "find" prints column headers only with "--headers"
  * certdb: remove obsolete option "--all"

 -- Max Kellermann <mk@cm4all.com>  Tue, 06 Jun 2017 20:46:15 -0000

cm4all-beng-proxy (12.0.17) unstable; urgency=low

  * translation: add packet CANONICAL_HOST
  * lb: implement a translation_handler cache

 -- Max Kellermann <mk@cm4all.com>  Fri, 02 Jun 2017 11:25:35 -0000

cm4all-beng-proxy (12.0.16) unstable; urgency=low

  * lb: create monitors referenced only by {lua,translation}_handler
  * lb: allow the translation server to refer to branches and other types
  * lb/monitor: fix shutdown hang due to event leak
  * lb: add sticky mode "host"
  * lb: fix assertion failure with Zeroconf and sticky
  * lb: fix crash bug when Zeroconf cluster is empty
  * bp: fix crash bug

 -- Max Kellermann <mk@cm4all.com>  Wed, 31 May 2017 22:21:38 -0000

cm4all-beng-proxy (12.0.15) unstable; urgency=low

  * merge release 11.25
  * certdb: fix column "issuer_common_name" management
  * certdb: add column "handle"
    - new commands "names", "set-handle"
    - commands "load" requires handle parameter
    - command "delete" uses handle
    - commands "monitor" and "tail" print handles
    - acme commands "new-cert" and "new-authz-cert" require handle parameter
    - new acme command "renew-cert", replacing "new-authz-cert --all"
  * certdb: add command "get"
  * certdb: command "find" prints a list of matching certificates
  * certdb: add option "--progress" for Workshop
  * translation: add packet MESSAGE

 -- Max Kellermann <mk@cm4all.com>  Tue, 30 May 2017 21:42:23 -0000

cm4all-beng-proxy (12.0.14) unstable; urgency=low

  * merge release 11.24
  * certdb: add column "issuer_common_name"

 -- Max Kellermann <mk@cm4all.com>  Wed, 24 May 2017 10:27:17 -0000

cm4all-beng-proxy (12.0.13) unstable; urgency=low

  * merge release 11.23
  * lb/lua: catch "panics" and report error
  * lb/lua: fix Lua stack leaks
  * lb: allow a translation server to pick a cluster
  * fix use-after-free bug in HTTP request handler
  * spawn: forbid more dangerous system calls
  * spawn: activate system call filter for all architectures
  * translation: add packet FORBID_USER_NS

 -- Max Kellermann <mk@cm4all.com>  Sat, 20 May 2017 11:40:50 -0000

cm4all-beng-proxy (12.0.12) unstable; urgency=low

  * bp: pass the listener "interface" setting to Avahi
  * lb: fix crash with --check
  * lb: allow Lua scripts to handle HTTP requests

 -- Max Kellermann <mk@cm4all.com>  Thu, 27 Apr 2017 21:50:32 -0000

cm4all-beng-proxy (12.0.11) unstable; urgency=low

  * certdb: fix crash after PostgreSQL host lookup failure
  * transformation: fix crash due to compiler optimization
  * lb: fix crash while waiting for the Avahi resolver

 -- Max Kellermann <mk@cm4all.com>  Wed, 26 Apr 2017 11:49:48 -0000

cm4all-beng-proxy (12.0.10) unstable; urgency=low

  * merge release 11.22
  * lb: implement "sticky" in ZeroConf TCP pools
  * improved uid/gid verify error messages
  * certdb: update the Let's Encrypt agreement URL
  * certdb: add option "--agreement"

 -- Max Kellermann <mk@cm4all.com>  Tue, 18 Apr 2017 11:00:29 -0000

cm4all-beng-proxy (12.0.9) unstable; urgency=low

  * fix error "Failed to accept connection: Invalid argument"
  * lb: implement "sticky" in ZeroConf pools

 -- Max Kellermann <mk@cm4all.com>  Tue, 21 Mar 2017 09:38:04 -0000

cm4all-beng-proxy (12.0.8) unstable; urgency=low

  * merge release 11.21
  * build with Meson and Ninja
  * lb/certdb: fix assertion failure during shutdown

 -- Max Kellermann <mk@cm4all.com>  Wed, 15 Mar 2017 16:20:50 -0000

cm4all-beng-proxy (12.0.7) unstable; urgency=low

  * merge release 11.17
  * lb/http: add "redirect" as a possible destination for "branch"
  * ssl: fix memory leak
  * certdb: use $http_proxy
  * certdb: exclude *.acme.invalid from --all

 -- Max Kellermann <mk@cm4all.com>  Mon, 06 Feb 2017 22:22:08 -0000

cm4all-beng-proxy (12.0.6) unstable; urgency=low

  * lb/http: add "status" as a possible destination for "branch"
  * translation: add packet EXECUTE

 -- Max Kellermann <mk@cm4all.com>  Wed, 25 Jan 2017 21:11:58 -0000

cm4all-beng-proxy (12.0.5) unstable; urgency=low

  * merge release 11.15
  * lb/tcp: fix crash bug after connect failure
  * lb/tcp: connect outbound after SSL handshake is finished

 -- Max Kellermann <mk@cm4all.com>  Fri, 20 Jan 2017 14:12:25 -0000

cm4all-beng-proxy (12.0.4) unstable; urgency=low

  * merge release 11.13
  * spawn: forbid ptrace() and other dangerous system calls
  * certdb: add "--all" option to "new-cert" and "new-authz-cert"

 -- Max Kellermann <mk@cm4all.com>  Mon, 16 Jan 2017 19:47:31 -0000

cm4all-beng-proxy (12.0.3) unstable; urgency=low

  * config: add "access_logger", replacing the *.default setting
  * translation: add packets BIND_MOUNT_EXEC, STDERR_NULL

 -- Max Kellermann <mk@cm4all.com>  Thu, 08 Dec 2016 10:35:47 -0000

cm4all-beng-proxy (12.0.2) unstable; urgency=low

  * merge release 11.12
  * http_client: fix use-after-free bug on request cancellation
  * processor: fix buffer corruption bug
  * spawn/Systemd: fix hang while creating systemd scope
  * config: fix session_save_path corruption

 -- Max Kellermann <mk@cm4all.com>  Tue, 06 Dec 2016 11:01:26 -0000

cm4all-beng-proxy (12.0.1) unstable; urgency=low

  * move various buffers from the pool allocator to the slice allocator
  * translation: add packet CRON

 -- Max Kellermann <mk@cm4all.com>  Wed, 23 Nov 2016 14:57:02 -0000

cm4all-beng-proxy (11.26) unstable; urgency=low

  * was: added kludge to avoid killing process after STOP
  * lb/monitor: fix shutdown hang due to event leak

 -- Max Kellermann <mk@cm4all.com>  Fri, 16 Jun 2017 20:53:29 -0000

cm4all-beng-proxy (11.25) unstable; urgency=low

  * lb: fix error "Too many members"

 -- Max Kellermann <mk@cm4all.com>  Tue, 30 May 2017 18:17:53 -0000

cm4all-beng-proxy (11.24) unstable; urgency=low

  * {http,ajp}_client: fix crash after malformed URI without Keep-Alive

 -- Max Kellermann <mk@cm4all.com>  Wed, 24 May 2017 10:15:04 -0000

cm4all-beng-proxy (11.23) unstable; urgency=low

  * lb/tcp: fix stall bug
  * ssl: fix two stall bugs

 -- Max Kellermann <mk@cm4all.com>  Tue, 09 May 2017 16:25:08 -0000

cm4all-beng-proxy (11.22) unstable; urgency=low

  * bp: allow '=' in listener tag after --listen
  * was: fix crash bug
  * was: fix assertion failure

 -- Max Kellermann <mk@cm4all.com>  Thu, 13 Apr 2017 08:39:38 -0000

cm4all-beng-proxy (11.21) unstable; urgency=low

  * strmap: fix off-by-one bug
  * ssl: fix assertion failure
  * filter_cache: fix assertion failure
  * widget: detailed error message after untrusted host name mismatch
  * session: always apply SESSION_SITE

 -- Max Kellermann <mk@cm4all.com>  Wed, 15 Mar 2017 15:53:29 -0000

cm4all-beng-proxy (11.20) unstable; urgency=low

  * was: fix crash due to recursive error while sending STOP
  * was: fix crash if BODY is immediately followed by STATUS
  * widget: remove warning "... didn't send a response body"
  * filter_cache: fix assertion failure during shutdown
  * fcgi: fix assertion failure during shutdown

 -- Max Kellermann <mk@cm4all.com>  Mon, 13 Mar 2017 21:32:02 -0000

cm4all-beng-proxy (11.19) unstable; urgency=low

  * fix crash bug (assertion failure)
  * debian: remove unnecessary dependency on cm4all-certdb-sql

 -- Max Kellermann <mk@cm4all.com>  Mon, 13 Mar 2017 17:12:25 -0000

cm4all-beng-proxy (11.18) unstable; urgency=low

  * merge release 10.37

 -- Max Kellermann <mk@cm4all.com>  Tue, 28 Feb 2017 13:22:25 -0000

cm4all-beng-proxy (11.17) unstable; urgency=low

  * ssl: check for early PostgreSQL errors (e.g. DNS lookup failures)
  * certdb: set line-buffering mode
  * certdb: show HTTP status code in error message

 -- Max Kellermann <mk@cm4all.com>  Mon, 06 Feb 2017 17:08:23 -0000

cm4all-beng-proxy (11.16) unstable; urgency=low

  * http_{server,client}: reduce memory pool sizes
  * lb: SIGHUP flushes the certdb SSL session cache as well
  * lb: flush expired OpenSSL sessions every 10 minutes
  * lb: expire unused OpenSSL certificates after 24 hours
  * widget: enable Location header forwarding by default
  * translation: split header group "SSL" from "SECURE"
  * debian: move SQL scripts to package cm4all-certdb-sql

 -- Max Kellermann <mk@cm4all.com>  Mon, 30 Jan 2017 07:45:50 -0000

cm4all-beng-proxy (11.15) unstable; urgency=low

  * ssl: fix stall bug

 -- Max Kellermann <mk@cm4all.com>  Thu, 19 Jan 2017 20:56:55 -0000

cm4all-beng-proxy (11.14) unstable; urgency=low

  * http_client: fix assertion failure on chunked response cancellation
  * lb/tcp: fix assertion failure
  * ssl/filter: detect full input buffer, fail instead of stalling
  * enlarge I/O buffers to 16 kB to make large TLS fragments work

 -- Max Kellermann <mk@cm4all.com>  Tue, 17 Jan 2017 20:21:00 -0000

cm4all-beng-proxy (11.13) unstable; urgency=low

  * merge release 10.36
  * certdb: prefer certificates which expire later

 -- Max Kellermann <mk@cm4all.com>  Thu, 12 Jan 2017 20:18:08 -0000

cm4all-beng-proxy (11.12) unstable; urgency=low

  * merge release 10.35

 -- Max Kellermann <mk@cm4all.com>  Tue, 06 Dec 2016 08:03:09 -0000

cm4all-beng-proxy (11.11) unstable; urgency=low

  * fix theoretical data corruption bug in the header buffer
  * was: wait longer for PREMATURE after sending STOP
  * was: ignore in-flight packets during STOP recovery
  * was: implement early STOP recovery (before response headers)

 -- Max Kellermann <mk@cm4all.com>  Wed, 16 Nov 2016 19:47:11 -0000

cm4all-beng-proxy (11.10) unstable; urgency=low

  * merge release 10.34
  * systemd: override the locale, fixes "_S_create_c_locale" error

 -- Max Kellermann <mk@cm4all.com>  Tue, 25 Oct 2016 11:51:18 -0000

cm4all-beng-proxy (11.9) unstable; urgency=low

  * merge release 10.33

 -- Max Kellermann <mk@cm4all.com>  Wed, 19 Oct 2016 20:04:13 -0000

cm4all-beng-proxy (11.8) unstable; urgency=low

  * tcp_stock: fix crash during cancellation
  * config: fix memory leak

 -- Max Kellermann <mk@cm4all.com>  Sun, 09 Oct 2016 15:53:22 -0000

cm4all-beng-proxy (11.7) unstable; urgency=low

  * merge release 10.32
  * enforce Zeroconf/avahi-daemon browser notify after restarting beng-proxy

 -- Max Kellermann <mk@cm4all.com>  Tue, 04 Oct 2016 21:59:34 -0000

cm4all-beng-proxy (11.6) unstable; urgency=low

  * was: fix use-after-free bug

 -- Max Kellermann <mk@cm4all.com>  Thu, 29 Sep 2016 14:26:50 -0000

cm4all-beng-proxy (11.5) unstable; urgency=low

  * avahi: fix interface and protocol published via Zeroconf
  * lb: fix collision in Zeroconf node lookups
  * lb: support IPv6 link-local addresses from Zeroconf
  * lb: work around avahi-daemon IPv4/IPv6 mixup bug
  * config: allow space after '=' in @set
  * doc: remove bogus semicolons from configuration examples

 -- Max Kellermann <mk@cm4all.com>  Wed, 28 Sep 2016 21:42:43 -0000

cm4all-beng-proxy (11.4) unstable; urgency=low

  * merge release 10.31
  * bp: fix Zeroconf with automatic port

 -- Max Kellermann <mk@cm4all.com>  Tue, 27 Sep 2016 19:29:24 -0000

cm4all-beng-proxy (11.3) unstable; urgency=low

  * delegate: fix memory leak after clone() failure
  * avahi/client: fix shutdown hang due to event leak
  * config: add listener options "interface", "reuse_port"
  * lb: fix dbus connect failure due to process isolation
  * config: rename "include" to "@include"
  * config: introduce variables

 -- Max Kellermann <mk@cm4all.com>  Mon, 26 Sep 2016 20:28:47 -0000

cm4all-beng-proxy (11.2) unstable; urgency=low

  * disable the "V6ONLY" flag on all IPv6 wildcard listeners
  * fix crash bug due to uninitialized memory
  * etc: include conf.d/*.conf
  * debian: re-add dh_installinit to install the *.default files

 -- Max Kellermann <mk@cm4all.com>  Mon, 12 Sep 2016 11:32:14 -0000

cm4all-beng-proxy (11.1) unstable; urgency=low

  * merge release 10.30

 -- Max Kellermann <mk@cm4all.com>  Fri, 09 Sep 2016 09:28:23 -0000

cm4all-beng-proxy (11.0.3) unstable; urgency=low

  * config: allow shell wildcard after "include"
  * fcgi: fix "Connection refused" error
  * widget: improve error message when there is no address

 -- Max Kellermann <mk@cm4all.com>  Fri, 02 Sep 2016 12:55:19 -0000

cm4all-beng-proxy (11.0.2) unstable; urgency=low

  * spawn: fix clone=ENOMEM due to broken PID namespace
  * control: allow only TCACHE_INVALIDATE, STATS and NODE_STATUS via IP
  * config: add command "include_optional"

 -- Max Kellermann <mk@cm4all.com>  Wed, 31 Aug 2016 13:32:35 -0000

cm4all-beng-proxy (11.0.1) unstable; urgency=low

  * spawn: switch to a new systemd scope
  * spawn: create new PID namespace
  * spawn: create systemd journal identifier
  * translation: add packets CGROUP, CGROUP_SET, EXTERNAL_SESSION_MANAGER,
    EXTERNAL_SESSION_KEEPALIVE
  * session: allow multiple realms per session
  * ssl: free more drained I/O buffers
  * ssl: reduce memory usage
  * SlicePool: reduce fragmentation
  * enable TCP_DEFER_ACCEPT for HTTP listeners
  * remove the "args_escape_char" kludge after 5 years of transition
  * support kB, MB, GB suffixes in cache size specifications
  * bp: add configuration file
  * bp: allow multiple control listeners
  * lb: allow including configuration files
  * debian/lb.postinst: move user "cm4all-beng-lb" to group "nogroup"
  * remove obsolete sysv init scripts, depend on systemd instead
  * ZeroConf publish support

 -- Max Kellermann <mk@cm4all.com>  Tue, 30 Aug 2016 22:24:03 -0000

cm4all-beng-proxy (10.37) unstable; urgency=low

  * translation: expand REDIRECT with BASE

 -- Max Kellermann <mk@cm4all.com>  Tue, 28 Feb 2017 13:16:57 -0000

cm4all-beng-proxy (10.36) unstable; urgency=low

  * certdb: fix crash bug
  * lb: allow core dumps from within the isolated process

 -- Max Kellermann <mk@cm4all.com>  Thu, 12 Jan 2017 20:08:07 -0000

cm4all-beng-proxy (10.35) unstable; urgency=low

  * ssl: OpenSSL 1.1 compatibility
  * bot: add another Majestic bot user agent string
  * systemd: depend on network-online.target

 -- Max Kellermann <mk@cm4all.com>  Tue, 06 Dec 2016 07:42:56 -0000

cm4all-beng-proxy (10.34) unstable; urgency=low

  * lb: adapt to Linux 4.8 user namespace API change

 -- Max Kellermann <mk@cm4all.com>  Tue, 25 Oct 2016 11:35:30 -0000

cm4all-beng-proxy (10.33) unstable; urgency=low

  * spawn: create systemd journal identifier
  * spawn: no signal interruption while waiting for client to become ready
  * spawn: allow numeric uids/gids after --allow-user / --allow-group
  * was: add stopwatch support

 -- Max Kellermann <mk@cm4all.com>  Wed, 19 Oct 2016 19:38:21 -0000

cm4all-beng-proxy (10.32) unstable; urgency=low

  * merge release 9.16

 -- Max Kellermann <mk@cm4all.com>  Tue, 04 Oct 2016 11:05:53 -0000

cm4all-beng-proxy (10.31) unstable; urgency=low

  * fix memory leak after resource loader failure
  * delegate: fix memory leak after clone() failure
  * was: fix crash on spawn error

 -- Max Kellermann <mk@cm4all.com>  Tue, 27 Sep 2016 18:54:54 -0000

cm4all-beng-proxy (10.30) unstable; urgency=low

  * merge release 9.15

 -- Max Kellermann <mk@cm4all.com>  Thu, 08 Sep 2016 14:50:50 -0000

cm4all-beng-proxy (10.29) unstable; urgency=low

  * istream/pipe: fix crash after running out of file descriptors
  * bp: raise default connection limit to 32k
  * delegate: fix potential crash
  * translation: detect BASE/URI mismatch with INTERNAL_REDIRECT
  * lb/monitor/expect: fix assertion failure on shutdown
  * systemd: set default NOFILE limits to 256k
  * systemd: enable crash dumps

 -- Max Kellermann <mk@cm4all.com>  Wed, 07 Sep 2016 07:57:48 -0000

cm4all-beng-proxy (10.28) unstable; urgency=low

  * widget: improve error message when there is no address
  * lb: fix default control port
  * debian: adjust Ruby dependencies for Debian Jessie

 -- Max Kellermann <mk@cm4all.com>  Mon, 05 Sep 2016 10:58:34 -0000

cm4all-beng-proxy (10.27) unstable; urgency=low

  * ssl: disable RC4
  * ssl: ignore the client's cipher preferences
  * ssl: send TLS alert to peer after handshake refusal
  * fix crash when compiled with GCC6

 -- Max Kellermann <mk@cm4all.com>  Mon, 22 Aug 2016 18:34:30 -0000

cm4all-beng-proxy (10.26) unstable; urgency=low

  * bot: recognize WordPress pingbacks as "bot"
  * lb/monitor/expect: delay the receive call by 10ms
  * certdb, bp_cmdline, log-forward: use IPv6 only if available

 -- Max Kellermann <mk@cm4all.com>  Thu, 11 Aug 2016 13:04:23 -0000

cm4all-beng-proxy (10.25) unstable; urgency=low

  * shm: fix double allocation bug which caused session corruption

 -- Max Kellermann <mk@cm4all.com>  Thu, 21 Jul 2016 18:54:12 -0000

cm4all-beng-proxy (10.24) unstable; urgency=low

  * http_client: fix "excess data" error after "100 Continue"

 -- Max Kellermann <mk@cm4all.com>  Wed, 20 Jul 2016 12:25:34 -0000

cm4all-beng-proxy (10.23) unstable; urgency=low

  * cgi: ignore the "Proxy" request header to work around security
    vulnerabilities in several CGI programs
  * http_client: differentiate between "empty response body" and "no body"
  * http_server: log "-" if there is no response body

 -- Max Kellermann <mk@cm4all.com>  Tue, 19 Jul 2016 13:43:34 -0000

cm4all-beng-proxy (10.22) unstable; urgency=low

  * debian/control: add missing dependency on libcm4all-inline-dev
  * http_address: ensure that at least one socket address is specified
  * systemd: implement "reload"

 -- Max Kellermann <mk@cm4all.com>  Mon, 04 Jul 2016 11:12:29 -0000

cm4all-beng-proxy (10.21) unstable; urgency=low

  * session: fix user expiry after defragmentation
  * session: save site name in session file

 -- Max Kellermann <mk@cm4all.com>  Wed, 08 Jun 2016 20:07:13 -0000

cm4all-beng-proxy (10.20) unstable; urgency=low

  * fix nullptr dereference while removing stale "session" parameter

 -- Max Kellermann <mk@cm4all.com>  Wed, 25 May 2016 11:06:38 -0000

cm4all-beng-proxy (10.19) unstable; urgency=low

  * merge release 9.14
  * log the request URI on session realm mismatch
  * omit stale "session" parameter in processed URIs

 -- Max Kellermann <mk@cm4all.com>  Tue, 24 May 2016 17:36:07 -0000

cm4all-beng-proxy (10.18) unstable; urgency=low

  * http_client: fix TLS memory leak / crash bug

 -- Max Kellermann <mk@cm4all.com>  Thu, 19 May 2016 10:49:58 -0000

cm4all-beng-proxy (10.17) unstable; urgency=low

  * spawn/client: handle empty payloads from recvmmsg()

 -- Max Kellermann <mk@cm4all.com>  Mon, 09 May 2016 10:05:55 -0000

cm4all-beng-proxy (10.16) unstable; urgency=low

  * control: enable SO_REUSEADDR on the UDP socket

 -- Max Kellermann <mk@cm4all.com>  Fri, 29 Apr 2016 13:13:31 -0000

cm4all-beng-proxy (10.15) unstable; urgency=low

  * was: fix crash after spawn failure
  * spawn/client: abort worker process when the spawner is gone
  * spawn/client: optimize message receiver
  * spawn/server: retry sending after EAGAIN

 -- Max Kellermann <mk@cm4all.com>  Fri, 29 Apr 2016 09:31:54 -0000

cm4all-beng-proxy (10.14) unstable; urgency=low

  * enable TCP_DEFER_ACCEPT for HTTP and SSL listeners
  * ssl: increase the handshake timeout to 60 seconds
  * lb: log the client IP address

 -- Max Kellermann <mk@cm4all.com>  Thu, 28 Apr 2016 09:24:19 -0000

cm4all-beng-proxy (10.13) unstable; urgency=low

  * was: fix crash after early-crashing WAS process
  * was: fix crash after WAS process has been released
  * ssl: limit the handshake duration
  * beng-proxy: support listening on UNIX domain sockets

 -- Max Kellermann <mk@cm4all.com>  Wed, 27 Apr 2016 18:34:26 -0000

cm4all-beng-proxy (10.12) unstable; urgency=low

  * ssl: reduce allocator fragmentation, cycle another buffer

 -- Max Kellermann <mk@cm4all.com>  Thu, 21 Apr 2016 07:29:51 -0000

cm4all-beng-proxy (10.11) unstable; urgency=low

  * thread_queue: fix race condition
  * ssl: reduce allocator fragmentation

 -- Max Kellermann <mk@cm4all.com>  Mon, 18 Apr 2016 14:51:41 -0000

cm4all-beng-proxy (10.10) unstable; urgency=low

  * merge release 9.13
  * SlicePool: reduce fragmentation

 -- Max Kellermann <mk@cm4all.com>  Tue, 12 Apr 2016 15:12:03 -0000

cm4all-beng-proxy (10.9) unstable; urgency=low

  * merge release 9.12

 -- Max Kellermann <mk@cm4all.com>  Wed, 06 Apr 2016 12:11:38 -0000

cm4all-beng-proxy (10.8) unstable; urgency=low

  * SlicePool: optimize allocation
  * lb: cycle buffers before compressing slice allocator
  * was: fix spurious "Resource temporarily unavailable" warnings

 -- Max Kellermann <mk@cm4all.com>  Wed, 06 Apr 2016 06:35:37 -0000

cm4all-beng-proxy (10.7) unstable; urgency=low

  * lb: fix systemd service start timeout
  * spawn: fix assertion failure when STDERR_PATH fails
  * was: fix use-after-free bug

 -- Max Kellermann <mk@cm4all.com>  Tue, 29 Mar 2016 10:31:34 -0000

cm4all-beng-proxy (10.6) unstable; urgency=low

  * lb: fix false memory leak during shutdown
  * ssl: cycle buffers to reduce allocator fragmentation

 -- Max Kellermann <mk@cm4all.com>  Wed, 23 Mar 2016 14:16:55 -0000

cm4all-beng-proxy (10.5) unstable; urgency=low

  * lb: fix crash due to duplicate OpenSSL initialization by libpq
  * lb: check cert_db.ca_cert settings with --check
  * lb: fix shutdown with --watchdog
  * http_client: fix assertion failure with keep-alive disabled
  * http_server: fix missing "100 Continue"
  * certdb: unwrap key in "new-cert
  * certdb: allow overriding database with /etc/cm4all/beng/certdb.connect
  * spawn: fix assertion failure

 -- Max Kellermann <mk@cm4all.com>  Tue, 08 Mar 2016 16:01:22 -0000

cm4all-beng-proxy (10.4) unstable; urgency=low

  * merge release 9.11
  * spawn: fix uninitialized MOUNT_TMP_TMPFS setting

 -- Max Kellermann <mk@cm4all.com>  Thu, 03 Mar 2016 13:11:49 -0000

cm4all-beng-proxy (10.3) unstable; urgency=low

  * lhttp: fix double free bug
  * lhttp, fcgi: abandon child process after connect failure
  * spawn: wait for spawn process during shutdown
  * {http,filter,nfs}_cache: raise cacheable size limit to 512 kB
  * http_client: reschedule read event after blocking write recovery

 -- Max Kellermann <mk@cm4all.com>  Wed, 02 Mar 2016 14:06:44 -0000

cm4all-beng-proxy (10.2) unstable; urgency=low

  * rubber: remove excessive debugging code to speed up cache flush
  * spawn: fix SETENV breakage
  * spawn: initialize supplementary groups
  * spawn: change to user www-data by default
  * http_client: fix double free bug
  * fcache: raise default expiration to one week
  * systemd: set "Type=notify"

 -- Max Kellermann <mk@cm4all.com>  Tue, 01 Mar 2016 18:43:23 -0000

cm4all-beng-proxy (10.1) unstable; urgency=low

  * merge release 9.10
  * python: add missing constant TRANSLATE_REALM_FROM_AUTH_BASE
  * spawn: dedicated process for spawning child processes
  * fcgi: terminate FastCGI processes with SIGTERM instead of SIGUSR1
  * was: implement response body interruption
  * translation: add packet NO_NEW_PRIVS
  * session: 128 bit session ids
  * emit systemd "READY" notification
  * debian: eliminate the TOI build

 -- Max Kellermann <mk@cm4all.com>  Thu, 25 Feb 2016 23:55:33 -0000

cm4all-beng-proxy (10.0.5) unstable; urgency=low

  * http_client: fix memory leak
  * spawn/prepared: fix environment variable breakage
  * request: fix crash (due to realm regression in 10.0.4)

 -- Max Kellermann <mk@cm4all.com>  Tue, 09 Feb 2016 18:09:43 -0000

cm4all-beng-proxy (10.0.4) unstable; urgency=low

  * istream/dechunk: merge chunk sizes
  * istream/dechunk: fix bogus "closed prematurely" error
  * spawn/JailConfig: fix jail.conf parser regression
  * translate_parser: fix JailCGI home path regression
  * translation: add packet REALM_FROM_AUTH_BASE
  * translation: allow mount options in MOUNT_TMP_TMPFS
  * pipe_filter: add JailCGI support
  * fcgi/stock: fix double free bug
  * http_request: fix connection leak after OpenSSL error
  * ssl/cache: fix two crash bugs
  * ssl/cache: reduce delay from 1s to 200ms
  * ssl/cache: maintain cache only in worker process
  * ssl/cache: support CA chains
  * ssl/factory: support the subjectAltName extension
  * ssl/filter: handle "close notify" alerts
  * certdb: rename PostgreSQL table to singular
  * certdb: load PostgreSQL connect string from lb.conf
  * certdb: support the subjectAltName extension
  * certdb: implement the ACME protocol
  * systemd/lb: disable --watchdog, set Restart=on-failure instead
  * systemd/bp: default to --workers=0, set Restart=on-failure instead

 -- Max Kellermann <mk@cm4all.com>  Thu, 04 Feb 2016 21:12:22 -0000

cm4all-beng-proxy (10.0.3) unstable; urgency=low

  * ssl/cache: populate name cache asynchronously
  * certdb: add command "populate"

 -- Max Kellermann <mk@cm4all.com>  Tue, 12 Jan 2016 10:35:32 -0000

cm4all-beng-proxy (10.0.2) unstable; urgency=low

  * ssl/cache: open multiple PostgreSQL connections on demand
  * ssl/cache: mirror a list of all certificate host names
  * certdb: add command "delete"

 -- Max Kellermann <mk@cm4all.com>  Wed, 06 Jan 2016 11:11:51 -0000

cm4all-beng-proxy (10.0.1) unstable; urgency=low

  * drop support for Debian Squeeze
  * inline_widget: time out after 10 seconds
  * lb: support SSL certificates stored in PostgreSQL database
  * disable the access log by default

 -- Max Kellermann <mk@cm4all.com>  Fri, 18 Dec 2015 18:48:31 -0000

cm4all-beng-proxy (9.16) unstable; urgency=low

  * fix memory leak after resource loader failure
  * was: fix crash on spawn error
  * fcache: check X-CM4all-BENG-User (via REVEAL_USER) in cache lookup

 -- Max Kellermann <mk@cm4all.com>  Tue, 04 Oct 2016 10:44:09 -0000

cm4all-beng-proxy (9.15) unstable; urgency=low

  * cgi: ignore the "Proxy" request header to work around security
    vulnerabilities in several CGI programs
  * http_address: ensure that at least one socket address is specified
  * http_server: update the "raw bytes sent" attribute properly
  * http_client: differentiate between "empty response body" and "no body"
  * http_client: fix "excess data" error after "100 Continue"
  * fcgi: fix assertion failure
  * shm: fix double allocation bug which caused session corruption
  * session: fix user expiry after defragmentation
  * omit stale "session" parameter in processed URIs
  * bot: recognize WordPress pingbacks as "bot"
  * fix crash when compiled with GCC6
  * bp: raise default connection limit to 32k
  * systemd: set default NOFILE limits to 256k
  * systemd: enable crash dumps

 -- Max Kellermann <mk@cm4all.com>  Thu, 08 Sep 2016 14:25:37 -0000

cm4all-beng-proxy (9.14) unstable; urgency=low

  * merge release 8.13
  * was: fix crash on malformed STATUS packet

 -- Max Kellermann <mk@cm4all.com>  Fri, 20 May 2016 15:43:48 -0000

cm4all-beng-proxy (9.13) unstable; urgency=low

  * merge release 8.12
  * lb: fix false memory leak during shutdown

 -- Max Kellermann <mk@cm4all.com>  Tue, 12 Apr 2016 13:03:18 -0000

cm4all-beng-proxy (9.12) unstable; urgency=low

  * header-forward: fix duplicate "Location" header

 -- Max Kellermann <mk@cm4all.com>  Wed, 06 Apr 2016 12:09:46 -0000

cm4all-beng-proxy (9.11) unstable; urgency=low

  * merge release 8.11

 -- Max Kellermann <mk@cm4all.com>  Thu, 03 Mar 2016 13:03:41 -0000

cm4all-beng-proxy (9.10) unstable; urgency=low

  * merge release 8.10

 -- Max Kellermann <mk@cm4all.com>  Wed, 24 Feb 2016 11:46:38 -0000

cm4all-beng-proxy (9.9) unstable; urgency=low

  * merge release 8.9

 -- Max Kellermann <mk@cm4all.com>  Tue, 23 Feb 2016 15:56:21 -0000

cm4all-beng-proxy (9.8) unstable; urgency=low

  * merge release 8.8

 -- Max Kellermann <mk@cm4all.com>  Tue, 16 Feb 2016 11:30:47 -0000

cm4all-beng-proxy (9.7) unstable; urgency=low

  * merge release 8.7
  * http_request: fix connection leak after OpenSSL error

 -- Max Kellermann <mk@cm4all.com>  Tue, 26 Jan 2016 15:56:31 -0000

cm4all-beng-proxy (9.6) unstable; urgency=low

  * systemd: log to systemd-journald by default
  * header_forward: fix duplicate "Location" header
  * "--access-logger=null" disables the access log
  * widget: log Set-Cookie without host

 -- Max Kellermann <mk@cm4all.com>  Thu, 17 Dec 2015 22:15:04 -0000

cm4all-beng-proxy (9.5) unstable; urgency=low

  * merge release 4.23
  * auth: send the LISTENER_TAG packet with AUTH requests

 -- Max Kellermann <mk@cm4all.com>  Tue, 15 Dec 2015 13:46:36 -0000

cm4all-beng-proxy (9.4) unstable; urgency=low

  * processor: fix crash bug
  * ajp: fix bogus error "Peer closed the socket prematurely"
  * fcgi: fail after receiving excess data at end of response body
  * fcgi: fix assertion failure on i386
  * was: fold header name case
  * was: announce request body length as early as possible
  * was: fix crash bug with empty response

 -- Max Kellermann <mk@cm4all.com>  Thu, 19 Nov 2015 11:28:59 -0000

cm4all-beng-proxy (9.3) unstable; urgency=low

  * fcgi: fix buffer overflow with large response body
  * header_forward: always forward "Allow"

 -- Max Kellermann <mk@cm4all.com>  Tue, 17 Nov 2015 00:33:20 -0000

cm4all-beng-proxy (9.2) unstable; urgency=low

  * translate_client: fix crash bug

 -- Max Kellermann <mk@cm4all.com>  Mon, 16 Nov 2015 08:38:02 -0000

cm4all-beng-proxy (9.1) unstable; urgency=low

  * feature freeze
  * http_client: response body allows optimized socket writes
  * http_cache: response body allows optimized socket writes
  * fcgi: fix stall bug
  * fcgi: optimized response body chunking
  * fcgi: don't send empty PARAMS packet when request headers are empty
  * handler: use lstat() for FILE_NOT_FOUND
  * client_balancer: fix memory leak
  * istream: fix assertion failure
  * istream_tee: fix size miscalculation
  * nfs_stock: fix assertion failure
  * translate_cache: optimize memory usage
  * reduce fork() overhead

 -- Max Kellermann <mk@cm4all.com>  Fri, 13 Nov 2015 00:50:52 -0000

cm4all-beng-proxy (9.0.9) unstable; urgency=low

  * tstock: fix libevent crash on connection failure
  * tstock: fix hanging process during shutdown
  * request_session: don't send cleared session id of ignored session
  * pipe_stock: fix EBADF error due to malformed pointer cast
  * http_{client,server}: optimize chunked socket writes

 -- Max Kellermann <mk@cm4all.com>  Fri, 06 Nov 2015 23:39:50 -0000

cm4all-beng-proxy (9.0.8) unstable; urgency=low

  * child_stock: fix crash bug
  * translate_stock: fix use-after-free crash bug

 -- Max Kellermann <mk@cm4all.com>  Thu, 05 Nov 2015 15:14:43 -0000

cm4all-beng-proxy (9.0.7) unstable; urgency=low

  * merge release 8.6
  * ajp: fix regression after code refactoring
  * http_{client,server}: optimize socket writes
  * translate_stock: configurable stock limit, defaulting to 64
  * translate_cache: fix crash bug when cache is disabled
  * errdoc: fix crash bug when aborting error document generator

 -- Max Kellermann <mk@cm4all.com>  Wed, 04 Nov 2015 21:50:44 -0000

cm4all-beng-proxy (9.0.6) unstable; urgency=low

  * debian/rules: cross-compiler support
  * debian: build with gcc 5 on Debian Stretch
  * processor: fix broken URI rewrite after <script> due to inverted check
  * widget: log class name

 -- Max Kellermann <mk@cm4all.com>  Fri, 16 Oct 2015 10:21:42 -0000

cm4all-beng-proxy (9.0.5) unstable; urgency=low

  * merge release 8.5

 -- Max Kellermann <mk@cm4all.com>  Mon, 12 Oct 2015 10:44:20 -0000

cm4all-beng-proxy (9.0.4) unstable; urgency=low

  * xml_parser: fix assertion failure on abort
  * css_parser: fix buffer overflow due to off-by-one check

 -- Max Kellermann <mk@cm4all.com>  Thu, 08 Oct 2015 19:32:07 -0000

cm4all-beng-proxy (9.0.3) unstable; urgency=low

  * fcgi: fix uninitialized variable
  * processor: fix heap corruption due to wrong string length

 -- Max Kellermann <mk@cm4all.com>  Wed, 07 Oct 2015 19:56:05 -0000

cm4all-beng-proxy (9.0.2) unstable; urgency=low

  * translation: packet REVEAL_USER sends X-CM4all-BENG-User to filter

 -- Max Kellermann <mk@cm4all.com>  Mon, 05 Oct 2015 19:08:22 -0000

cm4all-beng-proxy (9.0.1) unstable; urgency=low

  * merge release 8.4
  * translation: add header group "LINK"
  * translation: add packet MOUNT_TMPFS
  * fix spurious BIND_MOUNT_RW failures

 -- Max Kellermann <mk@cm4all.com>  Fri, 02 Oct 2015 15:36:42 -0000

cm4all-beng-proxy (8.13) unstable; urgency=low

  * http_client: fix TLS memory leak
  * http_client: fix assertion failure with keep-alive disabled
  * was: fix crash after early-crashing WAS process
  * lb: fix false memory leak during shutdown
  * http_server: fix missing "100 Continue"
  * {http,filter,nfs}_cache: raise cacheable size limit to 512 kB
  * fcache: raise default expiration to one week
  * rubber: remove excessive debugging code to speed up cache flush

 -- Max Kellermann <mk@cm4all.com>  Fri, 20 May 2016 15:34:32 -0000

cm4all-beng-proxy (8.12) unstable; urgency=low

  * was: fix crash on malformed STATUS packet
  * was: allow 16 bit STATUS packet

 -- Max Kellermann <mk@cm4all.com>  Tue, 12 Apr 2016 12:28:21 -0000

cm4all-beng-proxy (8.11) unstable; urgency=low

  * http_client: fix assertion failure with TLS
  * lhttp, fcgi: abandon child process after connect failure
  * http_client: reschedule read event after blocking write recovery

 -- Max Kellermann <mk@cm4all.com>  Thu, 03 Mar 2016 12:59:50 -0000

cm4all-beng-proxy (8.10) unstable; urgency=low

  * was/input: verify the announced LENGTH
  * was/input: fix the "available" formula

 -- Max Kellermann <mk@cm4all.com>  Wed, 24 Feb 2016 11:31:50 -0000

cm4all-beng-proxy (8.9) unstable; urgency=low

  * istream/catch: fix another assertion failure

 -- Max Kellermann <mk@cm4all.com>  Tue, 23 Feb 2016 15:52:46 -0000

cm4all-beng-proxy (8.8) unstable; urgency=low

  * istream/catch: fix assertion failure

 -- Max Kellermann <mk@cm4all.com>  Tue, 16 Feb 2016 11:21:25 -0000

cm4all-beng-proxy (8.7) unstable; urgency=low

  * cgi, pipe: fix off-by-one bug in stderr filter

 -- Max Kellermann <mk@cm4all.com>  Tue, 26 Jan 2016 15:55:03 -0000

cm4all-beng-proxy (8.6) unstable; urgency=low

  * merge release 7.9

 -- Max Kellermann <mk@cm4all.com>  Mon, 26 Oct 2015 09:48:00 -0000

cm4all-beng-proxy (8.5) unstable; urgency=low

  * css_parser: fix buffer overflow due to off-by-one check
  * fcgi: fix uninitialized variable
  * fix spurious BIND_MOUNT_RW failures
  * fix two crashes due to malformed URI escapes

 -- Max Kellermann <mk@cm4all.com>  Mon, 12 Oct 2015 10:20:32 -0000

cm4all-beng-proxy (8.4) unstable; urgency=low

  * was: fix another memory leak

 -- Max Kellermann <mk@cm4all.com>  Fri, 02 Oct 2015 11:05:21 -0000

cm4all-beng-proxy (8.3) unstable; urgency=low

  * was: fix several memory leaks

 -- Max Kellermann <mk@cm4all.com>  Fri, 02 Oct 2015 09:54:09 -0000

cm4all-beng-proxy (8.2) unstable; urgency=low

  * debian/control: add "Breaks" on old translation servers to avoid
    runtime breakages due to broken widget descriptors; the translation
    server 1.9.1 contains a workaround
  * translate_parser: fix crash after malformed/misplaced
    UNTRUSTED_*_SITE_SUFFIX packet

 -- Max Kellermann <mk@cm4all.com>  Fri, 25 Sep 2015 12:55:18 -0000

cm4all-beng-proxy (8.1) unstable; urgency=low

  * feature freeze
  * fb_pool: compress I/O buffers periodically
  * http_cache, fcache, nfs_cache: compress the cache periodically

 -- Max Kellermann <mk@cm4all.com>  Tue, 22 Sep 2015 17:26:06 -0000

cm4all-beng-proxy (8.0.13) unstable; urgency=low

  * merge release 7.8
  * translation: support writable bind mounts (BIND_MOUNT_RW)
  * translation: add packet UNTRUSTED_RAW_SITE_SUFFIX
  * ssl: initialize OpenSSL engines
  * rewrite_uri: support "https://" and "//" URIs
  * regex: fix double free bug

 -- Max Kellermann <mk@cm4all.com>  Tue, 22 Sep 2015 08:00:20 -0000

cm4all-beng-proxy (8.0.12) unstable; urgency=low

  * merge release 7.7
  * rubber: optimized hole search
  * rubber: simplified defragmentation on tail allocation

 -- Max Kellermann <mk@cm4all.com>  Thu, 17 Sep 2015 20:41:59 -0000

cm4all-beng-proxy (8.0.11) unstable; urgency=low

  * regex: fix move operator, fixes spurious "Invalid regex capture"

 -- Max Kellermann <mk@cm4all.com>  Thu, 03 Sep 2015 13:08:16 -0000

cm4all-beng-proxy (8.0.10) unstable; urgency=low

  * regex: mismatching optional capture expands to empty string
  * regex: work around problem with mismatching optional last capture
  * request: avoid compressing the response body twice

 -- Max Kellermann <mk@cm4all.com>  Wed, 02 Sep 2015 15:56:38 -0000

cm4all-beng-proxy (8.0.9) unstable; urgency=low

  * merge release 7.6
  * regex: fix off-by-one error in capture range check

 -- Max Kellermann <mk@cm4all.com>  Tue, 01 Sep 2015 13:57:06 -0000

cm4all-beng-proxy (8.0.8) unstable; urgency=low

  * tcache: fix crash on regex mismatch

 -- Max Kellermann <mk@cm4all.com>  Mon, 31 Aug 2015 05:35:14 -0000

cm4all-beng-proxy (8.0.7) unstable; urgency=low

  * merge release 7.5
  * regex: fix spurious compile failures
  * fcache: include actual body data in stats
  * nfs_cache: add stats
  * fix several crash bugs with malformed URI escapes
  * control/stats: add cache brutto sizes
  * control/stats: add I/O buffers size

 -- Max Kellermann <mk@cm4all.com>  Thu, 27 Aug 2015 22:11:02 -0000

cm4all-beng-proxy (8.0.6) unstable; urgency=low

  * translation: decouple REGEX_UNESCAPE from INVERSE_REGEX

 -- Max Kellermann <mk@cm4all.com>  Tue, 25 Aug 2015 09:57:23 -0000

cm4all-beng-proxy (8.0.5) unstable; urgency=low

  * translation: add packet INVERSE_REGEX_UNESCAPE

 -- Max Kellermann <mk@cm4all.com>  Mon, 24 Aug 2015 16:58:16 -0000

cm4all-beng-proxy (8.0.4) unstable; urgency=low

  * translate_client: fix crash due to uninitialized variable

 -- Max Kellermann <mk@cm4all.com>  Fri, 21 Aug 2015 11:26:40 -0000

cm4all-beng-proxy (8.0.3) unstable; urgency=low

  * translation: add login packet SERVICE
  * translation: login allows packet LISTENER_TAG
  * translation: protocol v3 uses anchored regex
  * regex: disable the "multi-line" option
  * regex: switch to the PCRE library

 -- Max Kellermann <mk@cm4all.com>  Mon, 17 Aug 2015 14:31:32 -0000

cm4all-beng-proxy (8.0.2) unstable; urgency=low

  * translation: add packets LOGIN, PASSWORD, UID_GID
  * translation: native Refence support

 -- Max Kellermann <mk@cm4all.com>  Thu, 06 Aug 2015 11:15:58 -0000

cm4all-beng-proxy (8.0.1) unstable; urgency=low

  * cgi, pipe: log PID in stderr output
  * translation: add packets AUTO_GZIP, INTERNAL_REDIRECT

 -- Max Kellermann <mk@cm4all.com>  Fri, 24 Jul 2015 10:27:51 -0000

cm4all-beng-proxy (7.9) unstable; urgency=low

  * merge release 6.12

 -- Max Kellermann <mk@cm4all.com>  Mon, 26 Oct 2015 09:37:41 -0000

cm4all-beng-proxy (7.8) unstable; urgency=low

  * support SESSION_SITE in processor

 -- Max Kellermann <mk@cm4all.com>  Mon, 21 Sep 2015 12:26:13 -0000

cm4all-beng-proxy (7.7) unstable; urgency=low

  * merge release 6.11

 -- Max Kellermann <mk@cm4all.com>  Thu, 17 Sep 2015 19:08:50 -0000

cm4all-beng-proxy (7.6) unstable; urgency=low

  * merge release 6.10
  * fcache: include actual body data in stats
  * nfs_cache: add stats
  * control/stats: add cache brutto sizes
  * control/stats: add I/O buffers size

 -- Max Kellermann <mk@cm4all.com>  Tue, 01 Sep 2015 12:48:48 -0000

cm4all-beng-proxy (7.5) unstable; urgency=low

  * merge release 6.9

 -- Max Kellermann <mk@cm4all.com>  Thu, 27 Aug 2015 14:30:18 -0000

cm4all-beng-proxy (7.4) unstable; urgency=low

  * merge release 6.8
  * tcache: fix minor memory leak

 -- Max Kellermann <mk@cm4all.com>  Wed, 26 Aug 2015 13:29:42 -0000

cm4all-beng-proxy (7.3) unstable; urgency=low

  * merge release 6.7

 -- Max Kellermann <mk@cm4all.com>  Wed, 22 Jul 2015 21:18:30 -0000

cm4all-beng-proxy (7.2) unstable; urgency=low

  * translation: allow REGEX_ON_{HOST,USER}_URI with INVERSE_REGEX

 -- Max Kellermann <mk@cm4all.com>  Fri, 17 Jul 2015 06:53:50 -0000

cm4all-beng-proxy (7.1) unstable; urgency=low

  * feature freeze
  * translation: WANT supports USER
  * translation: add packet REGEX_ON_USER_URI

 -- Max Kellermann <mk@cm4all.com>  Tue, 14 Jul 2015 20:46:43 -0000

cm4all-beng-proxy (7.0.10) unstable; urgency=low

  * fix crash on "Cache-Control: only-if-cached"
  * fix worker respawn

 -- Max Kellermann <mk@cm4all.com>  Sat, 11 Jul 2015 10:19:11 -0000

cm4all-beng-proxy (7.0.9) unstable; urgency=low

  * istream_escape: fix crash bug when last byte is escaped
  * stats: don't crash master process on CONTROL_STATS
  * debian/rules: add kludge to support dh_python2 on Squeeze

 -- Max Kellermann <mk@cm4all.com>  Thu, 09 Jul 2015 11:40:12 -0000

cm4all-beng-proxy (7.0.8) unstable; urgency=low

  * translation: add packets EXPAND_HOME, EXPAND_STDERR_PATH
  * translation: apply EXPAND_URI to CGI addresses
  * session: fix crash while invalidating widget session

 -- Max Kellermann <mk@cm4all.com>  Thu, 25 Jun 2015 13:29:01 -0000

cm4all-beng-proxy (7.0.7) unstable; urgency=low

  * translation: add packet AUTO_DEFLATE
  * istream_deflate: fix stalled stream
  * tcache: expand uncacheable responses

 -- Max Kellermann <mk@cm4all.com>  Wed, 24 Jun 2015 11:43:47 -0000

cm4all-beng-proxy (7.0.6) unstable; urgency=low

  * tcache: expand responses of uncacheable requests

 -- Max Kellermann <mk@cm4all.com>  Fri, 19 Jun 2015 13:02:32 -0000

cm4all-beng-proxy (7.0.5) unstable; urgency=low

  * merge release 6.6
  * control: flush the whole translation cache if the TCACHE_INVALIDATE
    payload is empty
  * namespace: support IPC namespaces

 -- Max Kellermann <mk@cm4all.com>  Thu, 11 Jun 2015 16:31:34 -0000

cm4all-beng-proxy (7.0.4) unstable; urgency=low

  * handler: send LISTENER_TAG if translation protocol version is not yet
    negotiated
  * handler: bypass translation cache during protocol version negotiation

 -- Max Kellermann <mk@cm4all.com>  Thu, 28 May 2015 13:10:12 -0000

cm4all-beng-proxy (7.0.3) unstable; urgency=low

  * handler: more "verbose_response" messages
  * handler: return "502 Bad Gateway" on translation server error
  * translation: protocol v2 always transmits LISTENER_TAG
  * translation: add packets REGEX_ON_HOST_URI, SESSION_SITE
  * session_manager: fix bogus assertion failure in cleanup
  * build with libwas 1.0

 -- Max Kellermann <mk@cm4all.com>  Wed, 20 May 2015 16:41:44 -0000

cm4all-beng-proxy (7.0.2) unstable; urgency=low

  * merge release 6.5
  * require Boost 1.49

 -- Max Kellermann <mk@cm4all.com>  Wed, 29 Apr 2015 11:43:57 -0000

cm4all-beng-proxy (7.0.1) unstable; urgency=low

  * forward the "Accept-Ranges" response header
  * forward the "Range" request header
  * forward the request headers "Accept-Charset" and "Accept-Encoding" to
    frame widgets

 -- Max Kellermann <mk@cm4all.com>  Fri, 13 Mar 2015 16:53:29 -0000

cm4all-beng-proxy (6.12) unstable; urgency=low

  * css_parser: fix buffer overflow due to off-by-one check
  * fcgi: fix uninitialized variable
  * was: fix error after blocking send on control channel
  * fb_pool: compress I/O buffers periodically
  * ssl: initialize OpenSSL engines
  * support SESSION_SITE in processor
  * lb: never forward headers X-CM4all-BENG-Peer-Subject and
    X-CM4all-BENG-Peer-Issuer-Subject

 -- Max Kellermann <mk@cm4all.com>  Mon, 26 Oct 2015 09:34:09 -0000

cm4all-beng-proxy (6.11) unstable; urgency=low

  * fcgi_client: fix hang after error logger failure

 -- Max Kellermann <mk@cm4all.com>  Thu, 17 Sep 2015 19:06:14 -0000

cm4all-beng-proxy (6.10) unstable; urgency=low

  * translate_parser: allow absolute LOCAL_URI
  * uri-verify: don't check the query string
  * bp_control: let worker handle control packets in single-worker mode
  * stock: fix "outgoing_connections" being always zero in control stats
  * lb_stats: include TCP connections in "outgoing_connections"

 -- Max Kellermann <mk@cm4all.com>  Tue, 01 Sep 2015 11:51:11 -0000

cm4all-beng-proxy (6.9) unstable; urgency=low

  * fcgi_client: ignore STDERR packets in size calculation

 -- Max Kellermann <mk@cm4all.com>  Thu, 27 Aug 2015 14:04:04 -0000

cm4all-beng-proxy (6.8) unstable; urgency=low

  * tcache: verify URI after cache miss

 -- Max Kellermann <mk@cm4all.com>  Wed, 26 Aug 2015 12:32:19 -0000

cm4all-beng-proxy (6.7) unstable; urgency=low

  * ssl: fix certificate chain with Server Name Indication
  * lb: fix hang during shutdown

 -- Max Kellermann <mk@cm4all.com>  Wed, 22 Jul 2015 20:47:55 -0000

cm4all-beng-proxy (6.6) unstable; urgency=low

  * debian/rules: remove remaining python-central invocation
  * init: enable session_save_path by default if
    /var/run/cm4all/beng-proxy exists
  * init: read /etc/default/cm4all-beng-proxy.local
  * namespace: set "setgroups=deny" for Linux 3.18+
  * namespace: retry with mount flag "noexec" if mounting fails
  * build with libwas 1.0

 -- Max Kellermann <mk@cm4all.com>  Thu, 11 Jun 2015 15:22:14 -0000

cm4all-beng-proxy (6.5) unstable; urgency=low

  * debian: improve clang build-dependency
  * debian: migrate from python-central to dh_python2
  * debian: add missing dependency on python-twisted-names

 -- Max Kellermann <mk@cm4all.com>  Mon, 27 Apr 2015 15:27:10 -0000

cm4all-beng-proxy (6.4) unstable; urgency=low

  * widget: fix "Range" request headers with non-default view

 -- Max Kellermann <mk@cm4all.com>  Fri, 10 Apr 2015 12:28:47 -0000

cm4all-beng-proxy (6.3) unstable; urgency=low

  * forward the request headers "If-Modified-Since", "If-Unmodified-Since",
    "If-Match", "If-None-Match" and "If-Range" to frame widgets
  * session: improve session cleanup reliability
  * lb: verify SSL certificates in --check
  * ssl: reduce CPU overhead during TLS handshake

 -- Max Kellermann <mk@cm4all.com>  Tue, 24 Mar 2015 16:56:00 -0000

cm4all-beng-proxy (6.2) unstable; urgency=low

  * merge release 5.16

 -- Max Kellermann <mk@cm4all.com>  Wed, 18 Mar 2015 10:11:04 -0000

cm4all-beng-proxy (6.1) unstable; urgency=low

  * feature freeze

 -- Max Kellermann <mk@cm4all.com>  Thu, 05 Mar 2015 10:57:18 -0000

cm4all-beng-proxy (6.0.16) unstable; urgency=low

  * don't drop WANT request packet in repeated translation

 -- Max Kellermann <mk@cm4all.com>  Mon, 02 Mar 2015 08:38:49 -0000

cm4all-beng-proxy (6.0.15) unstable; urgency=low

  * widget: support the CONTENT_TYPE_LOOKUP protocol
  * CGI: disable request URI forwarding if there's a SCRIPT_NAME

 -- Max Kellermann <mk@cm4all.com>  Tue, 24 Feb 2015 16:44:37 -0000

cm4all-beng-proxy (6.0.14) unstable; urgency=low

  * merge release 5.15

 -- Max Kellermann <mk@cm4all.com>  Mon, 23 Feb 2015 12:48:39 -0000

cm4all-beng-proxy (6.0.13) unstable; urgency=low

  * don't steal the X-CM4all-View header from the HTTP cache

 -- Max Kellermann <mk@cm4all.com>  Fri, 20 Feb 2015 11:35:10 -0000

cm4all-beng-proxy (6.0.12) unstable; urgency=low

  * fcgi: don't redirect stderro to /dev/null
  * handler: reserve request body for focused widget even if processor
    disabled
  * remove the X-CM4all-View header after using it
  * headers: add group "TRANSFORMATION"
  * translation: add packet EXPAND_HEADER

 -- Max Kellermann <mk@cm4all.com>  Thu, 19 Feb 2015 15:36:19 -0000

cm4all-beng-proxy (6.0.11) unstable; urgency=low

  * translation: add packet EXPAND_READ_FILE
  * control: add command CONTROL_FADE_CHILDREN

 -- Max Kellermann <mk@cm4all.com>  Tue, 17 Feb 2015 12:02:40 -0000

cm4all-beng-proxy (6.0.10) unstable; urgency=low

  * merge release 5.14
  * translation: add packets NON_BLOCKING, READ_FILE

 -- Max Kellermann <mk@cm4all.com>  Fri, 13 Feb 2015 17:24:35 -0000

cm4all-beng-proxy (6.0.9) unstable; urgency=low

  * namespace_options: improved PIVOT_ROOT error message
  * translation: add packet EXPAND_BIND_MOUNT

 -- Max Kellermann <mk@cm4all.com>  Wed, 11 Feb 2015 11:36:51 -0000

cm4all-beng-proxy (6.0.8) unstable; urgency=low

  * debian: remove translation server demo packages
  * init: change default translation server address to @translation
  * translation: add packet EXPAND_COOKIE_HOST

 -- Max Kellermann <mk@cm4all.com>  Tue, 10 Feb 2015 12:24:22 -0000

cm4all-beng-proxy (6.0.7) unstable; urgency=low

  * translation: add packet LISTENER_TAG

 -- Max Kellermann <mk@cm4all.com>  Mon, 09 Feb 2015 11:02:06 -0000

cm4all-beng-proxy (6.0.6) unstable; urgency=low

  * http_server, http_client: reduce overhead of proxying chunked body

 -- Max Kellermann <mk@cm4all.com>  Fri, 06 Feb 2015 07:44:17 -0000

cm4all-beng-proxy (6.0.5) unstable; urgency=low

  * merge release 5.13
  * translate_client: check for PROBE_PATH_SUFFIXES without PROBE_SUFFIX
  * fix stack overflow on PROBE_SUFFIXES loop

 -- Max Kellermann <mk@cm4all.com>  Thu, 05 Feb 2015 13:30:21 -0000

cm4all-beng-proxy (6.0.4) unstable; urgency=low

  * hstock: fix memory leak
  * response: fix crash on invalid X-CM4all-View header
  * translation: add packets AUTH_FILE, EXPAND_AUTH_FILE,
    APPEND_AUTH, EXPAND_APPEND_AUTH
  * log unknown view names in X-CM4all-View

 -- Max Kellermann <mk@cm4all.com>  Wed, 04 Feb 2015 22:16:07 -0000

cm4all-beng-proxy (6.0.3) unstable; urgency=low

  * support response header X-CM4all-View for all responses
  * reduce fork overhead by dropping NFS cache
  * reduce I/O multi-threading overhead

 -- Max Kellermann <mk@cm4all.com>  Tue, 03 Feb 2015 14:50:27 -0000

cm4all-beng-proxy (6.0.2) unstable; urgency=low

  * translate_client: allow BASE="/" (regression fix)

 -- Max Kellermann <mk@cm4all.com>  Mon, 02 Feb 2015 11:32:01 -0000

cm4all-beng-proxy (6.0.1) unstable; urgency=low

  * translation: add packets EXPAND_DOCUMENT_ROOT, PROBE_PATH_SUFFIXES

 -- Max Kellermann <mk@cm4all.com>  Thu, 29 Jan 2015 22:32:02 -0000

cm4all-beng-proxy (5.16) unstable; urgency=low

  * net: fix crash due to parsing '@' twice
  * net: fix another off-by-one bug in local socket addresses
  * random: fix partial entropy collection
  * http_server: support method PATCH (RFC 5789)

 -- Max Kellermann <mk@cm4all.com>  Wed, 18 Mar 2015 09:56:43 -0000

cm4all-beng-proxy (5.15) unstable; urgency=low

  * ssl_client: fix crash on request with Keep-Alive disabled

 -- Max Kellermann <mk@cm4all.com>  Mon, 23 Feb 2015 12:44:50 -0000

cm4all-beng-proxy (5.14) unstable; urgency=low

  * merge release 4.22

 -- Max Kellermann <mk@cm4all.com>  Wed, 11 Feb 2015 20:50:41 -0000

cm4all-beng-proxy (5.13) unstable; urgency=low

  * ssl: throttle when OpenSSL buffer grows too large

 -- Max Kellermann <mk@cm4all.com>  Thu, 05 Feb 2015 10:14:15 -0000

cm4all-beng-proxy (5.12) unstable; urgency=low

  * merge release 4.21

 -- Max Kellermann <mk@cm4all.com>  Thu, 22 Jan 2015 16:42:55 -0000

cm4all-beng-proxy (5.11) unstable; urgency=low

  * merge release 4.20
  * ssl: disable weak ciphers

 -- Max Kellermann <mk@cm4all.com>  Fri, 16 Jan 2015 12:20:58 -0000

cm4all-beng-proxy (5.10) unstable; urgency=low

  * fix cookie mangling in CGI handlers

 -- Max Kellermann <mk@cm4all.com>  Wed, 14 Jan 2015 21:45:01 -0000

cm4all-beng-proxy (5.9) unstable; urgency=low

  * merge release 4.19
  * log-tee: new access logger

 -- Max Kellermann <mk@cm4all.com>  Wed, 24 Sep 2014 14:41:51 -0000

cm4all-beng-proxy (5.8) unstable; urgency=low

  * fcache: work around assertion failure

 -- Max Kellermann <mk@cm4all.com>  Thu, 18 Sep 2014 17:47:40 -0000

cm4all-beng-proxy (5.7) unstable; urgency=low

  * was_client: fix crash bug

 -- Max Kellermann <mk@cm4all.com>  Wed, 17 Sep 2014 18:39:12 -0000

cm4all-beng-proxy (5.6) unstable; urgency=low

  * ssl_filter: fix stalled connection

 -- Max Kellermann <mk@cm4all.com>  Wed, 17 Sep 2014 06:43:12 -0000

cm4all-beng-proxy (5.5) unstable; urgency=low

  * merge release 4.18

 -- Max Kellermann <mk@cm4all.com>  Fri, 12 Sep 2014 10:30:14 -0000

cm4all-beng-proxy (5.4) unstable; urgency=low

  * merge release 4.16

 -- Max Kellermann <mk@cm4all.com>  Wed, 10 Sep 2014 06:19:42 -0000

cm4all-beng-proxy (5.3) unstable; urgency=low

  * child_manager: fix tree insertion bug
  * http_server: fix logger assertion failure

 -- Max Kellermann <mk@cm4all.com>  Fri, 29 Aug 2014 18:50:09 -0000

cm4all-beng-proxy (5.2) unstable; urgency=low

  * was_input: fix assertion failure

 -- Max Kellermann <mk@cm4all.com>  Fri, 29 Aug 2014 11:30:37 -0000

cm4all-beng-proxy (5.1) unstable; urgency=low

  * merge release 4.15
  * net: fix off-by-one bug in local socket addresses

 -- Max Kellermann <mk@cm4all.com>  Fri, 29 Aug 2014 08:55:55 -0000

cm4all-beng-proxy (5.0.14) unstable; urgency=low

  * buffered_socket: reduce memory usage
  * ssl_filter: reduce memory usage further

 -- Max Kellermann <mk@cm4all.com>  Wed, 13 Aug 2014 11:01:56 -0000

cm4all-beng-proxy (5.0.13) unstable; urgency=low

  * merge release 4.14
  * ssl_filter: reduce memory usage

 -- Max Kellermann <mk@cm4all.com>  Fri, 08 Aug 2014 17:45:33 -0000

cm4all-beng-proxy (5.0.12) unstable; urgency=low

  * merge release 4.13
  * http_cache: fix memcached crash bug
  * lb: SIGHUP flushes the SSL session cache
  * ssl_factory: reduce memory usage

 -- Max Kellermann <mk@cm4all.com>  Tue, 05 Aug 2014 12:53:05 -0000

cm4all-beng-proxy (5.0.11) unstable; urgency=low

  * merge release 4.11
  * http_{client,server}: support WebSocket (RFC 6455)

 -- Max Kellermann <mk@cm4all.com>  Tue, 29 Jul 2014 20:31:30 -0000

cm4all-beng-proxy (5.0.10) unstable; urgency=low

  * merge release 4.10
  * http_server: don't disable keep-alive when discarding optional request
    body ("Expect: 100-continue")

 -- Max Kellermann <mk@cm4all.com>  Wed, 23 Jul 2014 17:51:02 -0000

cm4all-beng-proxy (5.0.9) unstable; urgency=low

  * merge release 4.9
  * translation: CONTENT_TYPE_LOOKUP response may contain transformations

 -- Max Kellermann <mk@cm4all.com>  Mon, 21 Jul 2014 16:37:34 -0000

cm4all-beng-proxy (5.0.8) unstable; urgency=low

  * merge release 4.8
  * translation: new packet AUTO_GZIPPED

 -- Max Kellermann <mk@cm4all.com>  Fri, 18 Jul 2014 19:04:45 -0000

cm4all-beng-proxy (5.0.7) unstable; urgency=low

  * lb: add per-listener option "verbose_response"
  * header_forward: another COOKIE=BOTH forwarding bug fix
  * translation: new packets REQUEST_HEADER, EXPAND_REQUEST_HEADER

 -- Max Kellermann <mk@cm4all.com>  Fri, 11 Jul 2014 13:46:08 -0000

cm4all-beng-proxy (5.0.6) unstable; urgency=low

  * merge release 4.7
  * translation: add packet EXPAND_SITE

 -- Max Kellermann <mk@cm4all.com>  Wed, 02 Jul 2014 12:58:55 +0200

cm4all-beng-proxy (5.0.5) unstable; urgency=low

  * translation: add packet EXPAND_URI
  * tcache: VALIDATE_MTIME=0 matches when the file does not exist

 -- Max Kellermann <mk@cm4all.com>  Mon, 30 Jun 2014 14:15:02 -0000

cm4all-beng-proxy (5.0.4) unstable; urgency=low

  * merge release 4.6

 -- Max Kellermann <mk@cm4all.com>  Wed, 25 Jun 2014 13:05:26 -0000

cm4all-beng-proxy (5.0.3) unstable; urgency=low

  * tcache: optimize invalidation with host filter
  * tcache: optimize invalidation with site filter

 -- Max Kellermann <mk@cm4all.com>  Tue, 24 Jun 2014 20:24:25 -0000

cm4all-beng-proxy (5.0.2) unstable; urgency=low

  * merge release 4.5
  * session: fix potential crash on shared memory exhaustion
  * session: really purge new sessions first
  * translate_client: strict HEADER_FORWARD checks
  * translate_client: fix the COOKIE=BOTH parser
  * header_forward: fix COOKIE=BOTH forwarding

 -- Max Kellermann <mk@cm4all.com>  Mon, 16 Jun 2014 14:26:06 -0000

cm4all-beng-proxy (5.0.1) unstable; urgency=low

  * processor: allow Content-Type application/xml
  * was, pipe_filter: don't inherit environment variables
  * pipe_filter: fix command-line argument corruption bug
  * pipe_filter: support custom environment variables
  * translation: SETENV sets environment vars for FastCGI and WAS
  * header_forward: add mode COOKIE=BOTH

 -- Max Kellermann <mk@cm4all.com>  Fri, 06 Jun 2014 13:41:44 -0000

cm4all-beng-proxy (4.23) unstable; urgency=low

  * http_server: support method PATCH (RFC 5789)
  * session: fix expiration timer
  * session: allocate 64k sessions (was 32k)
  * session: work around high CPU usage due to session purging
  * request_session: don't send cleared session id of ignored session
  * ajp: fix bogus error "Peer closed the socket prematurely"
  * fcgi: fix uninitialized variable
  * fcgi: fix hang after error logger failure
  * fcgi: ignore STDERR packets in size calculation
  * header_forward: always forward "Allow"
  * translate_cache: optimize memory usage
  * css_parser: fix buffer overflow due to off-by-one check
  * support SESSION_SITE in processor
  * lb: fix hang during shutdown
  * namespace: retry with mount flag "noexec" if mounting fails
  * random: fix partial entropy collection

 -- Max Kellermann <mk@cm4all.com>  Fri, 04 Dec 2015 16:52:26 -0000

cm4all-beng-proxy (4.22) unstable; urgency=low

  * fcgi: fix wrong child process reuse with different JailCGI homes

 -- Max Kellermann <mk@cm4all.com>  Wed, 11 Feb 2015 19:30:05 -0000

cm4all-beng-proxy (4.21) unstable; urgency=low

  * cgi, pipe: fix crash after fork failure when input is a regular file

 -- Max Kellermann <mk@cm4all.com>  Thu, 22 Jan 2015 16:38:00 -0000

cm4all-beng-proxy (4.20) unstable; urgency=low

  * ssl_server: disable SSLv2 and SSLv3 because they are insecure
  * ssl_client: enable TLS versions newer than 1.1

 -- Max Kellermann <mk@cm4all.com>  Fri, 16 Jan 2015 12:12:02 -0000

cm4all-beng-proxy (4.19) unstable; urgency=low

  * lb/tcp: fix assertion failure

 -- Max Kellermann <mk@cm4all.com>  Wed, 24 Sep 2014 14:31:24 -0000

cm4all-beng-proxy (4.18) unstable; urgency=low

  * http_server: fix missing response (Keep-Alive disabled)

 -- Max Kellermann <mk@cm4all.com>  Fri, 12 Sep 2014 10:22:51 -0000

cm4all-beng-proxy (4.17) unstable; urgency=low

  * http_server: fix logger assertion failure

 -- Max Kellermann <mk@cm4all.com>  Thu, 11 Sep 2014 08:52:31 -0000

cm4all-beng-proxy (4.16) unstable; urgency=low

  * was_client: fix assertion failure

 -- Max Kellermann <mk@cm4all.com>  Wed, 10 Sep 2014 06:17:58 -0000

cm4all-beng-proxy (4.15) unstable; urgency=low

  * merge release 3.1.38

 -- Max Kellermann <mk@cm4all.com>  Fri, 29 Aug 2014 08:52:10 -0000

cm4all-beng-proxy (4.14) unstable; urgency=low

  * ssl_filter: fix error check
  * http_server: log failed requests
  * lb_http: reduce verbosity of ECONNRESET log message

 -- Max Kellermann <mk@cm4all.com>  Fri, 08 Aug 2014 17:41:52 -0000

cm4all-beng-proxy (4.13) unstable; urgency=low

  * thread_worker: smaller thread stack (64 kB)
  * ssl_factory: enable ECDH for perfect forward secrecy
  * thread_socket_filter: reinvoke writing after recovering from full
    output buffer
  * buffered_socket: reschedule reading after input buffer drained

 -- Max Kellermann <mk@cm4all.com>  Tue, 05 Aug 2014 12:37:11 -0000

cm4all-beng-proxy (4.12) unstable; urgency=low

  * pool: fix bogus assertion failure after SSL disconnect
  * lb/tcp: fix send error message
  * lb/tcp: fix crash after write error
  * thread_socket_filter: fix assertion failure with full output buffer
  * thread_socket_filter: fix crash after write error

 -- Max Kellermann <mk@cm4all.com>  Thu, 31 Jul 2014 16:19:57 -0000

cm4all-beng-proxy (4.11) unstable; urgency=low

  * merge release 3.1.37

 -- Max Kellermann <mk@cm4all.com>  Mon, 28 Jul 2014 15:34:53 -0000

cm4all-beng-proxy (4.10) unstable; urgency=low

  * merge release 3.1.36
  * lhttp_stock: fix crash after fork failure

 -- Max Kellermann <mk@cm4all.com>  Wed, 23 Jul 2014 17:47:36 -0000

cm4all-beng-proxy (4.9) unstable; urgency=low

  * merge release 3.1.35

 -- Max Kellermann <mk@cm4all.com>  Mon, 21 Jul 2014 16:34:15 -0000

cm4all-beng-proxy (4.8) unstable; urgency=low

  * ssl: fix choking decryption on large SSL packets
  * http_server: discard incoming data while waiting for drained response

 -- Max Kellermann <mk@cm4all.com>  Thu, 17 Jul 2014 23:16:21 -0000

cm4all-beng-proxy (4.7) unstable; urgency=low

  * lb: flush all output buffers before closing HTTPS connection

 -- Max Kellermann <mk@cm4all.com>  Wed, 02 Jul 2014 10:46:07 -0000

cm4all-beng-proxy (4.6) unstable; urgency=low

  * merge release 3.1.34

 -- Max Kellermann <mk@cm4all.com>  Wed, 25 Jun 2014 13:02:07 -0000

cm4all-beng-proxy (4.5) unstable; urgency=low

  * tcache: enable VARY on LOCAL_ADDRESS_STRING

 -- Max Kellermann <mk@cm4all.com>  Sun, 15 Jun 2014 21:14:17 -0000

cm4all-beng-proxy (4.4) unstable; urgency=low

  * debian/control: refuse to build with libnfs 1.9.3-1 due to broken
    package name

 -- Max Kellermann <mk@cm4all.com>  Tue, 10 Jun 2014 09:59:57 -0000

cm4all-beng-proxy (4.3) unstable; urgency=low

  * merge release 3.1.33
  * widget_uri, cgi_address: fix potential crash

 -- Max Kellermann <mk@cm4all.com>  Tue, 10 Jun 2014 08:47:34 -0000

cm4all-beng-proxy (4.2) unstable; urgency=low

  * widget: avoid double slash when concatenating (Local) HTTP URI and
    path_info

 -- Max Kellermann <mk@cm4all.com>  Tue, 03 Jun 2014 18:08:54 -0000

cm4all-beng-proxy (4.1) unstable; urgency=medium

  * feature freeze

 -- Max Kellermann <mk@cm4all.com>  Fri, 30 May 2014 13:42:38 +0200

cm4all-beng-proxy (4.0.49) unstable; urgency=low

  * lb_config: allow escaping backslash in lb.conf
  * translation: add packet AUTH (yet another authentication protocol)

 -- Max Kellermann <mk@cm4all.com>  Wed, 28 May 2014 15:14:54 -0000

cm4all-beng-proxy (4.0.48) unstable; urgency=low

  * cgi_address: avoid double slash when concatenating script_name and
    path_info
  * cgi_address: default to script_name="/"

 -- Max Kellermann <mk@cm4all.com>  Tue, 27 May 2014 11:47:19 -0000

cm4all-beng-proxy (4.0.47) unstable; urgency=low

  * args: unescape values with dollar sign (4.0.46 regression)
  * translate_client: fix "Could not locate resource" (4.0.38 regression)

 -- Max Kellermann <mk@cm4all.com>  Mon, 26 May 2014 17:02:48 -0000

cm4all-beng-proxy (4.0.46) unstable; urgency=low

  * translate_client: check for valid base address after EASY_BASE
  * fcgi_client: detect bogus Content-Length response header

 -- Max Kellermann <mk@cm4all.com>  Mon, 26 May 2014 12:11:55 -0000

cm4all-beng-proxy (4.0.45) unstable; urgency=low

  * translate_client: fix crash after misplaced AUTO_BASE
  * fcgi_client: support STDERR_PATH for FastCGI's STDERR stream

 -- Max Kellermann <mk@cm4all.com>  Thu, 22 May 2014 15:42:08 -0000

cm4all-beng-proxy (4.0.44) unstable; urgency=low

  * cgi_address: unescape PATH_INFO in ENOTDIR handler
  * python/translation/response: add method bind_mount()

 -- Max Kellermann <mk@cm4all.com>  Wed, 21 May 2014 13:58:15 -0000

cm4all-beng-proxy (4.0.43) unstable; urgency=low

  * merge release 3.1.32
  * lhttp_stock: handle fork() failures
  * handler: fix assertion failure on malformed request URI

 -- Max Kellermann <mk@cm4all.com>  Wed, 21 May 2014 07:27:05 -0000

cm4all-beng-proxy (4.0.42) unstable; urgency=low

  * tstock: log abstract socket paths properly
  * translation: add packet COOKIE_PATH
  * cookie_{server,client}: upgrade to RFC 6265
  * http_string: allow comma in cookie values (RFC ignorant)

 -- Max Kellermann <mk@cm4all.com>  Wed, 14 May 2014 10:41:34 -0000

cm4all-beng-proxy (4.0.41) unstable; urgency=low

  * handler: forget CHECK after the check has completed
  * handler: apply SESSION before repeating translation
  * fcgi, lhttp, delegate: apply STDERR_PATH to stdout

 -- Max Kellermann <mk@cm4all.com>  Tue, 13 May 2014 15:14:58 -0000

cm4all-beng-proxy (4.0.40) unstable; urgency=low

  * file_hander: fix memory leak
  * rerror: add option "verbose_response"
  * translation: rename LHTTP_EXPAND_URI to EXPAND_LHTTP_URI
  * tcache: raise MAX_AGE limit to one day
  * ajp_client: fix header corruption
  * ajp_client: fix buffer overflow
  * python/translation/response: add method expand_pair()

 -- Max Kellermann <mk@cm4all.com>  Mon, 12 May 2014 15:58:07 -0000

cm4all-beng-proxy (4.0.39) unstable; urgency=low

  * file_enotdir: fix PATH_INFO forwarding for LHTTP

 -- Max Kellermann <mk@cm4all.com>  Fri, 09 May 2014 13:38:57 -0000

cm4all-beng-proxy (4.0.38) unstable; urgency=low

  * translation: add packet STDERR_PATH
  * translate_client: detect missing LHTTP_URI, NFS_EXPORT
  * handler: fix the USER translation packet (broken since 4.0.17)

 -- Max Kellermann <mk@cm4all.com>  Thu, 08 May 2014 21:49:55 -0000

cm4all-beng-proxy (4.0.37) unstable; urgency=low

  * enotdir: forward PATH_INFO to LHTTP server
  * lhttp: support environment variables via PAIR

 -- Max Kellermann <mk@cm4all.com>  Thu, 08 May 2014 12:59:50 -0000

cm4all-beng-proxy (4.0.36) unstable; urgency=low

  * tcache: log the final cache key
  * translation: add packet ENOTDIR

 -- Max Kellermann <mk@cm4all.com>  Thu, 08 May 2014 08:56:13 -0000

cm4all-beng-proxy (4.0.35) unstable; urgency=low

  * namespace_options, client-socket: Debian Squeeze compatibility tweaks
  * tcache: paranoid checks for REGEX (optional via UNSAFE_BASE)
  * translation: add packet REDIRECT_QUERY_STRING

 -- Max Kellermann <mk@cm4all.com>  Tue, 06 May 2014 16:20:22 -0000

cm4all-beng-proxy (4.0.34) unstable; urgency=low

  * tcache: fix URI with BASE
  * tcache: allow URI with AUTO_BASE/EASY_BASE
  * tcache: allow TEST_PATH with BASE
  * translation: add packet EXPAND_TEST_PATH

 -- Max Kellermann <mk@cm4all.com>  Tue, 06 May 2014 12:58:50 -0000

cm4all-beng-proxy (4.0.33) unstable; urgency=low

  * allow FILE_NOT_FOUND depth 20
  * translation: add packets EXPAND_SCRIPT_NAME, TEST_PATH

 -- Max Kellermann <mk@cm4all.com>  Mon, 05 May 2014 16:05:09 -0000

cm4all-beng-proxy (4.0.32) unstable; urgency=low

  * cgi_address: allow BASE without PATH_INFO
  * implement FILE_NOT_FOUND support for CGI, FastCGI, WAS, LHTTP

 -- Max Kellermann <mk@cm4all.com>  Fri, 02 May 2014 14:32:47 -0000

cm4all-beng-proxy (4.0.31) unstable; urgency=low

  * translation: add packet EXPAND_REDIRECT
  * tcache: regex compiler errors and base mismatches are fatal

 -- Max Kellermann <mk@cm4all.com>  Thu, 01 May 2014 18:23:24 -0000

cm4all-beng-proxy (4.0.30) unstable; urgency=low

  * merge release 3.1.31
  * uri_base: fix BASE store bug after request to the BASE

 -- Max Kellermann <mk@cm4all.com>  Tue, 29 Apr 2014 21:53:37 -0000

cm4all-beng-proxy (4.0.29) unstable; urgency=low

  * processor: add URI rewrite mode "response"

 -- Max Kellermann <mk@cm4all.com>  Wed, 23 Apr 2014 23:59:00 -0000

cm4all-beng-proxy (4.0.28) unstable; urgency=low

  * handler: fix SESSION and PARAM breakage
  * tcache: fix VARY/PARAM check
  * translation: allow null bytes in SESSION

 -- Max Kellermann <mk@cm4all.com>  Thu, 17 Apr 2014 12:21:29 -0000

cm4all-beng-proxy (4.0.27) unstable; urgency=low

  * tstock: support abstract sockets

 -- Max Kellermann <mk@cm4all.com>  Fri, 04 Apr 2014 12:58:09 -0000

cm4all-beng-proxy (4.0.26) unstable; urgency=low

  * merge release 3.1.28
  * translation: add packet EXPIRES_RELATIVE

 -- Max Kellermann <mk@cm4all.com>  Tue, 01 Apr 2014 17:18:55 -0000

cm4all-beng-proxy (4.0.25) unstable; urgency=low

  * merge release 3.1.27
  * lb/tcp: fix busy loop

 -- Max Kellermann <mk@cm4all.com>  Thu, 27 Mar 2014 11:22:05 -0000

cm4all-beng-proxy (4.0.24) unstable; urgency=low

  * failure: fix bogus assertion failure with abstract sockets
  * lb/tcp: fix memory leaks
  * lb/tcp: drain output buffers before closing the connection

 -- Max Kellermann <mk@cm4all.com>  Mon, 24 Mar 2014 17:42:04 -0000

cm4all-beng-proxy (4.0.23) unstable; urgency=low

  * translation: new packet DIRECTORY_INDEX

 -- Max Kellermann <mk@cm4all.com>  Fri, 21 Mar 2014 13:00:39 -0000

cm4all-beng-proxy (4.0.22) unstable; urgency=low

  * translation: allow ERROR_DOCUMENT payload, echo
  * translation: new packets FILE_NOT_FOUND, CONTENT_TYPE_LOOKUP
  * translate_client: check for multiple REGEX / INVERSE_REGEX
  * translate_client: support abstract sockets in ADDRESS_STRING

 -- Max Kellermann <mk@cm4all.com>  Thu, 20 Mar 2014 12:28:04 -0000

cm4all-beng-proxy (4.0.21) unstable; urgency=low

  * merge release 3.1.26
  * handler: forward HTTP errors from translation cache to browser
  * tcache: reduce memory usage
  * translate_client: don't send REMOTE_HOST unless requested via WANT
  * translate_client: check if BASE matches request URI
  * translation: make "UNSAFE_BASE" a modifier for "BASE"
  * translation: new packet "EASY_BASE" simplifies "BASE" usage
  * translation: new packets "REGEX_TAIL", "REGEX_UNESCAPE"

 -- Max Kellermann <mk@cm4all.com>  Mon, 17 Mar 2014 22:00:23 -0000

cm4all-beng-proxy (4.0.20) unstable; urgency=low

  * merge release 3.1.25
  * translate_client: refuse to parse incoming request packets
  * translate_client: check for illegal null bytes
  * translation: add packet "UNSAFE_BASE"
  * lb: drop root privileges irreversibly using PR_SET_NO_NEW_PRIVS

 -- Max Kellermann <mk@cm4all.com>  Thu, 13 Mar 2014 13:34:47 -0000

cm4all-beng-proxy (4.0.19) unstable; urgency=low

  * translation: add packet WANT, make several packets optional
  * translate_client: allow combining CHECK and WANT_FULL_URI
  * tcache: make PARAM cacheable, supported by VARY
  * python/translation/request: accept BEGIN in packetReceived()
  * python/translation/request: add attribute "protocol_version"
  * lb: detach from file system (security)

 -- Max Kellermann <mk@cm4all.com>  Wed, 05 Mar 2014 14:16:42 -0000

cm4all-beng-proxy (4.0.18) unstable; urgency=low

  * doc/lb: document sticky mode "source_ip"
  * lb/tcp: fix endless loop due to misrouted write event

 -- Max Kellermann <mk@cm4all.com>  Tue, 18 Feb 2014 14:48:47 -0000

cm4all-beng-proxy (4.0.17) unstable; urgency=low

  * handler: apply session directives from current translation response
    before resuming the "previous" response

 -- Max Kellermann <mk@cm4all.com>  Mon, 17 Feb 2014 17:46:44 -0000

cm4all-beng-proxy (4.0.16) unstable; urgency=low

  * namespace: set up uid/gid mapping without MOUNT_PROC
  * namespace: allow BIND_MOUNT, MOUNT_PROC, MOUNT_HOME, MOUNT_TMP_TMPFS without
    PIVOT_ROOT
  * configurable resource limits for child processes

 -- Max Kellermann <mk@cm4all.com>  Fri, 07 Feb 2014 12:48:44 -0000

cm4all-beng-proxy (4.0.15) unstable; urgency=low

  * daemon: set up supplementary groups
  * child_manager: log resource usage
  * fcgi_stock: kill child process after connect failure
  * fcgi_stock: kill child process after repeated timeout

 -- Max Kellermann <mk@cm4all.com>  Tue, 04 Feb 2014 15:17:36 -0000

cm4all-beng-proxy (4.0.14) unstable; urgency=low

  * add systemd unit
  * cgi, delegate, lhttp, pipe: enable missing namespace features
  * cgi, pipe: fix /proc mount failure
  * namespace: secure /proc flags
  * namespace: work around uid/gid mapper failure using PR_SET_DUMPABLE

 -- Max Kellermann <mk@cm4all.com>  Mon, 03 Feb 2014 20:40:49 -0000

cm4all-beng-proxy (4.0.13) unstable; urgency=low

  * namespace: make new root directory read-only
  * namespace: add option to mount tmpfs on /tmp
  * namespace: arbitrary bind-mounts
  * namespace: support UTS namespaces
  * namespace: set up uid/gid mapping in user namespace

 -- Max Kellermann <mk@cm4all.com>  Tue, 28 Jan 2014 22:37:47 -0000

cm4all-beng-proxy (4.0.12) unstable; urgency=low

  * cache: use monotonic clock
  * namespace: support PID namespaces
  * namespace: support mount namespace and pivot_root()
  * namespace: can mount new /proc, $HOME

 -- Max Kellermann <mk@cm4all.com>  Fri, 24 Jan 2014 14:02:34 -0000

cm4all-beng-proxy (4.0.11) unstable; urgency=low

  * was: fix misdirected pipes (4.0.10 regression)
  * translation: add packets EXPAND_APPEND, EXPAND_PAIR
  * file_handler: allow character devices

 -- Max Kellermann <mk@cm4all.com>  Tue, 21 Jan 2014 18:24:14 -0000

cm4all-beng-proxy (4.0.10) unstable; urgency=low

  * merge release 3.1.24
  * response: don't report version in "Server" response header
  * lhttp, delegate: support namespaces
  * delegate: fix spontaneous shutdown due to misrouted SIGTERM signal

 -- Max Kellermann <mk@cm4all.com>  Fri, 03 Jan 2014 21:18:45 -0000

cm4all-beng-proxy (4.0.9) unstable; urgency=low

  * pipe: fix signal handler race condition
  * pipe, CGI, FastCGI, WAS: support user/network namespaces

 -- Max Kellermann <mk@cm4all.com>  Mon, 23 Dec 2013 18:55:03 -0000

cm4all-beng-proxy (4.0.8) unstable; urgency=low

  * CGI, FastCGI, WAS: support command-line arguments
  * header-forward: add groups "CORS", "SECURE"

 -- Max Kellermann <mk@cm4all.com>  Mon, 16 Dec 2013 18:26:12 -0000

cm4all-beng-proxy (4.0.7) unstable; urgency=low

  * merge release 3.1.23
  * ssl_filter: fix stalled SSL read
  * thread_socket_filter: fix stalled SSL write

 -- Max Kellermann <mk@cm4all.com>  Sat, 07 Dec 2013 07:39:16 -0000

cm4all-beng-proxy (4.0.6) unstable; urgency=low

  * thread_queue: fix spurious thread exit

 -- Max Kellermann <mk@cm4all.com>  Tue, 26 Nov 2013 20:45:30 -0000

cm4all-beng-proxy (4.0.5) unstable; urgency=low

  * merge release 3.1.22

 -- Max Kellermann <mk@cm4all.com>  Mon, 25 Nov 2013 13:03:15 -0000

cm4all-beng-proxy (4.0.4) unstable; urgency=low

  * merge release 3.1.21
  * nfs: bind to privileged port

 -- Max Kellermann <mk@cm4all.com>  Sun, 24 Nov 2013 08:30:58 -0000

cm4all-beng-proxy (4.0.3) unstable; urgency=low

  * lb: allow the kernel to chooes a TCP bind port
  * lb: support forwarding HTTP requests with the original source IP

 -- Max Kellermann <mk@cm4all.com>  Sun, 10 Nov 2013 17:46:44 -0000

cm4all-beng-proxy (4.0.2) unstable; urgency=low

  * merge release 3.1.20
  * lb: support forwarding TCP connections with the original source IP

 -- Max Kellermann <mk@cm4all.com>  Tue, 05 Nov 2013 16:07:34 -0000

cm4all-beng-proxy (4.0.1) unstable; urgency=low

  * merge release 3.1.19

 -- Max Kellermann <mk@cm4all.com>  Wed, 30 Oct 2013 15:26:16 -0000

cm4all-beng-proxy (4.0) unstable; urgency=low

  * translation: rename TRANSLATE_PROXY to TRANSLATE_HTTP
  * thread_pool: start SSL worker threads on the first use
  * translate-client, resource-loader: support https://

 -- Max Kellermann <mk@cm4all.com>  Wed, 23 Oct 2013 19:29:38 -0000

cm4all-beng-proxy (3.1.38) unstable; urgency=low

  * istream: fix assertion failure due to inverted check
  * was_control: fix assertion failure due to missing check

 -- Max Kellermann <mk@cm4all.com>  Fri, 29 Aug 2014 08:52:53 -0000

cm4all-beng-proxy (3.1.37) unstable; urgency=low

  * http_cache: fix caching (Fast-)CGI responses
  * http_client: fix bug with HTTP 1.0 Keep-Alive
  * stock: destroy only surplus idle items

 -- Max Kellermann <mk@cm4all.com>  Mon, 28 Jul 2014 15:30:50 -0000

cm4all-beng-proxy (3.1.36) unstable; urgency=low

  * http_server: ignore case in "Connection" request header
  * http_client: allow comma-separated list in "Connection" response
    header

 -- Max Kellermann <mk@cm4all.com>  Wed, 23 Jul 2014 17:43:09 -0000

cm4all-beng-proxy (3.1.35) unstable; urgency=low

  * lb_tcp: fix memory leak after send failure
  * ssl_filter: fix race condition
  * ssl_filter: fix memory leak with client certificates

 -- Max Kellermann <mk@cm4all.com>  Mon, 21 Jul 2014 16:20:14 -0000

cm4all-beng-proxy (3.1.34) unstable; urgency=low

  * session: fix potential crash on shared memory exhaustion
  * session: really purge new sessions first
  * istream-iconv: fix endless loop with unknown charset

 -- Max Kellermann <mk@cm4all.com>  Wed, 25 Jun 2014 12:58:03 -0000

cm4all-beng-proxy (3.1.33) unstable; urgency=low

  * widget: avoid double slash when concatenating (Local) HTTP URI and
    path_info
  * pipe: fix command-line argument corruption bug
  * fcgi_client: detect bogus Content-Length response header

 -- Max Kellermann <mk@cm4all.com>  Tue, 10 Jun 2014 08:30:39 -0000

cm4all-beng-proxy (3.1.32) unstable; urgency=low

  * http_string: allow comma in cookie values (RFC ignorant)

 -- Max Kellermann <mk@cm4all.com>  Mon, 19 May 2014 07:52:24 -0000

cm4all-beng-proxy (3.1.31) unstable; urgency=low

  * rewrite-uri: fix view name corruption

 -- Max Kellermann <mk@cm4all.com>  Mon, 28 Apr 2014 16:30:17 -0000

cm4all-beng-proxy (3.1.30) unstable; urgency=low

  * translate-client: fix EXPAND_PATH on HTTP address

 -- Max Kellermann <mk@cm4all.com>  Mon, 28 Apr 2014 14:44:22 -0000

cm4all-beng-proxy (3.1.29) unstable; urgency=low

  * http-server: fix potential crash with too many request headers

 -- Max Kellermann <mk@cm4all.com>  Fri, 25 Apr 2014 15:52:16 -0000

cm4all-beng-proxy (3.1.28) unstable; urgency=low

  * buffered_socket: fix bogus assertion failure

 -- Max Kellermann <mk@cm4all.com>  Tue, 01 Apr 2014 16:53:22 -0000

cm4all-beng-proxy (3.1.27) unstable; urgency=low

  * fcgi-stock: show process name in log messages
  * fcgi-stock: check connection state before issuing new request

 -- Max Kellermann <mk@cm4all.com>  Tue, 25 Mar 2014 20:02:23 -0000

cm4all-beng-proxy (3.1.26) unstable; urgency=low

  * http-client: fix bogus assertion failure

 -- Max Kellermann <mk@cm4all.com>  Fri, 14 Mar 2014 14:36:12 -0000

cm4all-beng-proxy (3.1.25) unstable; urgency=low

  * escape: fix data corruption with glibc 2.18

 -- Max Kellermann <mk@cm4all.com>  Thu, 06 Mar 2014 11:47:14 -0000

cm4all-beng-proxy (3.1.24) unstable; urgency=low

  * fcgi-stock: fix crash on fork() failure
  * fcache: fix crash on responses without body

 -- Max Kellermann <mk@cm4all.com>  Thu, 02 Jan 2014 22:57:50 -0000

cm4all-beng-proxy (3.1.23) unstable; urgency=low

  * was-output: fix event leak
  * was-output: fix crash in error handler
  * was-client: free the request body on empty response
  * was-client: reuse connection after empty response
  * was-client: fix stalled response on LENGTH=0

 -- Max Kellermann <mk@cm4all.com>  Fri, 06 Dec 2013 13:23:40 -0000

cm4all-beng-proxy (3.1.22) unstable; urgency=low

  * http_server: fix stalled response

 -- Max Kellermann <mk@cm4all.com>  Mon, 25 Nov 2013 13:00:33 -0000

cm4all-beng-proxy (3.1.21) unstable; urgency=low

  * merge release 3.0.34
  * was-client: fix crash on abort
  * was-client: fix off-by-one error in header parser

 -- Max Kellermann <mk@cm4all.com>  Sun, 24 Nov 2013 08:04:41 -0000

cm4all-beng-proxy (3.1.20) unstable; urgency=low

  * jail: add "--" after last option, allows passing options to jail
  * keep CAP_KILL to be able to kill jailed child processes

 -- Max Kellermann <mk@cm4all.com>  Mon, 04 Nov 2013 14:41:34 -0000

cm4all-beng-proxy (3.1.19) unstable; urgency=low

  * handler: work around crash due to translation cache invalidation
  * child: send SIGKILL after 60 seconds

 -- Max Kellermann <mk@cm4all.com>  Wed, 30 Oct 2013 12:12:31 -0000

cm4all-beng-proxy (3.1.18) unstable; urgency=low

  * nfs: translate NFS3ERR_NOENT to "404 Not Found"
  * nfs_client: don't leak file descriptor to child processes

 -- Max Kellermann <mk@cm4all.com>  Wed, 30 Oct 2013 09:28:11 -0000

cm4all-beng-proxy (3.1.17) unstable; urgency=low

  * tcache: cache translation responses that contain STATUS

 -- Max Kellermann <mk@cm4all.com>  Fri, 25 Oct 2013 17:10:26 -0000

cm4all-beng-proxy (3.1.16) unstable; urgency=low

  * fcgi-stock: kill child processes with SIGUSR1 instead of SIGTERM

 -- Max Kellermann <mk@cm4all.com>  Wed, 23 Oct 2013 08:54:03 -0000

cm4all-beng-proxy (3.1.15) unstable; urgency=low

  * lhttp_address: don't unescape the BASE suffix
  * {file,nfs}_address: unescape EXPAND_PATH(_INFO) substitutions
  * child_stock: fix another assertion failure

 -- Max Kellermann <mk@cm4all.com>  Tue, 22 Oct 2013 15:15:42 -0000

cm4all-beng-proxy (3.1.14) unstable; urgency=low

  * istream_nfs: fix assertion failure on empty file
  * nfs_client: fix crash on malformed path
  * nfs_client: improved error messages
  * child_stock: fix assertion failure when busy child process gets killed

 -- Max Kellermann <mk@cm4all.com>  Mon, 21 Oct 2013 15:38:28 -0000

cm4all-beng-proxy (3.1.13) unstable; urgency=low

  * merge release 3.0.33
  * translation: new packet WANT_FULL_URI for obtaining the full URI

 -- Max Kellermann <mk@cm4all.com>  Wed, 09 Oct 2013 10:40:35 -0000

cm4all-beng-proxy (3.1.12) unstable; urgency=low

  * merge release 3.0.31
  * translation: new packet CONCURRENCY controls number of LHTTP
    connections per process

 -- Max Kellermann <mk@cm4all.com>  Sat, 05 Oct 2013 11:34:04 -0000

cm4all-beng-proxy (3.1.11) unstable; urgency=low

  * lhttp_stock: allow 4 concurrent connections per LHTTP process

 -- Max Kellermann <mk@cm4all.com>  Mon, 30 Sep 2013 16:10:05 -0000

cm4all-beng-proxy (3.1.10) unstable; urgency=low

  * resource-address: fix assertion failure in LHTTP operation
  * lhttp_request: use the LHTTP_HOST attribute
  * kill the logger process on shutdown

 -- Max Kellermann <mk@cm4all.com>  Wed, 25 Sep 2013 17:29:56 -0000

cm4all-beng-proxy (3.1.9) unstable; urgency=low

  * {fcgi,lhttp}_stock: reuse child processes after connection closed
  * translate-client: ignore DEFLATED,GZIPPED on NFS address
  * translate-client: ignore EXPAND_PATH_INFO on local file
  * ssl_factory: wildcard matches single letter
  * ssl_factory: wildcard matches only one segment

 -- Max Kellermann <mk@cm4all.com>  Tue, 24 Sep 2013 10:31:30 -0000

cm4all-beng-proxy (3.1.8) unstable; urgency=low

  * ssl_factory: fix broken certificat/key matching
  * doc: various manual updates (RFC 2617, ...)

 -- Max Kellermann <mk@cm4all.com>  Fri, 20 Sep 2013 12:55:55 -0000

cm4all-beng-proxy (3.1.7) unstable; urgency=low

  * merge release 3.0.30
  * resource-loader: new protocol "Local HTTP"

 -- Max Kellermann <mk@cm4all.com>  Tue, 17 Sep 2013 13:36:20 -0000

cm4all-beng-proxy (3.1.6) unstable; urgency=low

  * buffered_socket: fix assertion failure

 -- Max Kellermann <mk@cm4all.com>  Fri, 23 Aug 2013 12:39:47 -0000

cm4all-beng-proxy (3.1.5) unstable; urgency=low

  * merge release 3.0.26
  * lb: disallow deprecated configuration keywords
  * lb: conditional pools
  * lb_config: setting "ssl_cert" specifies both certificate and key
  * ssl_filter: support TLS Server Name Indication

 -- Max Kellermann <mk@cm4all.com>  Fri, 16 Aug 2013 16:29:34 -0000

cm4all-beng-proxy (3.1.4) unstable; urgency=low

  * nfs_cache: new dedicated cache for NFS files
  * nfs_{handler,request}: use Content-Type from translation server

 -- Max Kellermann <mk@cm4all.com>  Mon, 10 Jun 2013 20:50:58 -0000

cm4all-beng-proxy (3.1.3) unstable; urgency=low

  * nfs_client: fix crash due to uninitialized memory
  * nfs_client: disconnect idle connections
  * nfs_client: expire file metadata
  * istream-nfs: fix resuming a blocking sink
  * istream-nfs: detect file truncation

 -- Max Kellermann <mk@cm4all.com>  Mon, 03 Jun 2013 19:30:20 -0000

cm4all-beng-proxy (3.1.2) unstable; urgency=low

  * nfs_client: read larger chunks
  * nfs_handler: implement cache revalidation and byte ranges

 -- Max Kellermann <mk@cm4all.com>  Wed, 29 May 2013 16:23:15 -0000

cm4all-beng-proxy (3.1.1) unstable; urgency=low

  * nfs_client: fix crash on HEAD request
  * nfs_client: generate Last-Modified and ETag
  * http-cache: allow caching NFS files

 -- Max Kellermann <mk@cm4all.com>  Thu, 23 May 2013 11:00:49 -0000

cm4all-beng-proxy (3.1) unstable; urgency=low

  * nfs_client: new resource loader backend

 -- Max Kellermann <mk@cm4all.com>  Tue, 21 May 2013 21:14:06 -0000

cm4all-beng-proxy (3.0.34) unstable; urgency=low

  * processor: fix use-after-free crash bug

 -- Max Kellermann <mk@cm4all.com>  Sun, 24 Nov 2013 07:46:29 -0000

cm4all-beng-proxy (3.0.33) unstable; urgency=low

  * tcache: limit the cacheable CHECK length
  * tcache: allow binary data in the CHECK payload
  * tcache: fix matching the URI on INVALIDATE with CHECK

 -- Max Kellermann <mk@cm4all.com>  Wed, 09 Oct 2013 09:52:47 -0000

cm4all-beng-proxy (3.0.32) unstable; urgency=low

  * tcache: apply BASE to responses without an address
  * tcache: fix BASE on responses with CHECK
  * handler: fix crash after malformed CHECK/PREVIOUS translation

 -- Max Kellermann <mk@cm4all.com>  Tue, 08 Oct 2013 15:48:07 -0000

cm4all-beng-proxy (3.0.31) unstable; urgency=low

  * socket_wrapper: work around libevent timeout reset bug

 -- Max Kellermann <mk@cm4all.com>  Wed, 02 Oct 2013 15:30:11 -0000

cm4all-beng-proxy (3.0.30) unstable; urgency=low

  * istream-file: fix crash bug
  * fcgi, was: fix memory leak on malformed translation response

 -- Max Kellermann <mk@cm4all.com>  Tue, 17 Sep 2013 13:23:28 -0000

cm4all-beng-proxy (3.0.29) unstable; urgency=low

  * fcgi-client: fix crash on certain malformed responses
  * parser: fix crash on certain CDATA sections

 -- Max Kellermann <mk@cm4all.com>  Mon, 02 Sep 2013 10:51:58 -0000

cm4all-beng-proxy (3.0.28) unstable; urgency=low

  * processor: fix widget lookup regression

 -- Max Kellermann <mk@cm4all.com>  Mon, 26 Aug 2013 18:21:03 -0000

cm4all-beng-proxy (3.0.27) unstable; urgency=low

  * processor: fix stalled transfer with two nested processors

 -- Max Kellermann <mk@cm4all.com>  Mon, 26 Aug 2013 17:09:47 -0000

cm4all-beng-proxy (3.0.26) unstable; urgency=low

  * respones: generate header P3P:CP="CAO PSA OUR" to work around IE10 bug
  * init: auto-create /var/run/cm4all
  * lb: enable GLib multi-threading

 -- Max Kellermann <mk@cm4all.com>  Fri, 26 Jul 2013 07:21:15 -0000

cm4all-beng-proxy (3.0.25) unstable; urgency=low

  * stock: fix access to undefind memory
  * file-handler, http-util: fix If-Match / If-None-Match check

 -- Max Kellermann <mk@cm4all.com>  Wed, 29 May 2013 16:13:54 -0000

cm4all-beng-proxy (3.0.24) unstable; urgency=low

  * memcached-client: fix bogus "peer closed socket prematurely"

 -- Max Kellermann <mk@cm4all.com>  Tue, 23 Apr 2013 11:20:00 -0000

cm4all-beng-proxy (3.0.23) unstable; urgency=low

  * lb: fix memory leak when request with body gets aborted early

 -- Max Kellermann <mk@cm4all.com>  Thu, 04 Apr 2013 15:33:57 -0000

cm4all-beng-proxy (3.0.22) unstable; urgency=low

  * http-server: fix rare crash in request body handler
  * http-client: fix memory leak

 -- Max Kellermann <mk@cm4all.com>  Tue, 26 Mar 2013 07:24:22 -0000

cm4all-beng-proxy (3.0.21) unstable; urgency=low

  * ajp-client: fix malformed request packet with empty request body

 -- Max Kellermann <mk@cm4all.com>  Thu, 21 Mar 2013 17:11:22 -0000

cm4all-beng-proxy (3.0.20) unstable; urgency=low

  * http-client: fix assertion failure with certain chunked responses

 -- Max Kellermann <mk@cm4all.com>  Thu, 21 Mar 2013 10:21:13 -0000

cm4all-beng-proxy (3.0.19) unstable; urgency=low

  * istream_tee: fix crash / memory leak on I/O error before request body
    was delivered to widget

 -- Max Kellermann <mk@cm4all.com>  Mon, 18 Mar 2013 11:23:27 -0000

cm4all-beng-proxy (3.0.18) unstable; urgency=low

  * bot: detect more crawler/bot user-agents
  * lb.init: add ACCESS_LOGGER variable

 -- Max Kellermann <mk@cm4all.com>  Fri, 15 Mar 2013 14:47:08 -0000

cm4all-beng-proxy (3.0.17) unstable; urgency=low

  * lb: add ssl_verify "optional"

 -- Max Kellermann <mk@cm4all.com>  Fri, 08 Mar 2013 14:31:25 -0000

cm4all-beng-proxy (3.0.16) unstable; urgency=low

  * http-request: fix assertion failure
  * log-{cat,split}: use unsigned characters in backslash-escape

 -- Max Kellermann <mk@cm4all.com>  Thu, 07 Mar 2013 15:26:26 -0000

cm4all-beng-proxy (3.0.15) unstable; urgency=low

  * stock: fix another assertion failure during idle cleanup
  * inline-widget: avoid unrecoverable I/O errors during initialisation

 -- Max Kellermann <mk@cm4all.com>  Tue, 05 Mar 2013 07:11:46 -0000

cm4all-beng-proxy (3.0.14) unstable; urgency=low

  * stock: fix assertion failure during idle cleanup
  * http-server: count bytes received, fixes regression
  * http-server: send "100 Continue", fixes regression
  * http-client: fix potential assertion failure after "100 Continue"

 -- Max Kellermann <mk@cm4all.com>  Fri, 01 Mar 2013 16:53:54 -0000

cm4all-beng-proxy (3.0.13) unstable; urgency=low

  * merge release 2.3.7
  * uri-verify: allow double slashes
  * change product token to "CM4all Webserver"

 -- Max Kellermann <mk@cm4all.com>  Mon, 18 Feb 2013 11:35:29 -0000

cm4all-beng-proxy (3.0.12) unstable; urgency=low

  * listener: enable TCP Fast Open (requires Linux 3.7)
  * rubber: optimize huge page allocation
  * rubber: optimize hole search
  * translate-cache: optimize INVALIDATE=HOST
  * filter-cache: reserve some space in the rubber allocator

 -- Max Kellermann <mk@cm4all.com>  Fri, 15 Feb 2013 09:57:51 -0000

cm4all-beng-proxy (3.0.11) unstable; urgency=low

  * stock: slow down destruction of surplus idle items
  * fcgi-client: try harder to reuse existing FastCGI connections
  * cmdline: new options to control the FastCGI/WAS stock

 -- Max Kellermann <mk@cm4all.com>  Tue, 12 Feb 2013 09:38:35 -0000

cm4all-beng-proxy (3.0.10) unstable; urgency=low

  * child: reduce verbosity of SIGTERM log message
  * connection: reduce verbosity of ECONNRESET log message
  * http-server: fix duplicate abort call
  * http-server: add missing pool reference in request body eof
  * handler: catch malformed URIs earlier
  * rubber: allocate from holes, avoid costly compression steps
  * http-cache: reserve some space in the rubber allocator

 -- Max Kellermann <mk@cm4all.com>  Fri, 08 Feb 2013 13:15:31 -0000

cm4all-beng-proxy (3.0.9) unstable; urgency=low

  * merge release 2.3.5
  * parser: fix malformed attribute value bounds
  * translation: packet VALIDATE_MTIME discards cache items after a file
    has been modified
  * http-server: fix spurious "closed prematurely" log messages
  * http-{server,client}: improve error messages
  * istream: clear the "direct" flag set on new streams
  * slice_pool: fix slice size and slices per area calculation

 -- Max Kellermann <mk@cm4all.com>  Wed, 06 Feb 2013 17:48:47 -0000

cm4all-beng-proxy (3.0.8) unstable; urgency=low

  * merge release 2.3.3
  * return unused I/O buffers to operating system
  * parser: optimize the attribute value parser
  * sink_rubber: fix assertion failure

 -- Max Kellermann <mk@cm4all.com>  Thu, 31 Jan 2013 13:27:39 -0000

cm4all-beng-proxy (3.0.7) unstable; urgency=low

  * istream-tee: fix crash due to erroneous read

 -- Max Kellermann <mk@cm4all.com>  Fri, 18 Jan 2013 13:32:49 -0000

cm4all-beng-proxy (3.0.6) unstable; urgency=low

  * control: new command "VERBOSE" manipulates logger verbosity
  * cmdline: remove obsolete option "enable_splice"
  * ajp-client: discard response body after HEAD request
  * fcgi-client: fix assertion failure after malformed HEAD response
  * fcgi-client: don't ignore log messages after HEAD request
  * translate-client: fix assertion failure after connection reset

 -- Max Kellermann <mk@cm4all.com>  Fri, 04 Jan 2013 13:14:09 -0000

cm4all-beng-proxy (3.0.5) unstable; urgency=low

  * translate-client: reduce number of system calls (optimization)
  * http-client: release the socket earlier for reusal
  * ajp-client: fix decoding the "special" response headers
  * ajp-client: wait for "end" packet before delivering empty response
  * ajp-client: use the Content-Length response header
  * ajp-client: send Content-Length request header only if body present
  * ajp-client: support HEAD requests
  * fcgi-client: support HEAD requests
  * fcgi-client: use the Content-Length response header
  * fcgi-client: don't discard buffer after socket has been closed
  * fcgi-client: continue parsing after response has been delivered
  * fcgi-client: don't attempt to write repeatedly if request body blocks
  * fcgi-client: optimized keep-alive after empty response

 -- Max Kellermann <mk@cm4all.com>  Fri, 28 Dec 2012 13:16:02 -0000

cm4all-beng-proxy (3.0.4) unstable; urgency=low

  * {http,filter}-cache: fix garbled data on large cache entries

 -- Max Kellermann <mk@cm4all.com>  Tue, 11 Dec 2012 15:17:17 -0000

cm4all-beng-proxy (3.0.3) unstable; urgency=low

  * memcached-client: fix assertion failure

 -- Max Kellermann <mk@cm4all.com>  Fri, 07 Dec 2012 18:52:33 -0000

cm4all-beng-proxy (3.0.2) unstable; urgency=low

  * merge release 2.3.1
  * lb: verify the client certificate issuer (option "ssl_verify")
  * lb: client certificate is mandatory if "ssl_verify" is enabled
  * lb: support extra CA certificate file (option "ssl_ca_cert")
  * cmdline: can't specify both --memcached-server and http_cache_size
  * init: default to one worker

 -- Max Kellermann <mk@cm4all.com>  Fri, 07 Dec 2012 09:24:52 -0000

cm4all-beng-proxy (3.0.1) unstable; urgency=low

  * http-cache: reduce memory usage while storing
  * {http,filter}-cache: reduce fork overhead
  * pool: fix crash when first allocation is large

 -- Max Kellermann <mk@cm4all.com>  Wed, 05 Dec 2012 14:05:28 -0000

cm4all-beng-proxy (3.0) unstable; urgency=low

  * {http,filter}-cache: reduce overhead when cache is disabled
  * {http,filter}-cache: exclude allocator table from reported size
  * filter-cache: reduce memory usage while storing
  * {http,filter,translate}-cache: return more free memory to operating system
  * pool: further overhead reduction
  * pool: reduce CPU overhead for large areas
  * rubber: fix assertion failure

 -- Max Kellermann <mk@cm4all.com>  Tue, 30 Oct 2012 16:32:45 -0000

cm4all-beng-proxy (2.2.1) unstable; urgency=low

  * merge release 2.1.13
  * control_local: fix assertion failure

 -- Max Kellermann <mk@cm4all.com>  Tue, 16 Oct 2012 15:46:16 -0000

cm4all-beng-proxy (2.2) unstable; urgency=low

  * cache: optimize lookups
  * pool: reduce overhead
  * pool: optimize the linear area recycler
  * resource-address: reduce memory overhead
  * session: reduce memory usage
  * http-cache, filter-cache: return free memory to operating system
  * control_server: support local and abstract sockets
  * python/control: support abstract sockets
  * bp_control: create implicit control channel for each worker process
  * require automake 1.11

 -- Max Kellermann <mk@cm4all.com>  Tue, 09 Oct 2012 15:11:24 -0000

cm4all-beng-proxy (2.3.7) unstable; urgency=low

  * tcache: fix assertion failure in BASE handler

 -- Max Kellermann <mk@cm4all.com>  Mon, 18 Feb 2013 11:58:01 -0000

cm4all-beng-proxy (2.3.6) unstable; urgency=low

  * listener: increase the backlog to 64
  * shm: reserve swap space, avoids theoretical crash

 -- Max Kellermann <mk@cm4all.com>  Sun, 17 Feb 2013 09:29:24 -0000

cm4all-beng-proxy (2.3.5) unstable; urgency=low

  * tcache: reduce CPU pressure when there are many virtual hosts (hot fix)
  * launch the access logger after daemonizing
  * user the configured logger user for the access logger
  * auto-close the access logger
  * debian/rules: compile with -fno-omit-frame-pointer

 -- Max Kellermann <mk@cm4all.com>  Tue, 05 Feb 2013 16:27:46 -0000

cm4all-beng-proxy (2.3.4) unstable; urgency=low

  * log-split: print referer and user agent
  * log-split: cache the last file
  * log-split: allow logging local time stamps
  * log-{split,cat}: escape URI, Referer and User-Agent
  * init: add ACCESS_LOGGER variable

 -- Max Kellermann <mk@cm4all.com>  Tue, 05 Feb 2013 01:31:31 -0000

cm4all-beng-proxy (2.3.3) unstable; urgency=low

  * pool: fix a memory leak in the temporary pool
  * processor: hard limit on length of attributes and parameters

 -- Max Kellermann <mk@cm4all.com>  Thu, 31 Jan 2013 13:16:33 -0000

cm4all-beng-proxy (2.3.2) unstable; urgency=low

  * merge release 2.1.17

 -- Max Kellermann <mk@cm4all.com>  Tue, 29 Jan 2013 00:01:23 -0000

cm4all-beng-proxy (2.3.1) unstable; urgency=low

  * merge release 2.1.16
  * pool: reduce CPU overhead for large areas

 -- Max Kellermann <mk@cm4all.com>  Thu, 06 Dec 2012 16:40:02 -0000

cm4all-beng-proxy (2.3) unstable; urgency=low

  * new stable branch based on v2.1.x, without the work-in-progress
    improvements from v2.2.x
  * cache: optimize lookups
  * pool: reduce overhead
  * pool: optimize the linear area recycler
  * resource-address: reduce memory overhead
  * session: reduce memory usage
  * {http,filter}-cache: reduce overhead when cache is disabled

 -- Max Kellermann <mk@cm4all.com>  Mon, 22 Oct 2012 13:48:20 -0000

cm4all-beng-proxy (2.1.17) unstable; urgency=low

  * merge release 2.0.55

 -- Max Kellermann <mk@cm4all.com>  Mon, 28 Jan 2013 23:59:54 -0000

cm4all-beng-proxy (2.1.16) unstable; urgency=low

  * merge release 2.0.54

 -- Max Kellermann <mk@cm4all.com>  Thu, 06 Dec 2012 16:35:17 -0000

cm4all-beng-proxy (2.1.15) unstable; urgency=low

  * merge release 2.0.53

 -- Max Kellermann <mk@cm4all.com>  Mon, 22 Oct 2012 12:26:57 -0000

cm4all-beng-proxy (2.1.14) unstable; urgency=low

  * merge release 2.0.52

 -- Max Kellermann <mk@cm4all.com>  Fri, 19 Oct 2012 12:10:09 -0000

cm4all-beng-proxy (2.1.13) unstable; urgency=low

  * merge release 2.0.51

 -- Max Kellermann <mk@cm4all.com>  Tue, 16 Oct 2012 15:41:58 -0000

cm4all-beng-proxy (2.1.12) unstable; urgency=low

  * merge release 2.0.50

 -- Max Kellermann <mk@cm4all.com>  Fri, 05 Oct 2012 12:26:24 -0000

cm4all-beng-proxy (2.1.11) unstable; urgency=low

  * merge release 2.0.49

 -- Max Kellermann <mk@cm4all.com>  Fri, 28 Sep 2012 15:04:36 -0000

cm4all-beng-proxy (2.1.10) unstable; urgency=low

  * merge release 2.0.48

 -- Max Kellermann <mk@cm4all.com>  Mon, 24 Sep 2012 15:43:46 -0000

cm4all-beng-proxy (2.1.9) unstable; urgency=low

  * merge release 2.0.47
  * lb: eliminate the duplicate "Date" response header (#1169)

 -- Max Kellermann <mk@cm4all.com>  Fri, 21 Sep 2012 15:56:06 -0000

cm4all-beng-proxy (2.1.8) unstable; urgency=low

  * control: publish statistics over the control protocol

 -- Max Kellermann <mk@cm4all.com>  Fri, 07 Sep 2012 12:47:34 -0000

cm4all-beng-proxy (2.1.7) unstable; urgency=low

  * resource-address: support expanding PIPE addresses
  * translation: support EXPAND_PATH for PROXY
  * reduced connect timeouts for translation server, FastCGI and beng-lb
  * uri-relative: support relative URI with just a query string
  * uri-relative: support relative URIs starting with a double slash
  * lb: improve error messages, include listener/pool name
  * lb: validate the selected sticky modde
  * lb: add sticky mode "source_ip"

 -- Max Kellermann <mk@cm4all.com>  Fri, 31 Aug 2012 14:03:41 -0000

cm4all-beng-proxy (2.1.6) unstable; urgency=low

  * merge release 2.0.46

 -- Max Kellermann <mk@cm4all.com>  Fri, 24 Aug 2012 11:11:20 -0000

cm4all-beng-proxy (2.1.5) unstable; urgency=low

  * lb_expect_monitor: configurable connect timeout

 -- Max Kellermann <mk@cm4all.com>  Mon, 20 Aug 2012 05:40:44 -0000

cm4all-beng-proxy (2.1.4) unstable; urgency=low

  * lb_monitor: configurable timeout

 -- Max Kellermann <mk@cm4all.com>  Fri, 17 Aug 2012 09:16:36 -0000

cm4all-beng-proxy (2.1.3) unstable; urgency=low

  * merge release 2.0.44
  * lb: implement tcp_expect option "expect_graceful"

 -- Max Kellermann <mk@cm4all.com>  Tue, 14 Aug 2012 14:30:57 -0000

cm4all-beng-proxy (2.1.2) unstable; urgency=low

  * support extended HTTP status codes from RFC 6585 and WebDAV

 -- Max Kellermann <mk@cm4all.com>  Thu, 09 Aug 2012 10:10:35 -0000

cm4all-beng-proxy (2.1.1) unstable; urgency=low

  * merge release 2.0.43
  * lb: support TRACE, OPTIONS and WebDAV

 -- Max Kellermann <mk@cm4all.com>  Fri, 03 Aug 2012 11:48:46 -0000

cm4all-beng-proxy (2.1) unstable; urgency=low

  * lb: add sticky mode "jvm_route" (Tomcat)

 -- Max Kellermann <mk@cm4all.com>  Mon, 30 Jul 2012 15:53:43 -0000

cm4all-beng-proxy (2.0.55) unstable; urgency=low

  * istream-tee: fix crash due to erroneous read
  * fix random crashes in the optimized build

 -- Max Kellermann <mk@cm4all.com>  Mon, 28 Jan 2013 23:52:26 -0000

cm4all-beng-proxy (2.0.54) unstable; urgency=low

  * http-cache: fix revalidation of memcached entries

 -- Max Kellermann <mk@cm4all.com>  Thu, 06 Dec 2012 16:31:23 -0000

cm4all-beng-proxy (2.0.53) unstable; urgency=low

  * filter-cache: fix assertion failure on serving empty response
  * http-cache: limit maximum age to 5 minutes if "Vary" includes cookies
  * lb: FADE_NODE lasts for 3 hours

 -- Max Kellermann <mk@cm4all.com>  Mon, 22 Oct 2012 12:21:18 -0000

cm4all-beng-proxy (2.0.52) unstable; urgency=low

  * {http,filter}-cache: include headers in cache size calculation
  * {http,filter}-cache: reduce headers memory usage
  * http-cache: limit maximum age to 1 week
    - 1 hour when "Vary" is used
    - 30 minutes when "Vary" includes "X-WidgetId" or "X-WidgetHref"
    - 5 minutes when "Vary" includes "X-CM4all-BENG-User"
  * cache: reduce number of system calls during lookup

 -- Max Kellermann <mk@cm4all.com>  Fri, 19 Oct 2012 12:07:10 -0000

cm4all-beng-proxy (2.0.51) unstable; urgency=low

  * merge release 1.4.33
  * processor: fix assertion failure with embedded CSS
  * lb: move control channel handler to worker process

 -- Max Kellermann <mk@cm4all.com>  Tue, 16 Oct 2012 15:39:32 -0000

cm4all-beng-proxy (2.0.50) unstable; urgency=low

  * pool: reduce memory overhead of debug data
  * fcgi-client: fix assertion failure due to redundant read event
  * lb: fix crash after pipe-to-socket splice I/O error

 -- Max Kellermann <mk@cm4all.com>  Fri, 05 Oct 2012 12:23:15 -0000

cm4all-beng-proxy (2.0.49) unstable; urgency=low

  * merge release 1.4.32

 -- Max Kellermann <mk@cm4all.com>  Fri, 28 Sep 2012 15:01:26 -0000

cm4all-beng-proxy (2.0.48) unstable; urgency=low

  * lb: fix duplicate monitor requests with --watchdog
  * child: verbose logging of child process events
  * log shutdown signal

 -- Max Kellermann <mk@cm4all.com>  Mon, 24 Sep 2012 15:36:03 -0000

cm4all-beng-proxy (2.0.47) unstable; urgency=low

  * merge release 1.4.31
  * cache: disable excessive debugging checks

 -- Max Kellermann <mk@cm4all.com>  Fri, 21 Sep 2012 15:24:30 -0000

cm4all-beng-proxy (2.0.46) unstable; urgency=low

  * merge release 1.4.30
  * lb: add option --config-file

 -- Max Kellermann <mk@cm4all.com>  Fri, 24 Aug 2012 10:52:29 -0000

cm4all-beng-proxy (2.0.45) unstable; urgency=low

  * merge release 1.4.29

 -- Max Kellermann <mk@cm4all.com>  Tue, 21 Aug 2012 15:49:49 -0000

cm4all-beng-proxy (2.0.44) unstable; urgency=low

  * lb: allow sticky with only one node
  * lb: add option "--check"
  * lb: run all monitors right after startup
  * lb: disable expiry of monitor results
  * lb: improved fallback for "sticky cookie"
  * lb: use Bulldog for "sticky cookie"
  * balancer, lb: persistent "fade" flag
  * balancer, lb: use the Bulldog "graceful" flag
  * control: add packet CONTROL_DUMP_POOLS

 -- Max Kellermann <mk@cm4all.com>  Tue, 14 Aug 2012 13:13:01 -0000

cm4all-beng-proxy (2.0.43) unstable; urgency=low

  * merge release 1.4.28
  * istream-replace: fix assertion failure with embedded CSS

 -- Max Kellermann <mk@cm4all.com>  Thu, 02 Aug 2012 11:14:27 -0000

cm4all-beng-proxy (2.0.42) unstable; urgency=low

  * js: new higher-level API

 -- Max Kellermann <mk@cm4all.com>  Wed, 01 Aug 2012 11:32:28 -0000

cm4all-beng-proxy (2.0.41) unstable; urgency=low

  * session: fix bogus assertion failure when loading expired session

 -- Max Kellermann <mk@cm4all.com>  Fri, 27 Jul 2012 12:47:49 -0000

cm4all-beng-proxy (2.0.40) unstable; urgency=low

  * merge release 1.4.27

 -- Max Kellermann <mk@cm4all.com>  Tue, 24 Jul 2012 16:29:13 -0000

cm4all-beng-proxy (2.0.39) unstable; urgency=low

  * merge release 1.4.26

 -- Max Kellermann <mk@cm4all.com>  Tue, 17 Jul 2012 17:00:20 -0000

cm4all-beng-proxy (2.0.38) unstable; urgency=low

  * merge release 1.4.25
  * strset: fix GROUP_CONTAINER false negatives

 -- Max Kellermann <mk@cm4all.com>  Tue, 17 Jul 2012 16:03:49 -0000

cm4all-beng-proxy (2.0.37) unstable; urgency=low

  * merge release 1.4.24

 -- Max Kellermann <mk@cm4all.com>  Mon, 16 Jul 2012 10:36:57 -0000

cm4all-beng-proxy (2.0.36) unstable; urgency=low

  * proxy-handler: re-add the URI suffix for "transparent" requests

 -- Max Kellermann <mk@cm4all.com>  Wed, 11 Jul 2012 14:12:11 -0000

cm4all-beng-proxy (2.0.35) unstable; urgency=low

  * translate: allow WIDGET_GROUP without PROCESS

 -- Max Kellermann <mk@cm4all.com>  Thu, 05 Jul 2012 13:03:21 -0000

cm4all-beng-proxy (2.0.34) unstable; urgency=low

  * session_save: skip shutdown code if saving is not configured
  * http-server: fix assertion on I/O error during POST
  * header-forward: new group FORWARD to forward the "Host" header

 -- Max Kellermann <mk@cm4all.com>  Tue, 03 Jul 2012 16:46:39 -0000

cm4all-beng-proxy (2.0.33) unstable; urgency=low

  * processor: option SELF_CONTAINER allows widget to only embed itself
  * processor: allow embedding approved widget groups
  * processor: optionally invoke CSS processor for style attributes
  * response, lb_http: put "Discard" cookie attribute to the end (Android bug)

 -- Max Kellermann <mk@cm4all.com>  Mon, 02 Jul 2012 17:52:32 -0000

cm4all-beng-proxy (2.0.32) unstable; urgency=low

  * socket_wrapper: fix two assertion failures
  * pheaders: emit Cache-Control:no-store to work around IE quirk

 -- Max Kellermann <mk@cm4all.com>  Tue, 26 Jun 2012 09:41:51 -0000

cm4all-beng-proxy (2.0.31) unstable; urgency=low

  * lb: publish the SSL peer issuer subject
  * widget-registry: copy the direct_addressing attribute

 -- Max Kellermann <mk@cm4all.com>  Wed, 06 Jun 2012 13:36:04 -0000

cm4all-beng-proxy (2.0.30) unstable; urgency=low

  * init: add --group variable to .default file
  * doc: update view security documentation
  * processor: apply underscore prefix to <A NAME="...">
  * session: restore sessions from a file

 -- Max Kellermann <mk@cm4all.com>  Fri, 01 Jun 2012 11:06:50 -0000

cm4all-beng-proxy (2.0.29) unstable; urgency=low

  * widget: optional direct URI addressing scheme
  * processor: eliminate additional underscore from class prefix
  * ssl_filter: support TLS client certificates

 -- Max Kellermann <mk@cm4all.com>  Tue, 29 May 2012 13:29:06 -0000

cm4all-beng-proxy (2.0.28) unstable; urgency=low

  * merge release 1.4.22

 -- Max Kellermann <mk@cm4all.com>  Wed, 16 May 2012 10:24:31 -0000

cm4all-beng-proxy (2.0.27) unstable; urgency=low

  * uri-address: fix assertion failures with UNIX domain sockets
  * uri-address: fix redirects with matching absolute URI

 -- Max Kellermann <mk@cm4all.com>  Wed, 09 May 2012 16:16:06 -0000

cm4all-beng-proxy (2.0.26) unstable; urgency=low

  * processor: rewrite URIs in META/refresh

 -- Max Kellermann <mk@cm4all.com>  Thu, 03 May 2012 14:43:03 -0000

cm4all-beng-proxy (2.0.25) unstable; urgency=low

  * merge release 1.4.21
  * processor: fix double free bug on failed widget lookup
  * session: don't access the session manager after worker crash
  * proxy-widget: fix assertion failure with empty view name

 -- Max Kellermann <mk@cm4all.com>  Thu, 26 Apr 2012 14:22:10 -0000

cm4all-beng-proxy (2.0.24) unstable; urgency=low

  * processor: optionally invoke CSS processor for <style>

 -- Max Kellermann <mk@cm4all.com>  Fri, 20 Apr 2012 12:10:42 -0000

cm4all-beng-proxy (2.0.23) unstable; urgency=low

  * widget-resolver: check for translation server failure
  * widget-resolver: don't sync with session when view is invalid
  * rewrite-uri: check for invalid view name
  * {css_,}processor: eliminate second underscore from class prefix
  * doc: document the algorithm for replacing two leading underscores

 -- Max Kellermann <mk@cm4all.com>  Thu, 29 Mar 2012 15:37:52 -0000

cm4all-beng-proxy (2.0.22) unstable; urgency=low

  * merge release 1.4.20
  * proxy-widget: forbid client to select view with address
  * proxy-widget: allow any view selection when widget is not a container
  * widget-http: allow any view selection for unprocessable response
  * widget-http: inherit the view from the template
  * widget-request: sync with session only if processor is enabled
  * widget-http: postpone saving to session after receiving response headers
  * processor: add entities &c:id; &c:type; &c:class;

 -- Max Kellermann <mk@cm4all.com>  Mon, 26 Mar 2012 14:05:05 -0000

cm4all-beng-proxy (2.0.21) unstable; urgency=low

  * css_processor: use mode "partial" for @import
  * rewrite-uri: use mode "partial" on invalid input

 -- Max Kellermann <mk@cm4all.com>  Tue, 20 Mar 2012 18:11:28 -0000

cm4all-beng-proxy (2.0.20) unstable; urgency=low

  * {css_,}processor: default mode is "partial"
  * processor: handle underscore prefixes in the "for" attribute

 -- Max Kellermann <mk@cm4all.com>  Tue, 20 Mar 2012 16:48:51 -0000

cm4all-beng-proxy (2.0.19) unstable; urgency=low

  * merge release 1.4.19

 -- Max Kellermann <mk@cm4all.com>  Tue, 20 Mar 2012 08:41:03 -0000

cm4all-beng-proxy (2.0.18) unstable; urgency=low

  * merge release 1.4.18

 -- Max Kellermann <mk@cm4all.com>  Thu, 15 Mar 2012 15:53:12 -0000

cm4all-beng-proxy (2.0.17) unstable; urgency=low

  * merge release 1.4.17
  * css_parser: check for url() following another token
  * css_processor: rewrite @import URIs
  * {text_,}processor: new entity &c:local;

 -- Max Kellermann <mk@cm4all.com>  Fri, 09 Mar 2012 16:50:19 -0000

cm4all-beng-proxy (2.0.16) unstable; urgency=low

  * response: generate Vary response header from translation response
  * widget-resolver: fix NULL dereference after failure
  * translation: User-Agent classification

 -- Max Kellermann <mk@cm4all.com>  Tue, 06 Mar 2012 11:54:10 -0000

cm4all-beng-proxy (2.0.15) unstable; urgency=low

  * merge release 1.4.16
  * uri-address: fix NULL dereference on certain malformed URIs

 -- Max Kellermann <mk@cm4all.com>  Fri, 02 Mar 2012 16:28:54 -0000

cm4all-beng-proxy (2.0.14) unstable; urgency=low

  * address-resolver: add missing initialization
  * rewrite-uri: fix NULL pointer dereference with "local URI"
  * rewrite-uri: allow mode=proxy (optional temporary kludge)
  * widget-http: auto-disable processor (optional temporary kludge)

 -- Max Kellermann <mk@cm4all.com>  Thu, 01 Mar 2012 18:36:38 -0000

cm4all-beng-proxy (2.0.13) unstable; urgency=low

  * merge release 1.4.15
  * translation: make CGI auto-base optional
  * handler: fix up translation client errors

 -- Max Kellermann <mk@cm4all.com>  Thu, 23 Feb 2012 17:31:03 -0000

cm4all-beng-proxy (2.0.12) unstable; urgency=low

  * merge release 1.4.13

 -- Max Kellermann <mk@cm4all.com>  Thu, 16 Feb 2012 14:41:45 -0000

cm4all-beng-proxy (2.0.11) unstable; urgency=low

  * merge release 1.4.11
  * processor: skip rewriting absolute URIs

 -- Max Kellermann <mk@cm4all.com>  Thu, 09 Feb 2012 09:43:06 -0000

cm4all-beng-proxy (2.0.10) unstable; urgency=low

  * resource-address: initialise type, fixes assertion failure

 -- Max Kellermann <mk@cm4all.com>  Tue, 07 Feb 2012 16:57:06 -0000

cm4all-beng-proxy (2.0.9) unstable; urgency=low

  * [css]processor: expand underscore only XML id / CSS class
  * widget-http: filter processor response headers
  * processor: forward Wildfire headers in the debug build

 -- Max Kellermann <mk@cm4all.com>  Tue, 07 Feb 2012 12:32:33 -0000

cm4all-beng-proxy (2.0.8) unstable; urgency=low

  * rewrite-uri: prefix "@/" refers to widget's "local URI"

 -- Max Kellermann <mk@cm4all.com>  Fri, 03 Feb 2012 13:50:16 -0000

cm4all-beng-proxy (2.0.7) unstable; urgency=low

  * merge release 1.4.10
  * stock: clear idle objects periodically

 -- Max Kellermann <mk@cm4all.com>  Thu, 02 Feb 2012 14:10:24 -0000

cm4all-beng-proxy (2.0.6) unstable; urgency=low

  * merge release 1.4.9

 -- Max Kellermann <mk@cm4all.com>  Tue, 31 Jan 2012 15:10:18 -0000

cm4all-beng-proxy (2.0.5) unstable; urgency=low

  * merge release 1.4.8
  * translate-client: verify the PROXY and AJP payloads
  * translation: support inserting regex matches into CGI/file path
  * translation: support customizing the cookie's "Domain" attribute
  * request: new option "dynamic_session_cookie" adds suffix to cookie
    name
  * uri-address: verify the path component

 -- Max Kellermann <mk@cm4all.com>  Wed, 25 Jan 2012 17:05:09 -0000

cm4all-beng-proxy (2.0.4) unstable; urgency=low

  * merge release 1.4.6
  * access-log: don't log the remote port
  * translation: support inserting regex matches into CGI's PATH_INFO
  * tcache: generate BASE automatically for CGI

 -- Max Kellermann <mk@cm4all.com>  Tue, 10 Jan 2012 15:18:37 -0000

cm4all-beng-proxy (2.0.3) unstable; urgency=low

  * merge release 1.4.4
  * http-server: log remote host address

 -- Max Kellermann <mk@cm4all.com>  Tue, 27 Dec 2011 07:41:15 -0000

cm4all-beng-proxy (2.0.2) unstable; urgency=low

  * merge release 1.4.2
  * widget-http: improved HTTP error messages
  * processor: forbid widget request after URI compress failure

 -- Max Kellermann <mk@cm4all.com>  Wed, 07 Dec 2011 16:51:58 -0000

cm4all-beng-proxy (2.0.1) unstable; urgency=low

  * merge release 1.4.1

 -- Max Kellermann <mk@cm4all.com>  Fri, 18 Nov 2011 13:57:27 -0000

cm4all-beng-proxy (2.0) unstable; urgency=low

  * rewrite-uri: reapply 'drop the deprecated mode "proxy"'
  * proxy-widget: reapply 'client can choose only views that have an address'

 -- Max Kellermann <mk@cm4all.com>  Thu, 17 Nov 2011 08:22:39 +0100

cm4all-beng-proxy (1.4.33) unstable; urgency=low

  * istream-file: reduce memory usage for small files
  * file-handler: fix xattr usage on ranged file request (possible
    assertion failure)

 -- Max Kellermann <mk@cm4all.com>  Tue, 16 Oct 2012 15:28:57 -0000

cm4all-beng-proxy (1.4.32) unstable; urgency=low

  * cgi: fix spontaneous shutdown due to misrouted SIGTERM signal

 -- Max Kellermann <mk@cm4all.com>  Fri, 28 Sep 2012 14:39:13 -0000

cm4all-beng-proxy (1.4.31) unstable; urgency=low

  * shm: fix check for shared memory allocation failure
  * child: handle lost SIGCHLD events
  * child: ignore stale child processes

 -- Max Kellermann <mk@cm4all.com>  Fri, 21 Sep 2012 15:21:20 -0000

cm4all-beng-proxy (1.4.30) unstable; urgency=low

  * http-server: parse all tokens in the "Connection" request header

 -- Max Kellermann <mk@cm4all.com>  Fri, 24 Aug 2012 10:50:28 -0000

cm4all-beng-proxy (1.4.29) unstable; urgency=low

  * proxy-widget: fix memory leak on aborted POST request

 -- Max Kellermann <mk@cm4all.com>  Tue, 21 Aug 2012 15:05:12 -0000

cm4all-beng-proxy (1.4.28) unstable; urgency=low

  * worker: reinitialize signal handlers after fork failure
  * lb: work around libevent bug that freezes during shutdown

 -- Max Kellermann <mk@cm4all.com>  Thu, 02 Aug 2012 13:53:18 -0000

cm4all-beng-proxy (1.4.27) unstable; urgency=low

  * lb: fix hanging SSL connection on bulk transfer

 -- Max Kellermann <mk@cm4all.com>  Tue, 24 Jul 2012 14:58:17 -0000

cm4all-beng-proxy (1.4.26) unstable; urgency=low

  * processor: fix regression, missing NULL check

 -- Max Kellermann <mk@cm4all.com>  Tue, 17 Jul 2012 16:55:24 -0000

cm4all-beng-proxy (1.4.25) unstable; urgency=low

  * processor: don't rewrite the fragment part of the URI

 -- Max Kellermann <mk@cm4all.com>  Tue, 17 Jul 2012 15:50:06 -0000

cm4all-beng-proxy (1.4.24) unstable; urgency=low

  * lb: fix splicing with SSL

 -- Max Kellermann <mk@cm4all.com>  Mon, 16 Jul 2012 10:32:17 -0000

cm4all-beng-proxy (1.4.23) unstable; urgency=low

  * widget-http: fix double free bug when POST is aborted

 -- Max Kellermann <mk@cm4all.com>  Tue, 03 Jul 2012 16:42:28 -0000

cm4all-beng-proxy (1.4.22) unstable; urgency=low

  * merge release 1.2.27
  * widget: backport memory leak fix from 2.0
  * widget-http: fix memory leak on abort

 -- Max Kellermann <mk@cm4all.com>  Wed, 16 May 2012 10:00:23 -0000

cm4all-beng-proxy (1.4.21) unstable; urgency=low

  * merge release 1.2.26

 -- Max Kellermann <mk@cm4all.com>  Thu, 26 Apr 2012 14:17:56 -0000

cm4all-beng-proxy (1.4.20) unstable; urgency=low

  * merge release 1.2.25

 -- Max Kellermann <mk@cm4all.com>  Mon, 26 Mar 2012 14:03:14 -0000

cm4all-beng-proxy (1.4.19) unstable; urgency=low

  * merge release 1.2.24

 -- Max Kellermann <mk@cm4all.com>  Tue, 20 Mar 2012 08:36:19 -0000

cm4all-beng-proxy (1.4.18) unstable; urgency=low

  * merge release 1.2.23

 -- Max Kellermann <mk@cm4all.com>  Thu, 15 Mar 2012 15:50:20 -0000

cm4all-beng-proxy (1.4.17) unstable; urgency=low

  * merge release 1.2.22

 -- Max Kellermann <mk@cm4all.com>  Thu, 08 Mar 2012 18:36:00 -0000

cm4all-beng-proxy (1.4.16) unstable; urgency=low

  * merge release 1.2.21

 -- Max Kellermann <mk@cm4all.com>  Fri, 02 Mar 2012 16:03:51 -0000

cm4all-beng-proxy (1.4.15) unstable; urgency=low

  * merge release 1.2.20

 -- Max Kellermann <mk@cm4all.com>  Thu, 23 Feb 2012 17:12:30 -0000

cm4all-beng-proxy (1.4.14) unstable; urgency=low

  * merge release 1.2.19

 -- Max Kellermann <mk@cm4all.com>  Thu, 23 Feb 2012 15:35:04 -0000

cm4all-beng-proxy (1.4.13) unstable; urgency=low

  * merge release 1.2.18

 -- Max Kellermann <mk@cm4all.com>  Thu, 16 Feb 2012 13:53:49 -0000

cm4all-beng-proxy (1.4.12) unstable; urgency=low

  * merge release 1.2.17

 -- Max Kellermann <mk@cm4all.com>  Wed, 15 Feb 2012 09:27:50 -0000

cm4all-beng-proxy (1.4.11) unstable; urgency=low

  * merge release 1.2.16

 -- Max Kellermann <mk@cm4all.com>  Thu, 09 Feb 2012 09:33:30 -0000

cm4all-beng-proxy (1.4.10) unstable; urgency=low

  * merge release 1.2.15

 -- Max Kellermann <mk@cm4all.com>  Thu, 02 Feb 2012 13:43:11 -0000

cm4all-beng-proxy (1.4.9) unstable; urgency=low

  * merge release 1.2.14

 -- Max Kellermann <mk@cm4all.com>  Tue, 31 Jan 2012 15:06:57 -0000

cm4all-beng-proxy (1.4.8) unstable; urgency=low

  * merge release 1.2.13

 -- Max Kellermann <mk@cm4all.com>  Wed, 25 Jan 2012 12:16:53 -0000

cm4all-beng-proxy (1.4.7) unstable; urgency=low

  * merge release 1.2.12

 -- Max Kellermann <mk@cm4all.com>  Tue, 17 Jan 2012 08:37:01 -0000

cm4all-beng-proxy (1.4.6) unstable; urgency=low

  * merge release 1.2.11

 -- Max Kellermann <mk@cm4all.com>  Wed, 04 Jan 2012 15:41:43 -0000

cm4all-beng-proxy (1.4.5) unstable; urgency=low

  * merge release 1.2.10

 -- Max Kellermann <mk@cm4all.com>  Wed, 28 Dec 2011 17:07:13 -0000

cm4all-beng-proxy (1.4.4) unstable; urgency=low

  * merge release 1.2.9

 -- Max Kellermann <mk@cm4all.com>  Thu, 22 Dec 2011 11:28:39 -0000

cm4all-beng-proxy (1.4.3) unstable; urgency=low

  * merge release 1.2.8

 -- Max Kellermann <mk@cm4all.com>  Wed, 14 Dec 2011 11:20:04 -0000

cm4all-beng-proxy (1.4.2) unstable; urgency=low

  * text-processor: allow processing "application/javascript",
    "application/json"
  * uri-relative: allow backtracking to the widget base with "../"
  * merge release 1.2.7

 -- Max Kellermann <mk@cm4all.com>  Tue, 06 Dec 2011 12:39:24 -0000

cm4all-beng-proxy (1.4.1) unstable; urgency=low

  * merge release 1.2.6

 -- Max Kellermann <mk@cm4all.com>  Fri, 18 Nov 2011 13:53:56 -0000

cm4all-beng-proxy (1.4) unstable; urgency=low

  * proxy-widget: revert 'client can choose only views that have an address'
  * rewrite-uri: revert 'drop the deprecated mode "proxy"'

 -- Max Kellermann <mk@cm4all.com>  Thu, 17 Nov 2011 08:10:42 +0100

cm4all-beng-proxy (1.3.2) unstable; urgency=low

  * tcache: add regex matching, translation packets REGEX, INVERSE_REGEX
  * widget: don't start the prefix with an underscore
  * translation: add new packet PROCESS_TEXT, to expand entity references
  * translation: add new packet WIDGET_INFO, enables additional request headers
  * doc: document the algorithm for replacing three leading underscores

 -- Max Kellermann <mk@cm4all.com>  Wed, 16 Nov 2011 17:00:16 +0100

cm4all-beng-proxy (1.3.1) unstable; urgency=low

  * merge release 1.2.5

 -- Max Kellermann <mk@cm4all.com>  Tue, 08 Nov 2011 19:51:18 +0100

cm4all-beng-proxy (1.3) unstable; urgency=low

  * rewrite-uri: drop the deprecated mode "proxy"
  * proxy-widget: client can choose only views that have an address

 -- Max Kellermann <mk@cm4all.com>  Mon, 31 Oct 2011 17:41:14 +0100

cm4all-beng-proxy (1.2.27) unstable; urgency=low

  * merge release 1.1.40

 -- Max Kellermann <mk@cm4all.com>  Wed, 16 May 2012 09:51:50 -0000

cm4all-beng-proxy (1.2.26) unstable; urgency=low

  * merge release 1.1.39

 -- Max Kellermann <mk@cm4all.com>  Thu, 26 Apr 2012 14:16:40 -0000

cm4all-beng-proxy (1.2.25) unstable; urgency=low

  * merge release 1.1.38

 -- Max Kellermann <mk@cm4all.com>  Mon, 26 Mar 2012 14:01:44 -0000

cm4all-beng-proxy (1.2.24) unstable; urgency=low

  * merge release 1.1.37

 -- Max Kellermann <mk@cm4all.com>  Tue, 20 Mar 2012 08:33:31 -0000

cm4all-beng-proxy (1.2.23) unstable; urgency=low

  * merge release 1.1.36

 -- Max Kellermann <mk@cm4all.com>  Thu, 15 Mar 2012 15:37:10 -0000

cm4all-beng-proxy (1.2.22) unstable; urgency=low

  * merge release 1.1.35

 -- Max Kellermann <mk@cm4all.com>  Thu, 08 Mar 2012 18:29:39 -0000

cm4all-beng-proxy (1.2.21) unstable; urgency=low

  * merge release 1.1.34

 -- Max Kellermann <mk@cm4all.com>  Fri, 02 Mar 2012 16:02:00 -0000

cm4all-beng-proxy (1.2.20) unstable; urgency=low

  * merge release 1.1.33

 -- Max Kellermann <mk@cm4all.com>  Thu, 23 Feb 2012 17:11:15 -0000

cm4all-beng-proxy (1.2.19) unstable; urgency=low

  * merge release 1.1.32

 -- Max Kellermann <mk@cm4all.com>  Thu, 23 Feb 2012 15:18:36 -0000

cm4all-beng-proxy (1.2.18) unstable; urgency=low

  * merge release 1.1.31

 -- Max Kellermann <mk@cm4all.com>  Thu, 16 Feb 2012 13:52:42 -0000

cm4all-beng-proxy (1.2.17) unstable; urgency=low

  * merge release 1.1.30

 -- Max Kellermann <mk@cm4all.com>  Wed, 15 Feb 2012 09:26:45 -0000

cm4all-beng-proxy (1.2.16) unstable; urgency=low

  * merge release 1.1.29

 -- Max Kellermann <mk@cm4all.com>  Thu, 09 Feb 2012 09:31:50 -0000

cm4all-beng-proxy (1.2.15) unstable; urgency=low

  * merge release 1.1.28

 -- Max Kellermann <mk@cm4all.com>  Thu, 02 Feb 2012 13:41:45 -0000

cm4all-beng-proxy (1.2.14) unstable; urgency=low

  * merge release 1.1.27

 -- Max Kellermann <mk@cm4all.com>  Tue, 31 Jan 2012 15:04:32 -0000

cm4all-beng-proxy (1.2.13) unstable; urgency=low

  * merge release 1.1.26

 -- Max Kellermann <mk@cm4all.com>  Wed, 25 Jan 2012 12:15:19 -0000

cm4all-beng-proxy (1.2.12) unstable; urgency=low

  * merge release 1.1.25

 -- Max Kellermann <mk@cm4all.com>  Tue, 17 Jan 2012 08:31:44 -0000

cm4all-beng-proxy (1.2.11) unstable; urgency=low

  * merge release 1.1.24

 -- Max Kellermann <mk@cm4all.com>  Wed, 04 Jan 2012 15:38:27 -0000

cm4all-beng-proxy (1.2.10) unstable; urgency=low

  * merge release 1.1.23

 -- Max Kellermann <mk@cm4all.com>  Wed, 28 Dec 2011 17:01:43 -0000

cm4all-beng-proxy (1.2.9) unstable; urgency=low

  * merge release 1.1.22

 -- Max Kellermann <mk@cm4all.com>  Thu, 22 Dec 2011 10:28:29 -0000

cm4all-beng-proxy (1.2.8) unstable; urgency=low

  * merge release 1.1.21

 -- Max Kellermann <mk@cm4all.com>  Wed, 14 Dec 2011 11:12:32 -0000

cm4all-beng-proxy (1.2.7) unstable; urgency=low

  * merge release 1.1.20

 -- Max Kellermann <mk@cm4all.com>  Tue, 06 Dec 2011 11:43:10 -0000

cm4all-beng-proxy (1.2.6) unstable; urgency=low

  * merge release 1.1.19

 -- Max Kellermann <mk@cm4all.com>  Fri, 18 Nov 2011 13:47:43 -0000

cm4all-beng-proxy (1.2.5) unstable; urgency=low

  * merge release 1.1.18
  * file-handler: handle If-Modified-Since followed by filter

 -- Max Kellermann <mk@cm4all.com>  Tue, 08 Nov 2011 19:43:58 +0100

cm4all-beng-proxy (1.2.4) unstable; urgency=low

  * merge release 1.1.17

 -- Max Kellermann <mk@cm4all.com>  Wed, 02 Nov 2011 16:58:28 +0100

cm4all-beng-proxy (1.2.3) unstable; urgency=low

  * merge release 1.1.16

 -- Max Kellermann <mk@cm4all.com>  Fri, 21 Oct 2011 15:16:13 +0200

cm4all-beng-proxy (1.2.2) unstable; urgency=low

  * merge release 1.1.15
  * widget-view: an empty name refers to the default view
  * processor: new entity &c:view;

 -- Max Kellermann <mk@cm4all.com>  Wed, 19 Oct 2011 11:43:20 +0200

cm4all-beng-proxy (1.2.1) unstable; urgency=low

  * merge release 1.1.13

 -- Max Kellermann <mk@cm4all.com>  Wed, 05 Oct 2011 17:16:04 +0200

cm4all-beng-proxy (1.2) unstable; urgency=low

  * delegate-client: improved error reporting
  * response-error: resolve errno codes
  * python/control/client: bind the unix domain socket
  * python/control/client: implement timeout
  * lb_control: allow querying node status over control socket

 -- Max Kellermann <mk@cm4all.com>  Tue, 27 Sep 2011 12:00:44 +0200

cm4all-beng-proxy (1.1.40) unstable; urgency=low

  * merge release 1.0.34

 -- Max Kellermann <mk@cm4all.com>  Wed, 16 May 2012 09:50:37 -0000

cm4all-beng-proxy (1.1.39) unstable; urgency=low

  * merge release 1.0.33

 -- Max Kellermann <mk@cm4all.com>  Thu, 26 Apr 2012 14:12:30 -0000

cm4all-beng-proxy (1.1.38) unstable; urgency=low

  * merge release 1.0.32

 -- Max Kellermann <mk@cm4all.com>  Mon, 26 Mar 2012 14:00:38 -0000

cm4all-beng-proxy (1.1.37) unstable; urgency=low

  * merge release 1.0.31

 -- Max Kellermann <mk@cm4all.com>  Tue, 20 Mar 2012 08:31:08 -0000

cm4all-beng-proxy (1.1.36) unstable; urgency=low

  * merge release 1.0.30

 -- Max Kellermann <mk@cm4all.com>  Thu, 15 Mar 2012 15:36:15 -0000

cm4all-beng-proxy (1.1.35) unstable; urgency=low

  * merge release 1.0.29
  * css_processor: delete "-c-mode" and "-c-view" from output

 -- Max Kellermann <mk@cm4all.com>  Thu, 08 Mar 2012 18:16:03 -0000

cm4all-beng-proxy (1.1.34) unstable; urgency=low

  * merge release 1.0.28

 -- Max Kellermann <mk@cm4all.com>  Fri, 02 Mar 2012 15:26:44 -0000

cm4all-beng-proxy (1.1.33) unstable; urgency=low

  * merge release 1.0.27

 -- Max Kellermann <mk@cm4all.com>  Thu, 23 Feb 2012 17:09:57 -0000

cm4all-beng-proxy (1.1.32) unstable; urgency=low

  * merge release 1.0.26

 -- Max Kellermann <mk@cm4all.com>  Thu, 23 Feb 2012 15:14:56 -0000

cm4all-beng-proxy (1.1.31) unstable; urgency=low

  * merge release 1.0.25

 -- Max Kellermann <mk@cm4all.com>  Thu, 16 Feb 2012 13:49:26 -0000

cm4all-beng-proxy (1.1.30) unstable; urgency=low

  * merge release 1.0.24

 -- Max Kellermann <mk@cm4all.com>  Wed, 15 Feb 2012 09:25:38 -0000

cm4all-beng-proxy (1.1.29) unstable; urgency=low

  * merge release 1.0.23

 -- Max Kellermann <mk@cm4all.com>  Thu, 09 Feb 2012 09:30:18 -0000

cm4all-beng-proxy (1.1.28) unstable; urgency=low

  * merge release 1.0.22

 -- Max Kellermann <mk@cm4all.com>  Thu, 02 Feb 2012 13:39:21 -0000

cm4all-beng-proxy (1.1.27) unstable; urgency=low

  * merge release 1.0.21

 -- Max Kellermann <mk@cm4all.com>  Tue, 31 Jan 2012 14:59:06 -0000

cm4all-beng-proxy (1.1.26) unstable; urgency=low

  * merge release 1.0.20

 -- Max Kellermann <mk@cm4all.com>  Wed, 25 Jan 2012 12:13:43 -0000

cm4all-beng-proxy (1.1.25) unstable; urgency=low

  * merge release 1.0.19

 -- Max Kellermann <mk@cm4all.com>  Tue, 17 Jan 2012 08:29:34 -0000

cm4all-beng-proxy (1.1.24) unstable; urgency=low

  * merge release 1.0.18

 -- Max Kellermann <mk@cm4all.com>  Wed, 04 Jan 2012 15:27:35 -0000

cm4all-beng-proxy (1.1.23) unstable; urgency=low

  * header-forward: remove port number from X-Forwarded-For

 -- Max Kellermann <mk@cm4all.com>  Wed, 28 Dec 2011 16:51:41 -0000

cm4all-beng-proxy (1.1.22) unstable; urgency=low

  * merge release 1.0.17
  * istream-socket: fix potential assertion failure

 -- Max Kellermann <mk@cm4all.com>  Wed, 21 Dec 2011 16:44:46 -0000

cm4all-beng-proxy (1.1.21) unstable; urgency=low

  * merge release 1.0.16

 -- Max Kellermann <mk@cm4all.com>  Wed, 14 Dec 2011 11:07:58 -0000

cm4all-beng-proxy (1.1.20) unstable; urgency=low

  * merge release 1.0.15
  * processor: don't rewrite "mailto:" hyperlinks

 -- Max Kellermann <mk@cm4all.com>  Mon, 05 Dec 2011 18:37:10 -0000

cm4all-beng-proxy (1.1.19) unstable; urgency=low

  * {css_,}processor: quote widget classes for prefixing XML IDs, CSS classes

 -- Max Kellermann <mk@cm4all.com>  Fri, 18 Nov 2011 13:17:02 -0000

cm4all-beng-proxy (1.1.18) unstable; urgency=low

  * merge release 1.0.13
  * lb_http: eliminate the duplicate "Date" response header

 -- Max Kellermann <mk@cm4all.com>  Tue, 08 Nov 2011 19:33:07 +0100

cm4all-beng-proxy (1.1.17) unstable; urgency=low

  * merge release 1.0.13

 -- Max Kellermann <mk@cm4all.com>  Wed, 02 Nov 2011 16:52:21 +0100

cm4all-beng-proxy (1.1.16) unstable; urgency=low

  * merge release 1.0.12

 -- Max Kellermann <mk@cm4all.com>  Fri, 21 Oct 2011 15:09:55 +0200

cm4all-beng-proxy (1.1.15) unstable; urgency=low

  * merge release 1.0.11

 -- Max Kellermann <mk@cm4all.com>  Wed, 19 Oct 2011 09:36:38 +0200

cm4all-beng-proxy (1.1.14) unstable; urgency=low

  * merge release 1.0.10

 -- Max Kellermann <mk@cm4all.com>  Fri, 07 Oct 2011 15:15:00 +0200

cm4all-beng-proxy (1.1.13) unstable; urgency=low

  * merge release 1.0.9

 -- Max Kellermann <mk@cm4all.com>  Thu, 29 Sep 2011 16:47:56 +0200

cm4all-beng-proxy (1.1.12) unstable; urgency=low

  * merge release 1.0.8

 -- Max Kellermann <mk@cm4all.com>  Thu, 22 Sep 2011 17:13:41 +0200

cm4all-beng-proxy (1.1.11) unstable; urgency=low

  * merge release 1.0.7
  * widget-http: response header X-CM4all-View selects a view
  * processor, css_processor: support prefixing XML ids
  * processor: property "c:view" selects a view

 -- Max Kellermann <mk@cm4all.com>  Fri, 16 Sep 2011 12:25:24 +0200

cm4all-beng-proxy (1.1.10) unstable; urgency=low

  * merge release 1.0.6
  * http-request: don't clear failure state on successful TCP connection
  * istream-socket: fix assertion failure after receive error
  * ssl_filter: check for end-of-file on plain socket
  * ssl_filter: fix buffer assertion failures

 -- Max Kellermann <mk@cm4all.com>  Tue, 13 Sep 2011 18:50:18 +0200

cm4all-beng-proxy (1.1.9) unstable; urgency=low

  * http-request: improve keep-alive cancellation detection
  * http-request: mark server "failed" after HTTP client error
  * lb: implement the control protocol
    - can disable and re-enable workers
  * lb: don't allow sticky pool with only one member
  * lb: verify that a new sticky host is alive
  * lb: mark server "failed" after HTTP client error

 -- Max Kellermann <mk@cm4all.com>  Fri, 09 Sep 2011 13:03:55 +0200

cm4all-beng-proxy (1.1.8) unstable; urgency=low

  * merge release 1.0.5
  * {css_,}processor: one more underscore for the prefix
  * processor: remove rewrite-uri processing instructions from output
  * translate: unknown packet is a fatal error
  * processor: add option to set widget/focus by default
  * rewrite-uri: a leading tilde refers to the widget base; translation
    packet ANCHOR_ABSOLUTE enables it by default

 -- Max Kellermann <mk@cm4all.com>  Mon, 05 Sep 2011 17:56:31 +0200

cm4all-beng-proxy (1.1.7) unstable; urgency=low

  * css_processor: implement property "-c-mode"
  * css_processor: translate underscore prefix in class names
  * processor: translate underscore prefix in CSS class names

 -- Max Kellermann <mk@cm4all.com>  Mon, 29 Aug 2011 17:47:48 +0200

cm4all-beng-proxy (1.1.6) unstable; urgency=low

  * merge release 1.0.3
  * implement CSS processor

 -- Max Kellermann <mk@cm4all.com>  Mon, 22 Aug 2011 17:13:56 +0200

cm4all-beng-proxy (1.1.5) unstable; urgency=low

  * lb: optionally generate Via and X-Forwarded-For

 -- Max Kellermann <mk@cm4all.com>  Wed, 17 Aug 2011 12:45:14 +0200

cm4all-beng-proxy (1.1.4) unstable; urgency=low

  * pipe-stock: fix assertion failure after optimization bug
  * istream-pipe: reuse drained pipes immediately
  * sink-socket: reinstate write event during bulk transfers

 -- Max Kellermann <mk@cm4all.com>  Thu, 11 Aug 2011 14:41:37 +0200

cm4all-beng-proxy (1.1.3) unstable; urgency=low

  * widget: quote invalid XMLID/JS characters for &c:prefix;
  * lb: add protocol "tcp"

 -- Max Kellermann <mk@cm4all.com>  Wed, 10 Aug 2011 18:53:12 +0200

cm4all-beng-proxy (1.1.2) unstable; urgency=low

  * merge release 1.0.2
  * http-server: report detailed errors
  * widget-http: implement header dumps
  * cgi, fastcgi: enable cookie jar with custom cookie "host"

 -- Max Kellermann <mk@cm4all.com>  Thu, 04 Aug 2011 17:27:51 +0200

cm4all-beng-proxy (1.1.1) unstable; urgency=low

  * merge release 1.0.1
  * lb: don't ignore unimplemented configuration keywords
  * lb: configurable monitor check interval
  * session: configurable idle timeout

 -- Max Kellermann <mk@cm4all.com>  Tue, 26 Jul 2011 11:27:20 +0200

cm4all-beng-proxy (1.1) unstable; urgency=low

  * http-client: send "Expect: 100-continue" only for big request body
  * lb: implement monitors (ping, connect, tcp_expect)

 -- Max Kellermann <mk@cm4all.com>  Wed, 20 Jul 2011 15:04:22 +0200
  
cm4all-beng-proxy (1.0.34) unstable; urgency=low

  * resource-loader: don't strip last segment from IPv6 address

 -- Max Kellermann <mk@cm4all.com>  Wed, 16 May 2012 09:47:43 -0000

cm4all-beng-proxy (1.0.33) unstable; urgency=low

  * widget-resolver: fix assertion failure on recursive abort

 -- Max Kellermann <mk@cm4all.com>  Thu, 26 Apr 2012 14:04:01 -0000

cm4all-beng-proxy (1.0.32) unstable; urgency=low

  * http-cache: add missing initialization on memcached miss

 -- Max Kellermann <mk@cm4all.com>  Mon, 26 Mar 2012 13:35:01 -0000

cm4all-beng-proxy (1.0.31) unstable; urgency=low

  * proxy-widget: close the request body when the view doesn't exist

 -- Max Kellermann <mk@cm4all.com>  Tue, 20 Mar 2012 08:28:00 -0000

cm4all-beng-proxy (1.0.30) unstable; urgency=low

  * widget-view: initialize the header forward settings
  * translate-client: new view inherits header forward settings from
    default view
  * handler: clear transformation after translation error
  * http-cache: release the memcached response on abort
  * fcgi-request: close the request body on stock failure

 -- Max Kellermann <mk@cm4all.com>  Thu, 15 Mar 2012 15:34:18 -0000

cm4all-beng-proxy (1.0.29) unstable; urgency=low

  * processor: unescape custom header values
  * widget-resolver: fix NULL dereference after failure

 -- Max Kellermann <mk@cm4all.com>  Thu, 08 Mar 2012 18:10:14 -0000

cm4all-beng-proxy (1.0.28) unstable; urgency=low

  * widget-resolver: serve responses in the right order
  * widget-request: fix session related assertion failure
  * translate: initialize all GError variables

 -- Max Kellermann <mk@cm4all.com>  Fri, 02 Mar 2012 15:20:54 -0000

cm4all-beng-proxy (1.0.27) unstable; urgency=low

  * resource-address: fix regression when CGI URI is not set

 -- Max Kellermann <mk@cm4all.com>  Thu, 23 Feb 2012 17:08:16 -0000

cm4all-beng-proxy (1.0.26) unstable; urgency=low

  * resource-address: apply BASE to the CGI request URI

 -- Max Kellermann <mk@cm4all.com>  Thu, 23 Feb 2012 15:11:42 -0000

cm4all-beng-proxy (1.0.25) unstable; urgency=low

  * cgi-client: clear the input pointer on close

 -- Max Kellermann <mk@cm4all.com>  Thu, 16 Feb 2012 13:46:13 -0000

cm4all-beng-proxy (1.0.24) unstable; urgency=low

  * debian/rules: optimize parallel build
  * cgi: break loop when headers are finished

 -- Max Kellermann <mk@cm4all.com>  Wed, 15 Feb 2012 09:23:22 -0000

cm4all-beng-proxy (1.0.23) unstable; urgency=low

  * cgi: detect large response headers
  * cgi: continue parsing response headers after buffer boundary
  * cgi: bigger response header buffer
  * fcgi-client: detect large response headers

 -- Max Kellermann <mk@cm4all.com>  Thu, 09 Feb 2012 09:27:50 -0000

cm4all-beng-proxy (1.0.22) unstable; urgency=low

  * debian/rules: don't run libtool
  * lb: thread safety for the SSL filter
  * lb: fix crash during shutdown
  * http-server: fix uninitialised variable

 -- Max Kellermann <mk@cm4all.com>  Thu, 02 Feb 2012 13:03:08 -0000

cm4all-beng-proxy (1.0.21) unstable; urgency=low

  * hstock: fix memory leak
  * notify: fix endless busy loop
  * ssl_filter: fix hang while tearing down connection

 -- Max Kellermann <mk@cm4all.com>  Tue, 31 Jan 2012 15:24:50 -0000

cm4all-beng-proxy (1.0.20) unstable; urgency=low

  * ssl: load the whole certificate chain
  * translate: fix PATH+JAILCGI+SITE check
  * translate: fix HOME check
  * resource-address: include all CGI attributes in cache key

 -- Max Kellermann <mk@cm4all.com>  Wed, 25 Jan 2012 12:10:43 -0000

cm4all-beng-proxy (1.0.19) unstable; urgency=low

  * cookie-client: add a missing out-of-memory check

 -- Max Kellermann <mk@cm4all.com>  Tue, 17 Jan 2012 08:27:38 -0000

cm4all-beng-proxy (1.0.18) unstable; urgency=low

  * resource-address: support zero-length path_info prefix (for BASE)
  * hashmap: optimize insertions
  * http-server: limit the number of request headers
  * proxy-widget: discard the unused request body on error

 -- Max Kellermann <mk@cm4all.com>  Wed, 04 Jan 2012 14:55:59 -0000

cm4all-beng-proxy (1.0.17) unstable; urgency=low

  * istream-chunked: avoid recursive buffer write, fixes crash

 -- Max Kellermann <mk@cm4all.com>  Wed, 21 Dec 2011 16:37:44 -0000

cm4all-beng-proxy (1.0.16) unstable; urgency=low

  * http-server: disable timeout while waiting for CGI
  * cgi: fix segmentation fault
  * processor: discard child's request body on abort
  * proxy-widget: discard the unused request body on error

 -- Max Kellermann <mk@cm4all.com>  Wed, 14 Dec 2011 11:53:31 +0100

cm4all-beng-proxy (1.0.15) unstable; urgency=low

  * http-client: fix assertion failure on bogus "100 Continue"
  * handler: don't close the request body twice
  * session: add a missing out-of-memory check
  * fcgi-client: check for EV_READ event
  * fcgi-serialize: fix serializing parameter without value

 -- Max Kellermann <mk@cm4all.com>  Mon, 05 Dec 2011 17:47:20 -0000

cm4all-beng-proxy (1.0.14) unstable; urgency=low

  * http-server: don't generate chunked HEAD response
  * http-server: don't override Content-Length for HEAD response
  * lb_http, proxy-widget, response: forward Content-Length after HEAD

 -- Max Kellermann <mk@cm4all.com>  Tue, 08 Nov 2011 18:19:42 +0100

cm4all-beng-proxy (1.0.13) unstable; urgency=low

  * processor: initialize URI rewrite options for <?cm4all-rewrite-uri?>

 -- Max Kellermann <mk@cm4all.com>  Wed, 02 Nov 2011 16:47:48 +0100

cm4all-beng-proxy (1.0.12) unstable; urgency=low

  * http-server, proxy-widget: add missing newline to log message
  * fcgi_client: fix assertion failure on response body error
  * http-cache-choice: fix crash due to wrong filter callback

 -- Max Kellermann <mk@cm4all.com>  Fri, 21 Oct 2011 15:02:42 +0200

cm4all-beng-proxy (1.0.11) unstable; urgency=low

  * lb_config: fix binding to wildcard address
  * rewrite-uri: clarify warning message when widget has no id

 -- Max Kellermann <mk@cm4all.com>  Wed, 19 Oct 2011 09:26:48 +0200

cm4all-beng-proxy (1.0.10) unstable; urgency=low

  * debian/control: beng-lb doesn't need "daemon" anymore
  * http-string: allow space in unquoted cookie values (RFC ignorant)

 -- Max Kellermann <mk@cm4all.com>  Fri, 07 Oct 2011 15:06:32 +0200

cm4all-beng-proxy (1.0.9) unstable; urgency=low

  * tcp-balancer: store a copy of the socket address
  * lb: default log directory is /var/log/cm4all/beng-lb
  * lb: use new built-in watchdog instead of /usr/bin/daemon

 -- Max Kellermann <mk@cm4all.com>  Thu, 29 Sep 2011 16:19:34 +0200

cm4all-beng-proxy (1.0.8) unstable; urgency=low

  * resource-address: copy the delegate JailCGI parameters (crash bug fix)
  * response: use the same URI for storing and dropping widget sessions

 -- Max Kellermann <mk@cm4all.com>  Thu, 22 Sep 2011 13:39:08 +0200

cm4all-beng-proxy (1.0.7) unstable; urgency=low

  * inline-widget: discard request body when class lookup fails

 -- Max Kellermann <mk@cm4all.com>  Fri, 16 Sep 2011 12:16:04 +0200

cm4all-beng-proxy (1.0.6) unstable; urgency=low

  * processor: support short "SCRIPT" tag
  * widget-uri: use the template's view specification

 -- Max Kellermann <mk@cm4all.com>  Tue, 13 Sep 2011 18:14:24 +0200

cm4all-beng-proxy (1.0.5) unstable; urgency=low

  * resource-loader: delete comma when extracting from X-Forwarded-For

 -- Max Kellermann <mk@cm4all.com>  Mon, 05 Sep 2011 17:43:22 +0200

cm4all-beng-proxy (1.0.4) unstable; urgency=low

  * istream-replace: update the buffer reader after new data was added

 -- Max Kellermann <mk@cm4all.com>  Mon, 05 Sep 2011 15:43:17 +0200

cm4all-beng-proxy (1.0.3) unstable; urgency=low

  * merge release 0.9.35
  * control-handler: fix uninitialized variable

 -- Max Kellermann <mk@cm4all.com>  Thu, 18 Aug 2011 15:15:52 +0200

cm4all-beng-proxy (1.0.2) unstable; urgency=low

  * merge release 0.9.34
  * handler: always log translate client errors
  * tcp-balancer: fix memory leak in error handler
  * http-string: allow more characters in cookie values (RFC ignorant)

 -- Max Kellermann <mk@cm4all.com>  Mon, 01 Aug 2011 16:30:05 +0200

cm4all-beng-proxy (1.0.1) unstable; urgency=low

  * session: increase idle timeout to 20 minutes

 -- Max Kellermann <mk@cm4all.com>  Tue, 26 Jul 2011 11:23:36 +0200

cm4all-beng-proxy (1.0) unstable; urgency=low

  * merge release 0.9.33
  * header-forward: eliminate the duplicate "Date" response header
  * proxy-handler: don't pass internal URI arguments to CGI

 -- Max Kellermann <mk@cm4all.com>  Mon, 18 Jul 2011 17:07:42 +0200

cm4all-beng-proxy (0.10.14) unstable; urgency=low

  * merge release 0.9.32

 -- Max Kellermann <mk@cm4all.com>  Tue, 12 Jul 2011 19:02:23 +0200

cm4all-beng-proxy (0.10.13) unstable; urgency=low

  * growing-buffer: reset the position when skipping buffers

 -- Max Kellermann <mk@cm4all.com>  Wed, 06 Jul 2011 10:07:50 +0200

cm4all-beng-proxy (0.10.12) unstable; urgency=low

  * merge release 0.9.31
  * rewrite-uri: log widget base mismatch
  * istream-replace: fix assertion failure with splitted buffer

 -- Max Kellermann <mk@cm4all.com>  Tue, 05 Jul 2011 22:05:44 +0200

cm4all-beng-proxy (0.10.11) unstable; urgency=low

  * merge release 0.9.30
  * lb: add SSL/TLS support

 -- Max Kellermann <mk@cm4all.com>  Mon, 04 Jul 2011 17:14:21 +0200

cm4all-beng-proxy (0.10.10) unstable; urgency=low

  * merge release 0.9.29

 -- Max Kellermann <mk@cm4all.com>  Tue, 28 Jun 2011 17:56:43 +0200

cm4all-beng-proxy (0.10.9) unstable; urgency=low

  * merge release 0.9.28

 -- Max Kellermann <mk@cm4all.com>  Mon, 27 Jun 2011 13:38:03 +0200

cm4all-beng-proxy (0.10.8) unstable; urgency=low

  * lb_http: don't access the connection object after it was closed
  * restart the load balancer automatically

 -- Max Kellermann <mk@cm4all.com>  Wed, 22 Jun 2011 12:38:39 +0200

cm4all-beng-proxy (0.10.7) unstable; urgency=low

  * config: make the session cookie name configurable
  * uri-relative: allow relative base URIs (for CGI)
  * widget-uri: combine existing CGI PATH_INFO and given widget location
  * python/translation/widget: support "path_info" specification

 -- Max Kellermann <mk@cm4all.com>  Mon, 20 Jun 2011 14:54:38 +0200

cm4all-beng-proxy (0.10.6) unstable; urgency=low

  * merge release 0.9.26

 -- Max Kellermann <mk@cm4all.com>  Wed, 15 Jun 2011 09:19:28 +0200

cm4all-beng-proxy (0.10.5) unstable; urgency=low

  * merge release 0.9.26

 -- Max Kellermann <mk@cm4all.com>  Fri, 10 Jun 2011 10:09:09 +0200

cm4all-beng-proxy (0.10.4) unstable; urgency=low

  * doc: add beng-lb documentation
  * lb: implement "fallback" option
  * merge release 0.9.25

 -- Max Kellermann <mk@cm4all.com>  Wed, 08 Jun 2011 14:13:43 +0200

cm4all-beng-proxy (0.10.3) unstable; urgency=low

  * python/translation.widget: support keyword "sticky"
  * lb: implement sticky modes "failover", "cookie"

 -- Max Kellermann <mk@cm4all.com>  Mon, 06 Jun 2011 15:51:36 +0200

cm4all-beng-proxy (0.10.2) unstable; urgency=low

  * debian: fix beng-lb pid file name
  * lb_http: implement sticky sessions
  * merge release 0.9.24

 -- Max Kellermann <mk@cm4all.com>  Tue, 31 May 2011 14:32:03 +0200

cm4all-beng-proxy (0.10.1) unstable; urgency=low

  * lb_http: close request body on error
  * lb_listener: print error message when binding fails
  * merge release 0.9.23

 -- Max Kellermann <mk@cm4all.com>  Fri, 27 May 2011 13:13:55 +0200

cm4all-beng-proxy (0.10) unstable; urgency=low

  * failure: fix inverted logic bug in expiry check
  * tcp-balancer: implement session stickiness
  * lb: new stand-alone load balancer

 -- Max Kellermann <mk@cm4all.com>  Thu, 26 May 2011 14:32:02 +0200

cm4all-beng-proxy (0.9.35) unstable; urgency=low

  * resource-loader: pass the last X-Forwarded-For element to AJP

 -- Max Kellermann <mk@cm4all.com>  Thu, 18 Aug 2011 15:05:02 +0200

cm4all-beng-proxy (0.9.34) unstable; urgency=low

  * request: fix double request body close in errdoc handler
  * handler: close request body on early abort

 -- Max Kellermann <mk@cm4all.com>  Mon, 01 Aug 2011 16:21:43 +0200

cm4all-beng-proxy (0.9.33) unstable; urgency=low

  * {http,ajp}-request, errdoc: check before closing the request body on
    error

 -- Max Kellermann <mk@cm4all.com>  Mon, 18 Jul 2011 16:30:29 +0200

cm4all-beng-proxy (0.9.32) unstable; urgency=low

  * processor: dispose request body when focused widget was not found
  * http-string: allow the slash in cookie values (RFC ignorant)

 -- Max Kellermann <mk@cm4all.com>  Tue, 12 Jul 2011 18:16:01 +0200

cm4all-beng-proxy (0.9.31) unstable; urgency=low

  * growing-buffer: fix assertion failure with empty first buffer

 -- Max Kellermann <mk@cm4all.com>  Tue, 05 Jul 2011 21:58:24 +0200

cm4all-beng-proxy (0.9.30) unstable; urgency=low

  * growing-buffer: fix assertion failure in reader when buffer is empty

 -- Max Kellermann <mk@cm4all.com>  Mon, 04 Jul 2011 16:59:28 +0200

cm4all-beng-proxy (0.9.29) unstable; urgency=low

  * http-string: allow the equality sign in cookie values (RFC ignorant)

 -- Max Kellermann <mk@cm4all.com>  Tue, 28 Jun 2011 17:50:23 +0200

cm4all-beng-proxy (0.9.28) unstable; urgency=low

  * http-string: allow round brackets in cookie values (RFC ignorant)

 -- Max Kellermann <mk@cm4all.com>  Mon, 27 Jun 2011 13:23:58 +0200

cm4all-beng-proxy (0.9.27) unstable; urgency=low

  * handler: don't delete existing session in TRANSPARENT mode

 -- Max Kellermann <mk@cm4all.com>  Wed, 15 Jun 2011 09:08:48 +0200

cm4all-beng-proxy (0.9.26) unstable; urgency=low

  * worker: read "crash" value before destroying shared memory
  * session: fix crash while discarding session

 -- Max Kellermann <mk@cm4all.com>  Fri, 10 Jun 2011 09:54:56 +0200

cm4all-beng-proxy (0.9.25) unstable; urgency=low

  * response: discard the request body before passing to errdoc
  * worker: don't restart all workers after "safe" worker crash
  * cgi: check for end-of-file after splice

 -- Max Kellermann <mk@cm4all.com>  Wed, 08 Jun 2011 15:02:35 +0200

cm4all-beng-proxy (0.9.24) unstable; urgency=low

  * fcgi-client: really discard packets on request id mismatch
  * memcached-client: don't schedule read event when buffer is full
  * session: support beng-lb sticky sessions

 -- Max Kellermann <mk@cm4all.com>  Tue, 31 May 2011 14:23:41 +0200

cm4all-beng-proxy (0.9.23) unstable; urgency=low

  * tcp-balancer: retry connecting to cluster if a node fails

 -- Max Kellermann <mk@cm4all.com>  Fri, 27 May 2011 13:01:31 +0200

cm4all-beng-proxy (0.9.22) unstable; urgency=low

  * failure: fix inverted logic bug in expiry check
  * uri-extract: support AJP URLs, fixes AJP cookies
  * ajp-client: don't schedule read event when buffer is full

 -- Max Kellermann <mk@cm4all.com>  Thu, 26 May 2011 08:32:32 +0200

cm4all-beng-proxy (0.9.21) unstable; urgency=low

  * balancer: re-enable load balancing (regression fix)
  * merge release 0.8.38

 -- Max Kellermann <mk@cm4all.com>  Fri, 20 May 2011 11:03:31 +0200

cm4all-beng-proxy (0.9.20) unstable; urgency=low

  * http-cache: fix assertion failure caused by wrong destructor
  * merge release 0.8.37

 -- Max Kellermann <mk@cm4all.com>  Mon, 16 May 2011 14:03:09 +0200

cm4all-beng-proxy (0.9.19) unstable; urgency=low

  * http-request: don't retry requests with a request body

 -- Max Kellermann <mk@cm4all.com>  Thu, 12 May 2011 11:35:55 +0200

cm4all-beng-proxy (0.9.18) unstable; urgency=low

  * http-body: fix assertion failure on EOF chunk after socket was closed
  * widget-http: fix crash in widget lookup error handler
  * merge release 0.8.36

 -- Max Kellermann <mk@cm4all.com>  Tue, 10 May 2011 18:56:33 +0200

cm4all-beng-proxy (0.9.17) unstable; urgency=low

  * growing-buffer: fix assertion failure after large initial write
  * http-request: retry after connection failure
  * test/t-cgi: fix bashisms in test scripts

 -- Max Kellermann <mk@cm4all.com>  Wed, 04 May 2011 18:54:57 +0200

cm4all-beng-proxy (0.9.16) unstable; urgency=low

  * resource-address: append "transparent" args to CGI path_info
  * tcache: fix crash on FastCGI with BASE

 -- Max Kellermann <mk@cm4all.com>  Mon, 02 May 2011 16:07:21 +0200

cm4all-beng-proxy (0.9.15) unstable; urgency=low

  * configure.ac: check if valgrind/memcheck.h is installed
  * configure.ac: check if libattr is available
  * access-log: log Referer and User-Agent
  * access-log: log the request duration
  * proxy-handler: allow forwarding URI arguments
  * merge release 0.8.35

 -- Max Kellermann <mk@cm4all.com>  Wed, 27 Apr 2011 18:54:17 +0200

cm4all-beng-proxy (0.9.14) unstable; urgency=low

  * processor: don't clear widget pointer at opening tag
  * debian: move ulimit call from init script to *.default
  * merge release 0.8.33

 -- Max Kellermann <mk@cm4all.com>  Wed, 13 Apr 2011 17:03:29 +0200

cm4all-beng-proxy (0.9.13) unstable; urgency=low

  * proxy-widget: apply the widget's response header forward settings
  * response: add option to dump the widget tree
  * widget-class: move header forward settings to view
  * merge release 0.8.30

 -- Max Kellermann <mk@cm4all.com>  Mon, 04 Apr 2011 16:31:26 +0200

cm4all-beng-proxy (0.9.12) unstable; urgency=low

  * widget: internal API refactorization
  * was-control: fix argument order in "abort" call
  * was-client: duplicate the GError object when it is used twice
  * {file,delegate}-handler: add Expires/ETag headers to 304 response
  * cgi: allow setting environment variables

 -- Max Kellermann <mk@cm4all.com>  Thu, 24 Mar 2011 15:12:54 +0100

cm4all-beng-proxy (0.9.11) unstable; urgency=low

  * processor: major API refactorization
  * merge release 0.8.29

 -- Max Kellermann <mk@cm4all.com>  Mon, 21 Mar 2011 19:43:28 +0100

cm4all-beng-proxy (0.9.10) unstable; urgency=low

  * merge release 0.8.27

 -- Max Kellermann <mk@cm4all.com>  Fri, 18 Mar 2011 14:11:16 +0100

cm4all-beng-proxy (0.9.9) unstable; urgency=low

  * merge release 0.8.25

 -- Max Kellermann <mk@cm4all.com>  Mon, 14 Mar 2011 16:05:51 +0100

cm4all-beng-proxy (0.9.8) unstable; urgency=low

  * translate: support UNIX domain sockets in ADDRESS_STRING
  * resource-address: support connections to existing FastCGI servers

 -- Max Kellermann <mk@cm4all.com>  Fri, 11 Mar 2011 19:24:33 +0100

cm4all-beng-proxy (0.9.7) unstable; urgency=low

  * merge release 0.8.24

 -- Max Kellermann <mk@cm4all.com>  Fri, 04 Mar 2011 13:07:36 +0100

cm4all-beng-proxy (0.9.6) unstable; urgency=low

  * merge release 0.8.23

 -- Max Kellermann <mk@cm4all.com>  Mon, 28 Feb 2011 11:47:45 +0100

cm4all-beng-proxy (0.9.5) unstable; urgency=low

  * translate: allow SITE without CGI

 -- Max Kellermann <mk@cm4all.com>  Mon, 31 Jan 2011 06:35:24 +0100

cm4all-beng-proxy (0.9.4) unstable; urgency=low

  * widget-class: allow distinct addresses for each view

 -- Max Kellermann <mk@cm4all.com>  Thu, 27 Jan 2011 17:51:21 +0100

cm4all-beng-proxy (0.9.3) unstable; urgency=low

  * istream-catch: log errors
  * proxy-handler: pass the original request URI to (Fast)CGI
  * proxy-handler: pass the original document root to (Fast)CGI
  * fcgi-stock: pass site id to child process
  * translation: new packet "HOME" for JailCGI
  * resource-loader: get remote host from "X-Forwarded-For"
  * cgi, fcgi-client: pass client IP address to application

 -- Max Kellermann <mk@cm4all.com>  Fri, 21 Jan 2011 18:13:38 +0100

cm4all-beng-proxy (0.9.2) unstable; urgency=low

  * merge release 0.8.21
  * http-response: better context for error messages
  * istream: method close() does not invoke handler->abort()
  * istream: better context for error messages
  * ajp-client: destruct properly when request stream fails
  * {delegate,fcgi,was}-stock: use the JailCGI 1.4 wrapper

 -- Max Kellermann <mk@cm4all.com>  Mon, 17 Jan 2011 12:08:04 +0100

cm4all-beng-proxy (0.9.1) unstable; urgency=low

  * http-server: count the number of raw bytes sent and received
  * control-handler: support TCACHE_INVALIDATE with SITE
  * new programs "log-forward", "log-exec" for network logging
  * new program "log-split" for creating per-site log files
  * new program "log-traffic" for creating per-site traffic logs
  * move logging servers to new package cm4all-beng-proxy-logging
  * python/control.client: add parameter "broadcast"

 -- Max Kellermann <mk@cm4all.com>  Thu, 02 Dec 2010 12:07:16 +0100

cm4all-beng-proxy (0.9) unstable; urgency=low

  * merge release 0.8.19
  * was-client: explicitly send 32 bit METHOD payload
  * was-client: explicitly parse STATUS as 32 bit integer
  * was-client: clear control channel object on destruction
  * was-client: reuse child process if state is clean on EOF
  * was-client: abort properly after receiving illegal packet
  * was-client: allow "request STOP" before response completed
  * was-client: postpone the response handler invocation
  * was-control: send packets in bulk
  * python: support WAS widgets
  * http-server: enable "cork" mode only for beginning of response
  * http-cache: don't access freed memory in pool_unref_denotify()
  * http: use libcm4all-http
  * new datagram based binary protocol for access logging
  * main: default WAS stock limit is 16

 -- Max Kellermann <mk@cm4all.com>  Thu, 18 Nov 2010 19:56:17 +0100

cm4all-beng-proxy (0.8.38) unstable; urgency=low

  * failure: update time stamp on existing item
  * errdoc: free the original response body on abort

 -- Max Kellermann <mk@cm4all.com>  Fri, 20 May 2011 10:17:14 +0200

cm4all-beng-proxy (0.8.37) unstable; urgency=low

  * widget-resolver: don't reuse failed resolver
  * http-request: fix NULL pointer dereference on invalid URI
  * config: disable the TCP stock limit by default

 -- Max Kellermann <mk@cm4all.com>  Mon, 16 May 2011 13:41:32 +0200

cm4all-beng-proxy (0.8.36) unstable; urgency=low

  * http-server: check if client closes connection while processing
  * http-client: release the socket before invoking the callback
  * fcgi-client: fix assertion failure on full input buffer
  * memcached-client: re-enable socket event after direct copy
  * istream-file: fix assertion failure on range request
  * test/t-cgi: fix bashisms in test scripts

 -- Max Kellermann <mk@cm4all.com>  Tue, 10 May 2011 18:45:48 +0200

cm4all-beng-proxy (0.8.35) unstable; urgency=low

  * session: fix potential session defragmentation crash
  * ajp-request: use "host:port" as TCP stock key
  * cgi: evaluate the Content-Length response header

 -- Max Kellermann <mk@cm4all.com>  Wed, 27 Apr 2011 13:32:05 +0200

cm4all-beng-proxy (0.8.34) unstable; urgency=low

  * js: replace all '%' with '$'
  * js: check if session_id is null
  * debian: add package cm4all-beng-proxy-tools

 -- Max Kellermann <mk@cm4all.com>  Tue, 19 Apr 2011 18:43:54 +0200

cm4all-beng-proxy (0.8.33) unstable; urgency=low

  * processor: don't quote query string arguments with dollar sign
  * widget-request: safely remove "view" and "path" from argument table
  * debian/control: add "Breaks << 0.8.32" on the JavaScript library

 -- Max Kellermann <mk@cm4all.com>  Tue, 12 Apr 2011 18:21:55 +0200

cm4all-beng-proxy (0.8.32) unstable; urgency=low

  * args: quote arguments with the dollar sign

 -- Max Kellermann <mk@cm4all.com>  Tue, 12 Apr 2011 13:34:42 +0200

cm4all-beng-proxy (0.8.31) unstable; urgency=low

  * proxy-widget: eliminate the duplicate "Server" response header
  * translation: add packet UNTRUSTED_SITE_SUFFIX

 -- Max Kellermann <mk@cm4all.com>  Thu, 07 Apr 2011 16:23:37 +0200

cm4all-beng-proxy (0.8.30) unstable; urgency=low

  * handler: make lower-case realm name from the "Host" header
  * session: copy attribute "realm", fixes segmentation fault

 -- Max Kellermann <mk@cm4all.com>  Tue, 29 Mar 2011 16:47:43 +0200

cm4all-beng-proxy (0.8.29) unstable; urgency=low

  * ajp-client: send query string in an AJP attribute

 -- Max Kellermann <mk@cm4all.com>  Mon, 21 Mar 2011 19:16:16 +0100

cm4all-beng-proxy (0.8.28) unstable; urgency=low

  * resource-loader: use X-Forwarded-For to obtain AJP remote host
  * resource-loader: strip port from AJP remote address
  * resource-loader: don't pass remote host to AJP server
  * resource-loader: parse server port for AJP
  * ajp-client: always send content-length
  * ajp-client: parse the remaining buffer after EAGAIN

 -- Max Kellermann <mk@cm4all.com>  Mon, 21 Mar 2011 11:12:07 +0100

cm4all-beng-proxy (0.8.27) unstable; urgency=low

  * http-request: close the request body on malformed URI
  * ajp-request: AJP translation packet contains ajp://host:port/path

 -- Max Kellermann <mk@cm4all.com>  Fri, 18 Mar 2011 14:04:21 +0100

cm4all-beng-proxy (0.8.26) unstable; urgency=low

  * python/response: fix typo in ajp()
  * session: validate sessions only within one realm

 -- Max Kellermann <mk@cm4all.com>  Fri, 18 Mar 2011 08:59:41 +0100

cm4all-beng-proxy (0.8.25) unstable; urgency=low

  * widget-http: discard request body on unknown view name
  * inline-widget: discard request body on error
  * {http,fcgi,was}-client: allocate response headers from caller pool
  * cmdline: fcgi_stock_limit defaults to 0 (no limit)

 -- Max Kellermann <mk@cm4all.com>  Mon, 14 Mar 2011 15:53:42 +0100

cm4all-beng-proxy (0.8.24) unstable; urgency=low

  * fcgi-client: release the connection even when padding not consumed
    after empty response

 -- Max Kellermann <mk@cm4all.com>  Wed, 02 Mar 2011 17:39:33 +0100

cm4all-beng-proxy (0.8.23) unstable; urgency=low

  * memcached-client: allocate a new memory pool
  * memcached-client: copy caller_pool reference before freeing the client
  * fcgi-client: check headers!=NULL
  * fcgi-client: release the connection even when padding not consumed

 -- Max Kellermann <mk@cm4all.com>  Mon, 28 Feb 2011 10:50:02 +0100

cm4all-beng-proxy (0.8.22) unstable; urgency=low

  * cgi: fill special variables CONTENT_TYPE, CONTENT_LENGTH
  * memcached-client: remove stray pool_unref() call
  * memcached-client: reuse the socket if the remaining value is buffered
  * http-cache-choice: abbreviate memcached keys
  * *-cache: allocate a parent pool for cache items
  * pool: re-enable linear pools
  * frame: free the request body on error
  * http-cache: free cached body which was dismissed

 -- Max Kellermann <mk@cm4all.com>  Mon, 07 Feb 2011 15:34:09 +0100

cm4all-beng-proxy (0.8.21) unstable; urgency=low

  * merge release 0.7.55
  * jail: translate the document root properly
  * header-forward: forward the "Host" header to CGI/FastCGI/AJP
  * http-error: map ENOTDIR to "404 Not Found"
  * http-server: fix assertion failure on write error
  * fcgi-stock: clear all environment variables

 -- Max Kellermann <mk@cm4all.com>  Thu, 06 Jan 2011 16:04:20 +0100

cm4all-beng-proxy (0.8.20) unstable; urgency=low

  * widget-resolver: add pedantic state assertions
  * async: remember a copy of the operation in !NDEBUG
  * python/translation/response: max_age() returns self

 -- Max Kellermann <mk@cm4all.com>  Mon, 06 Dec 2010 23:02:50 +0100

cm4all-beng-proxy (0.8.19) unstable; urgency=low

  * merge release 0.7.54

 -- Max Kellermann <mk@cm4all.com>  Wed, 17 Nov 2010 16:25:10 +0100

cm4all-beng-proxy (0.8.18) unstable; urgency=low

  * was-client: explicitly send 32 bit METHOD payload
  * was-client: explicitly parse STATUS as 32 bit integer
  * istream: check presence of as_fd() in optimized build

 -- Max Kellermann <mk@cm4all.com>  Fri, 05 Nov 2010 11:00:54 +0100

cm4all-beng-proxy (0.8.17) unstable; urgency=low

  * merged release 0.7.53
  * widget: use colon as widget path separator
  * was-client: check for abort during response handler
  * was-client: implement STOP
  * was-client: release memory pools
  * was-launch: enable non-blocking mode on input and output
  * http-server: don't crash on malformed pipelined request
  * main: free the WAS stock and the UDP listener in the SIGTERM handler

 -- Max Kellermann <mk@cm4all.com>  Thu, 28 Oct 2010 19:50:26 +0200

cm4all-beng-proxy (0.8.16) unstable; urgency=low

  * merged release 0.7.52
  * was-client: support for the WAS protocol

 -- Max Kellermann <mk@cm4all.com>  Wed, 13 Oct 2010 16:45:18 +0200

cm4all-beng-proxy (0.8.15) unstable; urgency=low

  * resource-address: don't skip question mark twice

 -- Max Kellermann <mk@cm4all.com>  Tue, 28 Sep 2010 12:20:33 +0200

cm4all-beng-proxy (0.8.14) unstable; urgency=low

  * processor: schedule "xmlns:c" deletion

 -- Max Kellermann <mk@cm4all.com>  Thu, 23 Sep 2010 14:42:31 +0200

cm4all-beng-proxy (0.8.13) unstable; urgency=low

  * processor: delete "xmlns:c" attributes from link elements
  * istream-{head,zero}: implement method available()
  * merged release 0.7.51

 -- Max Kellermann <mk@cm4all.com>  Tue, 17 Aug 2010 09:54:33 +0200

cm4all-beng-proxy (0.8.12) unstable; urgency=low

  * http-cache-memcached: copy resource address
  * debian/control: add missing ${shlibs:Depends}
  * merged release 0.7.50

 -- Max Kellermann <mk@cm4all.com>  Thu, 12 Aug 2010 20:17:52 +0200

cm4all-beng-proxy (0.8.11) unstable; urgency=low

  * delegate-client: fix SCM_RIGHTS check
  * use Linux 2.6 CLOEXEC/NONBLOCK flags
  * tcache: INVALIDATE removes all variants (error documents etc.)
  * control: new UDP based protocol, allows invalidating caches
  * hashmap: fix assertion failure in hashmap_remove_match()
  * merged release 0.7.49

 -- Max Kellermann <mk@cm4all.com>  Tue, 10 Aug 2010 15:48:10 +0200

cm4all-beng-proxy (0.8.10) unstable; urgency=low

  * tcache: copy response.previous

 -- Max Kellermann <mk@cm4all.com>  Mon, 02 Aug 2010 18:03:43 +0200

cm4all-beng-proxy (0.8.9) unstable; urgency=low

  * (f?)cgi-handler: forward query string only if focused
  * ajp-handler: merge into proxy-handler
  * proxy-handler: forward query string if focused
  * cgi, fastcgi-handler: enable the resource cache
  * translation: add packets CHECK and PREVIOUS for authentication
  * python: add Response.max_age()

 -- Max Kellermann <mk@cm4all.com>  Fri, 30 Jul 2010 11:39:22 +0200

cm4all-beng-proxy (0.8.8) unstable; urgency=low

  * prototypes/translate.py: added new ticket-fastcgi programs
  * http-cache: implement FastCGI caching
  * merged release 0.7.47

 -- Max Kellermann <mk@cm4all.com>  Wed, 21 Jul 2010 13:00:43 +0200

cm4all-beng-proxy (0.8.7) unstable; urgency=low

  * istream-delayed: update the "direct" bit mask
  * http-client: send "Expect: 100-continue"
  * response, widget-http: apply istream_pipe to filter input
  * proxy-handler: apply istream_pipe to request body
  * istream-ajp-body: send larger request body packets
  * ajp-client: support splice()
  * merged release 0.7.46

 -- Max Kellermann <mk@cm4all.com>  Fri, 25 Jun 2010 18:52:04 +0200

cm4all-beng-proxy (0.8.6) unstable; urgency=low

  * translation: added support for custom error documents
  * response: convert HEAD to GET if filter follows
  * processor: short-circuit on HEAD request
  * python: depend on python-twisted-core

 -- Max Kellermann <mk@cm4all.com>  Wed, 16 Jun 2010 16:37:42 +0200

cm4all-beng-proxy (0.8.5) unstable; urgency=low

  * istream-tee: allow second output to block
  * widget-http: don't transform error documents
  * response, widget-http: disable filters after widget frame request
  * translation: added packet FILTER_4XX to filter client errors
  * merged release 0.7.45

 -- Max Kellermann <mk@cm4all.com>  Thu, 10 Jun 2010 16:13:14 +0200

cm4all-beng-proxy (0.8.4) unstable; urgency=low

  * python: added missing "Response" import
  * python: resume parsing after deferred call
  * http-client: implement istream method as_fd()
  * merged release 0.7.44

 -- Max Kellermann <mk@cm4all.com>  Mon, 07 Jun 2010 17:01:16 +0200

cm4all-beng-proxy (0.8.3) unstable; urgency=low

  * file-handler: implement If-Range (RFC 2616 14.27)
  * merged release 0.7.42

 -- Max Kellermann <mk@cm4all.com>  Tue, 01 Jun 2010 16:17:13 +0200

cm4all-beng-proxy (0.8.2) unstable; urgency=low

  * cookie-client: verify the cookie path
  * python: use Twisted's logging library
  * python: added a widget registry class
  * merged release 0.7.41

 -- Max Kellermann <mk@cm4all.com>  Wed, 26 May 2010 13:08:16 +0200

cm4all-beng-proxy (0.8.1) unstable; urgency=low

  * http-cache-memcached: delete entity records on POST

 -- Max Kellermann <mk@cm4all.com>  Tue, 18 May 2010 12:21:55 +0200

cm4all-beng-proxy (0.8) unstable; urgency=low

  * istream: added method as_fd() to convert istream to file descriptor
  * fork: support passing stdin istream fd to child process
  * http-cache: discard only matching entries on POST
  * istream-html-escape: escape single and double quote
  * rewrite-uri: escape the result with XML entities

 -- Max Kellermann <mk@cm4all.com>  Thu, 13 May 2010 12:34:46 +0200

cm4all-beng-proxy (0.7.55) unstable; urgency=low

  * pool: reparent pools in optimized build
  * istream-deflate: add missing pool reference while reading
  * istream-deflate: fix several error handlers

 -- Max Kellermann <mk@cm4all.com>  Thu, 06 Jan 2011 12:59:39 +0100

cm4all-beng-proxy (0.7.54) unstable; urgency=low

  * http-server: fix crash on deferred chunked request body
  * parser: fix crash on malformed SCRIPT element

 -- Max Kellermann <mk@cm4all.com>  Wed, 17 Nov 2010 16:13:09 +0100

cm4all-beng-proxy (0.7.53) unstable; urgency=low

  * http-server: don't crash on malformed pipelined request
  * sink-header: fix assertion failure on empty trailer

 -- Max Kellermann <mk@cm4all.com>  Thu, 28 Oct 2010 18:39:01 +0200

cm4all-beng-proxy (0.7.52) unstable; urgency=low

  * fcgi-client: fix send timeout handler
  * fork: finish the buffer after pipe was drained

 -- Max Kellermann <mk@cm4all.com>  Wed, 13 Oct 2010 16:39:26 +0200

cm4all-beng-proxy (0.7.51) unstable; urgency=low

  * http-client: clear response body pointer before forwarding EOF event
  * processor: fix assertion failure for c:mode in c:widget

 -- Max Kellermann <mk@cm4all.com>  Mon, 16 Aug 2010 17:01:48 +0200

cm4all-beng-proxy (0.7.50) unstable; urgency=low

  * header-forward: don't forward the "Host" header to HTTP servers
  * resource-address: use uri_relative() for CGI
  * uri-relative: don't lose host name in uri_absolute()
  * uri-relative: don't fail on absolute URIs
  * http-cache-heap: don't use uninitialized item size

 -- Max Kellermann <mk@cm4all.com>  Thu, 12 Aug 2010 20:03:49 +0200

cm4all-beng-proxy (0.7.49) unstable; urgency=low

  * hashmap: fix assertion failure in hashmap_remove_value()

 -- Max Kellermann <mk@cm4all.com>  Tue, 10 Aug 2010 15:37:12 +0200

cm4all-beng-proxy (0.7.48) unstable; urgency=low

  * pipe-stock: add assertions on file descriptors

 -- Max Kellermann <mk@cm4all.com>  Mon, 09 Aug 2010 14:56:54 +0200

cm4all-beng-proxy (0.7.47) unstable; urgency=low

  * cmdline: add option "--group"

 -- Max Kellermann <mk@cm4all.com>  Fri, 16 Jul 2010 18:39:53 +0200

cm4all-beng-proxy (0.7.46) unstable; urgency=low

  * handler: initialize all translate_response attributes
  * http-client: consume buffer before header length check
  * istream-pipe: clear "direct" flags in constructor
  * istream-pipe: return gracefully when handler blocks
  * ajp-client: hold pool reference to reset TCP_CORK

 -- Max Kellermann <mk@cm4all.com>  Mon, 21 Jun 2010 17:53:21 +0200

cm4all-beng-proxy (0.7.45) unstable; urgency=low

  * istream-tee: separate "weak" values for the two outputs
  * fcache: don't close output when caching has been canceled
  * tcache: copy the attribute "secure_cookie"

 -- Max Kellermann <mk@cm4all.com>  Thu, 10 Jun 2010 15:21:34 +0200

cm4all-beng-proxy (0.7.44) unstable; urgency=low

  * http-client: check response header length
  * http-server: check request header length

 -- Max Kellermann <mk@cm4all.com>  Mon, 07 Jun 2010 16:51:57 +0200

cm4all-beng-proxy (0.7.43) unstable; urgency=low

  * http-cache: fixed NULL pointer dereference when storing empty response
    body on the heap

 -- Max Kellermann <mk@cm4all.com>  Tue, 01 Jun 2010 18:52:45 +0200

cm4all-beng-proxy (0.7.42) unstable; urgency=low

  * fork: check "direct" flag again after buffer flush
  * pool: pool_unref_denotify() remembers the code location
  * sink-{buffer,gstring}: don't invoke callback in abort()
  * async: added another debug flag to verify correctness

 -- Max Kellermann <mk@cm4all.com>  Mon, 31 May 2010 21:15:58 +0200

cm4all-beng-proxy (0.7.41) unstable; urgency=low

  * http-cache: initialize response status and headers on empty body

 -- Max Kellermann <mk@cm4all.com>  Tue, 25 May 2010 16:27:25 +0200

cm4all-beng-proxy (0.7.40) unstable; urgency=low

  * http-cache: fixed NULL pointer dereference when storing empty response
    body in memcached

 -- Max Kellermann <mk@cm4all.com>  Tue, 25 May 2010 15:04:44 +0200

cm4all-beng-proxy (0.7.39) unstable; urgency=low

  * memcached-stock: close value on connect failure
  * http: implement remaining status codes
  * http-cache: allow caching empty response body
  * http-cache: cache status codes 203, 206, 300, 301, 410
  * http-cache: don't cache authorized resources

 -- Max Kellermann <mk@cm4all.com>  Fri, 21 May 2010 17:37:29 +0200

cm4all-beng-proxy (0.7.38) unstable; urgency=low

  * http-server: send HTTP/1.1 declaration with "100 Continue"
  * connection: initialize "site_name", fixes crash bug
  * translation: added packet SECURE_COOKIE

 -- Max Kellermann <mk@cm4all.com>  Thu, 20 May 2010 15:40:34 +0200

cm4all-beng-proxy (0.7.37) unstable; urgency=low

  * *-client: implement a socket leak detector
  * handler: initialize response header without translation server

 -- Max Kellermann <mk@cm4all.com>  Tue, 18 May 2010 12:05:11 +0200

cm4all-beng-proxy (0.7.36) unstable; urgency=low

  * http-client: fixed NULL pointer dereference
  * handler, response: removed duplicate request body destruction calls

 -- Max Kellermann <mk@cm4all.com>  Tue, 11 May 2010 17:16:36 +0200

cm4all-beng-proxy (0.7.35) unstable; urgency=low

  * {http,fcgi,ajp}-request: close the request body on abort
  * handler: set fake translation response on malformed URI

 -- Max Kellermann <mk@cm4all.com>  Mon, 10 May 2010 11:22:23 +0200

cm4all-beng-proxy (0.7.34) unstable; urgency=low

  * translate: check the UNTRUSTED packet
  * translation: added packet UNTRUSTED_PREFIX

 -- Max Kellermann <mk@cm4all.com>  Fri, 30 Apr 2010 19:14:37 +0200

cm4all-beng-proxy (0.7.33) unstable; urgency=low

  * merged release 0.7.27.1
  * fcache: don't continue storing in background
  * fcgi-client: re-add event after some input data has been read

 -- Max Kellermann <mk@cm4all.com>  Fri, 30 Apr 2010 11:31:08 +0200

cm4all-beng-proxy (0.7.32) unstable; urgency=low

  * response: generate the "Server" response header
  * response: support the Authentication-Info response header
  * response: support custom authentication pages
  * translation: support custom response headers

 -- Max Kellermann <mk@cm4all.com>  Tue, 27 Apr 2010 17:09:59 +0200

cm4all-beng-proxy (0.7.31) unstable; urgency=low

  * support HTTP authentication (RFC 2617)

 -- Max Kellermann <mk@cm4all.com>  Mon, 26 Apr 2010 17:26:42 +0200

cm4all-beng-proxy (0.7.30) unstable; urgency=low

  * fcgi-client: support responses without a body
  * {http,fcgi}-client: hold caller pool reference during callback

 -- Max Kellermann <mk@cm4all.com>  Fri, 23 Apr 2010 14:41:05 +0200

cm4all-beng-proxy (0.7.29) unstable; urgency=low

  * http-cache: added missing pool_unref() in memcached_miss()
  * pool: added checked pool references

 -- Max Kellermann <mk@cm4all.com>  Thu, 22 Apr 2010 15:45:48 +0200

cm4all-beng-proxy (0.7.28) unstable; urgency=low

  * fcgi-client: support response status
  * translate: malformed packets are fatal
  * http-cache: don't cache resources with very long URIs
  * memcached-client: increase the maximum key size to 32 kB

 -- Max Kellermann <mk@cm4all.com>  Thu, 15 Apr 2010 15:06:51 +0200

cm4all-beng-proxy (0.7.27.1) unstable; urgency=low

  * http-cache: added missing pool_unref() in memcached_miss()
  * http-cache: don't cache resources with very long URIs
  * memcached-client: increase the maximum key size to 32 kB
  * fork: properly handle partially filled output buffer
  * fork: re-add event after some input data has been read

 -- Max Kellermann <mk@cm4all.com>  Thu, 29 Apr 2010 15:30:21 +0200

cm4all-beng-proxy (0.7.27) unstable; urgency=low

  * session: use GLib's PRNG to generate session ids
  * session: seed the PRNG with /dev/random
  * response: log UNTRUSTED violation attempts
  * response: drop widget sessions when there is no focus

 -- Max Kellermann <mk@cm4all.com>  Fri, 09 Apr 2010 12:04:18 +0200

cm4all-beng-proxy (0.7.26) unstable; urgency=low

  * memcached-client: schedule read event before callback
  * istream-tee: continue with second output if first is closed

 -- Max Kellermann <mk@cm4all.com>  Sun, 28 Mar 2010 18:08:11 +0200

cm4all-beng-proxy (0.7.25) unstable; urgency=low

  * memcached-client: don't poll if socket is closed
  * fork: close file descriptor on input error
  * pool: don't check attachments in pool_trash()

 -- Max Kellermann <mk@cm4all.com>  Thu, 25 Mar 2010 13:28:01 +0100

cm4all-beng-proxy (0.7.24) unstable; urgency=low

  * memcached-client: release socket after splice

 -- Max Kellermann <mk@cm4all.com>  Mon, 22 Mar 2010 11:29:45 +0100

cm4all-beng-proxy (0.7.23) unstable; urgency=low

  * sink-header: support splice
  * memcached-client: support splice (response)
  * fcgi-client: recover correctly after send error
  * fcgi-client: support chunked request body
  * fcgi-client: basic splice support for the request body
  * http-cache: duplicate headers
  * {http,memcached}-client: check "direct" mode after buffer flush
  * cmdline: added option "fcgi_stock_limit"
  * python: auto-export function write_packet()
  * python: Response methods return self

 -- Max Kellermann <mk@cm4all.com>  Fri, 19 Mar 2010 13:28:35 +0100

cm4all-beng-proxy (0.7.22) unstable; urgency=low

  * python: re-add function write_packet()

 -- Max Kellermann <mk@cm4all.com>  Fri, 12 Mar 2010 12:27:21 +0100

cm4all-beng-proxy (0.7.21) unstable; urgency=low

  * ajp-client: handle EAGAIN from send()
  * python: install the missing sources

 -- Max Kellermann <mk@cm4all.com>  Thu, 11 Mar 2010 16:58:25 +0100

cm4all-beng-proxy (0.7.20) unstable; urgency=low

  * http-client: don't reinstate event when socket is closed
  * access-log: log the site name
  * python: removed unused function write_packet()
  * python: split the module beng_proxy.translation
  * python: allow overriding query string and param in absolute_uri()
  * python: moved absolute_uri() to a separate library

 -- Max Kellermann <mk@cm4all.com>  Thu, 11 Mar 2010 09:48:52 +0100

cm4all-beng-proxy (0.7.19) unstable; urgency=low

  * client-socket: translate EV_TIMEOUT to ETIMEDOUT
  * fork: refill the input buffer as soon as possible
  * delegate-client: implement an abortable event
  * pool: added assertions for libevent leaks
  * direct: added option "-s enable_splice=no"

 -- Max Kellermann <mk@cm4all.com>  Thu, 04 Mar 2010 17:34:56 +0100

cm4all-beng-proxy (0.7.18) unstable; urgency=low

  * args: reserve memory for the trailing null byte

 -- Max Kellermann <mk@cm4all.com>  Tue, 23 Feb 2010 17:46:04 +0100

cm4all-beng-proxy (0.7.17) unstable; urgency=low

  * translation: added the BOUNCE packet (variant of REDIRECT)
  * translation: change widget packet HOST to UNTRUSTED
  * translation: pass internal URI arguments to the translation server
  * handler: use the specified status with REDIRECT
  * python: added method Request.absolute_uri()

 -- Max Kellermann <mk@cm4all.com>  Tue, 23 Feb 2010 16:15:22 +0100

cm4all-beng-proxy (0.7.16) unstable; urgency=low

  * processor: separate trusted from untrusted widgets by host name
  * processor: mode=partition is deprecated
  * translate: fix DOCUMENT_ROOT handler for CGI/FASTCGI
  * fcgi-request: added JailCGI support

 -- Max Kellermann <mk@cm4all.com>  Fri, 19 Feb 2010 14:29:29 +0100

cm4all-beng-proxy (0.7.15) unstable; urgency=low

  * processor: unreference the caller pool in abort()
  * tcache: clear BASE on mismatch
  * fcgi-client: generate the Content-Length request header
  * fcgi-client: send the CONTENT_TYPE parameter
  * prototypes/translate.py: use FastCGI to run PHP

 -- Max Kellermann <mk@cm4all.com>  Thu, 11 Feb 2010 14:43:21 +0100

cm4all-beng-proxy (0.7.14) unstable; urgency=low

  * connection: drop connections when the limit is exceeded
  * resource-address: added BASE support
  * fcgi-client: check the request ID in response packets
  * http-client: check response body when request body is closed
  * html-escape: use the last ampersand before the semicolon
  * html-escape: support &apos;
  * processor: unescape widget parameter values

 -- Max Kellermann <mk@cm4all.com>  Fri, 29 Jan 2010 17:49:43 +0100

cm4all-beng-proxy (0.7.13) unstable; urgency=low

  * fcgi-request: duplicate socket path
  * fcgi-request: support ACTION
  * fcgi-client: provide SCRIPT_FILENAME
  * fcgi-client: append empty PARAMS packet
  * fcgi-client: try to read response before request is finished
  * fcgi-client: implement the STDERR packet
  * fcgi-client: support request headers and body
  * fcgi-stock: manage one socket per child process
  * fcgi-stock: unlink socket path after connect
  * fcgi-stock: redirect fd 1,2 to /dev/null
  * fcgi-stock: kill FastCGI processes after 5 minutes idle
  * translation: new packet PAIR for passing parameters to FastCGI

 -- Max Kellermann <mk@cm4all.com>  Thu, 14 Jan 2010 13:36:48 +0100

cm4all-beng-proxy (0.7.12) unstable; urgency=low

  * http-cache: unlock the cache item after successful revalidation
  * http-cache-memcached: pass the expiration time to memcached
  * sink-header: comprise pending data in method available()
  * header-forward: forward the Expires response header

 -- Max Kellermann <mk@cm4all.com>  Tue, 22 Dec 2009 16:18:49 +0100

cm4all-beng-proxy (0.7.11) unstable; urgency=low

  * {ajp,memcached}-client: fix dis\appearing event for duplex socket
  * memcached-client: handle EAGAIN after send()
  * memcached-client: release socket as early as possible
  * header-forward: don't forward Accept-Encoding if transformation is
    enabled
  * widget-http, inline-widget: check Content-Encoding before processing
  * file-handler: send "Vary: Accept-Encoding" for compressed response
  * header-forward: support duplicate headers
  * fcache: implemented a 60 seconds timeout
  * fcache: copy pointer to local variable before callback
  * event2: refresh timeout after event has occurred

 -- Max Kellermann <mk@cm4all.com>  Fri, 18 Dec 2009 16:45:24 +0100

cm4all-beng-proxy (0.7.10) unstable; urgency=low

  * http-{server,client}: fix disappearing event for duplex socket

 -- Max Kellermann <mk@cm4all.com>  Mon, 14 Dec 2009 15:46:25 +0100

cm4all-beng-proxy (0.7.9) unstable; urgency=low

  * http: "Expect" is a hop-by-hop header
  * http-server: send "100 Continue" unless request body closed
  * http-client: poll socket after splice
  * http-server: handle EAGAIN after splice
  * http-server: send a 417 response on unrecognized "Expect" request
  * response, widget-http: append filter id to resource tag
  * resource-tag: check for "Cache-Control: no-store"

 -- Max Kellermann <mk@cm4all.com>  Mon, 14 Dec 2009 13:05:15 +0100

cm4all-beng-proxy (0.7.8) unstable; urgency=low

  * http-body: support partial response in method available()
  * file-handler: support pre-compressed static files
  * fcache: honor the "Cache-Control: no-store" response header

 -- Max Kellermann <mk@cm4all.com>  Wed, 09 Dec 2009 15:49:25 +0100

cm4all-beng-proxy (0.7.7) unstable; urgency=low

  * parser: allow underscore in attribute names
  * processor: check "type" attribute before URI rewriting
  * http-client: start receiving before request is sent
  * http-client: try to read response after write error
  * http-client: deliver response body after headers are finished
  * http-client: release socket as early as possible
  * http-client: serve buffer after socket has been closed
  * istream-chunked: clear input stream in abort handler
  * growing-buffer: fix crash after close in "data" callback

 -- Max Kellermann <mk@cm4all.com>  Thu, 03 Dec 2009 13:09:57 +0100

cm4all-beng-proxy (0.7.6) unstable; urgency=low

  * istream-hold: return -2 if handler is not available yet
  * http, ajp, fcgi: use istream_hold on request body
  * http-client: implemented splicing the request body
  * response: added missing URI substitution

 -- Max Kellermann <mk@cm4all.com>  Tue, 17 Nov 2009 15:25:35 +0100

cm4all-beng-proxy (0.7.5) unstable; urgency=low

  * session: 64 bit session ids
  * session: allow arbitrary session id size (at compile-time)
  * debian: larger default log file (16 * 4MB)
  * debian: added package cm4all-beng-proxy-toi

 -- Max Kellermann <mk@cm4all.com>  Mon, 16 Nov 2009 15:51:24 +0100

cm4all-beng-proxy (0.7.4) unstable; urgency=low

  * measure the latency of external resources
  * widget-http: partially revert "don't query session if !stateful"

 -- Max Kellermann <mk@cm4all.com>  Tue, 10 Nov 2009 15:06:03 +0100

cm4all-beng-proxy (0.7.3) unstable; urgency=low

  * uri-verify: don't reject double slash after first segment
  * hostname: allow the hyphen character
  * processor: allow processing without session
  * widget-http: don't query session if !stateful
  * request: disable session management for known bots
  * python: fixed AttributeError in __getattr__()
  * python: added method Response.process()
  * translation: added the response packets URI, HOST, SCHEME
  * translation: added header forward packets

 -- Max Kellermann <mk@cm4all.com>  Mon, 09 Nov 2009 16:40:27 +0100

cm4all-beng-proxy (0.7.2) unstable; urgency=low

  * fcache: close all caching connections on exit
  * istream-file: retry reading after EAGAIN
  * direct, istream-pipe: re-enable SPLICE_F_NONBLOCK
  * direct, istream-pipe: disable the SPLICE_F_MORE flag
  * http-client: handle EAGAIN after splice
  * http-client, header-writer: remove hop-by-hop response headers
  * response: optimized transformed response headers
  * handler: mangle CGI and FastCGI headers
  * header-forward: generate the X-Forwarded-For header
  * header-forward: add local host name to "Via" request header

 -- Max Kellermann <mk@cm4all.com>  Fri, 30 Oct 2009 13:41:02 +0100

cm4all-beng-proxy (0.7.1) unstable; urgency=low

  * file-handler: close the stream on "304 Not Modified"
  * pool: use assembler code only on gcc
  * cmdline: added option "--set tcp_stock_limit"
  * Makefile.am: enable the "subdir-objects" option

 -- Max Kellermann <mk@cm4all.com>  Thu, 22 Oct 2009 12:17:11 +0200

cm4all-beng-proxy (0.7) unstable; urgency=low

  * ajp-client: check if connection was closed during response callback
  * header-forward: log session id
  * istream: separate TCP splicing checks
  * istream-pipe: fix segmentation fault after incomplete direct transfer
  * istream-pipe: implement the "available" method
  * istream-pipe: allocate pipe only if handler supports it
  * istream-pipe: flush the pipe before reading from input
  * istream-pipe: reuse pipes in a stock
  * direct: support splice() from TCP socket to pipe
  * istream: direct() returns -3 if stream has been closed
  * hstock: don't destroy stocks while items are being created
  * tcp-stock: limit number of connections per host to 256
  * translate, http-client, ajp-client, cgi, http-cache: verify the HTTP
    response status
  * prototypes/translate.py: disallow "/../" and null bytes
  * prototypes/translate.py: added "/jail-delegate/" location
  * uri-parser: strict RFC 2396 URI verification
  * uri-parser: don't unescape the URI path
  * http-client, ajp-client: verify the request URI
  * uri-escape: unescape each character only once
  * http-cache: never use the memcached stock if caching is disabled
  * allow 8192 connections by default
  * allow 65536 file handles by default
  * added package cm4all-jailed-beng-proxy-delegate-helper

 -- Max Kellermann <mk@cm4all.com>  Wed, 21 Oct 2009 15:00:56 +0200

cm4all-beng-proxy (0.6.23) unstable; urgency=low

  * header-forward: log session information
  * prototypes/translate.py: added /cgi-bin/ location
  * http-server: disable keep-alive for HTTP/1.0 clients
  * http-server: don't send "Connection: Keep-Alive"
  * delegate-stock: clear the environment
  * delegate-stock: added jail support
  * delegate-client: reuse helper process after I/O error

 -- Max Kellermann <mk@cm4all.com>  Mon, 12 Oct 2009 17:29:35 +0200

cm4all-beng-proxy (0.6.22) unstable; urgency=low

  * istream-tee: clear both "enabled" flags in the eof/abort handler
  * istream-tee: fall back to first data() return value if second stream
    closed itself
  * http-cache: don't log body_abort after close

 -- Max Kellermann <mk@cm4all.com>  Thu, 01 Oct 2009 19:19:37 +0200

cm4all-beng-proxy (0.6.21) unstable; urgency=low

  * http-client: log more error messages
  * delegate-stock: added the DOCUMENT_ROOT environment variable
  * response, widget: accept "application/xhtml+xml"
  * cookie-server: allow square brackets in unquoted cookie values
    (violating RFC 2109 and RFC 2616)

 -- Max Kellermann <mk@cm4all.com>  Thu, 01 Oct 2009 13:55:40 +0200

cm4all-beng-proxy (0.6.20) unstable; urgency=low

  * stock: clear stock after 60 seconds idle
  * hstock: remove empty stocks
  * http-server, http-client, cgi: fixed off-by-one bug in header parser
  * istream-pipe: fix the direct() return value on error
  * istream-pipe: fix formula in range assertion
  * http-cache-memcached: implemented "remove"
  * handler: added FastCGI handler
  * fcgi-client: unref caller pool after socket release
  * fcgi-client: implemented response headers

 -- Max Kellermann <mk@cm4all.com>  Tue, 29 Sep 2009 14:07:13 +0200

cm4all-beng-proxy (0.6.19) unstable; urgency=low

  * http-client: release caller pool after socket release
  * memcached-client: release socket on marshalling error
  * stock: unref caller pool in abort handler
  * stock: lazy cleanup
  * http-cache: copy caller_pool to local variable

 -- Max Kellermann <mk@cm4all.com>  Thu, 24 Sep 2009 16:02:17 +0200

cm4all-beng-proxy (0.6.18) unstable; urgency=low

  * delegate-handler: support conditional GET and ranges
  * file-handler: fix suffix-byte-range-spec parser
  * delegate-helper: call open() with O_CLOEXEC|O_NOCTTY
  * istream-file: don't set FD_CLOEXEC if O_CLOEXEC is available
  * stock: hold caller pool during "get" operation
  * main: free balancer object during shutdown
  * memcached-client: enable socket timeout
  * delegate-stock: set FD_CLOEXEC on socket

 -- Max Kellermann <mk@cm4all.com>  Thu, 24 Sep 2009 10:50:53 +0200

cm4all-beng-proxy (0.6.17) unstable; urgency=low

  * tcp-stock: implemented a load balancer
  * python: accept address list in the ajp() method
  * http-server: added timeout for the HTTP request headers
  * response: close template when the content type is wrong
  * delegate-get: implemented response headers
  * delegate-get: provide status codes and error messages

 -- Max Kellermann <mk@cm4all.com>  Fri, 18 Sep 2009 15:36:57 +0200

cm4all-beng-proxy (0.6.16) unstable; urgency=low

  * tcp-stock: added support for bulldog-tyke
  * sink-buffer: close input if it's not used in the constructor
  * http-cache-memcached: close response body when deserialization fails
  * serialize: fix regression in serialize_uint64()

 -- Max Kellermann <mk@cm4all.com>  Tue, 15 Sep 2009 19:26:07 +0200

cm4all-beng-proxy (0.6.15) unstable; urgency=low

  * http-cache-choice: find more duplicates during cleanup
  * handler: added AJP handler
  * ajp-request: unref pool only on tcp_stock failure
  * ajp-client: prevent parser recursion
  * ajp-client: free request body when response is closed
  * ajp-client: reuse connection after END_RESPONSE packet
  * ajp-client: enable TCP_CORK while sending
  * istream-ajp-body: added a second "length" header field
  * ajp-client: auto-send empty request body chunk
  * ajp-client: register "write" event after GET_BODY_CHUNK packet
  * ajp-client: implemented request and response headers
  * http-cache-rfc: don't rewind tpool if called recursively

 -- Max Kellermann <mk@cm4all.com>  Fri, 11 Sep 2009 16:04:06 +0200

cm4all-beng-proxy (0.6.14) unstable; urgency=low

  * istream-tee: don't restart reading if already in progress

 -- Max Kellermann <mk@cm4all.com>  Thu, 03 Sep 2009 13:21:06 +0200

cm4all-beng-proxy (0.6.13) unstable; urgency=low

  * cookie-server: fix parsing multiple cookies
  * http-cache-memcached: clean up expired "choice" items
  * sink-gstring: use callback instead of public struct
  * istream-tee: restart reading when one output is closed

 -- Max Kellermann <mk@cm4all.com>  Wed, 02 Sep 2009 17:02:53 +0200

cm4all-beng-proxy (0.6.12) unstable; urgency=low

  * http-cache: don't attempt to remove cache items when the cache is disabled

 -- Max Kellermann <mk@cm4all.com>  Fri, 28 Aug 2009 15:40:48 +0200

cm4all-beng-proxy (0.6.11) unstable; urgency=low

  * http-cache-memcached: store HTTP status and response headers
  * http-cache-memcached: implemented flush (SIGHUP)
  * http-cache-memcached: support "Vary"
  * http-client: work around assertion failure in response_stream_close()

 -- Max Kellermann <mk@cm4all.com>  Thu, 27 Aug 2009 12:33:17 +0200

cm4all-beng-proxy (0.6.10) unstable; urgency=low

  * parser: finish tag before bailing out
  * http-request: allow URLs without path component
  * fork: clear event in read() method
  * istream-file: pass options O_CLOEXEC|O_NOCTTY to open()
  * response: check if the "Host" request header is valid

 -- Max Kellermann <mk@cm4all.com>  Tue, 18 Aug 2009 16:37:19 +0200

cm4all-beng-proxy (0.6.9) unstable; urgency=low

  * direct: disable SPLICE_F_NONBLOCK (temporary NFS EAGAIN workaround)

 -- Max Kellermann <mk@cm4all.com>  Mon, 17 Aug 2009 13:52:49 +0200

cm4all-beng-proxy (0.6.8) unstable; urgency=low

  * widget-http: close response body in error code path
  * http-cache: implemented memcached backend (--memcached-server)
  * processor: &c:base; returns the URI without scheme and host

 -- Max Kellermann <mk@cm4all.com>  Mon, 17 Aug 2009 12:29:19 +0200

cm4all-beng-proxy (0.6.7) unstable; urgency=low

  * file-handler: generate Expires from xattr user.MaxAge
  * cmdline: added option --set to configure:
    - max_connections
    - http_cache_size
    - filter_cache_size
    - translate_cache_size
  * flush caches on SIGHUP

 -- Max Kellermann <mk@cm4all.com>  Fri, 07 Aug 2009 11:41:10 +0200

cm4all-beng-proxy (0.6.6) unstable; urgency=low

  * added missing GLib build dependency
  * cgi-handler: set the "body_consumed" flag

 -- Max Kellermann <mk@cm4all.com>  Tue, 04 Aug 2009 09:53:01 +0200

cm4all-beng-proxy (0.6.5) unstable; urgency=low

  * shm: pass MAP_NORESERVE to mmap()
  * proxy-handler: support cookies
  * translation: added DISCARD_SESSION packet

 -- Max Kellermann <mk@cm4all.com>  Wed, 15 Jul 2009 18:00:33 +0200

cm4all-beng-proxy (0.6.4) unstable; urgency=low

  * http-client: don't read response body in HEAD requests
  * ajp-client: invoke the "abort" handler on error
  * filter-cache: lock cache items while they are served

 -- Max Kellermann <mk@cm4all.com>  Thu, 09 Jul 2009 14:36:14 +0200

cm4all-beng-proxy (0.6.3) unstable; urgency=low

  * http-server: implemented the DELETE method
  * http-server: refuse HTTP/0.9 requests
  * proxy-handler: send request body to template when no widget is focused
  * widget-request: pass original HTTP method to widget
  * session: automatically defragment sessions

 -- Max Kellermann <mk@cm4all.com>  Tue, 07 Jul 2009 16:57:22 +0200

cm4all-beng-proxy (0.6.2) unstable; urgency=low

  * lock: fixed race condition in debug flag updates
  * session: use rwlock for the session manager
  * proxy-handler: pass request headers to the remote HTTP server
  * proxy-handler: forward original Accept-Charset if processor is disabled
  * pipe: don't filter resources without a body
  * fcache: forward original HTTP status over "pipe" filter
  * cgi: support the "Status" line

 -- Max Kellermann <mk@cm4all.com>  Mon, 06 Jul 2009 16:38:26 +0200

cm4all-beng-proxy (0.6.1) unstable; urgency=low

  * session: consistently lock all session objects
  * rewrite-uri: check if widget_external_uri() returns NULL
  * widget-uri: don't generate the "path" argument when it's NULL
  * widget-uri: strip superfluous question mark from widget_base_address()
  * widget-uri: append parameters from the template first
  * widget-uri: re-add configured query string in widget_absolute_uri()
  * widget-uri: eliminate configured query string in widget_external_uri()
  * processor: don't consider session data for base=child and base=parent

 -- Max Kellermann <mk@cm4all.com>  Fri, 03 Jul 2009 15:52:01 +0200

cm4all-beng-proxy (0.6) unstable; urgency=low

  * inline-widget: check the widget HTTP response status
  * response: don't apply transformation on failed response
  * resource-address: include pipe arguments in filter cache key
  * handler: removed session redirect on the first request
  * http-cache: accept ETag response header instead of Last-Modified
  * filter-cache: don't require Last-Modified or Expires
  * file-handler: disable ETag only when processor comes first
  * file-handler: read ETag from xattr
  * pipe: generate new ETag for piped resource
  * session: purge sessions when shared memory is full
  * handler: don't enforce sessions for filtered responses

 -- Max Kellermann <mk@cm4all.com>  Tue, 30 Jun 2009 17:48:20 +0200

cm4all-beng-proxy (0.5.14) unstable; urgency=low

  * ajp-client: implemented request body
  * cookie-client: obey "max-age=0" properly
  * processor: forward the original HTTP status
  * response, widget-http: don't allow processing resource without body
  * widget-http: check the Content-Type before invoking processor
  * response: pass the "Location" response header
  * debian: added a separate -optimized-dbg package
  * added init script support for multiple ports (--port) and multiple listen
    (--listen) command line argumnents
  * translation: added the "APPEND" packet for command line arguments
  * pipe: support command line arguments

 -- Max Kellermann <mk@cm4all.com>  Mon, 29 Jun 2009 16:51:16 +0200

cm4all-beng-proxy (0.5.13) unstable; urgency=low

  * widget-registry: clear local_address in translate request
  * cmdline: added the "--listen" option

 -- Max Kellermann <mk@cm4all.com>  Wed, 24 Jun 2009 12:27:17 +0200

cm4all-beng-proxy (0.5.12) unstable; urgency=low

  * response: pass the "Location" response handler
  * added support for multiple listener ports

 -- Max Kellermann <mk@cm4all.com>  Tue, 23 Jun 2009 23:34:55 +0200

cm4all-beng-proxy (0.5.11) unstable; urgency=low

  * build with autotools
  * use libcm4all-socket, GLib
  * Makefile.am: support out-of-tree builds
  * added optimized Debian package
  * tcache: fixed wrong assignment in VARY=HOST
  * translation: added request packet LOCAL_ADDRESS

 -- Max Kellermann <mk@cm4all.com>  Tue, 23 Jun 2009 15:42:12 +0200

cm4all-beng-proxy (0.5.10) unstable; urgency=low

  * widget-http: assign the "address" variable

 -- Max Kellermann <mk@cm4all.com>  Mon, 15 Jun 2009 18:38:58 +0200

cm4all-beng-proxy (0.5.9) unstable; urgency=low

  * tcache: fixed typo in tcache_string_match()
  * tcache: support VARY=SESSION
  * translate: added the INVALIDATE response packet
  * cache, session: higher size limits
  * widget-uri: separate query_string from path_info
  * widget-uri: ignore widget parameters in widget_external_uri()

 -- Max Kellermann <mk@cm4all.com>  Mon, 15 Jun 2009 17:06:11 +0200

cm4all-beng-proxy (0.5.8) unstable; urgency=low

  * handler: fixed double free bug in translate_callback()

 -- Max Kellermann <mk@cm4all.com>  Sun, 14 Jun 2009 19:05:09 +0200

cm4all-beng-proxy (0.5.7) unstable; urgency=low

  * forward the Content-Disposition header
  * handler: assign new session to local variable, fix segfault
  * handler: don't dereference the NULL session

 -- Max Kellermann <mk@cm4all.com>  Sun, 14 Jun 2009 13:01:52 +0200

cm4all-beng-proxy (0.5.6) unstable; urgency=low

  * widget-http: send the "Via" request header instead of "X-Forwarded-For"
  * proxy-handler: send the "Via" request header
  * widget-request: check the "path" argument before calling uri_compress()

 -- Max Kellermann <mk@cm4all.com>  Tue, 09 Jun 2009 12:21:00 +0200

cm4all-beng-proxy (0.5.5) unstable; urgency=low

  * processor: allow specifying relative URI in c:base=child
  * widget-request: verify the "path" argument
  * widget: allocate address from widget's pool
  * widget-http: support multiple Set-Cookie response headers

 -- Max Kellermann <mk@cm4all.com>  Thu, 04 Jun 2009 15:10:15 +0200

cm4all-beng-proxy (0.5.4) unstable; urgency=low

  * implemented delegation of open() to a helper program
  * added the BASE translation packet, supported by the translation cache
  * deprecated c:mode=proxy
  * rewrite-uri: always enable focus in mode=partial
  * http-cache: don't cache resources with query string (RFC 2616 13.9)
  * http-cache: lock cache items while they are served

 -- Max Kellermann <mk@cm4all.com>  Thu, 28 May 2009 11:44:01 +0200

cm4all-beng-proxy (0.5.3) unstable; urgency=low

  * cgi: close request body on fork() failure
  * fork: added workaround for pipe-to-pipe splice()
  * http-cache: use cache entry when response ETag matches
  * cgi: loop in istream_cgi_read() to prevent blocking
  * cache: check for expired items once a minute
  * cache: optimize search for oldest item

 -- Max Kellermann <mk@cm4all.com>  Wed, 06 May 2009 13:23:46 +0200

cm4all-beng-proxy (0.5.2) unstable; urgency=low

  * added filter cache
  * header-parser: added missing range check in header_parse_line()
  * fork: added event for writing to the child process
  * fork: don't splice() from a pipe
  * response: don't pass request body to unfocused processor
  * added filter type "pipe"

 -- Max Kellermann <mk@cm4all.com>  Wed, 29 Apr 2009 13:24:26 +0200

cm4all-beng-proxy (0.5.1) unstable; urgency=low

  * processor: fixed base=child assertion failure
  * handler: close request body if it was not consumed
  * static-file: generate Last-Modified and ETag response headers
  * static-file: obey the Content-Type provided by the translation server
  * static-file: get Content-Type from extended attribute
  * http-cache: use istream_null when cached resource is empty

 -- Max Kellermann <mk@cm4all.com>  Mon, 27 Apr 2009 10:00:20 +0200

cm4all-beng-proxy (0.5) unstable; urgency=low

  * processor: accept c:mode/c:base attributes in any order
  * processor: removed alternative (anchor) rewrite syntax

 -- Max Kellermann <mk@cm4all.com>  Mon, 20 Apr 2009 22:04:19 +0200

cm4all-beng-proxy (0.4.10) unstable; urgency=low

  * processor: lift length limitation for widget parameters
  * translate: abort if a packet is too large
  * translate: support MAX_AGE for the whole response
  * hashmap: fix corruption of slot chain in hashmap_remove_value()

 -- Max Kellermann <mk@cm4all.com>  Fri, 17 Apr 2009 13:02:50 +0200

cm4all-beng-proxy (0.4.9) unstable; urgency=low

  * http-cache: explicitly start reading into cache
  * cgi: clear "headers" variable before publishing the response
  * translate: use DOCUMENT_ROOT as CGI parameter

 -- Max Kellermann <mk@cm4all.com>  Mon, 06 Apr 2009 16:21:57 +0200

cm4all-beng-proxy (0.4.8) unstable; urgency=low

  * translate: allow ADDRESS packets in AJP addresses
  * translate: initialize all fields of a FastCGI address
  * http-cache: close all caching connections on exit
  * processor: don't rewrite SCRIPT SRC attribute when proxying

 -- Max Kellermann <mk@cm4all.com>  Thu, 02 Apr 2009 15:45:46 +0200

cm4all-beng-proxy (0.4.7) unstable; urgency=low

  * http-server: use istream_null for empty request body
  * parser: check for trailing slash only in TAG_OPEN tags
  * parser: added support for XML Processing Instructions
  * processor: implemented XML Processing Instruction "cm4all-rewrite-uri"
  * uri-escape: escape the slash character
  * cache: remove all matching items in cache_remove()
  * http-cache: lock cache items while holding a reference

 -- Max Kellermann <mk@cm4all.com>  Thu, 02 Apr 2009 12:02:53 +0200

cm4all-beng-proxy (0.4.6) unstable; urgency=low

  * file_handler: fixed logic error in If-Modified-Since check
  * date: return UTC time stamp in http_date_parse()
  * cache: continue search after item was invalidated
  * cache: remove the correct cache item
  * istream-chunked: work around invalid assertion failure
  * istream-subst: fixed corruption after partial match

 -- Max Kellermann <mk@cm4all.com>  Wed, 25 Mar 2009 15:03:10 +0100

cm4all-beng-proxy (0.4.5) unstable; urgency=low

  * http-server: assume keep-alive is enabled on HTTP 1.1
  * http-client: unregister EV_READ when the buffer is full
  * translation: added QUERY_STRING packet
  * processor: optionally parse base/mode from URI

 -- Max Kellermann <mk@cm4all.com>  Tue, 17 Mar 2009 13:04:25 +0100

cm4all-beng-proxy (0.4.4) unstable; urgency=low

  * forward Accept-Language request header to the translation server
  * translate: added the USER_AGENT request packet
  * session: obey the USER/MAX_AGE setting
  * use libcm4all-inline-dev in libcm4all-beng-proxy-dev
  * added pkg-config file for libcm4all-beng-proxy-dev
  * updated python-central dependencies
  * processor: parse c:base/c:mode attributes in PARAM tags

 -- Max Kellermann <mk@cm4all.com>  Wed, 11 Mar 2009 09:43:48 +0100

cm4all-beng-proxy (0.4.3) unstable; urgency=low

  * processor: rewrite URI in LINK tags
  * processor: rewrite URI in PARAM tags
  * use splice() from glibc 2.7
  * translate: added VARY response packet
  * build documentation with texlive

 -- Max Kellermann <mk@cm4all.com>  Wed, 04 Mar 2009 09:53:56 +0100

cm4all-beng-proxy (0.4.2) unstable; urgency=low

  * hashmap: fix corruption in slot chain
  * use monotonic clock to calculate expiry times
  * processor: rewrite URIs in the EMBED, VIDEO, AUDIO tags

 -- Max Kellermann <mk@cm4all.com>  Tue, 17 Feb 2009 17:14:48 +0100

cm4all-beng-proxy (0.4.1) unstable; urgency=low

  * translate: clear client->transformation
  * handler: check for translation errors
  * http-server: fixed assertion failure during shutdown
  * http-server: send "Keep-Alive" response header
  * worker: after fork(), call event_reinit() in the parent process
  * added valgrind build dependency
  * build with Debian's libevent-1.4 package

 -- Max Kellermann <mk@cm4all.com>  Tue, 10 Feb 2009 11:48:53 +0100

cm4all-beng-proxy (0.4) unstable; urgency=low

  * added support for transformation views
    - in the JavaScript API, mode=proxy is now deprecated
  * http-cache: fix segfault when request_headers==NULL
  * http-cache: store multiple (varying) versions of a resource
  * http-cache: use the "max-age" cache-control response

 -- Max Kellermann <mk@cm4all.com>  Fri, 30 Jan 2009 13:29:43 +0100

cm4all-beng-proxy (0.3.9) unstable; urgency=low

  * http-client: assume keep-alive is enabled on HTTP 1.1
  * processor: use configured/session path-info for mode=child URIs

 -- Max Kellermann <mk@cm4all.com>  Tue, 27 Jan 2009 13:07:51 +0100

cm4all-beng-proxy (0.3.8) unstable; urgency=low

  * processor: pass Content-Type and Content-Language headers from
    template
  * http-client: allow chunked response body without keep-alive

 -- Max Kellermann <mk@cm4all.com>  Fri, 23 Jan 2009 13:02:42 +0100

cm4all-beng-proxy (0.3.7) unstable; urgency=low

  * istream_subst: exit the loop if state==INSERT
  * istream_iconv: check if the full buffer could be flushed
  * worker: don't reinitialize session manager during shutdown

 -- Max Kellermann <mk@cm4all.com>  Thu, 15 Jan 2009 10:39:47 +0100

cm4all-beng-proxy (0.3.6) unstable; urgency=low

  * processor: ignore closing </header>
  * widget-http: now really don't check content-type in frame parents
  * parser: skip comments
  * processor: implemented c:base="parent"
  * processor: added "c:" prefix to c:widget child elements
  * processor: renamed the "c:param" element to "c:parameter"

 -- Max Kellermann <mk@cm4all.com>  Thu, 08 Jan 2009 11:17:29 +0100

cm4all-beng-proxy (0.3.5) unstable; urgency=low

  * widget-http: don't check content-type in frame parents
  * istream-subst: allow null bytes in the input stream
  * js: added the "translate" parameter for passing values to the
    translation server
  * rewrite-uri: refuse to rewrite a frame URI without widget id

 -- Max Kellermann <mk@cm4all.com>  Mon, 05 Jan 2009 16:46:32 +0100

cm4all-beng-proxy (0.3.4) unstable; urgency=low

  * processor: added support for custom widget request headers
  * http-cache: obey the "Vary" response header
  * http-cache: pass the new http_cache_info object when testing a cache
    item

 -- Max Kellermann <mk@cm4all.com>  Tue, 30 Dec 2008 15:46:44 +0100

cm4all-beng-proxy (0.3.3) unstable; urgency=low

  * processor: grew widget parameter buffer to 512 bytes
  * widget-resolver: clear widget->resolver on abort
  * cgi: clear the input's handler in cgi_async_abort()
  * widget-stream: use istream_hold (reverts r4171)

 -- Max Kellermann <mk@cm4all.com>  Fri, 05 Dec 2008 14:43:05 +0100

cm4all-beng-proxy (0.3.2) unstable; urgency=low

  * processor: free memory before calling embed_frame_widget()
  * processor: allocate query string from the widget pool
  * processor: removed the obsolete widget attributes "tag" and "style"
  * parser: hold a reference to the pool

 -- Max Kellermann <mk@cm4all.com>  Mon, 01 Dec 2008 14:15:38 +0100

cm4all-beng-proxy (0.3.1) unstable; urgency=low

  * http-client: remove Transfer-Encoding and Content-Length from response
    headers
  * http-client: don't read body after invoke_response()
  * fork: retry splice() after EAGAIN
  * fork: don't close input when splice() fails
  * cgi: abort the response handler when the stdin stream fails
  * istream_file, istream_pipe, fork, client_socket, listener: fixed file
    descriptor leaks
  * processor: hold a reference to the caller's pool
  * debian/rules: enabled test suite

 -- Max Kellermann <mk@cm4all.com>  Thu, 27 Nov 2008 16:01:16 +0100

cm4all-beng-proxy (0.3) unstable; urgency=low

  * implemented widget filters
  * translate: initialize all fields of a CGI address
  * fork: read request body on EAGAIN
  * fork: implemented the direct() method with splice()
  * python: added class Response
  * prototypes/translate.py:
    - support "filter"
    - support "content_type"
  * demo: added widget filter demo

 -- Max Kellermann <mk@cm4all.com>  Wed, 26 Nov 2008 16:27:29 +0100

cm4all-beng-proxy (0.2) unstable; urgency=low

  * don't quote text/xml widgets
  * widget-resolver: pass widget_pool to widget_class_lookup()
  * widget-registry: allocate widget_class from widget_pool
  * widget-stream: eliminated the async operation proxy, because the
    operation cannot be aborted before the constructor returns
  * widget-stream: don't clear the "delayed" stream in the response() callback
  * rewrite-uri: trigger istream_read(delayed) after istream_delayed_set()
  * doc: clarified XSLT integration

 -- Max Kellermann <mk@cm4all.com>  Tue, 25 Nov 2008 15:28:54 +0100

cm4all-beng-proxy (0.1) unstable; urgency=low

  * initial release

 -- Max Kellermann <mk@cm4all.com>  Mon, 17 Nov 2008 11:59:36 +0100<|MERGE_RESOLUTION|>--- conflicted
+++ resolved
@@ -1,10 +1,9 @@
-<<<<<<< HEAD
 cm4all-beng-proxy (16.0.1) unstable; urgency=low
 
   * 
 
  --   
-=======
+
 cm4all-beng-proxy (15.15) unstable; urgency=low
 
   * certdb: fix broken "tail" command
@@ -15,7 +14,6 @@
   * debian: trigger "cm4all-apps-changed" fades out child processes
 
  -- Max Kellermann <mk@cm4all.com>  Mon, 11 Mar 2019 18:28:19 +0100
->>>>>>> 96a73c29
 
 cm4all-beng-proxy (15.14) unstable; urgency=low
 
