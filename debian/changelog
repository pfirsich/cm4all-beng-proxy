<<<<<<< HEAD
cm4all-beng-proxy (0.9.9) unstable; urgency=low

  * 

 --

cm4all-beng-proxy (0.9.8) unstable; urgency=low

  * translate: support UNIX domain sockets in ADDRESS_STRING
  * resource-address: support connections to existing FastCGI servers

 -- Max Kellermann <mk@cm4all.com>  Fri, 11 Mar 2011 19:24:33 +0100

cm4all-beng-proxy (0.9.7) unstable; urgency=low

  * merge release 0.8.24

 -- Max Kellermann <mk@cm4all.com>  Fri, 04 Mar 2011 13:07:36 +0100

cm4all-beng-proxy (0.9.6) unstable; urgency=low

  * merge release 0.8.23

 -- Max Kellermann <mk@cm4all.com>  Mon, 28 Feb 2011 11:47:45 +0100

cm4all-beng-proxy (0.9.5) unstable; urgency=low

  * translate: allow SITE without CGI

 -- Max Kellermann <mk@cm4all.com>  Mon, 31 Jan 2011 06:35:24 +0100

cm4all-beng-proxy (0.9.4) unstable; urgency=low

  * widget-class: allow distinct addresses for each view

 -- Max Kellermann <mk@cm4all.com>  Thu, 27 Jan 2011 17:51:21 +0100

cm4all-beng-proxy (0.9.3) unstable; urgency=low

  * istream-catch: log errors
  * proxy-handler: pass the original request URI to (Fast)CGI
  * proxy-handler: pass the original document root to (Fast)CGI
  * fcgi-stock: pass site id to child process
  * translation: new packet "HOME" for JailCGI
  * resource-loader: get remote host from "X-Forwarded-For"
  * cgi, fcgi-client: pass client IP address to application

 -- Max Kellermann <mk@cm4all.com>  Fri, 21 Jan 2011 18:13:38 +0100

cm4all-beng-proxy (0.9.2) unstable; urgency=low

  * merge release 0.8.21
  * http-response: better context for error messages
  * istream: method close() does not invoke handler->abort()
  * istream: better context for error messages
  * ajp-client: destruct properly when request stream fails
  * {delegate,fcgi,was}-stock: use the JailCGI 1.4 wrapper

 -- Max Kellermann <mk@cm4all.com>  Mon, 17 Jan 2011 12:08:04 +0100

cm4all-beng-proxy (0.9.1) unstable; urgency=low

  * http-server: count the number of raw bytes sent and received
  * control-handler: support TCACHE_INVALIDATE with SITE
  * new programs "log-forward", "log-exec" for network logging
  * new program "log-split" for creating per-site log files
  * new program "log-traffic" for creating per-site traffic logs
  * move logging servers to new package cm4all-beng-proxy-logging
  * python/control.client: add parameter "broadcast"

 -- Max Kellermann <mk@cm4all.com>  Thu, 02 Dec 2010 12:07:16 +0100

cm4all-beng-proxy (0.9) unstable; urgency=low

  * merge release 0.8.19
  * was-client: explicitly send 32 bit METHOD payload
  * was-client: explicitly parse STATUS as 32 bit integer
  * was-client: clear control channel object on destruction
  * was-client: reuse child process if state is clean on EOF
  * was-client: abort properly after receiving illegal packet
  * was-client: allow "request STOP" before response completed
  * was-client: postpone the response handler invocation
  * was-control: send packets in bulk
  * python: support WAS widgets
  * http-server: enable "cork" mode only for beginning of response
  * http-cache: don't access freed memory in pool_unref_denotify()
  * http: use libcm4all-http
  * new datagram based binary protocol for access logging
  * main: default WAS stock limit is 16

 -- Max Kellermann <mk@cm4all.com>  Thu, 18 Nov 2010 19:56:17 +0100
=======
cm4all-beng-proxy (0.8.25) unstable; urgency=low

  * widget-http: discard request body on unknown view name
  * inline-widget: discard request body on error
  * {http,fcgi,was}-client: allocate response headers from caller pool
  * cmdline: fcgi_stock_limit defaults to 0 (no limit)

 -- Max Kellermann <mk@cm4all.com>  Mon, 14 Mar 2011 15:53:42 +0100
>>>>>>> 7ae1a84b

cm4all-beng-proxy (0.8.24) unstable; urgency=low

  * fcgi-client: release the connection even when padding not consumed
    after empty response

 -- Max Kellermann <mk@cm4all.com>  Wed, 02 Mar 2011 17:39:33 +0100

cm4all-beng-proxy (0.8.23) unstable; urgency=low

  * memcached-client: allocate a new memory pool
  * memcached-client: copy caller_pool reference before freeing the client
  * fcgi-client: check headers!=NULL
  * fcgi-client: release the connection even when padding not consumed

 -- Max Kellermann <mk@cm4all.com>  Mon, 28 Feb 2011 10:50:02 +0100

cm4all-beng-proxy (0.8.22) unstable; urgency=low

  * cgi: fill special variables CONTENT_TYPE, CONTENT_LENGTH
  * memcached-client: remove stray pool_unref() call
  * memcached-client: reuse the socket if the remaining value is buffered
  * http-cache-choice: abbreviate memcached keys
  * *-cache: allocate a parent pool for cache items
  * pool: re-enable linear pools
  * frame: free the request body on error
  * http-cache: free cached body which was dismissed

 -- Max Kellermann <mk@cm4all.com>  Mon, 07 Feb 2011 15:34:09 +0100

cm4all-beng-proxy (0.8.21) unstable; urgency=low

  * merge release 0.7.55
  * jail: translate the document root properly
  * header-forward: forward the "Host" header to CGI/FastCGI/AJP
  * http-error: map ENOTDIR to "404 Not Found"
  * http-server: fix assertion failure on write error
  * fcgi-stock: clear all environment variables

 -- Max Kellermann <mk@cm4all.com>  Thu, 06 Jan 2011 16:04:20 +0100

cm4all-beng-proxy (0.8.20) unstable; urgency=low

  * widget-resolver: add pedantic state assertions
  * async: remember a copy of the operation in !NDEBUG
  * python/translation/response: max_age() returns self

 -- Max Kellermann <mk@cm4all.com>  Mon, 06 Dec 2010 23:02:50 +0100

cm4all-beng-proxy (0.8.19) unstable; urgency=low

  * merge release 0.7.54

 -- Max Kellermann <mk@cm4all.com>  Wed, 17 Nov 2010 16:25:10 +0100

cm4all-beng-proxy (0.8.18) unstable; urgency=low

  * was-client: explicitly send 32 bit METHOD payload
  * was-client: explicitly parse STATUS as 32 bit integer
  * istream: check presence of as_fd() in optimized build

 -- Max Kellermann <mk@cm4all.com>  Fri, 05 Nov 2010 11:00:54 +0100

cm4all-beng-proxy (0.8.17) unstable; urgency=low

  * merged release 0.7.53
  * widget: use colon as widget path separator
  * was-client: check for abort during response handler
  * was-client: implement STOP
  * was-client: release memory pools
  * was-launch: enable non-blocking mode on input and output
  * http-server: don't crash on malformed pipelined request
  * main: free the WAS stock and the UDP listener in the SIGTERM handler

 -- Max Kellermann <mk@cm4all.com>  Thu, 28 Oct 2010 19:50:26 +0200

cm4all-beng-proxy (0.8.16) unstable; urgency=low

  * merged release 0.7.52
  * was-client: support for the WAS protocol

 -- Max Kellermann <mk@cm4all.com>  Wed, 13 Oct 2010 16:45:18 +0200

cm4all-beng-proxy (0.8.15) unstable; urgency=low

  * resource-address: don't skip question mark twice

 -- Max Kellermann <mk@cm4all.com>  Tue, 28 Sep 2010 12:20:33 +0200

cm4all-beng-proxy (0.8.14) unstable; urgency=low

  * processor: schedule "xmlns:c" deletion

 -- Max Kellermann <mk@cm4all.com>  Thu, 23 Sep 2010 14:42:31 +0200

cm4all-beng-proxy (0.8.13) unstable; urgency=low

  * processor: delete "xmlns:c" attributes from link elements
  * istream-{head,zero}: implement method available()
  * merged release 0.7.51

 -- Max Kellermann <mk@cm4all.com>  Tue, 17 Aug 2010 09:54:33 +0200

cm4all-beng-proxy (0.8.12) unstable; urgency=low

  * http-cache-memcached: copy resource address
  * debian/control: add missing ${shlibs:Depends}
  * merged release 0.7.50

 -- Max Kellermann <mk@cm4all.com>  Thu, 12 Aug 2010 20:17:52 +0200

cm4all-beng-proxy (0.8.11) unstable; urgency=low

  * delegate-client: fix SCM_RIGHTS check
  * use Linux 2.6 CLOEXEC/NONBLOCK flags
  * tcache: INVALIDATE removes all variants (error documents etc.)
  * control: new UDP based protocol, allows invalidating caches
  * hashmap: fix assertion failure in hashmap_remove_match()
  * merged release 0.7.49

 -- Max Kellermann <mk@cm4all.com>  Tue, 10 Aug 2010 15:48:10 +0200

cm4all-beng-proxy (0.8.10) unstable; urgency=low

  * tcache: copy response.previous

 -- Max Kellermann <mk@cm4all.com>  Mon, 02 Aug 2010 18:03:43 +0200

cm4all-beng-proxy (0.8.9) unstable; urgency=low

  * (f?)cgi-handler: forward query string only if focused
  * ajp-handler: merge into proxy-handler
  * proxy-handler: forward query string if focused
  * cgi, fastcgi-handler: enable the resource cache
  * translation: add packets CHECK and PREVIOUS for authentication
  * python: add Response.max_age()

 -- Max Kellermann <mk@cm4all.com>  Fri, 30 Jul 2010 11:39:22 +0200

cm4all-beng-proxy (0.8.8) unstable; urgency=low

  * prototypes/translate.py: added new ticket-fastcgi programs
  * http-cache: implement FastCGI caching
  * merged release 0.7.47

 -- Max Kellermann <mk@cm4all.com>  Wed, 21 Jul 2010 13:00:43 +0200

cm4all-beng-proxy (0.8.7) unstable; urgency=low

  * istream-delayed: update the "direct" bit mask
  * http-client: send "Expect: 100-continue"
  * response, widget-http: apply istream_pipe to filter input
  * proxy-handler: apply istream_pipe to request body
  * istream-ajp-body: send larger request body packets
  * ajp-client: support splice()
  * merged release 0.7.46

 -- Max Kellermann <mk@cm4all.com>  Fri, 25 Jun 2010 18:52:04 +0200

cm4all-beng-proxy (0.8.6) unstable; urgency=low

  * translation: added support for custom error documents
  * response: convert HEAD to GET if filter follows
  * processor: short-circuit on HEAD request
  * python: depend on python-twisted-core

 -- Max Kellermann <mk@cm4all.com>  Wed, 16 Jun 2010 16:37:42 +0200

cm4all-beng-proxy (0.8.5) unstable; urgency=low

  * istream-tee: allow second output to block
  * widget-http: don't transform error documents
  * response, widget-http: disable filters after widget frame request
  * translation: added packet FILTER_4XX to filter client errors
  * merged release 0.7.45

 -- Max Kellermann <mk@cm4all.com>  Thu, 10 Jun 2010 16:13:14 +0200

cm4all-beng-proxy (0.8.4) unstable; urgency=low

  * python: added missing "Response" import
  * python: resume parsing after deferred call
  * http-client: implement istream method as_fd()
  * merged release 0.7.44

 -- Max Kellermann <mk@cm4all.com>  Mon, 07 Jun 2010 17:01:16 +0200

cm4all-beng-proxy (0.8.3) unstable; urgency=low

  * file-handler: implement If-Range (RFC 2616 14.27)
  * merged release 0.7.42

 -- Max Kellermann <mk@cm4all.com>  Tue, 01 Jun 2010 16:17:13 +0200

cm4all-beng-proxy (0.8.2) unstable; urgency=low

  * cookie-client: verify the cookie path
  * python: use Twisted's logging library
  * python: added a widget registry class
  * merged release 0.7.41

 -- Max Kellermann <mk@cm4all.com>  Wed, 26 May 2010 13:08:16 +0200

cm4all-beng-proxy (0.8.1) unstable; urgency=low

  * http-cache-memcached: delete entity records on POST

 -- Max Kellermann <mk@cm4all.com>  Tue, 18 May 2010 12:21:55 +0200

cm4all-beng-proxy (0.8) unstable; urgency=low

  * istream: added method as_fd() to convert istream to file descriptor
  * fork: support passing stdin istream fd to child process
  * http-cache: discard only matching entries on POST
  * istream-html-escape: escape single and double quote
  * rewrite-uri: escape the result with XML entities

 -- Max Kellermann <mk@cm4all.com>  Thu, 13 May 2010 12:34:46 +0200

cm4all-beng-proxy (0.7.55) unstable; urgency=low

  * pool: reparent pools in optimized build
  * istream-deflate: add missing pool reference while reading
  * istream-deflate: fix several error handlers

 -- Max Kellermann <mk@cm4all.com>  Thu, 06 Jan 2011 12:59:39 +0100

cm4all-beng-proxy (0.7.54) unstable; urgency=low

  * http-server: fix crash on deferred chunked request body
  * parser: fix crash on malformed SCRIPT element

 -- Max Kellermann <mk@cm4all.com>  Wed, 17 Nov 2010 16:13:09 +0100

cm4all-beng-proxy (0.7.53) unstable; urgency=low

  * http-server: don't crash on malformed pipelined request
  * sink-header: fix assertion failure on empty trailer

 -- Max Kellermann <mk@cm4all.com>  Thu, 28 Oct 2010 18:39:01 +0200

cm4all-beng-proxy (0.7.52) unstable; urgency=low

  * fcgi-client: fix send timeout handler
  * fork: finish the buffer after pipe was drained

 -- Max Kellermann <mk@cm4all.com>  Wed, 13 Oct 2010 16:39:26 +0200

cm4all-beng-proxy (0.7.51) unstable; urgency=low

  * http-client: clear response body pointer before forwarding EOF event
  * processor: fix assertion failure for c:mode in c:widget

 -- Max Kellermann <mk@cm4all.com>  Mon, 16 Aug 2010 17:01:48 +0200

cm4all-beng-proxy (0.7.50) unstable; urgency=low

  * header-forward: don't forward the "Host" header to HTTP servers
  * resource-address: use uri_relative() for CGI
  * uri-relative: don't lose host name in uri_absolute()
  * uri-relative: don't fail on absolute URIs
  * http-cache-heap: don't use uninitialized item size

 -- Max Kellermann <mk@cm4all.com>  Thu, 12 Aug 2010 20:03:49 +0200

cm4all-beng-proxy (0.7.49) unstable; urgency=low

  * hashmap: fix assertion failure in hashmap_remove_value()

 -- Max Kellermann <mk@cm4all.com>  Tue, 10 Aug 2010 15:37:12 +0200

cm4all-beng-proxy (0.7.48) unstable; urgency=low

  * pipe-stock: add assertions on file descriptors

 -- Max Kellermann <mk@cm4all.com>  Mon, 09 Aug 2010 14:56:54 +0200

cm4all-beng-proxy (0.7.47) unstable; urgency=low

  * cmdline: add option "--group"

 -- Max Kellermann <mk@cm4all.com>  Fri, 16 Jul 2010 18:39:53 +0200

cm4all-beng-proxy (0.7.46) unstable; urgency=low

  * handler: initialize all translate_response attributes
  * http-client: consume buffer before header length check
  * istream-pipe: clear "direct" flags in constructor
  * istream-pipe: return gracefully when handler blocks
  * ajp-client: hold pool reference to reset TCP_CORK

 -- Max Kellermann <mk@cm4all.com>  Mon, 21 Jun 2010 17:53:21 +0200

cm4all-beng-proxy (0.7.45) unstable; urgency=low

  * istream-tee: separate "weak" values for the two outputs
  * fcache: don't close output when caching has been canceled
  * tcache: copy the attribute "secure_cookie"

 -- Max Kellermann <mk@cm4all.com>  Thu, 10 Jun 2010 15:21:34 +0200

cm4all-beng-proxy (0.7.44) unstable; urgency=low

  * http-client: check response header length
  * http-server: check request header length

 -- Max Kellermann <mk@cm4all.com>  Mon, 07 Jun 2010 16:51:57 +0200

cm4all-beng-proxy (0.7.43) unstable; urgency=low

  * http-cache: fixed NULL pointer dereference when storing empty response
    body on the heap

 -- Max Kellermann <mk@cm4all.com>  Tue, 01 Jun 2010 18:52:45 +0200

cm4all-beng-proxy (0.7.42) unstable; urgency=low

  * fork: check "direct" flag again after buffer flush
  * pool: pool_unref_denotify() remembers the code location
  * sink-{buffer,gstring}: don't invoke callback in abort()
  * async: added another debug flag to verify correctness

 -- Max Kellermann <mk@cm4all.com>  Mon, 31 May 2010 21:15:58 +0200

cm4all-beng-proxy (0.7.41) unstable; urgency=low

  * http-cache: initialize response status and headers on empty body

 -- Max Kellermann <mk@cm4all.com>  Tue, 25 May 2010 16:27:25 +0200

cm4all-beng-proxy (0.7.40) unstable; urgency=low

  * http-cache: fixed NULL pointer dereference when storing empty response
    body in memcached

 -- Max Kellermann <mk@cm4all.com>  Tue, 25 May 2010 15:04:44 +0200

cm4all-beng-proxy (0.7.39) unstable; urgency=low

  * memcached-stock: close value on connect failure
  * http: implement remaining status codes
  * http-cache: allow caching empty response body
  * http-cache: cache status codes 203, 206, 300, 301, 410
  * http-cache: don't cache authorized resources

 -- Max Kellermann <mk@cm4all.com>  Fri, 21 May 2010 17:37:29 +0200

cm4all-beng-proxy (0.7.38) unstable; urgency=low

  * http-server: send HTTP/1.1 declaration with "100 Continue"
  * connection: initialize "site_name", fixes crash bug
  * translation: added packet SECURE_COOKIE

 -- Max Kellermann <mk@cm4all.com>  Thu, 20 May 2010 15:40:34 +0200

cm4all-beng-proxy (0.7.37) unstable; urgency=low

  * *-client: implement a socket leak detector
  * handler: initialize response header without translation server

 -- Max Kellermann <mk@cm4all.com>  Tue, 18 May 2010 12:05:11 +0200

cm4all-beng-proxy (0.7.36) unstable; urgency=low

  * http-client: fixed NULL pointer dereference
  * handler, response: removed duplicate request body destruction calls

 -- Max Kellermann <mk@cm4all.com>  Tue, 11 May 2010 17:16:36 +0200

cm4all-beng-proxy (0.7.35) unstable; urgency=low

  * {http,fcgi,ajp}-request: close the request body on abort
  * handler: set fake translation response on malformed URI

 -- Max Kellermann <mk@cm4all.com>  Mon, 10 May 2010 11:22:23 +0200

cm4all-beng-proxy (0.7.34) unstable; urgency=low

  * translate: check the UNTRUSTED packet
  * translation: added packet UNTRUSTED_PREFIX

 -- Max Kellermann <mk@cm4all.com>  Fri, 30 Apr 2010 19:14:37 +0200

cm4all-beng-proxy (0.7.33) unstable; urgency=low

  * merged release 0.7.27.1
  * fcache: don't continue storing in background
  * fcgi-client: re-add event after some input data has been read

 -- Max Kellermann <mk@cm4all.com>  Fri, 30 Apr 2010 11:31:08 +0200

cm4all-beng-proxy (0.7.32) unstable; urgency=low

  * response: generate the "Server" response header
  * response: support the Authentication-Info response header
  * response: support custom authentication pages
  * translation: support custom response headers

 -- Max Kellermann <mk@cm4all.com>  Tue, 27 Apr 2010 17:09:59 +0200

cm4all-beng-proxy (0.7.31) unstable; urgency=low

  * support HTTP authentication (RFC 2617)

 -- Max Kellermann <mk@cm4all.com>  Mon, 26 Apr 2010 17:26:42 +0200

cm4all-beng-proxy (0.7.30) unstable; urgency=low

  * fcgi-client: support responses without a body
  * {http,fcgi}-client: hold caller pool reference during callback

 -- Max Kellermann <mk@cm4all.com>  Fri, 23 Apr 2010 14:41:05 +0200

cm4all-beng-proxy (0.7.29) unstable; urgency=low

  * http-cache: added missing pool_unref() in memcached_miss()
  * pool: added checked pool references

 -- Max Kellermann <mk@cm4all.com>  Thu, 22 Apr 2010 15:45:48 +0200

cm4all-beng-proxy (0.7.28) unstable; urgency=low

  * fcgi-client: support response status
  * translate: malformed packets are fatal
  * http-cache: don't cache resources with very long URIs
  * memcached-client: increase the maximum key size to 32 kB

 -- Max Kellermann <mk@cm4all.com>  Thu, 15 Apr 2010 15:06:51 +0200

cm4all-beng-proxy (0.7.27.1) unstable; urgency=low

  * http-cache: added missing pool_unref() in memcached_miss()
  * http-cache: don't cache resources with very long URIs
  * memcached-client: increase the maximum key size to 32 kB
  * fork: properly handle partially filled output buffer
  * fork: re-add event after some input data has been read

 -- Max Kellermann <mk@cm4all.com>  Thu, 29 Apr 2010 15:30:21 +0200

cm4all-beng-proxy (0.7.27) unstable; urgency=low

  * session: use GLib's PRNG to generate session ids
  * session: seed the PRNG with /dev/random
  * response: log UNTRUSTED violation attempts
  * response: drop widget sessions when there is no focus

 -- Max Kellermann <mk@cm4all.com>  Fri, 09 Apr 2010 12:04:18 +0200

cm4all-beng-proxy (0.7.26) unstable; urgency=low

  * memcached-client: schedule read event before callback
  * istream-tee: continue with second output if first is closed

 -- Max Kellermann <mk@cm4all.com>  Sun, 28 Mar 2010 18:08:11 +0200

cm4all-beng-proxy (0.7.25) unstable; urgency=low

  * memcached-client: don't poll if socket is closed
  * fork: close file descriptor on input error
  * pool: don't check attachments in pool_trash()

 -- Max Kellermann <mk@cm4all.com>  Thu, 25 Mar 2010 13:28:01 +0100

cm4all-beng-proxy (0.7.24) unstable; urgency=low

  * memcached-client: release socket after splice

 -- Max Kellermann <mk@cm4all.com>  Mon, 22 Mar 2010 11:29:45 +0100

cm4all-beng-proxy (0.7.23) unstable; urgency=low

  * sink-header: support splice
  * memcached-client: support splice (response)
  * fcgi-client: recover correctly after send error
  * fcgi-client: support chunked request body
  * fcgi-client: basic splice support for the request body
  * http-cache: duplicate headers
  * {http,memcached}-client: check "direct" mode after buffer flush
  * cmdline: added option "fcgi_stock_limit"
  * python: auto-export function write_packet()
  * python: Response methods return self

 -- Max Kellermann <mk@cm4all.com>  Fri, 19 Mar 2010 13:28:35 +0100

cm4all-beng-proxy (0.7.22) unstable; urgency=low

  * python: re-add function write_packet()

 -- Max Kellermann <mk@cm4all.com>  Fri, 12 Mar 2010 12:27:21 +0100

cm4all-beng-proxy (0.7.21) unstable; urgency=low

  * ajp-client: handle EAGAIN from send()
  * python: install the missing sources

 -- Max Kellermann <mk@cm4all.com>  Thu, 11 Mar 2010 16:58:25 +0100

cm4all-beng-proxy (0.7.20) unstable; urgency=low

  * http-client: don't reinstate event when socket is closed
  * access-log: log the site name
  * python: removed unused function write_packet()
  * python: split the module beng_proxy.translation
  * python: allow overriding query string and param in absolute_uri()
  * python: moved absolute_uri() to a separate library

 -- Max Kellermann <mk@cm4all.com>  Thu, 11 Mar 2010 09:48:52 +0100

cm4all-beng-proxy (0.7.19) unstable; urgency=low

  * client-socket: translate EV_TIMEOUT to ETIMEDOUT
  * fork: refill the input buffer as soon as possible
  * delegate-client: implement an abortable event
  * pool: added assertions for libevent leaks
  * direct: added option "-s enable_splice=no"

 -- Max Kellermann <mk@cm4all.com>  Thu, 04 Mar 2010 17:34:56 +0100

cm4all-beng-proxy (0.7.18) unstable; urgency=low

  * args: reserve memory for the trailing null byte

 -- Max Kellermann <mk@cm4all.com>  Tue, 23 Feb 2010 17:46:04 +0100

cm4all-beng-proxy (0.7.17) unstable; urgency=low

  * translation: added the BOUNCE packet (variant of REDIRECT)
  * translation: change widget packet HOST to UNTRUSTED
  * translation: pass internal URI arguments to the translation server
  * handler: use the specified status with REDIRECT
  * python: added method Request.absolute_uri()

 -- Max Kellermann <mk@cm4all.com>  Tue, 23 Feb 2010 16:15:22 +0100

cm4all-beng-proxy (0.7.16) unstable; urgency=low

  * processor: separate trusted from untrusted widgets by host name
  * processor: mode=partition is deprecated
  * translate: fix DOCUMENT_ROOT handler for CGI/FASTCGI
  * fcgi-request: added JailCGI support

 -- Max Kellermann <mk@cm4all.com>  Fri, 19 Feb 2010 14:29:29 +0100

cm4all-beng-proxy (0.7.15) unstable; urgency=low

  * processor: unreference the caller pool in abort()
  * tcache: clear BASE on mismatch
  * fcgi-client: generate the Content-Length request header
  * fcgi-client: send the CONTENT_TYPE parameter
  * prototypes/translate.py: use FastCGI to run PHP

 -- Max Kellermann <mk@cm4all.com>  Thu, 11 Feb 2010 14:43:21 +0100

cm4all-beng-proxy (0.7.14) unstable; urgency=low

  * connection: drop connections when the limit is exceeded
  * resource-address: added BASE support
  * fcgi-client: check the request ID in response packets
  * http-client: check response body when request body is closed
  * html-escape: use the last ampersand before the semicolon
  * html-escape: support &apos;
  * processor: unescape widget parameter values

 -- Max Kellermann <mk@cm4all.com>  Fri, 29 Jan 2010 17:49:43 +0100

cm4all-beng-proxy (0.7.13) unstable; urgency=low

  * fcgi-request: duplicate socket path
  * fcgi-request: support ACTION
  * fcgi-client: provide SCRIPT_FILENAME
  * fcgi-client: append empty PARAMS packet
  * fcgi-client: try to read response before request is finished
  * fcgi-client: implement the STDERR packet
  * fcgi-client: support request headers and body
  * fcgi-stock: manage one socket per child process
  * fcgi-stock: unlink socket path after connect
  * fcgi-stock: redirect fd 1,2 to /dev/null
  * fcgi-stock: kill FastCGI processes after 5 minutes idle
  * translation: new packet PAIR for passing parameters to FastCGI

 -- Max Kellermann <mk@cm4all.com>  Thu, 14 Jan 2010 13:36:48 +0100

cm4all-beng-proxy (0.7.12) unstable; urgency=low

  * http-cache: unlock the cache item after successful revalidation
  * http-cache-memcached: pass the expiration time to memcached
  * sink-header: comprise pending data in method available()
  * header-forward: forward the Expires response header

 -- Max Kellermann <mk@cm4all.com>  Tue, 22 Dec 2009 16:18:49 +0100

cm4all-beng-proxy (0.7.11) unstable; urgency=low

  * {ajp,memcached}-client: fix dis\appearing event for duplex socket
  * memcached-client: handle EAGAIN after send()
  * memcached-client: release socket as early as possible
  * header-forward: don't forward Accept-Encoding if transformation is
    enabled
  * widget-http, inline-widget: check Content-Encoding before processing
  * file-handler: send "Vary: Accept-Encoding" for compressed response
  * header-forward: support duplicate headers
  * fcache: implemented a 60 seconds timeout
  * fcache: copy pointer to local variable before callback
  * event2: refresh timeout after event has occurred

 -- Max Kellermann <mk@cm4all.com>  Fri, 18 Dec 2009 16:45:24 +0100

cm4all-beng-proxy (0.7.10) unstable; urgency=low

  * http-{server,client}: fix disappearing event for duplex socket

 -- Max Kellermann <mk@cm4all.com>  Mon, 14 Dec 2009 15:46:25 +0100

cm4all-beng-proxy (0.7.9) unstable; urgency=low

  * http: "Expect" is a hop-by-hop header
  * http-server: send "100 Continue" unless request body closed
  * http-client: poll socket after splice
  * http-server: handle EAGAIN after splice
  * http-server: send a 417 response on unrecognized "Expect" request
  * response, widget-http: append filter id to resource tag
  * resource-tag: check for "Cache-Control: no-store"

 -- Max Kellermann <mk@cm4all.com>  Mon, 14 Dec 2009 13:05:15 +0100

cm4all-beng-proxy (0.7.8) unstable; urgency=low

  * http-body: support partial response in method available()
  * file-handler: support pre-compressed static files
  * fcache: honor the "Cache-Control: no-store" response header

 -- Max Kellermann <mk@cm4all.com>  Wed, 09 Dec 2009 15:49:25 +0100

cm4all-beng-proxy (0.7.7) unstable; urgency=low

  * parser: allow underscore in attribute names
  * processor: check "type" attribute before URI rewriting
  * http-client: start receiving before request is sent
  * http-client: try to read response after write error
  * http-client: deliver response body after headers are finished
  * http-client: release socket as early as possible
  * http-client: serve buffer after socket has been closed
  * istream-chunked: clear input stream in abort handler
  * growing-buffer: fix crash after close in "data" callback

 -- Max Kellermann <mk@cm4all.com>  Thu, 03 Dec 2009 13:09:57 +0100

cm4all-beng-proxy (0.7.6) unstable; urgency=low

  * istream-hold: return -2 if handler is not available yet
  * http, ajp, fcgi: use istream_hold on request body
  * http-client: implemented splicing the request body
  * response: added missing URI substitution

 -- Max Kellermann <mk@cm4all.com>  Tue, 17 Nov 2009 15:25:35 +0100

cm4all-beng-proxy (0.7.5) unstable; urgency=low

  * session: 64 bit session ids
  * session: allow arbitrary session id size (at compile-time)
  * debian: larger default log file (16 * 4MB)
  * debian: added package cm4all-beng-proxy-toi

 -- Max Kellermann <mk@cm4all.com>  Mon, 16 Nov 2009 15:51:24 +0100

cm4all-beng-proxy (0.7.4) unstable; urgency=low

  * measure the latency of external resources
  * widget-http: partially revert "don't query session if !stateful"

 -- Max Kellermann <mk@cm4all.com>  Tue, 10 Nov 2009 15:06:03 +0100

cm4all-beng-proxy (0.7.3) unstable; urgency=low

  * uri-verify: don't reject double slash after first segment
  * hostname: allow the hyphen character
  * processor: allow processing without session
  * widget-http: don't query session if !stateful
  * request: disable session management for known bots
  * python: fixed AttributeError in __getattr__()
  * python: added method Response.process()
  * translation: added the response packets URI, HOST, SCHEME
  * translation: added header forward packets

 -- Max Kellermann <mk@cm4all.com>  Mon, 09 Nov 2009 16:40:27 +0100

cm4all-beng-proxy (0.7.2) unstable; urgency=low

  * fcache: close all caching connections on exit
  * istream-file: retry reading after EAGAIN
  * direct, istream-pipe: re-enable SPLICE_F_NONBLOCK
  * direct, istream-pipe: disable the SPLICE_F_MORE flag
  * http-client: handle EAGAIN after splice
  * http-client, header-writer: remove hop-by-hop response headers
  * response: optimized transformed response headers
  * handler: mangle CGI and FastCGI headers
  * header-forward: generate the X-Forwarded-For header
  * header-forward: add local host name to "Via" request header

 -- Max Kellermann <mk@cm4all.com>  Fri, 30 Oct 2009 13:41:02 +0100

cm4all-beng-proxy (0.7.1) unstable; urgency=low

  * file-handler: close the stream on "304 Not Modified"
  * pool: use assembler code only on gcc
  * cmdline: added option "--set tcp_stock_limit"
  * Makefile.am: enable the "subdir-objects" option

 -- Max Kellermann <mk@cm4all.com>  Thu, 22 Oct 2009 12:17:11 +0200

cm4all-beng-proxy (0.7) unstable; urgency=low

  * ajp-client: check if connection was closed during response callback
  * header-forward: log session id
  * istream: separate TCP splicing checks
  * istream-pipe: fix segmentation fault after incomplete direct transfer
  * istream-pipe: implement the "available" method
  * istream-pipe: allocate pipe only if handler supports it
  * istream-pipe: flush the pipe before reading from input
  * istream-pipe: reuse pipes in a stock
  * direct: support splice() from TCP socket to pipe
  * istream: direct() returns -3 if stream has been closed
  * hstock: don't destroy stocks while items are being created
  * tcp-stock: limit number of connections per host to 256
  * translate, http-client, ajp-client, cgi, http-cache: verify the HTTP
    response status
  * prototypes/translate.py: disallow "/../" and null bytes
  * prototypes/translate.py: added "/jail-delegate/" location
  * uri-parser: strict RFC 2396 URI verification
  * uri-parser: don't unescape the URI path
  * http-client, ajp-client: verify the request URI
  * uri-escape: unescape each character only once
  * http-cache: never use the memcached stock if caching is disabled
  * allow 8192 connections by default
  * allow 65536 file handles by default
  * added package cm4all-jailed-beng-proxy-delegate-helper

 -- Max Kellermann <mk@cm4all.com>  Wed, 21 Oct 2009 15:00:56 +0200

cm4all-beng-proxy (0.6.23) unstable; urgency=low

  * header-forward: log session information
  * prototypes/translate.py: added /cgi-bin/ location
  * http-server: disable keep-alive for HTTP/1.0 clients
  * http-server: don't send "Connection: Keep-Alive"
  * delegate-stock: clear the environment
  * delegate-stock: added jail support
  * delegate-client: reuse helper process after I/O error

 -- Max Kellermann <mk@cm4all.com>  Mon, 12 Oct 2009 17:29:35 +0200

cm4all-beng-proxy (0.6.22) unstable; urgency=low

  * istream-tee: clear both "enabled" flags in the eof/abort handler
  * istream-tee: fall back to first data() return value if second stream
    closed itself
  * http-cache: don't log body_abort after close

 -- Max Kellermann <mk@cm4all.com>  Thu, 01 Oct 2009 19:19:37 +0200

cm4all-beng-proxy (0.6.21) unstable; urgency=low

  * http-client: log more error messages
  * delegate-stock: added the DOCUMENT_ROOT environment variable
  * response, widget: accept "application/xhtml+xml"
  * cookie-server: allow square brackets in unquoted cookie values
    (violating RFC 2109 and RFC 2616)

 -- Max Kellermann <mk@cm4all.com>  Thu, 01 Oct 2009 13:55:40 +0200

cm4all-beng-proxy (0.6.20) unstable; urgency=low

  * stock: clear stock after 60 seconds idle
  * hstock: remove empty stocks
  * http-server, http-client, cgi: fixed off-by-one bug in header parser
  * istream-pipe: fix the direct() return value on error
  * istream-pipe: fix formula in range assertion
  * http-cache-memcached: implemented "remove"
  * handler: added FastCGI handler
  * fcgi-client: unref caller pool after socket release
  * fcgi-client: implemented response headers

 -- Max Kellermann <mk@cm4all.com>  Tue, 29 Sep 2009 14:07:13 +0200

cm4all-beng-proxy (0.6.19) unstable; urgency=low

  * http-client: release caller pool after socket release
  * memcached-client: release socket on marshalling error
  * stock: unref caller pool in abort handler
  * stock: lazy cleanup
  * http-cache: copy caller_pool to local variable

 -- Max Kellermann <mk@cm4all.com>  Thu, 24 Sep 2009 16:02:17 +0200

cm4all-beng-proxy (0.6.18) unstable; urgency=low

  * delegate-handler: support conditional GET and ranges
  * file-handler: fix suffix-byte-range-spec parser
  * delegate-helper: call open() with O_CLOEXEC|O_NOCTTY
  * istream-file: don't set FD_CLOEXEC if O_CLOEXEC is available
  * stock: hold caller pool during "get" operation
  * main: free balancer object during shutdown
  * memcached-client: enable socket timeout
  * delegate-stock: set FD_CLOEXEC on socket

 -- Max Kellermann <mk@cm4all.com>  Thu, 24 Sep 2009 10:50:53 +0200

cm4all-beng-proxy (0.6.17) unstable; urgency=low

  * tcp-stock: implemented a load balancer
  * python: accept address list in the ajp() method
  * http-server: added timeout for the HTTP request headers
  * response: close template when the content type is wrong
  * delegate-get: implemented response headers
  * delegate-get: provide status codes and error messages

 -- Max Kellermann <mk@cm4all.com>  Fri, 18 Sep 2009 15:36:57 +0200

cm4all-beng-proxy (0.6.16) unstable; urgency=low

  * tcp-stock: added support for bulldog-tyke
  * sink-buffer: close input if it's not used in the constructor
  * http-cache-memcached: close response body when deserialization fails
  * serialize: fix regression in serialize_uint64()

 -- Max Kellermann <mk@cm4all.com>  Tue, 15 Sep 2009 19:26:07 +0200

cm4all-beng-proxy (0.6.15) unstable; urgency=low

  * http-cache-choice: find more duplicates during cleanup
  * handler: added AJP handler
  * ajp-request: unref pool only on tcp_stock failure
  * ajp-client: prevent parser recursion
  * ajp-client: free request body when response is closed
  * ajp-client: reuse connection after END_RESPONSE packet
  * ajp-client: enable TCP_CORK while sending
  * istream-ajp-body: added a second "length" header field
  * ajp-client: auto-send empty request body chunk
  * ajp-client: register "write" event after GET_BODY_CHUNK packet
  * ajp-client: implemented request and response headers
  * http-cache-rfc: don't rewind tpool if called recursively

 -- Max Kellermann <mk@cm4all.com>  Fri, 11 Sep 2009 16:04:06 +0200

cm4all-beng-proxy (0.6.14) unstable; urgency=low

  * istream-tee: don't restart reading if already in progress

 -- Max Kellermann <mk@cm4all.com>  Thu, 03 Sep 2009 13:21:06 +0200

cm4all-beng-proxy (0.6.13) unstable; urgency=low

  * cookie-server: fix parsing multiple cookies
  * http-cache-memcached: clean up expired "choice" items
  * sink-gstring: use callback instead of public struct
  * istream-tee: restart reading when one output is closed

 -- Max Kellermann <mk@cm4all.com>  Wed, 02 Sep 2009 17:02:53 +0200

cm4all-beng-proxy (0.6.12) unstable; urgency=low

  * http-cache: don't attempt to remove cache items when the cache is disabled

 -- Max Kellermann <mk@cm4all.com>  Fri, 28 Aug 2009 15:40:48 +0200

cm4all-beng-proxy (0.6.11) unstable; urgency=low

  * http-cache-memcached: store HTTP status and response headers
  * http-cache-memcached: implemented flush (SIGHUP)
  * http-cache-memcached: support "Vary"
  * http-client: work around assertion failure in response_stream_close()

 -- Max Kellermann <mk@cm4all.com>  Thu, 27 Aug 2009 12:33:17 +0200

cm4all-beng-proxy (0.6.10) unstable; urgency=low

  * parser: finish tag before bailing out
  * http-request: allow URLs without path component
  * fork: clear event in read() method
  * istream-file: pass options O_CLOEXEC|O_NOCTTY to open()
  * response: check if the "Host" request header is valid

 -- Max Kellermann <mk@cm4all.com>  Tue, 18 Aug 2009 16:37:19 +0200

cm4all-beng-proxy (0.6.9) unstable; urgency=low

  * direct: disable SPLICE_F_NONBLOCK (temporary NFS EAGAIN workaround)

 -- Max Kellermann <mk@cm4all.com>  Mon, 17 Aug 2009 13:52:49 +0200

cm4all-beng-proxy (0.6.8) unstable; urgency=low

  * widget-http: close response body in error code path
  * http-cache: implemented memcached backend (--memcached-server)
  * processor: &c:base; returns the URI without scheme and host

 -- Max Kellermann <mk@cm4all.com>  Mon, 17 Aug 2009 12:29:19 +0200

cm4all-beng-proxy (0.6.7) unstable; urgency=low

  * file-handler: generate Expires from xattr user.MaxAge
  * cmdline: added option --set to configure:
    - max_connections
    - http_cache_size
    - filter_cache_size
    - translate_cache_size
  * flush caches on SIGHUP

 -- Max Kellermann <mk@cm4all.com>  Fri, 07 Aug 2009 11:41:10 +0200

cm4all-beng-proxy (0.6.6) unstable; urgency=low

  * added missing GLib build dependency
  * cgi-handler: set the "body_consumed" flag

 -- Max Kellermann <mk@cm4all.com>  Tue, 04 Aug 2009 09:53:01 +0200

cm4all-beng-proxy (0.6.5) unstable; urgency=low

  * shm: pass MAP_NORESERVE to mmap()
  * proxy-handler: support cookies
  * translation: added DISCARD_SESSION packet

 -- Max Kellermann <mk@cm4all.com>  Wed, 15 Jul 2009 18:00:33 +0200

cm4all-beng-proxy (0.6.4) unstable; urgency=low

  * http-client: don't read response body in HEAD requests
  * ajp-client: invoke the "abort" handler on error
  * filter-cache: lock cache items while they are served

 -- Max Kellermann <mk@cm4all.com>  Thu, 09 Jul 2009 14:36:14 +0200

cm4all-beng-proxy (0.6.3) unstable; urgency=low

  * http-server: implemented the DELETE method
  * http-server: refuse HTTP/0.9 requests
  * proxy-handler: send request body to template when no widget is focused
  * widget-request: pass original HTTP method to widget
  * session: automatically defragment sessions

 -- Max Kellermann <mk@cm4all.com>  Tue, 07 Jul 2009 16:57:22 +0200

cm4all-beng-proxy (0.6.2) unstable; urgency=low

  * lock: fixed race condition in debug flag updates
  * session: use rwlock for the session manager
  * proxy-handler: pass request headers to the remote HTTP server
  * proxy-handler: forward original Accept-Charset if processor is disabled
  * pipe: don't filter resources without a body
  * fcache: forward original HTTP status over "pipe" filter
  * cgi: support the "Status" line

 -- Max Kellermann <mk@cm4all.com>  Mon, 06 Jul 2009 16:38:26 +0200

cm4all-beng-proxy (0.6.1) unstable; urgency=low

  * session: consistently lock all session objects
  * rewrite-uri: check if widget_external_uri() returns NULL
  * widget-uri: don't generate the "path" argument when it's NULL
  * widget-uri: strip superfluous question mark from widget_base_address()
  * widget-uri: append parameters from the template first
  * widget-uri: re-add configured query string in widget_absolute_uri()
  * widget-uri: eliminate configured query string in widget_external_uri()
  * processor: don't consider session data for base=child and base=parent

 -- Max Kellermann <mk@cm4all.com>  Fri, 03 Jul 2009 15:52:01 +0200

cm4all-beng-proxy (0.6) unstable; urgency=low

  * inline-widget: check the widget HTTP response status
  * response: don't apply transformation on failed response
  * resource-address: include pipe arguments in filter cache key
  * handler: removed session redirect on the first request
  * http-cache: accept ETag response header instead of Last-Modified
  * filter-cache: don't require Last-Modified or Expires
  * file-handler: disable ETag only when processor comes first
  * file-handler: read ETag from xattr
  * pipe: generate new ETag for piped resource
  * session: purge sessions when shared memory is full
  * handler: don't enforce sessions for filtered responses

 -- Max Kellermann <mk@cm4all.com>  Tue, 30 Jun 2009 17:48:20 +0200

cm4all-beng-proxy (0.5.14) unstable; urgency=low

  * ajp-client: implemented request body
  * cookie-client: obey "max-age=0" properly
  * processor: forward the original HTTP status
  * response, widget-http: don't allow processing resource without body
  * widget-http: check the Content-Type before invoking processor
  * response: pass the "Location" response header
  * debian: added a separate -optimized-dbg package
  * added init script support for multiple ports (--port) and multiple listen
    (--listen) command line argumnents
  * translation: added the "APPEND" packet for command line arguments
  * pipe: support command line arguments

 -- Max Kellermann <mk@cm4all.com>  Mon, 29 Jun 2009 16:51:16 +0200

cm4all-beng-proxy (0.5.13) unstable; urgency=low

  * widget-registry: clear local_address in translate request
  * cmdline: added the "--listen" option

 -- Max Kellermann <mk@cm4all.com>  Wed, 24 Jun 2009 12:27:17 +0200

cm4all-beng-proxy (0.5.12) unstable; urgency=low

  * response: pass the "Location" response handler
  * added support for multiple listener ports

 -- Max Kellermann <mk@cm4all.com>  Tue, 23 Jun 2009 23:34:55 +0200

cm4all-beng-proxy (0.5.11) unstable; urgency=low

  * build with autotools
  * use libcm4all-socket, GLib
  * Makefile.am: support out-of-tree builds
  * added optimized Debian package
  * tcache: fixed wrong assignment in VARY=HOST
  * translation: added request packet LOCAL_ADDRESS

 -- Max Kellermann <mk@cm4all.com>  Tue, 23 Jun 2009 15:42:12 +0200

cm4all-beng-proxy (0.5.10) unstable; urgency=low

  * widget-http: assign the "address" variable

 -- Max Kellermann <mk@cm4all.com>  Mon, 15 Jun 2009 18:38:58 +0200

cm4all-beng-proxy (0.5.9) unstable; urgency=low

  * tcache: fixed typo in tcache_string_match()
  * tcache: support VARY=SESSION
  * translate: added the INVALIDATE response packet
  * cache, session: higher size limits
  * widget-uri: separate query_string from path_info
  * widget-uri: ignore widget parameters in widget_external_uri()

 -- Max Kellermann <mk@cm4all.com>  Mon, 15 Jun 2009 17:06:11 +0200

cm4all-beng-proxy (0.5.8) unstable; urgency=low

  * handler: fixed double free bug in translate_callback()

 -- Max Kellermann <mk@cm4all.com>  Sun, 14 Jun 2009 19:05:09 +0200

cm4all-beng-proxy (0.5.7) unstable; urgency=low

  * forward the Content-Disposition header
  * handler: assign new session to local variable, fix segfault
  * handler: don't dereference the NULL session

 -- Max Kellermann <mk@cm4all.com>  Sun, 14 Jun 2009 13:01:52 +0200

cm4all-beng-proxy (0.5.6) unstable; urgency=low

  * widget-http: send the "Via" request header instead of "X-Forwarded-For"
  * proxy-handler: send the "Via" request header
  * widget-request: check the "path" argument before calling uri_compress()

 -- Max Kellermann <mk@cm4all.com>  Tue, 09 Jun 2009 12:21:00 +0200

cm4all-beng-proxy (0.5.5) unstable; urgency=low

  * processor: allow specifying relative URI in c:base=child
  * widget-request: verify the "path" argument
  * widget: allocate address from widget's pool
  * widget-http: support multiple Set-Cookie response headers

 -- Max Kellermann <mk@cm4all.com>  Thu, 04 Jun 2009 15:10:15 +0200

cm4all-beng-proxy (0.5.4) unstable; urgency=low

  * implemented delegation of open() to a helper program
  * added the BASE translation packet, supported by the translation cache
  * deprecated c:mode=proxy
  * rewrite-uri: always enable focus in mode=partial
  * http-cache: don't cache resources with query string (RFC 2616 13.9)
  * http-cache: lock cache items while they are served

 -- Max Kellermann <mk@cm4all.com>  Thu, 28 May 2009 11:44:01 +0200

cm4all-beng-proxy (0.5.3) unstable; urgency=low

  * cgi: close request body on fork() failure
  * fork: added workaround for pipe-to-pipe splice()
  * http-cache: use cache entry when response ETag matches
  * cgi: loop in istream_cgi_read() to prevent blocking
  * cache: check for expired items once a minute
  * cache: optimize search for oldest item

 -- Max Kellermann <mk@cm4all.com>  Wed, 06 May 2009 13:23:46 +0200

cm4all-beng-proxy (0.5.2) unstable; urgency=low

  * added filter cache
  * header-parser: added missing range check in header_parse_line()
  * fork: added event for writing to the child process
  * fork: don't splice() from a pipe
  * response: don't pass request body to unfocused processor
  * added filter type "pipe"

 -- Max Kellermann <mk@cm4all.com>  Wed, 29 Apr 2009 13:24:26 +0200

cm4all-beng-proxy (0.5.1) unstable; urgency=low

  * processor: fixed base=child assertion failure
  * handler: close request body if it was not consumed
  * static-file: generate Last-Modified and ETag response headers
  * static-file: obey the Content-Type provided by the translation server
  * static-file: get Content-Type from extended attribute
  * http-cache: use istream_null when cached resource is empty

 -- Max Kellermann <mk@cm4all.com>  Mon, 27 Apr 2009 10:00:20 +0200

cm4all-beng-proxy (0.5) unstable; urgency=low

  * processor: accept c:mode/c:base attributes in any order
  * processor: removed alternative (anchor) rewrite syntax

 -- Max Kellermann <mk@cm4all.com>  Mon, 20 Apr 2009 22:04:19 +0200

cm4all-beng-proxy (0.4.10) unstable; urgency=low

  * processor: lift length limitation for widget parameters
  * translate: abort if a packet is too large
  * translate: support MAX_AGE for the whole response
  * hashmap: fix corruption of slot chain in hashmap_remove_value()

 -- Max Kellermann <mk@cm4all.com>  Fri, 17 Apr 2009 13:02:50 +0200

cm4all-beng-proxy (0.4.9) unstable; urgency=low

  * http-cache: explicitly start reading into cache
  * cgi: clear "headers" variable before publishing the response
  * translate: use DOCUMENT_ROOT as CGI parameter

 -- Max Kellermann <mk@cm4all.com>  Mon, 06 Apr 2009 16:21:57 +0200

cm4all-beng-proxy (0.4.8) unstable; urgency=low

  * translate: allow ADDRESS packets in AJP addresses
  * translate: initialize all fields of a FastCGI address
  * http-cache: close all caching connections on exit
  * processor: don't rewrite SCRIPT SRC attribute when proxying

 -- Max Kellermann <mk@cm4all.com>  Thu, 02 Apr 2009 15:45:46 +0200

cm4all-beng-proxy (0.4.7) unstable; urgency=low

  * http-server: use istream_null for empty request body
  * parser: check for trailing slash only in TAG_OPEN tags
  * parser: added support for XML Processing Instructions
  * processor: implemented XML Processing Instruction "cm4all-rewrite-uri"
  * uri-escape: escape the slash character
  * cache: remove all matching items in cache_remove()
  * http-cache: lock cache items while holding a reference

 -- Max Kellermann <mk@cm4all.com>  Thu, 02 Apr 2009 12:02:53 +0200

cm4all-beng-proxy (0.4.6) unstable; urgency=low

  * file_handler: fixed logic error in If-Modified-Since check
  * date: return UTC time stamp in http_date_parse()
  * cache: continue search after item was invalidated
  * cache: remove the correct cache item
  * istream-chunked: work around invalid assertion failure
  * istream-subst: fixed corruption after partial match

 -- Max Kellermann <mk@cm4all.com>  Wed, 25 Mar 2009 15:03:10 +0100

cm4all-beng-proxy (0.4.5) unstable; urgency=low

  * http-server: assume keep-alive is enabled on HTTP 1.1
  * http-client: unregister EV_READ when the buffer is full
  * translation: added QUERY_STRING packet
  * processor: optionally parse base/mode from URI

 -- Max Kellermann <mk@cm4all.com>  Tue, 17 Mar 2009 13:04:25 +0100

cm4all-beng-proxy (0.4.4) unstable; urgency=low

  * forward Accept-Language request header to the translation server
  * translate: added the USER_AGENT request packet
  * session: obey the USER/MAX_AGE setting
  * use libcm4all-inline-dev in libcm4all-beng-proxy-dev
  * added pkg-config file for libcm4all-beng-proxy-dev
  * updated python-central dependencies
  * processor: parse c:base/c:mode attributes in PARAM tags

 -- Max Kellermann <mk@cm4all.com>  Wed, 11 Mar 2009 09:43:48 +0100

cm4all-beng-proxy (0.4.3) unstable; urgency=low

  * processor: rewrite URI in LINK tags
  * processor: rewrite URI in PARAM tags
  * use splice() from glibc 2.7
  * translate: added VARY response packet
  * build documentation with texlive

 -- Max Kellermann <mk@cm4all.com>  Wed, 04 Mar 2009 09:53:56 +0100

cm4all-beng-proxy (0.4.2) unstable; urgency=low

  * hashmap: fix corruption in slot chain
  * use monotonic clock to calculate expiry times
  * processor: rewrite URIs in the EMBED, VIDEO, AUDIO tags

 -- Max Kellermann <mk@cm4all.com>  Tue, 17 Feb 2009 17:14:48 +0100

cm4all-beng-proxy (0.4.1) unstable; urgency=low

  * translate: clear client->transformation
  * handler: check for translation errors
  * http-server: fixed assertion failure during shutdown
  * http-server: send "Keep-Alive" response header
  * worker: after fork(), call event_reinit() in the parent process
  * added valgrind build dependency
  * build with Debian's libevent-1.4 package

 -- Max Kellermann <mk@cm4all.com>  Tue, 10 Feb 2009 11:48:53 +0100

cm4all-beng-proxy (0.4) unstable; urgency=low

  * added support for transformation views
    - in the JavaScript API, mode=proxy is now deprecated
  * http-cache: fix segfault when request_headers==NULL
  * http-cache: store multiple (varying) versions of a resource
  * http-cache: use the "max-age" cache-control response

 -- Max Kellermann <mk@cm4all.com>  Fri, 30 Jan 2009 13:29:43 +0100

cm4all-beng-proxy (0.3.9) unstable; urgency=low

  * http-client: assume keep-alive is enabled on HTTP 1.1
  * processor: use configured/session path-info for mode=child URIs

 -- Max Kellermann <mk@cm4all.com>  Tue, 27 Jan 2009 13:07:51 +0100

cm4all-beng-proxy (0.3.8) unstable; urgency=low

  * processor: pass Content-Type and Content-Language headers from
    template
  * http-client: allow chunked response body without keep-alive

 -- Max Kellermann <mk@cm4all.com>  Fri, 23 Jan 2009 13:02:42 +0100

cm4all-beng-proxy (0.3.7) unstable; urgency=low

  * istream_subst: exit the loop if state==INSERT
  * istream_iconv: check if the full buffer could be flushed
  * worker: don't reinitialize session manager during shutdown

 -- Max Kellermann <mk@cm4all.com>  Thu, 15 Jan 2009 10:39:47 +0100

cm4all-beng-proxy (0.3.6) unstable; urgency=low

  * processor: ignore closing </header>
  * widget-http: now really don't check content-type in frame parents
  * parser: skip comments
  * processor: implemented c:base="parent"
  * processor: added "c:" prefix to c:widget child elements
  * processor: renamed the "c:param" element to "c:parameter"

 -- Max Kellermann <mk@cm4all.com>  Thu, 08 Jan 2009 11:17:29 +0100

cm4all-beng-proxy (0.3.5) unstable; urgency=low

  * widget-http: don't check content-type in frame parents
  * istream-subst: allow null bytes in the input stream
  * js: added the "translate" parameter for passing values to the
    translation server
  * rewrite-uri: refuse to rewrite a frame URI without widget id

 -- Max Kellermann <mk@cm4all.com>  Mon, 05 Jan 2009 16:46:32 +0100

cm4all-beng-proxy (0.3.4) unstable; urgency=low

  * processor: added support for custom widget request headers
  * http-cache: obey the "Vary" response header
  * http-cache: pass the new http_cache_info object when testing a cache
    item

 -- Max Kellermann <mk@cm4all.com>  Tue, 30 Dec 2008 15:46:44 +0100

cm4all-beng-proxy (0.3.3) unstable; urgency=low

  * processor: grew widget parameter buffer to 512 bytes
  * widget-resolver: clear widget->resolver on abort
  * cgi: clear the input's handler in cgi_async_abort()
  * widget-stream: use istream_hold (reverts r4171)

 -- Max Kellermann <mk@cm4all.com>  Fri, 05 Dec 2008 14:43:05 +0100

cm4all-beng-proxy (0.3.2) unstable; urgency=low

  * processor: free memory before calling embed_frame_widget()
  * processor: allocate query string from the widget pool
  * processor: removed the obsolete widget attributes "tag" and "style"
  * parser: hold a reference to the pool

 -- Max Kellermann <mk@cm4all.com>  Mon, 01 Dec 2008 14:15:38 +0100

cm4all-beng-proxy (0.3.1) unstable; urgency=low

  * http-client: remove Transfer-Encoding and Content-Length from response
    headers
  * http-client: don't read body after invoke_response()
  * fork: retry splice() after EAGAIN
  * fork: don't close input when splice() fails
  * cgi: abort the response handler when the stdin stream fails
  * istream_file, istream_pipe, fork, client_socket, listener: fixed file
    descriptor leaks
  * processor: hold a reference to the caller's pool
  * debian/rules: enabled test suite

 -- Max Kellermann <mk@cm4all.com>  Thu, 27 Nov 2008 16:01:16 +0100

cm4all-beng-proxy (0.3) unstable; urgency=low

  * implemented widget filters
  * translate: initialize all fields of a CGI address
  * fork: read request body on EAGAIN
  * fork: implemented the direct() method with splice()
  * python: added class Response
  * prototypes/translate.py:
    - support "filter"
    - support "content_type"
  * demo: added widget filter demo

 -- Max Kellermann <mk@cm4all.com>  Wed, 26 Nov 2008 16:27:29 +0100

cm4all-beng-proxy (0.2) unstable; urgency=low

  * don't quote text/xml widgets
  * widget-resolver: pass widget_pool to widget_class_lookup()
  * widget-registry: allocate widget_class from widget_pool
  * widget-stream: eliminated the async operation proxy, because the
    operation cannot be aborted before the constructor returns
  * widget-stream: don't clear the "delayed" stream in the response() callback
  * rewrite-uri: trigger istream_read(delayed) after istream_delayed_set()
  * doc: clarified XSLT integration

 -- Max Kellermann <mk@cm4all.com>  Tue, 25 Nov 2008 15:28:54 +0100

cm4all-beng-proxy (0.1) unstable; urgency=low

  * initial release

 -- Max Kellermann <mk@cm4all.com>  Mon, 17 Nov 2008 11:59:36 +0100<|MERGE_RESOLUTION|>--- conflicted
+++ resolved
@@ -1,7 +1,6 @@
-<<<<<<< HEAD
 cm4all-beng-proxy (0.9.9) unstable; urgency=low
 
-  * 
+  * merge release 0.8.25
 
  --
 
@@ -90,7 +89,7 @@
   * main: default WAS stock limit is 16
 
  -- Max Kellermann <mk@cm4all.com>  Thu, 18 Nov 2010 19:56:17 +0100
-=======
+
 cm4all-beng-proxy (0.8.25) unstable; urgency=low
 
   * widget-http: discard request body on unknown view name
@@ -99,7 +98,6 @@
   * cmdline: fcgi_stock_limit defaults to 0 (no limit)
 
  -- Max Kellermann <mk@cm4all.com>  Mon, 14 Mar 2011 15:53:42 +0100
->>>>>>> 7ae1a84b
 
 cm4all-beng-proxy (0.8.24) unstable; urgency=low
 
