<<<<<<< HEAD
cm4all-beng-proxy (3.0.8) unstable; urgency=low

  * return unused I/O buffers to operating system

 --   

cm4all-beng-proxy (3.0.7) unstable; urgency=low

  * istream-tee: fix crash due to erroneous read

 -- Max Kellermann <mk@cm4all.com>  Fri, 18 Jan 2013 13:32:49 -0000

cm4all-beng-proxy (3.0.6) unstable; urgency=low

  * control: new command "VERBOSE" manipulates logger verbosity
  * cmdline: remove obsolete option "enable_splice"
  * ajp-client: discard response body after HEAD request
  * fcgi-client: fix assertion failure after malformed HEAD response
  * fcgi-client: don't ignore log messages after HEAD request
  * translate-client: fix assertion failure after connection reset

 -- Max Kellermann <mk@cm4all.com>  Fri, 04 Jan 2013 13:14:09 -0000

cm4all-beng-proxy (3.0.5) unstable; urgency=low

  * translate-client: reduce number of system calls (optimization)
  * http-client: release the socket earlier for reusal
  * ajp-client: fix decoding the "special" response headers
  * ajp-client: wait for "end" packet before delivering empty response
  * ajp-client: use the Content-Length response header
  * ajp-client: send Content-Length request header only if body present
  * ajp-client: support HEAD requests
  * fcgi-client: support HEAD requests
  * fcgi-client: use the Content-Length response header
  * fcgi-client: don't discard buffer after socket has been closed
  * fcgi-client: continue parsing after response has been delivered
  * fcgi-client: don't attempt to write repeatedly if request body blocks
  * fcgi-client: optimized keep-alive after empty response

 -- Max Kellermann <mk@cm4all.com>  Fri, 28 Dec 2012 13:16:02 -0000

cm4all-beng-proxy (3.0.4) unstable; urgency=low

  * {http,filter}-cache: fix garbled data on large cache entries

 -- Max Kellermann <mk@cm4all.com>  Tue, 11 Dec 2012 15:17:17 -0000

cm4all-beng-proxy (3.0.3) unstable; urgency=low

  * memcached-client: fix assertion failure

 -- Max Kellermann <mk@cm4all.com>  Fri, 07 Dec 2012 18:52:33 -0000

cm4all-beng-proxy (3.0.2) unstable; urgency=low

  * merge release 2.3.1
  * lb: verify the client certificate issuer (option "ssl_verify")
  * lb: client certificate is mandatory if "ssl_verify" is enabled
  * lb: support extra CA certificate file (option "ssl_ca_cert")
  * cmdline: can't specify both --memcached-server and http_cache_size
  * init: default to one worker

 -- Max Kellermann <mk@cm4all.com>  Fri, 07 Dec 2012 09:24:52 -0000

cm4all-beng-proxy (3.0.1) unstable; urgency=low

  * http-cache: reduce memory usage while storing
  * {http,filter}-cache: reduce fork overhead
  * pool: fix crash when first allocation is large

 -- Max Kellermann <mk@cm4all.com>  Wed, 05 Dec 2012 14:05:28 -0000

cm4all-beng-proxy (3.0) unstable; urgency=low

  * {http,filter}-cache: reduce overhead when cache is disabled
  * {http,filter}-cache: exclude allocator table from reported size
  * filter-cache: reduce memory usage while storing
  * {http,filter,translate}-cache: return more free memory to operating system
  * pool: further overhead reduction
  * pool: reduce CPU overhead for large areas
  * rubber: fix assertion failure

 -- Max Kellermann <mk@cm4all.com>  Tue, 30 Oct 2012 16:32:45 -0000

cm4all-beng-proxy (2.2.1) unstable; urgency=low

  * merge release 2.1.13
  * control_local: fix assertion failure

 -- Max Kellermann <mk@cm4all.com>  Tue, 16 Oct 2012 15:46:16 -0000

cm4all-beng-proxy (2.2) unstable; urgency=low

  * cache: optimize lookups
  * pool: reduce overhead
  * pool: optimize the linear area recycler
  * resource-address: reduce memory overhead
  * session: reduce memory usage
  * http-cache, filter-cache: return free memory to operating system
  * control_server: support local and abstract sockets
  * python/control: support abstract sockets
  * bp_control: create implicit control channel for each worker process
  * require automake 1.11

 -- Max Kellermann <mk@cm4all.com>  Tue, 09 Oct 2012 15:11:24 -0000
=======
cm4all-beng-proxy (2.3.2) unstable; urgency=low

  * merge release 2.1.17

 -- Max Kellermann <mk@cm4all.com>  Tue, 29 Jan 2013 00:01:23 -0000
>>>>>>> ee6694ec

cm4all-beng-proxy (2.3.1) unstable; urgency=low

  * merge release 2.1.16
  * pool: reduce CPU overhead for large areas

 -- Max Kellermann <mk@cm4all.com>  Thu, 06 Dec 2012 16:40:02 -0000

cm4all-beng-proxy (2.3) unstable; urgency=low

  * new stable branch based on v2.1.x, without the work-in-progress
    improvements from v2.2.x
  * cache: optimize lookups
  * pool: reduce overhead
  * pool: optimize the linear area recycler
  * resource-address: reduce memory overhead
  * session: reduce memory usage
  * {http,filter}-cache: reduce overhead when cache is disabled

 -- Max Kellermann <mk@cm4all.com>  Mon, 22 Oct 2012 13:48:20 -0000

cm4all-beng-proxy (2.1.17) unstable; urgency=low

  * merge release 2.0.55

 -- Max Kellermann <mk@cm4all.com>  Mon, 28 Jan 2013 23:59:54 -0000

cm4all-beng-proxy (2.1.16) unstable; urgency=low

  * merge release 2.0.54

 -- Max Kellermann <mk@cm4all.com>  Thu, 06 Dec 2012 16:35:17 -0000

cm4all-beng-proxy (2.1.15) unstable; urgency=low

  * merge release 2.0.53

 -- Max Kellermann <mk@cm4all.com>  Mon, 22 Oct 2012 12:26:57 -0000

cm4all-beng-proxy (2.1.14) unstable; urgency=low

  * merge release 2.0.52

 -- Max Kellermann <mk@cm4all.com>  Fri, 19 Oct 2012 12:10:09 -0000

cm4all-beng-proxy (2.1.13) unstable; urgency=low

  * merge release 2.0.51

 -- Max Kellermann <mk@cm4all.com>  Tue, 16 Oct 2012 15:41:58 -0000

cm4all-beng-proxy (2.1.12) unstable; urgency=low

  * merge release 2.0.50

 -- Max Kellermann <mk@cm4all.com>  Fri, 05 Oct 2012 12:26:24 -0000

cm4all-beng-proxy (2.1.11) unstable; urgency=low

  * merge release 2.0.49

 -- Max Kellermann <mk@cm4all.com>  Fri, 28 Sep 2012 15:04:36 -0000

cm4all-beng-proxy (2.1.10) unstable; urgency=low

  * merge release 2.0.48

 -- Max Kellermann <mk@cm4all.com>  Mon, 24 Sep 2012 15:43:46 -0000

cm4all-beng-proxy (2.1.9) unstable; urgency=low

  * merge release 2.0.47
  * lb: eliminate the duplicate "Date" response header (#1169)

 -- Max Kellermann <mk@cm4all.com>  Fri, 21 Sep 2012 15:56:06 -0000

cm4all-beng-proxy (2.1.8) unstable; urgency=low

  * control: publish statistics over the control protocol

 -- Max Kellermann <mk@cm4all.com>  Fri, 07 Sep 2012 12:47:34 -0000

cm4all-beng-proxy (2.1.7) unstable; urgency=low

  * resource-address: support expanding PIPE addresses
  * translation: support EXPAND_PATH for PROXY
  * reduced connect timeouts for translation server, FastCGI and beng-lb
  * uri-relative: support relative URI with just a query string
  * uri-relative: support relative URIs starting with a double slash
  * lb: improve error messages, include listener/pool name
  * lb: validate the selected sticky modde
  * lb: add sticky mode "source_ip"

 -- Max Kellermann <mk@cm4all.com>  Fri, 31 Aug 2012 14:03:41 -0000

cm4all-beng-proxy (2.1.6) unstable; urgency=low

  * merge release 2.0.46

 -- Max Kellermann <mk@cm4all.com>  Fri, 24 Aug 2012 11:11:20 -0000

cm4all-beng-proxy (2.1.5) unstable; urgency=low

  * lb_expect_monitor: configurable connect timeout

 -- Max Kellermann <mk@cm4all.com>  Mon, 20 Aug 2012 05:40:44 -0000

cm4all-beng-proxy (2.1.4) unstable; urgency=low

  * lb_monitor: configurable timeout

 -- Max Kellermann <mk@cm4all.com>  Fri, 17 Aug 2012 09:16:36 -0000

cm4all-beng-proxy (2.1.3) unstable; urgency=low

  * merge release 2.0.44
  * lb: implement tcp_expect option "expect_graceful"

 -- Max Kellermann <mk@cm4all.com>  Tue, 14 Aug 2012 14:30:57 -0000

cm4all-beng-proxy (2.1.2) unstable; urgency=low

  * support extended HTTP status codes from RFC 6585 and WebDAV

 -- Max Kellermann <mk@cm4all.com>  Thu, 09 Aug 2012 10:10:35 -0000

cm4all-beng-proxy (2.1.1) unstable; urgency=low

  * merge release 2.0.43
  * lb: support TRACE, OPTIONS and WebDAV

 -- Max Kellermann <mk@cm4all.com>  Fri, 03 Aug 2012 11:48:46 -0000

cm4all-beng-proxy (2.1) unstable; urgency=low

  * lb: add sticky mode "jvm_route" (Tomcat)

 -- Max Kellermann <mk@cm4all.com>  Mon, 30 Jul 2012 15:53:43 -0000

cm4all-beng-proxy (2.0.55) unstable; urgency=low

  * istream-tee: fix crash due to erroneous read
  * fix random crashes in the optimized build

 -- Max Kellermann <mk@cm4all.com>  Mon, 28 Jan 2013 23:52:26 -0000

cm4all-beng-proxy (2.0.54) unstable; urgency=low

  * http-cache: fix revalidation of memcached entries

 -- Max Kellermann <mk@cm4all.com>  Thu, 06 Dec 2012 16:31:23 -0000

cm4all-beng-proxy (2.0.53) unstable; urgency=low

  * filter-cache: fix assertion failure on serving empty response
  * http-cache: limit maximum age to 5 minutes if "Vary" includes cookies
  * lb: FADE_NODE lasts for 3 hours

 -- Max Kellermann <mk@cm4all.com>  Mon, 22 Oct 2012 12:21:18 -0000

cm4all-beng-proxy (2.0.52) unstable; urgency=low

  * {http,filter}-cache: include headers in cache size calculation
  * {http,filter}-cache: reduce headers memory usage
  * http-cache: limit maximum age to 1 week
    - 1 hour when "Vary" is used
    - 30 minutes when "Vary" includes "X-WidgetId" or "X-WidgetHref"
    - 5 minutes when "Vary" includes "X-CM4all-BENG-User"
  * cache: reduce number of system calls during lookup

 -- Max Kellermann <mk@cm4all.com>  Fri, 19 Oct 2012 12:07:10 -0000

cm4all-beng-proxy (2.0.51) unstable; urgency=low

  * merge release 1.4.33
  * processor: fix assertion failure with embedded CSS
  * lb: move control channel handler to worker process

 -- Max Kellermann <mk@cm4all.com>  Tue, 16 Oct 2012 15:39:32 -0000

cm4all-beng-proxy (2.0.50) unstable; urgency=low

  * pool: reduce memory overhead of debug data
  * fcgi-client: fix assertion failure due to redundant read event
  * lb: fix crash after pipe-to-socket splice I/O error

 -- Max Kellermann <mk@cm4all.com>  Fri, 05 Oct 2012 12:23:15 -0000

cm4all-beng-proxy (2.0.49) unstable; urgency=low

  * merge release 1.4.32

 -- Max Kellermann <mk@cm4all.com>  Fri, 28 Sep 2012 15:01:26 -0000

cm4all-beng-proxy (2.0.48) unstable; urgency=low

  * lb: fix duplicate monitor requests with --watchdog
  * child: verbose logging of child process events
  * log shutdown signal

 -- Max Kellermann <mk@cm4all.com>  Mon, 24 Sep 2012 15:36:03 -0000

cm4all-beng-proxy (2.0.47) unstable; urgency=low

  * merge release 1.4.31
  * cache: disable excessive debugging checks

 -- Max Kellermann <mk@cm4all.com>  Fri, 21 Sep 2012 15:24:30 -0000

cm4all-beng-proxy (2.0.46) unstable; urgency=low

  * merge release 1.4.30
  * lb: add option --config-file

 -- Max Kellermann <mk@cm4all.com>  Fri, 24 Aug 2012 10:52:29 -0000

cm4all-beng-proxy (2.0.45) unstable; urgency=low

  * merge release 1.4.29

 -- Max Kellermann <mk@cm4all.com>  Tue, 21 Aug 2012 15:49:49 -0000

cm4all-beng-proxy (2.0.44) unstable; urgency=low

  * lb: allow sticky with only one node
  * lb: add option "--check"
  * lb: run all monitors right after startup
  * lb: disable expiry of monitor results
  * lb: improved fallback for "sticky cookie"
  * lb: use Bulldog for "sticky cookie"
  * balancer, lb: persistent "fade" flag
  * balancer, lb: use the Bulldog "graceful" flag
  * control: add packet CONTROL_DUMP_POOLS

 -- Max Kellermann <mk@cm4all.com>  Tue, 14 Aug 2012 13:13:01 -0000

cm4all-beng-proxy (2.0.43) unstable; urgency=low

  * merge release 1.4.28
  * istream-replace: fix assertion failure with embedded CSS

 -- Max Kellermann <mk@cm4all.com>  Thu, 02 Aug 2012 11:14:27 -0000

cm4all-beng-proxy (2.0.42) unstable; urgency=low

  * js: new higher-level API

 -- Max Kellermann <mk@cm4all.com>  Wed, 01 Aug 2012 11:32:28 -0000

cm4all-beng-proxy (2.0.41) unstable; urgency=low

  * session: fix bogus assertion failure when loading expired session

 -- Max Kellermann <mk@cm4all.com>  Fri, 27 Jul 2012 12:47:49 -0000

cm4all-beng-proxy (2.0.40) unstable; urgency=low

  * merge release 1.4.27

 -- Max Kellermann <mk@cm4all.com>  Tue, 24 Jul 2012 16:29:13 -0000

cm4all-beng-proxy (2.0.39) unstable; urgency=low

  * merge release 1.4.26

 -- Max Kellermann <mk@cm4all.com>  Tue, 17 Jul 2012 17:00:20 -0000

cm4all-beng-proxy (2.0.38) unstable; urgency=low

  * merge release 1.4.25
  * strset: fix GROUP_CONTAINER false negatives

 -- Max Kellermann <mk@cm4all.com>  Tue, 17 Jul 2012 16:03:49 -0000

cm4all-beng-proxy (2.0.37) unstable; urgency=low

  * merge release 1.4.24

 -- Max Kellermann <mk@cm4all.com>  Mon, 16 Jul 2012 10:36:57 -0000

cm4all-beng-proxy (2.0.36) unstable; urgency=low

  * proxy-handler: re-add the URI suffix for "transparent" requests

 -- Max Kellermann <mk@cm4all.com>  Wed, 11 Jul 2012 14:12:11 -0000

cm4all-beng-proxy (2.0.35) unstable; urgency=low

  * translate: allow WIDGET_GROUP without PROCESS

 -- Max Kellermann <mk@cm4all.com>  Thu, 05 Jul 2012 13:03:21 -0000

cm4all-beng-proxy (2.0.34) unstable; urgency=low

  * session_save: skip shutdown code if saving is not configured
  * http-server: fix assertion on I/O error during POST
  * header-forward: new group FORWARD to forward the "Host" header

 -- Max Kellermann <mk@cm4all.com>  Tue, 03 Jul 2012 16:46:39 -0000

cm4all-beng-proxy (2.0.33) unstable; urgency=low

  * processor: option SELF_CONTAINER allows widget to only embed itself
  * processor: allow embedding approved widget groups
  * processor: optionally invoke CSS processor for style attributes
  * response, lb_http: put "Discard" cookie attribute to the end (Android bug)

 -- Max Kellermann <mk@cm4all.com>  Mon, 02 Jul 2012 17:52:32 -0000

cm4all-beng-proxy (2.0.32) unstable; urgency=low

  * socket_wrapper: fix two assertion failures
  * pheaders: emit Cache-Control:no-store to work around IE quirk

 -- Max Kellermann <mk@cm4all.com>  Tue, 26 Jun 2012 09:41:51 -0000

cm4all-beng-proxy (2.0.31) unstable; urgency=low

  * lb: publish the SSL peer issuer subject
  * widget-registry: copy the direct_addressing attribute

 -- Max Kellermann <mk@cm4all.com>  Wed, 06 Jun 2012 13:36:04 -0000

cm4all-beng-proxy (2.0.30) unstable; urgency=low

  * init: add --group variable to .default file
  * doc: update view security documentation
  * processor: apply underscore prefix to <A NAME="...">
  * session: restore sessions from a file

 -- Max Kellermann <mk@cm4all.com>  Fri, 01 Jun 2012 11:06:50 -0000

cm4all-beng-proxy (2.0.29) unstable; urgency=low

  * widget: optional direct URI addressing scheme
  * processor: eliminate additional underscore from class prefix
  * ssl_filter: support TLS client certificates

 -- Max Kellermann <mk@cm4all.com>  Tue, 29 May 2012 13:29:06 -0000

cm4all-beng-proxy (2.0.28) unstable; urgency=low

  * merge release 1.4.22

 -- Max Kellermann <mk@cm4all.com>  Wed, 16 May 2012 10:24:31 -0000

cm4all-beng-proxy (2.0.27) unstable; urgency=low

  * uri-address: fix assertion failures with UNIX domain sockets
  * uri-address: fix redirects with matching absolute URI

 -- Max Kellermann <mk@cm4all.com>  Wed, 09 May 2012 16:16:06 -0000

cm4all-beng-proxy (2.0.26) unstable; urgency=low

  * processor: rewrite URIs in META/refresh

 -- Max Kellermann <mk@cm4all.com>  Thu, 03 May 2012 14:43:03 -0000

cm4all-beng-proxy (2.0.25) unstable; urgency=low

  * merge release 1.4.21
  * processor: fix double free bug on failed widget lookup
  * session: don't access the session manager after worker crash
  * proxy-widget: fix assertion failure with empty view name

 -- Max Kellermann <mk@cm4all.com>  Thu, 26 Apr 2012 14:22:10 -0000

cm4all-beng-proxy (2.0.24) unstable; urgency=low

  * processor: optionally invoke CSS processor for <style>

 -- Max Kellermann <mk@cm4all.com>  Fri, 20 Apr 2012 12:10:42 -0000

cm4all-beng-proxy (2.0.23) unstable; urgency=low

  * widget-resolver: check for translation server failure
  * widget-resolver: don't sync with session when view is invalid
  * rewrite-uri: check for invalid view name
  * {css_,}processor: eliminate second underscore from class prefix
  * doc: document the algorithm for replacing two leading underscores

 -- Max Kellermann <mk@cm4all.com>  Thu, 29 Mar 2012 15:37:52 -0000

cm4all-beng-proxy (2.0.22) unstable; urgency=low

  * merge release 1.4.20
  * proxy-widget: forbid client to select view with address
  * proxy-widget: allow any view selection when widget is not a container
  * widget-http: allow any view selection for unprocessable response
  * widget-http: inherit the view from the template
  * widget-request: sync with session only if processor is enabled
  * widget-http: postpone saving to session after receiving response headers
  * processor: add entities &c:id; &c:type; &c:class;

 -- Max Kellermann <mk@cm4all.com>  Mon, 26 Mar 2012 14:05:05 -0000

cm4all-beng-proxy (2.0.21) unstable; urgency=low

  * css_processor: use mode "partial" for @import
  * rewrite-uri: use mode "partial" on invalid input

 -- Max Kellermann <mk@cm4all.com>  Tue, 20 Mar 2012 18:11:28 -0000

cm4all-beng-proxy (2.0.20) unstable; urgency=low

  * {css_,}processor: default mode is "partial"
  * processor: handle underscore prefixes in the "for" attribute

 -- Max Kellermann <mk@cm4all.com>  Tue, 20 Mar 2012 16:48:51 -0000

cm4all-beng-proxy (2.0.19) unstable; urgency=low

  * merge release 1.4.19

 -- Max Kellermann <mk@cm4all.com>  Tue, 20 Mar 2012 08:41:03 -0000

cm4all-beng-proxy (2.0.18) unstable; urgency=low

  * merge release 1.4.18

 -- Max Kellermann <mk@cm4all.com>  Thu, 15 Mar 2012 15:53:12 -0000

cm4all-beng-proxy (2.0.17) unstable; urgency=low

  * merge release 1.4.17
  * css_parser: check for url() following another token
  * css_processor: rewrite @import URIs
  * {text_,}processor: new entity &c:local;

 -- Max Kellermann <mk@cm4all.com>  Fri, 09 Mar 2012 16:50:19 -0000

cm4all-beng-proxy (2.0.16) unstable; urgency=low

  * response: generate Vary response header from translation response
  * widget-resolver: fix NULL dereference after failure
  * translation: User-Agent classification

 -- Max Kellermann <mk@cm4all.com>  Tue, 06 Mar 2012 11:54:10 -0000

cm4all-beng-proxy (2.0.15) unstable; urgency=low

  * merge release 1.4.16
  * uri-address: fix NULL dereference on certain malformed URIs

 -- Max Kellermann <mk@cm4all.com>  Fri, 02 Mar 2012 16:28:54 -0000

cm4all-beng-proxy (2.0.14) unstable; urgency=low

  * address-resolver: add missing initialization
  * rewrite-uri: fix NULL pointer dereference with "local URI"
  * rewrite-uri: allow mode=proxy (optional temporary kludge)
  * widget-http: auto-disable processor (optional temporary kludge)

 -- Max Kellermann <mk@cm4all.com>  Thu, 01 Mar 2012 18:36:38 -0000

cm4all-beng-proxy (2.0.13) unstable; urgency=low

  * merge release 1.4.15
  * translation: make CGI auto-base optional
  * handler: fix up translation client errors

 -- Max Kellermann <mk@cm4all.com>  Thu, 23 Feb 2012 17:31:03 -0000

cm4all-beng-proxy (2.0.12) unstable; urgency=low

  * merge release 1.4.13

 -- Max Kellermann <mk@cm4all.com>  Thu, 16 Feb 2012 14:41:45 -0000

cm4all-beng-proxy (2.0.11) unstable; urgency=low

  * merge release 1.4.11
  * processor: skip rewriting absolute URIs

 -- Max Kellermann <mk@cm4all.com>  Thu, 09 Feb 2012 09:43:06 -0000

cm4all-beng-proxy (2.0.10) unstable; urgency=low

  * resource-address: initialise type, fixes assertion failure

 -- Max Kellermann <mk@cm4all.com>  Tue, 07 Feb 2012 16:57:06 -0000

cm4all-beng-proxy (2.0.9) unstable; urgency=low

  * [css]processor: expand underscore only XML id / CSS class
  * widget-http: filter processor response headers
  * processor: forward Wildfire headers in the debug build

 -- Max Kellermann <mk@cm4all.com>  Tue, 07 Feb 2012 12:32:33 -0000

cm4all-beng-proxy (2.0.8) unstable; urgency=low

  * rewrite-uri: prefix "@/" refers to widget's "local URI"

 -- Max Kellermann <mk@cm4all.com>  Fri, 03 Feb 2012 13:50:16 -0000

cm4all-beng-proxy (2.0.7) unstable; urgency=low

  * merge release 1.4.10
  * stock: clear idle objects periodically

 -- Max Kellermann <mk@cm4all.com>  Thu, 02 Feb 2012 14:10:24 -0000

cm4all-beng-proxy (2.0.6) unstable; urgency=low

  * merge release 1.4.9

 -- Max Kellermann <mk@cm4all.com>  Tue, 31 Jan 2012 15:10:18 -0000

cm4all-beng-proxy (2.0.5) unstable; urgency=low

  * merge release 1.4.8
  * translate-client: verify the PROXY and AJP payloads
  * translation: support inserting regex matches into CGI/file path
  * translation: support customizing the cookie's "Domain" attribute
  * request: new option "dynamic_session_cookie" adds suffix to cookie
    name
  * uri-address: verify the path component

 -- Max Kellermann <mk@cm4all.com>  Wed, 25 Jan 2012 17:05:09 -0000

cm4all-beng-proxy (2.0.4) unstable; urgency=low

  * merge release 1.4.6
  * access-log: don't log the remote port
  * translation: support inserting regex matches into CGI's PATH_INFO
  * tcache: generate BASE automatically for CGI

 -- Max Kellermann <mk@cm4all.com>  Tue, 10 Jan 2012 15:18:37 -0000

cm4all-beng-proxy (2.0.3) unstable; urgency=low

  * merge release 1.4.4
  * http-server: log remote host address

 -- Max Kellermann <mk@cm4all.com>  Tue, 27 Dec 2011 07:41:15 -0000

cm4all-beng-proxy (2.0.2) unstable; urgency=low

  * merge release 1.4.2
  * widget-http: improved HTTP error messages
  * processor: forbid widget request after URI compress failure

 -- Max Kellermann <mk@cm4all.com>  Wed, 07 Dec 2011 16:51:58 -0000

cm4all-beng-proxy (2.0.1) unstable; urgency=low

  * merge release 1.4.1

 -- Max Kellermann <mk@cm4all.com>  Fri, 18 Nov 2011 13:57:27 -0000

cm4all-beng-proxy (2.0) unstable; urgency=low

  * rewrite-uri: reapply 'drop the deprecated mode "proxy"'
  * proxy-widget: reapply 'client can choose only views that have an address'

 -- Max Kellermann <mk@cm4all.com>  Thu, 17 Nov 2011 08:22:39 +0100

cm4all-beng-proxy (1.4.33) unstable; urgency=low

  * istream-file: reduce memory usage for small files
  * file-handler: fix xattr usage on ranged file request (possible
    assertion failure)

 -- Max Kellermann <mk@cm4all.com>  Tue, 16 Oct 2012 15:28:57 -0000

cm4all-beng-proxy (1.4.32) unstable; urgency=low

  * cgi: fix spontaneous shutdown due to misrouted SIGTERM signal

 -- Max Kellermann <mk@cm4all.com>  Fri, 28 Sep 2012 14:39:13 -0000

cm4all-beng-proxy (1.4.31) unstable; urgency=low

  * shm: fix check for shared memory allocation failure
  * child: handle lost SIGCHLD events
  * child: ignore stale child processes

 -- Max Kellermann <mk@cm4all.com>  Fri, 21 Sep 2012 15:21:20 -0000

cm4all-beng-proxy (1.4.30) unstable; urgency=low

  * http-server: parse all tokens in the "Connection" request header

 -- Max Kellermann <mk@cm4all.com>  Fri, 24 Aug 2012 10:50:28 -0000

cm4all-beng-proxy (1.4.29) unstable; urgency=low

  * proxy-widget: fix memory leak on aborted POST request

 -- Max Kellermann <mk@cm4all.com>  Tue, 21 Aug 2012 15:05:12 -0000

cm4all-beng-proxy (1.4.28) unstable; urgency=low

  * worker: reinitialize signal handlers after fork failure
  * lb: work around libevent bug that freezes during shutdown

 -- Max Kellermann <mk@cm4all.com>  Thu, 02 Aug 2012 13:53:18 -0000

cm4all-beng-proxy (1.4.27) unstable; urgency=low

  * lb: fix hanging SSL connection on bulk transfer

 -- Max Kellermann <mk@cm4all.com>  Tue, 24 Jul 2012 14:58:17 -0000

cm4all-beng-proxy (1.4.26) unstable; urgency=low

  * processor: fix regression, missing NULL check

 -- Max Kellermann <mk@cm4all.com>  Tue, 17 Jul 2012 16:55:24 -0000

cm4all-beng-proxy (1.4.25) unstable; urgency=low

  * processor: don't rewrite the fragment part of the URI

 -- Max Kellermann <mk@cm4all.com>  Tue, 17 Jul 2012 15:50:06 -0000

cm4all-beng-proxy (1.4.24) unstable; urgency=low

  * lb: fix splicing with SSL

 -- Max Kellermann <mk@cm4all.com>  Mon, 16 Jul 2012 10:32:17 -0000

cm4all-beng-proxy (1.4.23) unstable; urgency=low

  * widget-http: fix double free bug when POST is aborted

 -- Max Kellermann <mk@cm4all.com>  Tue, 03 Jul 2012 16:42:28 -0000

cm4all-beng-proxy (1.4.22) unstable; urgency=low

  * merge release 1.2.27
  * widget: backport memory leak fix from 2.0
  * widget-http: fix memory leak on abort

 -- Max Kellermann <mk@cm4all.com>  Wed, 16 May 2012 10:00:23 -0000

cm4all-beng-proxy (1.4.21) unstable; urgency=low

  * merge release 1.2.26

 -- Max Kellermann <mk@cm4all.com>  Thu, 26 Apr 2012 14:17:56 -0000

cm4all-beng-proxy (1.4.20) unstable; urgency=low

  * merge release 1.2.25

 -- Max Kellermann <mk@cm4all.com>  Mon, 26 Mar 2012 14:03:14 -0000

cm4all-beng-proxy (1.4.19) unstable; urgency=low

  * merge release 1.2.24

 -- Max Kellermann <mk@cm4all.com>  Tue, 20 Mar 2012 08:36:19 -0000

cm4all-beng-proxy (1.4.18) unstable; urgency=low

  * merge release 1.2.23

 -- Max Kellermann <mk@cm4all.com>  Thu, 15 Mar 2012 15:50:20 -0000

cm4all-beng-proxy (1.4.17) unstable; urgency=low

  * merge release 1.2.22

 -- Max Kellermann <mk@cm4all.com>  Thu, 08 Mar 2012 18:36:00 -0000

cm4all-beng-proxy (1.4.16) unstable; urgency=low

  * merge release 1.2.21

 -- Max Kellermann <mk@cm4all.com>  Fri, 02 Mar 2012 16:03:51 -0000

cm4all-beng-proxy (1.4.15) unstable; urgency=low

  * merge release 1.2.20

 -- Max Kellermann <mk@cm4all.com>  Thu, 23 Feb 2012 17:12:30 -0000

cm4all-beng-proxy (1.4.14) unstable; urgency=low

  * merge release 1.2.19

 -- Max Kellermann <mk@cm4all.com>  Thu, 23 Feb 2012 15:35:04 -0000

cm4all-beng-proxy (1.4.13) unstable; urgency=low

  * merge release 1.2.18

 -- Max Kellermann <mk@cm4all.com>  Thu, 16 Feb 2012 13:53:49 -0000

cm4all-beng-proxy (1.4.12) unstable; urgency=low

  * merge release 1.2.17

 -- Max Kellermann <mk@cm4all.com>  Wed, 15 Feb 2012 09:27:50 -0000

cm4all-beng-proxy (1.4.11) unstable; urgency=low

  * merge release 1.2.16

 -- Max Kellermann <mk@cm4all.com>  Thu, 09 Feb 2012 09:33:30 -0000

cm4all-beng-proxy (1.4.10) unstable; urgency=low

  * merge release 1.2.15

 -- Max Kellermann <mk@cm4all.com>  Thu, 02 Feb 2012 13:43:11 -0000

cm4all-beng-proxy (1.4.9) unstable; urgency=low

  * merge release 1.2.14

 -- Max Kellermann <mk@cm4all.com>  Tue, 31 Jan 2012 15:06:57 -0000

cm4all-beng-proxy (1.4.8) unstable; urgency=low

  * merge release 1.2.13

 -- Max Kellermann <mk@cm4all.com>  Wed, 25 Jan 2012 12:16:53 -0000

cm4all-beng-proxy (1.4.7) unstable; urgency=low

  * merge release 1.2.12

 -- Max Kellermann <mk@cm4all.com>  Tue, 17 Jan 2012 08:37:01 -0000

cm4all-beng-proxy (1.4.6) unstable; urgency=low

  * merge release 1.2.11

 -- Max Kellermann <mk@cm4all.com>  Wed, 04 Jan 2012 15:41:43 -0000

cm4all-beng-proxy (1.4.5) unstable; urgency=low

  * merge release 1.2.10

 -- Max Kellermann <mk@cm4all.com>  Wed, 28 Dec 2011 17:07:13 -0000

cm4all-beng-proxy (1.4.4) unstable; urgency=low

  * merge release 1.2.9

 -- Max Kellermann <mk@cm4all.com>  Thu, 22 Dec 2011 11:28:39 -0000

cm4all-beng-proxy (1.4.3) unstable; urgency=low

  * merge release 1.2.8

 -- Max Kellermann <mk@cm4all.com>  Wed, 14 Dec 2011 11:20:04 -0000

cm4all-beng-proxy (1.4.2) unstable; urgency=low

  * text-processor: allow processing "application/javascript",
    "application/json"
  * uri-relative: allow backtracking to the widget base with "../"
  * merge release 1.2.7

 -- Max Kellermann <mk@cm4all.com>  Tue, 06 Dec 2011 12:39:24 -0000

cm4all-beng-proxy (1.4.1) unstable; urgency=low

  * merge release 1.2.6

 -- Max Kellermann <mk@cm4all.com>  Fri, 18 Nov 2011 13:53:56 -0000

cm4all-beng-proxy (1.4) unstable; urgency=low

  * proxy-widget: revert 'client can choose only views that have an address'
  * rewrite-uri: revert 'drop the deprecated mode "proxy"'

 -- Max Kellermann <mk@cm4all.com>  Thu, 17 Nov 2011 08:10:42 +0100

cm4all-beng-proxy (1.3.2) unstable; urgency=low

  * tcache: add regex matching, translation packets REGEX, INVERSE_REGEX
  * widget: don't start the prefix with an underscore
  * translation: add new packet PROCESS_TEXT, to expand entity references
  * translation: add new packet WIDGET_INFO, enables additional request headers
  * doc: document the algorithm for replacing three leading underscores

 -- Max Kellermann <mk@cm4all.com>  Wed, 16 Nov 2011 17:00:16 +0100

cm4all-beng-proxy (1.3.1) unstable; urgency=low

  * merge release 1.2.5

 -- Max Kellermann <mk@cm4all.com>  Tue, 08 Nov 2011 19:51:18 +0100

cm4all-beng-proxy (1.3) unstable; urgency=low

  * rewrite-uri: drop the deprecated mode "proxy"
  * proxy-widget: client can choose only views that have an address

 -- Max Kellermann <mk@cm4all.com>  Mon, 31 Oct 2011 17:41:14 +0100

cm4all-beng-proxy (1.2.27) unstable; urgency=low

  * merge release 1.1.40

 -- Max Kellermann <mk@cm4all.com>  Wed, 16 May 2012 09:51:50 -0000

cm4all-beng-proxy (1.2.26) unstable; urgency=low

  * merge release 1.1.39

 -- Max Kellermann <mk@cm4all.com>  Thu, 26 Apr 2012 14:16:40 -0000

cm4all-beng-proxy (1.2.25) unstable; urgency=low

  * merge release 1.1.38

 -- Max Kellermann <mk@cm4all.com>  Mon, 26 Mar 2012 14:01:44 -0000

cm4all-beng-proxy (1.2.24) unstable; urgency=low

  * merge release 1.1.37

 -- Max Kellermann <mk@cm4all.com>  Tue, 20 Mar 2012 08:33:31 -0000

cm4all-beng-proxy (1.2.23) unstable; urgency=low

  * merge release 1.1.36

 -- Max Kellermann <mk@cm4all.com>  Thu, 15 Mar 2012 15:37:10 -0000

cm4all-beng-proxy (1.2.22) unstable; urgency=low

  * merge release 1.1.35

 -- Max Kellermann <mk@cm4all.com>  Thu, 08 Mar 2012 18:29:39 -0000

cm4all-beng-proxy (1.2.21) unstable; urgency=low

  * merge release 1.1.34

 -- Max Kellermann <mk@cm4all.com>  Fri, 02 Mar 2012 16:02:00 -0000

cm4all-beng-proxy (1.2.20) unstable; urgency=low

  * merge release 1.1.33

 -- Max Kellermann <mk@cm4all.com>  Thu, 23 Feb 2012 17:11:15 -0000

cm4all-beng-proxy (1.2.19) unstable; urgency=low

  * merge release 1.1.32

 -- Max Kellermann <mk@cm4all.com>  Thu, 23 Feb 2012 15:18:36 -0000

cm4all-beng-proxy (1.2.18) unstable; urgency=low

  * merge release 1.1.31

 -- Max Kellermann <mk@cm4all.com>  Thu, 16 Feb 2012 13:52:42 -0000

cm4all-beng-proxy (1.2.17) unstable; urgency=low

  * merge release 1.1.30

 -- Max Kellermann <mk@cm4all.com>  Wed, 15 Feb 2012 09:26:45 -0000

cm4all-beng-proxy (1.2.16) unstable; urgency=low

  * merge release 1.1.29

 -- Max Kellermann <mk@cm4all.com>  Thu, 09 Feb 2012 09:31:50 -0000

cm4all-beng-proxy (1.2.15) unstable; urgency=low

  * merge release 1.1.28

 -- Max Kellermann <mk@cm4all.com>  Thu, 02 Feb 2012 13:41:45 -0000

cm4all-beng-proxy (1.2.14) unstable; urgency=low

  * merge release 1.1.27

 -- Max Kellermann <mk@cm4all.com>  Tue, 31 Jan 2012 15:04:32 -0000

cm4all-beng-proxy (1.2.13) unstable; urgency=low

  * merge release 1.1.26

 -- Max Kellermann <mk@cm4all.com>  Wed, 25 Jan 2012 12:15:19 -0000

cm4all-beng-proxy (1.2.12) unstable; urgency=low

  * merge release 1.1.25

 -- Max Kellermann <mk@cm4all.com>  Tue, 17 Jan 2012 08:31:44 -0000

cm4all-beng-proxy (1.2.11) unstable; urgency=low

  * merge release 1.1.24

 -- Max Kellermann <mk@cm4all.com>  Wed, 04 Jan 2012 15:38:27 -0000

cm4all-beng-proxy (1.2.10) unstable; urgency=low

  * merge release 1.1.23

 -- Max Kellermann <mk@cm4all.com>  Wed, 28 Dec 2011 17:01:43 -0000

cm4all-beng-proxy (1.2.9) unstable; urgency=low

  * merge release 1.1.22

 -- Max Kellermann <mk@cm4all.com>  Thu, 22 Dec 2011 10:28:29 -0000

cm4all-beng-proxy (1.2.8) unstable; urgency=low

  * merge release 1.1.21

 -- Max Kellermann <mk@cm4all.com>  Wed, 14 Dec 2011 11:12:32 -0000

cm4all-beng-proxy (1.2.7) unstable; urgency=low

  * merge release 1.1.20

 -- Max Kellermann <mk@cm4all.com>  Tue, 06 Dec 2011 11:43:10 -0000

cm4all-beng-proxy (1.2.6) unstable; urgency=low

  * merge release 1.1.19

 -- Max Kellermann <mk@cm4all.com>  Fri, 18 Nov 2011 13:47:43 -0000

cm4all-beng-proxy (1.2.5) unstable; urgency=low

  * merge release 1.1.18
  * file-handler: handle If-Modified-Since followed by filter

 -- Max Kellermann <mk@cm4all.com>  Tue, 08 Nov 2011 19:43:58 +0100

cm4all-beng-proxy (1.2.4) unstable; urgency=low

  * merge release 1.1.17

 -- Max Kellermann <mk@cm4all.com>  Wed, 02 Nov 2011 16:58:28 +0100

cm4all-beng-proxy (1.2.3) unstable; urgency=low

  * merge release 1.1.16

 -- Max Kellermann <mk@cm4all.com>  Fri, 21 Oct 2011 15:16:13 +0200

cm4all-beng-proxy (1.2.2) unstable; urgency=low

  * merge release 1.1.15
  * widget-view: an empty name refers to the default view
  * processor: new entity &c:view;

 -- Max Kellermann <mk@cm4all.com>  Wed, 19 Oct 2011 11:43:20 +0200

cm4all-beng-proxy (1.2.1) unstable; urgency=low

  * merge release 1.1.13

 -- Max Kellermann <mk@cm4all.com>  Wed, 05 Oct 2011 17:16:04 +0200

cm4all-beng-proxy (1.2) unstable; urgency=low

  * delegate-client: improved error reporting
  * response-error: resolve errno codes
  * python/control/client: bind the unix domain socket
  * python/control/client: implement timeout
  * lb_control: allow querying node status over control socket

 -- Max Kellermann <mk@cm4all.com>  Tue, 27 Sep 2011 12:00:44 +0200

cm4all-beng-proxy (1.1.40) unstable; urgency=low

  * merge release 1.0.34

 -- Max Kellermann <mk@cm4all.com>  Wed, 16 May 2012 09:50:37 -0000

cm4all-beng-proxy (1.1.39) unstable; urgency=low

  * merge release 1.0.33

 -- Max Kellermann <mk@cm4all.com>  Thu, 26 Apr 2012 14:12:30 -0000

cm4all-beng-proxy (1.1.38) unstable; urgency=low

  * merge release 1.0.32

 -- Max Kellermann <mk@cm4all.com>  Mon, 26 Mar 2012 14:00:38 -0000

cm4all-beng-proxy (1.1.37) unstable; urgency=low

  * merge release 1.0.31

 -- Max Kellermann <mk@cm4all.com>  Tue, 20 Mar 2012 08:31:08 -0000

cm4all-beng-proxy (1.1.36) unstable; urgency=low

  * merge release 1.0.30

 -- Max Kellermann <mk@cm4all.com>  Thu, 15 Mar 2012 15:36:15 -0000

cm4all-beng-proxy (1.1.35) unstable; urgency=low

  * merge release 1.0.29
  * css_processor: delete "-c-mode" and "-c-view" from output

 -- Max Kellermann <mk@cm4all.com>  Thu, 08 Mar 2012 18:16:03 -0000

cm4all-beng-proxy (1.1.34) unstable; urgency=low

  * merge release 1.0.28

 -- Max Kellermann <mk@cm4all.com>  Fri, 02 Mar 2012 15:26:44 -0000

cm4all-beng-proxy (1.1.33) unstable; urgency=low

  * merge release 1.0.27

 -- Max Kellermann <mk@cm4all.com>  Thu, 23 Feb 2012 17:09:57 -0000

cm4all-beng-proxy (1.1.32) unstable; urgency=low

  * merge release 1.0.26

 -- Max Kellermann <mk@cm4all.com>  Thu, 23 Feb 2012 15:14:56 -0000

cm4all-beng-proxy (1.1.31) unstable; urgency=low

  * merge release 1.0.25

 -- Max Kellermann <mk@cm4all.com>  Thu, 16 Feb 2012 13:49:26 -0000

cm4all-beng-proxy (1.1.30) unstable; urgency=low

  * merge release 1.0.24

 -- Max Kellermann <mk@cm4all.com>  Wed, 15 Feb 2012 09:25:38 -0000

cm4all-beng-proxy (1.1.29) unstable; urgency=low

  * merge release 1.0.23

 -- Max Kellermann <mk@cm4all.com>  Thu, 09 Feb 2012 09:30:18 -0000

cm4all-beng-proxy (1.1.28) unstable; urgency=low

  * merge release 1.0.22

 -- Max Kellermann <mk@cm4all.com>  Thu, 02 Feb 2012 13:39:21 -0000

cm4all-beng-proxy (1.1.27) unstable; urgency=low

  * merge release 1.0.21

 -- Max Kellermann <mk@cm4all.com>  Tue, 31 Jan 2012 14:59:06 -0000

cm4all-beng-proxy (1.1.26) unstable; urgency=low

  * merge release 1.0.20

 -- Max Kellermann <mk@cm4all.com>  Wed, 25 Jan 2012 12:13:43 -0000

cm4all-beng-proxy (1.1.25) unstable; urgency=low

  * merge release 1.0.19

 -- Max Kellermann <mk@cm4all.com>  Tue, 17 Jan 2012 08:29:34 -0000

cm4all-beng-proxy (1.1.24) unstable; urgency=low

  * merge release 1.0.18

 -- Max Kellermann <mk@cm4all.com>  Wed, 04 Jan 2012 15:27:35 -0000

cm4all-beng-proxy (1.1.23) unstable; urgency=low

  * header-forward: remove port number from X-Forwarded-For

 -- Max Kellermann <mk@cm4all.com>  Wed, 28 Dec 2011 16:51:41 -0000

cm4all-beng-proxy (1.1.22) unstable; urgency=low

  * merge release 1.0.17
  * istream-socket: fix potential assertion failure

 -- Max Kellermann <mk@cm4all.com>  Wed, 21 Dec 2011 16:44:46 -0000

cm4all-beng-proxy (1.1.21) unstable; urgency=low

  * merge release 1.0.16

 -- Max Kellermann <mk@cm4all.com>  Wed, 14 Dec 2011 11:07:58 -0000

cm4all-beng-proxy (1.1.20) unstable; urgency=low

  * merge release 1.0.15
  * processor: don't rewrite "mailto:" hyperlinks

 -- Max Kellermann <mk@cm4all.com>  Mon, 05 Dec 2011 18:37:10 -0000

cm4all-beng-proxy (1.1.19) unstable; urgency=low

  * {css_,}processor: quote widget classes for prefixing XML IDs, CSS classes

 -- Max Kellermann <mk@cm4all.com>  Fri, 18 Nov 2011 13:17:02 -0000

cm4all-beng-proxy (1.1.18) unstable; urgency=low

  * merge release 1.0.13
  * lb_http: eliminate the duplicate "Date" response header

 -- Max Kellermann <mk@cm4all.com>  Tue, 08 Nov 2011 19:33:07 +0100

cm4all-beng-proxy (1.1.17) unstable; urgency=low

  * merge release 1.0.13

 -- Max Kellermann <mk@cm4all.com>  Wed, 02 Nov 2011 16:52:21 +0100

cm4all-beng-proxy (1.1.16) unstable; urgency=low

  * merge release 1.0.12

 -- Max Kellermann <mk@cm4all.com>  Fri, 21 Oct 2011 15:09:55 +0200

cm4all-beng-proxy (1.1.15) unstable; urgency=low

  * merge release 1.0.11

 -- Max Kellermann <mk@cm4all.com>  Wed, 19 Oct 2011 09:36:38 +0200

cm4all-beng-proxy (1.1.14) unstable; urgency=low

  * merge release 1.0.10

 -- Max Kellermann <mk@cm4all.com>  Fri, 07 Oct 2011 15:15:00 +0200

cm4all-beng-proxy (1.1.13) unstable; urgency=low

  * merge release 1.0.9

 -- Max Kellermann <mk@cm4all.com>  Thu, 29 Sep 2011 16:47:56 +0200

cm4all-beng-proxy (1.1.12) unstable; urgency=low

  * merge release 1.0.8

 -- Max Kellermann <mk@cm4all.com>  Thu, 22 Sep 2011 17:13:41 +0200

cm4all-beng-proxy (1.1.11) unstable; urgency=low

  * merge release 1.0.7
  * widget-http: response header X-CM4all-View selects a view
  * processor, css_processor: support prefixing XML ids
  * processor: property "c:view" selects a view

 -- Max Kellermann <mk@cm4all.com>  Fri, 16 Sep 2011 12:25:24 +0200

cm4all-beng-proxy (1.1.10) unstable; urgency=low

  * merge release 1.0.6
  * http-request: don't clear failure state on successful TCP connection
  * istream-socket: fix assertion failure after receive error
  * ssl_filter: check for end-of-file on plain socket
  * ssl_filter: fix buffer assertion failures

 -- Max Kellermann <mk@cm4all.com>  Tue, 13 Sep 2011 18:50:18 +0200

cm4all-beng-proxy (1.1.9) unstable; urgency=low

  * http-request: improve keep-alive cancellation detection
  * http-request: mark server "failed" after HTTP client error
  * lb: implement the control protocol
    - can disable and re-enable workers
  * lb: don't allow sticky pool with only one member
  * lb: verify that a new sticky host is alive
  * lb: mark server "failed" after HTTP client error

 -- Max Kellermann <mk@cm4all.com>  Fri, 09 Sep 2011 13:03:55 +0200

cm4all-beng-proxy (1.1.8) unstable; urgency=low

  * merge release 1.0.5
  * {css_,}processor: one more underscore for the prefix
  * processor: remove rewrite-uri processing instructions from output
  * translate: unknown packet is a fatal error
  * processor: add option to set widget/focus by default
  * rewrite-uri: a leading tilde refers to the widget base; translation
    packet ANCHOR_ABSOLUTE enables it by default

 -- Max Kellermann <mk@cm4all.com>  Mon, 05 Sep 2011 17:56:31 +0200

cm4all-beng-proxy (1.1.7) unstable; urgency=low

  * css_processor: implement property "-c-mode"
  * css_processor: translate underscore prefix in class names
  * processor: translate underscore prefix in CSS class names

 -- Max Kellermann <mk@cm4all.com>  Mon, 29 Aug 2011 17:47:48 +0200

cm4all-beng-proxy (1.1.6) unstable; urgency=low

  * merge release 1.0.3
  * implement CSS processor

 -- Max Kellermann <mk@cm4all.com>  Mon, 22 Aug 2011 17:13:56 +0200

cm4all-beng-proxy (1.1.5) unstable; urgency=low

  * lb: optionally generate Via and X-Forwarded-For

 -- Max Kellermann <mk@cm4all.com>  Wed, 17 Aug 2011 12:45:14 +0200

cm4all-beng-proxy (1.1.4) unstable; urgency=low

  * pipe-stock: fix assertion failure after optimization bug
  * istream-pipe: reuse drained pipes immediately
  * sink-socket: reinstate write event during bulk transfers

 -- Max Kellermann <mk@cm4all.com>  Thu, 11 Aug 2011 14:41:37 +0200

cm4all-beng-proxy (1.1.3) unstable; urgency=low

  * widget: quote invalid XMLID/JS characters for &c:prefix;
  * lb: add protocol "tcp"

 -- Max Kellermann <mk@cm4all.com>  Wed, 10 Aug 2011 18:53:12 +0200

cm4all-beng-proxy (1.1.2) unstable; urgency=low

  * merge release 1.0.2
  * http-server: report detailed errors
  * widget-http: implement header dumps
  * cgi, fastcgi: enable cookie jar with custom cookie "host"

 -- Max Kellermann <mk@cm4all.com>  Thu, 04 Aug 2011 17:27:51 +0200

cm4all-beng-proxy (1.1.1) unstable; urgency=low

  * merge release 1.0.1
  * lb: don't ignore unimplemented configuration keywords
  * lb: configurable monitor check interval
  * session: configurable idle timeout

 -- Max Kellermann <mk@cm4all.com>  Tue, 26 Jul 2011 11:27:20 +0200

cm4all-beng-proxy (1.1) unstable; urgency=low

  * http-client: send "Expect: 100-continue" only for big request body
  * lb: implement monitors (ping, connect, tcp_expect)

 -- Max Kellermann <mk@cm4all.com>  Wed, 20 Jul 2011 15:04:22 +0200
  
cm4all-beng-proxy (1.0.34) unstable; urgency=low

  * resource-loader: don't strip last segment from IPv6 address

 -- Max Kellermann <mk@cm4all.com>  Wed, 16 May 2012 09:47:43 -0000

cm4all-beng-proxy (1.0.33) unstable; urgency=low

  * widget-resolver: fix assertion failure on recursive abort

 -- Max Kellermann <mk@cm4all.com>  Thu, 26 Apr 2012 14:04:01 -0000

cm4all-beng-proxy (1.0.32) unstable; urgency=low

  * http-cache: add missing initialization on memcached miss

 -- Max Kellermann <mk@cm4all.com>  Mon, 26 Mar 2012 13:35:01 -0000

cm4all-beng-proxy (1.0.31) unstable; urgency=low

  * proxy-widget: close the request body when the view doesn't exist

 -- Max Kellermann <mk@cm4all.com>  Tue, 20 Mar 2012 08:28:00 -0000

cm4all-beng-proxy (1.0.30) unstable; urgency=low

  * widget-view: initialize the header forward settings
  * translate-client: new view inherits header forward settings from
    default view
  * handler: clear transformation after translation error
  * http-cache: release the memcached response on abort
  * fcgi-request: close the request body on stock failure

 -- Max Kellermann <mk@cm4all.com>  Thu, 15 Mar 2012 15:34:18 -0000

cm4all-beng-proxy (1.0.29) unstable; urgency=low

  * processor: unescape custom header values
  * widget-resolver: fix NULL dereference after failure

 -- Max Kellermann <mk@cm4all.com>  Thu, 08 Mar 2012 18:10:14 -0000

cm4all-beng-proxy (1.0.28) unstable; urgency=low

  * widget-resolver: serve responses in the right order
  * widget-request: fix session related assertion failure
  * translate: initialize all GError variables

 -- Max Kellermann <mk@cm4all.com>  Fri, 02 Mar 2012 15:20:54 -0000

cm4all-beng-proxy (1.0.27) unstable; urgency=low

  * resource-address: fix regression when CGI URI is not set

 -- Max Kellermann <mk@cm4all.com>  Thu, 23 Feb 2012 17:08:16 -0000

cm4all-beng-proxy (1.0.26) unstable; urgency=low

  * resource-address: apply BASE to the CGI request URI

 -- Max Kellermann <mk@cm4all.com>  Thu, 23 Feb 2012 15:11:42 -0000

cm4all-beng-proxy (1.0.25) unstable; urgency=low

  * cgi-client: clear the input pointer on close

 -- Max Kellermann <mk@cm4all.com>  Thu, 16 Feb 2012 13:46:13 -0000

cm4all-beng-proxy (1.0.24) unstable; urgency=low

  * debian/rules: optimize parallel build
  * cgi: break loop when headers are finished

 -- Max Kellermann <mk@cm4all.com>  Wed, 15 Feb 2012 09:23:22 -0000

cm4all-beng-proxy (1.0.23) unstable; urgency=low

  * cgi: detect large response headers
  * cgi: continue parsing response headers after buffer boundary
  * cgi: bigger response header buffer
  * fcgi-client: detect large response headers

 -- Max Kellermann <mk@cm4all.com>  Thu, 09 Feb 2012 09:27:50 -0000

cm4all-beng-proxy (1.0.22) unstable; urgency=low

  * debian/rules: don't run libtool
  * lb: thread safety for the SSL filter
  * lb: fix crash during shutdown
  * http-server: fix uninitialised variable

 -- Max Kellermann <mk@cm4all.com>  Thu, 02 Feb 2012 13:03:08 -0000

cm4all-beng-proxy (1.0.21) unstable; urgency=low

  * hstock: fix memory leak
  * notify: fix endless busy loop
  * ssl_filter: fix hang while tearing down connection

 -- Max Kellermann <mk@cm4all.com>  Tue, 31 Jan 2012 15:24:50 -0000

cm4all-beng-proxy (1.0.20) unstable; urgency=low

  * ssl: load the whole certificate chain
  * translate: fix PATH+JAILCGI+SITE check
  * translate: fix HOME check
  * resource-address: include all CGI attributes in cache key

 -- Max Kellermann <mk@cm4all.com>  Wed, 25 Jan 2012 12:10:43 -0000

cm4all-beng-proxy (1.0.19) unstable; urgency=low

  * cookie-client: add a missing out-of-memory check

 -- Max Kellermann <mk@cm4all.com>  Tue, 17 Jan 2012 08:27:38 -0000

cm4all-beng-proxy (1.0.18) unstable; urgency=low

  * resource-address: support zero-length path_info prefix (for BASE)
  * hashmap: optimize insertions
  * http-server: limit the number of request headers
  * proxy-widget: discard the unused request body on error

 -- Max Kellermann <mk@cm4all.com>  Wed, 04 Jan 2012 14:55:59 -0000

cm4all-beng-proxy (1.0.17) unstable; urgency=low

  * istream-chunked: avoid recursive buffer write, fixes crash

 -- Max Kellermann <mk@cm4all.com>  Wed, 21 Dec 2011 16:37:44 -0000

cm4all-beng-proxy (1.0.16) unstable; urgency=low

  * http-server: disable timeout while waiting for CGI
  * cgi: fix segmentation fault
  * processor: discard child's request body on abort
  * proxy-widget: discard the unused request body on error

 -- Max Kellermann <mk@cm4all.com>  Wed, 14 Dec 2011 11:53:31 +0100

cm4all-beng-proxy (1.0.15) unstable; urgency=low

  * http-client: fix assertion failure on bogus "100 Continue"
  * handler: don't close the request body twice
  * session: add a missing out-of-memory check
  * fcgi-client: check for EV_READ event
  * fcgi-serialize: fix serializing parameter without value

 -- Max Kellermann <mk@cm4all.com>  Mon, 05 Dec 2011 17:47:20 -0000

cm4all-beng-proxy (1.0.14) unstable; urgency=low

  * http-server: don't generate chunked HEAD response
  * http-server: don't override Content-Length for HEAD response
  * lb_http, proxy-widget, response: forward Content-Length after HEAD

 -- Max Kellermann <mk@cm4all.com>  Tue, 08 Nov 2011 18:19:42 +0100

cm4all-beng-proxy (1.0.13) unstable; urgency=low

  * processor: initialize URI rewrite options for <?cm4all-rewrite-uri?>

 -- Max Kellermann <mk@cm4all.com>  Wed, 02 Nov 2011 16:47:48 +0100

cm4all-beng-proxy (1.0.12) unstable; urgency=low

  * http-server, proxy-widget: add missing newline to log message
  * fcgi_client: fix assertion failure on response body error
  * http-cache-choice: fix crash due to wrong filter callback

 -- Max Kellermann <mk@cm4all.com>  Fri, 21 Oct 2011 15:02:42 +0200

cm4all-beng-proxy (1.0.11) unstable; urgency=low

  * lb_config: fix binding to wildcard address
  * rewrite-uri: clarify warning message when widget has no id

 -- Max Kellermann <mk@cm4all.com>  Wed, 19 Oct 2011 09:26:48 +0200

cm4all-beng-proxy (1.0.10) unstable; urgency=low

  * debian/control: beng-lb doesn't need "daemon" anymore
  * http-string: allow space in unquoted cookie values (RFC ignorant)

 -- Max Kellermann <mk@cm4all.com>  Fri, 07 Oct 2011 15:06:32 +0200

cm4all-beng-proxy (1.0.9) unstable; urgency=low

  * tcp-balancer: store a copy of the socket address
  * lb: default log directory is /var/log/cm4all/beng-lb
  * lb: use new built-in watchdog instead of /usr/bin/daemon

 -- Max Kellermann <mk@cm4all.com>  Thu, 29 Sep 2011 16:19:34 +0200

cm4all-beng-proxy (1.0.8) unstable; urgency=low

  * resource-address: copy the delegate JailCGI parameters (crash bug fix)
  * response: use the same URI for storing and dropping widget sessions

 -- Max Kellermann <mk@cm4all.com>  Thu, 22 Sep 2011 13:39:08 +0200

cm4all-beng-proxy (1.0.7) unstable; urgency=low

  * inline-widget: discard request body when class lookup fails

 -- Max Kellermann <mk@cm4all.com>  Fri, 16 Sep 2011 12:16:04 +0200

cm4all-beng-proxy (1.0.6) unstable; urgency=low

  * processor: support short "SCRIPT" tag
  * widget-uri: use the template's view specification

 -- Max Kellermann <mk@cm4all.com>  Tue, 13 Sep 2011 18:14:24 +0200

cm4all-beng-proxy (1.0.5) unstable; urgency=low

  * resource-loader: delete comma when extracting from X-Forwarded-For

 -- Max Kellermann <mk@cm4all.com>  Mon, 05 Sep 2011 17:43:22 +0200

cm4all-beng-proxy (1.0.4) unstable; urgency=low

  * istream-replace: update the buffer reader after new data was added

 -- Max Kellermann <mk@cm4all.com>  Mon, 05 Sep 2011 15:43:17 +0200

cm4all-beng-proxy (1.0.3) unstable; urgency=low

  * merge release 0.9.35
  * control-handler: fix uninitialized variable

 -- Max Kellermann <mk@cm4all.com>  Thu, 18 Aug 2011 15:15:52 +0200

cm4all-beng-proxy (1.0.2) unstable; urgency=low

  * merge release 0.9.34
  * handler: always log translate client errors
  * tcp-balancer: fix memory leak in error handler
  * http-string: allow more characters in cookie values (RFC ignorant)

 -- Max Kellermann <mk@cm4all.com>  Mon, 01 Aug 2011 16:30:05 +0200

cm4all-beng-proxy (1.0.1) unstable; urgency=low

  * session: increase idle timeout to 20 minutes

 -- Max Kellermann <mk@cm4all.com>  Tue, 26 Jul 2011 11:23:36 +0200

cm4all-beng-proxy (1.0) unstable; urgency=low

  * merge release 0.9.33
  * header-forward: eliminate the duplicate "Date" response header
  * proxy-handler: don't pass internal URI arguments to CGI

 -- Max Kellermann <mk@cm4all.com>  Mon, 18 Jul 2011 17:07:42 +0200

cm4all-beng-proxy (0.10.14) unstable; urgency=low

  * merge release 0.9.32

 -- Max Kellermann <mk@cm4all.com>  Tue, 12 Jul 2011 19:02:23 +0200

cm4all-beng-proxy (0.10.13) unstable; urgency=low

  * growing-buffer: reset the position when skipping buffers

 -- Max Kellermann <mk@cm4all.com>  Wed, 06 Jul 2011 10:07:50 +0200

cm4all-beng-proxy (0.10.12) unstable; urgency=low

  * merge release 0.9.31
  * rewrite-uri: log widget base mismatch
  * istream-replace: fix assertion failure with splitted buffer

 -- Max Kellermann <mk@cm4all.com>  Tue, 05 Jul 2011 22:05:44 +0200

cm4all-beng-proxy (0.10.11) unstable; urgency=low

  * merge release 0.9.30
  * lb: add SSL/TLS support

 -- Max Kellermann <mk@cm4all.com>  Mon, 04 Jul 2011 17:14:21 +0200

cm4all-beng-proxy (0.10.10) unstable; urgency=low

  * merge release 0.9.29

 -- Max Kellermann <mk@cm4all.com>  Tue, 28 Jun 2011 17:56:43 +0200

cm4all-beng-proxy (0.10.9) unstable; urgency=low

  * merge release 0.9.28

 -- Max Kellermann <mk@cm4all.com>  Mon, 27 Jun 2011 13:38:03 +0200

cm4all-beng-proxy (0.10.8) unstable; urgency=low

  * lb_http: don't access the connection object after it was closed
  * restart the load balancer automatically

 -- Max Kellermann <mk@cm4all.com>  Wed, 22 Jun 2011 12:38:39 +0200

cm4all-beng-proxy (0.10.7) unstable; urgency=low

  * config: make the session cookie name configurable
  * uri-relative: allow relative base URIs (for CGI)
  * widget-uri: combine existing CGI PATH_INFO and given widget location
  * python/translation/widget: support "path_info" specification

 -- Max Kellermann <mk@cm4all.com>  Mon, 20 Jun 2011 14:54:38 +0200

cm4all-beng-proxy (0.10.6) unstable; urgency=low

  * merge release 0.9.26

 -- Max Kellermann <mk@cm4all.com>  Wed, 15 Jun 2011 09:19:28 +0200

cm4all-beng-proxy (0.10.5) unstable; urgency=low

  * merge release 0.9.26

 -- Max Kellermann <mk@cm4all.com>  Fri, 10 Jun 2011 10:09:09 +0200

cm4all-beng-proxy (0.10.4) unstable; urgency=low

  * doc: add beng-lb documentation
  * lb: implement "fallback" option
  * merge release 0.9.25

 -- Max Kellermann <mk@cm4all.com>  Wed, 08 Jun 2011 14:13:43 +0200

cm4all-beng-proxy (0.10.3) unstable; urgency=low

  * python/translation.widget: support keyword "sticky"
  * lb: implement sticky modes "failover", "cookie"

 -- Max Kellermann <mk@cm4all.com>  Mon, 06 Jun 2011 15:51:36 +0200

cm4all-beng-proxy (0.10.2) unstable; urgency=low

  * debian: fix beng-lb pid file name
  * lb_http: implement sticky sessions
  * merge release 0.9.24

 -- Max Kellermann <mk@cm4all.com>  Tue, 31 May 2011 14:32:03 +0200

cm4all-beng-proxy (0.10.1) unstable; urgency=low

  * lb_http: close request body on error
  * lb_listener: print error message when binding fails
  * merge release 0.9.23

 -- Max Kellermann <mk@cm4all.com>  Fri, 27 May 2011 13:13:55 +0200

cm4all-beng-proxy (0.10) unstable; urgency=low

  * failure: fix inverted logic bug in expiry check
  * tcp-balancer: implement session stickiness
  * lb: new stand-alone load balancer

 -- Max Kellermann <mk@cm4all.com>  Thu, 26 May 2011 14:32:02 +0200

cm4all-beng-proxy (0.9.35) unstable; urgency=low

  * resource-loader: pass the last X-Forwarded-For element to AJP

 -- Max Kellermann <mk@cm4all.com>  Thu, 18 Aug 2011 15:05:02 +0200

cm4all-beng-proxy (0.9.34) unstable; urgency=low

  * request: fix double request body close in errdoc handler
  * handler: close request body on early abort

 -- Max Kellermann <mk@cm4all.com>  Mon, 01 Aug 2011 16:21:43 +0200

cm4all-beng-proxy (0.9.33) unstable; urgency=low

  * {http,ajp}-request, errdoc: check before closing the request body on
    error

 -- Max Kellermann <mk@cm4all.com>  Mon, 18 Jul 2011 16:30:29 +0200

cm4all-beng-proxy (0.9.32) unstable; urgency=low

  * processor: dispose request body when focused widget was not found
  * http-string: allow the slash in cookie values (RFC ignorant)

 -- Max Kellermann <mk@cm4all.com>  Tue, 12 Jul 2011 18:16:01 +0200

cm4all-beng-proxy (0.9.31) unstable; urgency=low

  * growing-buffer: fix assertion failure with empty first buffer

 -- Max Kellermann <mk@cm4all.com>  Tue, 05 Jul 2011 21:58:24 +0200

cm4all-beng-proxy (0.9.30) unstable; urgency=low

  * growing-buffer: fix assertion failure in reader when buffer is empty

 -- Max Kellermann <mk@cm4all.com>  Mon, 04 Jul 2011 16:59:28 +0200

cm4all-beng-proxy (0.9.29) unstable; urgency=low

  * http-string: allow the equality sign in cookie values (RFC ignorant)

 -- Max Kellermann <mk@cm4all.com>  Tue, 28 Jun 2011 17:50:23 +0200

cm4all-beng-proxy (0.9.28) unstable; urgency=low

  * http-string: allow round brackets in cookie values (RFC ignorant)

 -- Max Kellermann <mk@cm4all.com>  Mon, 27 Jun 2011 13:23:58 +0200

cm4all-beng-proxy (0.9.27) unstable; urgency=low

  * handler: don't delete existing session in TRANSPARENT mode

 -- Max Kellermann <mk@cm4all.com>  Wed, 15 Jun 2011 09:08:48 +0200

cm4all-beng-proxy (0.9.26) unstable; urgency=low

  * worker: read "crash" value before destroying shared memory
  * session: fix crash while discarding session

 -- Max Kellermann <mk@cm4all.com>  Fri, 10 Jun 2011 09:54:56 +0200

cm4all-beng-proxy (0.9.25) unstable; urgency=low

  * response: discard the request body before passing to errdoc
  * worker: don't restart all workers after "safe" worker crash
  * cgi: check for end-of-file after splice

 -- Max Kellermann <mk@cm4all.com>  Wed, 08 Jun 2011 15:02:35 +0200

cm4all-beng-proxy (0.9.24) unstable; urgency=low

  * fcgi-client: really discard packets on request id mismatch
  * memcached-client: don't schedule read event when buffer is full
  * session: support beng-lb sticky sessions

 -- Max Kellermann <mk@cm4all.com>  Tue, 31 May 2011 14:23:41 +0200

cm4all-beng-proxy (0.9.23) unstable; urgency=low

  * tcp-balancer: retry connecting to cluster if a node fails

 -- Max Kellermann <mk@cm4all.com>  Fri, 27 May 2011 13:01:31 +0200

cm4all-beng-proxy (0.9.22) unstable; urgency=low

  * failure: fix inverted logic bug in expiry check
  * uri-extract: support AJP URLs, fixes AJP cookies
  * ajp-client: don't schedule read event when buffer is full

 -- Max Kellermann <mk@cm4all.com>  Thu, 26 May 2011 08:32:32 +0200

cm4all-beng-proxy (0.9.21) unstable; urgency=low

  * balancer: re-enable load balancing (regression fix)
  * merge release 0.8.38

 -- Max Kellermann <mk@cm4all.com>  Fri, 20 May 2011 11:03:31 +0200

cm4all-beng-proxy (0.9.20) unstable; urgency=low

  * http-cache: fix assertion failure caused by wrong destructor
  * merge release 0.8.37

 -- Max Kellermann <mk@cm4all.com>  Mon, 16 May 2011 14:03:09 +0200

cm4all-beng-proxy (0.9.19) unstable; urgency=low

  * http-request: don't retry requests with a request body

 -- Max Kellermann <mk@cm4all.com>  Thu, 12 May 2011 11:35:55 +0200

cm4all-beng-proxy (0.9.18) unstable; urgency=low

  * http-body: fix assertion failure on EOF chunk after socket was closed
  * widget-http: fix crash in widget lookup error handler
  * merge release 0.8.36

 -- Max Kellermann <mk@cm4all.com>  Tue, 10 May 2011 18:56:33 +0200

cm4all-beng-proxy (0.9.17) unstable; urgency=low

  * growing-buffer: fix assertion failure after large initial write
  * http-request: retry after connection failure
  * test/t-cgi: fix bashisms in test scripts

 -- Max Kellermann <mk@cm4all.com>  Wed, 04 May 2011 18:54:57 +0200

cm4all-beng-proxy (0.9.16) unstable; urgency=low

  * resource-address: append "transparent" args to CGI path_info
  * tcache: fix crash on FastCGI with BASE

 -- Max Kellermann <mk@cm4all.com>  Mon, 02 May 2011 16:07:21 +0200

cm4all-beng-proxy (0.9.15) unstable; urgency=low

  * configure.ac: check if valgrind/memcheck.h is installed
  * configure.ac: check if libattr is available
  * access-log: log Referer and User-Agent
  * access-log: log the request duration
  * proxy-handler: allow forwarding URI arguments
  * merge release 0.8.35

 -- Max Kellermann <mk@cm4all.com>  Wed, 27 Apr 2011 18:54:17 +0200

cm4all-beng-proxy (0.9.14) unstable; urgency=low

  * processor: don't clear widget pointer at opening tag
  * debian: move ulimit call from init script to *.default
  * merge release 0.8.33

 -- Max Kellermann <mk@cm4all.com>  Wed, 13 Apr 2011 17:03:29 +0200

cm4all-beng-proxy (0.9.13) unstable; urgency=low

  * proxy-widget: apply the widget's response header forward settings
  * response: add option to dump the widget tree
  * widget-class: move header forward settings to view
  * merge release 0.8.30

 -- Max Kellermann <mk@cm4all.com>  Mon, 04 Apr 2011 16:31:26 +0200

cm4all-beng-proxy (0.9.12) unstable; urgency=low

  * widget: internal API refactorization
  * was-control: fix argument order in "abort" call
  * was-client: duplicate the GError object when it is used twice
  * {file,delegate}-handler: add Expires/ETag headers to 304 response
  * cgi: allow setting environment variables

 -- Max Kellermann <mk@cm4all.com>  Thu, 24 Mar 2011 15:12:54 +0100

cm4all-beng-proxy (0.9.11) unstable; urgency=low

  * processor: major API refactorization
  * merge release 0.8.29

 -- Max Kellermann <mk@cm4all.com>  Mon, 21 Mar 2011 19:43:28 +0100

cm4all-beng-proxy (0.9.10) unstable; urgency=low

  * merge release 0.8.27

 -- Max Kellermann <mk@cm4all.com>  Fri, 18 Mar 2011 14:11:16 +0100

cm4all-beng-proxy (0.9.9) unstable; urgency=low

  * merge release 0.8.25

 -- Max Kellermann <mk@cm4all.com>  Mon, 14 Mar 2011 16:05:51 +0100

cm4all-beng-proxy (0.9.8) unstable; urgency=low

  * translate: support UNIX domain sockets in ADDRESS_STRING
  * resource-address: support connections to existing FastCGI servers

 -- Max Kellermann <mk@cm4all.com>  Fri, 11 Mar 2011 19:24:33 +0100

cm4all-beng-proxy (0.9.7) unstable; urgency=low

  * merge release 0.8.24

 -- Max Kellermann <mk@cm4all.com>  Fri, 04 Mar 2011 13:07:36 +0100

cm4all-beng-proxy (0.9.6) unstable; urgency=low

  * merge release 0.8.23

 -- Max Kellermann <mk@cm4all.com>  Mon, 28 Feb 2011 11:47:45 +0100

cm4all-beng-proxy (0.9.5) unstable; urgency=low

  * translate: allow SITE without CGI

 -- Max Kellermann <mk@cm4all.com>  Mon, 31 Jan 2011 06:35:24 +0100

cm4all-beng-proxy (0.9.4) unstable; urgency=low

  * widget-class: allow distinct addresses for each view

 -- Max Kellermann <mk@cm4all.com>  Thu, 27 Jan 2011 17:51:21 +0100

cm4all-beng-proxy (0.9.3) unstable; urgency=low

  * istream-catch: log errors
  * proxy-handler: pass the original request URI to (Fast)CGI
  * proxy-handler: pass the original document root to (Fast)CGI
  * fcgi-stock: pass site id to child process
  * translation: new packet "HOME" for JailCGI
  * resource-loader: get remote host from "X-Forwarded-For"
  * cgi, fcgi-client: pass client IP address to application

 -- Max Kellermann <mk@cm4all.com>  Fri, 21 Jan 2011 18:13:38 +0100

cm4all-beng-proxy (0.9.2) unstable; urgency=low

  * merge release 0.8.21
  * http-response: better context for error messages
  * istream: method close() does not invoke handler->abort()
  * istream: better context for error messages
  * ajp-client: destruct properly when request stream fails
  * {delegate,fcgi,was}-stock: use the JailCGI 1.4 wrapper

 -- Max Kellermann <mk@cm4all.com>  Mon, 17 Jan 2011 12:08:04 +0100

cm4all-beng-proxy (0.9.1) unstable; urgency=low

  * http-server: count the number of raw bytes sent and received
  * control-handler: support TCACHE_INVALIDATE with SITE
  * new programs "log-forward", "log-exec" for network logging
  * new program "log-split" for creating per-site log files
  * new program "log-traffic" for creating per-site traffic logs
  * move logging servers to new package cm4all-beng-proxy-logging
  * python/control.client: add parameter "broadcast"

 -- Max Kellermann <mk@cm4all.com>  Thu, 02 Dec 2010 12:07:16 +0100

cm4all-beng-proxy (0.9) unstable; urgency=low

  * merge release 0.8.19
  * was-client: explicitly send 32 bit METHOD payload
  * was-client: explicitly parse STATUS as 32 bit integer
  * was-client: clear control channel object on destruction
  * was-client: reuse child process if state is clean on EOF
  * was-client: abort properly after receiving illegal packet
  * was-client: allow "request STOP" before response completed
  * was-client: postpone the response handler invocation
  * was-control: send packets in bulk
  * python: support WAS widgets
  * http-server: enable "cork" mode only for beginning of response
  * http-cache: don't access freed memory in pool_unref_denotify()
  * http: use libcm4all-http
  * new datagram based binary protocol for access logging
  * main: default WAS stock limit is 16

 -- Max Kellermann <mk@cm4all.com>  Thu, 18 Nov 2010 19:56:17 +0100

cm4all-beng-proxy (0.8.38) unstable; urgency=low

  * failure: update time stamp on existing item
  * errdoc: free the original response body on abort

 -- Max Kellermann <mk@cm4all.com>  Fri, 20 May 2011 10:17:14 +0200

cm4all-beng-proxy (0.8.37) unstable; urgency=low

  * widget-resolver: don't reuse failed resolver
  * http-request: fix NULL pointer dereference on invalid URI
  * config: disable the TCP stock limit by default

 -- Max Kellermann <mk@cm4all.com>  Mon, 16 May 2011 13:41:32 +0200

cm4all-beng-proxy (0.8.36) unstable; urgency=low

  * http-server: check if client closes connection while processing
  * http-client: release the socket before invoking the callback
  * fcgi-client: fix assertion failure on full input buffer
  * memcached-client: re-enable socket event after direct copy
  * istream-file: fix assertion failure on range request
  * test/t-cgi: fix bashisms in test scripts

 -- Max Kellermann <mk@cm4all.com>  Tue, 10 May 2011 18:45:48 +0200

cm4all-beng-proxy (0.8.35) unstable; urgency=low

  * session: fix potential session defragmentation crash
  * ajp-request: use "host:port" as TCP stock key
  * cgi: evaluate the Content-Length response header

 -- Max Kellermann <mk@cm4all.com>  Wed, 27 Apr 2011 13:32:05 +0200

cm4all-beng-proxy (0.8.34) unstable; urgency=low

  * js: replace all '%' with '$'
  * js: check if session_id is null
  * debian: add package cm4all-beng-proxy-tools

 -- Max Kellermann <mk@cm4all.com>  Tue, 19 Apr 2011 18:43:54 +0200

cm4all-beng-proxy (0.8.33) unstable; urgency=low

  * processor: don't quote query string arguments with dollar sign
  * widget-request: safely remove "view" and "path" from argument table
  * debian/control: add "Breaks << 0.8.32" on the JavaScript library

 -- Max Kellermann <mk@cm4all.com>  Tue, 12 Apr 2011 18:21:55 +0200

cm4all-beng-proxy (0.8.32) unstable; urgency=low

  * args: quote arguments with the dollar sign

 -- Max Kellermann <mk@cm4all.com>  Tue, 12 Apr 2011 13:34:42 +0200

cm4all-beng-proxy (0.8.31) unstable; urgency=low

  * proxy-widget: eliminate the duplicate "Server" response header
  * translation: add packet UNTRUSTED_SITE_SUFFIX

 -- Max Kellermann <mk@cm4all.com>  Thu, 07 Apr 2011 16:23:37 +0200

cm4all-beng-proxy (0.8.30) unstable; urgency=low

  * handler: make lower-case realm name from the "Host" header
  * session: copy attribute "realm", fixes segmentation fault

 -- Max Kellermann <mk@cm4all.com>  Tue, 29 Mar 2011 16:47:43 +0200

cm4all-beng-proxy (0.8.29) unstable; urgency=low

  * ajp-client: send query string in an AJP attribute

 -- Max Kellermann <mk@cm4all.com>  Mon, 21 Mar 2011 19:16:16 +0100

cm4all-beng-proxy (0.8.28) unstable; urgency=low

  * resource-loader: use X-Forwarded-For to obtain AJP remote host
  * resource-loader: strip port from AJP remote address
  * resource-loader: don't pass remote host to AJP server
  * resource-loader: parse server port for AJP
  * ajp-client: always send content-length
  * ajp-client: parse the remaining buffer after EAGAIN

 -- Max Kellermann <mk@cm4all.com>  Mon, 21 Mar 2011 11:12:07 +0100

cm4all-beng-proxy (0.8.27) unstable; urgency=low

  * http-request: close the request body on malformed URI
  * ajp-request: AJP translation packet contains ajp://host:port/path

 -- Max Kellermann <mk@cm4all.com>  Fri, 18 Mar 2011 14:04:21 +0100

cm4all-beng-proxy (0.8.26) unstable; urgency=low

  * python/response: fix typo in ajp()
  * session: validate sessions only within one realm

 -- Max Kellermann <mk@cm4all.com>  Fri, 18 Mar 2011 08:59:41 +0100

cm4all-beng-proxy (0.8.25) unstable; urgency=low

  * widget-http: discard request body on unknown view name
  * inline-widget: discard request body on error
  * {http,fcgi,was}-client: allocate response headers from caller pool
  * cmdline: fcgi_stock_limit defaults to 0 (no limit)

 -- Max Kellermann <mk@cm4all.com>  Mon, 14 Mar 2011 15:53:42 +0100

cm4all-beng-proxy (0.8.24) unstable; urgency=low

  * fcgi-client: release the connection even when padding not consumed
    after empty response

 -- Max Kellermann <mk@cm4all.com>  Wed, 02 Mar 2011 17:39:33 +0100

cm4all-beng-proxy (0.8.23) unstable; urgency=low

  * memcached-client: allocate a new memory pool
  * memcached-client: copy caller_pool reference before freeing the client
  * fcgi-client: check headers!=NULL
  * fcgi-client: release the connection even when padding not consumed

 -- Max Kellermann <mk@cm4all.com>  Mon, 28 Feb 2011 10:50:02 +0100

cm4all-beng-proxy (0.8.22) unstable; urgency=low

  * cgi: fill special variables CONTENT_TYPE, CONTENT_LENGTH
  * memcached-client: remove stray pool_unref() call
  * memcached-client: reuse the socket if the remaining value is buffered
  * http-cache-choice: abbreviate memcached keys
  * *-cache: allocate a parent pool for cache items
  * pool: re-enable linear pools
  * frame: free the request body on error
  * http-cache: free cached body which was dismissed

 -- Max Kellermann <mk@cm4all.com>  Mon, 07 Feb 2011 15:34:09 +0100

cm4all-beng-proxy (0.8.21) unstable; urgency=low

  * merge release 0.7.55
  * jail: translate the document root properly
  * header-forward: forward the "Host" header to CGI/FastCGI/AJP
  * http-error: map ENOTDIR to "404 Not Found"
  * http-server: fix assertion failure on write error
  * fcgi-stock: clear all environment variables

 -- Max Kellermann <mk@cm4all.com>  Thu, 06 Jan 2011 16:04:20 +0100

cm4all-beng-proxy (0.8.20) unstable; urgency=low

  * widget-resolver: add pedantic state assertions
  * async: remember a copy of the operation in !NDEBUG
  * python/translation/response: max_age() returns self

 -- Max Kellermann <mk@cm4all.com>  Mon, 06 Dec 2010 23:02:50 +0100

cm4all-beng-proxy (0.8.19) unstable; urgency=low

  * merge release 0.7.54

 -- Max Kellermann <mk@cm4all.com>  Wed, 17 Nov 2010 16:25:10 +0100

cm4all-beng-proxy (0.8.18) unstable; urgency=low

  * was-client: explicitly send 32 bit METHOD payload
  * was-client: explicitly parse STATUS as 32 bit integer
  * istream: check presence of as_fd() in optimized build

 -- Max Kellermann <mk@cm4all.com>  Fri, 05 Nov 2010 11:00:54 +0100

cm4all-beng-proxy (0.8.17) unstable; urgency=low

  * merged release 0.7.53
  * widget: use colon as widget path separator
  * was-client: check for abort during response handler
  * was-client: implement STOP
  * was-client: release memory pools
  * was-launch: enable non-blocking mode on input and output
  * http-server: don't crash on malformed pipelined request
  * main: free the WAS stock and the UDP listener in the SIGTERM handler

 -- Max Kellermann <mk@cm4all.com>  Thu, 28 Oct 2010 19:50:26 +0200

cm4all-beng-proxy (0.8.16) unstable; urgency=low

  * merged release 0.7.52
  * was-client: support for the WAS protocol

 -- Max Kellermann <mk@cm4all.com>  Wed, 13 Oct 2010 16:45:18 +0200

cm4all-beng-proxy (0.8.15) unstable; urgency=low

  * resource-address: don't skip question mark twice

 -- Max Kellermann <mk@cm4all.com>  Tue, 28 Sep 2010 12:20:33 +0200

cm4all-beng-proxy (0.8.14) unstable; urgency=low

  * processor: schedule "xmlns:c" deletion

 -- Max Kellermann <mk@cm4all.com>  Thu, 23 Sep 2010 14:42:31 +0200

cm4all-beng-proxy (0.8.13) unstable; urgency=low

  * processor: delete "xmlns:c" attributes from link elements
  * istream-{head,zero}: implement method available()
  * merged release 0.7.51

 -- Max Kellermann <mk@cm4all.com>  Tue, 17 Aug 2010 09:54:33 +0200

cm4all-beng-proxy (0.8.12) unstable; urgency=low

  * http-cache-memcached: copy resource address
  * debian/control: add missing ${shlibs:Depends}
  * merged release 0.7.50

 -- Max Kellermann <mk@cm4all.com>  Thu, 12 Aug 2010 20:17:52 +0200

cm4all-beng-proxy (0.8.11) unstable; urgency=low

  * delegate-client: fix SCM_RIGHTS check
  * use Linux 2.6 CLOEXEC/NONBLOCK flags
  * tcache: INVALIDATE removes all variants (error documents etc.)
  * control: new UDP based protocol, allows invalidating caches
  * hashmap: fix assertion failure in hashmap_remove_match()
  * merged release 0.7.49

 -- Max Kellermann <mk@cm4all.com>  Tue, 10 Aug 2010 15:48:10 +0200

cm4all-beng-proxy (0.8.10) unstable; urgency=low

  * tcache: copy response.previous

 -- Max Kellermann <mk@cm4all.com>  Mon, 02 Aug 2010 18:03:43 +0200

cm4all-beng-proxy (0.8.9) unstable; urgency=low

  * (f?)cgi-handler: forward query string only if focused
  * ajp-handler: merge into proxy-handler
  * proxy-handler: forward query string if focused
  * cgi, fastcgi-handler: enable the resource cache
  * translation: add packets CHECK and PREVIOUS for authentication
  * python: add Response.max_age()

 -- Max Kellermann <mk@cm4all.com>  Fri, 30 Jul 2010 11:39:22 +0200

cm4all-beng-proxy (0.8.8) unstable; urgency=low

  * prototypes/translate.py: added new ticket-fastcgi programs
  * http-cache: implement FastCGI caching
  * merged release 0.7.47

 -- Max Kellermann <mk@cm4all.com>  Wed, 21 Jul 2010 13:00:43 +0200

cm4all-beng-proxy (0.8.7) unstable; urgency=low

  * istream-delayed: update the "direct" bit mask
  * http-client: send "Expect: 100-continue"
  * response, widget-http: apply istream_pipe to filter input
  * proxy-handler: apply istream_pipe to request body
  * istream-ajp-body: send larger request body packets
  * ajp-client: support splice()
  * merged release 0.7.46

 -- Max Kellermann <mk@cm4all.com>  Fri, 25 Jun 2010 18:52:04 +0200

cm4all-beng-proxy (0.8.6) unstable; urgency=low

  * translation: added support for custom error documents
  * response: convert HEAD to GET if filter follows
  * processor: short-circuit on HEAD request
  * python: depend on python-twisted-core

 -- Max Kellermann <mk@cm4all.com>  Wed, 16 Jun 2010 16:37:42 +0200

cm4all-beng-proxy (0.8.5) unstable; urgency=low

  * istream-tee: allow second output to block
  * widget-http: don't transform error documents
  * response, widget-http: disable filters after widget frame request
  * translation: added packet FILTER_4XX to filter client errors
  * merged release 0.7.45

 -- Max Kellermann <mk@cm4all.com>  Thu, 10 Jun 2010 16:13:14 +0200

cm4all-beng-proxy (0.8.4) unstable; urgency=low

  * python: added missing "Response" import
  * python: resume parsing after deferred call
  * http-client: implement istream method as_fd()
  * merged release 0.7.44

 -- Max Kellermann <mk@cm4all.com>  Mon, 07 Jun 2010 17:01:16 +0200

cm4all-beng-proxy (0.8.3) unstable; urgency=low

  * file-handler: implement If-Range (RFC 2616 14.27)
  * merged release 0.7.42

 -- Max Kellermann <mk@cm4all.com>  Tue, 01 Jun 2010 16:17:13 +0200

cm4all-beng-proxy (0.8.2) unstable; urgency=low

  * cookie-client: verify the cookie path
  * python: use Twisted's logging library
  * python: added a widget registry class
  * merged release 0.7.41

 -- Max Kellermann <mk@cm4all.com>  Wed, 26 May 2010 13:08:16 +0200

cm4all-beng-proxy (0.8.1) unstable; urgency=low

  * http-cache-memcached: delete entity records on POST

 -- Max Kellermann <mk@cm4all.com>  Tue, 18 May 2010 12:21:55 +0200

cm4all-beng-proxy (0.8) unstable; urgency=low

  * istream: added method as_fd() to convert istream to file descriptor
  * fork: support passing stdin istream fd to child process
  * http-cache: discard only matching entries on POST
  * istream-html-escape: escape single and double quote
  * rewrite-uri: escape the result with XML entities

 -- Max Kellermann <mk@cm4all.com>  Thu, 13 May 2010 12:34:46 +0200

cm4all-beng-proxy (0.7.55) unstable; urgency=low

  * pool: reparent pools in optimized build
  * istream-deflate: add missing pool reference while reading
  * istream-deflate: fix several error handlers

 -- Max Kellermann <mk@cm4all.com>  Thu, 06 Jan 2011 12:59:39 +0100

cm4all-beng-proxy (0.7.54) unstable; urgency=low

  * http-server: fix crash on deferred chunked request body
  * parser: fix crash on malformed SCRIPT element

 -- Max Kellermann <mk@cm4all.com>  Wed, 17 Nov 2010 16:13:09 +0100

cm4all-beng-proxy (0.7.53) unstable; urgency=low

  * http-server: don't crash on malformed pipelined request
  * sink-header: fix assertion failure on empty trailer

 -- Max Kellermann <mk@cm4all.com>  Thu, 28 Oct 2010 18:39:01 +0200

cm4all-beng-proxy (0.7.52) unstable; urgency=low

  * fcgi-client: fix send timeout handler
  * fork: finish the buffer after pipe was drained

 -- Max Kellermann <mk@cm4all.com>  Wed, 13 Oct 2010 16:39:26 +0200

cm4all-beng-proxy (0.7.51) unstable; urgency=low

  * http-client: clear response body pointer before forwarding EOF event
  * processor: fix assertion failure for c:mode in c:widget

 -- Max Kellermann <mk@cm4all.com>  Mon, 16 Aug 2010 17:01:48 +0200

cm4all-beng-proxy (0.7.50) unstable; urgency=low

  * header-forward: don't forward the "Host" header to HTTP servers
  * resource-address: use uri_relative() for CGI
  * uri-relative: don't lose host name in uri_absolute()
  * uri-relative: don't fail on absolute URIs
  * http-cache-heap: don't use uninitialized item size

 -- Max Kellermann <mk@cm4all.com>  Thu, 12 Aug 2010 20:03:49 +0200

cm4all-beng-proxy (0.7.49) unstable; urgency=low

  * hashmap: fix assertion failure in hashmap_remove_value()

 -- Max Kellermann <mk@cm4all.com>  Tue, 10 Aug 2010 15:37:12 +0200

cm4all-beng-proxy (0.7.48) unstable; urgency=low

  * pipe-stock: add assertions on file descriptors

 -- Max Kellermann <mk@cm4all.com>  Mon, 09 Aug 2010 14:56:54 +0200

cm4all-beng-proxy (0.7.47) unstable; urgency=low

  * cmdline: add option "--group"

 -- Max Kellermann <mk@cm4all.com>  Fri, 16 Jul 2010 18:39:53 +0200

cm4all-beng-proxy (0.7.46) unstable; urgency=low

  * handler: initialize all translate_response attributes
  * http-client: consume buffer before header length check
  * istream-pipe: clear "direct" flags in constructor
  * istream-pipe: return gracefully when handler blocks
  * ajp-client: hold pool reference to reset TCP_CORK

 -- Max Kellermann <mk@cm4all.com>  Mon, 21 Jun 2010 17:53:21 +0200

cm4all-beng-proxy (0.7.45) unstable; urgency=low

  * istream-tee: separate "weak" values for the two outputs
  * fcache: don't close output when caching has been canceled
  * tcache: copy the attribute "secure_cookie"

 -- Max Kellermann <mk@cm4all.com>  Thu, 10 Jun 2010 15:21:34 +0200

cm4all-beng-proxy (0.7.44) unstable; urgency=low

  * http-client: check response header length
  * http-server: check request header length

 -- Max Kellermann <mk@cm4all.com>  Mon, 07 Jun 2010 16:51:57 +0200

cm4all-beng-proxy (0.7.43) unstable; urgency=low

  * http-cache: fixed NULL pointer dereference when storing empty response
    body on the heap

 -- Max Kellermann <mk@cm4all.com>  Tue, 01 Jun 2010 18:52:45 +0200

cm4all-beng-proxy (0.7.42) unstable; urgency=low

  * fork: check "direct" flag again after buffer flush
  * pool: pool_unref_denotify() remembers the code location
  * sink-{buffer,gstring}: don't invoke callback in abort()
  * async: added another debug flag to verify correctness

 -- Max Kellermann <mk@cm4all.com>  Mon, 31 May 2010 21:15:58 +0200

cm4all-beng-proxy (0.7.41) unstable; urgency=low

  * http-cache: initialize response status and headers on empty body

 -- Max Kellermann <mk@cm4all.com>  Tue, 25 May 2010 16:27:25 +0200

cm4all-beng-proxy (0.7.40) unstable; urgency=low

  * http-cache: fixed NULL pointer dereference when storing empty response
    body in memcached

 -- Max Kellermann <mk@cm4all.com>  Tue, 25 May 2010 15:04:44 +0200

cm4all-beng-proxy (0.7.39) unstable; urgency=low

  * memcached-stock: close value on connect failure
  * http: implement remaining status codes
  * http-cache: allow caching empty response body
  * http-cache: cache status codes 203, 206, 300, 301, 410
  * http-cache: don't cache authorized resources

 -- Max Kellermann <mk@cm4all.com>  Fri, 21 May 2010 17:37:29 +0200

cm4all-beng-proxy (0.7.38) unstable; urgency=low

  * http-server: send HTTP/1.1 declaration with "100 Continue"
  * connection: initialize "site_name", fixes crash bug
  * translation: added packet SECURE_COOKIE

 -- Max Kellermann <mk@cm4all.com>  Thu, 20 May 2010 15:40:34 +0200

cm4all-beng-proxy (0.7.37) unstable; urgency=low

  * *-client: implement a socket leak detector
  * handler: initialize response header without translation server

 -- Max Kellermann <mk@cm4all.com>  Tue, 18 May 2010 12:05:11 +0200

cm4all-beng-proxy (0.7.36) unstable; urgency=low

  * http-client: fixed NULL pointer dereference
  * handler, response: removed duplicate request body destruction calls

 -- Max Kellermann <mk@cm4all.com>  Tue, 11 May 2010 17:16:36 +0200

cm4all-beng-proxy (0.7.35) unstable; urgency=low

  * {http,fcgi,ajp}-request: close the request body on abort
  * handler: set fake translation response on malformed URI

 -- Max Kellermann <mk@cm4all.com>  Mon, 10 May 2010 11:22:23 +0200

cm4all-beng-proxy (0.7.34) unstable; urgency=low

  * translate: check the UNTRUSTED packet
  * translation: added packet UNTRUSTED_PREFIX

 -- Max Kellermann <mk@cm4all.com>  Fri, 30 Apr 2010 19:14:37 +0200

cm4all-beng-proxy (0.7.33) unstable; urgency=low

  * merged release 0.7.27.1
  * fcache: don't continue storing in background
  * fcgi-client: re-add event after some input data has been read

 -- Max Kellermann <mk@cm4all.com>  Fri, 30 Apr 2010 11:31:08 +0200

cm4all-beng-proxy (0.7.32) unstable; urgency=low

  * response: generate the "Server" response header
  * response: support the Authentication-Info response header
  * response: support custom authentication pages
  * translation: support custom response headers

 -- Max Kellermann <mk@cm4all.com>  Tue, 27 Apr 2010 17:09:59 +0200

cm4all-beng-proxy (0.7.31) unstable; urgency=low

  * support HTTP authentication (RFC 2617)

 -- Max Kellermann <mk@cm4all.com>  Mon, 26 Apr 2010 17:26:42 +0200

cm4all-beng-proxy (0.7.30) unstable; urgency=low

  * fcgi-client: support responses without a body
  * {http,fcgi}-client: hold caller pool reference during callback

 -- Max Kellermann <mk@cm4all.com>  Fri, 23 Apr 2010 14:41:05 +0200

cm4all-beng-proxy (0.7.29) unstable; urgency=low

  * http-cache: added missing pool_unref() in memcached_miss()
  * pool: added checked pool references

 -- Max Kellermann <mk@cm4all.com>  Thu, 22 Apr 2010 15:45:48 +0200

cm4all-beng-proxy (0.7.28) unstable; urgency=low

  * fcgi-client: support response status
  * translate: malformed packets are fatal
  * http-cache: don't cache resources with very long URIs
  * memcached-client: increase the maximum key size to 32 kB

 -- Max Kellermann <mk@cm4all.com>  Thu, 15 Apr 2010 15:06:51 +0200

cm4all-beng-proxy (0.7.27.1) unstable; urgency=low

  * http-cache: added missing pool_unref() in memcached_miss()
  * http-cache: don't cache resources with very long URIs
  * memcached-client: increase the maximum key size to 32 kB
  * fork: properly handle partially filled output buffer
  * fork: re-add event after some input data has been read

 -- Max Kellermann <mk@cm4all.com>  Thu, 29 Apr 2010 15:30:21 +0200

cm4all-beng-proxy (0.7.27) unstable; urgency=low

  * session: use GLib's PRNG to generate session ids
  * session: seed the PRNG with /dev/random
  * response: log UNTRUSTED violation attempts
  * response: drop widget sessions when there is no focus

 -- Max Kellermann <mk@cm4all.com>  Fri, 09 Apr 2010 12:04:18 +0200

cm4all-beng-proxy (0.7.26) unstable; urgency=low

  * memcached-client: schedule read event before callback
  * istream-tee: continue with second output if first is closed

 -- Max Kellermann <mk@cm4all.com>  Sun, 28 Mar 2010 18:08:11 +0200

cm4all-beng-proxy (0.7.25) unstable; urgency=low

  * memcached-client: don't poll if socket is closed
  * fork: close file descriptor on input error
  * pool: don't check attachments in pool_trash()

 -- Max Kellermann <mk@cm4all.com>  Thu, 25 Mar 2010 13:28:01 +0100

cm4all-beng-proxy (0.7.24) unstable; urgency=low

  * memcached-client: release socket after splice

 -- Max Kellermann <mk@cm4all.com>  Mon, 22 Mar 2010 11:29:45 +0100

cm4all-beng-proxy (0.7.23) unstable; urgency=low

  * sink-header: support splice
  * memcached-client: support splice (response)
  * fcgi-client: recover correctly after send error
  * fcgi-client: support chunked request body
  * fcgi-client: basic splice support for the request body
  * http-cache: duplicate headers
  * {http,memcached}-client: check "direct" mode after buffer flush
  * cmdline: added option "fcgi_stock_limit"
  * python: auto-export function write_packet()
  * python: Response methods return self

 -- Max Kellermann <mk@cm4all.com>  Fri, 19 Mar 2010 13:28:35 +0100

cm4all-beng-proxy (0.7.22) unstable; urgency=low

  * python: re-add function write_packet()

 -- Max Kellermann <mk@cm4all.com>  Fri, 12 Mar 2010 12:27:21 +0100

cm4all-beng-proxy (0.7.21) unstable; urgency=low

  * ajp-client: handle EAGAIN from send()
  * python: install the missing sources

 -- Max Kellermann <mk@cm4all.com>  Thu, 11 Mar 2010 16:58:25 +0100

cm4all-beng-proxy (0.7.20) unstable; urgency=low

  * http-client: don't reinstate event when socket is closed
  * access-log: log the site name
  * python: removed unused function write_packet()
  * python: split the module beng_proxy.translation
  * python: allow overriding query string and param in absolute_uri()
  * python: moved absolute_uri() to a separate library

 -- Max Kellermann <mk@cm4all.com>  Thu, 11 Mar 2010 09:48:52 +0100

cm4all-beng-proxy (0.7.19) unstable; urgency=low

  * client-socket: translate EV_TIMEOUT to ETIMEDOUT
  * fork: refill the input buffer as soon as possible
  * delegate-client: implement an abortable event
  * pool: added assertions for libevent leaks
  * direct: added option "-s enable_splice=no"

 -- Max Kellermann <mk@cm4all.com>  Thu, 04 Mar 2010 17:34:56 +0100

cm4all-beng-proxy (0.7.18) unstable; urgency=low

  * args: reserve memory for the trailing null byte

 -- Max Kellermann <mk@cm4all.com>  Tue, 23 Feb 2010 17:46:04 +0100

cm4all-beng-proxy (0.7.17) unstable; urgency=low

  * translation: added the BOUNCE packet (variant of REDIRECT)
  * translation: change widget packet HOST to UNTRUSTED
  * translation: pass internal URI arguments to the translation server
  * handler: use the specified status with REDIRECT
  * python: added method Request.absolute_uri()

 -- Max Kellermann <mk@cm4all.com>  Tue, 23 Feb 2010 16:15:22 +0100

cm4all-beng-proxy (0.7.16) unstable; urgency=low

  * processor: separate trusted from untrusted widgets by host name
  * processor: mode=partition is deprecated
  * translate: fix DOCUMENT_ROOT handler for CGI/FASTCGI
  * fcgi-request: added JailCGI support

 -- Max Kellermann <mk@cm4all.com>  Fri, 19 Feb 2010 14:29:29 +0100

cm4all-beng-proxy (0.7.15) unstable; urgency=low

  * processor: unreference the caller pool in abort()
  * tcache: clear BASE on mismatch
  * fcgi-client: generate the Content-Length request header
  * fcgi-client: send the CONTENT_TYPE parameter
  * prototypes/translate.py: use FastCGI to run PHP

 -- Max Kellermann <mk@cm4all.com>  Thu, 11 Feb 2010 14:43:21 +0100

cm4all-beng-proxy (0.7.14) unstable; urgency=low

  * connection: drop connections when the limit is exceeded
  * resource-address: added BASE support
  * fcgi-client: check the request ID in response packets
  * http-client: check response body when request body is closed
  * html-escape: use the last ampersand before the semicolon
  * html-escape: support &apos;
  * processor: unescape widget parameter values

 -- Max Kellermann <mk@cm4all.com>  Fri, 29 Jan 2010 17:49:43 +0100

cm4all-beng-proxy (0.7.13) unstable; urgency=low

  * fcgi-request: duplicate socket path
  * fcgi-request: support ACTION
  * fcgi-client: provide SCRIPT_FILENAME
  * fcgi-client: append empty PARAMS packet
  * fcgi-client: try to read response before request is finished
  * fcgi-client: implement the STDERR packet
  * fcgi-client: support request headers and body
  * fcgi-stock: manage one socket per child process
  * fcgi-stock: unlink socket path after connect
  * fcgi-stock: redirect fd 1,2 to /dev/null
  * fcgi-stock: kill FastCGI processes after 5 minutes idle
  * translation: new packet PAIR for passing parameters to FastCGI

 -- Max Kellermann <mk@cm4all.com>  Thu, 14 Jan 2010 13:36:48 +0100

cm4all-beng-proxy (0.7.12) unstable; urgency=low

  * http-cache: unlock the cache item after successful revalidation
  * http-cache-memcached: pass the expiration time to memcached
  * sink-header: comprise pending data in method available()
  * header-forward: forward the Expires response header

 -- Max Kellermann <mk@cm4all.com>  Tue, 22 Dec 2009 16:18:49 +0100

cm4all-beng-proxy (0.7.11) unstable; urgency=low

  * {ajp,memcached}-client: fix dis\appearing event for duplex socket
  * memcached-client: handle EAGAIN after send()
  * memcached-client: release socket as early as possible
  * header-forward: don't forward Accept-Encoding if transformation is
    enabled
  * widget-http, inline-widget: check Content-Encoding before processing
  * file-handler: send "Vary: Accept-Encoding" for compressed response
  * header-forward: support duplicate headers
  * fcache: implemented a 60 seconds timeout
  * fcache: copy pointer to local variable before callback
  * event2: refresh timeout after event has occurred

 -- Max Kellermann <mk@cm4all.com>  Fri, 18 Dec 2009 16:45:24 +0100

cm4all-beng-proxy (0.7.10) unstable; urgency=low

  * http-{server,client}: fix disappearing event for duplex socket

 -- Max Kellermann <mk@cm4all.com>  Mon, 14 Dec 2009 15:46:25 +0100

cm4all-beng-proxy (0.7.9) unstable; urgency=low

  * http: "Expect" is a hop-by-hop header
  * http-server: send "100 Continue" unless request body closed
  * http-client: poll socket after splice
  * http-server: handle EAGAIN after splice
  * http-server: send a 417 response on unrecognized "Expect" request
  * response, widget-http: append filter id to resource tag
  * resource-tag: check for "Cache-Control: no-store"

 -- Max Kellermann <mk@cm4all.com>  Mon, 14 Dec 2009 13:05:15 +0100

cm4all-beng-proxy (0.7.8) unstable; urgency=low

  * http-body: support partial response in method available()
  * file-handler: support pre-compressed static files
  * fcache: honor the "Cache-Control: no-store" response header

 -- Max Kellermann <mk@cm4all.com>  Wed, 09 Dec 2009 15:49:25 +0100

cm4all-beng-proxy (0.7.7) unstable; urgency=low

  * parser: allow underscore in attribute names
  * processor: check "type" attribute before URI rewriting
  * http-client: start receiving before request is sent
  * http-client: try to read response after write error
  * http-client: deliver response body after headers are finished
  * http-client: release socket as early as possible
  * http-client: serve buffer after socket has been closed
  * istream-chunked: clear input stream in abort handler
  * growing-buffer: fix crash after close in "data" callback

 -- Max Kellermann <mk@cm4all.com>  Thu, 03 Dec 2009 13:09:57 +0100

cm4all-beng-proxy (0.7.6) unstable; urgency=low

  * istream-hold: return -2 if handler is not available yet
  * http, ajp, fcgi: use istream_hold on request body
  * http-client: implemented splicing the request body
  * response: added missing URI substitution

 -- Max Kellermann <mk@cm4all.com>  Tue, 17 Nov 2009 15:25:35 +0100

cm4all-beng-proxy (0.7.5) unstable; urgency=low

  * session: 64 bit session ids
  * session: allow arbitrary session id size (at compile-time)
  * debian: larger default log file (16 * 4MB)
  * debian: added package cm4all-beng-proxy-toi

 -- Max Kellermann <mk@cm4all.com>  Mon, 16 Nov 2009 15:51:24 +0100

cm4all-beng-proxy (0.7.4) unstable; urgency=low

  * measure the latency of external resources
  * widget-http: partially revert "don't query session if !stateful"

 -- Max Kellermann <mk@cm4all.com>  Tue, 10 Nov 2009 15:06:03 +0100

cm4all-beng-proxy (0.7.3) unstable; urgency=low

  * uri-verify: don't reject double slash after first segment
  * hostname: allow the hyphen character
  * processor: allow processing without session
  * widget-http: don't query session if !stateful
  * request: disable session management for known bots
  * python: fixed AttributeError in __getattr__()
  * python: added method Response.process()
  * translation: added the response packets URI, HOST, SCHEME
  * translation: added header forward packets

 -- Max Kellermann <mk@cm4all.com>  Mon, 09 Nov 2009 16:40:27 +0100

cm4all-beng-proxy (0.7.2) unstable; urgency=low

  * fcache: close all caching connections on exit
  * istream-file: retry reading after EAGAIN
  * direct, istream-pipe: re-enable SPLICE_F_NONBLOCK
  * direct, istream-pipe: disable the SPLICE_F_MORE flag
  * http-client: handle EAGAIN after splice
  * http-client, header-writer: remove hop-by-hop response headers
  * response: optimized transformed response headers
  * handler: mangle CGI and FastCGI headers
  * header-forward: generate the X-Forwarded-For header
  * header-forward: add local host name to "Via" request header

 -- Max Kellermann <mk@cm4all.com>  Fri, 30 Oct 2009 13:41:02 +0100

cm4all-beng-proxy (0.7.1) unstable; urgency=low

  * file-handler: close the stream on "304 Not Modified"
  * pool: use assembler code only on gcc
  * cmdline: added option "--set tcp_stock_limit"
  * Makefile.am: enable the "subdir-objects" option

 -- Max Kellermann <mk@cm4all.com>  Thu, 22 Oct 2009 12:17:11 +0200

cm4all-beng-proxy (0.7) unstable; urgency=low

  * ajp-client: check if connection was closed during response callback
  * header-forward: log session id
  * istream: separate TCP splicing checks
  * istream-pipe: fix segmentation fault after incomplete direct transfer
  * istream-pipe: implement the "available" method
  * istream-pipe: allocate pipe only if handler supports it
  * istream-pipe: flush the pipe before reading from input
  * istream-pipe: reuse pipes in a stock
  * direct: support splice() from TCP socket to pipe
  * istream: direct() returns -3 if stream has been closed
  * hstock: don't destroy stocks while items are being created
  * tcp-stock: limit number of connections per host to 256
  * translate, http-client, ajp-client, cgi, http-cache: verify the HTTP
    response status
  * prototypes/translate.py: disallow "/../" and null bytes
  * prototypes/translate.py: added "/jail-delegate/" location
  * uri-parser: strict RFC 2396 URI verification
  * uri-parser: don't unescape the URI path
  * http-client, ajp-client: verify the request URI
  * uri-escape: unescape each character only once
  * http-cache: never use the memcached stock if caching is disabled
  * allow 8192 connections by default
  * allow 65536 file handles by default
  * added package cm4all-jailed-beng-proxy-delegate-helper

 -- Max Kellermann <mk@cm4all.com>  Wed, 21 Oct 2009 15:00:56 +0200

cm4all-beng-proxy (0.6.23) unstable; urgency=low

  * header-forward: log session information
  * prototypes/translate.py: added /cgi-bin/ location
  * http-server: disable keep-alive for HTTP/1.0 clients
  * http-server: don't send "Connection: Keep-Alive"
  * delegate-stock: clear the environment
  * delegate-stock: added jail support
  * delegate-client: reuse helper process after I/O error

 -- Max Kellermann <mk@cm4all.com>  Mon, 12 Oct 2009 17:29:35 +0200

cm4all-beng-proxy (0.6.22) unstable; urgency=low

  * istream-tee: clear both "enabled" flags in the eof/abort handler
  * istream-tee: fall back to first data() return value if second stream
    closed itself
  * http-cache: don't log body_abort after close

 -- Max Kellermann <mk@cm4all.com>  Thu, 01 Oct 2009 19:19:37 +0200

cm4all-beng-proxy (0.6.21) unstable; urgency=low

  * http-client: log more error messages
  * delegate-stock: added the DOCUMENT_ROOT environment variable
  * response, widget: accept "application/xhtml+xml"
  * cookie-server: allow square brackets in unquoted cookie values
    (violating RFC 2109 and RFC 2616)

 -- Max Kellermann <mk@cm4all.com>  Thu, 01 Oct 2009 13:55:40 +0200

cm4all-beng-proxy (0.6.20) unstable; urgency=low

  * stock: clear stock after 60 seconds idle
  * hstock: remove empty stocks
  * http-server, http-client, cgi: fixed off-by-one bug in header parser
  * istream-pipe: fix the direct() return value on error
  * istream-pipe: fix formula in range assertion
  * http-cache-memcached: implemented "remove"
  * handler: added FastCGI handler
  * fcgi-client: unref caller pool after socket release
  * fcgi-client: implemented response headers

 -- Max Kellermann <mk@cm4all.com>  Tue, 29 Sep 2009 14:07:13 +0200

cm4all-beng-proxy (0.6.19) unstable; urgency=low

  * http-client: release caller pool after socket release
  * memcached-client: release socket on marshalling error
  * stock: unref caller pool in abort handler
  * stock: lazy cleanup
  * http-cache: copy caller_pool to local variable

 -- Max Kellermann <mk@cm4all.com>  Thu, 24 Sep 2009 16:02:17 +0200

cm4all-beng-proxy (0.6.18) unstable; urgency=low

  * delegate-handler: support conditional GET and ranges
  * file-handler: fix suffix-byte-range-spec parser
  * delegate-helper: call open() with O_CLOEXEC|O_NOCTTY
  * istream-file: don't set FD_CLOEXEC if O_CLOEXEC is available
  * stock: hold caller pool during "get" operation
  * main: free balancer object during shutdown
  * memcached-client: enable socket timeout
  * delegate-stock: set FD_CLOEXEC on socket

 -- Max Kellermann <mk@cm4all.com>  Thu, 24 Sep 2009 10:50:53 +0200

cm4all-beng-proxy (0.6.17) unstable; urgency=low

  * tcp-stock: implemented a load balancer
  * python: accept address list in the ajp() method
  * http-server: added timeout for the HTTP request headers
  * response: close template when the content type is wrong
  * delegate-get: implemented response headers
  * delegate-get: provide status codes and error messages

 -- Max Kellermann <mk@cm4all.com>  Fri, 18 Sep 2009 15:36:57 +0200

cm4all-beng-proxy (0.6.16) unstable; urgency=low

  * tcp-stock: added support for bulldog-tyke
  * sink-buffer: close input if it's not used in the constructor
  * http-cache-memcached: close response body when deserialization fails
  * serialize: fix regression in serialize_uint64()

 -- Max Kellermann <mk@cm4all.com>  Tue, 15 Sep 2009 19:26:07 +0200

cm4all-beng-proxy (0.6.15) unstable; urgency=low

  * http-cache-choice: find more duplicates during cleanup
  * handler: added AJP handler
  * ajp-request: unref pool only on tcp_stock failure
  * ajp-client: prevent parser recursion
  * ajp-client: free request body when response is closed
  * ajp-client: reuse connection after END_RESPONSE packet
  * ajp-client: enable TCP_CORK while sending
  * istream-ajp-body: added a second "length" header field
  * ajp-client: auto-send empty request body chunk
  * ajp-client: register "write" event after GET_BODY_CHUNK packet
  * ajp-client: implemented request and response headers
  * http-cache-rfc: don't rewind tpool if called recursively

 -- Max Kellermann <mk@cm4all.com>  Fri, 11 Sep 2009 16:04:06 +0200

cm4all-beng-proxy (0.6.14) unstable; urgency=low

  * istream-tee: don't restart reading if already in progress

 -- Max Kellermann <mk@cm4all.com>  Thu, 03 Sep 2009 13:21:06 +0200

cm4all-beng-proxy (0.6.13) unstable; urgency=low

  * cookie-server: fix parsing multiple cookies
  * http-cache-memcached: clean up expired "choice" items
  * sink-gstring: use callback instead of public struct
  * istream-tee: restart reading when one output is closed

 -- Max Kellermann <mk@cm4all.com>  Wed, 02 Sep 2009 17:02:53 +0200

cm4all-beng-proxy (0.6.12) unstable; urgency=low

  * http-cache: don't attempt to remove cache items when the cache is disabled

 -- Max Kellermann <mk@cm4all.com>  Fri, 28 Aug 2009 15:40:48 +0200

cm4all-beng-proxy (0.6.11) unstable; urgency=low

  * http-cache-memcached: store HTTP status and response headers
  * http-cache-memcached: implemented flush (SIGHUP)
  * http-cache-memcached: support "Vary"
  * http-client: work around assertion failure in response_stream_close()

 -- Max Kellermann <mk@cm4all.com>  Thu, 27 Aug 2009 12:33:17 +0200

cm4all-beng-proxy (0.6.10) unstable; urgency=low

  * parser: finish tag before bailing out
  * http-request: allow URLs without path component
  * fork: clear event in read() method
  * istream-file: pass options O_CLOEXEC|O_NOCTTY to open()
  * response: check if the "Host" request header is valid

 -- Max Kellermann <mk@cm4all.com>  Tue, 18 Aug 2009 16:37:19 +0200

cm4all-beng-proxy (0.6.9) unstable; urgency=low

  * direct: disable SPLICE_F_NONBLOCK (temporary NFS EAGAIN workaround)

 -- Max Kellermann <mk@cm4all.com>  Mon, 17 Aug 2009 13:52:49 +0200

cm4all-beng-proxy (0.6.8) unstable; urgency=low

  * widget-http: close response body in error code path
  * http-cache: implemented memcached backend (--memcached-server)
  * processor: &c:base; returns the URI without scheme and host

 -- Max Kellermann <mk@cm4all.com>  Mon, 17 Aug 2009 12:29:19 +0200

cm4all-beng-proxy (0.6.7) unstable; urgency=low

  * file-handler: generate Expires from xattr user.MaxAge
  * cmdline: added option --set to configure:
    - max_connections
    - http_cache_size
    - filter_cache_size
    - translate_cache_size
  * flush caches on SIGHUP

 -- Max Kellermann <mk@cm4all.com>  Fri, 07 Aug 2009 11:41:10 +0200

cm4all-beng-proxy (0.6.6) unstable; urgency=low

  * added missing GLib build dependency
  * cgi-handler: set the "body_consumed" flag

 -- Max Kellermann <mk@cm4all.com>  Tue, 04 Aug 2009 09:53:01 +0200

cm4all-beng-proxy (0.6.5) unstable; urgency=low

  * shm: pass MAP_NORESERVE to mmap()
  * proxy-handler: support cookies
  * translation: added DISCARD_SESSION packet

 -- Max Kellermann <mk@cm4all.com>  Wed, 15 Jul 2009 18:00:33 +0200

cm4all-beng-proxy (0.6.4) unstable; urgency=low

  * http-client: don't read response body in HEAD requests
  * ajp-client: invoke the "abort" handler on error
  * filter-cache: lock cache items while they are served

 -- Max Kellermann <mk@cm4all.com>  Thu, 09 Jul 2009 14:36:14 +0200

cm4all-beng-proxy (0.6.3) unstable; urgency=low

  * http-server: implemented the DELETE method
  * http-server: refuse HTTP/0.9 requests
  * proxy-handler: send request body to template when no widget is focused
  * widget-request: pass original HTTP method to widget
  * session: automatically defragment sessions

 -- Max Kellermann <mk@cm4all.com>  Tue, 07 Jul 2009 16:57:22 +0200

cm4all-beng-proxy (0.6.2) unstable; urgency=low

  * lock: fixed race condition in debug flag updates
  * session: use rwlock for the session manager
  * proxy-handler: pass request headers to the remote HTTP server
  * proxy-handler: forward original Accept-Charset if processor is disabled
  * pipe: don't filter resources without a body
  * fcache: forward original HTTP status over "pipe" filter
  * cgi: support the "Status" line

 -- Max Kellermann <mk@cm4all.com>  Mon, 06 Jul 2009 16:38:26 +0200

cm4all-beng-proxy (0.6.1) unstable; urgency=low

  * session: consistently lock all session objects
  * rewrite-uri: check if widget_external_uri() returns NULL
  * widget-uri: don't generate the "path" argument when it's NULL
  * widget-uri: strip superfluous question mark from widget_base_address()
  * widget-uri: append parameters from the template first
  * widget-uri: re-add configured query string in widget_absolute_uri()
  * widget-uri: eliminate configured query string in widget_external_uri()
  * processor: don't consider session data for base=child and base=parent

 -- Max Kellermann <mk@cm4all.com>  Fri, 03 Jul 2009 15:52:01 +0200

cm4all-beng-proxy (0.6) unstable; urgency=low

  * inline-widget: check the widget HTTP response status
  * response: don't apply transformation on failed response
  * resource-address: include pipe arguments in filter cache key
  * handler: removed session redirect on the first request
  * http-cache: accept ETag response header instead of Last-Modified
  * filter-cache: don't require Last-Modified or Expires
  * file-handler: disable ETag only when processor comes first
  * file-handler: read ETag from xattr
  * pipe: generate new ETag for piped resource
  * session: purge sessions when shared memory is full
  * handler: don't enforce sessions for filtered responses

 -- Max Kellermann <mk@cm4all.com>  Tue, 30 Jun 2009 17:48:20 +0200

cm4all-beng-proxy (0.5.14) unstable; urgency=low

  * ajp-client: implemented request body
  * cookie-client: obey "max-age=0" properly
  * processor: forward the original HTTP status
  * response, widget-http: don't allow processing resource without body
  * widget-http: check the Content-Type before invoking processor
  * response: pass the "Location" response header
  * debian: added a separate -optimized-dbg package
  * added init script support for multiple ports (--port) and multiple listen
    (--listen) command line argumnents
  * translation: added the "APPEND" packet for command line arguments
  * pipe: support command line arguments

 -- Max Kellermann <mk@cm4all.com>  Mon, 29 Jun 2009 16:51:16 +0200

cm4all-beng-proxy (0.5.13) unstable; urgency=low

  * widget-registry: clear local_address in translate request
  * cmdline: added the "--listen" option

 -- Max Kellermann <mk@cm4all.com>  Wed, 24 Jun 2009 12:27:17 +0200

cm4all-beng-proxy (0.5.12) unstable; urgency=low

  * response: pass the "Location" response handler
  * added support for multiple listener ports

 -- Max Kellermann <mk@cm4all.com>  Tue, 23 Jun 2009 23:34:55 +0200

cm4all-beng-proxy (0.5.11) unstable; urgency=low

  * build with autotools
  * use libcm4all-socket, GLib
  * Makefile.am: support out-of-tree builds
  * added optimized Debian package
  * tcache: fixed wrong assignment in VARY=HOST
  * translation: added request packet LOCAL_ADDRESS

 -- Max Kellermann <mk@cm4all.com>  Tue, 23 Jun 2009 15:42:12 +0200

cm4all-beng-proxy (0.5.10) unstable; urgency=low

  * widget-http: assign the "address" variable

 -- Max Kellermann <mk@cm4all.com>  Mon, 15 Jun 2009 18:38:58 +0200

cm4all-beng-proxy (0.5.9) unstable; urgency=low

  * tcache: fixed typo in tcache_string_match()
  * tcache: support VARY=SESSION
  * translate: added the INVALIDATE response packet
  * cache, session: higher size limits
  * widget-uri: separate query_string from path_info
  * widget-uri: ignore widget parameters in widget_external_uri()

 -- Max Kellermann <mk@cm4all.com>  Mon, 15 Jun 2009 17:06:11 +0200

cm4all-beng-proxy (0.5.8) unstable; urgency=low

  * handler: fixed double free bug in translate_callback()

 -- Max Kellermann <mk@cm4all.com>  Sun, 14 Jun 2009 19:05:09 +0200

cm4all-beng-proxy (0.5.7) unstable; urgency=low

  * forward the Content-Disposition header
  * handler: assign new session to local variable, fix segfault
  * handler: don't dereference the NULL session

 -- Max Kellermann <mk@cm4all.com>  Sun, 14 Jun 2009 13:01:52 +0200

cm4all-beng-proxy (0.5.6) unstable; urgency=low

  * widget-http: send the "Via" request header instead of "X-Forwarded-For"
  * proxy-handler: send the "Via" request header
  * widget-request: check the "path" argument before calling uri_compress()

 -- Max Kellermann <mk@cm4all.com>  Tue, 09 Jun 2009 12:21:00 +0200

cm4all-beng-proxy (0.5.5) unstable; urgency=low

  * processor: allow specifying relative URI in c:base=child
  * widget-request: verify the "path" argument
  * widget: allocate address from widget's pool
  * widget-http: support multiple Set-Cookie response headers

 -- Max Kellermann <mk@cm4all.com>  Thu, 04 Jun 2009 15:10:15 +0200

cm4all-beng-proxy (0.5.4) unstable; urgency=low

  * implemented delegation of open() to a helper program
  * added the BASE translation packet, supported by the translation cache
  * deprecated c:mode=proxy
  * rewrite-uri: always enable focus in mode=partial
  * http-cache: don't cache resources with query string (RFC 2616 13.9)
  * http-cache: lock cache items while they are served

 -- Max Kellermann <mk@cm4all.com>  Thu, 28 May 2009 11:44:01 +0200

cm4all-beng-proxy (0.5.3) unstable; urgency=low

  * cgi: close request body on fork() failure
  * fork: added workaround for pipe-to-pipe splice()
  * http-cache: use cache entry when response ETag matches
  * cgi: loop in istream_cgi_read() to prevent blocking
  * cache: check for expired items once a minute
  * cache: optimize search for oldest item

 -- Max Kellermann <mk@cm4all.com>  Wed, 06 May 2009 13:23:46 +0200

cm4all-beng-proxy (0.5.2) unstable; urgency=low

  * added filter cache
  * header-parser: added missing range check in header_parse_line()
  * fork: added event for writing to the child process
  * fork: don't splice() from a pipe
  * response: don't pass request body to unfocused processor
  * added filter type "pipe"

 -- Max Kellermann <mk@cm4all.com>  Wed, 29 Apr 2009 13:24:26 +0200

cm4all-beng-proxy (0.5.1) unstable; urgency=low

  * processor: fixed base=child assertion failure
  * handler: close request body if it was not consumed
  * static-file: generate Last-Modified and ETag response headers
  * static-file: obey the Content-Type provided by the translation server
  * static-file: get Content-Type from extended attribute
  * http-cache: use istream_null when cached resource is empty

 -- Max Kellermann <mk@cm4all.com>  Mon, 27 Apr 2009 10:00:20 +0200

cm4all-beng-proxy (0.5) unstable; urgency=low

  * processor: accept c:mode/c:base attributes in any order
  * processor: removed alternative (anchor) rewrite syntax

 -- Max Kellermann <mk@cm4all.com>  Mon, 20 Apr 2009 22:04:19 +0200

cm4all-beng-proxy (0.4.10) unstable; urgency=low

  * processor: lift length limitation for widget parameters
  * translate: abort if a packet is too large
  * translate: support MAX_AGE for the whole response
  * hashmap: fix corruption of slot chain in hashmap_remove_value()

 -- Max Kellermann <mk@cm4all.com>  Fri, 17 Apr 2009 13:02:50 +0200

cm4all-beng-proxy (0.4.9) unstable; urgency=low

  * http-cache: explicitly start reading into cache
  * cgi: clear "headers" variable before publishing the response
  * translate: use DOCUMENT_ROOT as CGI parameter

 -- Max Kellermann <mk@cm4all.com>  Mon, 06 Apr 2009 16:21:57 +0200

cm4all-beng-proxy (0.4.8) unstable; urgency=low

  * translate: allow ADDRESS packets in AJP addresses
  * translate: initialize all fields of a FastCGI address
  * http-cache: close all caching connections on exit
  * processor: don't rewrite SCRIPT SRC attribute when proxying

 -- Max Kellermann <mk@cm4all.com>  Thu, 02 Apr 2009 15:45:46 +0200

cm4all-beng-proxy (0.4.7) unstable; urgency=low

  * http-server: use istream_null for empty request body
  * parser: check for trailing slash only in TAG_OPEN tags
  * parser: added support for XML Processing Instructions
  * processor: implemented XML Processing Instruction "cm4all-rewrite-uri"
  * uri-escape: escape the slash character
  * cache: remove all matching items in cache_remove()
  * http-cache: lock cache items while holding a reference

 -- Max Kellermann <mk@cm4all.com>  Thu, 02 Apr 2009 12:02:53 +0200

cm4all-beng-proxy (0.4.6) unstable; urgency=low

  * file_handler: fixed logic error in If-Modified-Since check
  * date: return UTC time stamp in http_date_parse()
  * cache: continue search after item was invalidated
  * cache: remove the correct cache item
  * istream-chunked: work around invalid assertion failure
  * istream-subst: fixed corruption after partial match

 -- Max Kellermann <mk@cm4all.com>  Wed, 25 Mar 2009 15:03:10 +0100

cm4all-beng-proxy (0.4.5) unstable; urgency=low

  * http-server: assume keep-alive is enabled on HTTP 1.1
  * http-client: unregister EV_READ when the buffer is full
  * translation: added QUERY_STRING packet
  * processor: optionally parse base/mode from URI

 -- Max Kellermann <mk@cm4all.com>  Tue, 17 Mar 2009 13:04:25 +0100

cm4all-beng-proxy (0.4.4) unstable; urgency=low

  * forward Accept-Language request header to the translation server
  * translate: added the USER_AGENT request packet
  * session: obey the USER/MAX_AGE setting
  * use libcm4all-inline-dev in libcm4all-beng-proxy-dev
  * added pkg-config file for libcm4all-beng-proxy-dev
  * updated python-central dependencies
  * processor: parse c:base/c:mode attributes in PARAM tags

 -- Max Kellermann <mk@cm4all.com>  Wed, 11 Mar 2009 09:43:48 +0100

cm4all-beng-proxy (0.4.3) unstable; urgency=low

  * processor: rewrite URI in LINK tags
  * processor: rewrite URI in PARAM tags
  * use splice() from glibc 2.7
  * translate: added VARY response packet
  * build documentation with texlive

 -- Max Kellermann <mk@cm4all.com>  Wed, 04 Mar 2009 09:53:56 +0100

cm4all-beng-proxy (0.4.2) unstable; urgency=low

  * hashmap: fix corruption in slot chain
  * use monotonic clock to calculate expiry times
  * processor: rewrite URIs in the EMBED, VIDEO, AUDIO tags

 -- Max Kellermann <mk@cm4all.com>  Tue, 17 Feb 2009 17:14:48 +0100

cm4all-beng-proxy (0.4.1) unstable; urgency=low

  * translate: clear client->transformation
  * handler: check for translation errors
  * http-server: fixed assertion failure during shutdown
  * http-server: send "Keep-Alive" response header
  * worker: after fork(), call event_reinit() in the parent process
  * added valgrind build dependency
  * build with Debian's libevent-1.4 package

 -- Max Kellermann <mk@cm4all.com>  Tue, 10 Feb 2009 11:48:53 +0100

cm4all-beng-proxy (0.4) unstable; urgency=low

  * added support for transformation views
    - in the JavaScript API, mode=proxy is now deprecated
  * http-cache: fix segfault when request_headers==NULL
  * http-cache: store multiple (varying) versions of a resource
  * http-cache: use the "max-age" cache-control response

 -- Max Kellermann <mk@cm4all.com>  Fri, 30 Jan 2009 13:29:43 +0100

cm4all-beng-proxy (0.3.9) unstable; urgency=low

  * http-client: assume keep-alive is enabled on HTTP 1.1
  * processor: use configured/session path-info for mode=child URIs

 -- Max Kellermann <mk@cm4all.com>  Tue, 27 Jan 2009 13:07:51 +0100

cm4all-beng-proxy (0.3.8) unstable; urgency=low

  * processor: pass Content-Type and Content-Language headers from
    template
  * http-client: allow chunked response body without keep-alive

 -- Max Kellermann <mk@cm4all.com>  Fri, 23 Jan 2009 13:02:42 +0100

cm4all-beng-proxy (0.3.7) unstable; urgency=low

  * istream_subst: exit the loop if state==INSERT
  * istream_iconv: check if the full buffer could be flushed
  * worker: don't reinitialize session manager during shutdown

 -- Max Kellermann <mk@cm4all.com>  Thu, 15 Jan 2009 10:39:47 +0100

cm4all-beng-proxy (0.3.6) unstable; urgency=low

  * processor: ignore closing </header>
  * widget-http: now really don't check content-type in frame parents
  * parser: skip comments
  * processor: implemented c:base="parent"
  * processor: added "c:" prefix to c:widget child elements
  * processor: renamed the "c:param" element to "c:parameter"

 -- Max Kellermann <mk@cm4all.com>  Thu, 08 Jan 2009 11:17:29 +0100

cm4all-beng-proxy (0.3.5) unstable; urgency=low

  * widget-http: don't check content-type in frame parents
  * istream-subst: allow null bytes in the input stream
  * js: added the "translate" parameter for passing values to the
    translation server
  * rewrite-uri: refuse to rewrite a frame URI without widget id

 -- Max Kellermann <mk@cm4all.com>  Mon, 05 Jan 2009 16:46:32 +0100

cm4all-beng-proxy (0.3.4) unstable; urgency=low

  * processor: added support for custom widget request headers
  * http-cache: obey the "Vary" response header
  * http-cache: pass the new http_cache_info object when testing a cache
    item

 -- Max Kellermann <mk@cm4all.com>  Tue, 30 Dec 2008 15:46:44 +0100

cm4all-beng-proxy (0.3.3) unstable; urgency=low

  * processor: grew widget parameter buffer to 512 bytes
  * widget-resolver: clear widget->resolver on abort
  * cgi: clear the input's handler in cgi_async_abort()
  * widget-stream: use istream_hold (reverts r4171)

 -- Max Kellermann <mk@cm4all.com>  Fri, 05 Dec 2008 14:43:05 +0100

cm4all-beng-proxy (0.3.2) unstable; urgency=low

  * processor: free memory before calling embed_frame_widget()
  * processor: allocate query string from the widget pool
  * processor: removed the obsolete widget attributes "tag" and "style"
  * parser: hold a reference to the pool

 -- Max Kellermann <mk@cm4all.com>  Mon, 01 Dec 2008 14:15:38 +0100

cm4all-beng-proxy (0.3.1) unstable; urgency=low

  * http-client: remove Transfer-Encoding and Content-Length from response
    headers
  * http-client: don't read body after invoke_response()
  * fork: retry splice() after EAGAIN
  * fork: don't close input when splice() fails
  * cgi: abort the response handler when the stdin stream fails
  * istream_file, istream_pipe, fork, client_socket, listener: fixed file
    descriptor leaks
  * processor: hold a reference to the caller's pool
  * debian/rules: enabled test suite

 -- Max Kellermann <mk@cm4all.com>  Thu, 27 Nov 2008 16:01:16 +0100

cm4all-beng-proxy (0.3) unstable; urgency=low

  * implemented widget filters
  * translate: initialize all fields of a CGI address
  * fork: read request body on EAGAIN
  * fork: implemented the direct() method with splice()
  * python: added class Response
  * prototypes/translate.py:
    - support "filter"
    - support "content_type"
  * demo: added widget filter demo

 -- Max Kellermann <mk@cm4all.com>  Wed, 26 Nov 2008 16:27:29 +0100

cm4all-beng-proxy (0.2) unstable; urgency=low

  * don't quote text/xml widgets
  * widget-resolver: pass widget_pool to widget_class_lookup()
  * widget-registry: allocate widget_class from widget_pool
  * widget-stream: eliminated the async operation proxy, because the
    operation cannot be aborted before the constructor returns
  * widget-stream: don't clear the "delayed" stream in the response() callback
  * rewrite-uri: trigger istream_read(delayed) after istream_delayed_set()
  * doc: clarified XSLT integration

 -- Max Kellermann <mk@cm4all.com>  Tue, 25 Nov 2008 15:28:54 +0100

cm4all-beng-proxy (0.1) unstable; urgency=low

  * initial release

 -- Max Kellermann <mk@cm4all.com>  Mon, 17 Nov 2008 11:59:36 +0100<|MERGE_RESOLUTION|>--- conflicted
+++ resolved
@@ -1,6 +1,6 @@
-<<<<<<< HEAD
 cm4all-beng-proxy (3.0.8) unstable; urgency=low
 
+  * merge release 2.3.2
   * return unused I/O buffers to operating system
 
  --   
@@ -104,13 +104,12 @@
   * require automake 1.11
 
  -- Max Kellermann <mk@cm4all.com>  Tue, 09 Oct 2012 15:11:24 -0000
-=======
+
 cm4all-beng-proxy (2.3.2) unstable; urgency=low
 
   * merge release 2.1.17
 
  -- Max Kellermann <mk@cm4all.com>  Tue, 29 Jan 2013 00:01:23 -0000
->>>>>>> ee6694ec
 
 cm4all-beng-proxy (2.3.1) unstable; urgency=low
 
