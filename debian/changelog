--- conflicted
+++ resolved
@@ -1,7 +1,6 @@
-<<<<<<< HEAD
 cm4all-beng-proxy (14.0.8) unstable; urgency=low
 
-  * 
+  * merge release 13.11
 
  --   
 
@@ -61,7 +60,7 @@
   * log-json: generate JSONL (JSON Lines)
 
  -- Max Kellermann <mk@cm4all.com>  Fri, 05 Jan 2018 11:47:08 -0000
-=======
+
 cm4all-beng-proxy (13.11) unstable; urgency=low
 
   * lb: ssl_cert_db and ssl_verify are mutually exclusive
@@ -69,7 +68,6 @@
   * log: support type "SSH"
 
  -- Max Kellermann <mk@cm4all.com>  Fri, 09 Mar 2018 09:15:14 -0000
->>>>>>> c3a43154
 
 cm4all-beng-proxy (13.10) unstable; urgency=low
 
