<<<<<<< HEAD
cm4all-beng-proxy (11.13) unstable; urgency=low

  * certdb: prefer certificates which expire later

 --   

cm4all-beng-proxy (11.12) unstable; urgency=low

  * merge release 10.35

 -- Max Kellermann <mk@cm4all.com>  Tue, 06 Dec 2016 08:03:09 -0000

cm4all-beng-proxy (11.11) unstable; urgency=low

  * fix theoretical data corruption bug in the header buffer
  * was: wait longer for PREMATURE after sending STOP
  * was: ignore in-flight packets during STOP recovery
  * was: implement early STOP recovery (before response headers)

 -- Max Kellermann <mk@cm4all.com>  Wed, 16 Nov 2016 19:47:11 -0000

cm4all-beng-proxy (11.10) unstable; urgency=low

  * merge release 10.34
  * systemd: override the locale, fixes "_S_create_c_locale" error

 -- Max Kellermann <mk@cm4all.com>  Tue, 25 Oct 2016 11:51:18 -0000

cm4all-beng-proxy (11.9) unstable; urgency=low

  * merge release 10.33

 -- Max Kellermann <mk@cm4all.com>  Wed, 19 Oct 2016 20:04:13 -0000

cm4all-beng-proxy (11.8) unstable; urgency=low

  * tcp_stock: fix crash during cancellation
  * config: fix memory leak

 -- Max Kellermann <mk@cm4all.com>  Sun, 09 Oct 2016 15:53:22 -0000

cm4all-beng-proxy (11.7) unstable; urgency=low

  * merge release 10.32
  * enforce Zeroconf/avahi-daemon browser notify after restarting beng-proxy

 -- Max Kellermann <mk@cm4all.com>  Tue, 04 Oct 2016 21:59:34 -0000

cm4all-beng-proxy (11.6) unstable; urgency=low

  * was: fix use-after-free bug

 -- Max Kellermann <mk@cm4all.com>  Thu, 29 Sep 2016 14:26:50 -0000

cm4all-beng-proxy (11.5) unstable; urgency=low

  * avahi: fix interface and protocol published via Zeroconf
  * lb: fix collision in Zeroconf node lookups
  * lb: support IPv6 link-local addresses from Zeroconf
  * lb: work around avahi-daemon IPv4/IPv6 mixup bug
  * config: allow space after '=' in @set
  * doc: remove bogus semicolons from configuration examples

 -- Max Kellermann <mk@cm4all.com>  Wed, 28 Sep 2016 21:42:43 -0000

cm4all-beng-proxy (11.4) unstable; urgency=low

  * merge release 10.31
  * bp: fix Zeroconf with automatic port

 -- Max Kellermann <mk@cm4all.com>  Tue, 27 Sep 2016 19:29:24 -0000

cm4all-beng-proxy (11.3) unstable; urgency=low

  * delegate: fix memory leak after clone() failure
  * avahi/client: fix shutdown hang due to event leak
  * config: add listener options "interface", "reuse_port"
  * lb: fix dbus connect failure due to process isolation
  * config: rename "include" to "@include"
  * config: introduce variables

 -- Max Kellermann <mk@cm4all.com>  Mon, 26 Sep 2016 20:28:47 -0000

cm4all-beng-proxy (11.2) unstable; urgency=low

  * disable the "V6ONLY" flag on all IPv6 wildcard listeners
  * fix crash bug due to uninitialized memory
  * etc: include conf.d/*.conf
  * debian: re-add dh_installinit to install the *.default files

 -- Max Kellermann <mk@cm4all.com>  Mon, 12 Sep 2016 11:32:14 -0000

cm4all-beng-proxy (11.1) unstable; urgency=low

  * merge release 10.30

 -- Max Kellermann <mk@cm4all.com>  Fri, 09 Sep 2016 09:28:23 -0000

cm4all-beng-proxy (11.0.3) unstable; urgency=low

  * config: allow shell wildcard after "include"
  * fcgi: fix "Connection refused" error
  * widget: improve error message when there is no address

 -- Max Kellermann <mk@cm4all.com>  Fri, 02 Sep 2016 12:55:19 -0000

cm4all-beng-proxy (11.0.2) unstable; urgency=low

  * spawn: fix clone=ENOMEM due to broken PID namespace
  * control: allow only TCACHE_INVALIDATE, STATS and NODE_STATUS via IP
  * config: add command "include_optional"

 -- Max Kellermann <mk@cm4all.com>  Wed, 31 Aug 2016 13:32:35 -0000

cm4all-beng-proxy (11.0.1) unstable; urgency=low

  * spawn: switch to a new systemd scope
  * spawn: create new PID namespace
  * spawn: create systemd journal identifier
  * translation: add packets CGROUP, CGROUP_SET, EXTERNAL_SESSION_MANAGER,
    EXTERNAL_SESSION_KEEPALIVE
  * session: allow multiple realms per session
  * ssl: free more drained I/O buffers
  * ssl: reduce memory usage
  * SlicePool: reduce fragmentation
  * enable TCP_DEFER_ACCEPT for HTTP listeners
  * remove the "args_escape_char" kludge after 5 years of transition
  * support kB, MB, GB suffixes in cache size specifications
  * bp: add configuration file
  * bp: allow multiple control listeners
  * lb: allow including configuration files
  * debian/lb.postinst: move user "cm4all-beng-lb" to group "nogroup"
  * remove obsolete sysv init scripts, depend on systemd instead
  * ZeroConf publish support

 -- Max Kellermann <mk@cm4all.com>  Tue, 30 Aug 2016 22:24:03 -0000
=======
cm4all-beng-proxy (10.36) unstable; urgency=low

  * certdb: fix crash bug
  * lb: allow core dumps from within the isolated process

 -- Max Kellermann <mk@cm4all.com>  Thu, 12 Jan 2017 20:08:07 -0000
>>>>>>> 86b7735b

cm4all-beng-proxy (10.35) unstable; urgency=low

  * ssl: OpenSSL 1.1 compatibility
  * bot: add another Majestic bot user agent string
  * systemd: depend on network-online.target

 -- Max Kellermann <mk@cm4all.com>  Tue, 06 Dec 2016 07:42:56 -0000

cm4all-beng-proxy (10.34) unstable; urgency=low

  * lb: adapt to Linux 4.8 user namespace API change

 -- Max Kellermann <mk@cm4all.com>  Tue, 25 Oct 2016 11:35:30 -0000

cm4all-beng-proxy (10.33) unstable; urgency=low

  * spawn: create systemd journal identifier
  * spawn: no signal interruption while waiting for client to become ready
  * spawn: allow numeric uids/gids after --allow-user / --allow-group
  * was: add stopwatch support

 -- Max Kellermann <mk@cm4all.com>  Wed, 19 Oct 2016 19:38:21 -0000

cm4all-beng-proxy (10.32) unstable; urgency=low

  * merge release 9.16

 -- Max Kellermann <mk@cm4all.com>  Tue, 04 Oct 2016 11:05:53 -0000

cm4all-beng-proxy (10.31) unstable; urgency=low

  * fix memory leak after resource loader failure
  * delegate: fix memory leak after clone() failure
  * was: fix crash on spawn error

 -- Max Kellermann <mk@cm4all.com>  Tue, 27 Sep 2016 18:54:54 -0000

cm4all-beng-proxy (10.30) unstable; urgency=low

  * merge release 9.15

 -- Max Kellermann <mk@cm4all.com>  Thu, 08 Sep 2016 14:50:50 -0000

cm4all-beng-proxy (10.29) unstable; urgency=low

  * istream/pipe: fix crash after running out of file descriptors
  * bp: raise default connection limit to 32k
  * delegate: fix potential crash
  * translation: detect BASE/URI mismatch with INTERNAL_REDIRECT
  * lb/monitor/expect: fix assertion failure on shutdown
  * systemd: set default NOFILE limits to 256k
  * systemd: enable crash dumps

 -- Max Kellermann <mk@cm4all.com>  Wed, 07 Sep 2016 07:57:48 -0000

cm4all-beng-proxy (10.28) unstable; urgency=low

  * widget: improve error message when there is no address
  * lb: fix default control port
  * debian: adjust Ruby dependencies for Debian Jessie

 -- Max Kellermann <mk@cm4all.com>  Mon, 05 Sep 2016 10:58:34 -0000

cm4all-beng-proxy (10.27) unstable; urgency=low

  * ssl: disable RC4
  * ssl: ignore the client's cipher preferences
  * ssl: send TLS alert to peer after handshake refusal
  * fix crash when compiled with GCC6

 -- Max Kellermann <mk@cm4all.com>  Mon, 22 Aug 2016 18:34:30 -0000

cm4all-beng-proxy (10.26) unstable; urgency=low

  * bot: recognize WordPress pingbacks as "bot"
  * lb/monitor/expect: delay the receive call by 10ms
  * certdb, bp_cmdline, log-forward: use IPv6 only if available

 -- Max Kellermann <mk@cm4all.com>  Thu, 11 Aug 2016 13:04:23 -0000

cm4all-beng-proxy (10.25) unstable; urgency=low

  * shm: fix double allocation bug which caused session corruption

 -- Max Kellermann <mk@cm4all.com>  Thu, 21 Jul 2016 18:54:12 -0000

cm4all-beng-proxy (10.24) unstable; urgency=low

  * http_client: fix "excess data" error after "100 Continue"

 -- Max Kellermann <mk@cm4all.com>  Wed, 20 Jul 2016 12:25:34 -0000

cm4all-beng-proxy (10.23) unstable; urgency=low

  * cgi: ignore the "Proxy" request header to work around security
    vulnerabilities in several CGI programs
  * http_client: differentiate between "empty response body" and "no body"
  * http_server: log "-" if there is no response body

 -- Max Kellermann <mk@cm4all.com>  Tue, 19 Jul 2016 13:43:34 -0000

cm4all-beng-proxy (10.22) unstable; urgency=low

  * debian/control: add missing dependency on libcm4all-inline-dev
  * http_address: ensure that at least one socket address is specified
  * systemd: implement "reload"

 -- Max Kellermann <mk@cm4all.com>  Mon, 04 Jul 2016 11:12:29 -0000

cm4all-beng-proxy (10.21) unstable; urgency=low

  * session: fix user expiry after defragmentation
  * session: save site name in session file

 -- Max Kellermann <mk@cm4all.com>  Wed, 08 Jun 2016 20:07:13 -0000

cm4all-beng-proxy (10.20) unstable; urgency=low

  * fix nullptr dereference while removing stale "session" parameter

 -- Max Kellermann <mk@cm4all.com>  Wed, 25 May 2016 11:06:38 -0000

cm4all-beng-proxy (10.19) unstable; urgency=low

  * merge release 9.14
  * log the request URI on session realm mismatch
  * omit stale "session" parameter in processed URIs

 -- Max Kellermann <mk@cm4all.com>  Tue, 24 May 2016 17:36:07 -0000

cm4all-beng-proxy (10.18) unstable; urgency=low

  * http_client: fix TLS memory leak / crash bug

 -- Max Kellermann <mk@cm4all.com>  Thu, 19 May 2016 10:49:58 -0000

cm4all-beng-proxy (10.17) unstable; urgency=low

  * spawn/client: handle empty payloads from recvmmsg()

 -- Max Kellermann <mk@cm4all.com>  Mon, 09 May 2016 10:05:55 -0000

cm4all-beng-proxy (10.16) unstable; urgency=low

  * control: enable SO_REUSEADDR on the UDP socket

 -- Max Kellermann <mk@cm4all.com>  Fri, 29 Apr 2016 13:13:31 -0000

cm4all-beng-proxy (10.15) unstable; urgency=low

  * was: fix crash after spawn failure
  * spawn/client: abort worker process when the spawner is gone
  * spawn/client: optimize message receiver
  * spawn/server: retry sending after EAGAIN

 -- Max Kellermann <mk@cm4all.com>  Fri, 29 Apr 2016 09:31:54 -0000

cm4all-beng-proxy (10.14) unstable; urgency=low

  * enable TCP_DEFER_ACCEPT for HTTP and SSL listeners
  * ssl: increase the handshake timeout to 60 seconds
  * lb: log the client IP address

 -- Max Kellermann <mk@cm4all.com>  Thu, 28 Apr 2016 09:24:19 -0000

cm4all-beng-proxy (10.13) unstable; urgency=low

  * was: fix crash after early-crashing WAS process
  * was: fix crash after WAS process has been released
  * ssl: limit the handshake duration
  * beng-proxy: support listening on UNIX domain sockets

 -- Max Kellermann <mk@cm4all.com>  Wed, 27 Apr 2016 18:34:26 -0000

cm4all-beng-proxy (10.12) unstable; urgency=low

  * ssl: reduce allocator fragmentation, cycle another buffer

 -- Max Kellermann <mk@cm4all.com>  Thu, 21 Apr 2016 07:29:51 -0000

cm4all-beng-proxy (10.11) unstable; urgency=low

  * thread_queue: fix race condition
  * ssl: reduce allocator fragmentation

 -- Max Kellermann <mk@cm4all.com>  Mon, 18 Apr 2016 14:51:41 -0000

cm4all-beng-proxy (10.10) unstable; urgency=low

  * merge release 9.13
  * SlicePool: reduce fragmentation

 -- Max Kellermann <mk@cm4all.com>  Tue, 12 Apr 2016 15:12:03 -0000

cm4all-beng-proxy (10.9) unstable; urgency=low

  * merge release 9.12

 -- Max Kellermann <mk@cm4all.com>  Wed, 06 Apr 2016 12:11:38 -0000

cm4all-beng-proxy (10.8) unstable; urgency=low

  * SlicePool: optimize allocation
  * lb: cycle buffers before compressing slice allocator
  * was: fix spurious "Resource temporarily unavailable" warnings

 -- Max Kellermann <mk@cm4all.com>  Wed, 06 Apr 2016 06:35:37 -0000

cm4all-beng-proxy (10.7) unstable; urgency=low

  * lb: fix systemd service start timeout
  * spawn: fix assertion failure when STDERR_PATH fails
  * was: fix use-after-free bug

 -- Max Kellermann <mk@cm4all.com>  Tue, 29 Mar 2016 10:31:34 -0000

cm4all-beng-proxy (10.6) unstable; urgency=low

  * lb: fix false memory leak during shutdown
  * ssl: cycle buffers to reduce allocator fragmentation

 -- Max Kellermann <mk@cm4all.com>  Wed, 23 Mar 2016 14:16:55 -0000

cm4all-beng-proxy (10.5) unstable; urgency=low

  * lb: fix crash due to duplicate OpenSSL initialization by libpq
  * lb: check cert_db.ca_cert settings with --check
  * lb: fix shutdown with --watchdog
  * http_client: fix assertion failure with keep-alive disabled
  * http_server: fix missing "100 Continue"
  * certdb: unwrap key in "new-cert
  * certdb: allow overriding database with /etc/cm4all/beng/certdb.connect
  * spawn: fix assertion failure

 -- Max Kellermann <mk@cm4all.com>  Tue, 08 Mar 2016 16:01:22 -0000

cm4all-beng-proxy (10.4) unstable; urgency=low

  * merge release 9.11
  * spawn: fix uninitialized MOUNT_TMP_TMPFS setting

 -- Max Kellermann <mk@cm4all.com>  Thu, 03 Mar 2016 13:11:49 -0000

cm4all-beng-proxy (10.3) unstable; urgency=low

  * lhttp: fix double free bug
  * lhttp, fcgi: abandon child process after connect failure
  * spawn: wait for spawn process during shutdown
  * {http,filter,nfs}_cache: raise cacheable size limit to 512 kB
  * http_client: reschedule read event after blocking write recovery

 -- Max Kellermann <mk@cm4all.com>  Wed, 02 Mar 2016 14:06:44 -0000

cm4all-beng-proxy (10.2) unstable; urgency=low

  * rubber: remove excessive debugging code to speed up cache flush
  * spawn: fix SETENV breakage
  * spawn: initialize supplementary groups
  * spawn: change to user www-data by default
  * http_client: fix double free bug
  * fcache: raise default expiration to one week
  * systemd: set "Type=notify"

 -- Max Kellermann <mk@cm4all.com>  Tue, 01 Mar 2016 18:43:23 -0000

cm4all-beng-proxy (10.1) unstable; urgency=low

  * merge release 9.10
  * python: add missing constant TRANSLATE_REALM_FROM_AUTH_BASE
  * spawn: dedicated process for spawning child processes
  * fcgi: terminate FastCGI processes with SIGTERM instead of SIGUSR1
  * was: implement response body interruption
  * translation: add packet NO_NEW_PRIVS
  * session: 128 bit session ids
  * emit systemd "READY" notification
  * debian: eliminate the TOI build

 -- Max Kellermann <mk@cm4all.com>  Thu, 25 Feb 2016 23:55:33 -0000

cm4all-beng-proxy (10.0.5) unstable; urgency=low

  * http_client: fix memory leak
  * spawn/prepared: fix environment variable breakage
  * request: fix crash (due to realm regression in 10.0.4)

 -- Max Kellermann <mk@cm4all.com>  Tue, 09 Feb 2016 18:09:43 -0000

cm4all-beng-proxy (10.0.4) unstable; urgency=low

  * istream/dechunk: merge chunk sizes
  * istream/dechunk: fix bogus "closed prematurely" error
  * spawn/JailConfig: fix jail.conf parser regression
  * translate_parser: fix JailCGI home path regression
  * translation: add packet REALM_FROM_AUTH_BASE
  * translation: allow mount options in MOUNT_TMP_TMPFS
  * pipe_filter: add JailCGI support
  * fcgi/stock: fix double free bug
  * http_request: fix connection leak after OpenSSL error
  * ssl/cache: fix two crash bugs
  * ssl/cache: reduce delay from 1s to 200ms
  * ssl/cache: maintain cache only in worker process
  * ssl/cache: support CA chains
  * ssl/factory: support the subjectAltName extension
  * ssl/filter: handle "close notify" alerts
  * certdb: rename PostgreSQL table to singular
  * certdb: load PostgreSQL connect string from lb.conf
  * certdb: support the subjectAltName extension
  * certdb: implement the ACME protocol
  * systemd/lb: disable --watchdog, set Restart=on-failure instead
  * systemd/bp: default to --workers=0, set Restart=on-failure instead

 -- Max Kellermann <mk@cm4all.com>  Thu, 04 Feb 2016 21:12:22 -0000

cm4all-beng-proxy (10.0.3) unstable; urgency=low

  * ssl/cache: populate name cache asynchronously
  * certdb: add command "populate"

 -- Max Kellermann <mk@cm4all.com>  Tue, 12 Jan 2016 10:35:32 -0000

cm4all-beng-proxy (10.0.2) unstable; urgency=low

  * ssl/cache: open multiple PostgreSQL connections on demand
  * ssl/cache: mirror a list of all certificate host names
  * certdb: add command "delete"

 -- Max Kellermann <mk@cm4all.com>  Wed, 06 Jan 2016 11:11:51 -0000

cm4all-beng-proxy (10.0.1) unstable; urgency=low

  * drop support for Debian Squeeze
  * inline_widget: time out after 10 seconds
  * lb: support SSL certificates stored in PostgreSQL database
  * disable the access log by default

 -- Max Kellermann <mk@cm4all.com>  Fri, 18 Dec 2015 18:48:31 -0000

cm4all-beng-proxy (9.16) unstable; urgency=low

  * fix memory leak after resource loader failure
  * was: fix crash on spawn error
  * fcache: check X-CM4all-BENG-User (via REVEAL_USER) in cache lookup

 -- Max Kellermann <mk@cm4all.com>  Tue, 04 Oct 2016 10:44:09 -0000

cm4all-beng-proxy (9.15) unstable; urgency=low

  * cgi: ignore the "Proxy" request header to work around security
    vulnerabilities in several CGI programs
  * http_address: ensure that at least one socket address is specified
  * http_server: update the "raw bytes sent" attribute properly
  * http_client: differentiate between "empty response body" and "no body"
  * http_client: fix "excess data" error after "100 Continue"
  * fcgi: fix assertion failure
  * shm: fix double allocation bug which caused session corruption
  * session: fix user expiry after defragmentation
  * omit stale "session" parameter in processed URIs
  * bot: recognize WordPress pingbacks as "bot"
  * fix crash when compiled with GCC6
  * bp: raise default connection limit to 32k
  * systemd: set default NOFILE limits to 256k
  * systemd: enable crash dumps

 -- Max Kellermann <mk@cm4all.com>  Thu, 08 Sep 2016 14:25:37 -0000

cm4all-beng-proxy (9.14) unstable; urgency=low

  * merge release 8.13
  * was: fix crash on malformed STATUS packet

 -- Max Kellermann <mk@cm4all.com>  Fri, 20 May 2016 15:43:48 -0000

cm4all-beng-proxy (9.13) unstable; urgency=low

  * merge release 8.12
  * lb: fix false memory leak during shutdown

 -- Max Kellermann <mk@cm4all.com>  Tue, 12 Apr 2016 13:03:18 -0000

cm4all-beng-proxy (9.12) unstable; urgency=low

  * header-forward: fix duplicate "Location" header

 -- Max Kellermann <mk@cm4all.com>  Wed, 06 Apr 2016 12:09:46 -0000

cm4all-beng-proxy (9.11) unstable; urgency=low

  * merge release 8.11

 -- Max Kellermann <mk@cm4all.com>  Thu, 03 Mar 2016 13:03:41 -0000

cm4all-beng-proxy (9.10) unstable; urgency=low

  * merge release 8.10

 -- Max Kellermann <mk@cm4all.com>  Wed, 24 Feb 2016 11:46:38 -0000

cm4all-beng-proxy (9.9) unstable; urgency=low

  * merge release 8.9

 -- Max Kellermann <mk@cm4all.com>  Tue, 23 Feb 2016 15:56:21 -0000

cm4all-beng-proxy (9.8) unstable; urgency=low

  * merge release 8.8

 -- Max Kellermann <mk@cm4all.com>  Tue, 16 Feb 2016 11:30:47 -0000

cm4all-beng-proxy (9.7) unstable; urgency=low

  * merge release 8.7
  * http_request: fix connection leak after OpenSSL error

 -- Max Kellermann <mk@cm4all.com>  Tue, 26 Jan 2016 15:56:31 -0000

cm4all-beng-proxy (9.6) unstable; urgency=low

  * systemd: log to systemd-journald by default
  * header_forward: fix duplicate "Location" header
  * "--access-logger=null" disables the access log
  * widget: log Set-Cookie without host

 -- Max Kellermann <mk@cm4all.com>  Thu, 17 Dec 2015 22:15:04 -0000

cm4all-beng-proxy (9.5) unstable; urgency=low

  * merge release 4.23
  * auth: send the LISTENER_TAG packet with AUTH requests

 -- Max Kellermann <mk@cm4all.com>  Tue, 15 Dec 2015 13:46:36 -0000

cm4all-beng-proxy (9.4) unstable; urgency=low

  * processor: fix crash bug
  * ajp: fix bogus error "Peer closed the socket prematurely"
  * fcgi: fail after receiving excess data at end of response body
  * fcgi: fix assertion failure on i386
  * was: fold header name case
  * was: announce request body length as early as possible
  * was: fix crash bug with empty response

 -- Max Kellermann <mk@cm4all.com>  Thu, 19 Nov 2015 11:28:59 -0000

cm4all-beng-proxy (9.3) unstable; urgency=low

  * fcgi: fix buffer overflow with large response body
  * header_forward: always forward "Allow"

 -- Max Kellermann <mk@cm4all.com>  Tue, 17 Nov 2015 00:33:20 -0000

cm4all-beng-proxy (9.2) unstable; urgency=low

  * translate_client: fix crash bug

 -- Max Kellermann <mk@cm4all.com>  Mon, 16 Nov 2015 08:38:02 -0000

cm4all-beng-proxy (9.1) unstable; urgency=low

  * feature freeze
  * http_client: response body allows optimized socket writes
  * http_cache: response body allows optimized socket writes
  * fcgi: fix stall bug
  * fcgi: optimized response body chunking
  * fcgi: don't send empty PARAMS packet when request headers are empty
  * handler: use lstat() for FILE_NOT_FOUND
  * client_balancer: fix memory leak
  * istream: fix assertion failure
  * istream_tee: fix size miscalculation
  * nfs_stock: fix assertion failure
  * translate_cache: optimize memory usage
  * reduce fork() overhead

 -- Max Kellermann <mk@cm4all.com>  Fri, 13 Nov 2015 00:50:52 -0000

cm4all-beng-proxy (9.0.9) unstable; urgency=low

  * tstock: fix libevent crash on connection failure
  * tstock: fix hanging process during shutdown
  * request_session: don't send cleared session id of ignored session
  * pipe_stock: fix EBADF error due to malformed pointer cast
  * http_{client,server}: optimize chunked socket writes

 -- Max Kellermann <mk@cm4all.com>  Fri, 06 Nov 2015 23:39:50 -0000

cm4all-beng-proxy (9.0.8) unstable; urgency=low

  * child_stock: fix crash bug
  * translate_stock: fix use-after-free crash bug

 -- Max Kellermann <mk@cm4all.com>  Thu, 05 Nov 2015 15:14:43 -0000

cm4all-beng-proxy (9.0.7) unstable; urgency=low

  * merge release 8.6
  * ajp: fix regression after code refactoring
  * http_{client,server}: optimize socket writes
  * translate_stock: configurable stock limit, defaulting to 64
  * translate_cache: fix crash bug when cache is disabled
  * errdoc: fix crash bug when aborting error document generator

 -- Max Kellermann <mk@cm4all.com>  Wed, 04 Nov 2015 21:50:44 -0000

cm4all-beng-proxy (9.0.6) unstable; urgency=low

  * debian/rules: cross-compiler support
  * debian: build with gcc 5 on Debian Stretch
  * processor: fix broken URI rewrite after <script> due to inverted check
  * widget: log class name

 -- Max Kellermann <mk@cm4all.com>  Fri, 16 Oct 2015 10:21:42 -0000

cm4all-beng-proxy (9.0.5) unstable; urgency=low

  * merge release 8.5

 -- Max Kellermann <mk@cm4all.com>  Mon, 12 Oct 2015 10:44:20 -0000

cm4all-beng-proxy (9.0.4) unstable; urgency=low

  * xml_parser: fix assertion failure on abort
  * css_parser: fix buffer overflow due to off-by-one check

 -- Max Kellermann <mk@cm4all.com>  Thu, 08 Oct 2015 19:32:07 -0000

cm4all-beng-proxy (9.0.3) unstable; urgency=low

  * fcgi: fix uninitialized variable
  * processor: fix heap corruption due to wrong string length

 -- Max Kellermann <mk@cm4all.com>  Wed, 07 Oct 2015 19:56:05 -0000

cm4all-beng-proxy (9.0.2) unstable; urgency=low

  * translation: packet REVEAL_USER sends X-CM4all-BENG-User to filter

 -- Max Kellermann <mk@cm4all.com>  Mon, 05 Oct 2015 19:08:22 -0000

cm4all-beng-proxy (9.0.1) unstable; urgency=low

  * merge release 8.4
  * translation: add header group "LINK"
  * translation: add packet MOUNT_TMPFS
  * fix spurious BIND_MOUNT_RW failures

 -- Max Kellermann <mk@cm4all.com>  Fri, 02 Oct 2015 15:36:42 -0000

cm4all-beng-proxy (8.13) unstable; urgency=low

  * http_client: fix TLS memory leak
  * http_client: fix assertion failure with keep-alive disabled
  * was: fix crash after early-crashing WAS process
  * lb: fix false memory leak during shutdown
  * http_server: fix missing "100 Continue"
  * {http,filter,nfs}_cache: raise cacheable size limit to 512 kB
  * fcache: raise default expiration to one week
  * rubber: remove excessive debugging code to speed up cache flush

 -- Max Kellermann <mk@cm4all.com>  Fri, 20 May 2016 15:34:32 -0000

cm4all-beng-proxy (8.12) unstable; urgency=low

  * was: fix crash on malformed STATUS packet
  * was: allow 16 bit STATUS packet

 -- Max Kellermann <mk@cm4all.com>  Tue, 12 Apr 2016 12:28:21 -0000

cm4all-beng-proxy (8.11) unstable; urgency=low

  * http_client: fix assertion failure with TLS
  * lhttp, fcgi: abandon child process after connect failure
  * http_client: reschedule read event after blocking write recovery

 -- Max Kellermann <mk@cm4all.com>  Thu, 03 Mar 2016 12:59:50 -0000

cm4all-beng-proxy (8.10) unstable; urgency=low

  * was/input: verify the announced LENGTH
  * was/input: fix the "available" formula

 -- Max Kellermann <mk@cm4all.com>  Wed, 24 Feb 2016 11:31:50 -0000

cm4all-beng-proxy (8.9) unstable; urgency=low

  * istream/catch: fix another assertion failure

 -- Max Kellermann <mk@cm4all.com>  Tue, 23 Feb 2016 15:52:46 -0000

cm4all-beng-proxy (8.8) unstable; urgency=low

  * istream/catch: fix assertion failure

 -- Max Kellermann <mk@cm4all.com>  Tue, 16 Feb 2016 11:21:25 -0000

cm4all-beng-proxy (8.7) unstable; urgency=low

  * cgi, pipe: fix off-by-one bug in stderr filter

 -- Max Kellermann <mk@cm4all.com>  Tue, 26 Jan 2016 15:55:03 -0000

cm4all-beng-proxy (8.6) unstable; urgency=low

  * merge release 7.9

 -- Max Kellermann <mk@cm4all.com>  Mon, 26 Oct 2015 09:48:00 -0000

cm4all-beng-proxy (8.5) unstable; urgency=low

  * css_parser: fix buffer overflow due to off-by-one check
  * fcgi: fix uninitialized variable
  * fix spurious BIND_MOUNT_RW failures
  * fix two crashes due to malformed URI escapes

 -- Max Kellermann <mk@cm4all.com>  Mon, 12 Oct 2015 10:20:32 -0000

cm4all-beng-proxy (8.4) unstable; urgency=low

  * was: fix another memory leak

 -- Max Kellermann <mk@cm4all.com>  Fri, 02 Oct 2015 11:05:21 -0000

cm4all-beng-proxy (8.3) unstable; urgency=low

  * was: fix several memory leaks

 -- Max Kellermann <mk@cm4all.com>  Fri, 02 Oct 2015 09:54:09 -0000

cm4all-beng-proxy (8.2) unstable; urgency=low

  * debian/control: add "Breaks" on old translation servers to avoid
    runtime breakages due to broken widget descriptors; the translation
    server 1.9.1 contains a workaround
  * translate_parser: fix crash after malformed/misplaced
    UNTRUSTED_*_SITE_SUFFIX packet

 -- Max Kellermann <mk@cm4all.com>  Fri, 25 Sep 2015 12:55:18 -0000

cm4all-beng-proxy (8.1) unstable; urgency=low

  * feature freeze
  * fb_pool: compress I/O buffers periodically
  * http_cache, fcache, nfs_cache: compress the cache periodically

 -- Max Kellermann <mk@cm4all.com>  Tue, 22 Sep 2015 17:26:06 -0000

cm4all-beng-proxy (8.0.13) unstable; urgency=low

  * merge release 7.8
  * translation: support writable bind mounts (BIND_MOUNT_RW)
  * translation: add packet UNTRUSTED_RAW_SITE_SUFFIX
  * ssl: initialize OpenSSL engines
  * rewrite_uri: support "https://" and "//" URIs
  * regex: fix double free bug

 -- Max Kellermann <mk@cm4all.com>  Tue, 22 Sep 2015 08:00:20 -0000

cm4all-beng-proxy (8.0.12) unstable; urgency=low

  * merge release 7.7
  * rubber: optimized hole search
  * rubber: simplified defragmentation on tail allocation

 -- Max Kellermann <mk@cm4all.com>  Thu, 17 Sep 2015 20:41:59 -0000

cm4all-beng-proxy (8.0.11) unstable; urgency=low

  * regex: fix move operator, fixes spurious "Invalid regex capture"

 -- Max Kellermann <mk@cm4all.com>  Thu, 03 Sep 2015 13:08:16 -0000

cm4all-beng-proxy (8.0.10) unstable; urgency=low

  * regex: mismatching optional capture expands to empty string
  * regex: work around problem with mismatching optional last capture
  * request: avoid compressing the response body twice

 -- Max Kellermann <mk@cm4all.com>  Wed, 02 Sep 2015 15:56:38 -0000

cm4all-beng-proxy (8.0.9) unstable; urgency=low

  * merge release 7.6
  * regex: fix off-by-one error in capture range check

 -- Max Kellermann <mk@cm4all.com>  Tue, 01 Sep 2015 13:57:06 -0000

cm4all-beng-proxy (8.0.8) unstable; urgency=low

  * tcache: fix crash on regex mismatch

 -- Max Kellermann <mk@cm4all.com>  Mon, 31 Aug 2015 05:35:14 -0000

cm4all-beng-proxy (8.0.7) unstable; urgency=low

  * merge release 7.5
  * regex: fix spurious compile failures
  * fcache: include actual body data in stats
  * nfs_cache: add stats
  * fix several crash bugs with malformed URI escapes
  * control/stats: add cache brutto sizes
  * control/stats: add I/O buffers size

 -- Max Kellermann <mk@cm4all.com>  Thu, 27 Aug 2015 22:11:02 -0000

cm4all-beng-proxy (8.0.6) unstable; urgency=low

  * translation: decouple REGEX_UNESCAPE from INVERSE_REGEX

 -- Max Kellermann <mk@cm4all.com>  Tue, 25 Aug 2015 09:57:23 -0000

cm4all-beng-proxy (8.0.5) unstable; urgency=low

  * translation: add packet INVERSE_REGEX_UNESCAPE

 -- Max Kellermann <mk@cm4all.com>  Mon, 24 Aug 2015 16:58:16 -0000

cm4all-beng-proxy (8.0.4) unstable; urgency=low

  * translate_client: fix crash due to uninitialized variable

 -- Max Kellermann <mk@cm4all.com>  Fri, 21 Aug 2015 11:26:40 -0000

cm4all-beng-proxy (8.0.3) unstable; urgency=low

  * translation: add login packet SERVICE
  * translation: login allows packet LISTENER_TAG
  * translation: protocol v3 uses anchored regex
  * regex: disable the "multi-line" option
  * regex: switch to the PCRE library

 -- Max Kellermann <mk@cm4all.com>  Mon, 17 Aug 2015 14:31:32 -0000

cm4all-beng-proxy (8.0.2) unstable; urgency=low

  * translation: add packets LOGIN, PASSWORD, UID_GID
  * translation: native Refence support

 -- Max Kellermann <mk@cm4all.com>  Thu, 06 Aug 2015 11:15:58 -0000

cm4all-beng-proxy (8.0.1) unstable; urgency=low

  * cgi, pipe: log PID in stderr output
  * translation: add packets AUTO_GZIP, INTERNAL_REDIRECT

 -- Max Kellermann <mk@cm4all.com>  Fri, 24 Jul 2015 10:27:51 -0000

cm4all-beng-proxy (7.9) unstable; urgency=low

  * merge release 6.12

 -- Max Kellermann <mk@cm4all.com>  Mon, 26 Oct 2015 09:37:41 -0000

cm4all-beng-proxy (7.8) unstable; urgency=low

  * support SESSION_SITE in processor

 -- Max Kellermann <mk@cm4all.com>  Mon, 21 Sep 2015 12:26:13 -0000

cm4all-beng-proxy (7.7) unstable; urgency=low

  * merge release 6.11

 -- Max Kellermann <mk@cm4all.com>  Thu, 17 Sep 2015 19:08:50 -0000

cm4all-beng-proxy (7.6) unstable; urgency=low

  * merge release 6.10
  * fcache: include actual body data in stats
  * nfs_cache: add stats
  * control/stats: add cache brutto sizes
  * control/stats: add I/O buffers size

 -- Max Kellermann <mk@cm4all.com>  Tue, 01 Sep 2015 12:48:48 -0000

cm4all-beng-proxy (7.5) unstable; urgency=low

  * merge release 6.9

 -- Max Kellermann <mk@cm4all.com>  Thu, 27 Aug 2015 14:30:18 -0000

cm4all-beng-proxy (7.4) unstable; urgency=low

  * merge release 6.8
  * tcache: fix minor memory leak

 -- Max Kellermann <mk@cm4all.com>  Wed, 26 Aug 2015 13:29:42 -0000

cm4all-beng-proxy (7.3) unstable; urgency=low

  * merge release 6.7

 -- Max Kellermann <mk@cm4all.com>  Wed, 22 Jul 2015 21:18:30 -0000

cm4all-beng-proxy (7.2) unstable; urgency=low

  * translation: allow REGEX_ON_{HOST,USER}_URI with INVERSE_REGEX

 -- Max Kellermann <mk@cm4all.com>  Fri, 17 Jul 2015 06:53:50 -0000

cm4all-beng-proxy (7.1) unstable; urgency=low

  * feature freeze
  * translation: WANT supports USER
  * translation: add packet REGEX_ON_USER_URI

 -- Max Kellermann <mk@cm4all.com>  Tue, 14 Jul 2015 20:46:43 -0000

cm4all-beng-proxy (7.0.10) unstable; urgency=low

  * fix crash on "Cache-Control: only-if-cached"
  * fix worker respawn

 -- Max Kellermann <mk@cm4all.com>  Sat, 11 Jul 2015 10:19:11 -0000

cm4all-beng-proxy (7.0.9) unstable; urgency=low

  * istream_escape: fix crash bug when last byte is escaped
  * stats: don't crash master process on CONTROL_STATS
  * debian/rules: add kludge to support dh_python2 on Squeeze

 -- Max Kellermann <mk@cm4all.com>  Thu, 09 Jul 2015 11:40:12 -0000

cm4all-beng-proxy (7.0.8) unstable; urgency=low

  * translation: add packets EXPAND_HOME, EXPAND_STDERR_PATH
  * translation: apply EXPAND_URI to CGI addresses
  * session: fix crash while invalidating widget session

 -- Max Kellermann <mk@cm4all.com>  Thu, 25 Jun 2015 13:29:01 -0000

cm4all-beng-proxy (7.0.7) unstable; urgency=low

  * translation: add packet AUTO_DEFLATE
  * istream_deflate: fix stalled stream
  * tcache: expand uncacheable responses

 -- Max Kellermann <mk@cm4all.com>  Wed, 24 Jun 2015 11:43:47 -0000

cm4all-beng-proxy (7.0.6) unstable; urgency=low

  * tcache: expand responses of uncacheable requests

 -- Max Kellermann <mk@cm4all.com>  Fri, 19 Jun 2015 13:02:32 -0000

cm4all-beng-proxy (7.0.5) unstable; urgency=low

  * merge release 6.6
  * control: flush the whole translation cache if the TCACHE_INVALIDATE
    payload is empty
  * namespace: support IPC namespaces

 -- Max Kellermann <mk@cm4all.com>  Thu, 11 Jun 2015 16:31:34 -0000

cm4all-beng-proxy (7.0.4) unstable; urgency=low

  * handler: send LISTENER_TAG if translation protocol version is not yet
    negotiated
  * handler: bypass translation cache during protocol version negotiation

 -- Max Kellermann <mk@cm4all.com>  Thu, 28 May 2015 13:10:12 -0000

cm4all-beng-proxy (7.0.3) unstable; urgency=low

  * handler: more "verbose_response" messages
  * handler: return "502 Bad Gateway" on translation server error
  * translation: protocol v2 always transmits LISTENER_TAG
  * translation: add packets REGEX_ON_HOST_URI, SESSION_SITE
  * session_manager: fix bogus assertion failure in cleanup
  * build with libwas 1.0

 -- Max Kellermann <mk@cm4all.com>  Wed, 20 May 2015 16:41:44 -0000

cm4all-beng-proxy (7.0.2) unstable; urgency=low

  * merge release 6.5
  * require Boost 1.49

 -- Max Kellermann <mk@cm4all.com>  Wed, 29 Apr 2015 11:43:57 -0000

cm4all-beng-proxy (7.0.1) unstable; urgency=low

  * forward the "Accept-Ranges" response header
  * forward the "Range" request header
  * forward the request headers "Accept-Charset" and "Accept-Encoding" to
    frame widgets

 -- Max Kellermann <mk@cm4all.com>  Fri, 13 Mar 2015 16:53:29 -0000

cm4all-beng-proxy (6.12) unstable; urgency=low

  * css_parser: fix buffer overflow due to off-by-one check
  * fcgi: fix uninitialized variable
  * was: fix error after blocking send on control channel
  * fb_pool: compress I/O buffers periodically
  * ssl: initialize OpenSSL engines
  * support SESSION_SITE in processor
  * lb: never forward headers X-CM4all-BENG-Peer-Subject and
    X-CM4all-BENG-Peer-Issuer-Subject

 -- Max Kellermann <mk@cm4all.com>  Mon, 26 Oct 2015 09:34:09 -0000

cm4all-beng-proxy (6.11) unstable; urgency=low

  * fcgi_client: fix hang after error logger failure

 -- Max Kellermann <mk@cm4all.com>  Thu, 17 Sep 2015 19:06:14 -0000

cm4all-beng-proxy (6.10) unstable; urgency=low

  * translate_parser: allow absolute LOCAL_URI
  * uri-verify: don't check the query string
  * bp_control: let worker handle control packets in single-worker mode
  * stock: fix "outgoing_connections" being always zero in control stats
  * lb_stats: include TCP connections in "outgoing_connections"

 -- Max Kellermann <mk@cm4all.com>  Tue, 01 Sep 2015 11:51:11 -0000

cm4all-beng-proxy (6.9) unstable; urgency=low

  * fcgi_client: ignore STDERR packets in size calculation

 -- Max Kellermann <mk@cm4all.com>  Thu, 27 Aug 2015 14:04:04 -0000

cm4all-beng-proxy (6.8) unstable; urgency=low

  * tcache: verify URI after cache miss

 -- Max Kellermann <mk@cm4all.com>  Wed, 26 Aug 2015 12:32:19 -0000

cm4all-beng-proxy (6.7) unstable; urgency=low

  * ssl: fix certificate chain with Server Name Indication
  * lb: fix hang during shutdown

 -- Max Kellermann <mk@cm4all.com>  Wed, 22 Jul 2015 20:47:55 -0000

cm4all-beng-proxy (6.6) unstable; urgency=low

  * debian/rules: remove remaining python-central invocation
  * init: enable session_save_path by default if
    /var/run/cm4all/beng-proxy exists
  * init: read /etc/default/cm4all-beng-proxy.local
  * namespace: set "setgroups=deny" for Linux 3.18+
  * namespace: retry with mount flag "noexec" if mounting fails
  * build with libwas 1.0

 -- Max Kellermann <mk@cm4all.com>  Thu, 11 Jun 2015 15:22:14 -0000

cm4all-beng-proxy (6.5) unstable; urgency=low

  * debian: improve clang build-dependency
  * debian: migrate from python-central to dh_python2
  * debian: add missing dependency on python-twisted-names

 -- Max Kellermann <mk@cm4all.com>  Mon, 27 Apr 2015 15:27:10 -0000

cm4all-beng-proxy (6.4) unstable; urgency=low

  * widget: fix "Range" request headers with non-default view

 -- Max Kellermann <mk@cm4all.com>  Fri, 10 Apr 2015 12:28:47 -0000

cm4all-beng-proxy (6.3) unstable; urgency=low

  * forward the request headers "If-Modified-Since", "If-Unmodified-Since",
    "If-Match", "If-None-Match" and "If-Range" to frame widgets
  * session: improve session cleanup reliability
  * lb: verify SSL certificates in --check
  * ssl: reduce CPU overhead during TLS handshake

 -- Max Kellermann <mk@cm4all.com>  Tue, 24 Mar 2015 16:56:00 -0000

cm4all-beng-proxy (6.2) unstable; urgency=low

  * merge release 5.16

 -- Max Kellermann <mk@cm4all.com>  Wed, 18 Mar 2015 10:11:04 -0000

cm4all-beng-proxy (6.1) unstable; urgency=low

  * feature freeze

 -- Max Kellermann <mk@cm4all.com>  Thu, 05 Mar 2015 10:57:18 -0000

cm4all-beng-proxy (6.0.16) unstable; urgency=low

  * don't drop WANT request packet in repeated translation

 -- Max Kellermann <mk@cm4all.com>  Mon, 02 Mar 2015 08:38:49 -0000

cm4all-beng-proxy (6.0.15) unstable; urgency=low

  * widget: support the CONTENT_TYPE_LOOKUP protocol
  * CGI: disable request URI forwarding if there's a SCRIPT_NAME

 -- Max Kellermann <mk@cm4all.com>  Tue, 24 Feb 2015 16:44:37 -0000

cm4all-beng-proxy (6.0.14) unstable; urgency=low

  * merge release 5.15

 -- Max Kellermann <mk@cm4all.com>  Mon, 23 Feb 2015 12:48:39 -0000

cm4all-beng-proxy (6.0.13) unstable; urgency=low

  * don't steal the X-CM4all-View header from the HTTP cache

 -- Max Kellermann <mk@cm4all.com>  Fri, 20 Feb 2015 11:35:10 -0000

cm4all-beng-proxy (6.0.12) unstable; urgency=low

  * fcgi: don't redirect stderro to /dev/null
  * handler: reserve request body for focused widget even if processor
    disabled
  * remove the X-CM4all-View header after using it
  * headers: add group "TRANSFORMATION"
  * translation: add packet EXPAND_HEADER

 -- Max Kellermann <mk@cm4all.com>  Thu, 19 Feb 2015 15:36:19 -0000

cm4all-beng-proxy (6.0.11) unstable; urgency=low

  * translation: add packet EXPAND_READ_FILE
  * control: add command CONTROL_FADE_CHILDREN

 -- Max Kellermann <mk@cm4all.com>  Tue, 17 Feb 2015 12:02:40 -0000

cm4all-beng-proxy (6.0.10) unstable; urgency=low

  * merge release 5.14
  * translation: add packets NON_BLOCKING, READ_FILE

 -- Max Kellermann <mk@cm4all.com>  Fri, 13 Feb 2015 17:24:35 -0000

cm4all-beng-proxy (6.0.9) unstable; urgency=low

  * namespace_options: improved PIVOT_ROOT error message
  * translation: add packet EXPAND_BIND_MOUNT

 -- Max Kellermann <mk@cm4all.com>  Wed, 11 Feb 2015 11:36:51 -0000

cm4all-beng-proxy (6.0.8) unstable; urgency=low

  * debian: remove translation server demo packages
  * init: change default translation server address to @translation
  * translation: add packet EXPAND_COOKIE_HOST

 -- Max Kellermann <mk@cm4all.com>  Tue, 10 Feb 2015 12:24:22 -0000

cm4all-beng-proxy (6.0.7) unstable; urgency=low

  * translation: add packet LISTENER_TAG

 -- Max Kellermann <mk@cm4all.com>  Mon, 09 Feb 2015 11:02:06 -0000

cm4all-beng-proxy (6.0.6) unstable; urgency=low

  * http_server, http_client: reduce overhead of proxying chunked body

 -- Max Kellermann <mk@cm4all.com>  Fri, 06 Feb 2015 07:44:17 -0000

cm4all-beng-proxy (6.0.5) unstable; urgency=low

  * merge release 5.13
  * translate_client: check for PROBE_PATH_SUFFIXES without PROBE_SUFFIX
  * fix stack overflow on PROBE_SUFFIXES loop

 -- Max Kellermann <mk@cm4all.com>  Thu, 05 Feb 2015 13:30:21 -0000

cm4all-beng-proxy (6.0.4) unstable; urgency=low

  * hstock: fix memory leak
  * response: fix crash on invalid X-CM4all-View header
  * translation: add packets AUTH_FILE, EXPAND_AUTH_FILE,
    APPEND_AUTH, EXPAND_APPEND_AUTH
  * log unknown view names in X-CM4all-View

 -- Max Kellermann <mk@cm4all.com>  Wed, 04 Feb 2015 22:16:07 -0000

cm4all-beng-proxy (6.0.3) unstable; urgency=low

  * support response header X-CM4all-View for all responses
  * reduce fork overhead by dropping NFS cache
  * reduce I/O multi-threading overhead

 -- Max Kellermann <mk@cm4all.com>  Tue, 03 Feb 2015 14:50:27 -0000

cm4all-beng-proxy (6.0.2) unstable; urgency=low

  * translate_client: allow BASE="/" (regression fix)

 -- Max Kellermann <mk@cm4all.com>  Mon, 02 Feb 2015 11:32:01 -0000

cm4all-beng-proxy (6.0.1) unstable; urgency=low

  * translation: add packets EXPAND_DOCUMENT_ROOT, PROBE_PATH_SUFFIXES

 -- Max Kellermann <mk@cm4all.com>  Thu, 29 Jan 2015 22:32:02 -0000

cm4all-beng-proxy (5.16) unstable; urgency=low

  * net: fix crash due to parsing '@' twice
  * net: fix another off-by-one bug in local socket addresses
  * random: fix partial entropy collection
  * http_server: support method PATCH (RFC 5789)

 -- Max Kellermann <mk@cm4all.com>  Wed, 18 Mar 2015 09:56:43 -0000

cm4all-beng-proxy (5.15) unstable; urgency=low

  * ssl_client: fix crash on request with Keep-Alive disabled

 -- Max Kellermann <mk@cm4all.com>  Mon, 23 Feb 2015 12:44:50 -0000

cm4all-beng-proxy (5.14) unstable; urgency=low

  * merge release 4.22

 -- Max Kellermann <mk@cm4all.com>  Wed, 11 Feb 2015 20:50:41 -0000

cm4all-beng-proxy (5.13) unstable; urgency=low

  * ssl: throttle when OpenSSL buffer grows too large

 -- Max Kellermann <mk@cm4all.com>  Thu, 05 Feb 2015 10:14:15 -0000

cm4all-beng-proxy (5.12) unstable; urgency=low

  * merge release 4.21

 -- Max Kellermann <mk@cm4all.com>  Thu, 22 Jan 2015 16:42:55 -0000

cm4all-beng-proxy (5.11) unstable; urgency=low

  * merge release 4.20
  * ssl: disable weak ciphers

 -- Max Kellermann <mk@cm4all.com>  Fri, 16 Jan 2015 12:20:58 -0000

cm4all-beng-proxy (5.10) unstable; urgency=low

  * fix cookie mangling in CGI handlers

 -- Max Kellermann <mk@cm4all.com>  Wed, 14 Jan 2015 21:45:01 -0000

cm4all-beng-proxy (5.9) unstable; urgency=low

  * merge release 4.19
  * log-tee: new access logger

 -- Max Kellermann <mk@cm4all.com>  Wed, 24 Sep 2014 14:41:51 -0000

cm4all-beng-proxy (5.8) unstable; urgency=low

  * fcache: work around assertion failure

 -- Max Kellermann <mk@cm4all.com>  Thu, 18 Sep 2014 17:47:40 -0000

cm4all-beng-proxy (5.7) unstable; urgency=low

  * was_client: fix crash bug

 -- Max Kellermann <mk@cm4all.com>  Wed, 17 Sep 2014 18:39:12 -0000

cm4all-beng-proxy (5.6) unstable; urgency=low

  * ssl_filter: fix stalled connection

 -- Max Kellermann <mk@cm4all.com>  Wed, 17 Sep 2014 06:43:12 -0000

cm4all-beng-proxy (5.5) unstable; urgency=low

  * merge release 4.18

 -- Max Kellermann <mk@cm4all.com>  Fri, 12 Sep 2014 10:30:14 -0000

cm4all-beng-proxy (5.4) unstable; urgency=low

  * merge release 4.16

 -- Max Kellermann <mk@cm4all.com>  Wed, 10 Sep 2014 06:19:42 -0000

cm4all-beng-proxy (5.3) unstable; urgency=low

  * child_manager: fix tree insertion bug
  * http_server: fix logger assertion failure

 -- Max Kellermann <mk@cm4all.com>  Fri, 29 Aug 2014 18:50:09 -0000

cm4all-beng-proxy (5.2) unstable; urgency=low

  * was_input: fix assertion failure

 -- Max Kellermann <mk@cm4all.com>  Fri, 29 Aug 2014 11:30:37 -0000

cm4all-beng-proxy (5.1) unstable; urgency=low

  * merge release 4.15
  * net: fix off-by-one bug in local socket addresses

 -- Max Kellermann <mk@cm4all.com>  Fri, 29 Aug 2014 08:55:55 -0000

cm4all-beng-proxy (5.0.14) unstable; urgency=low

  * buffered_socket: reduce memory usage
  * ssl_filter: reduce memory usage further

 -- Max Kellermann <mk@cm4all.com>  Wed, 13 Aug 2014 11:01:56 -0000

cm4all-beng-proxy (5.0.13) unstable; urgency=low

  * merge release 4.14
  * ssl_filter: reduce memory usage

 -- Max Kellermann <mk@cm4all.com>  Fri, 08 Aug 2014 17:45:33 -0000

cm4all-beng-proxy (5.0.12) unstable; urgency=low

  * merge release 4.13
  * http_cache: fix memcached crash bug
  * lb: SIGHUP flushes the SSL session cache
  * ssl_factory: reduce memory usage

 -- Max Kellermann <mk@cm4all.com>  Tue, 05 Aug 2014 12:53:05 -0000

cm4all-beng-proxy (5.0.11) unstable; urgency=low

  * merge release 4.11
  * http_{client,server}: support WebSocket (RFC 6455)

 -- Max Kellermann <mk@cm4all.com>  Tue, 29 Jul 2014 20:31:30 -0000

cm4all-beng-proxy (5.0.10) unstable; urgency=low

  * merge release 4.10
  * http_server: don't disable keep-alive when discarding optional request
    body ("Expect: 100-continue")

 -- Max Kellermann <mk@cm4all.com>  Wed, 23 Jul 2014 17:51:02 -0000

cm4all-beng-proxy (5.0.9) unstable; urgency=low

  * merge release 4.9
  * translation: CONTENT_TYPE_LOOKUP response may contain transformations

 -- Max Kellermann <mk@cm4all.com>  Mon, 21 Jul 2014 16:37:34 -0000

cm4all-beng-proxy (5.0.8) unstable; urgency=low

  * merge release 4.8
  * translation: new packet AUTO_GZIPPED

 -- Max Kellermann <mk@cm4all.com>  Fri, 18 Jul 2014 19:04:45 -0000

cm4all-beng-proxy (5.0.7) unstable; urgency=low

  * lb: add per-listener option "verbose_response"
  * header_forward: another COOKIE=BOTH forwarding bug fix
  * translation: new packets REQUEST_HEADER, EXPAND_REQUEST_HEADER

 -- Max Kellermann <mk@cm4all.com>  Fri, 11 Jul 2014 13:46:08 -0000

cm4all-beng-proxy (5.0.6) unstable; urgency=low

  * merge release 4.7
  * translation: add packet EXPAND_SITE

 -- Max Kellermann <mk@cm4all.com>  Wed, 02 Jul 2014 12:58:55 +0200

cm4all-beng-proxy (5.0.5) unstable; urgency=low

  * translation: add packet EXPAND_URI
  * tcache: VALIDATE_MTIME=0 matches when the file does not exist

 -- Max Kellermann <mk@cm4all.com>  Mon, 30 Jun 2014 14:15:02 -0000

cm4all-beng-proxy (5.0.4) unstable; urgency=low

  * merge release 4.6

 -- Max Kellermann <mk@cm4all.com>  Wed, 25 Jun 2014 13:05:26 -0000

cm4all-beng-proxy (5.0.3) unstable; urgency=low

  * tcache: optimize invalidation with host filter
  * tcache: optimize invalidation with site filter

 -- Max Kellermann <mk@cm4all.com>  Tue, 24 Jun 2014 20:24:25 -0000

cm4all-beng-proxy (5.0.2) unstable; urgency=low

  * merge release 4.5
  * session: fix potential crash on shared memory exhaustion
  * session: really purge new sessions first
  * translate_client: strict HEADER_FORWARD checks
  * translate_client: fix the COOKIE=BOTH parser
  * header_forward: fix COOKIE=BOTH forwarding

 -- Max Kellermann <mk@cm4all.com>  Mon, 16 Jun 2014 14:26:06 -0000

cm4all-beng-proxy (5.0.1) unstable; urgency=low

  * processor: allow Content-Type application/xml
  * was, pipe_filter: don't inherit environment variables
  * pipe_filter: fix command-line argument corruption bug
  * pipe_filter: support custom environment variables
  * translation: SETENV sets environment vars for FastCGI and WAS
  * header_forward: add mode COOKIE=BOTH

 -- Max Kellermann <mk@cm4all.com>  Fri, 06 Jun 2014 13:41:44 -0000

cm4all-beng-proxy (4.23) unstable; urgency=low

  * http_server: support method PATCH (RFC 5789)
  * session: fix expiration timer
  * session: allocate 64k sessions (was 32k)
  * session: work around high CPU usage due to session purging
  * request_session: don't send cleared session id of ignored session
  * ajp: fix bogus error "Peer closed the socket prematurely"
  * fcgi: fix uninitialized variable
  * fcgi: fix hang after error logger failure
  * fcgi: ignore STDERR packets in size calculation
  * header_forward: always forward "Allow"
  * translate_cache: optimize memory usage
  * css_parser: fix buffer overflow due to off-by-one check
  * support SESSION_SITE in processor
  * lb: fix hang during shutdown
  * namespace: retry with mount flag "noexec" if mounting fails
  * random: fix partial entropy collection

 -- Max Kellermann <mk@cm4all.com>  Fri, 04 Dec 2015 16:52:26 -0000

cm4all-beng-proxy (4.22) unstable; urgency=low

  * fcgi: fix wrong child process reuse with different JailCGI homes

 -- Max Kellermann <mk@cm4all.com>  Wed, 11 Feb 2015 19:30:05 -0000

cm4all-beng-proxy (4.21) unstable; urgency=low

  * cgi, pipe: fix crash after fork failure when input is a regular file

 -- Max Kellermann <mk@cm4all.com>  Thu, 22 Jan 2015 16:38:00 -0000

cm4all-beng-proxy (4.20) unstable; urgency=low

  * ssl_server: disable SSLv2 and SSLv3 because they are insecure
  * ssl_client: enable TLS versions newer than 1.1

 -- Max Kellermann <mk@cm4all.com>  Fri, 16 Jan 2015 12:12:02 -0000

cm4all-beng-proxy (4.19) unstable; urgency=low

  * lb/tcp: fix assertion failure

 -- Max Kellermann <mk@cm4all.com>  Wed, 24 Sep 2014 14:31:24 -0000

cm4all-beng-proxy (4.18) unstable; urgency=low

  * http_server: fix missing response (Keep-Alive disabled)

 -- Max Kellermann <mk@cm4all.com>  Fri, 12 Sep 2014 10:22:51 -0000

cm4all-beng-proxy (4.17) unstable; urgency=low

  * http_server: fix logger assertion failure

 -- Max Kellermann <mk@cm4all.com>  Thu, 11 Sep 2014 08:52:31 -0000

cm4all-beng-proxy (4.16) unstable; urgency=low

  * was_client: fix assertion failure

 -- Max Kellermann <mk@cm4all.com>  Wed, 10 Sep 2014 06:17:58 -0000

cm4all-beng-proxy (4.15) unstable; urgency=low

  * merge release 3.1.38

 -- Max Kellermann <mk@cm4all.com>  Fri, 29 Aug 2014 08:52:10 -0000

cm4all-beng-proxy (4.14) unstable; urgency=low

  * ssl_filter: fix error check
  * http_server: log failed requests
  * lb_http: reduce verbosity of ECONNRESET log message

 -- Max Kellermann <mk@cm4all.com>  Fri, 08 Aug 2014 17:41:52 -0000

cm4all-beng-proxy (4.13) unstable; urgency=low

  * thread_worker: smaller thread stack (64 kB)
  * ssl_factory: enable ECDH for perfect forward secrecy
  * thread_socket_filter: reinvoke writing after recovering from full
    output buffer
  * buffered_socket: reschedule reading after input buffer drained

 -- Max Kellermann <mk@cm4all.com>  Tue, 05 Aug 2014 12:37:11 -0000

cm4all-beng-proxy (4.12) unstable; urgency=low

  * pool: fix bogus assertion failure after SSL disconnect
  * lb/tcp: fix send error message
  * lb/tcp: fix crash after write error
  * thread_socket_filter: fix assertion failure with full output buffer
  * thread_socket_filter: fix crash after write error

 -- Max Kellermann <mk@cm4all.com>  Thu, 31 Jul 2014 16:19:57 -0000

cm4all-beng-proxy (4.11) unstable; urgency=low

  * merge release 3.1.37

 -- Max Kellermann <mk@cm4all.com>  Mon, 28 Jul 2014 15:34:53 -0000

cm4all-beng-proxy (4.10) unstable; urgency=low

  * merge release 3.1.36
  * lhttp_stock: fix crash after fork failure

 -- Max Kellermann <mk@cm4all.com>  Wed, 23 Jul 2014 17:47:36 -0000

cm4all-beng-proxy (4.9) unstable; urgency=low

  * merge release 3.1.35

 -- Max Kellermann <mk@cm4all.com>  Mon, 21 Jul 2014 16:34:15 -0000

cm4all-beng-proxy (4.8) unstable; urgency=low

  * ssl: fix choking decryption on large SSL packets
  * http_server: discard incoming data while waiting for drained response

 -- Max Kellermann <mk@cm4all.com>  Thu, 17 Jul 2014 23:16:21 -0000

cm4all-beng-proxy (4.7) unstable; urgency=low

  * lb: flush all output buffers before closing HTTPS connection

 -- Max Kellermann <mk@cm4all.com>  Wed, 02 Jul 2014 10:46:07 -0000

cm4all-beng-proxy (4.6) unstable; urgency=low

  * merge release 3.1.34

 -- Max Kellermann <mk@cm4all.com>  Wed, 25 Jun 2014 13:02:07 -0000

cm4all-beng-proxy (4.5) unstable; urgency=low

  * tcache: enable VARY on LOCAL_ADDRESS_STRING

 -- Max Kellermann <mk@cm4all.com>  Sun, 15 Jun 2014 21:14:17 -0000

cm4all-beng-proxy (4.4) unstable; urgency=low

  * debian/control: refuse to build with libnfs 1.9.3-1 due to broken
    package name

 -- Max Kellermann <mk@cm4all.com>  Tue, 10 Jun 2014 09:59:57 -0000

cm4all-beng-proxy (4.3) unstable; urgency=low

  * merge release 3.1.33
  * widget_uri, cgi_address: fix potential crash

 -- Max Kellermann <mk@cm4all.com>  Tue, 10 Jun 2014 08:47:34 -0000

cm4all-beng-proxy (4.2) unstable; urgency=low

  * widget: avoid double slash when concatenating (Local) HTTP URI and
    path_info

 -- Max Kellermann <mk@cm4all.com>  Tue, 03 Jun 2014 18:08:54 -0000

cm4all-beng-proxy (4.1) unstable; urgency=medium

  * feature freeze

 -- Max Kellermann <mk@cm4all.com>  Fri, 30 May 2014 13:42:38 +0200

cm4all-beng-proxy (4.0.49) unstable; urgency=low

  * lb_config: allow escaping backslash in lb.conf
  * translation: add packet AUTH (yet another authentication protocol)

 -- Max Kellermann <mk@cm4all.com>  Wed, 28 May 2014 15:14:54 -0000

cm4all-beng-proxy (4.0.48) unstable; urgency=low

  * cgi_address: avoid double slash when concatenating script_name and
    path_info
  * cgi_address: default to script_name="/"

 -- Max Kellermann <mk@cm4all.com>  Tue, 27 May 2014 11:47:19 -0000

cm4all-beng-proxy (4.0.47) unstable; urgency=low

  * args: unescape values with dollar sign (4.0.46 regression)
  * translate_client: fix "Could not locate resource" (4.0.38 regression)

 -- Max Kellermann <mk@cm4all.com>  Mon, 26 May 2014 17:02:48 -0000

cm4all-beng-proxy (4.0.46) unstable; urgency=low

  * translate_client: check for valid base address after EASY_BASE
  * fcgi_client: detect bogus Content-Length response header

 -- Max Kellermann <mk@cm4all.com>  Mon, 26 May 2014 12:11:55 -0000

cm4all-beng-proxy (4.0.45) unstable; urgency=low

  * translate_client: fix crash after misplaced AUTO_BASE
  * fcgi_client: support STDERR_PATH for FastCGI's STDERR stream

 -- Max Kellermann <mk@cm4all.com>  Thu, 22 May 2014 15:42:08 -0000

cm4all-beng-proxy (4.0.44) unstable; urgency=low

  * cgi_address: unescape PATH_INFO in ENOTDIR handler
  * python/translation/response: add method bind_mount()

 -- Max Kellermann <mk@cm4all.com>  Wed, 21 May 2014 13:58:15 -0000

cm4all-beng-proxy (4.0.43) unstable; urgency=low

  * merge release 3.1.32
  * lhttp_stock: handle fork() failures
  * handler: fix assertion failure on malformed request URI

 -- Max Kellermann <mk@cm4all.com>  Wed, 21 May 2014 07:27:05 -0000

cm4all-beng-proxy (4.0.42) unstable; urgency=low

  * tstock: log abstract socket paths properly
  * translation: add packet COOKIE_PATH
  * cookie_{server,client}: upgrade to RFC 6265
  * http_string: allow comma in cookie values (RFC ignorant)

 -- Max Kellermann <mk@cm4all.com>  Wed, 14 May 2014 10:41:34 -0000

cm4all-beng-proxy (4.0.41) unstable; urgency=low

  * handler: forget CHECK after the check has completed
  * handler: apply SESSION before repeating translation
  * fcgi, lhttp, delegate: apply STDERR_PATH to stdout

 -- Max Kellermann <mk@cm4all.com>  Tue, 13 May 2014 15:14:58 -0000

cm4all-beng-proxy (4.0.40) unstable; urgency=low

  * file_hander: fix memory leak
  * rerror: add option "verbose_response"
  * translation: rename LHTTP_EXPAND_URI to EXPAND_LHTTP_URI
  * tcache: raise MAX_AGE limit to one day
  * ajp_client: fix header corruption
  * ajp_client: fix buffer overflow
  * python/translation/response: add method expand_pair()

 -- Max Kellermann <mk@cm4all.com>  Mon, 12 May 2014 15:58:07 -0000

cm4all-beng-proxy (4.0.39) unstable; urgency=low

  * file_enotdir: fix PATH_INFO forwarding for LHTTP

 -- Max Kellermann <mk@cm4all.com>  Fri, 09 May 2014 13:38:57 -0000

cm4all-beng-proxy (4.0.38) unstable; urgency=low

  * translation: add packet STDERR_PATH
  * translate_client: detect missing LHTTP_URI, NFS_EXPORT
  * handler: fix the USER translation packet (broken since 4.0.17)

 -- Max Kellermann <mk@cm4all.com>  Thu, 08 May 2014 21:49:55 -0000

cm4all-beng-proxy (4.0.37) unstable; urgency=low

  * enotdir: forward PATH_INFO to LHTTP server
  * lhttp: support environment variables via PAIR

 -- Max Kellermann <mk@cm4all.com>  Thu, 08 May 2014 12:59:50 -0000

cm4all-beng-proxy (4.0.36) unstable; urgency=low

  * tcache: log the final cache key
  * translation: add packet ENOTDIR

 -- Max Kellermann <mk@cm4all.com>  Thu, 08 May 2014 08:56:13 -0000

cm4all-beng-proxy (4.0.35) unstable; urgency=low

  * namespace_options, client-socket: Debian Squeeze compatibility tweaks
  * tcache: paranoid checks for REGEX (optional via UNSAFE_BASE)
  * translation: add packet REDIRECT_QUERY_STRING

 -- Max Kellermann <mk@cm4all.com>  Tue, 06 May 2014 16:20:22 -0000

cm4all-beng-proxy (4.0.34) unstable; urgency=low

  * tcache: fix URI with BASE
  * tcache: allow URI with AUTO_BASE/EASY_BASE
  * tcache: allow TEST_PATH with BASE
  * translation: add packet EXPAND_TEST_PATH

 -- Max Kellermann <mk@cm4all.com>  Tue, 06 May 2014 12:58:50 -0000

cm4all-beng-proxy (4.0.33) unstable; urgency=low

  * allow FILE_NOT_FOUND depth 20
  * translation: add packets EXPAND_SCRIPT_NAME, TEST_PATH

 -- Max Kellermann <mk@cm4all.com>  Mon, 05 May 2014 16:05:09 -0000

cm4all-beng-proxy (4.0.32) unstable; urgency=low

  * cgi_address: allow BASE without PATH_INFO
  * implement FILE_NOT_FOUND support for CGI, FastCGI, WAS, LHTTP

 -- Max Kellermann <mk@cm4all.com>  Fri, 02 May 2014 14:32:47 -0000

cm4all-beng-proxy (4.0.31) unstable; urgency=low

  * translation: add packet EXPAND_REDIRECT
  * tcache: regex compiler errors and base mismatches are fatal

 -- Max Kellermann <mk@cm4all.com>  Thu, 01 May 2014 18:23:24 -0000

cm4all-beng-proxy (4.0.30) unstable; urgency=low

  * merge release 3.1.31
  * uri_base: fix BASE store bug after request to the BASE

 -- Max Kellermann <mk@cm4all.com>  Tue, 29 Apr 2014 21:53:37 -0000

cm4all-beng-proxy (4.0.29) unstable; urgency=low

  * processor: add URI rewrite mode "response"

 -- Max Kellermann <mk@cm4all.com>  Wed, 23 Apr 2014 23:59:00 -0000

cm4all-beng-proxy (4.0.28) unstable; urgency=low

  * handler: fix SESSION and PARAM breakage
  * tcache: fix VARY/PARAM check
  * translation: allow null bytes in SESSION

 -- Max Kellermann <mk@cm4all.com>  Thu, 17 Apr 2014 12:21:29 -0000

cm4all-beng-proxy (4.0.27) unstable; urgency=low

  * tstock: support abstract sockets

 -- Max Kellermann <mk@cm4all.com>  Fri, 04 Apr 2014 12:58:09 -0000

cm4all-beng-proxy (4.0.26) unstable; urgency=low

  * merge release 3.1.28
  * translation: add packet EXPIRES_RELATIVE

 -- Max Kellermann <mk@cm4all.com>  Tue, 01 Apr 2014 17:18:55 -0000

cm4all-beng-proxy (4.0.25) unstable; urgency=low

  * merge release 3.1.27
  * lb/tcp: fix busy loop

 -- Max Kellermann <mk@cm4all.com>  Thu, 27 Mar 2014 11:22:05 -0000

cm4all-beng-proxy (4.0.24) unstable; urgency=low

  * failure: fix bogus assertion failure with abstract sockets
  * lb/tcp: fix memory leaks
  * lb/tcp: drain output buffers before closing the connection

 -- Max Kellermann <mk@cm4all.com>  Mon, 24 Mar 2014 17:42:04 -0000

cm4all-beng-proxy (4.0.23) unstable; urgency=low

  * translation: new packet DIRECTORY_INDEX

 -- Max Kellermann <mk@cm4all.com>  Fri, 21 Mar 2014 13:00:39 -0000

cm4all-beng-proxy (4.0.22) unstable; urgency=low

  * translation: allow ERROR_DOCUMENT payload, echo
  * translation: new packets FILE_NOT_FOUND, CONTENT_TYPE_LOOKUP
  * translate_client: check for multiple REGEX / INVERSE_REGEX
  * translate_client: support abstract sockets in ADDRESS_STRING

 -- Max Kellermann <mk@cm4all.com>  Thu, 20 Mar 2014 12:28:04 -0000

cm4all-beng-proxy (4.0.21) unstable; urgency=low

  * merge release 3.1.26
  * handler: forward HTTP errors from translation cache to browser
  * tcache: reduce memory usage
  * translate_client: don't send REMOTE_HOST unless requested via WANT
  * translate_client: check if BASE matches request URI
  * translation: make "UNSAFE_BASE" a modifier for "BASE"
  * translation: new packet "EASY_BASE" simplifies "BASE" usage
  * translation: new packets "REGEX_TAIL", "REGEX_UNESCAPE"

 -- Max Kellermann <mk@cm4all.com>  Mon, 17 Mar 2014 22:00:23 -0000

cm4all-beng-proxy (4.0.20) unstable; urgency=low

  * merge release 3.1.25
  * translate_client: refuse to parse incoming request packets
  * translate_client: check for illegal null bytes
  * translation: add packet "UNSAFE_BASE"
  * lb: drop root privileges irreversibly using PR_SET_NO_NEW_PRIVS

 -- Max Kellermann <mk@cm4all.com>  Thu, 13 Mar 2014 13:34:47 -0000

cm4all-beng-proxy (4.0.19) unstable; urgency=low

  * translation: add packet WANT, make several packets optional
  * translate_client: allow combining CHECK and WANT_FULL_URI
  * tcache: make PARAM cacheable, supported by VARY
  * python/translation/request: accept BEGIN in packetReceived()
  * python/translation/request: add attribute "protocol_version"
  * lb: detach from file system (security)

 -- Max Kellermann <mk@cm4all.com>  Wed, 05 Mar 2014 14:16:42 -0000

cm4all-beng-proxy (4.0.18) unstable; urgency=low

  * doc/lb: document sticky mode "source_ip"
  * lb/tcp: fix endless loop due to misrouted write event

 -- Max Kellermann <mk@cm4all.com>  Tue, 18 Feb 2014 14:48:47 -0000

cm4all-beng-proxy (4.0.17) unstable; urgency=low

  * handler: apply session directives from current translation response
    before resuming the "previous" response

 -- Max Kellermann <mk@cm4all.com>  Mon, 17 Feb 2014 17:46:44 -0000

cm4all-beng-proxy (4.0.16) unstable; urgency=low

  * namespace: set up uid/gid mapping without MOUNT_PROC
  * namespace: allow BIND_MOUNT, MOUNT_PROC, MOUNT_HOME, MOUNT_TMP_TMPFS without
    PIVOT_ROOT
  * configurable resource limits for child processes

 -- Max Kellermann <mk@cm4all.com>  Fri, 07 Feb 2014 12:48:44 -0000

cm4all-beng-proxy (4.0.15) unstable; urgency=low

  * daemon: set up supplementary groups
  * child_manager: log resource usage
  * fcgi_stock: kill child process after connect failure
  * fcgi_stock: kill child process after repeated timeout

 -- Max Kellermann <mk@cm4all.com>  Tue, 04 Feb 2014 15:17:36 -0000

cm4all-beng-proxy (4.0.14) unstable; urgency=low

  * add systemd unit
  * cgi, delegate, lhttp, pipe: enable missing namespace features
  * cgi, pipe: fix /proc mount failure
  * namespace: secure /proc flags
  * namespace: work around uid/gid mapper failure using PR_SET_DUMPABLE

 -- Max Kellermann <mk@cm4all.com>  Mon, 03 Feb 2014 20:40:49 -0000

cm4all-beng-proxy (4.0.13) unstable; urgency=low

  * namespace: make new root directory read-only
  * namespace: add option to mount tmpfs on /tmp
  * namespace: arbitrary bind-mounts
  * namespace: support UTS namespaces
  * namespace: set up uid/gid mapping in user namespace

 -- Max Kellermann <mk@cm4all.com>  Tue, 28 Jan 2014 22:37:47 -0000

cm4all-beng-proxy (4.0.12) unstable; urgency=low

  * cache: use monotonic clock
  * namespace: support PID namespaces
  * namespace: support mount namespace and pivot_root()
  * namespace: can mount new /proc, $HOME

 -- Max Kellermann <mk@cm4all.com>  Fri, 24 Jan 2014 14:02:34 -0000

cm4all-beng-proxy (4.0.11) unstable; urgency=low

  * was: fix misdirected pipes (4.0.10 regression)
  * translation: add packets EXPAND_APPEND, EXPAND_PAIR
  * file_handler: allow character devices

 -- Max Kellermann <mk@cm4all.com>  Tue, 21 Jan 2014 18:24:14 -0000

cm4all-beng-proxy (4.0.10) unstable; urgency=low

  * merge release 3.1.24
  * response: don't report version in "Server" response header
  * lhttp, delegate: support namespaces
  * delegate: fix spontaneous shutdown due to misrouted SIGTERM signal

 -- Max Kellermann <mk@cm4all.com>  Fri, 03 Jan 2014 21:18:45 -0000

cm4all-beng-proxy (4.0.9) unstable; urgency=low

  * pipe: fix signal handler race condition
  * pipe, CGI, FastCGI, WAS: support user/network namespaces

 -- Max Kellermann <mk@cm4all.com>  Mon, 23 Dec 2013 18:55:03 -0000

cm4all-beng-proxy (4.0.8) unstable; urgency=low

  * CGI, FastCGI, WAS: support command-line arguments
  * header-forward: add groups "CORS", "SECURE"

 -- Max Kellermann <mk@cm4all.com>  Mon, 16 Dec 2013 18:26:12 -0000

cm4all-beng-proxy (4.0.7) unstable; urgency=low

  * merge release 3.1.23
  * ssl_filter: fix stalled SSL read
  * thread_socket_filter: fix stalled SSL write

 -- Max Kellermann <mk@cm4all.com>  Sat, 07 Dec 2013 07:39:16 -0000

cm4all-beng-proxy (4.0.6) unstable; urgency=low

  * thread_queue: fix spurious thread exit

 -- Max Kellermann <mk@cm4all.com>  Tue, 26 Nov 2013 20:45:30 -0000

cm4all-beng-proxy (4.0.5) unstable; urgency=low

  * merge release 3.1.22

 -- Max Kellermann <mk@cm4all.com>  Mon, 25 Nov 2013 13:03:15 -0000

cm4all-beng-proxy (4.0.4) unstable; urgency=low

  * merge release 3.1.21
  * nfs: bind to privileged port

 -- Max Kellermann <mk@cm4all.com>  Sun, 24 Nov 2013 08:30:58 -0000

cm4all-beng-proxy (4.0.3) unstable; urgency=low

  * lb: allow the kernel to chooes a TCP bind port
  * lb: support forwarding HTTP requests with the original source IP

 -- Max Kellermann <mk@cm4all.com>  Sun, 10 Nov 2013 17:46:44 -0000

cm4all-beng-proxy (4.0.2) unstable; urgency=low

  * merge release 3.1.20
  * lb: support forwarding TCP connections with the original source IP

 -- Max Kellermann <mk@cm4all.com>  Tue, 05 Nov 2013 16:07:34 -0000

cm4all-beng-proxy (4.0.1) unstable; urgency=low

  * merge release 3.1.19

 -- Max Kellermann <mk@cm4all.com>  Wed, 30 Oct 2013 15:26:16 -0000

cm4all-beng-proxy (4.0) unstable; urgency=low

  * translation: rename TRANSLATE_PROXY to TRANSLATE_HTTP
  * thread_pool: start SSL worker threads on the first use
  * translate-client, resource-loader: support https://

 -- Max Kellermann <mk@cm4all.com>  Wed, 23 Oct 2013 19:29:38 -0000

cm4all-beng-proxy (3.1.38) unstable; urgency=low

  * istream: fix assertion failure due to inverted check
  * was_control: fix assertion failure due to missing check

 -- Max Kellermann <mk@cm4all.com>  Fri, 29 Aug 2014 08:52:53 -0000

cm4all-beng-proxy (3.1.37) unstable; urgency=low

  * http_cache: fix caching (Fast-)CGI responses
  * http_client: fix bug with HTTP 1.0 Keep-Alive
  * stock: destroy only surplus idle items

 -- Max Kellermann <mk@cm4all.com>  Mon, 28 Jul 2014 15:30:50 -0000

cm4all-beng-proxy (3.1.36) unstable; urgency=low

  * http_server: ignore case in "Connection" request header
  * http_client: allow comma-separated list in "Connection" response
    header

 -- Max Kellermann <mk@cm4all.com>  Wed, 23 Jul 2014 17:43:09 -0000

cm4all-beng-proxy (3.1.35) unstable; urgency=low

  * lb_tcp: fix memory leak after send failure
  * ssl_filter: fix race condition
  * ssl_filter: fix memory leak with client certificates

 -- Max Kellermann <mk@cm4all.com>  Mon, 21 Jul 2014 16:20:14 -0000

cm4all-beng-proxy (3.1.34) unstable; urgency=low

  * session: fix potential crash on shared memory exhaustion
  * session: really purge new sessions first
  * istream-iconv: fix endless loop with unknown charset

 -- Max Kellermann <mk@cm4all.com>  Wed, 25 Jun 2014 12:58:03 -0000

cm4all-beng-proxy (3.1.33) unstable; urgency=low

  * widget: avoid double slash when concatenating (Local) HTTP URI and
    path_info
  * pipe: fix command-line argument corruption bug
  * fcgi_client: detect bogus Content-Length response header

 -- Max Kellermann <mk@cm4all.com>  Tue, 10 Jun 2014 08:30:39 -0000

cm4all-beng-proxy (3.1.32) unstable; urgency=low

  * http_string: allow comma in cookie values (RFC ignorant)

 -- Max Kellermann <mk@cm4all.com>  Mon, 19 May 2014 07:52:24 -0000

cm4all-beng-proxy (3.1.31) unstable; urgency=low

  * rewrite-uri: fix view name corruption

 -- Max Kellermann <mk@cm4all.com>  Mon, 28 Apr 2014 16:30:17 -0000

cm4all-beng-proxy (3.1.30) unstable; urgency=low

  * translate-client: fix EXPAND_PATH on HTTP address

 -- Max Kellermann <mk@cm4all.com>  Mon, 28 Apr 2014 14:44:22 -0000

cm4all-beng-proxy (3.1.29) unstable; urgency=low

  * http-server: fix potential crash with too many request headers

 -- Max Kellermann <mk@cm4all.com>  Fri, 25 Apr 2014 15:52:16 -0000

cm4all-beng-proxy (3.1.28) unstable; urgency=low

  * buffered_socket: fix bogus assertion failure

 -- Max Kellermann <mk@cm4all.com>  Tue, 01 Apr 2014 16:53:22 -0000

cm4all-beng-proxy (3.1.27) unstable; urgency=low

  * fcgi-stock: show process name in log messages
  * fcgi-stock: check connection state before issuing new request

 -- Max Kellermann <mk@cm4all.com>  Tue, 25 Mar 2014 20:02:23 -0000

cm4all-beng-proxy (3.1.26) unstable; urgency=low

  * http-client: fix bogus assertion failure

 -- Max Kellermann <mk@cm4all.com>  Fri, 14 Mar 2014 14:36:12 -0000

cm4all-beng-proxy (3.1.25) unstable; urgency=low

  * escape: fix data corruption with glibc 2.18

 -- Max Kellermann <mk@cm4all.com>  Thu, 06 Mar 2014 11:47:14 -0000

cm4all-beng-proxy (3.1.24) unstable; urgency=low

  * fcgi-stock: fix crash on fork() failure
  * fcache: fix crash on responses without body

 -- Max Kellermann <mk@cm4all.com>  Thu, 02 Jan 2014 22:57:50 -0000

cm4all-beng-proxy (3.1.23) unstable; urgency=low

  * was-output: fix event leak
  * was-output: fix crash in error handler
  * was-client: free the request body on empty response
  * was-client: reuse connection after empty response
  * was-client: fix stalled response on LENGTH=0

 -- Max Kellermann <mk@cm4all.com>  Fri, 06 Dec 2013 13:23:40 -0000

cm4all-beng-proxy (3.1.22) unstable; urgency=low

  * http_server: fix stalled response

 -- Max Kellermann <mk@cm4all.com>  Mon, 25 Nov 2013 13:00:33 -0000

cm4all-beng-proxy (3.1.21) unstable; urgency=low

  * merge release 3.0.34
  * was-client: fix crash on abort
  * was-client: fix off-by-one error in header parser

 -- Max Kellermann <mk@cm4all.com>  Sun, 24 Nov 2013 08:04:41 -0000

cm4all-beng-proxy (3.1.20) unstable; urgency=low

  * jail: add "--" after last option, allows passing options to jail
  * keep CAP_KILL to be able to kill jailed child processes

 -- Max Kellermann <mk@cm4all.com>  Mon, 04 Nov 2013 14:41:34 -0000

cm4all-beng-proxy (3.1.19) unstable; urgency=low

  * handler: work around crash due to translation cache invalidation
  * child: send SIGKILL after 60 seconds

 -- Max Kellermann <mk@cm4all.com>  Wed, 30 Oct 2013 12:12:31 -0000

cm4all-beng-proxy (3.1.18) unstable; urgency=low

  * nfs: translate NFS3ERR_NOENT to "404 Not Found"
  * nfs_client: don't leak file descriptor to child processes

 -- Max Kellermann <mk@cm4all.com>  Wed, 30 Oct 2013 09:28:11 -0000

cm4all-beng-proxy (3.1.17) unstable; urgency=low

  * tcache: cache translation responses that contain STATUS

 -- Max Kellermann <mk@cm4all.com>  Fri, 25 Oct 2013 17:10:26 -0000

cm4all-beng-proxy (3.1.16) unstable; urgency=low

  * fcgi-stock: kill child processes with SIGUSR1 instead of SIGTERM

 -- Max Kellermann <mk@cm4all.com>  Wed, 23 Oct 2013 08:54:03 -0000

cm4all-beng-proxy (3.1.15) unstable; urgency=low

  * lhttp_address: don't unescape the BASE suffix
  * {file,nfs}_address: unescape EXPAND_PATH(_INFO) substitutions
  * child_stock: fix another assertion failure

 -- Max Kellermann <mk@cm4all.com>  Tue, 22 Oct 2013 15:15:42 -0000

cm4all-beng-proxy (3.1.14) unstable; urgency=low

  * istream_nfs: fix assertion failure on empty file
  * nfs_client: fix crash on malformed path
  * nfs_client: improved error messages
  * child_stock: fix assertion failure when busy child process gets killed

 -- Max Kellermann <mk@cm4all.com>  Mon, 21 Oct 2013 15:38:28 -0000

cm4all-beng-proxy (3.1.13) unstable; urgency=low

  * merge release 3.0.33
  * translation: new packet WANT_FULL_URI for obtaining the full URI

 -- Max Kellermann <mk@cm4all.com>  Wed, 09 Oct 2013 10:40:35 -0000

cm4all-beng-proxy (3.1.12) unstable; urgency=low

  * merge release 3.0.31
  * translation: new packet CONCURRENCY controls number of LHTTP
    connections per process

 -- Max Kellermann <mk@cm4all.com>  Sat, 05 Oct 2013 11:34:04 -0000

cm4all-beng-proxy (3.1.11) unstable; urgency=low

  * lhttp_stock: allow 4 concurrent connections per LHTTP process

 -- Max Kellermann <mk@cm4all.com>  Mon, 30 Sep 2013 16:10:05 -0000

cm4all-beng-proxy (3.1.10) unstable; urgency=low

  * resource-address: fix assertion failure in LHTTP operation
  * lhttp_request: use the LHTTP_HOST attribute
  * kill the logger process on shutdown

 -- Max Kellermann <mk@cm4all.com>  Wed, 25 Sep 2013 17:29:56 -0000

cm4all-beng-proxy (3.1.9) unstable; urgency=low

  * {fcgi,lhttp}_stock: reuse child processes after connection closed
  * translate-client: ignore DEFLATED,GZIPPED on NFS address
  * translate-client: ignore EXPAND_PATH_INFO on local file
  * ssl_factory: wildcard matches single letter
  * ssl_factory: wildcard matches only one segment

 -- Max Kellermann <mk@cm4all.com>  Tue, 24 Sep 2013 10:31:30 -0000

cm4all-beng-proxy (3.1.8) unstable; urgency=low

  * ssl_factory: fix broken certificat/key matching
  * doc: various manual updates (RFC 2617, ...)

 -- Max Kellermann <mk@cm4all.com>  Fri, 20 Sep 2013 12:55:55 -0000

cm4all-beng-proxy (3.1.7) unstable; urgency=low

  * merge release 3.0.30
  * resource-loader: new protocol "Local HTTP"

 -- Max Kellermann <mk@cm4all.com>  Tue, 17 Sep 2013 13:36:20 -0000

cm4all-beng-proxy (3.1.6) unstable; urgency=low

  * buffered_socket: fix assertion failure

 -- Max Kellermann <mk@cm4all.com>  Fri, 23 Aug 2013 12:39:47 -0000

cm4all-beng-proxy (3.1.5) unstable; urgency=low

  * merge release 3.0.26
  * lb: disallow deprecated configuration keywords
  * lb: conditional pools
  * lb_config: setting "ssl_cert" specifies both certificate and key
  * ssl_filter: support TLS Server Name Indication

 -- Max Kellermann <mk@cm4all.com>  Fri, 16 Aug 2013 16:29:34 -0000

cm4all-beng-proxy (3.1.4) unstable; urgency=low

  * nfs_cache: new dedicated cache for NFS files
  * nfs_{handler,request}: use Content-Type from translation server

 -- Max Kellermann <mk@cm4all.com>  Mon, 10 Jun 2013 20:50:58 -0000

cm4all-beng-proxy (3.1.3) unstable; urgency=low

  * nfs_client: fix crash due to uninitialized memory
  * nfs_client: disconnect idle connections
  * nfs_client: expire file metadata
  * istream-nfs: fix resuming a blocking sink
  * istream-nfs: detect file truncation

 -- Max Kellermann <mk@cm4all.com>  Mon, 03 Jun 2013 19:30:20 -0000

cm4all-beng-proxy (3.1.2) unstable; urgency=low

  * nfs_client: read larger chunks
  * nfs_handler: implement cache revalidation and byte ranges

 -- Max Kellermann <mk@cm4all.com>  Wed, 29 May 2013 16:23:15 -0000

cm4all-beng-proxy (3.1.1) unstable; urgency=low

  * nfs_client: fix crash on HEAD request
  * nfs_client: generate Last-Modified and ETag
  * http-cache: allow caching NFS files

 -- Max Kellermann <mk@cm4all.com>  Thu, 23 May 2013 11:00:49 -0000

cm4all-beng-proxy (3.1) unstable; urgency=low

  * nfs_client: new resource loader backend

 -- Max Kellermann <mk@cm4all.com>  Tue, 21 May 2013 21:14:06 -0000

cm4all-beng-proxy (3.0.34) unstable; urgency=low

  * processor: fix use-after-free crash bug

 -- Max Kellermann <mk@cm4all.com>  Sun, 24 Nov 2013 07:46:29 -0000

cm4all-beng-proxy (3.0.33) unstable; urgency=low

  * tcache: limit the cacheable CHECK length
  * tcache: allow binary data in the CHECK payload
  * tcache: fix matching the URI on INVALIDATE with CHECK

 -- Max Kellermann <mk@cm4all.com>  Wed, 09 Oct 2013 09:52:47 -0000

cm4all-beng-proxy (3.0.32) unstable; urgency=low

  * tcache: apply BASE to responses without an address
  * tcache: fix BASE on responses with CHECK
  * handler: fix crash after malformed CHECK/PREVIOUS translation

 -- Max Kellermann <mk@cm4all.com>  Tue, 08 Oct 2013 15:48:07 -0000

cm4all-beng-proxy (3.0.31) unstable; urgency=low

  * socket_wrapper: work around libevent timeout reset bug

 -- Max Kellermann <mk@cm4all.com>  Wed, 02 Oct 2013 15:30:11 -0000

cm4all-beng-proxy (3.0.30) unstable; urgency=low

  * istream-file: fix crash bug
  * fcgi, was: fix memory leak on malformed translation response

 -- Max Kellermann <mk@cm4all.com>  Tue, 17 Sep 2013 13:23:28 -0000

cm4all-beng-proxy (3.0.29) unstable; urgency=low

  * fcgi-client: fix crash on certain malformed responses
  * parser: fix crash on certain CDATA sections

 -- Max Kellermann <mk@cm4all.com>  Mon, 02 Sep 2013 10:51:58 -0000

cm4all-beng-proxy (3.0.28) unstable; urgency=low

  * processor: fix widget lookup regression

 -- Max Kellermann <mk@cm4all.com>  Mon, 26 Aug 2013 18:21:03 -0000

cm4all-beng-proxy (3.0.27) unstable; urgency=low

  * processor: fix stalled transfer with two nested processors

 -- Max Kellermann <mk@cm4all.com>  Mon, 26 Aug 2013 17:09:47 -0000

cm4all-beng-proxy (3.0.26) unstable; urgency=low

  * respones: generate header P3P:CP="CAO PSA OUR" to work around IE10 bug
  * init: auto-create /var/run/cm4all
  * lb: enable GLib multi-threading

 -- Max Kellermann <mk@cm4all.com>  Fri, 26 Jul 2013 07:21:15 -0000

cm4all-beng-proxy (3.0.25) unstable; urgency=low

  * stock: fix access to undefind memory
  * file-handler, http-util: fix If-Match / If-None-Match check

 -- Max Kellermann <mk@cm4all.com>  Wed, 29 May 2013 16:13:54 -0000

cm4all-beng-proxy (3.0.24) unstable; urgency=low

  * memcached-client: fix bogus "peer closed socket prematurely"

 -- Max Kellermann <mk@cm4all.com>  Tue, 23 Apr 2013 11:20:00 -0000

cm4all-beng-proxy (3.0.23) unstable; urgency=low

  * lb: fix memory leak when request with body gets aborted early

 -- Max Kellermann <mk@cm4all.com>  Thu, 04 Apr 2013 15:33:57 -0000

cm4all-beng-proxy (3.0.22) unstable; urgency=low

  * http-server: fix rare crash in request body handler
  * http-client: fix memory leak

 -- Max Kellermann <mk@cm4all.com>  Tue, 26 Mar 2013 07:24:22 -0000

cm4all-beng-proxy (3.0.21) unstable; urgency=low

  * ajp-client: fix malformed request packet with empty request body

 -- Max Kellermann <mk@cm4all.com>  Thu, 21 Mar 2013 17:11:22 -0000

cm4all-beng-proxy (3.0.20) unstable; urgency=low

  * http-client: fix assertion failure with certain chunked responses

 -- Max Kellermann <mk@cm4all.com>  Thu, 21 Mar 2013 10:21:13 -0000

cm4all-beng-proxy (3.0.19) unstable; urgency=low

  * istream_tee: fix crash / memory leak on I/O error before request body
    was delivered to widget

 -- Max Kellermann <mk@cm4all.com>  Mon, 18 Mar 2013 11:23:27 -0000

cm4all-beng-proxy (3.0.18) unstable; urgency=low

  * bot: detect more crawler/bot user-agents
  * lb.init: add ACCESS_LOGGER variable

 -- Max Kellermann <mk@cm4all.com>  Fri, 15 Mar 2013 14:47:08 -0000

cm4all-beng-proxy (3.0.17) unstable; urgency=low

  * lb: add ssl_verify "optional"

 -- Max Kellermann <mk@cm4all.com>  Fri, 08 Mar 2013 14:31:25 -0000

cm4all-beng-proxy (3.0.16) unstable; urgency=low

  * http-request: fix assertion failure
  * log-{cat,split}: use unsigned characters in backslash-escape

 -- Max Kellermann <mk@cm4all.com>  Thu, 07 Mar 2013 15:26:26 -0000

cm4all-beng-proxy (3.0.15) unstable; urgency=low

  * stock: fix another assertion failure during idle cleanup
  * inline-widget: avoid unrecoverable I/O errors during initialisation

 -- Max Kellermann <mk@cm4all.com>  Tue, 05 Mar 2013 07:11:46 -0000

cm4all-beng-proxy (3.0.14) unstable; urgency=low

  * stock: fix assertion failure during idle cleanup
  * http-server: count bytes received, fixes regression
  * http-server: send "100 Continue", fixes regression
  * http-client: fix potential assertion failure after "100 Continue"

 -- Max Kellermann <mk@cm4all.com>  Fri, 01 Mar 2013 16:53:54 -0000

cm4all-beng-proxy (3.0.13) unstable; urgency=low

  * merge release 2.3.7
  * uri-verify: allow double slashes
  * change product token to "CM4all Webserver"

 -- Max Kellermann <mk@cm4all.com>  Mon, 18 Feb 2013 11:35:29 -0000

cm4all-beng-proxy (3.0.12) unstable; urgency=low

  * listener: enable TCP Fast Open (requires Linux 3.7)
  * rubber: optimize huge page allocation
  * rubber: optimize hole search
  * translate-cache: optimize INVALIDATE=HOST
  * filter-cache: reserve some space in the rubber allocator

 -- Max Kellermann <mk@cm4all.com>  Fri, 15 Feb 2013 09:57:51 -0000

cm4all-beng-proxy (3.0.11) unstable; urgency=low

  * stock: slow down destruction of surplus idle items
  * fcgi-client: try harder to reuse existing FastCGI connections
  * cmdline: new options to control the FastCGI/WAS stock

 -- Max Kellermann <mk@cm4all.com>  Tue, 12 Feb 2013 09:38:35 -0000

cm4all-beng-proxy (3.0.10) unstable; urgency=low

  * child: reduce verbosity of SIGTERM log message
  * connection: reduce verbosity of ECONNRESET log message
  * http-server: fix duplicate abort call
  * http-server: add missing pool reference in request body eof
  * handler: catch malformed URIs earlier
  * rubber: allocate from holes, avoid costly compression steps
  * http-cache: reserve some space in the rubber allocator

 -- Max Kellermann <mk@cm4all.com>  Fri, 08 Feb 2013 13:15:31 -0000

cm4all-beng-proxy (3.0.9) unstable; urgency=low

  * merge release 2.3.5
  * parser: fix malformed attribute value bounds
  * translation: packet VALIDATE_MTIME discards cache items after a file
    has been modified
  * http-server: fix spurious "closed prematurely" log messages
  * http-{server,client}: improve error messages
  * istream: clear the "direct" flag set on new streams
  * slice_pool: fix slice size and slices per area calculation

 -- Max Kellermann <mk@cm4all.com>  Wed, 06 Feb 2013 17:48:47 -0000

cm4all-beng-proxy (3.0.8) unstable; urgency=low

  * merge release 2.3.3
  * return unused I/O buffers to operating system
  * parser: optimize the attribute value parser
  * sink_rubber: fix assertion failure

 -- Max Kellermann <mk@cm4all.com>  Thu, 31 Jan 2013 13:27:39 -0000

cm4all-beng-proxy (3.0.7) unstable; urgency=low

  * istream-tee: fix crash due to erroneous read

 -- Max Kellermann <mk@cm4all.com>  Fri, 18 Jan 2013 13:32:49 -0000

cm4all-beng-proxy (3.0.6) unstable; urgency=low

  * control: new command "VERBOSE" manipulates logger verbosity
  * cmdline: remove obsolete option "enable_splice"
  * ajp-client: discard response body after HEAD request
  * fcgi-client: fix assertion failure after malformed HEAD response
  * fcgi-client: don't ignore log messages after HEAD request
  * translate-client: fix assertion failure after connection reset

 -- Max Kellermann <mk@cm4all.com>  Fri, 04 Jan 2013 13:14:09 -0000

cm4all-beng-proxy (3.0.5) unstable; urgency=low

  * translate-client: reduce number of system calls (optimization)
  * http-client: release the socket earlier for reusal
  * ajp-client: fix decoding the "special" response headers
  * ajp-client: wait for "end" packet before delivering empty response
  * ajp-client: use the Content-Length response header
  * ajp-client: send Content-Length request header only if body present
  * ajp-client: support HEAD requests
  * fcgi-client: support HEAD requests
  * fcgi-client: use the Content-Length response header
  * fcgi-client: don't discard buffer after socket has been closed
  * fcgi-client: continue parsing after response has been delivered
  * fcgi-client: don't attempt to write repeatedly if request body blocks
  * fcgi-client: optimized keep-alive after empty response

 -- Max Kellermann <mk@cm4all.com>  Fri, 28 Dec 2012 13:16:02 -0000

cm4all-beng-proxy (3.0.4) unstable; urgency=low

  * {http,filter}-cache: fix garbled data on large cache entries

 -- Max Kellermann <mk@cm4all.com>  Tue, 11 Dec 2012 15:17:17 -0000

cm4all-beng-proxy (3.0.3) unstable; urgency=low

  * memcached-client: fix assertion failure

 -- Max Kellermann <mk@cm4all.com>  Fri, 07 Dec 2012 18:52:33 -0000

cm4all-beng-proxy (3.0.2) unstable; urgency=low

  * merge release 2.3.1
  * lb: verify the client certificate issuer (option "ssl_verify")
  * lb: client certificate is mandatory if "ssl_verify" is enabled
  * lb: support extra CA certificate file (option "ssl_ca_cert")
  * cmdline: can't specify both --memcached-server and http_cache_size
  * init: default to one worker

 -- Max Kellermann <mk@cm4all.com>  Fri, 07 Dec 2012 09:24:52 -0000

cm4all-beng-proxy (3.0.1) unstable; urgency=low

  * http-cache: reduce memory usage while storing
  * {http,filter}-cache: reduce fork overhead
  * pool: fix crash when first allocation is large

 -- Max Kellermann <mk@cm4all.com>  Wed, 05 Dec 2012 14:05:28 -0000

cm4all-beng-proxy (3.0) unstable; urgency=low

  * {http,filter}-cache: reduce overhead when cache is disabled
  * {http,filter}-cache: exclude allocator table from reported size
  * filter-cache: reduce memory usage while storing
  * {http,filter,translate}-cache: return more free memory to operating system
  * pool: further overhead reduction
  * pool: reduce CPU overhead for large areas
  * rubber: fix assertion failure

 -- Max Kellermann <mk@cm4all.com>  Tue, 30 Oct 2012 16:32:45 -0000

cm4all-beng-proxy (2.2.1) unstable; urgency=low

  * merge release 2.1.13
  * control_local: fix assertion failure

 -- Max Kellermann <mk@cm4all.com>  Tue, 16 Oct 2012 15:46:16 -0000

cm4all-beng-proxy (2.2) unstable; urgency=low

  * cache: optimize lookups
  * pool: reduce overhead
  * pool: optimize the linear area recycler
  * resource-address: reduce memory overhead
  * session: reduce memory usage
  * http-cache, filter-cache: return free memory to operating system
  * control_server: support local and abstract sockets
  * python/control: support abstract sockets
  * bp_control: create implicit control channel for each worker process
  * require automake 1.11

 -- Max Kellermann <mk@cm4all.com>  Tue, 09 Oct 2012 15:11:24 -0000

cm4all-beng-proxy (2.3.7) unstable; urgency=low

  * tcache: fix assertion failure in BASE handler

 -- Max Kellermann <mk@cm4all.com>  Mon, 18 Feb 2013 11:58:01 -0000

cm4all-beng-proxy (2.3.6) unstable; urgency=low

  * listener: increase the backlog to 64
  * shm: reserve swap space, avoids theoretical crash

 -- Max Kellermann <mk@cm4all.com>  Sun, 17 Feb 2013 09:29:24 -0000

cm4all-beng-proxy (2.3.5) unstable; urgency=low

  * tcache: reduce CPU pressure when there are many virtual hosts (hot fix)
  * launch the access logger after daemonizing
  * user the configured logger user for the access logger
  * auto-close the access logger
  * debian/rules: compile with -fno-omit-frame-pointer

 -- Max Kellermann <mk@cm4all.com>  Tue, 05 Feb 2013 16:27:46 -0000

cm4all-beng-proxy (2.3.4) unstable; urgency=low

  * log-split: print referer and user agent
  * log-split: cache the last file
  * log-split: allow logging local time stamps
  * log-{split,cat}: escape URI, Referer and User-Agent
  * init: add ACCESS_LOGGER variable

 -- Max Kellermann <mk@cm4all.com>  Tue, 05 Feb 2013 01:31:31 -0000

cm4all-beng-proxy (2.3.3) unstable; urgency=low

  * pool: fix a memory leak in the temporary pool
  * processor: hard limit on length of attributes and parameters

 -- Max Kellermann <mk@cm4all.com>  Thu, 31 Jan 2013 13:16:33 -0000

cm4all-beng-proxy (2.3.2) unstable; urgency=low

  * merge release 2.1.17

 -- Max Kellermann <mk@cm4all.com>  Tue, 29 Jan 2013 00:01:23 -0000

cm4all-beng-proxy (2.3.1) unstable; urgency=low

  * merge release 2.1.16
  * pool: reduce CPU overhead for large areas

 -- Max Kellermann <mk@cm4all.com>  Thu, 06 Dec 2012 16:40:02 -0000

cm4all-beng-proxy (2.3) unstable; urgency=low

  * new stable branch based on v2.1.x, without the work-in-progress
    improvements from v2.2.x
  * cache: optimize lookups
  * pool: reduce overhead
  * pool: optimize the linear area recycler
  * resource-address: reduce memory overhead
  * session: reduce memory usage
  * {http,filter}-cache: reduce overhead when cache is disabled

 -- Max Kellermann <mk@cm4all.com>  Mon, 22 Oct 2012 13:48:20 -0000

cm4all-beng-proxy (2.1.17) unstable; urgency=low

  * merge release 2.0.55

 -- Max Kellermann <mk@cm4all.com>  Mon, 28 Jan 2013 23:59:54 -0000

cm4all-beng-proxy (2.1.16) unstable; urgency=low

  * merge release 2.0.54

 -- Max Kellermann <mk@cm4all.com>  Thu, 06 Dec 2012 16:35:17 -0000

cm4all-beng-proxy (2.1.15) unstable; urgency=low

  * merge release 2.0.53

 -- Max Kellermann <mk@cm4all.com>  Mon, 22 Oct 2012 12:26:57 -0000

cm4all-beng-proxy (2.1.14) unstable; urgency=low

  * merge release 2.0.52

 -- Max Kellermann <mk@cm4all.com>  Fri, 19 Oct 2012 12:10:09 -0000

cm4all-beng-proxy (2.1.13) unstable; urgency=low

  * merge release 2.0.51

 -- Max Kellermann <mk@cm4all.com>  Tue, 16 Oct 2012 15:41:58 -0000

cm4all-beng-proxy (2.1.12) unstable; urgency=low

  * merge release 2.0.50

 -- Max Kellermann <mk@cm4all.com>  Fri, 05 Oct 2012 12:26:24 -0000

cm4all-beng-proxy (2.1.11) unstable; urgency=low

  * merge release 2.0.49

 -- Max Kellermann <mk@cm4all.com>  Fri, 28 Sep 2012 15:04:36 -0000

cm4all-beng-proxy (2.1.10) unstable; urgency=low

  * merge release 2.0.48

 -- Max Kellermann <mk@cm4all.com>  Mon, 24 Sep 2012 15:43:46 -0000

cm4all-beng-proxy (2.1.9) unstable; urgency=low

  * merge release 2.0.47
  * lb: eliminate the duplicate "Date" response header (#1169)

 -- Max Kellermann <mk@cm4all.com>  Fri, 21 Sep 2012 15:56:06 -0000

cm4all-beng-proxy (2.1.8) unstable; urgency=low

  * control: publish statistics over the control protocol

 -- Max Kellermann <mk@cm4all.com>  Fri, 07 Sep 2012 12:47:34 -0000

cm4all-beng-proxy (2.1.7) unstable; urgency=low

  * resource-address: support expanding PIPE addresses
  * translation: support EXPAND_PATH for PROXY
  * reduced connect timeouts for translation server, FastCGI and beng-lb
  * uri-relative: support relative URI with just a query string
  * uri-relative: support relative URIs starting with a double slash
  * lb: improve error messages, include listener/pool name
  * lb: validate the selected sticky modde
  * lb: add sticky mode "source_ip"

 -- Max Kellermann <mk@cm4all.com>  Fri, 31 Aug 2012 14:03:41 -0000

cm4all-beng-proxy (2.1.6) unstable; urgency=low

  * merge release 2.0.46

 -- Max Kellermann <mk@cm4all.com>  Fri, 24 Aug 2012 11:11:20 -0000

cm4all-beng-proxy (2.1.5) unstable; urgency=low

  * lb_expect_monitor: configurable connect timeout

 -- Max Kellermann <mk@cm4all.com>  Mon, 20 Aug 2012 05:40:44 -0000

cm4all-beng-proxy (2.1.4) unstable; urgency=low

  * lb_monitor: configurable timeout

 -- Max Kellermann <mk@cm4all.com>  Fri, 17 Aug 2012 09:16:36 -0000

cm4all-beng-proxy (2.1.3) unstable; urgency=low

  * merge release 2.0.44
  * lb: implement tcp_expect option "expect_graceful"

 -- Max Kellermann <mk@cm4all.com>  Tue, 14 Aug 2012 14:30:57 -0000

cm4all-beng-proxy (2.1.2) unstable; urgency=low

  * support extended HTTP status codes from RFC 6585 and WebDAV

 -- Max Kellermann <mk@cm4all.com>  Thu, 09 Aug 2012 10:10:35 -0000

cm4all-beng-proxy (2.1.1) unstable; urgency=low

  * merge release 2.0.43
  * lb: support TRACE, OPTIONS and WebDAV

 -- Max Kellermann <mk@cm4all.com>  Fri, 03 Aug 2012 11:48:46 -0000

cm4all-beng-proxy (2.1) unstable; urgency=low

  * lb: add sticky mode "jvm_route" (Tomcat)

 -- Max Kellermann <mk@cm4all.com>  Mon, 30 Jul 2012 15:53:43 -0000

cm4all-beng-proxy (2.0.55) unstable; urgency=low

  * istream-tee: fix crash due to erroneous read
  * fix random crashes in the optimized build

 -- Max Kellermann <mk@cm4all.com>  Mon, 28 Jan 2013 23:52:26 -0000

cm4all-beng-proxy (2.0.54) unstable; urgency=low

  * http-cache: fix revalidation of memcached entries

 -- Max Kellermann <mk@cm4all.com>  Thu, 06 Dec 2012 16:31:23 -0000

cm4all-beng-proxy (2.0.53) unstable; urgency=low

  * filter-cache: fix assertion failure on serving empty response
  * http-cache: limit maximum age to 5 minutes if "Vary" includes cookies
  * lb: FADE_NODE lasts for 3 hours

 -- Max Kellermann <mk@cm4all.com>  Mon, 22 Oct 2012 12:21:18 -0000

cm4all-beng-proxy (2.0.52) unstable; urgency=low

  * {http,filter}-cache: include headers in cache size calculation
  * {http,filter}-cache: reduce headers memory usage
  * http-cache: limit maximum age to 1 week
    - 1 hour when "Vary" is used
    - 30 minutes when "Vary" includes "X-WidgetId" or "X-WidgetHref"
    - 5 minutes when "Vary" includes "X-CM4all-BENG-User"
  * cache: reduce number of system calls during lookup

 -- Max Kellermann <mk@cm4all.com>  Fri, 19 Oct 2012 12:07:10 -0000

cm4all-beng-proxy (2.0.51) unstable; urgency=low

  * merge release 1.4.33
  * processor: fix assertion failure with embedded CSS
  * lb: move control channel handler to worker process

 -- Max Kellermann <mk@cm4all.com>  Tue, 16 Oct 2012 15:39:32 -0000

cm4all-beng-proxy (2.0.50) unstable; urgency=low

  * pool: reduce memory overhead of debug data
  * fcgi-client: fix assertion failure due to redundant read event
  * lb: fix crash after pipe-to-socket splice I/O error

 -- Max Kellermann <mk@cm4all.com>  Fri, 05 Oct 2012 12:23:15 -0000

cm4all-beng-proxy (2.0.49) unstable; urgency=low

  * merge release 1.4.32

 -- Max Kellermann <mk@cm4all.com>  Fri, 28 Sep 2012 15:01:26 -0000

cm4all-beng-proxy (2.0.48) unstable; urgency=low

  * lb: fix duplicate monitor requests with --watchdog
  * child: verbose logging of child process events
  * log shutdown signal

 -- Max Kellermann <mk@cm4all.com>  Mon, 24 Sep 2012 15:36:03 -0000

cm4all-beng-proxy (2.0.47) unstable; urgency=low

  * merge release 1.4.31
  * cache: disable excessive debugging checks

 -- Max Kellermann <mk@cm4all.com>  Fri, 21 Sep 2012 15:24:30 -0000

cm4all-beng-proxy (2.0.46) unstable; urgency=low

  * merge release 1.4.30
  * lb: add option --config-file

 -- Max Kellermann <mk@cm4all.com>  Fri, 24 Aug 2012 10:52:29 -0000

cm4all-beng-proxy (2.0.45) unstable; urgency=low

  * merge release 1.4.29

 -- Max Kellermann <mk@cm4all.com>  Tue, 21 Aug 2012 15:49:49 -0000

cm4all-beng-proxy (2.0.44) unstable; urgency=low

  * lb: allow sticky with only one node
  * lb: add option "--check"
  * lb: run all monitors right after startup
  * lb: disable expiry of monitor results
  * lb: improved fallback for "sticky cookie"
  * lb: use Bulldog for "sticky cookie"
  * balancer, lb: persistent "fade" flag
  * balancer, lb: use the Bulldog "graceful" flag
  * control: add packet CONTROL_DUMP_POOLS

 -- Max Kellermann <mk@cm4all.com>  Tue, 14 Aug 2012 13:13:01 -0000

cm4all-beng-proxy (2.0.43) unstable; urgency=low

  * merge release 1.4.28
  * istream-replace: fix assertion failure with embedded CSS

 -- Max Kellermann <mk@cm4all.com>  Thu, 02 Aug 2012 11:14:27 -0000

cm4all-beng-proxy (2.0.42) unstable; urgency=low

  * js: new higher-level API

 -- Max Kellermann <mk@cm4all.com>  Wed, 01 Aug 2012 11:32:28 -0000

cm4all-beng-proxy (2.0.41) unstable; urgency=low

  * session: fix bogus assertion failure when loading expired session

 -- Max Kellermann <mk@cm4all.com>  Fri, 27 Jul 2012 12:47:49 -0000

cm4all-beng-proxy (2.0.40) unstable; urgency=low

  * merge release 1.4.27

 -- Max Kellermann <mk@cm4all.com>  Tue, 24 Jul 2012 16:29:13 -0000

cm4all-beng-proxy (2.0.39) unstable; urgency=low

  * merge release 1.4.26

 -- Max Kellermann <mk@cm4all.com>  Tue, 17 Jul 2012 17:00:20 -0000

cm4all-beng-proxy (2.0.38) unstable; urgency=low

  * merge release 1.4.25
  * strset: fix GROUP_CONTAINER false negatives

 -- Max Kellermann <mk@cm4all.com>  Tue, 17 Jul 2012 16:03:49 -0000

cm4all-beng-proxy (2.0.37) unstable; urgency=low

  * merge release 1.4.24

 -- Max Kellermann <mk@cm4all.com>  Mon, 16 Jul 2012 10:36:57 -0000

cm4all-beng-proxy (2.0.36) unstable; urgency=low

  * proxy-handler: re-add the URI suffix for "transparent" requests

 -- Max Kellermann <mk@cm4all.com>  Wed, 11 Jul 2012 14:12:11 -0000

cm4all-beng-proxy (2.0.35) unstable; urgency=low

  * translate: allow WIDGET_GROUP without PROCESS

 -- Max Kellermann <mk@cm4all.com>  Thu, 05 Jul 2012 13:03:21 -0000

cm4all-beng-proxy (2.0.34) unstable; urgency=low

  * session_save: skip shutdown code if saving is not configured
  * http-server: fix assertion on I/O error during POST
  * header-forward: new group FORWARD to forward the "Host" header

 -- Max Kellermann <mk@cm4all.com>  Tue, 03 Jul 2012 16:46:39 -0000

cm4all-beng-proxy (2.0.33) unstable; urgency=low

  * processor: option SELF_CONTAINER allows widget to only embed itself
  * processor: allow embedding approved widget groups
  * processor: optionally invoke CSS processor for style attributes
  * response, lb_http: put "Discard" cookie attribute to the end (Android bug)

 -- Max Kellermann <mk@cm4all.com>  Mon, 02 Jul 2012 17:52:32 -0000

cm4all-beng-proxy (2.0.32) unstable; urgency=low

  * socket_wrapper: fix two assertion failures
  * pheaders: emit Cache-Control:no-store to work around IE quirk

 -- Max Kellermann <mk@cm4all.com>  Tue, 26 Jun 2012 09:41:51 -0000

cm4all-beng-proxy (2.0.31) unstable; urgency=low

  * lb: publish the SSL peer issuer subject
  * widget-registry: copy the direct_addressing attribute

 -- Max Kellermann <mk@cm4all.com>  Wed, 06 Jun 2012 13:36:04 -0000

cm4all-beng-proxy (2.0.30) unstable; urgency=low

  * init: add --group variable to .default file
  * doc: update view security documentation
  * processor: apply underscore prefix to <A NAME="...">
  * session: restore sessions from a file

 -- Max Kellermann <mk@cm4all.com>  Fri, 01 Jun 2012 11:06:50 -0000

cm4all-beng-proxy (2.0.29) unstable; urgency=low

  * widget: optional direct URI addressing scheme
  * processor: eliminate additional underscore from class prefix
  * ssl_filter: support TLS client certificates

 -- Max Kellermann <mk@cm4all.com>  Tue, 29 May 2012 13:29:06 -0000

cm4all-beng-proxy (2.0.28) unstable; urgency=low

  * merge release 1.4.22

 -- Max Kellermann <mk@cm4all.com>  Wed, 16 May 2012 10:24:31 -0000

cm4all-beng-proxy (2.0.27) unstable; urgency=low

  * uri-address: fix assertion failures with UNIX domain sockets
  * uri-address: fix redirects with matching absolute URI

 -- Max Kellermann <mk@cm4all.com>  Wed, 09 May 2012 16:16:06 -0000

cm4all-beng-proxy (2.0.26) unstable; urgency=low

  * processor: rewrite URIs in META/refresh

 -- Max Kellermann <mk@cm4all.com>  Thu, 03 May 2012 14:43:03 -0000

cm4all-beng-proxy (2.0.25) unstable; urgency=low

  * merge release 1.4.21
  * processor: fix double free bug on failed widget lookup
  * session: don't access the session manager after worker crash
  * proxy-widget: fix assertion failure with empty view name

 -- Max Kellermann <mk@cm4all.com>  Thu, 26 Apr 2012 14:22:10 -0000

cm4all-beng-proxy (2.0.24) unstable; urgency=low

  * processor: optionally invoke CSS processor for <style>

 -- Max Kellermann <mk@cm4all.com>  Fri, 20 Apr 2012 12:10:42 -0000

cm4all-beng-proxy (2.0.23) unstable; urgency=low

  * widget-resolver: check for translation server failure
  * widget-resolver: don't sync with session when view is invalid
  * rewrite-uri: check for invalid view name
  * {css_,}processor: eliminate second underscore from class prefix
  * doc: document the algorithm for replacing two leading underscores

 -- Max Kellermann <mk@cm4all.com>  Thu, 29 Mar 2012 15:37:52 -0000

cm4all-beng-proxy (2.0.22) unstable; urgency=low

  * merge release 1.4.20
  * proxy-widget: forbid client to select view with address
  * proxy-widget: allow any view selection when widget is not a container
  * widget-http: allow any view selection for unprocessable response
  * widget-http: inherit the view from the template
  * widget-request: sync with session only if processor is enabled
  * widget-http: postpone saving to session after receiving response headers
  * processor: add entities &c:id; &c:type; &c:class;

 -- Max Kellermann <mk@cm4all.com>  Mon, 26 Mar 2012 14:05:05 -0000

cm4all-beng-proxy (2.0.21) unstable; urgency=low

  * css_processor: use mode "partial" for @import
  * rewrite-uri: use mode "partial" on invalid input

 -- Max Kellermann <mk@cm4all.com>  Tue, 20 Mar 2012 18:11:28 -0000

cm4all-beng-proxy (2.0.20) unstable; urgency=low

  * {css_,}processor: default mode is "partial"
  * processor: handle underscore prefixes in the "for" attribute

 -- Max Kellermann <mk@cm4all.com>  Tue, 20 Mar 2012 16:48:51 -0000

cm4all-beng-proxy (2.0.19) unstable; urgency=low

  * merge release 1.4.19

 -- Max Kellermann <mk@cm4all.com>  Tue, 20 Mar 2012 08:41:03 -0000

cm4all-beng-proxy (2.0.18) unstable; urgency=low

  * merge release 1.4.18

 -- Max Kellermann <mk@cm4all.com>  Thu, 15 Mar 2012 15:53:12 -0000

cm4all-beng-proxy (2.0.17) unstable; urgency=low

  * merge release 1.4.17
  * css_parser: check for url() following another token
  * css_processor: rewrite @import URIs
  * {text_,}processor: new entity &c:local;

 -- Max Kellermann <mk@cm4all.com>  Fri, 09 Mar 2012 16:50:19 -0000

cm4all-beng-proxy (2.0.16) unstable; urgency=low

  * response: generate Vary response header from translation response
  * widget-resolver: fix NULL dereference after failure
  * translation: User-Agent classification

 -- Max Kellermann <mk@cm4all.com>  Tue, 06 Mar 2012 11:54:10 -0000

cm4all-beng-proxy (2.0.15) unstable; urgency=low

  * merge release 1.4.16
  * uri-address: fix NULL dereference on certain malformed URIs

 -- Max Kellermann <mk@cm4all.com>  Fri, 02 Mar 2012 16:28:54 -0000

cm4all-beng-proxy (2.0.14) unstable; urgency=low

  * address-resolver: add missing initialization
  * rewrite-uri: fix NULL pointer dereference with "local URI"
  * rewrite-uri: allow mode=proxy (optional temporary kludge)
  * widget-http: auto-disable processor (optional temporary kludge)

 -- Max Kellermann <mk@cm4all.com>  Thu, 01 Mar 2012 18:36:38 -0000

cm4all-beng-proxy (2.0.13) unstable; urgency=low

  * merge release 1.4.15
  * translation: make CGI auto-base optional
  * handler: fix up translation client errors

 -- Max Kellermann <mk@cm4all.com>  Thu, 23 Feb 2012 17:31:03 -0000

cm4all-beng-proxy (2.0.12) unstable; urgency=low

  * merge release 1.4.13

 -- Max Kellermann <mk@cm4all.com>  Thu, 16 Feb 2012 14:41:45 -0000

cm4all-beng-proxy (2.0.11) unstable; urgency=low

  * merge release 1.4.11
  * processor: skip rewriting absolute URIs

 -- Max Kellermann <mk@cm4all.com>  Thu, 09 Feb 2012 09:43:06 -0000

cm4all-beng-proxy (2.0.10) unstable; urgency=low

  * resource-address: initialise type, fixes assertion failure

 -- Max Kellermann <mk@cm4all.com>  Tue, 07 Feb 2012 16:57:06 -0000

cm4all-beng-proxy (2.0.9) unstable; urgency=low

  * [css]processor: expand underscore only XML id / CSS class
  * widget-http: filter processor response headers
  * processor: forward Wildfire headers in the debug build

 -- Max Kellermann <mk@cm4all.com>  Tue, 07 Feb 2012 12:32:33 -0000

cm4all-beng-proxy (2.0.8) unstable; urgency=low

  * rewrite-uri: prefix "@/" refers to widget's "local URI"

 -- Max Kellermann <mk@cm4all.com>  Fri, 03 Feb 2012 13:50:16 -0000

cm4all-beng-proxy (2.0.7) unstable; urgency=low

  * merge release 1.4.10
  * stock: clear idle objects periodically

 -- Max Kellermann <mk@cm4all.com>  Thu, 02 Feb 2012 14:10:24 -0000

cm4all-beng-proxy (2.0.6) unstable; urgency=low

  * merge release 1.4.9

 -- Max Kellermann <mk@cm4all.com>  Tue, 31 Jan 2012 15:10:18 -0000

cm4all-beng-proxy (2.0.5) unstable; urgency=low

  * merge release 1.4.8
  * translate-client: verify the PROXY and AJP payloads
  * translation: support inserting regex matches into CGI/file path
  * translation: support customizing the cookie's "Domain" attribute
  * request: new option "dynamic_session_cookie" adds suffix to cookie
    name
  * uri-address: verify the path component

 -- Max Kellermann <mk@cm4all.com>  Wed, 25 Jan 2012 17:05:09 -0000

cm4all-beng-proxy (2.0.4) unstable; urgency=low

  * merge release 1.4.6
  * access-log: don't log the remote port
  * translation: support inserting regex matches into CGI's PATH_INFO
  * tcache: generate BASE automatically for CGI

 -- Max Kellermann <mk@cm4all.com>  Tue, 10 Jan 2012 15:18:37 -0000

cm4all-beng-proxy (2.0.3) unstable; urgency=low

  * merge release 1.4.4
  * http-server: log remote host address

 -- Max Kellermann <mk@cm4all.com>  Tue, 27 Dec 2011 07:41:15 -0000

cm4all-beng-proxy (2.0.2) unstable; urgency=low

  * merge release 1.4.2
  * widget-http: improved HTTP error messages
  * processor: forbid widget request after URI compress failure

 -- Max Kellermann <mk@cm4all.com>  Wed, 07 Dec 2011 16:51:58 -0000

cm4all-beng-proxy (2.0.1) unstable; urgency=low

  * merge release 1.4.1

 -- Max Kellermann <mk@cm4all.com>  Fri, 18 Nov 2011 13:57:27 -0000

cm4all-beng-proxy (2.0) unstable; urgency=low

  * rewrite-uri: reapply 'drop the deprecated mode "proxy"'
  * proxy-widget: reapply 'client can choose only views that have an address'

 -- Max Kellermann <mk@cm4all.com>  Thu, 17 Nov 2011 08:22:39 +0100

cm4all-beng-proxy (1.4.33) unstable; urgency=low

  * istream-file: reduce memory usage for small files
  * file-handler: fix xattr usage on ranged file request (possible
    assertion failure)

 -- Max Kellermann <mk@cm4all.com>  Tue, 16 Oct 2012 15:28:57 -0000

cm4all-beng-proxy (1.4.32) unstable; urgency=low

  * cgi: fix spontaneous shutdown due to misrouted SIGTERM signal

 -- Max Kellermann <mk@cm4all.com>  Fri, 28 Sep 2012 14:39:13 -0000

cm4all-beng-proxy (1.4.31) unstable; urgency=low

  * shm: fix check for shared memory allocation failure
  * child: handle lost SIGCHLD events
  * child: ignore stale child processes

 -- Max Kellermann <mk@cm4all.com>  Fri, 21 Sep 2012 15:21:20 -0000

cm4all-beng-proxy (1.4.30) unstable; urgency=low

  * http-server: parse all tokens in the "Connection" request header

 -- Max Kellermann <mk@cm4all.com>  Fri, 24 Aug 2012 10:50:28 -0000

cm4all-beng-proxy (1.4.29) unstable; urgency=low

  * proxy-widget: fix memory leak on aborted POST request

 -- Max Kellermann <mk@cm4all.com>  Tue, 21 Aug 2012 15:05:12 -0000

cm4all-beng-proxy (1.4.28) unstable; urgency=low

  * worker: reinitialize signal handlers after fork failure
  * lb: work around libevent bug that freezes during shutdown

 -- Max Kellermann <mk@cm4all.com>  Thu, 02 Aug 2012 13:53:18 -0000

cm4all-beng-proxy (1.4.27) unstable; urgency=low

  * lb: fix hanging SSL connection on bulk transfer

 -- Max Kellermann <mk@cm4all.com>  Tue, 24 Jul 2012 14:58:17 -0000

cm4all-beng-proxy (1.4.26) unstable; urgency=low

  * processor: fix regression, missing NULL check

 -- Max Kellermann <mk@cm4all.com>  Tue, 17 Jul 2012 16:55:24 -0000

cm4all-beng-proxy (1.4.25) unstable; urgency=low

  * processor: don't rewrite the fragment part of the URI

 -- Max Kellermann <mk@cm4all.com>  Tue, 17 Jul 2012 15:50:06 -0000

cm4all-beng-proxy (1.4.24) unstable; urgency=low

  * lb: fix splicing with SSL

 -- Max Kellermann <mk@cm4all.com>  Mon, 16 Jul 2012 10:32:17 -0000

cm4all-beng-proxy (1.4.23) unstable; urgency=low

  * widget-http: fix double free bug when POST is aborted

 -- Max Kellermann <mk@cm4all.com>  Tue, 03 Jul 2012 16:42:28 -0000

cm4all-beng-proxy (1.4.22) unstable; urgency=low

  * merge release 1.2.27
  * widget: backport memory leak fix from 2.0
  * widget-http: fix memory leak on abort

 -- Max Kellermann <mk@cm4all.com>  Wed, 16 May 2012 10:00:23 -0000

cm4all-beng-proxy (1.4.21) unstable; urgency=low

  * merge release 1.2.26

 -- Max Kellermann <mk@cm4all.com>  Thu, 26 Apr 2012 14:17:56 -0000

cm4all-beng-proxy (1.4.20) unstable; urgency=low

  * merge release 1.2.25

 -- Max Kellermann <mk@cm4all.com>  Mon, 26 Mar 2012 14:03:14 -0000

cm4all-beng-proxy (1.4.19) unstable; urgency=low

  * merge release 1.2.24

 -- Max Kellermann <mk@cm4all.com>  Tue, 20 Mar 2012 08:36:19 -0000

cm4all-beng-proxy (1.4.18) unstable; urgency=low

  * merge release 1.2.23

 -- Max Kellermann <mk@cm4all.com>  Thu, 15 Mar 2012 15:50:20 -0000

cm4all-beng-proxy (1.4.17) unstable; urgency=low

  * merge release 1.2.22

 -- Max Kellermann <mk@cm4all.com>  Thu, 08 Mar 2012 18:36:00 -0000

cm4all-beng-proxy (1.4.16) unstable; urgency=low

  * merge release 1.2.21

 -- Max Kellermann <mk@cm4all.com>  Fri, 02 Mar 2012 16:03:51 -0000

cm4all-beng-proxy (1.4.15) unstable; urgency=low

  * merge release 1.2.20

 -- Max Kellermann <mk@cm4all.com>  Thu, 23 Feb 2012 17:12:30 -0000

cm4all-beng-proxy (1.4.14) unstable; urgency=low

  * merge release 1.2.19

 -- Max Kellermann <mk@cm4all.com>  Thu, 23 Feb 2012 15:35:04 -0000

cm4all-beng-proxy (1.4.13) unstable; urgency=low

  * merge release 1.2.18

 -- Max Kellermann <mk@cm4all.com>  Thu, 16 Feb 2012 13:53:49 -0000

cm4all-beng-proxy (1.4.12) unstable; urgency=low

  * merge release 1.2.17

 -- Max Kellermann <mk@cm4all.com>  Wed, 15 Feb 2012 09:27:50 -0000

cm4all-beng-proxy (1.4.11) unstable; urgency=low

  * merge release 1.2.16

 -- Max Kellermann <mk@cm4all.com>  Thu, 09 Feb 2012 09:33:30 -0000

cm4all-beng-proxy (1.4.10) unstable; urgency=low

  * merge release 1.2.15

 -- Max Kellermann <mk@cm4all.com>  Thu, 02 Feb 2012 13:43:11 -0000

cm4all-beng-proxy (1.4.9) unstable; urgency=low

  * merge release 1.2.14

 -- Max Kellermann <mk@cm4all.com>  Tue, 31 Jan 2012 15:06:57 -0000

cm4all-beng-proxy (1.4.8) unstable; urgency=low

  * merge release 1.2.13

 -- Max Kellermann <mk@cm4all.com>  Wed, 25 Jan 2012 12:16:53 -0000

cm4all-beng-proxy (1.4.7) unstable; urgency=low

  * merge release 1.2.12

 -- Max Kellermann <mk@cm4all.com>  Tue, 17 Jan 2012 08:37:01 -0000

cm4all-beng-proxy (1.4.6) unstable; urgency=low

  * merge release 1.2.11

 -- Max Kellermann <mk@cm4all.com>  Wed, 04 Jan 2012 15:41:43 -0000

cm4all-beng-proxy (1.4.5) unstable; urgency=low

  * merge release 1.2.10

 -- Max Kellermann <mk@cm4all.com>  Wed, 28 Dec 2011 17:07:13 -0000

cm4all-beng-proxy (1.4.4) unstable; urgency=low

  * merge release 1.2.9

 -- Max Kellermann <mk@cm4all.com>  Thu, 22 Dec 2011 11:28:39 -0000

cm4all-beng-proxy (1.4.3) unstable; urgency=low

  * merge release 1.2.8

 -- Max Kellermann <mk@cm4all.com>  Wed, 14 Dec 2011 11:20:04 -0000

cm4all-beng-proxy (1.4.2) unstable; urgency=low

  * text-processor: allow processing "application/javascript",
    "application/json"
  * uri-relative: allow backtracking to the widget base with "../"
  * merge release 1.2.7

 -- Max Kellermann <mk@cm4all.com>  Tue, 06 Dec 2011 12:39:24 -0000

cm4all-beng-proxy (1.4.1) unstable; urgency=low

  * merge release 1.2.6

 -- Max Kellermann <mk@cm4all.com>  Fri, 18 Nov 2011 13:53:56 -0000

cm4all-beng-proxy (1.4) unstable; urgency=low

  * proxy-widget: revert 'client can choose only views that have an address'
  * rewrite-uri: revert 'drop the deprecated mode "proxy"'

 -- Max Kellermann <mk@cm4all.com>  Thu, 17 Nov 2011 08:10:42 +0100

cm4all-beng-proxy (1.3.2) unstable; urgency=low

  * tcache: add regex matching, translation packets REGEX, INVERSE_REGEX
  * widget: don't start the prefix with an underscore
  * translation: add new packet PROCESS_TEXT, to expand entity references
  * translation: add new packet WIDGET_INFO, enables additional request headers
  * doc: document the algorithm for replacing three leading underscores

 -- Max Kellermann <mk@cm4all.com>  Wed, 16 Nov 2011 17:00:16 +0100

cm4all-beng-proxy (1.3.1) unstable; urgency=low

  * merge release 1.2.5

 -- Max Kellermann <mk@cm4all.com>  Tue, 08 Nov 2011 19:51:18 +0100

cm4all-beng-proxy (1.3) unstable; urgency=low

  * rewrite-uri: drop the deprecated mode "proxy"
  * proxy-widget: client can choose only views that have an address

 -- Max Kellermann <mk@cm4all.com>  Mon, 31 Oct 2011 17:41:14 +0100

cm4all-beng-proxy (1.2.27) unstable; urgency=low

  * merge release 1.1.40

 -- Max Kellermann <mk@cm4all.com>  Wed, 16 May 2012 09:51:50 -0000

cm4all-beng-proxy (1.2.26) unstable; urgency=low

  * merge release 1.1.39

 -- Max Kellermann <mk@cm4all.com>  Thu, 26 Apr 2012 14:16:40 -0000

cm4all-beng-proxy (1.2.25) unstable; urgency=low

  * merge release 1.1.38

 -- Max Kellermann <mk@cm4all.com>  Mon, 26 Mar 2012 14:01:44 -0000

cm4all-beng-proxy (1.2.24) unstable; urgency=low

  * merge release 1.1.37

 -- Max Kellermann <mk@cm4all.com>  Tue, 20 Mar 2012 08:33:31 -0000

cm4all-beng-proxy (1.2.23) unstable; urgency=low

  * merge release 1.1.36

 -- Max Kellermann <mk@cm4all.com>  Thu, 15 Mar 2012 15:37:10 -0000

cm4all-beng-proxy (1.2.22) unstable; urgency=low

  * merge release 1.1.35

 -- Max Kellermann <mk@cm4all.com>  Thu, 08 Mar 2012 18:29:39 -0000

cm4all-beng-proxy (1.2.21) unstable; urgency=low

  * merge release 1.1.34

 -- Max Kellermann <mk@cm4all.com>  Fri, 02 Mar 2012 16:02:00 -0000

cm4all-beng-proxy (1.2.20) unstable; urgency=low

  * merge release 1.1.33

 -- Max Kellermann <mk@cm4all.com>  Thu, 23 Feb 2012 17:11:15 -0000

cm4all-beng-proxy (1.2.19) unstable; urgency=low

  * merge release 1.1.32

 -- Max Kellermann <mk@cm4all.com>  Thu, 23 Feb 2012 15:18:36 -0000

cm4all-beng-proxy (1.2.18) unstable; urgency=low

  * merge release 1.1.31

 -- Max Kellermann <mk@cm4all.com>  Thu, 16 Feb 2012 13:52:42 -0000

cm4all-beng-proxy (1.2.17) unstable; urgency=low

  * merge release 1.1.30

 -- Max Kellermann <mk@cm4all.com>  Wed, 15 Feb 2012 09:26:45 -0000

cm4all-beng-proxy (1.2.16) unstable; urgency=low

  * merge release 1.1.29

 -- Max Kellermann <mk@cm4all.com>  Thu, 09 Feb 2012 09:31:50 -0000

cm4all-beng-proxy (1.2.15) unstable; urgency=low

  * merge release 1.1.28

 -- Max Kellermann <mk@cm4all.com>  Thu, 02 Feb 2012 13:41:45 -0000

cm4all-beng-proxy (1.2.14) unstable; urgency=low

  * merge release 1.1.27

 -- Max Kellermann <mk@cm4all.com>  Tue, 31 Jan 2012 15:04:32 -0000

cm4all-beng-proxy (1.2.13) unstable; urgency=low

  * merge release 1.1.26

 -- Max Kellermann <mk@cm4all.com>  Wed, 25 Jan 2012 12:15:19 -0000

cm4all-beng-proxy (1.2.12) unstable; urgency=low

  * merge release 1.1.25

 -- Max Kellermann <mk@cm4all.com>  Tue, 17 Jan 2012 08:31:44 -0000

cm4all-beng-proxy (1.2.11) unstable; urgency=low

  * merge release 1.1.24

 -- Max Kellermann <mk@cm4all.com>  Wed, 04 Jan 2012 15:38:27 -0000

cm4all-beng-proxy (1.2.10) unstable; urgency=low

  * merge release 1.1.23

 -- Max Kellermann <mk@cm4all.com>  Wed, 28 Dec 2011 17:01:43 -0000

cm4all-beng-proxy (1.2.9) unstable; urgency=low

  * merge release 1.1.22

 -- Max Kellermann <mk@cm4all.com>  Thu, 22 Dec 2011 10:28:29 -0000

cm4all-beng-proxy (1.2.8) unstable; urgency=low

  * merge release 1.1.21

 -- Max Kellermann <mk@cm4all.com>  Wed, 14 Dec 2011 11:12:32 -0000

cm4all-beng-proxy (1.2.7) unstable; urgency=low

  * merge release 1.1.20

 -- Max Kellermann <mk@cm4all.com>  Tue, 06 Dec 2011 11:43:10 -0000

cm4all-beng-proxy (1.2.6) unstable; urgency=low

  * merge release 1.1.19

 -- Max Kellermann <mk@cm4all.com>  Fri, 18 Nov 2011 13:47:43 -0000

cm4all-beng-proxy (1.2.5) unstable; urgency=low

  * merge release 1.1.18
  * file-handler: handle If-Modified-Since followed by filter

 -- Max Kellermann <mk@cm4all.com>  Tue, 08 Nov 2011 19:43:58 +0100

cm4all-beng-proxy (1.2.4) unstable; urgency=low

  * merge release 1.1.17

 -- Max Kellermann <mk@cm4all.com>  Wed, 02 Nov 2011 16:58:28 +0100

cm4all-beng-proxy (1.2.3) unstable; urgency=low

  * merge release 1.1.16

 -- Max Kellermann <mk@cm4all.com>  Fri, 21 Oct 2011 15:16:13 +0200

cm4all-beng-proxy (1.2.2) unstable; urgency=low

  * merge release 1.1.15
  * widget-view: an empty name refers to the default view
  * processor: new entity &c:view;

 -- Max Kellermann <mk@cm4all.com>  Wed, 19 Oct 2011 11:43:20 +0200

cm4all-beng-proxy (1.2.1) unstable; urgency=low

  * merge release 1.1.13

 -- Max Kellermann <mk@cm4all.com>  Wed, 05 Oct 2011 17:16:04 +0200

cm4all-beng-proxy (1.2) unstable; urgency=low

  * delegate-client: improved error reporting
  * response-error: resolve errno codes
  * python/control/client: bind the unix domain socket
  * python/control/client: implement timeout
  * lb_control: allow querying node status over control socket

 -- Max Kellermann <mk@cm4all.com>  Tue, 27 Sep 2011 12:00:44 +0200

cm4all-beng-proxy (1.1.40) unstable; urgency=low

  * merge release 1.0.34

 -- Max Kellermann <mk@cm4all.com>  Wed, 16 May 2012 09:50:37 -0000

cm4all-beng-proxy (1.1.39) unstable; urgency=low

  * merge release 1.0.33

 -- Max Kellermann <mk@cm4all.com>  Thu, 26 Apr 2012 14:12:30 -0000

cm4all-beng-proxy (1.1.38) unstable; urgency=low

  * merge release 1.0.32

 -- Max Kellermann <mk@cm4all.com>  Mon, 26 Mar 2012 14:00:38 -0000

cm4all-beng-proxy (1.1.37) unstable; urgency=low

  * merge release 1.0.31

 -- Max Kellermann <mk@cm4all.com>  Tue, 20 Mar 2012 08:31:08 -0000

cm4all-beng-proxy (1.1.36) unstable; urgency=low

  * merge release 1.0.30

 -- Max Kellermann <mk@cm4all.com>  Thu, 15 Mar 2012 15:36:15 -0000

cm4all-beng-proxy (1.1.35) unstable; urgency=low

  * merge release 1.0.29
  * css_processor: delete "-c-mode" and "-c-view" from output

 -- Max Kellermann <mk@cm4all.com>  Thu, 08 Mar 2012 18:16:03 -0000

cm4all-beng-proxy (1.1.34) unstable; urgency=low

  * merge release 1.0.28

 -- Max Kellermann <mk@cm4all.com>  Fri, 02 Mar 2012 15:26:44 -0000

cm4all-beng-proxy (1.1.33) unstable; urgency=low

  * merge release 1.0.27

 -- Max Kellermann <mk@cm4all.com>  Thu, 23 Feb 2012 17:09:57 -0000

cm4all-beng-proxy (1.1.32) unstable; urgency=low

  * merge release 1.0.26

 -- Max Kellermann <mk@cm4all.com>  Thu, 23 Feb 2012 15:14:56 -0000

cm4all-beng-proxy (1.1.31) unstable; urgency=low

  * merge release 1.0.25

 -- Max Kellermann <mk@cm4all.com>  Thu, 16 Feb 2012 13:49:26 -0000

cm4all-beng-proxy (1.1.30) unstable; urgency=low

  * merge release 1.0.24

 -- Max Kellermann <mk@cm4all.com>  Wed, 15 Feb 2012 09:25:38 -0000

cm4all-beng-proxy (1.1.29) unstable; urgency=low

  * merge release 1.0.23

 -- Max Kellermann <mk@cm4all.com>  Thu, 09 Feb 2012 09:30:18 -0000

cm4all-beng-proxy (1.1.28) unstable; urgency=low

  * merge release 1.0.22

 -- Max Kellermann <mk@cm4all.com>  Thu, 02 Feb 2012 13:39:21 -0000

cm4all-beng-proxy (1.1.27) unstable; urgency=low

  * merge release 1.0.21

 -- Max Kellermann <mk@cm4all.com>  Tue, 31 Jan 2012 14:59:06 -0000

cm4all-beng-proxy (1.1.26) unstable; urgency=low

  * merge release 1.0.20

 -- Max Kellermann <mk@cm4all.com>  Wed, 25 Jan 2012 12:13:43 -0000

cm4all-beng-proxy (1.1.25) unstable; urgency=low

  * merge release 1.0.19

 -- Max Kellermann <mk@cm4all.com>  Tue, 17 Jan 2012 08:29:34 -0000

cm4all-beng-proxy (1.1.24) unstable; urgency=low

  * merge release 1.0.18

 -- Max Kellermann <mk@cm4all.com>  Wed, 04 Jan 2012 15:27:35 -0000

cm4all-beng-proxy (1.1.23) unstable; urgency=low

  * header-forward: remove port number from X-Forwarded-For

 -- Max Kellermann <mk@cm4all.com>  Wed, 28 Dec 2011 16:51:41 -0000

cm4all-beng-proxy (1.1.22) unstable; urgency=low

  * merge release 1.0.17
  * istream-socket: fix potential assertion failure

 -- Max Kellermann <mk@cm4all.com>  Wed, 21 Dec 2011 16:44:46 -0000

cm4all-beng-proxy (1.1.21) unstable; urgency=low

  * merge release 1.0.16

 -- Max Kellermann <mk@cm4all.com>  Wed, 14 Dec 2011 11:07:58 -0000

cm4all-beng-proxy (1.1.20) unstable; urgency=low

  * merge release 1.0.15
  * processor: don't rewrite "mailto:" hyperlinks

 -- Max Kellermann <mk@cm4all.com>  Mon, 05 Dec 2011 18:37:10 -0000

cm4all-beng-proxy (1.1.19) unstable; urgency=low

  * {css_,}processor: quote widget classes for prefixing XML IDs, CSS classes

 -- Max Kellermann <mk@cm4all.com>  Fri, 18 Nov 2011 13:17:02 -0000

cm4all-beng-proxy (1.1.18) unstable; urgency=low

  * merge release 1.0.13
  * lb_http: eliminate the duplicate "Date" response header

 -- Max Kellermann <mk@cm4all.com>  Tue, 08 Nov 2011 19:33:07 +0100

cm4all-beng-proxy (1.1.17) unstable; urgency=low

  * merge release 1.0.13

 -- Max Kellermann <mk@cm4all.com>  Wed, 02 Nov 2011 16:52:21 +0100

cm4all-beng-proxy (1.1.16) unstable; urgency=low

  * merge release 1.0.12

 -- Max Kellermann <mk@cm4all.com>  Fri, 21 Oct 2011 15:09:55 +0200

cm4all-beng-proxy (1.1.15) unstable; urgency=low

  * merge release 1.0.11

 -- Max Kellermann <mk@cm4all.com>  Wed, 19 Oct 2011 09:36:38 +0200

cm4all-beng-proxy (1.1.14) unstable; urgency=low

  * merge release 1.0.10

 -- Max Kellermann <mk@cm4all.com>  Fri, 07 Oct 2011 15:15:00 +0200

cm4all-beng-proxy (1.1.13) unstable; urgency=low

  * merge release 1.0.9

 -- Max Kellermann <mk@cm4all.com>  Thu, 29 Sep 2011 16:47:56 +0200

cm4all-beng-proxy (1.1.12) unstable; urgency=low

  * merge release 1.0.8

 -- Max Kellermann <mk@cm4all.com>  Thu, 22 Sep 2011 17:13:41 +0200

cm4all-beng-proxy (1.1.11) unstable; urgency=low

  * merge release 1.0.7
  * widget-http: response header X-CM4all-View selects a view
  * processor, css_processor: support prefixing XML ids
  * processor: property "c:view" selects a view

 -- Max Kellermann <mk@cm4all.com>  Fri, 16 Sep 2011 12:25:24 +0200

cm4all-beng-proxy (1.1.10) unstable; urgency=low

  * merge release 1.0.6
  * http-request: don't clear failure state on successful TCP connection
  * istream-socket: fix assertion failure after receive error
  * ssl_filter: check for end-of-file on plain socket
  * ssl_filter: fix buffer assertion failures

 -- Max Kellermann <mk@cm4all.com>  Tue, 13 Sep 2011 18:50:18 +0200

cm4all-beng-proxy (1.1.9) unstable; urgency=low

  * http-request: improve keep-alive cancellation detection
  * http-request: mark server "failed" after HTTP client error
  * lb: implement the control protocol
    - can disable and re-enable workers
  * lb: don't allow sticky pool with only one member
  * lb: verify that a new sticky host is alive
  * lb: mark server "failed" after HTTP client error

 -- Max Kellermann <mk@cm4all.com>  Fri, 09 Sep 2011 13:03:55 +0200

cm4all-beng-proxy (1.1.8) unstable; urgency=low

  * merge release 1.0.5
  * {css_,}processor: one more underscore for the prefix
  * processor: remove rewrite-uri processing instructions from output
  * translate: unknown packet is a fatal error
  * processor: add option to set widget/focus by default
  * rewrite-uri: a leading tilde refers to the widget base; translation
    packet ANCHOR_ABSOLUTE enables it by default

 -- Max Kellermann <mk@cm4all.com>  Mon, 05 Sep 2011 17:56:31 +0200

cm4all-beng-proxy (1.1.7) unstable; urgency=low

  * css_processor: implement property "-c-mode"
  * css_processor: translate underscore prefix in class names
  * processor: translate underscore prefix in CSS class names

 -- Max Kellermann <mk@cm4all.com>  Mon, 29 Aug 2011 17:47:48 +0200

cm4all-beng-proxy (1.1.6) unstable; urgency=low

  * merge release 1.0.3
  * implement CSS processor

 -- Max Kellermann <mk@cm4all.com>  Mon, 22 Aug 2011 17:13:56 +0200

cm4all-beng-proxy (1.1.5) unstable; urgency=low

  * lb: optionally generate Via and X-Forwarded-For

 -- Max Kellermann <mk@cm4all.com>  Wed, 17 Aug 2011 12:45:14 +0200

cm4all-beng-proxy (1.1.4) unstable; urgency=low

  * pipe-stock: fix assertion failure after optimization bug
  * istream-pipe: reuse drained pipes immediately
  * sink-socket: reinstate write event during bulk transfers

 -- Max Kellermann <mk@cm4all.com>  Thu, 11 Aug 2011 14:41:37 +0200

cm4all-beng-proxy (1.1.3) unstable; urgency=low

  * widget: quote invalid XMLID/JS characters for &c:prefix;
  * lb: add protocol "tcp"

 -- Max Kellermann <mk@cm4all.com>  Wed, 10 Aug 2011 18:53:12 +0200

cm4all-beng-proxy (1.1.2) unstable; urgency=low

  * merge release 1.0.2
  * http-server: report detailed errors
  * widget-http: implement header dumps
  * cgi, fastcgi: enable cookie jar with custom cookie "host"

 -- Max Kellermann <mk@cm4all.com>  Thu, 04 Aug 2011 17:27:51 +0200

cm4all-beng-proxy (1.1.1) unstable; urgency=low

  * merge release 1.0.1
  * lb: don't ignore unimplemented configuration keywords
  * lb: configurable monitor check interval
  * session: configurable idle timeout

 -- Max Kellermann <mk@cm4all.com>  Tue, 26 Jul 2011 11:27:20 +0200

cm4all-beng-proxy (1.1) unstable; urgency=low

  * http-client: send "Expect: 100-continue" only for big request body
  * lb: implement monitors (ping, connect, tcp_expect)

 -- Max Kellermann <mk@cm4all.com>  Wed, 20 Jul 2011 15:04:22 +0200
  
cm4all-beng-proxy (1.0.34) unstable; urgency=low

  * resource-loader: don't strip last segment from IPv6 address

 -- Max Kellermann <mk@cm4all.com>  Wed, 16 May 2012 09:47:43 -0000

cm4all-beng-proxy (1.0.33) unstable; urgency=low

  * widget-resolver: fix assertion failure on recursive abort

 -- Max Kellermann <mk@cm4all.com>  Thu, 26 Apr 2012 14:04:01 -0000

cm4all-beng-proxy (1.0.32) unstable; urgency=low

  * http-cache: add missing initialization on memcached miss

 -- Max Kellermann <mk@cm4all.com>  Mon, 26 Mar 2012 13:35:01 -0000

cm4all-beng-proxy (1.0.31) unstable; urgency=low

  * proxy-widget: close the request body when the view doesn't exist

 -- Max Kellermann <mk@cm4all.com>  Tue, 20 Mar 2012 08:28:00 -0000

cm4all-beng-proxy (1.0.30) unstable; urgency=low

  * widget-view: initialize the header forward settings
  * translate-client: new view inherits header forward settings from
    default view
  * handler: clear transformation after translation error
  * http-cache: release the memcached response on abort
  * fcgi-request: close the request body on stock failure

 -- Max Kellermann <mk@cm4all.com>  Thu, 15 Mar 2012 15:34:18 -0000

cm4all-beng-proxy (1.0.29) unstable; urgency=low

  * processor: unescape custom header values
  * widget-resolver: fix NULL dereference after failure

 -- Max Kellermann <mk@cm4all.com>  Thu, 08 Mar 2012 18:10:14 -0000

cm4all-beng-proxy (1.0.28) unstable; urgency=low

  * widget-resolver: serve responses in the right order
  * widget-request: fix session related assertion failure
  * translate: initialize all GError variables

 -- Max Kellermann <mk@cm4all.com>  Fri, 02 Mar 2012 15:20:54 -0000

cm4all-beng-proxy (1.0.27) unstable; urgency=low

  * resource-address: fix regression when CGI URI is not set

 -- Max Kellermann <mk@cm4all.com>  Thu, 23 Feb 2012 17:08:16 -0000

cm4all-beng-proxy (1.0.26) unstable; urgency=low

  * resource-address: apply BASE to the CGI request URI

 -- Max Kellermann <mk@cm4all.com>  Thu, 23 Feb 2012 15:11:42 -0000

cm4all-beng-proxy (1.0.25) unstable; urgency=low

  * cgi-client: clear the input pointer on close

 -- Max Kellermann <mk@cm4all.com>  Thu, 16 Feb 2012 13:46:13 -0000

cm4all-beng-proxy (1.0.24) unstable; urgency=low

  * debian/rules: optimize parallel build
  * cgi: break loop when headers are finished

 -- Max Kellermann <mk@cm4all.com>  Wed, 15 Feb 2012 09:23:22 -0000

cm4all-beng-proxy (1.0.23) unstable; urgency=low

  * cgi: detect large response headers
  * cgi: continue parsing response headers after buffer boundary
  * cgi: bigger response header buffer
  * fcgi-client: detect large response headers

 -- Max Kellermann <mk@cm4all.com>  Thu, 09 Feb 2012 09:27:50 -0000

cm4all-beng-proxy (1.0.22) unstable; urgency=low

  * debian/rules: don't run libtool
  * lb: thread safety for the SSL filter
  * lb: fix crash during shutdown
  * http-server: fix uninitialised variable

 -- Max Kellermann <mk@cm4all.com>  Thu, 02 Feb 2012 13:03:08 -0000

cm4all-beng-proxy (1.0.21) unstable; urgency=low

  * hstock: fix memory leak
  * notify: fix endless busy loop
  * ssl_filter: fix hang while tearing down connection

 -- Max Kellermann <mk@cm4all.com>  Tue, 31 Jan 2012 15:24:50 -0000

cm4all-beng-proxy (1.0.20) unstable; urgency=low

  * ssl: load the whole certificate chain
  * translate: fix PATH+JAILCGI+SITE check
  * translate: fix HOME check
  * resource-address: include all CGI attributes in cache key

 -- Max Kellermann <mk@cm4all.com>  Wed, 25 Jan 2012 12:10:43 -0000

cm4all-beng-proxy (1.0.19) unstable; urgency=low

  * cookie-client: add a missing out-of-memory check

 -- Max Kellermann <mk@cm4all.com>  Tue, 17 Jan 2012 08:27:38 -0000

cm4all-beng-proxy (1.0.18) unstable; urgency=low

  * resource-address: support zero-length path_info prefix (for BASE)
  * hashmap: optimize insertions
  * http-server: limit the number of request headers
  * proxy-widget: discard the unused request body on error

 -- Max Kellermann <mk@cm4all.com>  Wed, 04 Jan 2012 14:55:59 -0000

cm4all-beng-proxy (1.0.17) unstable; urgency=low

  * istream-chunked: avoid recursive buffer write, fixes crash

 -- Max Kellermann <mk@cm4all.com>  Wed, 21 Dec 2011 16:37:44 -0000

cm4all-beng-proxy (1.0.16) unstable; urgency=low

  * http-server: disable timeout while waiting for CGI
  * cgi: fix segmentation fault
  * processor: discard child's request body on abort
  * proxy-widget: discard the unused request body on error

 -- Max Kellermann <mk@cm4all.com>  Wed, 14 Dec 2011 11:53:31 +0100

cm4all-beng-proxy (1.0.15) unstable; urgency=low

  * http-client: fix assertion failure on bogus "100 Continue"
  * handler: don't close the request body twice
  * session: add a missing out-of-memory check
  * fcgi-client: check for EV_READ event
  * fcgi-serialize: fix serializing parameter without value

 -- Max Kellermann <mk@cm4all.com>  Mon, 05 Dec 2011 17:47:20 -0000

cm4all-beng-proxy (1.0.14) unstable; urgency=low

  * http-server: don't generate chunked HEAD response
  * http-server: don't override Content-Length for HEAD response
  * lb_http, proxy-widget, response: forward Content-Length after HEAD

 -- Max Kellermann <mk@cm4all.com>  Tue, 08 Nov 2011 18:19:42 +0100

cm4all-beng-proxy (1.0.13) unstable; urgency=low

  * processor: initialize URI rewrite options for <?cm4all-rewrite-uri?>

 -- Max Kellermann <mk@cm4all.com>  Wed, 02 Nov 2011 16:47:48 +0100

cm4all-beng-proxy (1.0.12) unstable; urgency=low

  * http-server, proxy-widget: add missing newline to log message
  * fcgi_client: fix assertion failure on response body error
  * http-cache-choice: fix crash due to wrong filter callback

 -- Max Kellermann <mk@cm4all.com>  Fri, 21 Oct 2011 15:02:42 +0200

cm4all-beng-proxy (1.0.11) unstable; urgency=low

  * lb_config: fix binding to wildcard address
  * rewrite-uri: clarify warning message when widget has no id

 -- Max Kellermann <mk@cm4all.com>  Wed, 19 Oct 2011 09:26:48 +0200

cm4all-beng-proxy (1.0.10) unstable; urgency=low

  * debian/control: beng-lb doesn't need "daemon" anymore
  * http-string: allow space in unquoted cookie values (RFC ignorant)

 -- Max Kellermann <mk@cm4all.com>  Fri, 07 Oct 2011 15:06:32 +0200

cm4all-beng-proxy (1.0.9) unstable; urgency=low

  * tcp-balancer: store a copy of the socket address
  * lb: default log directory is /var/log/cm4all/beng-lb
  * lb: use new built-in watchdog instead of /usr/bin/daemon

 -- Max Kellermann <mk@cm4all.com>  Thu, 29 Sep 2011 16:19:34 +0200

cm4all-beng-proxy (1.0.8) unstable; urgency=low

  * resource-address: copy the delegate JailCGI parameters (crash bug fix)
  * response: use the same URI for storing and dropping widget sessions

 -- Max Kellermann <mk@cm4all.com>  Thu, 22 Sep 2011 13:39:08 +0200

cm4all-beng-proxy (1.0.7) unstable; urgency=low

  * inline-widget: discard request body when class lookup fails

 -- Max Kellermann <mk@cm4all.com>  Fri, 16 Sep 2011 12:16:04 +0200

cm4all-beng-proxy (1.0.6) unstable; urgency=low

  * processor: support short "SCRIPT" tag
  * widget-uri: use the template's view specification

 -- Max Kellermann <mk@cm4all.com>  Tue, 13 Sep 2011 18:14:24 +0200

cm4all-beng-proxy (1.0.5) unstable; urgency=low

  * resource-loader: delete comma when extracting from X-Forwarded-For

 -- Max Kellermann <mk@cm4all.com>  Mon, 05 Sep 2011 17:43:22 +0200

cm4all-beng-proxy (1.0.4) unstable; urgency=low

  * istream-replace: update the buffer reader after new data was added

 -- Max Kellermann <mk@cm4all.com>  Mon, 05 Sep 2011 15:43:17 +0200

cm4all-beng-proxy (1.0.3) unstable; urgency=low

  * merge release 0.9.35
  * control-handler: fix uninitialized variable

 -- Max Kellermann <mk@cm4all.com>  Thu, 18 Aug 2011 15:15:52 +0200

cm4all-beng-proxy (1.0.2) unstable; urgency=low

  * merge release 0.9.34
  * handler: always log translate client errors
  * tcp-balancer: fix memory leak in error handler
  * http-string: allow more characters in cookie values (RFC ignorant)

 -- Max Kellermann <mk@cm4all.com>  Mon, 01 Aug 2011 16:30:05 +0200

cm4all-beng-proxy (1.0.1) unstable; urgency=low

  * session: increase idle timeout to 20 minutes

 -- Max Kellermann <mk@cm4all.com>  Tue, 26 Jul 2011 11:23:36 +0200

cm4all-beng-proxy (1.0) unstable; urgency=low

  * merge release 0.9.33
  * header-forward: eliminate the duplicate "Date" response header
  * proxy-handler: don't pass internal URI arguments to CGI

 -- Max Kellermann <mk@cm4all.com>  Mon, 18 Jul 2011 17:07:42 +0200

cm4all-beng-proxy (0.10.14) unstable; urgency=low

  * merge release 0.9.32

 -- Max Kellermann <mk@cm4all.com>  Tue, 12 Jul 2011 19:02:23 +0200

cm4all-beng-proxy (0.10.13) unstable; urgency=low

  * growing-buffer: reset the position when skipping buffers

 -- Max Kellermann <mk@cm4all.com>  Wed, 06 Jul 2011 10:07:50 +0200

cm4all-beng-proxy (0.10.12) unstable; urgency=low

  * merge release 0.9.31
  * rewrite-uri: log widget base mismatch
  * istream-replace: fix assertion failure with splitted buffer

 -- Max Kellermann <mk@cm4all.com>  Tue, 05 Jul 2011 22:05:44 +0200

cm4all-beng-proxy (0.10.11) unstable; urgency=low

  * merge release 0.9.30
  * lb: add SSL/TLS support

 -- Max Kellermann <mk@cm4all.com>  Mon, 04 Jul 2011 17:14:21 +0200

cm4all-beng-proxy (0.10.10) unstable; urgency=low

  * merge release 0.9.29

 -- Max Kellermann <mk@cm4all.com>  Tue, 28 Jun 2011 17:56:43 +0200

cm4all-beng-proxy (0.10.9) unstable; urgency=low

  * merge release 0.9.28

 -- Max Kellermann <mk@cm4all.com>  Mon, 27 Jun 2011 13:38:03 +0200

cm4all-beng-proxy (0.10.8) unstable; urgency=low

  * lb_http: don't access the connection object after it was closed
  * restart the load balancer automatically

 -- Max Kellermann <mk@cm4all.com>  Wed, 22 Jun 2011 12:38:39 +0200

cm4all-beng-proxy (0.10.7) unstable; urgency=low

  * config: make the session cookie name configurable
  * uri-relative: allow relative base URIs (for CGI)
  * widget-uri: combine existing CGI PATH_INFO and given widget location
  * python/translation/widget: support "path_info" specification

 -- Max Kellermann <mk@cm4all.com>  Mon, 20 Jun 2011 14:54:38 +0200

cm4all-beng-proxy (0.10.6) unstable; urgency=low

  * merge release 0.9.26

 -- Max Kellermann <mk@cm4all.com>  Wed, 15 Jun 2011 09:19:28 +0200

cm4all-beng-proxy (0.10.5) unstable; urgency=low

  * merge release 0.9.26

 -- Max Kellermann <mk@cm4all.com>  Fri, 10 Jun 2011 10:09:09 +0200

cm4all-beng-proxy (0.10.4) unstable; urgency=low

  * doc: add beng-lb documentation
  * lb: implement "fallback" option
  * merge release 0.9.25

 -- Max Kellermann <mk@cm4all.com>  Wed, 08 Jun 2011 14:13:43 +0200

cm4all-beng-proxy (0.10.3) unstable; urgency=low

  * python/translation.widget: support keyword "sticky"
  * lb: implement sticky modes "failover", "cookie"

 -- Max Kellermann <mk@cm4all.com>  Mon, 06 Jun 2011 15:51:36 +0200

cm4all-beng-proxy (0.10.2) unstable; urgency=low

  * debian: fix beng-lb pid file name
  * lb_http: implement sticky sessions
  * merge release 0.9.24

 -- Max Kellermann <mk@cm4all.com>  Tue, 31 May 2011 14:32:03 +0200

cm4all-beng-proxy (0.10.1) unstable; urgency=low

  * lb_http: close request body on error
  * lb_listener: print error message when binding fails
  * merge release 0.9.23

 -- Max Kellermann <mk@cm4all.com>  Fri, 27 May 2011 13:13:55 +0200

cm4all-beng-proxy (0.10) unstable; urgency=low

  * failure: fix inverted logic bug in expiry check
  * tcp-balancer: implement session stickiness
  * lb: new stand-alone load balancer

 -- Max Kellermann <mk@cm4all.com>  Thu, 26 May 2011 14:32:02 +0200

cm4all-beng-proxy (0.9.35) unstable; urgency=low

  * resource-loader: pass the last X-Forwarded-For element to AJP

 -- Max Kellermann <mk@cm4all.com>  Thu, 18 Aug 2011 15:05:02 +0200

cm4all-beng-proxy (0.9.34) unstable; urgency=low

  * request: fix double request body close in errdoc handler
  * handler: close request body on early abort

 -- Max Kellermann <mk@cm4all.com>  Mon, 01 Aug 2011 16:21:43 +0200

cm4all-beng-proxy (0.9.33) unstable; urgency=low

  * {http,ajp}-request, errdoc: check before closing the request body on
    error

 -- Max Kellermann <mk@cm4all.com>  Mon, 18 Jul 2011 16:30:29 +0200

cm4all-beng-proxy (0.9.32) unstable; urgency=low

  * processor: dispose request body when focused widget was not found
  * http-string: allow the slash in cookie values (RFC ignorant)

 -- Max Kellermann <mk@cm4all.com>  Tue, 12 Jul 2011 18:16:01 +0200

cm4all-beng-proxy (0.9.31) unstable; urgency=low

  * growing-buffer: fix assertion failure with empty first buffer

 -- Max Kellermann <mk@cm4all.com>  Tue, 05 Jul 2011 21:58:24 +0200

cm4all-beng-proxy (0.9.30) unstable; urgency=low

  * growing-buffer: fix assertion failure in reader when buffer is empty

 -- Max Kellermann <mk@cm4all.com>  Mon, 04 Jul 2011 16:59:28 +0200

cm4all-beng-proxy (0.9.29) unstable; urgency=low

  * http-string: allow the equality sign in cookie values (RFC ignorant)

 -- Max Kellermann <mk@cm4all.com>  Tue, 28 Jun 2011 17:50:23 +0200

cm4all-beng-proxy (0.9.28) unstable; urgency=low

  * http-string: allow round brackets in cookie values (RFC ignorant)

 -- Max Kellermann <mk@cm4all.com>  Mon, 27 Jun 2011 13:23:58 +0200

cm4all-beng-proxy (0.9.27) unstable; urgency=low

  * handler: don't delete existing session in TRANSPARENT mode

 -- Max Kellermann <mk@cm4all.com>  Wed, 15 Jun 2011 09:08:48 +0200

cm4all-beng-proxy (0.9.26) unstable; urgency=low

  * worker: read "crash" value before destroying shared memory
  * session: fix crash while discarding session

 -- Max Kellermann <mk@cm4all.com>  Fri, 10 Jun 2011 09:54:56 +0200

cm4all-beng-proxy (0.9.25) unstable; urgency=low

  * response: discard the request body before passing to errdoc
  * worker: don't restart all workers after "safe" worker crash
  * cgi: check for end-of-file after splice

 -- Max Kellermann <mk@cm4all.com>  Wed, 08 Jun 2011 15:02:35 +0200

cm4all-beng-proxy (0.9.24) unstable; urgency=low

  * fcgi-client: really discard packets on request id mismatch
  * memcached-client: don't schedule read event when buffer is full
  * session: support beng-lb sticky sessions

 -- Max Kellermann <mk@cm4all.com>  Tue, 31 May 2011 14:23:41 +0200

cm4all-beng-proxy (0.9.23) unstable; urgency=low

  * tcp-balancer: retry connecting to cluster if a node fails

 -- Max Kellermann <mk@cm4all.com>  Fri, 27 May 2011 13:01:31 +0200

cm4all-beng-proxy (0.9.22) unstable; urgency=low

  * failure: fix inverted logic bug in expiry check
  * uri-extract: support AJP URLs, fixes AJP cookies
  * ajp-client: don't schedule read event when buffer is full

 -- Max Kellermann <mk@cm4all.com>  Thu, 26 May 2011 08:32:32 +0200

cm4all-beng-proxy (0.9.21) unstable; urgency=low

  * balancer: re-enable load balancing (regression fix)
  * merge release 0.8.38

 -- Max Kellermann <mk@cm4all.com>  Fri, 20 May 2011 11:03:31 +0200

cm4all-beng-proxy (0.9.20) unstable; urgency=low

  * http-cache: fix assertion failure caused by wrong destructor
  * merge release 0.8.37

 -- Max Kellermann <mk@cm4all.com>  Mon, 16 May 2011 14:03:09 +0200

cm4all-beng-proxy (0.9.19) unstable; urgency=low

  * http-request: don't retry requests with a request body

 -- Max Kellermann <mk@cm4all.com>  Thu, 12 May 2011 11:35:55 +0200

cm4all-beng-proxy (0.9.18) unstable; urgency=low

  * http-body: fix assertion failure on EOF chunk after socket was closed
  * widget-http: fix crash in widget lookup error handler
  * merge release 0.8.36

 -- Max Kellermann <mk@cm4all.com>  Tue, 10 May 2011 18:56:33 +0200

cm4all-beng-proxy (0.9.17) unstable; urgency=low

  * growing-buffer: fix assertion failure after large initial write
  * http-request: retry after connection failure
  * test/t-cgi: fix bashisms in test scripts

 -- Max Kellermann <mk@cm4all.com>  Wed, 04 May 2011 18:54:57 +0200

cm4all-beng-proxy (0.9.16) unstable; urgency=low

  * resource-address: append "transparent" args to CGI path_info
  * tcache: fix crash on FastCGI with BASE

 -- Max Kellermann <mk@cm4all.com>  Mon, 02 May 2011 16:07:21 +0200

cm4all-beng-proxy (0.9.15) unstable; urgency=low

  * configure.ac: check if valgrind/memcheck.h is installed
  * configure.ac: check if libattr is available
  * access-log: log Referer and User-Agent
  * access-log: log the request duration
  * proxy-handler: allow forwarding URI arguments
  * merge release 0.8.35

 -- Max Kellermann <mk@cm4all.com>  Wed, 27 Apr 2011 18:54:17 +0200

cm4all-beng-proxy (0.9.14) unstable; urgency=low

  * processor: don't clear widget pointer at opening tag
  * debian: move ulimit call from init script to *.default
  * merge release 0.8.33

 -- Max Kellermann <mk@cm4all.com>  Wed, 13 Apr 2011 17:03:29 +0200

cm4all-beng-proxy (0.9.13) unstable; urgency=low

  * proxy-widget: apply the widget's response header forward settings
  * response: add option to dump the widget tree
  * widget-class: move header forward settings to view
  * merge release 0.8.30

 -- Max Kellermann <mk@cm4all.com>  Mon, 04 Apr 2011 16:31:26 +0200

cm4all-beng-proxy (0.9.12) unstable; urgency=low

  * widget: internal API refactorization
  * was-control: fix argument order in "abort" call
  * was-client: duplicate the GError object when it is used twice
  * {file,delegate}-handler: add Expires/ETag headers to 304 response
  * cgi: allow setting environment variables

 -- Max Kellermann <mk@cm4all.com>  Thu, 24 Mar 2011 15:12:54 +0100

cm4all-beng-proxy (0.9.11) unstable; urgency=low

  * processor: major API refactorization
  * merge release 0.8.29

 -- Max Kellermann <mk@cm4all.com>  Mon, 21 Mar 2011 19:43:28 +0100

cm4all-beng-proxy (0.9.10) unstable; urgency=low

  * merge release 0.8.27

 -- Max Kellermann <mk@cm4all.com>  Fri, 18 Mar 2011 14:11:16 +0100

cm4all-beng-proxy (0.9.9) unstable; urgency=low

  * merge release 0.8.25

 -- Max Kellermann <mk@cm4all.com>  Mon, 14 Mar 2011 16:05:51 +0100

cm4all-beng-proxy (0.9.8) unstable; urgency=low

  * translate: support UNIX domain sockets in ADDRESS_STRING
  * resource-address: support connections to existing FastCGI servers

 -- Max Kellermann <mk@cm4all.com>  Fri, 11 Mar 2011 19:24:33 +0100

cm4all-beng-proxy (0.9.7) unstable; urgency=low

  * merge release 0.8.24

 -- Max Kellermann <mk@cm4all.com>  Fri, 04 Mar 2011 13:07:36 +0100

cm4all-beng-proxy (0.9.6) unstable; urgency=low

  * merge release 0.8.23

 -- Max Kellermann <mk@cm4all.com>  Mon, 28 Feb 2011 11:47:45 +0100

cm4all-beng-proxy (0.9.5) unstable; urgency=low

  * translate: allow SITE without CGI

 -- Max Kellermann <mk@cm4all.com>  Mon, 31 Jan 2011 06:35:24 +0100

cm4all-beng-proxy (0.9.4) unstable; urgency=low

  * widget-class: allow distinct addresses for each view

 -- Max Kellermann <mk@cm4all.com>  Thu, 27 Jan 2011 17:51:21 +0100

cm4all-beng-proxy (0.9.3) unstable; urgency=low

  * istream-catch: log errors
  * proxy-handler: pass the original request URI to (Fast)CGI
  * proxy-handler: pass the original document root to (Fast)CGI
  * fcgi-stock: pass site id to child process
  * translation: new packet "HOME" for JailCGI
  * resource-loader: get remote host from "X-Forwarded-For"
  * cgi, fcgi-client: pass client IP address to application

 -- Max Kellermann <mk@cm4all.com>  Fri, 21 Jan 2011 18:13:38 +0100

cm4all-beng-proxy (0.9.2) unstable; urgency=low

  * merge release 0.8.21
  * http-response: better context for error messages
  * istream: method close() does not invoke handler->abort()
  * istream: better context for error messages
  * ajp-client: destruct properly when request stream fails
  * {delegate,fcgi,was}-stock: use the JailCGI 1.4 wrapper

 -- Max Kellermann <mk@cm4all.com>  Mon, 17 Jan 2011 12:08:04 +0100

cm4all-beng-proxy (0.9.1) unstable; urgency=low

  * http-server: count the number of raw bytes sent and received
  * control-handler: support TCACHE_INVALIDATE with SITE
  * new programs "log-forward", "log-exec" for network logging
  * new program "log-split" for creating per-site log files
  * new program "log-traffic" for creating per-site traffic logs
  * move logging servers to new package cm4all-beng-proxy-logging
  * python/control.client: add parameter "broadcast"

 -- Max Kellermann <mk@cm4all.com>  Thu, 02 Dec 2010 12:07:16 +0100

cm4all-beng-proxy (0.9) unstable; urgency=low

  * merge release 0.8.19
  * was-client: explicitly send 32 bit METHOD payload
  * was-client: explicitly parse STATUS as 32 bit integer
  * was-client: clear control channel object on destruction
  * was-client: reuse child process if state is clean on EOF
  * was-client: abort properly after receiving illegal packet
  * was-client: allow "request STOP" before response completed
  * was-client: postpone the response handler invocation
  * was-control: send packets in bulk
  * python: support WAS widgets
  * http-server: enable "cork" mode only for beginning of response
  * http-cache: don't access freed memory in pool_unref_denotify()
  * http: use libcm4all-http
  * new datagram based binary protocol for access logging
  * main: default WAS stock limit is 16

 -- Max Kellermann <mk@cm4all.com>  Thu, 18 Nov 2010 19:56:17 +0100

cm4all-beng-proxy (0.8.38) unstable; urgency=low

  * failure: update time stamp on existing item
  * errdoc: free the original response body on abort

 -- Max Kellermann <mk@cm4all.com>  Fri, 20 May 2011 10:17:14 +0200

cm4all-beng-proxy (0.8.37) unstable; urgency=low

  * widget-resolver: don't reuse failed resolver
  * http-request: fix NULL pointer dereference on invalid URI
  * config: disable the TCP stock limit by default

 -- Max Kellermann <mk@cm4all.com>  Mon, 16 May 2011 13:41:32 +0200

cm4all-beng-proxy (0.8.36) unstable; urgency=low

  * http-server: check if client closes connection while processing
  * http-client: release the socket before invoking the callback
  * fcgi-client: fix assertion failure on full input buffer
  * memcached-client: re-enable socket event after direct copy
  * istream-file: fix assertion failure on range request
  * test/t-cgi: fix bashisms in test scripts

 -- Max Kellermann <mk@cm4all.com>  Tue, 10 May 2011 18:45:48 +0200

cm4all-beng-proxy (0.8.35) unstable; urgency=low

  * session: fix potential session defragmentation crash
  * ajp-request: use "host:port" as TCP stock key
  * cgi: evaluate the Content-Length response header

 -- Max Kellermann <mk@cm4all.com>  Wed, 27 Apr 2011 13:32:05 +0200

cm4all-beng-proxy (0.8.34) unstable; urgency=low

  * js: replace all '%' with '$'
  * js: check if session_id is null
  * debian: add package cm4all-beng-proxy-tools

 -- Max Kellermann <mk@cm4all.com>  Tue, 19 Apr 2011 18:43:54 +0200

cm4all-beng-proxy (0.8.33) unstable; urgency=low

  * processor: don't quote query string arguments with dollar sign
  * widget-request: safely remove "view" and "path" from argument table
  * debian/control: add "Breaks << 0.8.32" on the JavaScript library

 -- Max Kellermann <mk@cm4all.com>  Tue, 12 Apr 2011 18:21:55 +0200

cm4all-beng-proxy (0.8.32) unstable; urgency=low

  * args: quote arguments with the dollar sign

 -- Max Kellermann <mk@cm4all.com>  Tue, 12 Apr 2011 13:34:42 +0200

cm4all-beng-proxy (0.8.31) unstable; urgency=low

  * proxy-widget: eliminate the duplicate "Server" response header
  * translation: add packet UNTRUSTED_SITE_SUFFIX

 -- Max Kellermann <mk@cm4all.com>  Thu, 07 Apr 2011 16:23:37 +0200

cm4all-beng-proxy (0.8.30) unstable; urgency=low

  * handler: make lower-case realm name from the "Host" header
  * session: copy attribute "realm", fixes segmentation fault

 -- Max Kellermann <mk@cm4all.com>  Tue, 29 Mar 2011 16:47:43 +0200

cm4all-beng-proxy (0.8.29) unstable; urgency=low

  * ajp-client: send query string in an AJP attribute

 -- Max Kellermann <mk@cm4all.com>  Mon, 21 Mar 2011 19:16:16 +0100

cm4all-beng-proxy (0.8.28) unstable; urgency=low

  * resource-loader: use X-Forwarded-For to obtain AJP remote host
  * resource-loader: strip port from AJP remote address
  * resource-loader: don't pass remote host to AJP server
  * resource-loader: parse server port for AJP
  * ajp-client: always send content-length
  * ajp-client: parse the remaining buffer after EAGAIN

 -- Max Kellermann <mk@cm4all.com>  Mon, 21 Mar 2011 11:12:07 +0100

cm4all-beng-proxy (0.8.27) unstable; urgency=low

  * http-request: close the request body on malformed URI
  * ajp-request: AJP translation packet contains ajp://host:port/path

 -- Max Kellermann <mk@cm4all.com>  Fri, 18 Mar 2011 14:04:21 +0100

cm4all-beng-proxy (0.8.26) unstable; urgency=low

  * python/response: fix typo in ajp()
  * session: validate sessions only within one realm

 -- Max Kellermann <mk@cm4all.com>  Fri, 18 Mar 2011 08:59:41 +0100

cm4all-beng-proxy (0.8.25) unstable; urgency=low

  * widget-http: discard request body on unknown view name
  * inline-widget: discard request body on error
  * {http,fcgi,was}-client: allocate response headers from caller pool
  * cmdline: fcgi_stock_limit defaults to 0 (no limit)

 -- Max Kellermann <mk@cm4all.com>  Mon, 14 Mar 2011 15:53:42 +0100

cm4all-beng-proxy (0.8.24) unstable; urgency=low

  * fcgi-client: release the connection even when padding not consumed
    after empty response

 -- Max Kellermann <mk@cm4all.com>  Wed, 02 Mar 2011 17:39:33 +0100

cm4all-beng-proxy (0.8.23) unstable; urgency=low

  * memcached-client: allocate a new memory pool
  * memcached-client: copy caller_pool reference before freeing the client
  * fcgi-client: check headers!=NULL
  * fcgi-client: release the connection even when padding not consumed

 -- Max Kellermann <mk@cm4all.com>  Mon, 28 Feb 2011 10:50:02 +0100

cm4all-beng-proxy (0.8.22) unstable; urgency=low

  * cgi: fill special variables CONTENT_TYPE, CONTENT_LENGTH
  * memcached-client: remove stray pool_unref() call
  * memcached-client: reuse the socket if the remaining value is buffered
  * http-cache-choice: abbreviate memcached keys
  * *-cache: allocate a parent pool for cache items
  * pool: re-enable linear pools
  * frame: free the request body on error
  * http-cache: free cached body which was dismissed

 -- Max Kellermann <mk@cm4all.com>  Mon, 07 Feb 2011 15:34:09 +0100

cm4all-beng-proxy (0.8.21) unstable; urgency=low

  * merge release 0.7.55
  * jail: translate the document root properly
  * header-forward: forward the "Host" header to CGI/FastCGI/AJP
  * http-error: map ENOTDIR to "404 Not Found"
  * http-server: fix assertion failure on write error
  * fcgi-stock: clear all environment variables

 -- Max Kellermann <mk@cm4all.com>  Thu, 06 Jan 2011 16:04:20 +0100

cm4all-beng-proxy (0.8.20) unstable; urgency=low

  * widget-resolver: add pedantic state assertions
  * async: remember a copy of the operation in !NDEBUG
  * python/translation/response: max_age() returns self

 -- Max Kellermann <mk@cm4all.com>  Mon, 06 Dec 2010 23:02:50 +0100

cm4all-beng-proxy (0.8.19) unstable; urgency=low

  * merge release 0.7.54

 -- Max Kellermann <mk@cm4all.com>  Wed, 17 Nov 2010 16:25:10 +0100

cm4all-beng-proxy (0.8.18) unstable; urgency=low

  * was-client: explicitly send 32 bit METHOD payload
  * was-client: explicitly parse STATUS as 32 bit integer
  * istream: check presence of as_fd() in optimized build

 -- Max Kellermann <mk@cm4all.com>  Fri, 05 Nov 2010 11:00:54 +0100

cm4all-beng-proxy (0.8.17) unstable; urgency=low

  * merged release 0.7.53
  * widget: use colon as widget path separator
  * was-client: check for abort during response handler
  * was-client: implement STOP
  * was-client: release memory pools
  * was-launch: enable non-blocking mode on input and output
  * http-server: don't crash on malformed pipelined request
  * main: free the WAS stock and the UDP listener in the SIGTERM handler

 -- Max Kellermann <mk@cm4all.com>  Thu, 28 Oct 2010 19:50:26 +0200

cm4all-beng-proxy (0.8.16) unstable; urgency=low

  * merged release 0.7.52
  * was-client: support for the WAS protocol

 -- Max Kellermann <mk@cm4all.com>  Wed, 13 Oct 2010 16:45:18 +0200

cm4all-beng-proxy (0.8.15) unstable; urgency=low

  * resource-address: don't skip question mark twice

 -- Max Kellermann <mk@cm4all.com>  Tue, 28 Sep 2010 12:20:33 +0200

cm4all-beng-proxy (0.8.14) unstable; urgency=low

  * processor: schedule "xmlns:c" deletion

 -- Max Kellermann <mk@cm4all.com>  Thu, 23 Sep 2010 14:42:31 +0200

cm4all-beng-proxy (0.8.13) unstable; urgency=low

  * processor: delete "xmlns:c" attributes from link elements
  * istream-{head,zero}: implement method available()
  * merged release 0.7.51

 -- Max Kellermann <mk@cm4all.com>  Tue, 17 Aug 2010 09:54:33 +0200

cm4all-beng-proxy (0.8.12) unstable; urgency=low

  * http-cache-memcached: copy resource address
  * debian/control: add missing ${shlibs:Depends}
  * merged release 0.7.50

 -- Max Kellermann <mk@cm4all.com>  Thu, 12 Aug 2010 20:17:52 +0200

cm4all-beng-proxy (0.8.11) unstable; urgency=low

  * delegate-client: fix SCM_RIGHTS check
  * use Linux 2.6 CLOEXEC/NONBLOCK flags
  * tcache: INVALIDATE removes all variants (error documents etc.)
  * control: new UDP based protocol, allows invalidating caches
  * hashmap: fix assertion failure in hashmap_remove_match()
  * merged release 0.7.49

 -- Max Kellermann <mk@cm4all.com>  Tue, 10 Aug 2010 15:48:10 +0200

cm4all-beng-proxy (0.8.10) unstable; urgency=low

  * tcache: copy response.previous

 -- Max Kellermann <mk@cm4all.com>  Mon, 02 Aug 2010 18:03:43 +0200

cm4all-beng-proxy (0.8.9) unstable; urgency=low

  * (f?)cgi-handler: forward query string only if focused
  * ajp-handler: merge into proxy-handler
  * proxy-handler: forward query string if focused
  * cgi, fastcgi-handler: enable the resource cache
  * translation: add packets CHECK and PREVIOUS for authentication
  * python: add Response.max_age()

 -- Max Kellermann <mk@cm4all.com>  Fri, 30 Jul 2010 11:39:22 +0200

cm4all-beng-proxy (0.8.8) unstable; urgency=low

  * prototypes/translate.py: added new ticket-fastcgi programs
  * http-cache: implement FastCGI caching
  * merged release 0.7.47

 -- Max Kellermann <mk@cm4all.com>  Wed, 21 Jul 2010 13:00:43 +0200

cm4all-beng-proxy (0.8.7) unstable; urgency=low

  * istream-delayed: update the "direct" bit mask
  * http-client: send "Expect: 100-continue"
  * response, widget-http: apply istream_pipe to filter input
  * proxy-handler: apply istream_pipe to request body
  * istream-ajp-body: send larger request body packets
  * ajp-client: support splice()
  * merged release 0.7.46

 -- Max Kellermann <mk@cm4all.com>  Fri, 25 Jun 2010 18:52:04 +0200

cm4all-beng-proxy (0.8.6) unstable; urgency=low

  * translation: added support for custom error documents
  * response: convert HEAD to GET if filter follows
  * processor: short-circuit on HEAD request
  * python: depend on python-twisted-core

 -- Max Kellermann <mk@cm4all.com>  Wed, 16 Jun 2010 16:37:42 +0200

cm4all-beng-proxy (0.8.5) unstable; urgency=low

  * istream-tee: allow second output to block
  * widget-http: don't transform error documents
  * response, widget-http: disable filters after widget frame request
  * translation: added packet FILTER_4XX to filter client errors
  * merged release 0.7.45

 -- Max Kellermann <mk@cm4all.com>  Thu, 10 Jun 2010 16:13:14 +0200

cm4all-beng-proxy (0.8.4) unstable; urgency=low

  * python: added missing "Response" import
  * python: resume parsing after deferred call
  * http-client: implement istream method as_fd()
  * merged release 0.7.44

 -- Max Kellermann <mk@cm4all.com>  Mon, 07 Jun 2010 17:01:16 +0200

cm4all-beng-proxy (0.8.3) unstable; urgency=low

  * file-handler: implement If-Range (RFC 2616 14.27)
  * merged release 0.7.42

 -- Max Kellermann <mk@cm4all.com>  Tue, 01 Jun 2010 16:17:13 +0200

cm4all-beng-proxy (0.8.2) unstable; urgency=low

  * cookie-client: verify the cookie path
  * python: use Twisted's logging library
  * python: added a widget registry class
  * merged release 0.7.41

 -- Max Kellermann <mk@cm4all.com>  Wed, 26 May 2010 13:08:16 +0200

cm4all-beng-proxy (0.8.1) unstable; urgency=low

  * http-cache-memcached: delete entity records on POST

 -- Max Kellermann <mk@cm4all.com>  Tue, 18 May 2010 12:21:55 +0200

cm4all-beng-proxy (0.8) unstable; urgency=low

  * istream: added method as_fd() to convert istream to file descriptor
  * fork: support passing stdin istream fd to child process
  * http-cache: discard only matching entries on POST
  * istream-html-escape: escape single and double quote
  * rewrite-uri: escape the result with XML entities

 -- Max Kellermann <mk@cm4all.com>  Thu, 13 May 2010 12:34:46 +0200

cm4all-beng-proxy (0.7.55) unstable; urgency=low

  * pool: reparent pools in optimized build
  * istream-deflate: add missing pool reference while reading
  * istream-deflate: fix several error handlers

 -- Max Kellermann <mk@cm4all.com>  Thu, 06 Jan 2011 12:59:39 +0100

cm4all-beng-proxy (0.7.54) unstable; urgency=low

  * http-server: fix crash on deferred chunked request body
  * parser: fix crash on malformed SCRIPT element

 -- Max Kellermann <mk@cm4all.com>  Wed, 17 Nov 2010 16:13:09 +0100

cm4all-beng-proxy (0.7.53) unstable; urgency=low

  * http-server: don't crash on malformed pipelined request
  * sink-header: fix assertion failure on empty trailer

 -- Max Kellermann <mk@cm4all.com>  Thu, 28 Oct 2010 18:39:01 +0200

cm4all-beng-proxy (0.7.52) unstable; urgency=low

  * fcgi-client: fix send timeout handler
  * fork: finish the buffer after pipe was drained

 -- Max Kellermann <mk@cm4all.com>  Wed, 13 Oct 2010 16:39:26 +0200

cm4all-beng-proxy (0.7.51) unstable; urgency=low

  * http-client: clear response body pointer before forwarding EOF event
  * processor: fix assertion failure for c:mode in c:widget

 -- Max Kellermann <mk@cm4all.com>  Mon, 16 Aug 2010 17:01:48 +0200

cm4all-beng-proxy (0.7.50) unstable; urgency=low

  * header-forward: don't forward the "Host" header to HTTP servers
  * resource-address: use uri_relative() for CGI
  * uri-relative: don't lose host name in uri_absolute()
  * uri-relative: don't fail on absolute URIs
  * http-cache-heap: don't use uninitialized item size

 -- Max Kellermann <mk@cm4all.com>  Thu, 12 Aug 2010 20:03:49 +0200

cm4all-beng-proxy (0.7.49) unstable; urgency=low

  * hashmap: fix assertion failure in hashmap_remove_value()

 -- Max Kellermann <mk@cm4all.com>  Tue, 10 Aug 2010 15:37:12 +0200

cm4all-beng-proxy (0.7.48) unstable; urgency=low

  * pipe-stock: add assertions on file descriptors

 -- Max Kellermann <mk@cm4all.com>  Mon, 09 Aug 2010 14:56:54 +0200

cm4all-beng-proxy (0.7.47) unstable; urgency=low

  * cmdline: add option "--group"

 -- Max Kellermann <mk@cm4all.com>  Fri, 16 Jul 2010 18:39:53 +0200

cm4all-beng-proxy (0.7.46) unstable; urgency=low

  * handler: initialize all translate_response attributes
  * http-client: consume buffer before header length check
  * istream-pipe: clear "direct" flags in constructor
  * istream-pipe: return gracefully when handler blocks
  * ajp-client: hold pool reference to reset TCP_CORK

 -- Max Kellermann <mk@cm4all.com>  Mon, 21 Jun 2010 17:53:21 +0200

cm4all-beng-proxy (0.7.45) unstable; urgency=low

  * istream-tee: separate "weak" values for the two outputs
  * fcache: don't close output when caching has been canceled
  * tcache: copy the attribute "secure_cookie"

 -- Max Kellermann <mk@cm4all.com>  Thu, 10 Jun 2010 15:21:34 +0200

cm4all-beng-proxy (0.7.44) unstable; urgency=low

  * http-client: check response header length
  * http-server: check request header length

 -- Max Kellermann <mk@cm4all.com>  Mon, 07 Jun 2010 16:51:57 +0200

cm4all-beng-proxy (0.7.43) unstable; urgency=low

  * http-cache: fixed NULL pointer dereference when storing empty response
    body on the heap

 -- Max Kellermann <mk@cm4all.com>  Tue, 01 Jun 2010 18:52:45 +0200

cm4all-beng-proxy (0.7.42) unstable; urgency=low

  * fork: check "direct" flag again after buffer flush
  * pool: pool_unref_denotify() remembers the code location
  * sink-{buffer,gstring}: don't invoke callback in abort()
  * async: added another debug flag to verify correctness

 -- Max Kellermann <mk@cm4all.com>  Mon, 31 May 2010 21:15:58 +0200

cm4all-beng-proxy (0.7.41) unstable; urgency=low

  * http-cache: initialize response status and headers on empty body

 -- Max Kellermann <mk@cm4all.com>  Tue, 25 May 2010 16:27:25 +0200

cm4all-beng-proxy (0.7.40) unstable; urgency=low

  * http-cache: fixed NULL pointer dereference when storing empty response
    body in memcached

 -- Max Kellermann <mk@cm4all.com>  Tue, 25 May 2010 15:04:44 +0200

cm4all-beng-proxy (0.7.39) unstable; urgency=low

  * memcached-stock: close value on connect failure
  * http: implement remaining status codes
  * http-cache: allow caching empty response body
  * http-cache: cache status codes 203, 206, 300, 301, 410
  * http-cache: don't cache authorized resources

 -- Max Kellermann <mk@cm4all.com>  Fri, 21 May 2010 17:37:29 +0200

cm4all-beng-proxy (0.7.38) unstable; urgency=low

  * http-server: send HTTP/1.1 declaration with "100 Continue"
  * connection: initialize "site_name", fixes crash bug
  * translation: added packet SECURE_COOKIE

 -- Max Kellermann <mk@cm4all.com>  Thu, 20 May 2010 15:40:34 +0200

cm4all-beng-proxy (0.7.37) unstable; urgency=low

  * *-client: implement a socket leak detector
  * handler: initialize response header without translation server

 -- Max Kellermann <mk@cm4all.com>  Tue, 18 May 2010 12:05:11 +0200

cm4all-beng-proxy (0.7.36) unstable; urgency=low

  * http-client: fixed NULL pointer dereference
  * handler, response: removed duplicate request body destruction calls

 -- Max Kellermann <mk@cm4all.com>  Tue, 11 May 2010 17:16:36 +0200

cm4all-beng-proxy (0.7.35) unstable; urgency=low

  * {http,fcgi,ajp}-request: close the request body on abort
  * handler: set fake translation response on malformed URI

 -- Max Kellermann <mk@cm4all.com>  Mon, 10 May 2010 11:22:23 +0200

cm4all-beng-proxy (0.7.34) unstable; urgency=low

  * translate: check the UNTRUSTED packet
  * translation: added packet UNTRUSTED_PREFIX

 -- Max Kellermann <mk@cm4all.com>  Fri, 30 Apr 2010 19:14:37 +0200

cm4all-beng-proxy (0.7.33) unstable; urgency=low

  * merged release 0.7.27.1
  * fcache: don't continue storing in background
  * fcgi-client: re-add event after some input data has been read

 -- Max Kellermann <mk@cm4all.com>  Fri, 30 Apr 2010 11:31:08 +0200

cm4all-beng-proxy (0.7.32) unstable; urgency=low

  * response: generate the "Server" response header
  * response: support the Authentication-Info response header
  * response: support custom authentication pages
  * translation: support custom response headers

 -- Max Kellermann <mk@cm4all.com>  Tue, 27 Apr 2010 17:09:59 +0200

cm4all-beng-proxy (0.7.31) unstable; urgency=low

  * support HTTP authentication (RFC 2617)

 -- Max Kellermann <mk@cm4all.com>  Mon, 26 Apr 2010 17:26:42 +0200

cm4all-beng-proxy (0.7.30) unstable; urgency=low

  * fcgi-client: support responses without a body
  * {http,fcgi}-client: hold caller pool reference during callback

 -- Max Kellermann <mk@cm4all.com>  Fri, 23 Apr 2010 14:41:05 +0200

cm4all-beng-proxy (0.7.29) unstable; urgency=low

  * http-cache: added missing pool_unref() in memcached_miss()
  * pool: added checked pool references

 -- Max Kellermann <mk@cm4all.com>  Thu, 22 Apr 2010 15:45:48 +0200

cm4all-beng-proxy (0.7.28) unstable; urgency=low

  * fcgi-client: support response status
  * translate: malformed packets are fatal
  * http-cache: don't cache resources with very long URIs
  * memcached-client: increase the maximum key size to 32 kB

 -- Max Kellermann <mk@cm4all.com>  Thu, 15 Apr 2010 15:06:51 +0200

cm4all-beng-proxy (0.7.27.1) unstable; urgency=low

  * http-cache: added missing pool_unref() in memcached_miss()
  * http-cache: don't cache resources with very long URIs
  * memcached-client: increase the maximum key size to 32 kB
  * fork: properly handle partially filled output buffer
  * fork: re-add event after some input data has been read

 -- Max Kellermann <mk@cm4all.com>  Thu, 29 Apr 2010 15:30:21 +0200

cm4all-beng-proxy (0.7.27) unstable; urgency=low

  * session: use GLib's PRNG to generate session ids
  * session: seed the PRNG with /dev/random
  * response: log UNTRUSTED violation attempts
  * response: drop widget sessions when there is no focus

 -- Max Kellermann <mk@cm4all.com>  Fri, 09 Apr 2010 12:04:18 +0200

cm4all-beng-proxy (0.7.26) unstable; urgency=low

  * memcached-client: schedule read event before callback
  * istream-tee: continue with second output if first is closed

 -- Max Kellermann <mk@cm4all.com>  Sun, 28 Mar 2010 18:08:11 +0200

cm4all-beng-proxy (0.7.25) unstable; urgency=low

  * memcached-client: don't poll if socket is closed
  * fork: close file descriptor on input error
  * pool: don't check attachments in pool_trash()

 -- Max Kellermann <mk@cm4all.com>  Thu, 25 Mar 2010 13:28:01 +0100

cm4all-beng-proxy (0.7.24) unstable; urgency=low

  * memcached-client: release socket after splice

 -- Max Kellermann <mk@cm4all.com>  Mon, 22 Mar 2010 11:29:45 +0100

cm4all-beng-proxy (0.7.23) unstable; urgency=low

  * sink-header: support splice
  * memcached-client: support splice (response)
  * fcgi-client: recover correctly after send error
  * fcgi-client: support chunked request body
  * fcgi-client: basic splice support for the request body
  * http-cache: duplicate headers
  * {http,memcached}-client: check "direct" mode after buffer flush
  * cmdline: added option "fcgi_stock_limit"
  * python: auto-export function write_packet()
  * python: Response methods return self

 -- Max Kellermann <mk@cm4all.com>  Fri, 19 Mar 2010 13:28:35 +0100

cm4all-beng-proxy (0.7.22) unstable; urgency=low

  * python: re-add function write_packet()

 -- Max Kellermann <mk@cm4all.com>  Fri, 12 Mar 2010 12:27:21 +0100

cm4all-beng-proxy (0.7.21) unstable; urgency=low

  * ajp-client: handle EAGAIN from send()
  * python: install the missing sources

 -- Max Kellermann <mk@cm4all.com>  Thu, 11 Mar 2010 16:58:25 +0100

cm4all-beng-proxy (0.7.20) unstable; urgency=low

  * http-client: don't reinstate event when socket is closed
  * access-log: log the site name
  * python: removed unused function write_packet()
  * python: split the module beng_proxy.translation
  * python: allow overriding query string and param in absolute_uri()
  * python: moved absolute_uri() to a separate library

 -- Max Kellermann <mk@cm4all.com>  Thu, 11 Mar 2010 09:48:52 +0100

cm4all-beng-proxy (0.7.19) unstable; urgency=low

  * client-socket: translate EV_TIMEOUT to ETIMEDOUT
  * fork: refill the input buffer as soon as possible
  * delegate-client: implement an abortable event
  * pool: added assertions for libevent leaks
  * direct: added option "-s enable_splice=no"

 -- Max Kellermann <mk@cm4all.com>  Thu, 04 Mar 2010 17:34:56 +0100

cm4all-beng-proxy (0.7.18) unstable; urgency=low

  * args: reserve memory for the trailing null byte

 -- Max Kellermann <mk@cm4all.com>  Tue, 23 Feb 2010 17:46:04 +0100

cm4all-beng-proxy (0.7.17) unstable; urgency=low

  * translation: added the BOUNCE packet (variant of REDIRECT)
  * translation: change widget packet HOST to UNTRUSTED
  * translation: pass internal URI arguments to the translation server
  * handler: use the specified status with REDIRECT
  * python: added method Request.absolute_uri()

 -- Max Kellermann <mk@cm4all.com>  Tue, 23 Feb 2010 16:15:22 +0100

cm4all-beng-proxy (0.7.16) unstable; urgency=low

  * processor: separate trusted from untrusted widgets by host name
  * processor: mode=partition is deprecated
  * translate: fix DOCUMENT_ROOT handler for CGI/FASTCGI
  * fcgi-request: added JailCGI support

 -- Max Kellermann <mk@cm4all.com>  Fri, 19 Feb 2010 14:29:29 +0100

cm4all-beng-proxy (0.7.15) unstable; urgency=low

  * processor: unreference the caller pool in abort()
  * tcache: clear BASE on mismatch
  * fcgi-client: generate the Content-Length request header
  * fcgi-client: send the CONTENT_TYPE parameter
  * prototypes/translate.py: use FastCGI to run PHP

 -- Max Kellermann <mk@cm4all.com>  Thu, 11 Feb 2010 14:43:21 +0100

cm4all-beng-proxy (0.7.14) unstable; urgency=low

  * connection: drop connections when the limit is exceeded
  * resource-address: added BASE support
  * fcgi-client: check the request ID in response packets
  * http-client: check response body when request body is closed
  * html-escape: use the last ampersand before the semicolon
  * html-escape: support &apos;
  * processor: unescape widget parameter values

 -- Max Kellermann <mk@cm4all.com>  Fri, 29 Jan 2010 17:49:43 +0100

cm4all-beng-proxy (0.7.13) unstable; urgency=low

  * fcgi-request: duplicate socket path
  * fcgi-request: support ACTION
  * fcgi-client: provide SCRIPT_FILENAME
  * fcgi-client: append empty PARAMS packet
  * fcgi-client: try to read response before request is finished
  * fcgi-client: implement the STDERR packet
  * fcgi-client: support request headers and body
  * fcgi-stock: manage one socket per child process
  * fcgi-stock: unlink socket path after connect
  * fcgi-stock: redirect fd 1,2 to /dev/null
  * fcgi-stock: kill FastCGI processes after 5 minutes idle
  * translation: new packet PAIR for passing parameters to FastCGI

 -- Max Kellermann <mk@cm4all.com>  Thu, 14 Jan 2010 13:36:48 +0100

cm4all-beng-proxy (0.7.12) unstable; urgency=low

  * http-cache: unlock the cache item after successful revalidation
  * http-cache-memcached: pass the expiration time to memcached
  * sink-header: comprise pending data in method available()
  * header-forward: forward the Expires response header

 -- Max Kellermann <mk@cm4all.com>  Tue, 22 Dec 2009 16:18:49 +0100

cm4all-beng-proxy (0.7.11) unstable; urgency=low

  * {ajp,memcached}-client: fix dis\appearing event for duplex socket
  * memcached-client: handle EAGAIN after send()
  * memcached-client: release socket as early as possible
  * header-forward: don't forward Accept-Encoding if transformation is
    enabled
  * widget-http, inline-widget: check Content-Encoding before processing
  * file-handler: send "Vary: Accept-Encoding" for compressed response
  * header-forward: support duplicate headers
  * fcache: implemented a 60 seconds timeout
  * fcache: copy pointer to local variable before callback
  * event2: refresh timeout after event has occurred

 -- Max Kellermann <mk@cm4all.com>  Fri, 18 Dec 2009 16:45:24 +0100

cm4all-beng-proxy (0.7.10) unstable; urgency=low

  * http-{server,client}: fix disappearing event for duplex socket

 -- Max Kellermann <mk@cm4all.com>  Mon, 14 Dec 2009 15:46:25 +0100

cm4all-beng-proxy (0.7.9) unstable; urgency=low

  * http: "Expect" is a hop-by-hop header
  * http-server: send "100 Continue" unless request body closed
  * http-client: poll socket after splice
  * http-server: handle EAGAIN after splice
  * http-server: send a 417 response on unrecognized "Expect" request
  * response, widget-http: append filter id to resource tag
  * resource-tag: check for "Cache-Control: no-store"

 -- Max Kellermann <mk@cm4all.com>  Mon, 14 Dec 2009 13:05:15 +0100

cm4all-beng-proxy (0.7.8) unstable; urgency=low

  * http-body: support partial response in method available()
  * file-handler: support pre-compressed static files
  * fcache: honor the "Cache-Control: no-store" response header

 -- Max Kellermann <mk@cm4all.com>  Wed, 09 Dec 2009 15:49:25 +0100

cm4all-beng-proxy (0.7.7) unstable; urgency=low

  * parser: allow underscore in attribute names
  * processor: check "type" attribute before URI rewriting
  * http-client: start receiving before request is sent
  * http-client: try to read response after write error
  * http-client: deliver response body after headers are finished
  * http-client: release socket as early as possible
  * http-client: serve buffer after socket has been closed
  * istream-chunked: clear input stream in abort handler
  * growing-buffer: fix crash after close in "data" callback

 -- Max Kellermann <mk@cm4all.com>  Thu, 03 Dec 2009 13:09:57 +0100

cm4all-beng-proxy (0.7.6) unstable; urgency=low

  * istream-hold: return -2 if handler is not available yet
  * http, ajp, fcgi: use istream_hold on request body
  * http-client: implemented splicing the request body
  * response: added missing URI substitution

 -- Max Kellermann <mk@cm4all.com>  Tue, 17 Nov 2009 15:25:35 +0100

cm4all-beng-proxy (0.7.5) unstable; urgency=low

  * session: 64 bit session ids
  * session: allow arbitrary session id size (at compile-time)
  * debian: larger default log file (16 * 4MB)
  * debian: added package cm4all-beng-proxy-toi

 -- Max Kellermann <mk@cm4all.com>  Mon, 16 Nov 2009 15:51:24 +0100

cm4all-beng-proxy (0.7.4) unstable; urgency=low

  * measure the latency of external resources
  * widget-http: partially revert "don't query session if !stateful"

 -- Max Kellermann <mk@cm4all.com>  Tue, 10 Nov 2009 15:06:03 +0100

cm4all-beng-proxy (0.7.3) unstable; urgency=low

  * uri-verify: don't reject double slash after first segment
  * hostname: allow the hyphen character
  * processor: allow processing without session
  * widget-http: don't query session if !stateful
  * request: disable session management for known bots
  * python: fixed AttributeError in __getattr__()
  * python: added method Response.process()
  * translation: added the response packets URI, HOST, SCHEME
  * translation: added header forward packets

 -- Max Kellermann <mk@cm4all.com>  Mon, 09 Nov 2009 16:40:27 +0100

cm4all-beng-proxy (0.7.2) unstable; urgency=low

  * fcache: close all caching connections on exit
  * istream-file: retry reading after EAGAIN
  * direct, istream-pipe: re-enable SPLICE_F_NONBLOCK
  * direct, istream-pipe: disable the SPLICE_F_MORE flag
  * http-client: handle EAGAIN after splice
  * http-client, header-writer: remove hop-by-hop response headers
  * response: optimized transformed response headers
  * handler: mangle CGI and FastCGI headers
  * header-forward: generate the X-Forwarded-For header
  * header-forward: add local host name to "Via" request header

 -- Max Kellermann <mk@cm4all.com>  Fri, 30 Oct 2009 13:41:02 +0100

cm4all-beng-proxy (0.7.1) unstable; urgency=low

  * file-handler: close the stream on "304 Not Modified"
  * pool: use assembler code only on gcc
  * cmdline: added option "--set tcp_stock_limit"
  * Makefile.am: enable the "subdir-objects" option

 -- Max Kellermann <mk@cm4all.com>  Thu, 22 Oct 2009 12:17:11 +0200

cm4all-beng-proxy (0.7) unstable; urgency=low

  * ajp-client: check if connection was closed during response callback
  * header-forward: log session id
  * istream: separate TCP splicing checks
  * istream-pipe: fix segmentation fault after incomplete direct transfer
  * istream-pipe: implement the "available" method
  * istream-pipe: allocate pipe only if handler supports it
  * istream-pipe: flush the pipe before reading from input
  * istream-pipe: reuse pipes in a stock
  * direct: support splice() from TCP socket to pipe
  * istream: direct() returns -3 if stream has been closed
  * hstock: don't destroy stocks while items are being created
  * tcp-stock: limit number of connections per host to 256
  * translate, http-client, ajp-client, cgi, http-cache: verify the HTTP
    response status
  * prototypes/translate.py: disallow "/../" and null bytes
  * prototypes/translate.py: added "/jail-delegate/" location
  * uri-parser: strict RFC 2396 URI verification
  * uri-parser: don't unescape the URI path
  * http-client, ajp-client: verify the request URI
  * uri-escape: unescape each character only once
  * http-cache: never use the memcached stock if caching is disabled
  * allow 8192 connections by default
  * allow 65536 file handles by default
  * added package cm4all-jailed-beng-proxy-delegate-helper

 -- Max Kellermann <mk@cm4all.com>  Wed, 21 Oct 2009 15:00:56 +0200

cm4all-beng-proxy (0.6.23) unstable; urgency=low

  * header-forward: log session information
  * prototypes/translate.py: added /cgi-bin/ location
  * http-server: disable keep-alive for HTTP/1.0 clients
  * http-server: don't send "Connection: Keep-Alive"
  * delegate-stock: clear the environment
  * delegate-stock: added jail support
  * delegate-client: reuse helper process after I/O error

 -- Max Kellermann <mk@cm4all.com>  Mon, 12 Oct 2009 17:29:35 +0200

cm4all-beng-proxy (0.6.22) unstable; urgency=low

  * istream-tee: clear both "enabled" flags in the eof/abort handler
  * istream-tee: fall back to first data() return value if second stream
    closed itself
  * http-cache: don't log body_abort after close

 -- Max Kellermann <mk@cm4all.com>  Thu, 01 Oct 2009 19:19:37 +0200

cm4all-beng-proxy (0.6.21) unstable; urgency=low

  * http-client: log more error messages
  * delegate-stock: added the DOCUMENT_ROOT environment variable
  * response, widget: accept "application/xhtml+xml"
  * cookie-server: allow square brackets in unquoted cookie values
    (violating RFC 2109 and RFC 2616)

 -- Max Kellermann <mk@cm4all.com>  Thu, 01 Oct 2009 13:55:40 +0200

cm4all-beng-proxy (0.6.20) unstable; urgency=low

  * stock: clear stock after 60 seconds idle
  * hstock: remove empty stocks
  * http-server, http-client, cgi: fixed off-by-one bug in header parser
  * istream-pipe: fix the direct() return value on error
  * istream-pipe: fix formula in range assertion
  * http-cache-memcached: implemented "remove"
  * handler: added FastCGI handler
  * fcgi-client: unref caller pool after socket release
  * fcgi-client: implemented response headers

 -- Max Kellermann <mk@cm4all.com>  Tue, 29 Sep 2009 14:07:13 +0200

cm4all-beng-proxy (0.6.19) unstable; urgency=low

  * http-client: release caller pool after socket release
  * memcached-client: release socket on marshalling error
  * stock: unref caller pool in abort handler
  * stock: lazy cleanup
  * http-cache: copy caller_pool to local variable

 -- Max Kellermann <mk@cm4all.com>  Thu, 24 Sep 2009 16:02:17 +0200

cm4all-beng-proxy (0.6.18) unstable; urgency=low

  * delegate-handler: support conditional GET and ranges
  * file-handler: fix suffix-byte-range-spec parser
  * delegate-helper: call open() with O_CLOEXEC|O_NOCTTY
  * istream-file: don't set FD_CLOEXEC if O_CLOEXEC is available
  * stock: hold caller pool during "get" operation
  * main: free balancer object during shutdown
  * memcached-client: enable socket timeout
  * delegate-stock: set FD_CLOEXEC on socket

 -- Max Kellermann <mk@cm4all.com>  Thu, 24 Sep 2009 10:50:53 +0200

cm4all-beng-proxy (0.6.17) unstable; urgency=low

  * tcp-stock: implemented a load balancer
  * python: accept address list in the ajp() method
  * http-server: added timeout for the HTTP request headers
  * response: close template when the content type is wrong
  * delegate-get: implemented response headers
  * delegate-get: provide status codes and error messages

 -- Max Kellermann <mk@cm4all.com>  Fri, 18 Sep 2009 15:36:57 +0200

cm4all-beng-proxy (0.6.16) unstable; urgency=low

  * tcp-stock: added support for bulldog-tyke
  * sink-buffer: close input if it's not used in the constructor
  * http-cache-memcached: close response body when deserialization fails
  * serialize: fix regression in serialize_uint64()

 -- Max Kellermann <mk@cm4all.com>  Tue, 15 Sep 2009 19:26:07 +0200

cm4all-beng-proxy (0.6.15) unstable; urgency=low

  * http-cache-choice: find more duplicates during cleanup
  * handler: added AJP handler
  * ajp-request: unref pool only on tcp_stock failure
  * ajp-client: prevent parser recursion
  * ajp-client: free request body when response is closed
  * ajp-client: reuse connection after END_RESPONSE packet
  * ajp-client: enable TCP_CORK while sending
  * istream-ajp-body: added a second "length" header field
  * ajp-client: auto-send empty request body chunk
  * ajp-client: register "write" event after GET_BODY_CHUNK packet
  * ajp-client: implemented request and response headers
  * http-cache-rfc: don't rewind tpool if called recursively

 -- Max Kellermann <mk@cm4all.com>  Fri, 11 Sep 2009 16:04:06 +0200

cm4all-beng-proxy (0.6.14) unstable; urgency=low

  * istream-tee: don't restart reading if already in progress

 -- Max Kellermann <mk@cm4all.com>  Thu, 03 Sep 2009 13:21:06 +0200

cm4all-beng-proxy (0.6.13) unstable; urgency=low

  * cookie-server: fix parsing multiple cookies
  * http-cache-memcached: clean up expired "choice" items
  * sink-gstring: use callback instead of public struct
  * istream-tee: restart reading when one output is closed

 -- Max Kellermann <mk@cm4all.com>  Wed, 02 Sep 2009 17:02:53 +0200

cm4all-beng-proxy (0.6.12) unstable; urgency=low

  * http-cache: don't attempt to remove cache items when the cache is disabled

 -- Max Kellermann <mk@cm4all.com>  Fri, 28 Aug 2009 15:40:48 +0200

cm4all-beng-proxy (0.6.11) unstable; urgency=low

  * http-cache-memcached: store HTTP status and response headers
  * http-cache-memcached: implemented flush (SIGHUP)
  * http-cache-memcached: support "Vary"
  * http-client: work around assertion failure in response_stream_close()

 -- Max Kellermann <mk@cm4all.com>  Thu, 27 Aug 2009 12:33:17 +0200

cm4all-beng-proxy (0.6.10) unstable; urgency=low

  * parser: finish tag before bailing out
  * http-request: allow URLs without path component
  * fork: clear event in read() method
  * istream-file: pass options O_CLOEXEC|O_NOCTTY to open()
  * response: check if the "Host" request header is valid

 -- Max Kellermann <mk@cm4all.com>  Tue, 18 Aug 2009 16:37:19 +0200

cm4all-beng-proxy (0.6.9) unstable; urgency=low

  * direct: disable SPLICE_F_NONBLOCK (temporary NFS EAGAIN workaround)

 -- Max Kellermann <mk@cm4all.com>  Mon, 17 Aug 2009 13:52:49 +0200

cm4all-beng-proxy (0.6.8) unstable; urgency=low

  * widget-http: close response body in error code path
  * http-cache: implemented memcached backend (--memcached-server)
  * processor: &c:base; returns the URI without scheme and host

 -- Max Kellermann <mk@cm4all.com>  Mon, 17 Aug 2009 12:29:19 +0200

cm4all-beng-proxy (0.6.7) unstable; urgency=low

  * file-handler: generate Expires from xattr user.MaxAge
  * cmdline: added option --set to configure:
    - max_connections
    - http_cache_size
    - filter_cache_size
    - translate_cache_size
  * flush caches on SIGHUP

 -- Max Kellermann <mk@cm4all.com>  Fri, 07 Aug 2009 11:41:10 +0200

cm4all-beng-proxy (0.6.6) unstable; urgency=low

  * added missing GLib build dependency
  * cgi-handler: set the "body_consumed" flag

 -- Max Kellermann <mk@cm4all.com>  Tue, 04 Aug 2009 09:53:01 +0200

cm4all-beng-proxy (0.6.5) unstable; urgency=low

  * shm: pass MAP_NORESERVE to mmap()
  * proxy-handler: support cookies
  * translation: added DISCARD_SESSION packet

 -- Max Kellermann <mk@cm4all.com>  Wed, 15 Jul 2009 18:00:33 +0200

cm4all-beng-proxy (0.6.4) unstable; urgency=low

  * http-client: don't read response body in HEAD requests
  * ajp-client: invoke the "abort" handler on error
  * filter-cache: lock cache items while they are served

 -- Max Kellermann <mk@cm4all.com>  Thu, 09 Jul 2009 14:36:14 +0200

cm4all-beng-proxy (0.6.3) unstable; urgency=low

  * http-server: implemented the DELETE method
  * http-server: refuse HTTP/0.9 requests
  * proxy-handler: send request body to template when no widget is focused
  * widget-request: pass original HTTP method to widget
  * session: automatically defragment sessions

 -- Max Kellermann <mk@cm4all.com>  Tue, 07 Jul 2009 16:57:22 +0200

cm4all-beng-proxy (0.6.2) unstable; urgency=low

  * lock: fixed race condition in debug flag updates
  * session: use rwlock for the session manager
  * proxy-handler: pass request headers to the remote HTTP server
  * proxy-handler: forward original Accept-Charset if processor is disabled
  * pipe: don't filter resources without a body
  * fcache: forward original HTTP status over "pipe" filter
  * cgi: support the "Status" line

 -- Max Kellermann <mk@cm4all.com>  Mon, 06 Jul 2009 16:38:26 +0200

cm4all-beng-proxy (0.6.1) unstable; urgency=low

  * session: consistently lock all session objects
  * rewrite-uri: check if widget_external_uri() returns NULL
  * widget-uri: don't generate the "path" argument when it's NULL
  * widget-uri: strip superfluous question mark from widget_base_address()
  * widget-uri: append parameters from the template first
  * widget-uri: re-add configured query string in widget_absolute_uri()
  * widget-uri: eliminate configured query string in widget_external_uri()
  * processor: don't consider session data for base=child and base=parent

 -- Max Kellermann <mk@cm4all.com>  Fri, 03 Jul 2009 15:52:01 +0200

cm4all-beng-proxy (0.6) unstable; urgency=low

  * inline-widget: check the widget HTTP response status
  * response: don't apply transformation on failed response
  * resource-address: include pipe arguments in filter cache key
  * handler: removed session redirect on the first request
  * http-cache: accept ETag response header instead of Last-Modified
  * filter-cache: don't require Last-Modified or Expires
  * file-handler: disable ETag only when processor comes first
  * file-handler: read ETag from xattr
  * pipe: generate new ETag for piped resource
  * session: purge sessions when shared memory is full
  * handler: don't enforce sessions for filtered responses

 -- Max Kellermann <mk@cm4all.com>  Tue, 30 Jun 2009 17:48:20 +0200

cm4all-beng-proxy (0.5.14) unstable; urgency=low

  * ajp-client: implemented request body
  * cookie-client: obey "max-age=0" properly
  * processor: forward the original HTTP status
  * response, widget-http: don't allow processing resource without body
  * widget-http: check the Content-Type before invoking processor
  * response: pass the "Location" response header
  * debian: added a separate -optimized-dbg package
  * added init script support for multiple ports (--port) and multiple listen
    (--listen) command line argumnents
  * translation: added the "APPEND" packet for command line arguments
  * pipe: support command line arguments

 -- Max Kellermann <mk@cm4all.com>  Mon, 29 Jun 2009 16:51:16 +0200

cm4all-beng-proxy (0.5.13) unstable; urgency=low

  * widget-registry: clear local_address in translate request
  * cmdline: added the "--listen" option

 -- Max Kellermann <mk@cm4all.com>  Wed, 24 Jun 2009 12:27:17 +0200

cm4all-beng-proxy (0.5.12) unstable; urgency=low

  * response: pass the "Location" response handler
  * added support for multiple listener ports

 -- Max Kellermann <mk@cm4all.com>  Tue, 23 Jun 2009 23:34:55 +0200

cm4all-beng-proxy (0.5.11) unstable; urgency=low

  * build with autotools
  * use libcm4all-socket, GLib
  * Makefile.am: support out-of-tree builds
  * added optimized Debian package
  * tcache: fixed wrong assignment in VARY=HOST
  * translation: added request packet LOCAL_ADDRESS

 -- Max Kellermann <mk@cm4all.com>  Tue, 23 Jun 2009 15:42:12 +0200

cm4all-beng-proxy (0.5.10) unstable; urgency=low

  * widget-http: assign the "address" variable

 -- Max Kellermann <mk@cm4all.com>  Mon, 15 Jun 2009 18:38:58 +0200

cm4all-beng-proxy (0.5.9) unstable; urgency=low

  * tcache: fixed typo in tcache_string_match()
  * tcache: support VARY=SESSION
  * translate: added the INVALIDATE response packet
  * cache, session: higher size limits
  * widget-uri: separate query_string from path_info
  * widget-uri: ignore widget parameters in widget_external_uri()

 -- Max Kellermann <mk@cm4all.com>  Mon, 15 Jun 2009 17:06:11 +0200

cm4all-beng-proxy (0.5.8) unstable; urgency=low

  * handler: fixed double free bug in translate_callback()

 -- Max Kellermann <mk@cm4all.com>  Sun, 14 Jun 2009 19:05:09 +0200

cm4all-beng-proxy (0.5.7) unstable; urgency=low

  * forward the Content-Disposition header
  * handler: assign new session to local variable, fix segfault
  * handler: don't dereference the NULL session

 -- Max Kellermann <mk@cm4all.com>  Sun, 14 Jun 2009 13:01:52 +0200

cm4all-beng-proxy (0.5.6) unstable; urgency=low

  * widget-http: send the "Via" request header instead of "X-Forwarded-For"
  * proxy-handler: send the "Via" request header
  * widget-request: check the "path" argument before calling uri_compress()

 -- Max Kellermann <mk@cm4all.com>  Tue, 09 Jun 2009 12:21:00 +0200

cm4all-beng-proxy (0.5.5) unstable; urgency=low

  * processor: allow specifying relative URI in c:base=child
  * widget-request: verify the "path" argument
  * widget: allocate address from widget's pool
  * widget-http: support multiple Set-Cookie response headers

 -- Max Kellermann <mk@cm4all.com>  Thu, 04 Jun 2009 15:10:15 +0200

cm4all-beng-proxy (0.5.4) unstable; urgency=low

  * implemented delegation of open() to a helper program
  * added the BASE translation packet, supported by the translation cache
  * deprecated c:mode=proxy
  * rewrite-uri: always enable focus in mode=partial
  * http-cache: don't cache resources with query string (RFC 2616 13.9)
  * http-cache: lock cache items while they are served

 -- Max Kellermann <mk@cm4all.com>  Thu, 28 May 2009 11:44:01 +0200

cm4all-beng-proxy (0.5.3) unstable; urgency=low

  * cgi: close request body on fork() failure
  * fork: added workaround for pipe-to-pipe splice()
  * http-cache: use cache entry when response ETag matches
  * cgi: loop in istream_cgi_read() to prevent blocking
  * cache: check for expired items once a minute
  * cache: optimize search for oldest item

 -- Max Kellermann <mk@cm4all.com>  Wed, 06 May 2009 13:23:46 +0200

cm4all-beng-proxy (0.5.2) unstable; urgency=low

  * added filter cache
  * header-parser: added missing range check in header_parse_line()
  * fork: added event for writing to the child process
  * fork: don't splice() from a pipe
  * response: don't pass request body to unfocused processor
  * added filter type "pipe"

 -- Max Kellermann <mk@cm4all.com>  Wed, 29 Apr 2009 13:24:26 +0200

cm4all-beng-proxy (0.5.1) unstable; urgency=low

  * processor: fixed base=child assertion failure
  * handler: close request body if it was not consumed
  * static-file: generate Last-Modified and ETag response headers
  * static-file: obey the Content-Type provided by the translation server
  * static-file: get Content-Type from extended attribute
  * http-cache: use istream_null when cached resource is empty

 -- Max Kellermann <mk@cm4all.com>  Mon, 27 Apr 2009 10:00:20 +0200

cm4all-beng-proxy (0.5) unstable; urgency=low

  * processor: accept c:mode/c:base attributes in any order
  * processor: removed alternative (anchor) rewrite syntax

 -- Max Kellermann <mk@cm4all.com>  Mon, 20 Apr 2009 22:04:19 +0200

cm4all-beng-proxy (0.4.10) unstable; urgency=low

  * processor: lift length limitation for widget parameters
  * translate: abort if a packet is too large
  * translate: support MAX_AGE for the whole response
  * hashmap: fix corruption of slot chain in hashmap_remove_value()

 -- Max Kellermann <mk@cm4all.com>  Fri, 17 Apr 2009 13:02:50 +0200

cm4all-beng-proxy (0.4.9) unstable; urgency=low

  * http-cache: explicitly start reading into cache
  * cgi: clear "headers" variable before publishing the response
  * translate: use DOCUMENT_ROOT as CGI parameter

 -- Max Kellermann <mk@cm4all.com>  Mon, 06 Apr 2009 16:21:57 +0200

cm4all-beng-proxy (0.4.8) unstable; urgency=low

  * translate: allow ADDRESS packets in AJP addresses
  * translate: initialize all fields of a FastCGI address
  * http-cache: close all caching connections on exit
  * processor: don't rewrite SCRIPT SRC attribute when proxying

 -- Max Kellermann <mk@cm4all.com>  Thu, 02 Apr 2009 15:45:46 +0200

cm4all-beng-proxy (0.4.7) unstable; urgency=low

  * http-server: use istream_null for empty request body
  * parser: check for trailing slash only in TAG_OPEN tags
  * parser: added support for XML Processing Instructions
  * processor: implemented XML Processing Instruction "cm4all-rewrite-uri"
  * uri-escape: escape the slash character
  * cache: remove all matching items in cache_remove()
  * http-cache: lock cache items while holding a reference

 -- Max Kellermann <mk@cm4all.com>  Thu, 02 Apr 2009 12:02:53 +0200

cm4all-beng-proxy (0.4.6) unstable; urgency=low

  * file_handler: fixed logic error in If-Modified-Since check
  * date: return UTC time stamp in http_date_parse()
  * cache: continue search after item was invalidated
  * cache: remove the correct cache item
  * istream-chunked: work around invalid assertion failure
  * istream-subst: fixed corruption after partial match

 -- Max Kellermann <mk@cm4all.com>  Wed, 25 Mar 2009 15:03:10 +0100

cm4all-beng-proxy (0.4.5) unstable; urgency=low

  * http-server: assume keep-alive is enabled on HTTP 1.1
  * http-client: unregister EV_READ when the buffer is full
  * translation: added QUERY_STRING packet
  * processor: optionally parse base/mode from URI

 -- Max Kellermann <mk@cm4all.com>  Tue, 17 Mar 2009 13:04:25 +0100

cm4all-beng-proxy (0.4.4) unstable; urgency=low

  * forward Accept-Language request header to the translation server
  * translate: added the USER_AGENT request packet
  * session: obey the USER/MAX_AGE setting
  * use libcm4all-inline-dev in libcm4all-beng-proxy-dev
  * added pkg-config file for libcm4all-beng-proxy-dev
  * updated python-central dependencies
  * processor: parse c:base/c:mode attributes in PARAM tags

 -- Max Kellermann <mk@cm4all.com>  Wed, 11 Mar 2009 09:43:48 +0100

cm4all-beng-proxy (0.4.3) unstable; urgency=low

  * processor: rewrite URI in LINK tags
  * processor: rewrite URI in PARAM tags
  * use splice() from glibc 2.7
  * translate: added VARY response packet
  * build documentation with texlive

 -- Max Kellermann <mk@cm4all.com>  Wed, 04 Mar 2009 09:53:56 +0100

cm4all-beng-proxy (0.4.2) unstable; urgency=low

  * hashmap: fix corruption in slot chain
  * use monotonic clock to calculate expiry times
  * processor: rewrite URIs in the EMBED, VIDEO, AUDIO tags

 -- Max Kellermann <mk@cm4all.com>  Tue, 17 Feb 2009 17:14:48 +0100

cm4all-beng-proxy (0.4.1) unstable; urgency=low

  * translate: clear client->transformation
  * handler: check for translation errors
  * http-server: fixed assertion failure during shutdown
  * http-server: send "Keep-Alive" response header
  * worker: after fork(), call event_reinit() in the parent process
  * added valgrind build dependency
  * build with Debian's libevent-1.4 package

 -- Max Kellermann <mk@cm4all.com>  Tue, 10 Feb 2009 11:48:53 +0100

cm4all-beng-proxy (0.4) unstable; urgency=low

  * added support for transformation views
    - in the JavaScript API, mode=proxy is now deprecated
  * http-cache: fix segfault when request_headers==NULL
  * http-cache: store multiple (varying) versions of a resource
  * http-cache: use the "max-age" cache-control response

 -- Max Kellermann <mk@cm4all.com>  Fri, 30 Jan 2009 13:29:43 +0100

cm4all-beng-proxy (0.3.9) unstable; urgency=low

  * http-client: assume keep-alive is enabled on HTTP 1.1
  * processor: use configured/session path-info for mode=child URIs

 -- Max Kellermann <mk@cm4all.com>  Tue, 27 Jan 2009 13:07:51 +0100

cm4all-beng-proxy (0.3.8) unstable; urgency=low

  * processor: pass Content-Type and Content-Language headers from
    template
  * http-client: allow chunked response body without keep-alive

 -- Max Kellermann <mk@cm4all.com>  Fri, 23 Jan 2009 13:02:42 +0100

cm4all-beng-proxy (0.3.7) unstable; urgency=low

  * istream_subst: exit the loop if state==INSERT
  * istream_iconv: check if the full buffer could be flushed
  * worker: don't reinitialize session manager during shutdown

 -- Max Kellermann <mk@cm4all.com>  Thu, 15 Jan 2009 10:39:47 +0100

cm4all-beng-proxy (0.3.6) unstable; urgency=low

  * processor: ignore closing </header>
  * widget-http: now really don't check content-type in frame parents
  * parser: skip comments
  * processor: implemented c:base="parent"
  * processor: added "c:" prefix to c:widget child elements
  * processor: renamed the "c:param" element to "c:parameter"

 -- Max Kellermann <mk@cm4all.com>  Thu, 08 Jan 2009 11:17:29 +0100

cm4all-beng-proxy (0.3.5) unstable; urgency=low

  * widget-http: don't check content-type in frame parents
  * istream-subst: allow null bytes in the input stream
  * js: added the "translate" parameter for passing values to the
    translation server
  * rewrite-uri: refuse to rewrite a frame URI without widget id

 -- Max Kellermann <mk@cm4all.com>  Mon, 05 Jan 2009 16:46:32 +0100

cm4all-beng-proxy (0.3.4) unstable; urgency=low

  * processor: added support for custom widget request headers
  * http-cache: obey the "Vary" response header
  * http-cache: pass the new http_cache_info object when testing a cache
    item

 -- Max Kellermann <mk@cm4all.com>  Tue, 30 Dec 2008 15:46:44 +0100

cm4all-beng-proxy (0.3.3) unstable; urgency=low

  * processor: grew widget parameter buffer to 512 bytes
  * widget-resolver: clear widget->resolver on abort
  * cgi: clear the input's handler in cgi_async_abort()
  * widget-stream: use istream_hold (reverts r4171)

 -- Max Kellermann <mk@cm4all.com>  Fri, 05 Dec 2008 14:43:05 +0100

cm4all-beng-proxy (0.3.2) unstable; urgency=low

  * processor: free memory before calling embed_frame_widget()
  * processor: allocate query string from the widget pool
  * processor: removed the obsolete widget attributes "tag" and "style"
  * parser: hold a reference to the pool

 -- Max Kellermann <mk@cm4all.com>  Mon, 01 Dec 2008 14:15:38 +0100

cm4all-beng-proxy (0.3.1) unstable; urgency=low

  * http-client: remove Transfer-Encoding and Content-Length from response
    headers
  * http-client: don't read body after invoke_response()
  * fork: retry splice() after EAGAIN
  * fork: don't close input when splice() fails
  * cgi: abort the response handler when the stdin stream fails
  * istream_file, istream_pipe, fork, client_socket, listener: fixed file
    descriptor leaks
  * processor: hold a reference to the caller's pool
  * debian/rules: enabled test suite

 -- Max Kellermann <mk@cm4all.com>  Thu, 27 Nov 2008 16:01:16 +0100

cm4all-beng-proxy (0.3) unstable; urgency=low

  * implemented widget filters
  * translate: initialize all fields of a CGI address
  * fork: read request body on EAGAIN
  * fork: implemented the direct() method with splice()
  * python: added class Response
  * prototypes/translate.py:
    - support "filter"
    - support "content_type"
  * demo: added widget filter demo

 -- Max Kellermann <mk@cm4all.com>  Wed, 26 Nov 2008 16:27:29 +0100

cm4all-beng-proxy (0.2) unstable; urgency=low

  * don't quote text/xml widgets
  * widget-resolver: pass widget_pool to widget_class_lookup()
  * widget-registry: allocate widget_class from widget_pool
  * widget-stream: eliminated the async operation proxy, because the
    operation cannot be aborted before the constructor returns
  * widget-stream: don't clear the "delayed" stream in the response() callback
  * rewrite-uri: trigger istream_read(delayed) after istream_delayed_set()
  * doc: clarified XSLT integration

 -- Max Kellermann <mk@cm4all.com>  Tue, 25 Nov 2008 15:28:54 +0100

cm4all-beng-proxy (0.1) unstable; urgency=low

  * initial release

 -- Max Kellermann <mk@cm4all.com>  Mon, 17 Nov 2008 11:59:36 +0100<|MERGE_RESOLUTION|>--- conflicted
+++ resolved
@@ -1,6 +1,6 @@
-<<<<<<< HEAD
 cm4all-beng-proxy (11.13) unstable; urgency=low
 
+  * merge release 10.36
   * certdb: prefer certificates which expire later
 
  --   
@@ -135,14 +135,13 @@
   * ZeroConf publish support
 
  -- Max Kellermann <mk@cm4all.com>  Tue, 30 Aug 2016 22:24:03 -0000
-=======
+
 cm4all-beng-proxy (10.36) unstable; urgency=low
 
   * certdb: fix crash bug
   * lb: allow core dumps from within the isolated process
 
  -- Max Kellermann <mk@cm4all.com>  Thu, 12 Jan 2017 20:08:07 -0000
->>>>>>> 86b7735b
 
 cm4all-beng-proxy (10.35) unstable; urgency=low
 
