--- conflicted
+++ resolved
@@ -1,17 +1,15 @@
-<<<<<<< HEAD
 cm4all-beng-proxy (15.0.1) unstable; urgency=low
 
   * spawn: support reassociating with PID namespaces
 
  --   
-=======
+
 cm4all-beng-proxy (14.9) unstable; urgency=low
 
   * bp/http: abolish the forced "Connection:keep-alive" request header
   * spawn: work around LXC/systemd bug causing spawner failures
 
  -- Max Kellermann <mk@cm4all.com>  Thu, 16 Aug 2018 15:21:58 -0000
->>>>>>> e4d02259
 
 cm4all-beng-proxy (14.8) unstable; urgency=low
 
