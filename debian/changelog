<<<<<<< HEAD
cm4all-beng-proxy (17.0.61) unstable; urgency=low

  * bp: fix off-by-one buffer overflow

 --   

cm4all-beng-proxy (17.0.60) unstable; urgency=low

  * bp: send CSRF token even if the status indicates an error
  * bp: exclude PROPFIND and REPORT from REQUIRE_CSRF_TOKEN
  * bp: apply REQUIRE_CSRF_TOKEN only to requests with a session
  * bp: generate the "X-CM4all-BENG-Has-Session" request header
  * translation: add packet OPTIONAL (for BIND_MOUNT)

 -- Max Kellermann <mk@cm4all.com>  Wed, 23 Jun 2021 17:50:59 +0200

cm4all-beng-proxy (17.0.59) unstable; urgency=low

  * bp: allow combining HTTP_AUTH and TOKEN_AUTH
  * bp: send HOST and LISTENER_TAG with HTTP_AUTH requests
  * zeroconf: fix libavahi-client timeouts

 -- Max Kellermann <mk@cm4all.com>  Thu, 10 Jun 2021 14:58:02 +0200

cm4all-beng-proxy (17.0.58) unstable; urgency=low

  * translation: send the LISTENER_TAG packet in TOKEN_AUTH requests

 -- Max Kellermann <mk@cm4all.com>  Fri, 14 May 2021 19:01:35 +0200

cm4all-beng-proxy (17.0.57) unstable; urgency=low

  * nghttp2: fix crash with END_STREAM on incomplete DATA frame
  * nghttp2: fix crash after receiving bogus Content-Length
  * translation: allow REGEX_TAIL with LAYOUT
  * python/translation/request: support BASE and REGEX (for LAYOUT requests)

 -- Max Kellermann <mk@cm4all.com>  Wed, 12 May 2021 19:10:06 +0200

cm4all-beng-proxy (17.0.56) unstable; urgency=low

  * lb: support HTTPS_ONLY with STATUS/MESSAGE
  * spawn: Linux 5.12 compatibility

 -- Max Kellermann <mk@cm4all.com>  Wed, 05 May 2021 15:44:47 +0200

cm4all-beng-proxy (17.0.55) unstable; urgency=low

  * translation: support multiple CHILD_TAGs

 -- Max Kellermann <mk@cm4all.com>  Tue, 13 Apr 2021 09:35:21 +0200

cm4all-beng-proxy (17.0.54) unstable; urgency=low

  * spawn: fix cgroup namespaces
  * spawn: disable CLONE_IO to fix EINVAL while creating the systemd scope
  * spawn: fix hanging spawner by resetting systemd scope unit failures

 -- Max Kellermann <mk@cm4all.com>  Sun, 11 Apr 2021 06:25:24 +0200

cm4all-beng-proxy (17.0.53) unstable; urgency=low

  * bp/spawn: fix crash when memcg could not be opened
  * bp/spawn: full cgroup2 support
  * lb: support $remote_address in "branch" blocks

 -- Max Kellermann <mk@cm4all.com>  Fri, 09 Apr 2021 15:54:25 +0200

cm4all-beng-proxy (17.0.52) unstable; urgency=low

  * bp/spawn: fix MOUNT_ROOT_TMPFS

 -- Max Kellermann <mk@cm4all.com>  Tue, 30 Mar 2021 23:20:35 +0200

cm4all-beng-proxy (17.0.51) unstable; urgency=low

  * bp: fix the escaping rules for the original URI for BOUNCE
  * bp/spawn: initial cgroup2 support (work in progress)
  * lb: fix c-ares busy loop

 -- Max Kellermann <mk@cm4all.com>  Mon, 22 Mar 2021 21:25:26 +0100

cm4all-beng-proxy (17.0.50) unstable; urgency=low

  * merge release 16.33 (session bug fix not relevant)
  * translation: add packet RECOVER_SESSION

 -- Max Kellermann <mk@cm4all.com>  Thu, 11 Mar 2021 17:35:24 +0100

cm4all-beng-proxy (17.0.49) unstable; urgency=low

  * bp: fix "400 Malformed URI" response
  * bp: fix TOKEN_AUTH failure with "%2f" in query string
  * lb: fix corrupt error messages
  * lb: fix Zeroconf delays (error "Zeroconf cluster is empty")

 -- Max Kellermann <mk@cm4all.com>  Tue, 02 Mar 2021 00:40:23 +0100

cm4all-beng-proxy (17.0.48) unstable; urgency=low

  * bp: fix disappearing Zeroconf registrations

 -- Max Kellermann <mk@cm4all.com>  Wed, 24 Feb 2021 09:47:00 +0100

cm4all-beng-proxy (17.0.47) unstable; urgency=low

  * bp/auth: fix crash bug
  * translation: allow LAYOUT with REGEX
  * translation: echo BASE/REGEX with LAYOUT requests

 -- Max Kellermann <mk@cm4all.com>  Fri, 19 Feb 2021 11:11:34 +0100

cm4all-beng-proxy (17.0.46) unstable; urgency=low

  * merge release 16.32
  * event: optimized timers
  * translation: remove packet UA_CLASS

 -- Max Kellermann <mk@cm4all.com>  Wed, 17 Feb 2021 13:49:07 +0100

cm4all-beng-proxy (17.0.45) unstable; urgency=low

  * translation: add packet DISCARD_REALM_SESSION
  * translation: add packet LIKE_HOST
  * translation: add packet LAYOUT

 -- Max Kellermann <mk@cm4all.com>  Tue, 02 Feb 2021 23:23:45 +0100

cm4all-beng-proxy (17.0.44) unstable; urgency=low

  * bp: fix TOKEN_AUTH nullptr dereference
  * bp: fix session nullptr dereference
  * bp: parse all "Cookie" request headers

 -- Max Kellermann <mk@cm4all.com>  Tue, 19 Jan 2021 13:50:22 +0100

cm4all-beng-proxy (17.0.43) unstable; urgency=low

  * bp: re-add CHECK support
  * bp: revert "send AUTHORIZATION only with HTTP_AUTH"
  * bp: require at least translation protocol version 2
  * bp: reseed the session id PRNG periodically
  * translation: add packet ATTACH_SESSION
  * control: add command DISCARD_SESSION
  * verify the Host request header

 -- Max Kellermann <mk@cm4all.com>  Mon, 18 Jan 2021 19:34:12 +0100

cm4all-beng-proxy (17.0.42) unstable; urgency=low

  * don't start as root, use Linux capabilities
  * bp/control: flush widget cache in TCACHE_INVALIDATE
  * spawn: always drop capabilities in pidns init
  * spawn: don't share DBus connection with main process
  * debian: restart after upgrade

 -- Max Kellermann <mk@cm4all.com>  Wed, 06 Jan 2021 16:05:27 +0100

cm4all-beng-proxy (17.0.41) unstable; urgency=low

  * bp: fix assertion failure
  * bp: use the "X-CM4all-HTTPS" request header to build URLs
  * bp: support HTTPS_ONLY with SSL listeners
  * debian: add "Built-Using: ${sphinxdoc:Built-Using}"

 -- Max Kellermann <mk@cm4all.com>  Wed, 30 Dec 2020 11:23:56 +0100

cm4all-beng-proxy (17.0.40) unstable; urgency=low

  * bp: fix DEFER crash bug
  * bp: fix DELEGATE crash bug
  * bp: fix WANT_USER crash bug
  * bp: upper case "Bearer" prefix for "Authorization" header
  * bp: require a translation server, remove fallback code
  * bp: allow per-listener translation server
  * bp: remove CHECK support
  * bp: send AUTHORIZATION only with HTTP_AUTH
  * python: full Python 3 compatibility
  * debian: move postinst code to sysusers.d and tmpfiles.d

 -- Max Kellermann <mk@cm4all.com>  Thu, 24 Dec 2020 07:38:27 +0100

cm4all-beng-proxy (17.0.39) unstable; urgency=low

  * bp: specify current user in "Authorization" request header
  * spawn: use close_range() on Linux 5.8+
  * certdb: migrate from jsoncpp to boost::json

 -- Max Kellermann <mk@cm4all.com>  Mon, 21 Dec 2020 09:15:51 +0100

cm4all-beng-proxy (17.0.38) unstable; urgency=low

  * spawn: support "T" suffix for Terabytes in RLIMITS
  * systemd: remove LimitDATA, as it affects mmap() since Linux 4.7
  * debian: eliminate the "Build-Conflicts" on GTest, jsoncpp and yaml-cpp
  * debian: build with GCC 10 on Debian Bullseye

 -- Max Kellermann <mk@cm4all.com>  Wed, 16 Dec 2020 21:49:19 +0100

cm4all-beng-proxy (17.0.37) unstable; urgency=low

  * spawn: remount MOUNT_EMPTY read-only
  * translation: add packet TINY_IMAGE
  * fcgi, lhttp: move listener sockets to /run/cm4all/beng-proxy/
  * systemd: configure memory limits

 -- Max Kellermann <mk@cm4all.com>  Wed, 09 Dec 2020 22:27:23 +0100

cm4all-beng-proxy (17.0.36) unstable; urgency=low

  * translation: add packets TOKEN_AUTH, AUTH_TOKEN
  * translation: add packet MOUNT_EMPTY
  * spawn: make tmpfs writable for the user

 -- Max Kellermann <mk@cm4all.com>  Tue, 08 Dec 2020 14:56:58 +0100

cm4all-beng-proxy (17.0.35) unstable; urgency=low

  * bp: fix HTTP_AUTH cache bug
  * bp: handle DISCARD_SESSION before AUTH
  * bp: clear the SESSION translation request packet on DISCARD_SESSION
  * bp: collect cookies from response headers only if COOKIE=MANGLE
  * certdb: create DNS TXT record before updating the ACME dns-01 challenge
  * debian: build with clang 11

 -- Max Kellermann <mk@cm4all.com>  Fri, 04 Dec 2020 11:45:35 +0100

cm4all-beng-proxy (17.0.34) unstable; urgency=low

  * merge release 16.29
  * bp: generate header "X-CM4all-BENG-User" only if SECURE=MANGLE
  * translation: add packet HTTP_AUTH

 -- Max Kellermann <mk@cm4all.com>  Thu, 19 Nov 2020 22:32:15 +0100

cm4all-beng-proxy (17.0.33) unstable; urgency=low

  * http2: implement access logging
  * http2: fix window updates on failed/canceled requests
  * lb: add listener option "force_http2"

 -- Max Kellermann <mk@cm4all.com>  Tue, 10 Nov 2020 17:14:29 +0100

cm4all-beng-proxy (17.0.32) unstable; urgency=low

  * spawn: fix stack overflow (disable ld.so lazy binding)

 -- Max Kellermann <mk@cm4all.com>  Tue, 03 Nov 2020 22:09:14 +0100

cm4all-beng-proxy (17.0.31) unstable; urgency=low

  * spawn: don't apply resource limits twice
  * lb: improve consistent hashing distribution

 -- Max Kellermann <mk@cm4all.com>  Wed, 28 Oct 2020 10:12:50 +0100

cm4all-beng-proxy (17.0.30) unstable; urgency=low

  * lb: fix ALPN-HTTP/2 with certdb

 -- Max Kellermann <mk@cm4all.com>  Wed, 21 Oct 2020 13:48:11 +0200

cm4all-beng-proxy (17.0.29) unstable; urgency=low

  * child_error_logger: make the pipe non-blocking (workaround)

 -- Max Kellermann <mk@cm4all.com>  Wed, 07 Oct 2020 14:07:39 +0200

cm4all-beng-proxy (17.0.28) unstable; urgency=low

  * merge release 16.28

 -- Max Kellermann <mk@cm4all.com>  Mon, 05 Oct 2020 21:02:43 +0200

cm4all-beng-proxy (17.0.27) unstable; urgency=low

  * processor: skip incorrect widget declarations
  * processor: reduce memory overhead
  * io_uring: fix another buffer corruption after cancel

 -- Max Kellermann <mk@cm4all.com>  Thu, 24 Sep 2020 16:14:39 +0200

cm4all-beng-proxy (17.0.26) unstable; urgency=low

  * bp: fix miscalculcated end offset in Range requests
  * bp: fix memory corruption due to canceled io_uring statx
  * bp: reduce io_uring_enter() system calls

 -- Max Kellermann <mk@cm4all.com>  Tue, 22 Sep 2020 16:02:18 +0200

cm4all-beng-proxy (17.0.25) unstable; urgency=low

  * certdb: don't fail if option "alpn_http2" is present

 -- Max Kellermann <mk@cm4all.com>  Tue, 15 Sep 2020 18:18:50 +0200

cm4all-beng-proxy (17.0.24) unstable; urgency=low

  * processor: fix broken widgets when prefix_{css_class,xml_id} is enabled
  * processor: fix assertion failure
  * io_uring: fix buffer corruption after cancel

 -- Max Kellermann <mk@cm4all.com>  Thu, 10 Sep 2020 20:21:41 +0200

cm4all-beng-proxy (17.0.23) unstable; urgency=low

  * merge release 16.27
  * bp/mod_auth_easy: fix false negatives in the root directory
  * bp: fix assertion failure with EASY_BASE and malformed PATH
  * was: fix protocol error on WAS filters
  * lb: fix Zeroconf crash bug

 -- Max Kellermann <mk@cm4all.com>  Wed, 09 Sep 2020 23:24:25 +0200

cm4all-beng-proxy (17.0.22) unstable; urgency=low

  * merge release 16.26
  * was: optimistic wait for response length
  * was: fix memory leak

 -- Max Kellermann <mk@cm4all.com>  Wed, 09 Sep 2020 11:05:22 +0200

cm4all-beng-proxy (17.0.21) unstable; urgency=low

  * merge release 16.25
  * bp: fix crash on invalid range request

 -- Max Kellermann <mk@cm4all.com>  Mon, 07 Sep 2020 15:42:23 +0200

cm4all-beng-proxy (17.0.20) unstable; urgency=low

  * merge release 16.23
  * bp: fix BREAK_CHAIN crash bug
  * bp: fix FILTER_NO_BODY crash bug

 -- Max Kellermann <mk@cm4all.com>  Tue, 01 Sep 2020 16:28:13 +0200

cm4all-beng-proxy (17.0.19) unstable; urgency=low

  * bp: support CHAIN with FILTER
  * bp: support CHAIN with STATUS/MESSAGE
  * translation: add packet FILTER_NO_BODY

 -- Max Kellermann <mk@cm4all.com>  Mon, 24 Aug 2020 16:26:21 +0200

cm4all-beng-proxy (17.0.18) unstable; urgency=low

  * translation: add packets CHAIN, CHAIN_HEADER, BREAK_CHAIN
  * spawn: fix seccomp regression

 -- Max Kellermann <mk@cm4all.com>  Fri, 21 Aug 2020 14:48:46 +0200

cm4all-beng-proxy (17.0.17) unstable; urgency=low

  * merge release 16.22
  * http_server: fix stall bug
  * was: fix stall bug
  * spawn: enable NO_NEW_PRIVS only if enabled by translation server

 -- Max Kellermann <mk@cm4all.com>  Tue, 18 Aug 2020 19:01:25 +0200

cm4all-beng-proxy (17.0.16) unstable; urgency=low

  * merge release 16.21
  * bp: improve error message on unexpected DEFER
  * spawn: allow multiple MOUNT_TMPFS

 -- Max Kellermann <mk@cm4all.com>  Thu, 23 Jul 2020 12:29:37 +0200

cm4all-beng-proxy (17.0.15) unstable; urgency=low

  * merge release 16.20
  * certdb: import-account obtains contact email address

 -- Max Kellermann <mk@cm4all.com>  Thu, 09 Jul 2020 17:53:39 +0200

cm4all-beng-proxy (17.0.14) unstable; urgency=low

  * bp: fix REQUEST_URI_VERBATIM
  * certdb: fix compatibility with jsoncpp 1.9
  * certdb: add command "import-account"
  * OpenSSL 3.0.0 compatibility

 -- Max Kellermann <mk@cm4all.com>  Mon, 22 Jun 2020 20:08:59 +0200

cm4all-beng-proxy (17.0.13) unstable; urgency=low

  * debian: link libc++ statically
  * use std::filesystem instead of Boost

 -- Max Kellermann <mk@cm4all.com>  Mon, 15 Jun 2020 19:08:38 +0200

cm4all-beng-proxy (17.0.12) unstable; urgency=low

  * merge release 16.18
  * bp: remove support for multiple worker processes
  * translation: fix bogus "Invalid base address" error
  * remove several obsolete command-line options
  * debian: build with clang-10 and enable C++20 coroutines

 -- Max Kellermann <mk@cm4all.com>  Mon, 15 Jun 2020 14:25:36 +0200

cm4all-beng-proxy (17.0.11) unstable; urgency=low

  * merge release 16.17
  * switch to C++20
  * bp: support SSL client certificates (setting "ssl_verify")
  * bp: fix crash when closing HTTP/2 connection
  * translation: add option to enable/disable the child_error_logger
  * spawn: drop JailCGI/Refence support
  * certdb: allow --workshop-control before --progress
  * certdb: rename "new-reg" to "new-account"
  * certdb: manage ACME account keys in a new database table

 -- Max Kellermann <mk@cm4all.com>  Mon, 08 Jun 2020 18:19:21 +0200

cm4all-beng-proxy (17.0.10) unstable; urgency=low

  * lb: fix assertion failure
  * fcgi: fix STDERR_PATH_JAILED with child_error_logger
  * fcgi: redirect the FastCGI error stream into STDERR_PATH_JAILED

 -- Max Kellermann <mk@cm4all.com>  Tue, 26 May 2020 16:17:21 +0200

cm4all-beng-proxy (17.0.9) unstable; urgency=low

  * fcgi: fix STDERR_PATH_JAILED
  * spawn: allow configuring an open-ended "allow_user" range

 -- Max Kellermann <mk@cm4all.com>  Sun, 24 May 2020 12:01:56 +0200

cm4all-beng-proxy (17.0.8) unstable; urgency=low

  * certdb: print only the account location in `acme new-reg`

 -- Max Kellermann <mk@cm4all.com>  Thu, 21 May 2020 09:53:09 +0200

cm4all-beng-proxy (17.0.7) unstable; urgency=low

  * merge release 16.16
  * bp: use RESOLVE_BENEATH to restrict symlinks to the base directory
  * translation: add packet DEFER to support multiple translation servers
  * certdb: don't require beng-lb configuration for "acme new-reg"
  * certdb: add command "acme get-account"
  * certdb: print ACME account status

 -- Max Kellermann <mk@cm4all.com>  Wed, 20 May 2020 19:10:35 +0200

cm4all-beng-proxy (17.0.6) unstable; urgency=low

  * merge release 16.15
  * require Linux kernel 4.11 (Debian Buster)
  * bp: read from files using io_uring
  * certdb: fix dns-01 key authorization bug
  * certdb: fix concurrent authorizations on same domain
  * certdb: changed the `--dns-txt-program` interface

 -- Max Kellermann <mk@cm4all.com>  Mon, 11 May 2020 14:52:51 +0200

cm4all-beng-proxy (17.0.5) unstable; urgency=low

  * merge release 16.14

 -- Max Kellermann <mk@cm4all.com>  Wed, 29 Apr 2020 16:04:02 +0200

cm4all-beng-proxy (17.0.4) unstable; urgency=low

  * merge release 16.12
  * certdb: support ACME wild card requests using dns-01

 -- Max Kellermann <mk@cm4all.com>  Tue, 28 Apr 2020 19:16:52 +0200

cm4all-beng-proxy (17.0.3) unstable; urgency=low

  * merge release 16.11

 -- Max Kellermann <mk@cm4all.com>  Wed, 22 Apr 2020 17:58:14 +0200

cm4all-beng-proxy (17.0.2) unstable; urgency=low

  * fix two HTTP/2 related crashes
  * bp: support incoming HTTP/2 connections via TLS-ALPN
  * processor: fix assertion failure

 -- Max Kellermann <mk@cm4all.com>  Thu, 19 Mar 2020 20:19:58 +0100

cm4all-beng-proxy (17.0.1) unstable; urgency=low

  * bp: advertise Zeroconf IPv6 wildcard listeners as IPv4 as well
  * lb: allow limiting Zeroconf search to an interface
  * lb: support incoming HTTP/2 connections via TLS-ALPN
  * certdb: remove obsolete challenge method "sni-01"
  * certdb: implement ACMEv2

 -- Max Kellermann <mk@cm4all.com>  Wed, 18 Mar 2020 16:54:20 +0100
=======
cm4all-beng-proxy (16.34) unstable; urgency=low

  * bp: decrease the default translate_stock_limit to 32
  * bp: fix "sticky session_modulo" bug (integer truncation)

 -- Max Kellermann <mk@cm4all.com>  Mon, 19 Jul 2021 20:55:53 +0200
>>>>>>> 28cad4e5

cm4all-beng-proxy (16.33) unstable; urgency=low

  * bp: fix crash bug when session manager is out of shared memory

 -- Max Kellermann <mk@cm4all.com>  Thu, 04 Mar 2021 14:44:42 +0100

cm4all-beng-proxy (16.32) unstable; urgency=low

  * lb: fix crash bug
  * bp: flush the OpenSSL session cache on SIGHUP

 -- Max Kellermann <mk@cm4all.com>  Wed, 10 Feb 2021 21:18:40 +0100

cm4all-beng-proxy (16.31) unstable; urgency=low

  * systemd: remove LimitDATA, as it affects mmap() since Linux 4.7
  * bp: flush the OpenSSL session cache periodically
  * bp: support SSL client certificates (setting "ssl_verify")

 -- Max Kellermann <mk@cm4all.com>  Wed, 10 Feb 2021 20:44:22 +0100

cm4all-beng-proxy (16.30) unstable; urgency=low

  * bp/file: change the status of "Not a regular file" to 404
  * bp/errdoc: fix leak bug
  * bp/control: flush widget cache in TCACHE_INVALIDATE
  * bp: parse all "Cookie" request headers
  * bp: reseed the session id PRNG periodically
  * bp: fix assertion failure
  * bp: generate header "X-CM4all-BENG-User" only if SECURE=MANGLE
  * lb: add listener/branch option "redirect_https"
  * ssl: at most one worker thread per CPU
  * spawn: don't share DBus connection with main process
  * debian: restart after upgrade
  * debian: add "Built-Using: ${sphinxdoc:Built-Using}"
  * systemd: configure memory limits

 -- Max Kellermann <mk@cm4all.com>  Wed, 10 Feb 2021 16:28:15 +0100

cm4all-beng-proxy (16.29) unstable; urgency=low

  * translation: backport packet REQUEST_URI_VERBATIM from v17.x

 -- Max Kellermann <mk@cm4all.com>  Sun, 15 Nov 2020 18:52:41 +0100

cm4all-beng-proxy (16.28) unstable; urgency=low

  * bp: fix translation response URI regression

 -- Max Kellermann <mk@cm4all.com>  Fri, 25 Sep 2020 13:32:34 +0200

cm4all-beng-proxy (16.27) unstable; urgency=low

  * was: fix memory leak
  * was: fix protocol error on WAS filters

 -- Max Kellermann <mk@cm4all.com>  Wed, 09 Sep 2020 23:14:33 +0200

cm4all-beng-proxy (16.26) unstable; urgency=low

  * bp: fix assertion failure

 -- Max Kellermann <mk@cm4all.com>  Tue, 08 Sep 2020 22:13:57 +0200

cm4all-beng-proxy (16.25) unstable; urgency=low

  * was: fix assertion failure
  * http_client: fix crash bug

 -- Max Kellermann <mk@cm4all.com>  Mon, 07 Sep 2020 15:25:06 +0200

cm4all-beng-proxy (16.24) unstable; urgency=low

  * bp: fix assertion failure

 -- Max Kellermann <mk@cm4all.com>  Wed, 02 Sep 2020 12:07:03 +0200

cm4all-beng-proxy (16.23) unstable; urgency=low

  * cgi: fix use-after-free bug
  * http2: fix four stall bugs
  * http2: fix use-after-free bug

 -- Max Kellermann <mk@cm4all.com>  Tue, 01 Sep 2020 13:45:30 +0200

cm4all-beng-proxy (16.22) unstable; urgency=low

  * fcgi: fix use-after-free bug
  * was: fix endless busy loop after cancellation

 -- Max Kellermann <mk@cm4all.com>  Tue, 18 Aug 2020 13:31:39 +0200

cm4all-beng-proxy (16.21) unstable; urgency=low

  * was: fix crash bug
  * lhttp: fix widget support

 -- Max Kellermann <mk@cm4all.com>  Tue, 21 Jul 2020 13:50:10 +0200

cm4all-beng-proxy (16.20) unstable; urgency=low

  * fcache: fix use-after-free bug
  * http_cache: fix two use-after-free bugs
  * was: fix use-after-free bug
  * was: fix recovery after receiving PREMATURE

 -- Max Kellermann <mk@cm4all.com>  Thu, 09 Jul 2020 17:39:17 +0200

cm4all-beng-proxy (16.19) unstable; urgency=low

  * http_client: fix crash bug
  * OpenSSL 3.0.0 compatibility

 -- Max Kellermann <mk@cm4all.com>  Tue, 30 Jun 2020 16:38:47 +0200

cm4all-beng-proxy (16.18) unstable; urgency=low

  * http2: fix two stall bugs

 -- Max Kellermann <mk@cm4all.com>  Mon, 15 Jun 2020 14:14:33 +0200

cm4all-beng-proxy (16.17) unstable; urgency=low

  * spawn: fix crash bug
  * fcgi: fix STDERR_PATH_JAILED
  * lb/certdb: fix cache update bug

 -- Max Kellermann <mk@cm4all.com>  Wed, 03 Jun 2020 12:49:42 +0200

cm4all-beng-proxy (16.16) unstable; urgency=low

  * http_cache: update expiry from "304" responses
  * http_cache: support multiple "Vary" response headers
  * bp: fix memory leak after UNTRUSTED error

 -- Max Kellermann <mk@cm4all.com>  Wed, 20 May 2020 14:56:17 +0200

cm4all-beng-proxy (16.15) unstable; urgency=low

  * http_server: fix crash when garbage is received after end chunk

 -- Max Kellermann <mk@cm4all.com>  Wed, 06 May 2020 15:49:53 +0200

cm4all-beng-proxy (16.14) unstable; urgency=low

  * http_client: fix use-after-free bug (16.12 regression)

 -- Max Kellermann <mk@cm4all.com>  Wed, 29 Apr 2020 14:05:43 +0200

cm4all-beng-proxy (16.13) unstable; urgency=low

  * spawn: fix compatibility with kernels without clone3()
  * http_client: fix missing request headers (16.12 regression)

 -- Max Kellermann <mk@cm4all.com>  Wed, 29 Apr 2020 13:27:17 +0200

cm4all-beng-proxy (16.12) unstable; urgency=low

  * lhttp: retry after temporary failures
  * spawn: forbid the clone3() system call

 -- Max Kellermann <mk@cm4all.com>  Tue, 28 Apr 2020 18:50:47 +0200

cm4all-beng-proxy (16.11) unstable; urgency=low

  * bp: discard LHTTP processes on memory shortage
  * bp: fix memory leak
  * bp: fix "Malformed URI" response status (and don't log it)
  * bp: retry after I/O error on outgoing HTTP connection
  * lb: lower log level for translation server errors
  * lb/systemd: implement "reload"
  * spawn: higher OOM score adjustment for jailed processes

 -- Max Kellermann <mk@cm4all.com>  Wed, 22 Apr 2020 14:17:23 +0200

cm4all-beng-proxy (16.10) unstable; urgency=low

  * add listener option "v6only"

 -- Max Kellermann <mk@cm4all.com>  Tue, 24 Mar 2020 17:01:12 +0100

cm4all-beng-proxy (16.9) unstable; urgency=low

  * merge release 15.35

 -- Max Kellermann <mk@cm4all.com>  Mon, 16 Mar 2020 17:08:00 +0100

cm4all-beng-proxy (16.8) unstable; urgency=low

  * control: fix "stats" reply
  * ssl: fix busy loop during stalled read

 -- Max Kellermann <mk@cm4all.com>  Wed, 04 Mar 2020 14:08:06 +0100

cm4all-beng-proxy (16.7) unstable; urgency=low

  * stopwatch: show time since root initialization
  * translation: record connect event (stopwatch)
  * http_server: record cancel event (stopwatch)
  * bp: fix three crash bugs
  * http_client: fix two crash bugs

 -- Max Kellermann <mk@cm4all.com>  Tue, 03 Mar 2020 11:57:18 +0100

cm4all-beng-proxy (16.6) unstable; urgency=low

  * bp: advertise Zeroconf IPv6 wildcard listeners as IPv4 as well
  * lb: fix crash bug

 -- Max Kellermann <mk@cm4all.com>  Wed, 26 Feb 2020 14:25:16 +0100

cm4all-beng-proxy (16.5) unstable; urgency=low

  * bp: fix seven use-after-free crash bugs

 -- Max Kellermann <mk@cm4all.com>  Wed, 19 Feb 2020 17:05:44 +0100

cm4all-beng-proxy (16.4) unstable; urgency=low

  * bp/CssProcessor: fix use-after-free crash bug

 -- Max Kellermann <mk@cm4all.com>  Fri, 14 Feb 2020 19:48:38 +0100

cm4all-beng-proxy (16.3) unstable; urgency=low

  * merge release 15.33
  * fix resolver bug causing "Address already in use"
  * fix two crash bugs
  * fix "spawner gone, emergency"
  * bp: reduce FastCGI and LHTTP idle process limits
  * was, fcgi, lhttp: increase idle timeouts for non-jailed processes

 -- Max Kellermann <mk@cm4all.com>  Thu, 30 Jan 2020 23:18:17 +0100

cm4all-beng-proxy (16.2) unstable; urgency=low

  * bp: fix use-after-free bug

 -- Max Kellermann <mk@cm4all.com>  Wed, 29 Jan 2020 12:38:55 +0100

cm4all-beng-proxy (16.1) unstable; urgency=low

  * bp: limit widget request concurrency to 32
  * bp/processor: fix use-after-free buf

 -- Max Kellermann <mk@cm4all.com>  Fri, 24 Jan 2020 20:12:43 +0100

cm4all-beng-proxy (16.0.8) unstable; urgency=low

  * merge release 15.31
  * bp: convert SSL/TLS errors to "502 Bad Gateway"
  * bp/filter: fix use-after-free bug
  * control: rename STOPWATCH to STOPWATCH_PIPE
  * make Zeroconf, HTTP2, NFS, systemd and WAS build-time optional

 -- Max Kellermann <mk@cm4all.com>  Thu, 16 Jan 2020 18:34:58 +0100

cm4all-beng-proxy (16.0.7) unstable; urgency=low

  * merge release 15.29
  * use getrandom() instead of /dev/urandom if available
  * HTTP/2 client
  * ssl: support logging session keys for Wireshark
  * bp/processor: fix use-after-free bug

 -- Max Kellermann <mk@cm4all.com>  Tue, 10 Dec 2019 14:25:40 +0100

cm4all-beng-proxy (16.0.6) unstable; urgency=low

  * python/control/client: fix typo
  * python: add Python 3 package
  * debian/control: add missing dependency on python-future

 -- Max Kellermann <mk@cm4all.com>  Tue, 12 Nov 2019 20:20:36 +0100

cm4all-beng-proxy (16.0.5) unstable; urgency=low

  * merge release 15.26
  * spawn: support Memory{Min,Low,High,SwapMax}

 -- Max Kellermann <mk@cm4all.com>  Wed, 06 Nov 2019 14:12:53 +0100

cm4all-beng-proxy (16.0.4) unstable; urgency=low

  * bp: support the "SameSite" attribute in the session cookie

 -- Max Kellermann <mk@cm4all.com>  Thu, 17 Oct 2019 22:23:55 +0200

cm4all-beng-proxy (16.0.3) unstable; urgency=low

  * bp: optimized widget class cache
  * http_client: fix use-after-free bug
  * was_client: fix use-after-free bug
  * translation: fix use-after-free crash bug

 -- Max Kellermann <mk@cm4all.com>  Thu, 17 Oct 2019 13:16:31 +0200

cm4all-beng-proxy (16.0.2) unstable; urgency=low

  * fix several crash bugs

 -- Max Kellermann <mk@cm4all.com>  Mon, 07 Oct 2019 12:03:31 +0200

cm4all-beng-proxy (16.0.1) unstable; urgency=low

  * remove the obsolete Bulldog support
  * bp: move the spawner into cm4all.slice
  * bp: support time units in session_idle_timeout
  * bp: add setting "http_cache_obey_no_cache"
  * bp: write the session file atomically
  * bp: add Cross-Site Request Forgery blocker
  * bp: structured stopwatch output
  * bp: read stopwatch output using control client,
    deprecating the "stopwatch" setting
  * control: add packet FLUSH_FILTER_CACHE
  * control: new control client
  * translation: add packet CACHE_TAG
  * log: rate limit option for the child error logger
  * systemd: don't create /var/run/cm4all
  * debian: remove packages cm4all-beng-proxy-optimized, cm4all-beng-proxy-toi
  * debian: use debhelper 12

 -- Max Kellermann <mk@cm4all.com>  Fri, 27 Sep 2019 14:09:41 +0200

cm4all-beng-proxy (15.35) unstable; urgency=low

  * ssl: require TLS 1.2 or newer
  * ssl: disable insecure CBC ciphers

 -- Max Kellermann <mk@cm4all.com>  Mon, 16 Mar 2020 16:39:51 +0100

cm4all-beng-proxy (15.34) unstable; urgency=low

  * bot: add AspiegelBot (Huawei)
  * ssl: fix busy loop during stalled read
  * http_client: fix two crash bugs

 -- Max Kellermann <mk@cm4all.com>  Fri, 13 Mar 2020 13:37:48 +0100

cm4all-beng-proxy (15.33) unstable; urgency=low

  * bp/processor: escape substituted entity values using the URI syntax

 -- Max Kellermann <mk@cm4all.com>  Thu, 30 Jan 2020 16:29:36 +0100

cm4all-beng-proxy (15.32) unstable; urgency=low

  * bp/processor: escape "&c:XXX;" entity values

 -- Max Kellermann <mk@cm4all.com>  Thu, 30 Jan 2020 09:40:09 +0100

cm4all-beng-proxy (15.31) unstable; urgency=low

  * lhttp: use the configured concurrency for the listener backlog
  * fcache: cache "204 No Content" responses
  * fcache: fix memory leak

 -- Max Kellermann <mk@cm4all.com>  Tue, 14 Jan 2020 14:03:35 +0100

cm4all-beng-proxy (15.30) unstable; urgency=low

  * certdb: fix use-after-free bug after database disconnect
  * certdb: schedule database reconnect after reconnect failure

 -- Max Kellermann <mk@cm4all.com>  Tue, 17 Dec 2019 19:58:06 +0100

cm4all-beng-proxy (15.29) unstable; urgency=low

  * js: use `let` instead of `var` for local variables
  * spawn: show cgroup in init process name
  * remove "session" URI parameter, require cookies

 -- Max Kellermann <mk@cm4all.com>  Fri, 06 Dec 2019 12:00:01 +0100

cm4all-beng-proxy (15.28) unstable; urgency=low

  * bot: add adscanner, DotBot, serpstatbot
  * {http,was,fcgi,cgi}_client: validate response headers
  * "Base mismatch" throws status 502, not 400
  * fix assertion failure after base mismatch with INTERNAL_REDIRECT

 -- Max Kellermann <mk@cm4all.com>  Tue, 03 Dec 2019 20:13:36 +0100

cm4all-beng-proxy (15.27) unstable; urgency=low

  * ssl: fix crash due to race condition after "close notify" alert
  * debian: remove package cm4all-beng-proxy-optimized
  * debian: use debhelper 12

 -- Max Kellermann <mk@cm4all.com>  Wed, 20 Nov 2019 14:02:28 +0100

cm4all-beng-proxy (15.26) unstable; urgency=low

  * bp: allow Content-Length response header in HEAD requests
  * was: fix busy loop
  * ssl: fix race condition

 -- Max Kellermann <mk@cm4all.com>  Wed, 06 Nov 2019 13:54:22 +0100

cm4all-beng-proxy (15.25) unstable; urgency=low

  * spawn: fix orphaned LHTTP processes after EAGAIN on spawner socket
  * lb/certdb: don't reconnect to database after non-fatal error

 -- Max Kellermann <mk@cm4all.com>  Mon, 28 Oct 2019 14:19:52 +0100

cm4all-beng-proxy (15.24) unstable; urgency=low

  * lb: show listener name in SSL setup errors
  * lb: check if configured SSL certificate matches the key
  * control: recognize unbound local clients

 -- Max Kellermann <mk@cm4all.com>  Mon, 21 Oct 2019 17:26:32 +0200

cm4all-beng-proxy (15.23) unstable; urgency=low

  * certdb: fix path vulnerability in ACME "http-01" implementation

 -- Max Kellermann <mk@cm4all.com>  Fri, 27 Sep 2019 13:27:01 +0200

cm4all-beng-proxy (15.22) unstable; urgency=low

  * lb: fix TLS session resumption with client certificate

 -- Max Kellermann <mk@cm4all.com>  Fri, 06 Sep 2019 13:40:53 +0200

cm4all-beng-proxy (15.21) unstable; urgency=low

  * was: fix memory leak

 -- Max Kellermann <mk@cm4all.com>  Wed, 26 Jun 2019 13:04:13 +0200

cm4all-beng-proxy (15.20) unstable; urgency=low

  * was: fix memory leak

 -- Max Kellermann <mk@cm4all.com>  Fri, 07 Jun 2019 12:40:24 +0200

cm4all-beng-proxy (15.19) unstable; urgency=low

  * systemd: raise TasksMax to 50%

 -- Max Kellermann <mk@cm4all.com>  Tue, 04 Jun 2019 13:36:31 +0200

cm4all-beng-proxy (15.18) unstable; urgency=low

  * http_client: fix assertion failure

 -- Max Kellermann <mk@cm4all.com>  Wed, 08 May 2019 11:45:05 +0200

cm4all-beng-proxy (15.17) unstable; urgency=low

  * bp/mod_auth_easy: support the "apr1" password hash

 -- Max Kellermann <mk@cm4all.com>  Wed, 08 May 2019 09:31:09 +0200

cm4all-beng-proxy (15.16) unstable; urgency=low

  * debian/postinst: reload on trigger "cm4all-apps-changed" only if active

 -- Max Kellermann <mk@cm4all.com>  Wed, 13 Mar 2019 08:07:45 +0100

cm4all-beng-proxy (15.15) unstable; urgency=low

  * certdb: fix broken "tail" command
  * lb/certdb: reuse the database connection more often
  * lb/certdb: set schema after database reconnect
  * http_client: fix rare assertion failure on cancellation
  * bp: SIGHUP fades out child processes
  * debian: trigger "cm4all-apps-changed" fades out child processes

 -- Max Kellermann <mk@cm4all.com>  Mon, 11 Mar 2019 18:28:19 +0100

cm4all-beng-proxy (15.14) unstable; urgency=low

  * http_server: fix crash bug (15.12 regression)

 -- Max Kellermann <mk@cm4all.com>  Wed, 06 Mar 2019 10:35:38 +0100

cm4all-beng-proxy (15.13) unstable; urgency=low

  * balancer: fix crash bug (15.12 regression)

 -- Max Kellermann <mk@cm4all.com>  Wed, 06 Mar 2019 09:50:45 +0100

cm4all-beng-proxy (15.12) unstable; urgency=low

  * balancer: wait for consecutive failures before disabling node
  * http_client: continue receiving pending data after server closed the
    connection
  * http_server: preserve connection after discarding short request body
  * spawn/client: retry sending after EAGAIN

 -- Max Kellermann <mk@cm4all.com>  Wed, 06 Mar 2019 00:08:34 +0100

cm4all-beng-proxy (15.11) unstable; urgency=low

  * was, fcgi: truncate long stderr lines before sending to Pond
  * lb/control: log TCACHE_INVALIDATE packets
  * lb/certdb: fix shutdown hang

 -- Max Kellermann <mk@cm4all.com>  Tue, 26 Feb 2019 23:54:43 +0100

cm4all-beng-proxy (15.10) unstable; urgency=low

  * merge release 14.23

 -- Max Kellermann <mk@cm4all.com>  Wed, 13 Feb 2019 09:04:33 +0100

cm4all-beng-proxy (15.9) unstable; urgency=low

  * merge release 14.22
  * bot: add Applebot

 -- Max Kellermann <mk@cm4all.com>  Mon, 11 Feb 2019 08:57:30 +0100

cm4all-beng-proxy (15.8) unstable; urgency=low

  * lhttp: increase listener backlog
  * bp/mod_auth_easy: protect all files with .access

 -- Max Kellermann <mk@cm4all.com>  Wed, 06 Feb 2019 11:48:31 +0100

cm4all-beng-proxy (15.7) unstable; urgency=low

  * bp/mod_auth_easy: fix inverted check in .access file check
  * bp/processor: don't allow empty widget class name
  * debian: migrate from "-dbg" to "-dbgsym" packages
  * fix the pkg-config include directory

 -- Max Kellermann <mk@cm4all.com>  Mon, 28 Jan 2019 12:58:31 +0100

cm4all-beng-proxy (15.6) unstable; urgency=low

  * bp/mod_auth_easy: user name check is case insensitive
  * bp/mod_auth_easy: implement .access files

 -- Max Kellermann <mk@cm4all.com>  Tue, 22 Jan 2019 22:43:33 +0100

cm4all-beng-proxy (15.5) unstable; urgency=low

  * bp: add option to emulate mod_auth_easy

 -- Max Kellermann <mk@cm4all.com>  Mon, 21 Jan 2019 14:56:51 +0100

cm4all-beng-proxy (15.4) unstable; urgency=low

  * processor: rewrite empty form action URIs

 -- Max Kellermann <mk@cm4all.com>  Thu, 10 Jan 2019 11:11:45 +0100

cm4all-beng-proxy (15.3) unstable; urgency=low

  * merge release 14.21

 -- Max Kellermann <mk@cm4all.com>  Thu, 03 Jan 2019 11:28:35 +0100

cm4all-beng-proxy (15.2) unstable; urgency=low

  * merge release 14.20

 -- Max Kellermann <mk@cm4all.com>  Sun, 30 Dec 2018 13:52:14 +0100

cm4all-beng-proxy (15.1) unstable; urgency=low

  * feature freeze

 -- Max Kellermann <mk@cm4all.com>  Mon, 17 Dec 2018 15:10:07 +0100

cm4all-beng-proxy (15.0.14) unstable; urgency=low

  * merge release 14.19

 -- Max Kellermann <mk@cm4all.com>  Thu, 13 Dec 2018 10:46:26 +0100

cm4all-beng-proxy (15.0.13) unstable; urgency=low

  * spawn: configurable resource limits CPUWeight, TasksMax, MemoryMax
  * lhttp, fcgi: kill idle processes after 15 minutes
  * filter: use the previous status if filter returns "200 OK"
  * require OpenSSL 1.1

 -- Max Kellermann <mk@cm4all.com>  Mon, 10 Dec 2018 15:13:14 +0100

cm4all-beng-proxy (15.0.12) unstable; urgency=low

  * istream: fix two assertion failures

 -- Max Kellermann <mk@cm4all.com>  Mon, 03 Dec 2018 09:37:21 +0100

cm4all-beng-proxy (15.0.11) unstable; urgency=low

  * widget: widget tag headers replace existing headers

 -- Max Kellermann <mk@cm4all.com>  Thu, 29 Nov 2018 20:31:17 +0100

cm4all-beng-proxy (15.0.10) unstable; urgency=low

  * subst/yaml: use "{%name%}" and allow switching to "{[name]}" with
    SUBST_ALT_SYNTAX

 -- Max Kellermann <mk@cm4all.com>  Thu, 29 Nov 2018 13:14:59 +0100

cm4all-beng-proxy (15.0.9) unstable; urgency=low

  * fix EBADFD
  * subst/yaml: use "{[name]}" instead of "{{name}}"
  * subst/yaml: use the dot as a YAML path separator
  * subst/yaml: allow traversing child maps
  * bp/headers: optimize
  * bp/headers: add group "AUTH"

 -- Max Kellermann <mk@cm4all.com>  Tue, 27 Nov 2018 16:57:41 +0100

cm4all-beng-proxy (15.0.8) unstable; urgency=low

  * processor: don't rewrite "data:" links
  * processor: fix use-after-free crash bug in URI rewriter

 -- Max Kellermann <mk@cm4all.com>  Thu, 22 Nov 2018 09:24:35 +0100

cm4all-beng-proxy (15.0.7) unstable; urgency=low

  * translation: fix assertion failure
  * translation: fix use-after-free bug in PROBE_SUFFIX handler
  * certdb: add option --account-key

 -- Max Kellermann <mk@cm4all.com>  Wed, 21 Nov 2018 20:19:10 +0100

cm4all-beng-proxy (15.0.6) unstable; urgency=low

  * translation: fix bogus error "malformed MOUNT_UTS_NAMESPACE packet"
  * translation: add packet ALT_HOST

 -- Max Kellermann <mk@cm4all.com>  Fri, 16 Nov 2018 13:35:20 +0100

cm4all-beng-proxy (15.0.5) unstable; urgency=low

  * translation: add packet SUBST_YAML_FILE

 -- Max Kellermann <mk@cm4all.com>  Wed, 31 Oct 2018 12:38:58 +0100

cm4all-beng-proxy (15.0.4) unstable; urgency=low

  * merge release 14.18
  * bp: optimize the number of concurrent filter processes
  * translation: size optimizations
  * dev: convert headers to C++
  * ajp: remove unused AJPv13 protocol implementation
  * spawn: fix warning "... died from signal 31"

 -- Max Kellermann <mk@cm4all.com>  Mon, 22 Oct 2018 17:58:19 +0200

cm4all-beng-proxy (15.0.3) unstable; urgency=low

  * merge release 14.13

 -- Max Kellermann <mk@cm4all.com>  Mon, 01 Oct 2018 12:24:46 +0200

cm4all-beng-proxy (15.0.2) unstable; urgency=low

  * merge release 14.12
  * spawn: add fallback PATH

 -- Max Kellermann <mk@cm4all.com>  Thu, 27 Sep 2018 12:55:56 +0200

cm4all-beng-proxy (15.0.1) unstable; urgency=low

  * spawn: support reassociating with PID namespaces
  * http_{client,server}: remove HTTP/1.0 support
  * eliminate dependency on libevent

 -- Max Kellermann <mk@cm4all.com>  Mon, 03 Sep 2018 12:14:18 +0200

cm4all-beng-proxy (14.23) unstable; urgency=low

  * merge release 13.16

 -- Max Kellermann <mk@cm4all.com>  Wed, 13 Feb 2019 08:32:30 +0100

cm4all-beng-proxy (14.22) unstable; urgency=low

  * merge release 13.15

 -- Max Kellermann <mk@cm4all.com>  Mon, 11 Feb 2019 08:46:49 +0100

cm4all-beng-proxy (14.21) unstable; urgency=low

  * lhttp: fix crash bug (14.20 regression)

 -- Max Kellermann <mk@cm4all.com>  Thu, 03 Jan 2019 11:12:48 +0100

cm4all-beng-proxy (14.20) unstable; urgency=low

  * pipe: remove excess fcntl() system calls in the debug build
  * http_client: fix two crash bugs
  * http_client: fix stall bug with SSL
  * http_client: fix "Peer closed the socket prematurely" error with SSL

 -- Max Kellermann <mk@cm4all.com>  Sun, 30 Dec 2018 13:40:44 +0100

cm4all-beng-proxy (14.19) unstable; urgency=low

  * certdb: fix "std::bad_alloc" error after database connection loss
  * widget: fix missing request body for focused inline widget

 -- Max Kellermann <mk@cm4all.com>  Wed, 12 Dec 2018 22:23:06 +0100

cm4all-beng-proxy (14.18) unstable; urgency=low

  * was: fix use-after-free bug
  * enlarge I/O buffers to 32 for faster bulk transfers

 -- Max Kellermann <mk@cm4all.com>  Tue, 16 Oct 2018 19:05:34 +0200

cm4all-beng-proxy (14.17) unstable; urgency=low

  * translation, http_cache: fix use-after-free bugs

 -- Max Kellermann <mk@cm4all.com>  Mon, 15 Oct 2018 22:27:39 +0200

cm4all-beng-proxy (14.16) unstable; urgency=low

  * http_client: fix assertion failure due to unexpected recursion

 -- Max Kellermann <mk@cm4all.com>  Mon, 15 Oct 2018 17:03:13 +0200

cm4all-beng-proxy (14.15) unstable; urgency=low

  * spawn: fix error "Failed to create systemd scope: Unit
    cm4all-beng-spawn.scope not loaded"

 -- Max Kellermann <mk@cm4all.com>  Wed, 10 Oct 2018 11:49:25 +0200

cm4all-beng-proxy (14.14) unstable; urgency=low

  * merge release 13.13

 -- Max Kellermann <mk@cm4all.com>  Fri, 05 Oct 2018 14:10:08 +0200

cm4all-beng-proxy (14.13) unstable; urgency=low

  * spawn: fix "signalfd() failed: Bad file descriptor"
  * translation: fix crash bug
  * session: fix data loss after defragmentation

 -- Max Kellermann <mk@cm4all.com>  Fri, 28 Sep 2018 15:24:19 +0200

cm4all-beng-proxy (14.12) unstable; urgency=low

  * improved memory leak detector
  * add listener options "ack_timeout", "keepalive"
  * support HTTP method "REPORT"

 -- Max Kellermann <mk@cm4all.com>  Thu, 27 Sep 2018 10:55:50 +0200

cm4all-beng-proxy (14.11) unstable; urgency=low

  * merge release 13.12

 -- Max Kellermann <mk@cm4all.com>  Sat, 01 Sep 2018 19:46:50 +0200

cm4all-beng-proxy (14.10) unstable; urgency=low

  * http: don't require "Connection" header for WebSocket upgrade
  * bp/http: fix WebSocket header duplication

 -- Max Kellermann <mk@cm4all.com>  Wed, 22 Aug 2018 11:11:50 -0000

cm4all-beng-proxy (14.9) unstable; urgency=low

  * bp/http: abolish the forced "Connection:keep-alive" request header
  * spawn: work around LXC/systemd bug causing spawner failures

 -- Max Kellermann <mk@cm4all.com>  Thu, 16 Aug 2018 15:21:58 -0000

cm4all-beng-proxy (14.8) unstable; urgency=low

  * http_cache, fcache: fix use-after-free crash bug
  * spawn: support the systemd hybrid cgroup hierarchy

 -- Max Kellermann <mk@cm4all.com>  Tue, 19 Jun 2018 14:46:39 -0000

cm4all-beng-proxy (14.7) unstable; urgency=low

  * certdb: DELETE old name before INSERT to avoid constraint violation

 -- Max Kellermann <mk@cm4all.com>  Tue, 05 Jun 2018 20:12:17 -0000

cm4all-beng-proxy (14.6) unstable; urgency=low

  * http_client: fix use-after-free data corruption bug
  * fcache: fix use-after-free crash bug upon cancellation
  * access_log: fix crash after sendmsg() failure
  * istream/replace: fix stall bug
  * istream/subst: optimize mismatch check

 -- Max Kellermann <mk@cm4all.com>  Mon, 04 Jun 2018 10:22:47 -0000

cm4all-beng-proxy (14.5) unstable; urgency=low

  * access_log: fix CRC errors due to stack corruption

 -- Max Kellermann <mk@cm4all.com>  Mon, 14 May 2018 14:34:18 -0000

cm4all-beng-proxy (14.4) unstable; urgency=low

  * lb: fix "pivot_root" problem during start on kernel 4.9-
  * enable core dumps (PR_SET_DUMPABLE)
  * debian: don't start daemon during initial installation

 -- Max Kellermann <mk@cm4all.com>  Mon, 14 May 2018 10:42:12 -0000

cm4all-beng-proxy (14.3) unstable; urgency=low

  * bp: allow configuring child error logger without access logger
  * log: fix datagram corruption due to wrong attribute code
  * log-json: escape control characters

 -- Max Kellermann <mk@cm4all.com>  Thu, 26 Apr 2018 11:00:05 -0000

cm4all-beng-proxy (14.2) unstable; urgency=low

  * lb: fix use-after-free crash after using translation response
  * http_cache: fix use-after-free crash on request cancellation
  * http_client: fix assertion failure upon discarding large request body

 -- Max Kellermann <mk@cm4all.com>  Tue, 24 Apr 2018 11:11:36 -0000

cm4all-beng-proxy (14.1) unstable; urgency=low

  * feature freeze
  * lhttp: fix memory leak
  * lhttp: pass URI and site name to error logger
  * fcgi: implement "forward_child_errors" for STDERR payloads
  * pipe: fix assertion failure
  * cgi: fix crash bug
  * bp: SIGHUP flushes the NFS cache
  * control: add packet FLUSH_NFS_CACHE

 -- Max Kellermann <mk@cm4all.com>  Thu, 19 Apr 2018 08:43:23 -0000

cm4all-beng-proxy (14.0.9) unstable; urgency=low

  * translation: allow disabling the HTTP cache with "UNCACHED"
  * http_cache: remove the memcached backend
  * access_log: use protocol version 2
  * fcgi, was, lhttp: option "forward_child_errors" forwards stderr to logger

 -- Max Kellermann <mk@cm4all.com>  Mon, 26 Mar 2018 09:42:46 -0000

cm4all-beng-proxy (14.0.8) unstable; urgency=low

  * merge release 13.11
  * bp: add SSL/TLS support to the HTTP server
  * fix bogus assertion failure

 -- Max Kellermann <mk@cm4all.com>  Mon, 12 Mar 2018 10:38:35 -0000

cm4all-beng-proxy (14.0.7) unstable; urgency=low

  * merge release 13.10
  * header-forward: include "Content-Location" in header group "LINK"
  * http_client: enable keep-alive on HTTPS connections
  * ssl/client: send client certificates on server request
  * ssl/client: translation packet CERTIFICATE chooses client certificate
  * ssl/client: enable SNI

 -- Max Kellermann <mk@cm4all.com>  Thu, 01 Mar 2018 11:59:04 -0000

cm4all-beng-proxy (14.0.6) unstable; urgency=low

  * http_server: generate Content-Length for empty response (14.0.1
    regression)

 -- Max Kellermann <mk@cm4all.com>  Fri, 02 Feb 2018 10:54:19 -0000

cm4all-beng-proxy (14.0.5) unstable; urgency=low

  * bp: fix forwarding headers for request body

 -- Max Kellermann <mk@cm4all.com>  Thu, 25 Jan 2018 11:48:09 -0000

cm4all-beng-proxy (14.0.4) unstable; urgency=low

  * merge release 13.8
  * certdb: create ACME CSRs without subject, only subjectAltName

 -- Max Kellermann <mk@cm4all.com>  Tue, 23 Jan 2018 15:04:11 -0000

cm4all-beng-proxy (14.0.3) unstable; urgency=low

  * merge release 13.5
  * bp: fix nullptr dereference bug

 -- Max Kellermann <mk@cm4all.com>  Thu, 18 Jan 2018 18:24:29 -0000

cm4all-beng-proxy (14.0.2) unstable; urgency=low

  * access_log: support protocol version 2 (with CRC)
  * processor: rewrite URIs in META/property="og:{image,url}"
  * certdb: eliminate duplicate authz request
  * certdb: add ACME option "--debug"
  * certdb: implement ACME "http-01", option "--challenge-directory"

 -- Max Kellermann <mk@cm4all.com>  Fri, 12 Jan 2018 11:07:14 -0000

cm4all-beng-proxy (14.0.1) unstable; urgency=low

  * lb: forward HTTP from Lua to dynamic server (development feature)
  * certdb: retry ACME requests after status 5xx (server error)
  * certdb: support the Workshop control channel
  * log-json: generate JSONL (JSON Lines)

 -- Max Kellermann <mk@cm4all.com>  Fri, 05 Jan 2018 11:47:08 -0000

cm4all-beng-proxy (13.16) unstable; urgency=low

  * processor: fix crash due to malformed XML attribute
  * http_client: fix crash bug
  * ssl/cache: fix two crash bugs

 -- Max Kellermann <mk@cm4all.com>  Tue, 12 Feb 2019 21:39:41 +0100

cm4all-beng-proxy (13.15) unstable; urgency=low

  * was: send PREMATURE after client canceled the request

 -- Max Kellermann <mk@cm4all.com>  Mon, 11 Feb 2019 08:37:20 +0100

cm4all-beng-proxy (13.14) unstable; urgency=low

  * http_client: fix assertion failure due to unexpected recursion
  * lhttp: increase listener backlog
  * pipe: remove excess fcntl() system calls in the debug build
  * bp/processor: don't allow empty widget class name

 -- Max Kellermann <mk@cm4all.com>  Mon, 11 Feb 2019 07:40:00 +0100

cm4all-beng-proxy (13.13) unstable; urgency=low

  * was: fix memory leak
  * was: force pipe buffers to 256 kB
  * session: fix data loss after defragmentation

 -- Max Kellermann <mk@cm4all.com>  Fri, 05 Oct 2018 12:23:09 +0200

cm4all-beng-proxy (13.12) unstable; urgency=low

  * bp/http: abolish the forced "Connection:keep-alive" request header
  * session: fix two assertion failures
  * fcgi, lhttp: fix race condition with socket permissions
  * cgi: fix crash bug
  * pipe: fix assertion failure
  * fcache: fix crash due to mistakenly detected memory leak
  * lb: fix "pivot_root" problem during start on kernel 4.9-
  * enable core dumps (PR_SET_DUMPABLE)
  * debian: don't start daemon during initial installation

 -- Max Kellermann <mk@cm4all.com>  Sat, 01 Sep 2018 17:23:30 -0000

cm4all-beng-proxy (13.11) unstable; urgency=low

  * lb: ssl_cert_db and ssl_verify are mutually exclusive
  * log-json: fix crash bug with unknown type value
  * log: support type "SSH"

 -- Max Kellermann <mk@cm4all.com>  Fri, 09 Mar 2018 09:15:14 -0000

cm4all-beng-proxy (13.10) unstable; urgency=low

  * access_log: support record attribute "type"

 -- Max Kellermann <mk@cm4all.com>  Wed, 07 Feb 2018 08:27:48 -0000

cm4all-beng-proxy (13.9) unstable; urgency=low

  * spawn: fix kernel warning "oom_adj is deprecated, please use
    oom_score_adj instead"
  * lb/config: check whether sticky_mode is compatible with Zeroconf
  * access_log: fix crash on connect failure

 -- Max Kellermann <mk@cm4all.com>  Tue, 06 Feb 2018 09:23:23 -0000

cm4all-beng-proxy (13.8) unstable; urgency=low

  * lb/http: fix use-after-free bug

 -- Max Kellermann <mk@cm4all.com>  Tue, 23 Jan 2018 14:46:15 -0000

cm4all-beng-proxy (13.7) unstable; urgency=low

  * lb/tcp: fix use-after-free bug when outbound connect fails early
  * spawn: fix resource limits problem with user namespaces
  * spawn: increase the OOM score of child processes

 -- Max Kellermann <mk@cm4all.com>  Tue, 23 Jan 2018 11:54:03 -0000

cm4all-beng-proxy (13.6) unstable; urgency=low

  * http_server: fix two crash bugs with "417 Expectation failed"
  * lb: fix crash bug when POSTing to global_http_check
  * lb/tcp: fix double free bug when outbound is not yet connected

 -- Max Kellermann <mk@cm4all.com>  Mon, 22 Jan 2018 10:18:58 -0000

cm4all-beng-proxy (13.5) unstable; urgency=low

  * lb/tcp: fix crash with empty Zeroconf pool
  * nfs: fix memory leak
  * certdb: eliminate duplicate authz request
  * certdb: retry ACME nonce request after status 500
  * certdb: update the Let's Encrypt agreement URL to v1.2
  * certdb: add ACME option "--debug"
  * ssl: fix three transfer stall bugs
  * shrink I/O buffers back to 8 kB
  * access_log: support protocol version 2 (with CRC)

 -- Max Kellermann <mk@cm4all.com>  Thu, 18 Jan 2018 17:59:13 -0000

cm4all-beng-proxy (13.4) unstable; urgency=low

  * fcache: fix use-after-free crash bug

 -- Max Kellermann <mk@cm4all.com>  Wed, 03 Jan 2018 09:31:05 -0000

cm4all-beng-proxy (13.3) unstable; urgency=low

  * merge release 12.9

 -- Max Kellermann <mk@cm4all.com>  Mon, 18 Dec 2017 10:16:28 -0000

cm4all-beng-proxy (13.2) unstable; urgency=low

  * widget: case insensitive check for UNTRUSTED_SITE_SUFFIX and
    UNTRUSTED_RAW_SITE_SUFFIX

 -- Max Kellermann <mk@cm4all.com>  Fri, 01 Dec 2017 14:54:24 -0000

cm4all-beng-proxy (13.1) unstable; urgency=low

  * feature freeze

 -- Max Kellermann <mk@cm4all.com>  Thu, 30 Nov 2017 12:05:07 -0000

cm4all-beng-proxy (13.0.12) unstable; urgency=low

  * merge release 12.8
  * http_cache: handle If-None-Match, If-Modified-Since etc.
  * spawn: raise the command-line argument limit
  * log internal server errors even without --verbose

 -- Max Kellermann <mk@cm4all.com>  Tue, 21 Nov 2017 11:58:58 -0000

cm4all-beng-proxy (13.0.11) unstable; urgency=low

  * bp: map EACCES/EPERM to "403 Forbidden"
  * log-cat: use the local time zone

 -- Max Kellermann <mk@cm4all.com>  Mon, 06 Nov 2017 09:29:22 -0000

cm4all-beng-proxy (13.0.10) unstable; urgency=low

  * avahi: make services visible initially (13.0.9 regression)
  * lb: add client address filter for global_http_check
  * python/control/client: add methods send_{en,dis}able_zeroconf()

 -- Max Kellermann <mk@cm4all.com>  Tue, 10 Oct 2017 21:51:40 -0000

cm4all-beng-proxy (13.0.9) unstable; urgency=low

  * lb: support monitors in Zeroconf clusters
  * lb/config: require certificate even if ssl_cert_db is used
  * lb/monitor/expect: fix memory leak
  * certdb: retry ACME "new-authz" after "unauthorized"
  * certdb: generate a new private key for each "new-cert"
  * certdb: fix collisions with ACME challenge certificates
  * certdb: allow altNames longer than 64 characters with ACME
  * log: add attribute "FORWARDED_TO"
  * control: add packets "DISABLE_ZEROCONF", "ENABLE_ZEROCONF"

 -- Max Kellermann <mk@cm4all.com>  Fri, 06 Oct 2017 11:20:15 -0000

cm4all-beng-proxy (13.0.8.1) unstable; urgency=low

  * fix assertion failure when sending large HTTP headers
  * http_server: disallow request headers larger than 8 kB

 -- Max Kellermann <mk@cm4all.com>  Tue, 17 Oct 2017 09:49:47 -0000

cm4all-beng-proxy (13.0.8) unstable; urgency=low

  * certdb: check for database commit errors
  * certdb: repeat after PostgreSQL serialization failure

 -- Max Kellermann <mk@cm4all.com>  Tue, 26 Sep 2017 19:59:53 -0000

cm4all-beng-proxy (13.0.7) unstable; urgency=low

  * fcache: fix bogus memory leak test
  * handler: change "Translation server failed" to "Configuration server ..."
  * spawn: wait & try again after "Unit cm4all-beng-spawn.scope already exists"

 -- Max Kellermann <mk@cm4all.com>  Mon, 25 Sep 2017 13:16:21 -0000

cm4all-beng-proxy (13.0.6) unstable; urgency=low

  * merge release 12.5
  * widget/inline: fix memory leak on canceled POST
  * widget/inline: implement a response header timeout of 5s
  * certdb: fix notifications in non-default PostgreSQL schema

 -- Max Kellermann <mk@cm4all.com>  Wed, 20 Sep 2017 20:56:04 -0000

cm4all-beng-proxy (13.0.5) unstable; urgency=low

  * merge release 12.4
  * lb/http: fix several memory leaks with POST requests
  * lb: fix shutdown crash bug
  * lb: CONTROL_STATS returns translation cache size
  * log/lua: add a "filter" mode

 -- Max Kellermann <mk@cm4all.com>  Thu, 14 Sep 2017 18:39:12 -0000

cm4all-beng-proxy (13.0.4) unstable; urgency=low

  * lb: fix request headers in access logger (affects
    "ignore_localhost_200" and "User-Agent", "Referer", "Host",
    "X-Forwarded-For")

 -- Max Kellermann <mk@cm4all.com>  Mon, 11 Sep 2017 20:04:23 -0000

cm4all-beng-proxy (13.0.3) unstable; urgency=low

  * fix crash bug in CSS processor
  * lb: print the site name in access logs
  * log: add attribute MESSAGE

 -- Max Kellermann <mk@cm4all.com>  Mon, 11 Sep 2017 17:43:57 -0000

cm4all-beng-proxy (13.0.2) unstable; urgency=low

  * log translation server failures even without --verbose
  * translation: allow arbitrary non-zero characters in CHILD_TAG
  * control: add listener option "interface"
  * control: disable the "V6ONLY" flag on all IPv6 wildcard listeners
  * control: switch to IPv4 if joining IPv6 wildcard to IPv4 multicast group

 -- Max Kellermann <mk@cm4all.com>  Fri, 08 Sep 2017 12:24:04 -0000

cm4all-beng-proxy (13.0.1) unstable; urgency=low

  * remove libdaemon dependency
  * lhttp: FADE_CHILDEN prevents reusing existing busy processes
  * bp: allow CONTROL_FADE_CHILDREN with tag as payload

 -- Max Kellermann <mk@cm4all.com>  Tue, 29 Aug 2017 10:40:13 -0000

cm4all-beng-proxy (12.9) unstable; urgency=low

  * was: fix crash after malformed HEAD response
  * http_client: fix retry after error
  * lb/lua: allow building with LuaJIT 2.1

 -- Max Kellermann <mk@cm4all.com>  Mon, 18 Dec 2017 10:03:34 -0000

cm4all-beng-proxy (12.8) unstable; urgency=low

  * file: emit "Last-Modified" header in "304" responses
  * file: improved support for the user.ETag xattr
  * http_cache: update "Expires" from "304" responses

 -- Max Kellermann <mk@cm4all.com>  Fri, 17 Nov 2017 11:41:02 -0000

cm4all-beng-proxy (12.7) unstable; urgency=low

  * file: ignore If-Modified-Since after successful If-None-Match
  * file: emit cache headers in "304" responses (v11 regression)
  * file: failed If-None-Match emits "304" response, not "412"

 -- Max Kellermann <mk@cm4all.com>  Thu, 16 Nov 2017 12:19:44 -0000

cm4all-beng-proxy (12.6) unstable; urgency=low

  * fix assertion failure when sending large HTTP headers
  * http_server: disallow request headers larger than 8 kB
  * spawn: wait & try again after "Unit cm4all-beng-spawn.scope already exists"
  * widget/inline: fix memory leak on canceled POST
  * control: add listener option "interface"
  * control: disable the "V6ONLY" flag on all IPv6 wildcard listeners
  * control: switch to IPv4 if joining IPv6 wildcard to IPv4 multicast group
  * lb: print the site name in access logs
  * lb: fix request headers in access logger (affects
    "ignore_localhost_200" and "User-Agent", "Referer", "Host",
    "X-Forwarded-For")
  * lb/monitor/expect: fix memory leak
  * certdb: fix notifications in non-default PostgreSQL schema

 -- Max Kellermann <mk@cm4all.com>  Tue, 17 Oct 2017 10:58:40 -0000

cm4all-beng-proxy (12.5) unstable; urgency=low

  * lb/http: fix another memory leak with POST requests
  * lb: fix shutdown crash bug
  * certdb: fix crash after PostgreSQL host lookup failure

 -- Max Kellermann <mk@cm4all.com>  Wed, 20 Sep 2017 10:30:52 -0000

cm4all-beng-proxy (12.4) unstable; urgency=low

  * lb/http: fix several memory leaks with POST requests
  * fix crash bug in CSS processor

 -- Max Kellermann <mk@cm4all.com>  Wed, 13 Sep 2017 13:58:06 -0000

cm4all-beng-proxy (12.3) unstable; urgency=low

  * remove libhttp dependency
  * logger: fix off-by-one bug in log level check
  * http_server: fix crash bug

 -- Max Kellermann <mk@cm4all.com>  Tue, 29 Aug 2017 09:44:27 -0000

cm4all-beng-proxy (12.2) unstable; urgency=low

  * spawn: use the "systemd" controller
  * debian/control: move from "non-free" to "main"

 -- Max Kellermann <mk@cm4all.com>  Wed, 23 Aug 2017 09:35:27 -0000

cm4all-beng-proxy (12.1) unstable; urgency=low

  * all code is now covered by the Simplified BSD License (BSD-2-Clause)

 -- Max Kellermann <mk@cm4all.com>  Fri, 18 Aug 2017 08:53:52 -0000

cm4all-beng-proxy (12.0.44) unstable; urgency=low

  * lb: retry after connect error to Zeroconf member
  * spawn: make /proc writable if user namespaces are allowed

 -- Max Kellermann <mk@cm4all.com>  Thu, 17 Aug 2017 11:26:34 -0000

cm4all-beng-proxy (12.0.43) unstable; urgency=low

  * spawn: fix MOUNT_ROOT_TMPFS failure with USER_NAMESPACE
  * lb/control: allow TCACHE_INVALIDATE on SITE
  * systemd: no "-v" by default

 -- Max Kellermann <mk@cm4all.com>  Tue, 15 Aug 2017 21:41:04 -0000

cm4all-beng-proxy (12.0.42) unstable; urgency=low

  * spawn: fix bogus pivot_root() error message
  * translation: add packet MOUNT_ROOT_TMPFS

 -- Max Kellermann <mk@cm4all.com>  Tue, 15 Aug 2017 09:39:08 -0000

cm4all-beng-proxy (12.0.41) unstable; urgency=low

  * spawn: fix NETWORK_NAMESPACE_NAME corruption
  * spawn: work around USER_NAMESPACE + NETWORK_NAMESPACE_NAME conflict

 -- Max Kellermann <mk@cm4all.com>  Fri, 04 Aug 2017 16:15:09 -0000

cm4all-beng-proxy (12.0.40) unstable; urgency=low

  * spawn: attach to existing network namespace with NETWORK_NAMESPACE_NAME
  * spawn: allow unshare(), mount(), umount(), pivot_root()

 -- Max Kellermann <mk@cm4all.com>  Fri, 04 Aug 2017 09:42:44 -0000

cm4all-beng-proxy (12.0.39) unstable; urgency=low

  * net: resolving "*" prefers the IPv6 wildcard "::"
  * spawn: run the PID namespace init process as root
  * spawn: tight system call whitelist for init process
  * spawn: forbid fanotify_*, nfsservctl, syslog
  * lb/translation: fix false cache misses
  * lb/control: TCACHE_INVALIDATE flushes all translation caches
  * lb/cluster: improve consistent hashing distribution
  * control: support more commands in TCACHE_INVALIDATE payload
  * translation: fix the FORBID_MULTICAST setting
  * translation: add packet FORBID_BIND

 -- Max Kellermann <mk@cm4all.com>  Tue, 01 Aug 2017 14:03:03 -0000

cm4all-beng-proxy (12.0.38) unstable; urgency=low

  * fcgi: fix crash bug

 -- Max Kellermann <mk@cm4all.com>  Wed, 26 Jul 2017 17:43:05 -0000

cm4all-beng-proxy (12.0.37) unstable; urgency=low

  * bp: check HTTPS_ONLY before anything else

 -- Max Kellermann <mk@cm4all.com>  Thu, 20 Jul 2017 15:00:37 -0000

cm4all-beng-proxy (12.0.36) unstable; urgency=low

  * translation: add packet HTTPS_ONLY

 -- Max Kellermann <mk@cm4all.com>  Thu, 20 Jul 2017 13:26:49 -0000

cm4all-beng-proxy (12.0.35) unstable; urgency=low

  * bp: translation REQUEST_HEADER overrides existing request headers
  * bp: never forward the "X-CM4all-DocRoot" header
  * lb: set the "X-CM4all-HTTPS" header
  * cgi, fcgi: set HTTPS=on if the "X-CM4all-HTTPS" header is set

 -- Max Kellermann <mk@cm4all.com>  Wed, 19 Jul 2017 12:36:36 -0000

cm4all-beng-proxy (12.0.34) unstable; urgency=low

  * http_client: disable the read timeout

 -- Max Kellermann <mk@cm4all.com>  Wed, 19 Jul 2017 08:16:09 -0000

cm4all-beng-proxy (12.0.33) unstable; urgency=low

  * log-exec: allow multiple multicast processes on same host
  * headers: rename "X-CM4all-BENG-SSL" to "X-CM4all-HTTPS"
  * access_log: add option "send_to" which replaces log-forward

 -- Max Kellermann <mk@cm4all.com>  Tue, 18 Jul 2017 09:51:01 -0000

cm4all-beng-proxy (12.0.32) unstable; urgency=low

  * lb/translation: fix bogus wildcard cache entries
  * lb/translation: obey MAX_AGE=0
  * logger: fix log level
  * access_log: use microsecond precision in "timestamp" attribute
  * log-json: enclose output in "[]" and put commas between records
  * log-json: add "logger_client" attribute
  * log-lua: new access logger which calls a Lua script
  * config: make "access_logger" a block
  * config: add "access_logger" options "trust_xff", "ignore_localhost_200"
  * headers: add "X-CM4all-BENG-SSL" to group "SSL"

 -- Max Kellermann <mk@cm4all.com>  Mon, 17 Jul 2017 20:33:46 -0000

cm4all-beng-proxy (12.0.31) unstable; urgency=low

  * translation: add packet FORBID_MULTICAST
  * spawn: system call filter errors are fatal if explicitly enabled
  * spawn: apply cgroup namespace again after moving to new cgroup
  * net: support interface name as scope id in IPv6 addresses
  * config: support per-"control" setting "multicast_group"
  * log-exec: fix binding to wildcard address via "*"

 -- Max Kellermann <mk@cm4all.com>  Fri, 14 Jul 2017 08:19:05 -0000

cm4all-beng-proxy (12.0.30) unstable; urgency=low

  * bp: rename zeroconf_type to zeroconf_service
  * bp: control server supports IPv6 multicast
  * config: check Zeroconf service names
  * config: allow zeroconf_service with raw service name
  * log-exec: multicast support
  * translation: add packet REDIRECT_FULL_URI

 -- Max Kellermann <mk@cm4all.com>  Thu, 13 Jul 2017 12:13:19 -0000

cm4all-beng-proxy (12.0.29) unstable; urgency=low

  * lb: use consistent hashing to pick Zeroconf members
  * lhttp: fix bogus assertion failure during shutdown

 -- Max Kellermann <mk@cm4all.com>  Mon, 10 Jul 2017 21:49:23 -0000

cm4all-beng-proxy (12.0.28) unstable; urgency=low

  * config: add listener option "free_bind"
  * don't confuse child processes with different BIND_MOUNT settings
  * lb: add sticky_mode "xhost"'

 -- Max Kellermann <mk@cm4all.com>  Mon, 10 Jul 2017 10:20:26 -0000

cm4all-beng-proxy (12.0.27) unstable; urgency=low

  * access_log: reduce system calls in all access loggers
  * translation: add packet CGROUP_NAMESPACE
  * translation: allow underscore in cgroup controller name

 -- Max Kellermann <mk@cm4all.com>  Fri, 07 Jul 2017 15:19:28 -0000

cm4all-beng-proxy (12.0.26) unstable; urgency=low

  * spawn: abort the process immediately after uid/gid_map failure
  * spawn: create STDERR_PATH with mode 0600
  * spawn: fix socket family filter
  * translation: add packets UMASK, STDERR_PATH_JAILED

 -- Max Kellermann <mk@cm4all.com>  Tue, 04 Jul 2017 16:16:07 -0000

cm4all-beng-proxy (12.0.25) unstable; urgency=low

  * eliminate dependency on GLib
  * spawn: mount a new /proc for the PID namespace
  * spawn: implement user namespaces properly
  * spawn: fix seccomp filters on old kernels
  * spawn: fix journal for jailed processes
  * spawn: allow only local, IPv4 and IPv6 sockets
  * spawn: rename the PID namespace init process to "init"

 -- Max Kellermann <mk@cm4all.com>  Thu, 29 Jun 2017 20:10:24 -0000

cm4all-beng-proxy (12.0.24) unstable; urgency=low

  * spawn: unblock signals
  * http_server: fix memory leak
  * log: send the "Host" request header to the access logger
  * log-json: new access logger which dumps JSON
  * spawn: implement an init process for PID namespaces

 -- Max Kellermann <mk@cm4all.com>  Tue, 27 Jun 2017 11:21:19 -0000

cm4all-beng-proxy (12.0.23) unstable; urgency=low

  * lb: show the IP address of Zeroconf members in log messages
  * lb: disable failing Zeroconf members temporarily
  * config: add "spawn" section, replacing --allow-user and --allow-group

 -- Max Kellermann <mk@cm4all.com>  Wed, 21 Jun 2017 20:41:34 -0000

cm4all-beng-proxy (12.0.22) unstable; urgency=low

  * lb: suppress log message "malformed request URI"
  * was: fix assertion failure
  * translation: add packets SHELL, TOKEN

 -- Max Kellermann <mk@cm4all.com>  Tue, 20 Jun 2017 21:59:58 -0000

cm4all-beng-proxy (12.0.21) unstable; urgency=low

  * lower log level for "Peer closed the socket prematurely"
  * widget: set Request/LINK=no by default
  * translation: fix "std::exception" error messages

 -- Max Kellermann <mk@cm4all.com>  Tue, 20 Jun 2017 11:17:56 -0000

cm4all-beng-proxy (12.0.20) unstable; urgency=low

  * merge release 11.26
  * move the delegate-helper to a non-jailed package
  * translation: ignore whitespace in RLIMITS packet
  * headers: add "Referer" to group "LINK", off by default

 -- Max Kellermann <mk@cm4all.com>  Sat, 17 Jun 2017 09:49:46 -0000

cm4all-beng-proxy (12.0.19) unstable; urgency=low

  * lb: fix assertion failure with translated POST requests
  * lb: add "tag" setting to "listener" (translation packet LISTENER_TAG)

 -- Max Kellermann <mk@cm4all.com>  Mon, 12 Jun 2017 21:46:25 -0000

cm4all-beng-proxy (12.0.18) unstable; urgency=low

  * lb: SIGHUP flushes all translate_handler caches
  * certdb: command "names" obeys the "deleted" flag
  * certdb: command "find" prints column headers only with "--headers"
  * certdb: remove obsolete option "--all"

 -- Max Kellermann <mk@cm4all.com>  Tue, 06 Jun 2017 20:46:15 -0000

cm4all-beng-proxy (12.0.17) unstable; urgency=low

  * translation: add packet CANONICAL_HOST
  * lb: implement a translation_handler cache

 -- Max Kellermann <mk@cm4all.com>  Fri, 02 Jun 2017 11:25:35 -0000

cm4all-beng-proxy (12.0.16) unstable; urgency=low

  * lb: create monitors referenced only by {lua,translation}_handler
  * lb: allow the translation server to refer to branches and other types
  * lb/monitor: fix shutdown hang due to event leak
  * lb: add sticky mode "host"
  * lb: fix assertion failure with Zeroconf and sticky
  * lb: fix crash bug when Zeroconf cluster is empty
  * bp: fix crash bug

 -- Max Kellermann <mk@cm4all.com>  Wed, 31 May 2017 22:21:38 -0000

cm4all-beng-proxy (12.0.15) unstable; urgency=low

  * merge release 11.25
  * certdb: fix column "issuer_common_name" management
  * certdb: add column "handle"
    - new commands "names", "set-handle"
    - commands "load" requires handle parameter
    - command "delete" uses handle
    - commands "monitor" and "tail" print handles
    - acme commands "new-cert" and "new-authz-cert" require handle parameter
    - new acme command "renew-cert", replacing "new-authz-cert --all"
  * certdb: add command "get"
  * certdb: command "find" prints a list of matching certificates
  * certdb: add option "--progress" for Workshop
  * translation: add packet MESSAGE

 -- Max Kellermann <mk@cm4all.com>  Tue, 30 May 2017 21:42:23 -0000

cm4all-beng-proxy (12.0.14) unstable; urgency=low

  * merge release 11.24
  * certdb: add column "issuer_common_name"

 -- Max Kellermann <mk@cm4all.com>  Wed, 24 May 2017 10:27:17 -0000

cm4all-beng-proxy (12.0.13) unstable; urgency=low

  * merge release 11.23
  * lb/lua: catch "panics" and report error
  * lb/lua: fix Lua stack leaks
  * lb: allow a translation server to pick a cluster
  * fix use-after-free bug in HTTP request handler
  * spawn: forbid more dangerous system calls
  * spawn: activate system call filter for all architectures
  * translation: add packet FORBID_USER_NS

 -- Max Kellermann <mk@cm4all.com>  Sat, 20 May 2017 11:40:50 -0000

cm4all-beng-proxy (12.0.12) unstable; urgency=low

  * bp: pass the listener "interface" setting to Avahi
  * lb: fix crash with --check
  * lb: allow Lua scripts to handle HTTP requests

 -- Max Kellermann <mk@cm4all.com>  Thu, 27 Apr 2017 21:50:32 -0000

cm4all-beng-proxy (12.0.11) unstable; urgency=low

  * certdb: fix crash after PostgreSQL host lookup failure
  * transformation: fix crash due to compiler optimization
  * lb: fix crash while waiting for the Avahi resolver

 -- Max Kellermann <mk@cm4all.com>  Wed, 26 Apr 2017 11:49:48 -0000

cm4all-beng-proxy (12.0.10) unstable; urgency=low

  * merge release 11.22
  * lb: implement "sticky" in ZeroConf TCP pools
  * improved uid/gid verify error messages
  * certdb: update the Let's Encrypt agreement URL
  * certdb: add option "--agreement"

 -- Max Kellermann <mk@cm4all.com>  Tue, 18 Apr 2017 11:00:29 -0000

cm4all-beng-proxy (12.0.9) unstable; urgency=low

  * fix error "Failed to accept connection: Invalid argument"
  * lb: implement "sticky" in ZeroConf pools

 -- Max Kellermann <mk@cm4all.com>  Tue, 21 Mar 2017 09:38:04 -0000

cm4all-beng-proxy (12.0.8) unstable; urgency=low

  * merge release 11.21
  * build with Meson and Ninja
  * lb/certdb: fix assertion failure during shutdown

 -- Max Kellermann <mk@cm4all.com>  Wed, 15 Mar 2017 16:20:50 -0000

cm4all-beng-proxy (12.0.7) unstable; urgency=low

  * merge release 11.17
  * lb/http: add "redirect" as a possible destination for "branch"
  * ssl: fix memory leak
  * certdb: use $http_proxy
  * certdb: exclude *.acme.invalid from --all

 -- Max Kellermann <mk@cm4all.com>  Mon, 06 Feb 2017 22:22:08 -0000

cm4all-beng-proxy (12.0.6) unstable; urgency=low

  * lb/http: add "status" as a possible destination for "branch"
  * translation: add packet EXECUTE

 -- Max Kellermann <mk@cm4all.com>  Wed, 25 Jan 2017 21:11:58 -0000

cm4all-beng-proxy (12.0.5) unstable; urgency=low

  * merge release 11.15
  * lb/tcp: fix crash bug after connect failure
  * lb/tcp: connect outbound after SSL handshake is finished

 -- Max Kellermann <mk@cm4all.com>  Fri, 20 Jan 2017 14:12:25 -0000

cm4all-beng-proxy (12.0.4) unstable; urgency=low

  * merge release 11.13
  * spawn: forbid ptrace() and other dangerous system calls
  * certdb: add "--all" option to "new-cert" and "new-authz-cert"

 -- Max Kellermann <mk@cm4all.com>  Mon, 16 Jan 2017 19:47:31 -0000

cm4all-beng-proxy (12.0.3) unstable; urgency=low

  * config: add "access_logger", replacing the *.default setting
  * translation: add packets BIND_MOUNT_EXEC, STDERR_NULL

 -- Max Kellermann <mk@cm4all.com>  Thu, 08 Dec 2016 10:35:47 -0000

cm4all-beng-proxy (12.0.2) unstable; urgency=low

  * merge release 11.12
  * http_client: fix use-after-free bug on request cancellation
  * processor: fix buffer corruption bug
  * spawn/Systemd: fix hang while creating systemd scope
  * config: fix session_save_path corruption

 -- Max Kellermann <mk@cm4all.com>  Tue, 06 Dec 2016 11:01:26 -0000

cm4all-beng-proxy (12.0.1) unstable; urgency=low

  * move various buffers from the pool allocator to the slice allocator
  * translation: add packet CRON

 -- Max Kellermann <mk@cm4all.com>  Wed, 23 Nov 2016 14:57:02 -0000

cm4all-beng-proxy (11.26) unstable; urgency=low

  * was: added kludge to avoid killing process after STOP
  * lb/monitor: fix shutdown hang due to event leak

 -- Max Kellermann <mk@cm4all.com>  Fri, 16 Jun 2017 20:53:29 -0000

cm4all-beng-proxy (11.25) unstable; urgency=low

  * lb: fix error "Too many members"

 -- Max Kellermann <mk@cm4all.com>  Tue, 30 May 2017 18:17:53 -0000

cm4all-beng-proxy (11.24) unstable; urgency=low

  * {http,ajp}_client: fix crash after malformed URI without Keep-Alive

 -- Max Kellermann <mk@cm4all.com>  Wed, 24 May 2017 10:15:04 -0000

cm4all-beng-proxy (11.23) unstable; urgency=low

  * lb/tcp: fix stall bug
  * ssl: fix two stall bugs

 -- Max Kellermann <mk@cm4all.com>  Tue, 09 May 2017 16:25:08 -0000

cm4all-beng-proxy (11.22) unstable; urgency=low

  * bp: allow '=' in listener tag after --listen
  * was: fix crash bug
  * was: fix assertion failure

 -- Max Kellermann <mk@cm4all.com>  Thu, 13 Apr 2017 08:39:38 -0000

cm4all-beng-proxy (11.21) unstable; urgency=low

  * strmap: fix off-by-one bug
  * ssl: fix assertion failure
  * filter_cache: fix assertion failure
  * widget: detailed error message after untrusted host name mismatch
  * session: always apply SESSION_SITE

 -- Max Kellermann <mk@cm4all.com>  Wed, 15 Mar 2017 15:53:29 -0000

cm4all-beng-proxy (11.20) unstable; urgency=low

  * was: fix crash due to recursive error while sending STOP
  * was: fix crash if BODY is immediately followed by STATUS
  * widget: remove warning "... didn't send a response body"
  * filter_cache: fix assertion failure during shutdown
  * fcgi: fix assertion failure during shutdown

 -- Max Kellermann <mk@cm4all.com>  Mon, 13 Mar 2017 21:32:02 -0000

cm4all-beng-proxy (11.19) unstable; urgency=low

  * fix crash bug (assertion failure)
  * debian: remove unnecessary dependency on cm4all-certdb-sql

 -- Max Kellermann <mk@cm4all.com>  Mon, 13 Mar 2017 17:12:25 -0000

cm4all-beng-proxy (11.18) unstable; urgency=low

  * merge release 10.37

 -- Max Kellermann <mk@cm4all.com>  Tue, 28 Feb 2017 13:22:25 -0000

cm4all-beng-proxy (11.17) unstable; urgency=low

  * ssl: check for early PostgreSQL errors (e.g. DNS lookup failures)
  * certdb: set line-buffering mode
  * certdb: show HTTP status code in error message

 -- Max Kellermann <mk@cm4all.com>  Mon, 06 Feb 2017 17:08:23 -0000

cm4all-beng-proxy (11.16) unstable; urgency=low

  * http_{server,client}: reduce memory pool sizes
  * lb: SIGHUP flushes the certdb SSL session cache as well
  * lb: flush expired OpenSSL sessions every 10 minutes
  * lb: expire unused OpenSSL certificates after 24 hours
  * widget: enable Location header forwarding by default
  * translation: split header group "SSL" from "SECURE"
  * debian: move SQL scripts to package cm4all-certdb-sql

 -- Max Kellermann <mk@cm4all.com>  Mon, 30 Jan 2017 07:45:50 -0000

cm4all-beng-proxy (11.15) unstable; urgency=low

  * ssl: fix stall bug

 -- Max Kellermann <mk@cm4all.com>  Thu, 19 Jan 2017 20:56:55 -0000

cm4all-beng-proxy (11.14) unstable; urgency=low

  * http_client: fix assertion failure on chunked response cancellation
  * lb/tcp: fix assertion failure
  * ssl/filter: detect full input buffer, fail instead of stalling
  * enlarge I/O buffers to 16 kB to make large TLS fragments work

 -- Max Kellermann <mk@cm4all.com>  Tue, 17 Jan 2017 20:21:00 -0000

cm4all-beng-proxy (11.13) unstable; urgency=low

  * merge release 10.36
  * certdb: prefer certificates which expire later

 -- Max Kellermann <mk@cm4all.com>  Thu, 12 Jan 2017 20:18:08 -0000

cm4all-beng-proxy (11.12) unstable; urgency=low

  * merge release 10.35

 -- Max Kellermann <mk@cm4all.com>  Tue, 06 Dec 2016 08:03:09 -0000

cm4all-beng-proxy (11.11) unstable; urgency=low

  * fix theoretical data corruption bug in the header buffer
  * was: wait longer for PREMATURE after sending STOP
  * was: ignore in-flight packets during STOP recovery
  * was: implement early STOP recovery (before response headers)

 -- Max Kellermann <mk@cm4all.com>  Wed, 16 Nov 2016 19:47:11 -0000

cm4all-beng-proxy (11.10) unstable; urgency=low

  * merge release 10.34
  * systemd: override the locale, fixes "_S_create_c_locale" error

 -- Max Kellermann <mk@cm4all.com>  Tue, 25 Oct 2016 11:51:18 -0000

cm4all-beng-proxy (11.9) unstable; urgency=low

  * merge release 10.33

 -- Max Kellermann <mk@cm4all.com>  Wed, 19 Oct 2016 20:04:13 -0000

cm4all-beng-proxy (11.8) unstable; urgency=low

  * tcp_stock: fix crash during cancellation
  * config: fix memory leak

 -- Max Kellermann <mk@cm4all.com>  Sun, 09 Oct 2016 15:53:22 -0000

cm4all-beng-proxy (11.7) unstable; urgency=low

  * merge release 10.32
  * enforce Zeroconf/avahi-daemon browser notify after restarting beng-proxy

 -- Max Kellermann <mk@cm4all.com>  Tue, 04 Oct 2016 21:59:34 -0000

cm4all-beng-proxy (11.6) unstable; urgency=low

  * was: fix use-after-free bug

 -- Max Kellermann <mk@cm4all.com>  Thu, 29 Sep 2016 14:26:50 -0000

cm4all-beng-proxy (11.5) unstable; urgency=low

  * avahi: fix interface and protocol published via Zeroconf
  * lb: fix collision in Zeroconf node lookups
  * lb: support IPv6 link-local addresses from Zeroconf
  * lb: work around avahi-daemon IPv4/IPv6 mixup bug
  * config: allow space after '=' in @set
  * doc: remove bogus semicolons from configuration examples

 -- Max Kellermann <mk@cm4all.com>  Wed, 28 Sep 2016 21:42:43 -0000

cm4all-beng-proxy (11.4) unstable; urgency=low

  * merge release 10.31
  * bp: fix Zeroconf with automatic port

 -- Max Kellermann <mk@cm4all.com>  Tue, 27 Sep 2016 19:29:24 -0000

cm4all-beng-proxy (11.3) unstable; urgency=low

  * delegate: fix memory leak after clone() failure
  * avahi/client: fix shutdown hang due to event leak
  * config: add listener options "interface", "reuse_port"
  * lb: fix dbus connect failure due to process isolation
  * config: rename "include" to "@include"
  * config: introduce variables

 -- Max Kellermann <mk@cm4all.com>  Mon, 26 Sep 2016 20:28:47 -0000

cm4all-beng-proxy (11.2) unstable; urgency=low

  * disable the "V6ONLY" flag on all IPv6 wildcard listeners
  * fix crash bug due to uninitialized memory
  * etc: include conf.d/*.conf
  * debian: re-add dh_installinit to install the *.default files

 -- Max Kellermann <mk@cm4all.com>  Mon, 12 Sep 2016 11:32:14 -0000

cm4all-beng-proxy (11.1) unstable; urgency=low

  * merge release 10.30

 -- Max Kellermann <mk@cm4all.com>  Fri, 09 Sep 2016 09:28:23 -0000

cm4all-beng-proxy (11.0.3) unstable; urgency=low

  * config: allow shell wildcard after "include"
  * fcgi: fix "Connection refused" error
  * widget: improve error message when there is no address

 -- Max Kellermann <mk@cm4all.com>  Fri, 02 Sep 2016 12:55:19 -0000

cm4all-beng-proxy (11.0.2) unstable; urgency=low

  * spawn: fix clone=ENOMEM due to broken PID namespace
  * control: allow only TCACHE_INVALIDATE, STATS and NODE_STATUS via IP
  * config: add command "include_optional"

 -- Max Kellermann <mk@cm4all.com>  Wed, 31 Aug 2016 13:32:35 -0000

cm4all-beng-proxy (11.0.1) unstable; urgency=low

  * spawn: switch to a new systemd scope
  * spawn: create new PID namespace
  * spawn: create systemd journal identifier
  * translation: add packets CGROUP, CGROUP_SET, EXTERNAL_SESSION_MANAGER,
    EXTERNAL_SESSION_KEEPALIVE
  * session: allow multiple realms per session
  * ssl: free more drained I/O buffers
  * ssl: reduce memory usage
  * SlicePool: reduce fragmentation
  * enable TCP_DEFER_ACCEPT for HTTP listeners
  * remove the "args_escape_char" kludge after 5 years of transition
  * support kB, MB, GB suffixes in cache size specifications
  * bp: add configuration file
  * bp: allow multiple control listeners
  * lb: allow including configuration files
  * debian/lb.postinst: move user "cm4all-beng-lb" to group "nogroup"
  * remove obsolete sysv init scripts, depend on systemd instead
  * ZeroConf publish support

 -- Max Kellermann <mk@cm4all.com>  Tue, 30 Aug 2016 22:24:03 -0000

cm4all-beng-proxy (10.37) unstable; urgency=low

  * translation: expand REDIRECT with BASE

 -- Max Kellermann <mk@cm4all.com>  Tue, 28 Feb 2017 13:16:57 -0000

cm4all-beng-proxy (10.36) unstable; urgency=low

  * certdb: fix crash bug
  * lb: allow core dumps from within the isolated process

 -- Max Kellermann <mk@cm4all.com>  Thu, 12 Jan 2017 20:08:07 -0000

cm4all-beng-proxy (10.35) unstable; urgency=low

  * ssl: OpenSSL 1.1 compatibility
  * bot: add another Majestic bot user agent string
  * systemd: depend on network-online.target

 -- Max Kellermann <mk@cm4all.com>  Tue, 06 Dec 2016 07:42:56 -0000

cm4all-beng-proxy (10.34) unstable; urgency=low

  * lb: adapt to Linux 4.8 user namespace API change

 -- Max Kellermann <mk@cm4all.com>  Tue, 25 Oct 2016 11:35:30 -0000

cm4all-beng-proxy (10.33) unstable; urgency=low

  * spawn: create systemd journal identifier
  * spawn: no signal interruption while waiting for client to become ready
  * spawn: allow numeric uids/gids after --allow-user / --allow-group
  * was: add stopwatch support

 -- Max Kellermann <mk@cm4all.com>  Wed, 19 Oct 2016 19:38:21 -0000

cm4all-beng-proxy (10.32) unstable; urgency=low

  * merge release 9.16

 -- Max Kellermann <mk@cm4all.com>  Tue, 04 Oct 2016 11:05:53 -0000

cm4all-beng-proxy (10.31) unstable; urgency=low

  * fix memory leak after resource loader failure
  * delegate: fix memory leak after clone() failure
  * was: fix crash on spawn error

 -- Max Kellermann <mk@cm4all.com>  Tue, 27 Sep 2016 18:54:54 -0000

cm4all-beng-proxy (10.30) unstable; urgency=low

  * merge release 9.15

 -- Max Kellermann <mk@cm4all.com>  Thu, 08 Sep 2016 14:50:50 -0000

cm4all-beng-proxy (10.29) unstable; urgency=low

  * istream/pipe: fix crash after running out of file descriptors
  * bp: raise default connection limit to 32k
  * delegate: fix potential crash
  * translation: detect BASE/URI mismatch with INTERNAL_REDIRECT
  * lb/monitor/expect: fix assertion failure on shutdown
  * systemd: set default NOFILE limits to 256k
  * systemd: enable crash dumps

 -- Max Kellermann <mk@cm4all.com>  Wed, 07 Sep 2016 07:57:48 -0000

cm4all-beng-proxy (10.28) unstable; urgency=low

  * widget: improve error message when there is no address
  * lb: fix default control port
  * debian: adjust Ruby dependencies for Debian Jessie

 -- Max Kellermann <mk@cm4all.com>  Mon, 05 Sep 2016 10:58:34 -0000

cm4all-beng-proxy (10.27) unstable; urgency=low

  * ssl: disable RC4
  * ssl: ignore the client's cipher preferences
  * ssl: send TLS alert to peer after handshake refusal
  * fix crash when compiled with GCC6

 -- Max Kellermann <mk@cm4all.com>  Mon, 22 Aug 2016 18:34:30 -0000

cm4all-beng-proxy (10.26) unstable; urgency=low

  * bot: recognize WordPress pingbacks as "bot"
  * lb/monitor/expect: delay the receive call by 10ms
  * certdb, bp_cmdline, log-forward: use IPv6 only if available

 -- Max Kellermann <mk@cm4all.com>  Thu, 11 Aug 2016 13:04:23 -0000

cm4all-beng-proxy (10.25) unstable; urgency=low

  * shm: fix double allocation bug which caused session corruption

 -- Max Kellermann <mk@cm4all.com>  Thu, 21 Jul 2016 18:54:12 -0000

cm4all-beng-proxy (10.24) unstable; urgency=low

  * http_client: fix "excess data" error after "100 Continue"

 -- Max Kellermann <mk@cm4all.com>  Wed, 20 Jul 2016 12:25:34 -0000

cm4all-beng-proxy (10.23) unstable; urgency=low

  * cgi: ignore the "Proxy" request header to work around security
    vulnerabilities in several CGI programs
  * http_client: differentiate between "empty response body" and "no body"
  * http_server: log "-" if there is no response body

 -- Max Kellermann <mk@cm4all.com>  Tue, 19 Jul 2016 13:43:34 -0000

cm4all-beng-proxy (10.22) unstable; urgency=low

  * debian/control: add missing dependency on libcm4all-inline-dev
  * http_address: ensure that at least one socket address is specified
  * systemd: implement "reload"

 -- Max Kellermann <mk@cm4all.com>  Mon, 04 Jul 2016 11:12:29 -0000

cm4all-beng-proxy (10.21) unstable; urgency=low

  * session: fix user expiry after defragmentation
  * session: save site name in session file

 -- Max Kellermann <mk@cm4all.com>  Wed, 08 Jun 2016 20:07:13 -0000

cm4all-beng-proxy (10.20) unstable; urgency=low

  * fix nullptr dereference while removing stale "session" parameter

 -- Max Kellermann <mk@cm4all.com>  Wed, 25 May 2016 11:06:38 -0000

cm4all-beng-proxy (10.19) unstable; urgency=low

  * merge release 9.14
  * log the request URI on session realm mismatch
  * omit stale "session" parameter in processed URIs

 -- Max Kellermann <mk@cm4all.com>  Tue, 24 May 2016 17:36:07 -0000

cm4all-beng-proxy (10.18) unstable; urgency=low

  * http_client: fix TLS memory leak / crash bug

 -- Max Kellermann <mk@cm4all.com>  Thu, 19 May 2016 10:49:58 -0000

cm4all-beng-proxy (10.17) unstable; urgency=low

  * spawn/client: handle empty payloads from recvmmsg()

 -- Max Kellermann <mk@cm4all.com>  Mon, 09 May 2016 10:05:55 -0000

cm4all-beng-proxy (10.16) unstable; urgency=low

  * control: enable SO_REUSEADDR on the UDP socket

 -- Max Kellermann <mk@cm4all.com>  Fri, 29 Apr 2016 13:13:31 -0000

cm4all-beng-proxy (10.15) unstable; urgency=low

  * was: fix crash after spawn failure
  * spawn/client: abort worker process when the spawner is gone
  * spawn/client: optimize message receiver
  * spawn/server: retry sending after EAGAIN

 -- Max Kellermann <mk@cm4all.com>  Fri, 29 Apr 2016 09:31:54 -0000

cm4all-beng-proxy (10.14) unstable; urgency=low

  * enable TCP_DEFER_ACCEPT for HTTP and SSL listeners
  * ssl: increase the handshake timeout to 60 seconds
  * lb: log the client IP address

 -- Max Kellermann <mk@cm4all.com>  Thu, 28 Apr 2016 09:24:19 -0000

cm4all-beng-proxy (10.13) unstable; urgency=low

  * was: fix crash after early-crashing WAS process
  * was: fix crash after WAS process has been released
  * ssl: limit the handshake duration
  * beng-proxy: support listening on UNIX domain sockets

 -- Max Kellermann <mk@cm4all.com>  Wed, 27 Apr 2016 18:34:26 -0000

cm4all-beng-proxy (10.12) unstable; urgency=low

  * ssl: reduce allocator fragmentation, cycle another buffer

 -- Max Kellermann <mk@cm4all.com>  Thu, 21 Apr 2016 07:29:51 -0000

cm4all-beng-proxy (10.11) unstable; urgency=low

  * thread_queue: fix race condition
  * ssl: reduce allocator fragmentation

 -- Max Kellermann <mk@cm4all.com>  Mon, 18 Apr 2016 14:51:41 -0000

cm4all-beng-proxy (10.10) unstable; urgency=low

  * merge release 9.13
  * SlicePool: reduce fragmentation

 -- Max Kellermann <mk@cm4all.com>  Tue, 12 Apr 2016 15:12:03 -0000

cm4all-beng-proxy (10.9) unstable; urgency=low

  * merge release 9.12

 -- Max Kellermann <mk@cm4all.com>  Wed, 06 Apr 2016 12:11:38 -0000

cm4all-beng-proxy (10.8) unstable; urgency=low

  * SlicePool: optimize allocation
  * lb: cycle buffers before compressing slice allocator
  * was: fix spurious "Resource temporarily unavailable" warnings

 -- Max Kellermann <mk@cm4all.com>  Wed, 06 Apr 2016 06:35:37 -0000

cm4all-beng-proxy (10.7) unstable; urgency=low

  * lb: fix systemd service start timeout
  * spawn: fix assertion failure when STDERR_PATH fails
  * was: fix use-after-free bug

 -- Max Kellermann <mk@cm4all.com>  Tue, 29 Mar 2016 10:31:34 -0000

cm4all-beng-proxy (10.6) unstable; urgency=low

  * lb: fix false memory leak during shutdown
  * ssl: cycle buffers to reduce allocator fragmentation

 -- Max Kellermann <mk@cm4all.com>  Wed, 23 Mar 2016 14:16:55 -0000

cm4all-beng-proxy (10.5) unstable; urgency=low

  * lb: fix crash due to duplicate OpenSSL initialization by libpq
  * lb: check cert_db.ca_cert settings with --check
  * lb: fix shutdown with --watchdog
  * http_client: fix assertion failure with keep-alive disabled
  * http_server: fix missing "100 Continue"
  * certdb: unwrap key in "new-cert
  * certdb: allow overriding database with /etc/cm4all/beng/certdb.connect
  * spawn: fix assertion failure

 -- Max Kellermann <mk@cm4all.com>  Tue, 08 Mar 2016 16:01:22 -0000

cm4all-beng-proxy (10.4) unstable; urgency=low

  * merge release 9.11
  * spawn: fix uninitialized MOUNT_TMP_TMPFS setting

 -- Max Kellermann <mk@cm4all.com>  Thu, 03 Mar 2016 13:11:49 -0000

cm4all-beng-proxy (10.3) unstable; urgency=low

  * lhttp: fix double free bug
  * lhttp, fcgi: abandon child process after connect failure
  * spawn: wait for spawn process during shutdown
  * {http,filter,nfs}_cache: raise cacheable size limit to 512 kB
  * http_client: reschedule read event after blocking write recovery

 -- Max Kellermann <mk@cm4all.com>  Wed, 02 Mar 2016 14:06:44 -0000

cm4all-beng-proxy (10.2) unstable; urgency=low

  * rubber: remove excessive debugging code to speed up cache flush
  * spawn: fix SETENV breakage
  * spawn: initialize supplementary groups
  * spawn: change to user www-data by default
  * http_client: fix double free bug
  * fcache: raise default expiration to one week
  * systemd: set "Type=notify"

 -- Max Kellermann <mk@cm4all.com>  Tue, 01 Mar 2016 18:43:23 -0000

cm4all-beng-proxy (10.1) unstable; urgency=low

  * merge release 9.10
  * python: add missing constant TRANSLATE_REALM_FROM_AUTH_BASE
  * spawn: dedicated process for spawning child processes
  * fcgi: terminate FastCGI processes with SIGTERM instead of SIGUSR1
  * was: implement response body interruption
  * translation: add packet NO_NEW_PRIVS
  * session: 128 bit session ids
  * emit systemd "READY" notification
  * debian: eliminate the TOI build

 -- Max Kellermann <mk@cm4all.com>  Thu, 25 Feb 2016 23:55:33 -0000

cm4all-beng-proxy (10.0.5) unstable; urgency=low

  * http_client: fix memory leak
  * spawn/prepared: fix environment variable breakage
  * request: fix crash (due to realm regression in 10.0.4)

 -- Max Kellermann <mk@cm4all.com>  Tue, 09 Feb 2016 18:09:43 -0000

cm4all-beng-proxy (10.0.4) unstable; urgency=low

  * istream/dechunk: merge chunk sizes
  * istream/dechunk: fix bogus "closed prematurely" error
  * spawn/JailConfig: fix jail.conf parser regression
  * translate_parser: fix JailCGI home path regression
  * translation: add packet REALM_FROM_AUTH_BASE
  * translation: allow mount options in MOUNT_TMP_TMPFS
  * pipe_filter: add JailCGI support
  * fcgi/stock: fix double free bug
  * http_request: fix connection leak after OpenSSL error
  * ssl/cache: fix two crash bugs
  * ssl/cache: reduce delay from 1s to 200ms
  * ssl/cache: maintain cache only in worker process
  * ssl/cache: support CA chains
  * ssl/factory: support the subjectAltName extension
  * ssl/filter: handle "close notify" alerts
  * certdb: rename PostgreSQL table to singular
  * certdb: load PostgreSQL connect string from lb.conf
  * certdb: support the subjectAltName extension
  * certdb: implement the ACME protocol
  * systemd/lb: disable --watchdog, set Restart=on-failure instead
  * systemd/bp: default to --workers=0, set Restart=on-failure instead

 -- Max Kellermann <mk@cm4all.com>  Thu, 04 Feb 2016 21:12:22 -0000

cm4all-beng-proxy (10.0.3) unstable; urgency=low

  * ssl/cache: populate name cache asynchronously
  * certdb: add command "populate"

 -- Max Kellermann <mk@cm4all.com>  Tue, 12 Jan 2016 10:35:32 -0000

cm4all-beng-proxy (10.0.2) unstable; urgency=low

  * ssl/cache: open multiple PostgreSQL connections on demand
  * ssl/cache: mirror a list of all certificate host names
  * certdb: add command "delete"

 -- Max Kellermann <mk@cm4all.com>  Wed, 06 Jan 2016 11:11:51 -0000

cm4all-beng-proxy (10.0.1) unstable; urgency=low

  * drop support for Debian Squeeze
  * inline_widget: time out after 10 seconds
  * lb: support SSL certificates stored in PostgreSQL database
  * disable the access log by default

 -- Max Kellermann <mk@cm4all.com>  Fri, 18 Dec 2015 18:48:31 -0000

cm4all-beng-proxy (9.16) unstable; urgency=low

  * fix memory leak after resource loader failure
  * was: fix crash on spawn error
  * fcache: check X-CM4all-BENG-User (via REVEAL_USER) in cache lookup

 -- Max Kellermann <mk@cm4all.com>  Tue, 04 Oct 2016 10:44:09 -0000

cm4all-beng-proxy (9.15) unstable; urgency=low

  * cgi: ignore the "Proxy" request header to work around security
    vulnerabilities in several CGI programs
  * http_address: ensure that at least one socket address is specified
  * http_server: update the "raw bytes sent" attribute properly
  * http_client: differentiate between "empty response body" and "no body"
  * http_client: fix "excess data" error after "100 Continue"
  * fcgi: fix assertion failure
  * shm: fix double allocation bug which caused session corruption
  * session: fix user expiry after defragmentation
  * omit stale "session" parameter in processed URIs
  * bot: recognize WordPress pingbacks as "bot"
  * fix crash when compiled with GCC6
  * bp: raise default connection limit to 32k
  * systemd: set default NOFILE limits to 256k
  * systemd: enable crash dumps

 -- Max Kellermann <mk@cm4all.com>  Thu, 08 Sep 2016 14:25:37 -0000

cm4all-beng-proxy (9.14) unstable; urgency=low

  * merge release 8.13
  * was: fix crash on malformed STATUS packet

 -- Max Kellermann <mk@cm4all.com>  Fri, 20 May 2016 15:43:48 -0000

cm4all-beng-proxy (9.13) unstable; urgency=low

  * merge release 8.12
  * lb: fix false memory leak during shutdown

 -- Max Kellermann <mk@cm4all.com>  Tue, 12 Apr 2016 13:03:18 -0000

cm4all-beng-proxy (9.12) unstable; urgency=low

  * header-forward: fix duplicate "Location" header

 -- Max Kellermann <mk@cm4all.com>  Wed, 06 Apr 2016 12:09:46 -0000

cm4all-beng-proxy (9.11) unstable; urgency=low

  * merge release 8.11

 -- Max Kellermann <mk@cm4all.com>  Thu, 03 Mar 2016 13:03:41 -0000

cm4all-beng-proxy (9.10) unstable; urgency=low

  * merge release 8.10

 -- Max Kellermann <mk@cm4all.com>  Wed, 24 Feb 2016 11:46:38 -0000

cm4all-beng-proxy (9.9) unstable; urgency=low

  * merge release 8.9

 -- Max Kellermann <mk@cm4all.com>  Tue, 23 Feb 2016 15:56:21 -0000

cm4all-beng-proxy (9.8) unstable; urgency=low

  * merge release 8.8

 -- Max Kellermann <mk@cm4all.com>  Tue, 16 Feb 2016 11:30:47 -0000

cm4all-beng-proxy (9.7) unstable; urgency=low

  * merge release 8.7
  * http_request: fix connection leak after OpenSSL error

 -- Max Kellermann <mk@cm4all.com>  Tue, 26 Jan 2016 15:56:31 -0000

cm4all-beng-proxy (9.6) unstable; urgency=low

  * systemd: log to systemd-journald by default
  * header_forward: fix duplicate "Location" header
  * "--access-logger=null" disables the access log
  * widget: log Set-Cookie without host

 -- Max Kellermann <mk@cm4all.com>  Thu, 17 Dec 2015 22:15:04 -0000

cm4all-beng-proxy (9.5) unstable; urgency=low

  * merge release 4.23
  * auth: send the LISTENER_TAG packet with AUTH requests

 -- Max Kellermann <mk@cm4all.com>  Tue, 15 Dec 2015 13:46:36 -0000

cm4all-beng-proxy (9.4) unstable; urgency=low

  * processor: fix crash bug
  * ajp: fix bogus error "Peer closed the socket prematurely"
  * fcgi: fail after receiving excess data at end of response body
  * fcgi: fix assertion failure on i386
  * was: fold header name case
  * was: announce request body length as early as possible
  * was: fix crash bug with empty response

 -- Max Kellermann <mk@cm4all.com>  Thu, 19 Nov 2015 11:28:59 -0000

cm4all-beng-proxy (9.3) unstable; urgency=low

  * fcgi: fix buffer overflow with large response body
  * header_forward: always forward "Allow"

 -- Max Kellermann <mk@cm4all.com>  Tue, 17 Nov 2015 00:33:20 -0000

cm4all-beng-proxy (9.2) unstable; urgency=low

  * translate_client: fix crash bug

 -- Max Kellermann <mk@cm4all.com>  Mon, 16 Nov 2015 08:38:02 -0000

cm4all-beng-proxy (9.1) unstable; urgency=low

  * feature freeze
  * http_client: response body allows optimized socket writes
  * http_cache: response body allows optimized socket writes
  * fcgi: fix stall bug
  * fcgi: optimized response body chunking
  * fcgi: don't send empty PARAMS packet when request headers are empty
  * handler: use lstat() for FILE_NOT_FOUND
  * client_balancer: fix memory leak
  * istream: fix assertion failure
  * istream_tee: fix size miscalculation
  * nfs_stock: fix assertion failure
  * translate_cache: optimize memory usage
  * reduce fork() overhead

 -- Max Kellermann <mk@cm4all.com>  Fri, 13 Nov 2015 00:50:52 -0000

cm4all-beng-proxy (9.0.9) unstable; urgency=low

  * tstock: fix libevent crash on connection failure
  * tstock: fix hanging process during shutdown
  * request_session: don't send cleared session id of ignored session
  * pipe_stock: fix EBADF error due to malformed pointer cast
  * http_{client,server}: optimize chunked socket writes

 -- Max Kellermann <mk@cm4all.com>  Fri, 06 Nov 2015 23:39:50 -0000

cm4all-beng-proxy (9.0.8) unstable; urgency=low

  * child_stock: fix crash bug
  * translate_stock: fix use-after-free crash bug

 -- Max Kellermann <mk@cm4all.com>  Thu, 05 Nov 2015 15:14:43 -0000

cm4all-beng-proxy (9.0.7) unstable; urgency=low

  * merge release 8.6
  * ajp: fix regression after code refactoring
  * http_{client,server}: optimize socket writes
  * translate_stock: configurable stock limit, defaulting to 64
  * translate_cache: fix crash bug when cache is disabled
  * errdoc: fix crash bug when aborting error document generator

 -- Max Kellermann <mk@cm4all.com>  Wed, 04 Nov 2015 21:50:44 -0000

cm4all-beng-proxy (9.0.6) unstable; urgency=low

  * debian/rules: cross-compiler support
  * debian: build with gcc 5 on Debian Stretch
  * processor: fix broken URI rewrite after <script> due to inverted check
  * widget: log class name

 -- Max Kellermann <mk@cm4all.com>  Fri, 16 Oct 2015 10:21:42 -0000

cm4all-beng-proxy (9.0.5) unstable; urgency=low

  * merge release 8.5

 -- Max Kellermann <mk@cm4all.com>  Mon, 12 Oct 2015 10:44:20 -0000

cm4all-beng-proxy (9.0.4) unstable; urgency=low

  * xml_parser: fix assertion failure on abort
  * css_parser: fix buffer overflow due to off-by-one check

 -- Max Kellermann <mk@cm4all.com>  Thu, 08 Oct 2015 19:32:07 -0000

cm4all-beng-proxy (9.0.3) unstable; urgency=low

  * fcgi: fix uninitialized variable
  * processor: fix heap corruption due to wrong string length

 -- Max Kellermann <mk@cm4all.com>  Wed, 07 Oct 2015 19:56:05 -0000

cm4all-beng-proxy (9.0.2) unstable; urgency=low

  * translation: packet REVEAL_USER sends X-CM4all-BENG-User to filter

 -- Max Kellermann <mk@cm4all.com>  Mon, 05 Oct 2015 19:08:22 -0000

cm4all-beng-proxy (9.0.1) unstable; urgency=low

  * merge release 8.4
  * translation: add header group "LINK"
  * translation: add packet MOUNT_TMPFS
  * fix spurious BIND_MOUNT_RW failures

 -- Max Kellermann <mk@cm4all.com>  Fri, 02 Oct 2015 15:36:42 -0000

cm4all-beng-proxy (8.13) unstable; urgency=low

  * http_client: fix TLS memory leak
  * http_client: fix assertion failure with keep-alive disabled
  * was: fix crash after early-crashing WAS process
  * lb: fix false memory leak during shutdown
  * http_server: fix missing "100 Continue"
  * {http,filter,nfs}_cache: raise cacheable size limit to 512 kB
  * fcache: raise default expiration to one week
  * rubber: remove excessive debugging code to speed up cache flush

 -- Max Kellermann <mk@cm4all.com>  Fri, 20 May 2016 15:34:32 -0000

cm4all-beng-proxy (8.12) unstable; urgency=low

  * was: fix crash on malformed STATUS packet
  * was: allow 16 bit STATUS packet

 -- Max Kellermann <mk@cm4all.com>  Tue, 12 Apr 2016 12:28:21 -0000

cm4all-beng-proxy (8.11) unstable; urgency=low

  * http_client: fix assertion failure with TLS
  * lhttp, fcgi: abandon child process after connect failure
  * http_client: reschedule read event after blocking write recovery

 -- Max Kellermann <mk@cm4all.com>  Thu, 03 Mar 2016 12:59:50 -0000

cm4all-beng-proxy (8.10) unstable; urgency=low

  * was/input: verify the announced LENGTH
  * was/input: fix the "available" formula

 -- Max Kellermann <mk@cm4all.com>  Wed, 24 Feb 2016 11:31:50 -0000

cm4all-beng-proxy (8.9) unstable; urgency=low

  * istream/catch: fix another assertion failure

 -- Max Kellermann <mk@cm4all.com>  Tue, 23 Feb 2016 15:52:46 -0000

cm4all-beng-proxy (8.8) unstable; urgency=low

  * istream/catch: fix assertion failure

 -- Max Kellermann <mk@cm4all.com>  Tue, 16 Feb 2016 11:21:25 -0000

cm4all-beng-proxy (8.7) unstable; urgency=low

  * cgi, pipe: fix off-by-one bug in stderr filter

 -- Max Kellermann <mk@cm4all.com>  Tue, 26 Jan 2016 15:55:03 -0000

cm4all-beng-proxy (8.6) unstable; urgency=low

  * merge release 7.9

 -- Max Kellermann <mk@cm4all.com>  Mon, 26 Oct 2015 09:48:00 -0000

cm4all-beng-proxy (8.5) unstable; urgency=low

  * css_parser: fix buffer overflow due to off-by-one check
  * fcgi: fix uninitialized variable
  * fix spurious BIND_MOUNT_RW failures
  * fix two crashes due to malformed URI escapes

 -- Max Kellermann <mk@cm4all.com>  Mon, 12 Oct 2015 10:20:32 -0000

cm4all-beng-proxy (8.4) unstable; urgency=low

  * was: fix another memory leak

 -- Max Kellermann <mk@cm4all.com>  Fri, 02 Oct 2015 11:05:21 -0000

cm4all-beng-proxy (8.3) unstable; urgency=low

  * was: fix several memory leaks

 -- Max Kellermann <mk@cm4all.com>  Fri, 02 Oct 2015 09:54:09 -0000

cm4all-beng-proxy (8.2) unstable; urgency=low

  * debian/control: add "Breaks" on old translation servers to avoid
    runtime breakages due to broken widget descriptors; the translation
    server 1.9.1 contains a workaround
  * translate_parser: fix crash after malformed/misplaced
    UNTRUSTED_*_SITE_SUFFIX packet

 -- Max Kellermann <mk@cm4all.com>  Fri, 25 Sep 2015 12:55:18 -0000

cm4all-beng-proxy (8.1) unstable; urgency=low

  * feature freeze
  * fb_pool: compress I/O buffers periodically
  * http_cache, fcache, nfs_cache: compress the cache periodically

 -- Max Kellermann <mk@cm4all.com>  Tue, 22 Sep 2015 17:26:06 -0000

cm4all-beng-proxy (8.0.13) unstable; urgency=low

  * merge release 7.8
  * translation: support writable bind mounts (BIND_MOUNT_RW)
  * translation: add packet UNTRUSTED_RAW_SITE_SUFFIX
  * ssl: initialize OpenSSL engines
  * rewrite_uri: support "https://" and "//" URIs
  * regex: fix double free bug

 -- Max Kellermann <mk@cm4all.com>  Tue, 22 Sep 2015 08:00:20 -0000

cm4all-beng-proxy (8.0.12) unstable; urgency=low

  * merge release 7.7
  * rubber: optimized hole search
  * rubber: simplified defragmentation on tail allocation

 -- Max Kellermann <mk@cm4all.com>  Thu, 17 Sep 2015 20:41:59 -0000

cm4all-beng-proxy (8.0.11) unstable; urgency=low

  * regex: fix move operator, fixes spurious "Invalid regex capture"

 -- Max Kellermann <mk@cm4all.com>  Thu, 03 Sep 2015 13:08:16 -0000

cm4all-beng-proxy (8.0.10) unstable; urgency=low

  * regex: mismatching optional capture expands to empty string
  * regex: work around problem with mismatching optional last capture
  * request: avoid compressing the response body twice

 -- Max Kellermann <mk@cm4all.com>  Wed, 02 Sep 2015 15:56:38 -0000

cm4all-beng-proxy (8.0.9) unstable; urgency=low

  * merge release 7.6
  * regex: fix off-by-one error in capture range check

 -- Max Kellermann <mk@cm4all.com>  Tue, 01 Sep 2015 13:57:06 -0000

cm4all-beng-proxy (8.0.8) unstable; urgency=low

  * tcache: fix crash on regex mismatch

 -- Max Kellermann <mk@cm4all.com>  Mon, 31 Aug 2015 05:35:14 -0000

cm4all-beng-proxy (8.0.7) unstable; urgency=low

  * merge release 7.5
  * regex: fix spurious compile failures
  * fcache: include actual body data in stats
  * nfs_cache: add stats
  * fix several crash bugs with malformed URI escapes
  * control/stats: add cache brutto sizes
  * control/stats: add I/O buffers size

 -- Max Kellermann <mk@cm4all.com>  Thu, 27 Aug 2015 22:11:02 -0000

cm4all-beng-proxy (8.0.6) unstable; urgency=low

  * translation: decouple REGEX_UNESCAPE from INVERSE_REGEX

 -- Max Kellermann <mk@cm4all.com>  Tue, 25 Aug 2015 09:57:23 -0000

cm4all-beng-proxy (8.0.5) unstable; urgency=low

  * translation: add packet INVERSE_REGEX_UNESCAPE

 -- Max Kellermann <mk@cm4all.com>  Mon, 24 Aug 2015 16:58:16 -0000

cm4all-beng-proxy (8.0.4) unstable; urgency=low

  * translate_client: fix crash due to uninitialized variable

 -- Max Kellermann <mk@cm4all.com>  Fri, 21 Aug 2015 11:26:40 -0000

cm4all-beng-proxy (8.0.3) unstable; urgency=low

  * translation: add login packet SERVICE
  * translation: login allows packet LISTENER_TAG
  * translation: protocol v3 uses anchored regex
  * regex: disable the "multi-line" option
  * regex: switch to the PCRE library

 -- Max Kellermann <mk@cm4all.com>  Mon, 17 Aug 2015 14:31:32 -0000

cm4all-beng-proxy (8.0.2) unstable; urgency=low

  * translation: add packets LOGIN, PASSWORD, UID_GID
  * translation: native Refence support

 -- Max Kellermann <mk@cm4all.com>  Thu, 06 Aug 2015 11:15:58 -0000

cm4all-beng-proxy (8.0.1) unstable; urgency=low

  * cgi, pipe: log PID in stderr output
  * translation: add packets AUTO_GZIP, INTERNAL_REDIRECT

 -- Max Kellermann <mk@cm4all.com>  Fri, 24 Jul 2015 10:27:51 -0000

cm4all-beng-proxy (7.9) unstable; urgency=low

  * merge release 6.12

 -- Max Kellermann <mk@cm4all.com>  Mon, 26 Oct 2015 09:37:41 -0000

cm4all-beng-proxy (7.8) unstable; urgency=low

  * support SESSION_SITE in processor

 -- Max Kellermann <mk@cm4all.com>  Mon, 21 Sep 2015 12:26:13 -0000

cm4all-beng-proxy (7.7) unstable; urgency=low

  * merge release 6.11

 -- Max Kellermann <mk@cm4all.com>  Thu, 17 Sep 2015 19:08:50 -0000

cm4all-beng-proxy (7.6) unstable; urgency=low

  * merge release 6.10
  * fcache: include actual body data in stats
  * nfs_cache: add stats
  * control/stats: add cache brutto sizes
  * control/stats: add I/O buffers size

 -- Max Kellermann <mk@cm4all.com>  Tue, 01 Sep 2015 12:48:48 -0000

cm4all-beng-proxy (7.5) unstable; urgency=low

  * merge release 6.9

 -- Max Kellermann <mk@cm4all.com>  Thu, 27 Aug 2015 14:30:18 -0000

cm4all-beng-proxy (7.4) unstable; urgency=low

  * merge release 6.8
  * tcache: fix minor memory leak

 -- Max Kellermann <mk@cm4all.com>  Wed, 26 Aug 2015 13:29:42 -0000

cm4all-beng-proxy (7.3) unstable; urgency=low

  * merge release 6.7

 -- Max Kellermann <mk@cm4all.com>  Wed, 22 Jul 2015 21:18:30 -0000

cm4all-beng-proxy (7.2) unstable; urgency=low

  * translation: allow REGEX_ON_{HOST,USER}_URI with INVERSE_REGEX

 -- Max Kellermann <mk@cm4all.com>  Fri, 17 Jul 2015 06:53:50 -0000

cm4all-beng-proxy (7.1) unstable; urgency=low

  * feature freeze
  * translation: WANT supports USER
  * translation: add packet REGEX_ON_USER_URI

 -- Max Kellermann <mk@cm4all.com>  Tue, 14 Jul 2015 20:46:43 -0000

cm4all-beng-proxy (7.0.10) unstable; urgency=low

  * fix crash on "Cache-Control: only-if-cached"
  * fix worker respawn

 -- Max Kellermann <mk@cm4all.com>  Sat, 11 Jul 2015 10:19:11 -0000

cm4all-beng-proxy (7.0.9) unstable; urgency=low

  * istream_escape: fix crash bug when last byte is escaped
  * stats: don't crash master process on CONTROL_STATS
  * debian/rules: add kludge to support dh_python2 on Squeeze

 -- Max Kellermann <mk@cm4all.com>  Thu, 09 Jul 2015 11:40:12 -0000

cm4all-beng-proxy (7.0.8) unstable; urgency=low

  * translation: add packets EXPAND_HOME, EXPAND_STDERR_PATH
  * translation: apply EXPAND_URI to CGI addresses
  * session: fix crash while invalidating widget session

 -- Max Kellermann <mk@cm4all.com>  Thu, 25 Jun 2015 13:29:01 -0000

cm4all-beng-proxy (7.0.7) unstable; urgency=low

  * translation: add packet AUTO_DEFLATE
  * istream_deflate: fix stalled stream
  * tcache: expand uncacheable responses

 -- Max Kellermann <mk@cm4all.com>  Wed, 24 Jun 2015 11:43:47 -0000

cm4all-beng-proxy (7.0.6) unstable; urgency=low

  * tcache: expand responses of uncacheable requests

 -- Max Kellermann <mk@cm4all.com>  Fri, 19 Jun 2015 13:02:32 -0000

cm4all-beng-proxy (7.0.5) unstable; urgency=low

  * merge release 6.6
  * control: flush the whole translation cache if the TCACHE_INVALIDATE
    payload is empty
  * namespace: support IPC namespaces

 -- Max Kellermann <mk@cm4all.com>  Thu, 11 Jun 2015 16:31:34 -0000

cm4all-beng-proxy (7.0.4) unstable; urgency=low

  * handler: send LISTENER_TAG if translation protocol version is not yet
    negotiated
  * handler: bypass translation cache during protocol version negotiation

 -- Max Kellermann <mk@cm4all.com>  Thu, 28 May 2015 13:10:12 -0000

cm4all-beng-proxy (7.0.3) unstable; urgency=low

  * handler: more "verbose_response" messages
  * handler: return "502 Bad Gateway" on translation server error
  * translation: protocol v2 always transmits LISTENER_TAG
  * translation: add packets REGEX_ON_HOST_URI, SESSION_SITE
  * session_manager: fix bogus assertion failure in cleanup
  * build with libwas 1.0

 -- Max Kellermann <mk@cm4all.com>  Wed, 20 May 2015 16:41:44 -0000

cm4all-beng-proxy (7.0.2) unstable; urgency=low

  * merge release 6.5
  * require Boost 1.49

 -- Max Kellermann <mk@cm4all.com>  Wed, 29 Apr 2015 11:43:57 -0000

cm4all-beng-proxy (7.0.1) unstable; urgency=low

  * forward the "Accept-Ranges" response header
  * forward the "Range" request header
  * forward the request headers "Accept-Charset" and "Accept-Encoding" to
    frame widgets

 -- Max Kellermann <mk@cm4all.com>  Fri, 13 Mar 2015 16:53:29 -0000

cm4all-beng-proxy (6.12) unstable; urgency=low

  * css_parser: fix buffer overflow due to off-by-one check
  * fcgi: fix uninitialized variable
  * was: fix error after blocking send on control channel
  * fb_pool: compress I/O buffers periodically
  * ssl: initialize OpenSSL engines
  * support SESSION_SITE in processor
  * lb: never forward headers X-CM4all-BENG-Peer-Subject and
    X-CM4all-BENG-Peer-Issuer-Subject

 -- Max Kellermann <mk@cm4all.com>  Mon, 26 Oct 2015 09:34:09 -0000

cm4all-beng-proxy (6.11) unstable; urgency=low

  * fcgi_client: fix hang after error logger failure

 -- Max Kellermann <mk@cm4all.com>  Thu, 17 Sep 2015 19:06:14 -0000

cm4all-beng-proxy (6.10) unstable; urgency=low

  * translate_parser: allow absolute LOCAL_URI
  * uri-verify: don't check the query string
  * bp_control: let worker handle control packets in single-worker mode
  * stock: fix "outgoing_connections" being always zero in control stats
  * lb_stats: include TCP connections in "outgoing_connections"

 -- Max Kellermann <mk@cm4all.com>  Tue, 01 Sep 2015 11:51:11 -0000

cm4all-beng-proxy (6.9) unstable; urgency=low

  * fcgi_client: ignore STDERR packets in size calculation

 -- Max Kellermann <mk@cm4all.com>  Thu, 27 Aug 2015 14:04:04 -0000

cm4all-beng-proxy (6.8) unstable; urgency=low

  * tcache: verify URI after cache miss

 -- Max Kellermann <mk@cm4all.com>  Wed, 26 Aug 2015 12:32:19 -0000

cm4all-beng-proxy (6.7) unstable; urgency=low

  * ssl: fix certificate chain with Server Name Indication
  * lb: fix hang during shutdown

 -- Max Kellermann <mk@cm4all.com>  Wed, 22 Jul 2015 20:47:55 -0000

cm4all-beng-proxy (6.6) unstable; urgency=low

  * debian/rules: remove remaining python-central invocation
  * init: enable session_save_path by default if
    /var/run/cm4all/beng-proxy exists
  * init: read /etc/default/cm4all-beng-proxy.local
  * namespace: set "setgroups=deny" for Linux 3.18+
  * namespace: retry with mount flag "noexec" if mounting fails
  * build with libwas 1.0

 -- Max Kellermann <mk@cm4all.com>  Thu, 11 Jun 2015 15:22:14 -0000

cm4all-beng-proxy (6.5) unstable; urgency=low

  * debian: improve clang build-dependency
  * debian: migrate from python-central to dh_python2
  * debian: add missing dependency on python-twisted-names

 -- Max Kellermann <mk@cm4all.com>  Mon, 27 Apr 2015 15:27:10 -0000

cm4all-beng-proxy (6.4) unstable; urgency=low

  * widget: fix "Range" request headers with non-default view

 -- Max Kellermann <mk@cm4all.com>  Fri, 10 Apr 2015 12:28:47 -0000

cm4all-beng-proxy (6.3) unstable; urgency=low

  * forward the request headers "If-Modified-Since", "If-Unmodified-Since",
    "If-Match", "If-None-Match" and "If-Range" to frame widgets
  * session: improve session cleanup reliability
  * lb: verify SSL certificates in --check
  * ssl: reduce CPU overhead during TLS handshake

 -- Max Kellermann <mk@cm4all.com>  Tue, 24 Mar 2015 16:56:00 -0000

cm4all-beng-proxy (6.2) unstable; urgency=low

  * merge release 5.16

 -- Max Kellermann <mk@cm4all.com>  Wed, 18 Mar 2015 10:11:04 -0000

cm4all-beng-proxy (6.1) unstable; urgency=low

  * feature freeze

 -- Max Kellermann <mk@cm4all.com>  Thu, 05 Mar 2015 10:57:18 -0000

cm4all-beng-proxy (6.0.16) unstable; urgency=low

  * don't drop WANT request packet in repeated translation

 -- Max Kellermann <mk@cm4all.com>  Mon, 02 Mar 2015 08:38:49 -0000

cm4all-beng-proxy (6.0.15) unstable; urgency=low

  * widget: support the CONTENT_TYPE_LOOKUP protocol
  * CGI: disable request URI forwarding if there's a SCRIPT_NAME

 -- Max Kellermann <mk@cm4all.com>  Tue, 24 Feb 2015 16:44:37 -0000

cm4all-beng-proxy (6.0.14) unstable; urgency=low

  * merge release 5.15

 -- Max Kellermann <mk@cm4all.com>  Mon, 23 Feb 2015 12:48:39 -0000

cm4all-beng-proxy (6.0.13) unstable; urgency=low

  * don't steal the X-CM4all-View header from the HTTP cache

 -- Max Kellermann <mk@cm4all.com>  Fri, 20 Feb 2015 11:35:10 -0000

cm4all-beng-proxy (6.0.12) unstable; urgency=low

  * fcgi: don't redirect stderro to /dev/null
  * handler: reserve request body for focused widget even if processor
    disabled
  * remove the X-CM4all-View header after using it
  * headers: add group "TRANSFORMATION"
  * translation: add packet EXPAND_HEADER

 -- Max Kellermann <mk@cm4all.com>  Thu, 19 Feb 2015 15:36:19 -0000

cm4all-beng-proxy (6.0.11) unstable; urgency=low

  * translation: add packet EXPAND_READ_FILE
  * control: add command CONTROL_FADE_CHILDREN

 -- Max Kellermann <mk@cm4all.com>  Tue, 17 Feb 2015 12:02:40 -0000

cm4all-beng-proxy (6.0.10) unstable; urgency=low

  * merge release 5.14
  * translation: add packets NON_BLOCKING, READ_FILE

 -- Max Kellermann <mk@cm4all.com>  Fri, 13 Feb 2015 17:24:35 -0000

cm4all-beng-proxy (6.0.9) unstable; urgency=low

  * namespace_options: improved PIVOT_ROOT error message
  * translation: add packet EXPAND_BIND_MOUNT

 -- Max Kellermann <mk@cm4all.com>  Wed, 11 Feb 2015 11:36:51 -0000

cm4all-beng-proxy (6.0.8) unstable; urgency=low

  * debian: remove translation server demo packages
  * init: change default translation server address to @translation
  * translation: add packet EXPAND_COOKIE_HOST

 -- Max Kellermann <mk@cm4all.com>  Tue, 10 Feb 2015 12:24:22 -0000

cm4all-beng-proxy (6.0.7) unstable; urgency=low

  * translation: add packet LISTENER_TAG

 -- Max Kellermann <mk@cm4all.com>  Mon, 09 Feb 2015 11:02:06 -0000

cm4all-beng-proxy (6.0.6) unstable; urgency=low

  * http_server, http_client: reduce overhead of proxying chunked body

 -- Max Kellermann <mk@cm4all.com>  Fri, 06 Feb 2015 07:44:17 -0000

cm4all-beng-proxy (6.0.5) unstable; urgency=low

  * merge release 5.13
  * translate_client: check for PROBE_PATH_SUFFIXES without PROBE_SUFFIX
  * fix stack overflow on PROBE_SUFFIXES loop

 -- Max Kellermann <mk@cm4all.com>  Thu, 05 Feb 2015 13:30:21 -0000

cm4all-beng-proxy (6.0.4) unstable; urgency=low

  * hstock: fix memory leak
  * response: fix crash on invalid X-CM4all-View header
  * translation: add packets AUTH_FILE, EXPAND_AUTH_FILE,
    APPEND_AUTH, EXPAND_APPEND_AUTH
  * log unknown view names in X-CM4all-View

 -- Max Kellermann <mk@cm4all.com>  Wed, 04 Feb 2015 22:16:07 -0000

cm4all-beng-proxy (6.0.3) unstable; urgency=low

  * support response header X-CM4all-View for all responses
  * reduce fork overhead by dropping NFS cache
  * reduce I/O multi-threading overhead

 -- Max Kellermann <mk@cm4all.com>  Tue, 03 Feb 2015 14:50:27 -0000

cm4all-beng-proxy (6.0.2) unstable; urgency=low

  * translate_client: allow BASE="/" (regression fix)

 -- Max Kellermann <mk@cm4all.com>  Mon, 02 Feb 2015 11:32:01 -0000

cm4all-beng-proxy (6.0.1) unstable; urgency=low

  * translation: add packets EXPAND_DOCUMENT_ROOT, PROBE_PATH_SUFFIXES

 -- Max Kellermann <mk@cm4all.com>  Thu, 29 Jan 2015 22:32:02 -0000

cm4all-beng-proxy (5.16) unstable; urgency=low

  * net: fix crash due to parsing '@' twice
  * net: fix another off-by-one bug in local socket addresses
  * random: fix partial entropy collection
  * http_server: support method PATCH (RFC 5789)

 -- Max Kellermann <mk@cm4all.com>  Wed, 18 Mar 2015 09:56:43 -0000

cm4all-beng-proxy (5.15) unstable; urgency=low

  * ssl_client: fix crash on request with Keep-Alive disabled

 -- Max Kellermann <mk@cm4all.com>  Mon, 23 Feb 2015 12:44:50 -0000

cm4all-beng-proxy (5.14) unstable; urgency=low

  * merge release 4.22

 -- Max Kellermann <mk@cm4all.com>  Wed, 11 Feb 2015 20:50:41 -0000

cm4all-beng-proxy (5.13) unstable; urgency=low

  * ssl: throttle when OpenSSL buffer grows too large

 -- Max Kellermann <mk@cm4all.com>  Thu, 05 Feb 2015 10:14:15 -0000

cm4all-beng-proxy (5.12) unstable; urgency=low

  * merge release 4.21

 -- Max Kellermann <mk@cm4all.com>  Thu, 22 Jan 2015 16:42:55 -0000

cm4all-beng-proxy (5.11) unstable; urgency=low

  * merge release 4.20
  * ssl: disable weak ciphers

 -- Max Kellermann <mk@cm4all.com>  Fri, 16 Jan 2015 12:20:58 -0000

cm4all-beng-proxy (5.10) unstable; urgency=low

  * fix cookie mangling in CGI handlers

 -- Max Kellermann <mk@cm4all.com>  Wed, 14 Jan 2015 21:45:01 -0000

cm4all-beng-proxy (5.9) unstable; urgency=low

  * merge release 4.19
  * log-tee: new access logger

 -- Max Kellermann <mk@cm4all.com>  Wed, 24 Sep 2014 14:41:51 -0000

cm4all-beng-proxy (5.8) unstable; urgency=low

  * fcache: work around assertion failure

 -- Max Kellermann <mk@cm4all.com>  Thu, 18 Sep 2014 17:47:40 -0000

cm4all-beng-proxy (5.7) unstable; urgency=low

  * was_client: fix crash bug

 -- Max Kellermann <mk@cm4all.com>  Wed, 17 Sep 2014 18:39:12 -0000

cm4all-beng-proxy (5.6) unstable; urgency=low

  * ssl_filter: fix stalled connection

 -- Max Kellermann <mk@cm4all.com>  Wed, 17 Sep 2014 06:43:12 -0000

cm4all-beng-proxy (5.5) unstable; urgency=low

  * merge release 4.18

 -- Max Kellermann <mk@cm4all.com>  Fri, 12 Sep 2014 10:30:14 -0000

cm4all-beng-proxy (5.4) unstable; urgency=low

  * merge release 4.16

 -- Max Kellermann <mk@cm4all.com>  Wed, 10 Sep 2014 06:19:42 -0000

cm4all-beng-proxy (5.3) unstable; urgency=low

  * child_manager: fix tree insertion bug
  * http_server: fix logger assertion failure

 -- Max Kellermann <mk@cm4all.com>  Fri, 29 Aug 2014 18:50:09 -0000

cm4all-beng-proxy (5.2) unstable; urgency=low

  * was_input: fix assertion failure

 -- Max Kellermann <mk@cm4all.com>  Fri, 29 Aug 2014 11:30:37 -0000

cm4all-beng-proxy (5.1) unstable; urgency=low

  * merge release 4.15
  * net: fix off-by-one bug in local socket addresses

 -- Max Kellermann <mk@cm4all.com>  Fri, 29 Aug 2014 08:55:55 -0000

cm4all-beng-proxy (5.0.14) unstable; urgency=low

  * buffered_socket: reduce memory usage
  * ssl_filter: reduce memory usage further

 -- Max Kellermann <mk@cm4all.com>  Wed, 13 Aug 2014 11:01:56 -0000

cm4all-beng-proxy (5.0.13) unstable; urgency=low

  * merge release 4.14
  * ssl_filter: reduce memory usage

 -- Max Kellermann <mk@cm4all.com>  Fri, 08 Aug 2014 17:45:33 -0000

cm4all-beng-proxy (5.0.12) unstable; urgency=low

  * merge release 4.13
  * http_cache: fix memcached crash bug
  * lb: SIGHUP flushes the SSL session cache
  * ssl_factory: reduce memory usage

 -- Max Kellermann <mk@cm4all.com>  Tue, 05 Aug 2014 12:53:05 -0000

cm4all-beng-proxy (5.0.11) unstable; urgency=low

  * merge release 4.11
  * http_{client,server}: support WebSocket (RFC 6455)

 -- Max Kellermann <mk@cm4all.com>  Tue, 29 Jul 2014 20:31:30 -0000

cm4all-beng-proxy (5.0.10) unstable; urgency=low

  * merge release 4.10
  * http_server: don't disable keep-alive when discarding optional request
    body ("Expect: 100-continue")

 -- Max Kellermann <mk@cm4all.com>  Wed, 23 Jul 2014 17:51:02 -0000

cm4all-beng-proxy (5.0.9) unstable; urgency=low

  * merge release 4.9
  * translation: CONTENT_TYPE_LOOKUP response may contain transformations

 -- Max Kellermann <mk@cm4all.com>  Mon, 21 Jul 2014 16:37:34 -0000

cm4all-beng-proxy (5.0.8) unstable; urgency=low

  * merge release 4.8
  * translation: new packet AUTO_GZIPPED

 -- Max Kellermann <mk@cm4all.com>  Fri, 18 Jul 2014 19:04:45 -0000

cm4all-beng-proxy (5.0.7) unstable; urgency=low

  * lb: add per-listener option "verbose_response"
  * header_forward: another COOKIE=BOTH forwarding bug fix
  * translation: new packets REQUEST_HEADER, EXPAND_REQUEST_HEADER

 -- Max Kellermann <mk@cm4all.com>  Fri, 11 Jul 2014 13:46:08 -0000

cm4all-beng-proxy (5.0.6) unstable; urgency=low

  * merge release 4.7
  * translation: add packet EXPAND_SITE

 -- Max Kellermann <mk@cm4all.com>  Wed, 02 Jul 2014 12:58:55 +0200

cm4all-beng-proxy (5.0.5) unstable; urgency=low

  * translation: add packet EXPAND_URI
  * tcache: VALIDATE_MTIME=0 matches when the file does not exist

 -- Max Kellermann <mk@cm4all.com>  Mon, 30 Jun 2014 14:15:02 -0000

cm4all-beng-proxy (5.0.4) unstable; urgency=low

  * merge release 4.6

 -- Max Kellermann <mk@cm4all.com>  Wed, 25 Jun 2014 13:05:26 -0000

cm4all-beng-proxy (5.0.3) unstable; urgency=low

  * tcache: optimize invalidation with host filter
  * tcache: optimize invalidation with site filter

 -- Max Kellermann <mk@cm4all.com>  Tue, 24 Jun 2014 20:24:25 -0000

cm4all-beng-proxy (5.0.2) unstable; urgency=low

  * merge release 4.5
  * session: fix potential crash on shared memory exhaustion
  * session: really purge new sessions first
  * translate_client: strict HEADER_FORWARD checks
  * translate_client: fix the COOKIE=BOTH parser
  * header_forward: fix COOKIE=BOTH forwarding

 -- Max Kellermann <mk@cm4all.com>  Mon, 16 Jun 2014 14:26:06 -0000

cm4all-beng-proxy (5.0.1) unstable; urgency=low

  * processor: allow Content-Type application/xml
  * was, pipe_filter: don't inherit environment variables
  * pipe_filter: fix command-line argument corruption bug
  * pipe_filter: support custom environment variables
  * translation: SETENV sets environment vars for FastCGI and WAS
  * header_forward: add mode COOKIE=BOTH

 -- Max Kellermann <mk@cm4all.com>  Fri, 06 Jun 2014 13:41:44 -0000

cm4all-beng-proxy (4.23) unstable; urgency=low

  * http_server: support method PATCH (RFC 5789)
  * session: fix expiration timer
  * session: allocate 64k sessions (was 32k)
  * session: work around high CPU usage due to session purging
  * request_session: don't send cleared session id of ignored session
  * ajp: fix bogus error "Peer closed the socket prematurely"
  * fcgi: fix uninitialized variable
  * fcgi: fix hang after error logger failure
  * fcgi: ignore STDERR packets in size calculation
  * header_forward: always forward "Allow"
  * translate_cache: optimize memory usage
  * css_parser: fix buffer overflow due to off-by-one check
  * support SESSION_SITE in processor
  * lb: fix hang during shutdown
  * namespace: retry with mount flag "noexec" if mounting fails
  * random: fix partial entropy collection

 -- Max Kellermann <mk@cm4all.com>  Fri, 04 Dec 2015 16:52:26 -0000

cm4all-beng-proxy (4.22) unstable; urgency=low

  * fcgi: fix wrong child process reuse with different JailCGI homes

 -- Max Kellermann <mk@cm4all.com>  Wed, 11 Feb 2015 19:30:05 -0000

cm4all-beng-proxy (4.21) unstable; urgency=low

  * cgi, pipe: fix crash after fork failure when input is a regular file

 -- Max Kellermann <mk@cm4all.com>  Thu, 22 Jan 2015 16:38:00 -0000

cm4all-beng-proxy (4.20) unstable; urgency=low

  * ssl_server: disable SSLv2 and SSLv3 because they are insecure
  * ssl_client: enable TLS versions newer than 1.1

 -- Max Kellermann <mk@cm4all.com>  Fri, 16 Jan 2015 12:12:02 -0000

cm4all-beng-proxy (4.19) unstable; urgency=low

  * lb/tcp: fix assertion failure

 -- Max Kellermann <mk@cm4all.com>  Wed, 24 Sep 2014 14:31:24 -0000

cm4all-beng-proxy (4.18) unstable; urgency=low

  * http_server: fix missing response (Keep-Alive disabled)

 -- Max Kellermann <mk@cm4all.com>  Fri, 12 Sep 2014 10:22:51 -0000

cm4all-beng-proxy (4.17) unstable; urgency=low

  * http_server: fix logger assertion failure

 -- Max Kellermann <mk@cm4all.com>  Thu, 11 Sep 2014 08:52:31 -0000

cm4all-beng-proxy (4.16) unstable; urgency=low

  * was_client: fix assertion failure

 -- Max Kellermann <mk@cm4all.com>  Wed, 10 Sep 2014 06:17:58 -0000

cm4all-beng-proxy (4.15) unstable; urgency=low

  * merge release 3.1.38

 -- Max Kellermann <mk@cm4all.com>  Fri, 29 Aug 2014 08:52:10 -0000

cm4all-beng-proxy (4.14) unstable; urgency=low

  * ssl_filter: fix error check
  * http_server: log failed requests
  * lb_http: reduce verbosity of ECONNRESET log message

 -- Max Kellermann <mk@cm4all.com>  Fri, 08 Aug 2014 17:41:52 -0000

cm4all-beng-proxy (4.13) unstable; urgency=low

  * thread_worker: smaller thread stack (64 kB)
  * ssl_factory: enable ECDH for perfect forward secrecy
  * thread_socket_filter: reinvoke writing after recovering from full
    output buffer
  * buffered_socket: reschedule reading after input buffer drained

 -- Max Kellermann <mk@cm4all.com>  Tue, 05 Aug 2014 12:37:11 -0000

cm4all-beng-proxy (4.12) unstable; urgency=low

  * pool: fix bogus assertion failure after SSL disconnect
  * lb/tcp: fix send error message
  * lb/tcp: fix crash after write error
  * thread_socket_filter: fix assertion failure with full output buffer
  * thread_socket_filter: fix crash after write error

 -- Max Kellermann <mk@cm4all.com>  Thu, 31 Jul 2014 16:19:57 -0000

cm4all-beng-proxy (4.11) unstable; urgency=low

  * merge release 3.1.37

 -- Max Kellermann <mk@cm4all.com>  Mon, 28 Jul 2014 15:34:53 -0000

cm4all-beng-proxy (4.10) unstable; urgency=low

  * merge release 3.1.36
  * lhttp_stock: fix crash after fork failure

 -- Max Kellermann <mk@cm4all.com>  Wed, 23 Jul 2014 17:47:36 -0000

cm4all-beng-proxy (4.9) unstable; urgency=low

  * merge release 3.1.35

 -- Max Kellermann <mk@cm4all.com>  Mon, 21 Jul 2014 16:34:15 -0000

cm4all-beng-proxy (4.8) unstable; urgency=low

  * ssl: fix choking decryption on large SSL packets
  * http_server: discard incoming data while waiting for drained response

 -- Max Kellermann <mk@cm4all.com>  Thu, 17 Jul 2014 23:16:21 -0000

cm4all-beng-proxy (4.7) unstable; urgency=low

  * lb: flush all output buffers before closing HTTPS connection

 -- Max Kellermann <mk@cm4all.com>  Wed, 02 Jul 2014 10:46:07 -0000

cm4all-beng-proxy (4.6) unstable; urgency=low

  * merge release 3.1.34

 -- Max Kellermann <mk@cm4all.com>  Wed, 25 Jun 2014 13:02:07 -0000

cm4all-beng-proxy (4.5) unstable; urgency=low

  * tcache: enable VARY on LOCAL_ADDRESS_STRING

 -- Max Kellermann <mk@cm4all.com>  Sun, 15 Jun 2014 21:14:17 -0000

cm4all-beng-proxy (4.4) unstable; urgency=low

  * debian/control: refuse to build with libnfs 1.9.3-1 due to broken
    package name

 -- Max Kellermann <mk@cm4all.com>  Tue, 10 Jun 2014 09:59:57 -0000

cm4all-beng-proxy (4.3) unstable; urgency=low

  * merge release 3.1.33
  * widget_uri, cgi_address: fix potential crash

 -- Max Kellermann <mk@cm4all.com>  Tue, 10 Jun 2014 08:47:34 -0000

cm4all-beng-proxy (4.2) unstable; urgency=low

  * widget: avoid double slash when concatenating (Local) HTTP URI and
    path_info

 -- Max Kellermann <mk@cm4all.com>  Tue, 03 Jun 2014 18:08:54 -0000

cm4all-beng-proxy (4.1) unstable; urgency=medium

  * feature freeze

 -- Max Kellermann <mk@cm4all.com>  Fri, 30 May 2014 13:42:38 +0200

cm4all-beng-proxy (4.0.49) unstable; urgency=low

  * lb_config: allow escaping backslash in lb.conf
  * translation: add packet AUTH (yet another authentication protocol)

 -- Max Kellermann <mk@cm4all.com>  Wed, 28 May 2014 15:14:54 -0000

cm4all-beng-proxy (4.0.48) unstable; urgency=low

  * cgi_address: avoid double slash when concatenating script_name and
    path_info
  * cgi_address: default to script_name="/"

 -- Max Kellermann <mk@cm4all.com>  Tue, 27 May 2014 11:47:19 -0000

cm4all-beng-proxy (4.0.47) unstable; urgency=low

  * args: unescape values with dollar sign (4.0.46 regression)
  * translate_client: fix "Could not locate resource" (4.0.38 regression)

 -- Max Kellermann <mk@cm4all.com>  Mon, 26 May 2014 17:02:48 -0000

cm4all-beng-proxy (4.0.46) unstable; urgency=low

  * translate_client: check for valid base address after EASY_BASE
  * fcgi_client: detect bogus Content-Length response header

 -- Max Kellermann <mk@cm4all.com>  Mon, 26 May 2014 12:11:55 -0000

cm4all-beng-proxy (4.0.45) unstable; urgency=low

  * translate_client: fix crash after misplaced AUTO_BASE
  * fcgi_client: support STDERR_PATH for FastCGI's STDERR stream

 -- Max Kellermann <mk@cm4all.com>  Thu, 22 May 2014 15:42:08 -0000

cm4all-beng-proxy (4.0.44) unstable; urgency=low

  * cgi_address: unescape PATH_INFO in ENOTDIR handler
  * python/translation/response: add method bind_mount()

 -- Max Kellermann <mk@cm4all.com>  Wed, 21 May 2014 13:58:15 -0000

cm4all-beng-proxy (4.0.43) unstable; urgency=low

  * merge release 3.1.32
  * lhttp_stock: handle fork() failures
  * handler: fix assertion failure on malformed request URI

 -- Max Kellermann <mk@cm4all.com>  Wed, 21 May 2014 07:27:05 -0000

cm4all-beng-proxy (4.0.42) unstable; urgency=low

  * tstock: log abstract socket paths properly
  * translation: add packet COOKIE_PATH
  * cookie_{server,client}: upgrade to RFC 6265
  * http_string: allow comma in cookie values (RFC ignorant)

 -- Max Kellermann <mk@cm4all.com>  Wed, 14 May 2014 10:41:34 -0000

cm4all-beng-proxy (4.0.41) unstable; urgency=low

  * handler: forget CHECK after the check has completed
  * handler: apply SESSION before repeating translation
  * fcgi, lhttp, delegate: apply STDERR_PATH to stdout

 -- Max Kellermann <mk@cm4all.com>  Tue, 13 May 2014 15:14:58 -0000

cm4all-beng-proxy (4.0.40) unstable; urgency=low

  * file_hander: fix memory leak
  * rerror: add option "verbose_response"
  * translation: rename LHTTP_EXPAND_URI to EXPAND_LHTTP_URI
  * tcache: raise MAX_AGE limit to one day
  * ajp_client: fix header corruption
  * ajp_client: fix buffer overflow
  * python/translation/response: add method expand_pair()

 -- Max Kellermann <mk@cm4all.com>  Mon, 12 May 2014 15:58:07 -0000

cm4all-beng-proxy (4.0.39) unstable; urgency=low

  * file_enotdir: fix PATH_INFO forwarding for LHTTP

 -- Max Kellermann <mk@cm4all.com>  Fri, 09 May 2014 13:38:57 -0000

cm4all-beng-proxy (4.0.38) unstable; urgency=low

  * translation: add packet STDERR_PATH
  * translate_client: detect missing LHTTP_URI, NFS_EXPORT
  * handler: fix the USER translation packet (broken since 4.0.17)

 -- Max Kellermann <mk@cm4all.com>  Thu, 08 May 2014 21:49:55 -0000

cm4all-beng-proxy (4.0.37) unstable; urgency=low

  * enotdir: forward PATH_INFO to LHTTP server
  * lhttp: support environment variables via PAIR

 -- Max Kellermann <mk@cm4all.com>  Thu, 08 May 2014 12:59:50 -0000

cm4all-beng-proxy (4.0.36) unstable; urgency=low

  * tcache: log the final cache key
  * translation: add packet ENOTDIR

 -- Max Kellermann <mk@cm4all.com>  Thu, 08 May 2014 08:56:13 -0000

cm4all-beng-proxy (4.0.35) unstable; urgency=low

  * namespace_options, client-socket: Debian Squeeze compatibility tweaks
  * tcache: paranoid checks for REGEX (optional via UNSAFE_BASE)
  * translation: add packet REDIRECT_QUERY_STRING

 -- Max Kellermann <mk@cm4all.com>  Tue, 06 May 2014 16:20:22 -0000

cm4all-beng-proxy (4.0.34) unstable; urgency=low

  * tcache: fix URI with BASE
  * tcache: allow URI with AUTO_BASE/EASY_BASE
  * tcache: allow TEST_PATH with BASE
  * translation: add packet EXPAND_TEST_PATH

 -- Max Kellermann <mk@cm4all.com>  Tue, 06 May 2014 12:58:50 -0000

cm4all-beng-proxy (4.0.33) unstable; urgency=low

  * allow FILE_NOT_FOUND depth 20
  * translation: add packets EXPAND_SCRIPT_NAME, TEST_PATH

 -- Max Kellermann <mk@cm4all.com>  Mon, 05 May 2014 16:05:09 -0000

cm4all-beng-proxy (4.0.32) unstable; urgency=low

  * cgi_address: allow BASE without PATH_INFO
  * implement FILE_NOT_FOUND support for CGI, FastCGI, WAS, LHTTP

 -- Max Kellermann <mk@cm4all.com>  Fri, 02 May 2014 14:32:47 -0000

cm4all-beng-proxy (4.0.31) unstable; urgency=low

  * translation: add packet EXPAND_REDIRECT
  * tcache: regex compiler errors and base mismatches are fatal

 -- Max Kellermann <mk@cm4all.com>  Thu, 01 May 2014 18:23:24 -0000

cm4all-beng-proxy (4.0.30) unstable; urgency=low

  * merge release 3.1.31
  * uri_base: fix BASE store bug after request to the BASE

 -- Max Kellermann <mk@cm4all.com>  Tue, 29 Apr 2014 21:53:37 -0000

cm4all-beng-proxy (4.0.29) unstable; urgency=low

  * processor: add URI rewrite mode "response"

 -- Max Kellermann <mk@cm4all.com>  Wed, 23 Apr 2014 23:59:00 -0000

cm4all-beng-proxy (4.0.28) unstable; urgency=low

  * handler: fix SESSION and PARAM breakage
  * tcache: fix VARY/PARAM check
  * translation: allow null bytes in SESSION

 -- Max Kellermann <mk@cm4all.com>  Thu, 17 Apr 2014 12:21:29 -0000

cm4all-beng-proxy (4.0.27) unstable; urgency=low

  * tstock: support abstract sockets

 -- Max Kellermann <mk@cm4all.com>  Fri, 04 Apr 2014 12:58:09 -0000

cm4all-beng-proxy (4.0.26) unstable; urgency=low

  * merge release 3.1.28
  * translation: add packet EXPIRES_RELATIVE

 -- Max Kellermann <mk@cm4all.com>  Tue, 01 Apr 2014 17:18:55 -0000

cm4all-beng-proxy (4.0.25) unstable; urgency=low

  * merge release 3.1.27
  * lb/tcp: fix busy loop

 -- Max Kellermann <mk@cm4all.com>  Thu, 27 Mar 2014 11:22:05 -0000

cm4all-beng-proxy (4.0.24) unstable; urgency=low

  * failure: fix bogus assertion failure with abstract sockets
  * lb/tcp: fix memory leaks
  * lb/tcp: drain output buffers before closing the connection

 -- Max Kellermann <mk@cm4all.com>  Mon, 24 Mar 2014 17:42:04 -0000

cm4all-beng-proxy (4.0.23) unstable; urgency=low

  * translation: new packet DIRECTORY_INDEX

 -- Max Kellermann <mk@cm4all.com>  Fri, 21 Mar 2014 13:00:39 -0000

cm4all-beng-proxy (4.0.22) unstable; urgency=low

  * translation: allow ERROR_DOCUMENT payload, echo
  * translation: new packets FILE_NOT_FOUND, CONTENT_TYPE_LOOKUP
  * translate_client: check for multiple REGEX / INVERSE_REGEX
  * translate_client: support abstract sockets in ADDRESS_STRING

 -- Max Kellermann <mk@cm4all.com>  Thu, 20 Mar 2014 12:28:04 -0000

cm4all-beng-proxy (4.0.21) unstable; urgency=low

  * merge release 3.1.26
  * handler: forward HTTP errors from translation cache to browser
  * tcache: reduce memory usage
  * translate_client: don't send REMOTE_HOST unless requested via WANT
  * translate_client: check if BASE matches request URI
  * translation: make "UNSAFE_BASE" a modifier for "BASE"
  * translation: new packet "EASY_BASE" simplifies "BASE" usage
  * translation: new packets "REGEX_TAIL", "REGEX_UNESCAPE"

 -- Max Kellermann <mk@cm4all.com>  Mon, 17 Mar 2014 22:00:23 -0000

cm4all-beng-proxy (4.0.20) unstable; urgency=low

  * merge release 3.1.25
  * translate_client: refuse to parse incoming request packets
  * translate_client: check for illegal null bytes
  * translation: add packet "UNSAFE_BASE"
  * lb: drop root privileges irreversibly using PR_SET_NO_NEW_PRIVS

 -- Max Kellermann <mk@cm4all.com>  Thu, 13 Mar 2014 13:34:47 -0000

cm4all-beng-proxy (4.0.19) unstable; urgency=low

  * translation: add packet WANT, make several packets optional
  * translate_client: allow combining CHECK and WANT_FULL_URI
  * tcache: make PARAM cacheable, supported by VARY
  * python/translation/request: accept BEGIN in packetReceived()
  * python/translation/request: add attribute "protocol_version"
  * lb: detach from file system (security)

 -- Max Kellermann <mk@cm4all.com>  Wed, 05 Mar 2014 14:16:42 -0000

cm4all-beng-proxy (4.0.18) unstable; urgency=low

  * doc/lb: document sticky mode "source_ip"
  * lb/tcp: fix endless loop due to misrouted write event

 -- Max Kellermann <mk@cm4all.com>  Tue, 18 Feb 2014 14:48:47 -0000

cm4all-beng-proxy (4.0.17) unstable; urgency=low

  * handler: apply session directives from current translation response
    before resuming the "previous" response

 -- Max Kellermann <mk@cm4all.com>  Mon, 17 Feb 2014 17:46:44 -0000

cm4all-beng-proxy (4.0.16) unstable; urgency=low

  * namespace: set up uid/gid mapping without MOUNT_PROC
  * namespace: allow BIND_MOUNT, MOUNT_PROC, MOUNT_HOME, MOUNT_TMP_TMPFS without
    PIVOT_ROOT
  * configurable resource limits for child processes

 -- Max Kellermann <mk@cm4all.com>  Fri, 07 Feb 2014 12:48:44 -0000

cm4all-beng-proxy (4.0.15) unstable; urgency=low

  * daemon: set up supplementary groups
  * child_manager: log resource usage
  * fcgi_stock: kill child process after connect failure
  * fcgi_stock: kill child process after repeated timeout

 -- Max Kellermann <mk@cm4all.com>  Tue, 04 Feb 2014 15:17:36 -0000

cm4all-beng-proxy (4.0.14) unstable; urgency=low

  * add systemd unit
  * cgi, delegate, lhttp, pipe: enable missing namespace features
  * cgi, pipe: fix /proc mount failure
  * namespace: secure /proc flags
  * namespace: work around uid/gid mapper failure using PR_SET_DUMPABLE

 -- Max Kellermann <mk@cm4all.com>  Mon, 03 Feb 2014 20:40:49 -0000

cm4all-beng-proxy (4.0.13) unstable; urgency=low

  * namespace: make new root directory read-only
  * namespace: add option to mount tmpfs on /tmp
  * namespace: arbitrary bind-mounts
  * namespace: support UTS namespaces
  * namespace: set up uid/gid mapping in user namespace

 -- Max Kellermann <mk@cm4all.com>  Tue, 28 Jan 2014 22:37:47 -0000

cm4all-beng-proxy (4.0.12) unstable; urgency=low

  * cache: use monotonic clock
  * namespace: support PID namespaces
  * namespace: support mount namespace and pivot_root()
  * namespace: can mount new /proc, $HOME

 -- Max Kellermann <mk@cm4all.com>  Fri, 24 Jan 2014 14:02:34 -0000

cm4all-beng-proxy (4.0.11) unstable; urgency=low

  * was: fix misdirected pipes (4.0.10 regression)
  * translation: add packets EXPAND_APPEND, EXPAND_PAIR
  * file_handler: allow character devices

 -- Max Kellermann <mk@cm4all.com>  Tue, 21 Jan 2014 18:24:14 -0000

cm4all-beng-proxy (4.0.10) unstable; urgency=low

  * merge release 3.1.24
  * response: don't report version in "Server" response header
  * lhttp, delegate: support namespaces
  * delegate: fix spontaneous shutdown due to misrouted SIGTERM signal

 -- Max Kellermann <mk@cm4all.com>  Fri, 03 Jan 2014 21:18:45 -0000

cm4all-beng-proxy (4.0.9) unstable; urgency=low

  * pipe: fix signal handler race condition
  * pipe, CGI, FastCGI, WAS: support user/network namespaces

 -- Max Kellermann <mk@cm4all.com>  Mon, 23 Dec 2013 18:55:03 -0000

cm4all-beng-proxy (4.0.8) unstable; urgency=low

  * CGI, FastCGI, WAS: support command-line arguments
  * header-forward: add groups "CORS", "SECURE"

 -- Max Kellermann <mk@cm4all.com>  Mon, 16 Dec 2013 18:26:12 -0000

cm4all-beng-proxy (4.0.7) unstable; urgency=low

  * merge release 3.1.23
  * ssl_filter: fix stalled SSL read
  * thread_socket_filter: fix stalled SSL write

 -- Max Kellermann <mk@cm4all.com>  Sat, 07 Dec 2013 07:39:16 -0000

cm4all-beng-proxy (4.0.6) unstable; urgency=low

  * thread_queue: fix spurious thread exit

 -- Max Kellermann <mk@cm4all.com>  Tue, 26 Nov 2013 20:45:30 -0000

cm4all-beng-proxy (4.0.5) unstable; urgency=low

  * merge release 3.1.22

 -- Max Kellermann <mk@cm4all.com>  Mon, 25 Nov 2013 13:03:15 -0000

cm4all-beng-proxy (4.0.4) unstable; urgency=low

  * merge release 3.1.21
  * nfs: bind to privileged port

 -- Max Kellermann <mk@cm4all.com>  Sun, 24 Nov 2013 08:30:58 -0000

cm4all-beng-proxy (4.0.3) unstable; urgency=low

  * lb: allow the kernel to chooes a TCP bind port
  * lb: support forwarding HTTP requests with the original source IP

 -- Max Kellermann <mk@cm4all.com>  Sun, 10 Nov 2013 17:46:44 -0000

cm4all-beng-proxy (4.0.2) unstable; urgency=low

  * merge release 3.1.20
  * lb: support forwarding TCP connections with the original source IP

 -- Max Kellermann <mk@cm4all.com>  Tue, 05 Nov 2013 16:07:34 -0000

cm4all-beng-proxy (4.0.1) unstable; urgency=low

  * merge release 3.1.19

 -- Max Kellermann <mk@cm4all.com>  Wed, 30 Oct 2013 15:26:16 -0000

cm4all-beng-proxy (4.0) unstable; urgency=low

  * translation: rename TRANSLATE_PROXY to TRANSLATE_HTTP
  * thread_pool: start SSL worker threads on the first use
  * translate-client, resource-loader: support https://

 -- Max Kellermann <mk@cm4all.com>  Wed, 23 Oct 2013 19:29:38 -0000

cm4all-beng-proxy (3.1.38) unstable; urgency=low

  * istream: fix assertion failure due to inverted check
  * was_control: fix assertion failure due to missing check

 -- Max Kellermann <mk@cm4all.com>  Fri, 29 Aug 2014 08:52:53 -0000

cm4all-beng-proxy (3.1.37) unstable; urgency=low

  * http_cache: fix caching (Fast-)CGI responses
  * http_client: fix bug with HTTP 1.0 Keep-Alive
  * stock: destroy only surplus idle items

 -- Max Kellermann <mk@cm4all.com>  Mon, 28 Jul 2014 15:30:50 -0000

cm4all-beng-proxy (3.1.36) unstable; urgency=low

  * http_server: ignore case in "Connection" request header
  * http_client: allow comma-separated list in "Connection" response
    header

 -- Max Kellermann <mk@cm4all.com>  Wed, 23 Jul 2014 17:43:09 -0000

cm4all-beng-proxy (3.1.35) unstable; urgency=low

  * lb_tcp: fix memory leak after send failure
  * ssl_filter: fix race condition
  * ssl_filter: fix memory leak with client certificates

 -- Max Kellermann <mk@cm4all.com>  Mon, 21 Jul 2014 16:20:14 -0000

cm4all-beng-proxy (3.1.34) unstable; urgency=low

  * session: fix potential crash on shared memory exhaustion
  * session: really purge new sessions first
  * istream-iconv: fix endless loop with unknown charset

 -- Max Kellermann <mk@cm4all.com>  Wed, 25 Jun 2014 12:58:03 -0000

cm4all-beng-proxy (3.1.33) unstable; urgency=low

  * widget: avoid double slash when concatenating (Local) HTTP URI and
    path_info
  * pipe: fix command-line argument corruption bug
  * fcgi_client: detect bogus Content-Length response header

 -- Max Kellermann <mk@cm4all.com>  Tue, 10 Jun 2014 08:30:39 -0000

cm4all-beng-proxy (3.1.32) unstable; urgency=low

  * http_string: allow comma in cookie values (RFC ignorant)

 -- Max Kellermann <mk@cm4all.com>  Mon, 19 May 2014 07:52:24 -0000

cm4all-beng-proxy (3.1.31) unstable; urgency=low

  * rewrite-uri: fix view name corruption

 -- Max Kellermann <mk@cm4all.com>  Mon, 28 Apr 2014 16:30:17 -0000

cm4all-beng-proxy (3.1.30) unstable; urgency=low

  * translate-client: fix EXPAND_PATH on HTTP address

 -- Max Kellermann <mk@cm4all.com>  Mon, 28 Apr 2014 14:44:22 -0000

cm4all-beng-proxy (3.1.29) unstable; urgency=low

  * http-server: fix potential crash with too many request headers

 -- Max Kellermann <mk@cm4all.com>  Fri, 25 Apr 2014 15:52:16 -0000

cm4all-beng-proxy (3.1.28) unstable; urgency=low

  * buffered_socket: fix bogus assertion failure

 -- Max Kellermann <mk@cm4all.com>  Tue, 01 Apr 2014 16:53:22 -0000

cm4all-beng-proxy (3.1.27) unstable; urgency=low

  * fcgi-stock: show process name in log messages
  * fcgi-stock: check connection state before issuing new request

 -- Max Kellermann <mk@cm4all.com>  Tue, 25 Mar 2014 20:02:23 -0000

cm4all-beng-proxy (3.1.26) unstable; urgency=low

  * http-client: fix bogus assertion failure

 -- Max Kellermann <mk@cm4all.com>  Fri, 14 Mar 2014 14:36:12 -0000

cm4all-beng-proxy (3.1.25) unstable; urgency=low

  * escape: fix data corruption with glibc 2.18

 -- Max Kellermann <mk@cm4all.com>  Thu, 06 Mar 2014 11:47:14 -0000

cm4all-beng-proxy (3.1.24) unstable; urgency=low

  * fcgi-stock: fix crash on fork() failure
  * fcache: fix crash on responses without body

 -- Max Kellermann <mk@cm4all.com>  Thu, 02 Jan 2014 22:57:50 -0000

cm4all-beng-proxy (3.1.23) unstable; urgency=low

  * was-output: fix event leak
  * was-output: fix crash in error handler
  * was-client: free the request body on empty response
  * was-client: reuse connection after empty response
  * was-client: fix stalled response on LENGTH=0

 -- Max Kellermann <mk@cm4all.com>  Fri, 06 Dec 2013 13:23:40 -0000

cm4all-beng-proxy (3.1.22) unstable; urgency=low

  * http_server: fix stalled response

 -- Max Kellermann <mk@cm4all.com>  Mon, 25 Nov 2013 13:00:33 -0000

cm4all-beng-proxy (3.1.21) unstable; urgency=low

  * merge release 3.0.34
  * was-client: fix crash on abort
  * was-client: fix off-by-one error in header parser

 -- Max Kellermann <mk@cm4all.com>  Sun, 24 Nov 2013 08:04:41 -0000

cm4all-beng-proxy (3.1.20) unstable; urgency=low

  * jail: add "--" after last option, allows passing options to jail
  * keep CAP_KILL to be able to kill jailed child processes

 -- Max Kellermann <mk@cm4all.com>  Mon, 04 Nov 2013 14:41:34 -0000

cm4all-beng-proxy (3.1.19) unstable; urgency=low

  * handler: work around crash due to translation cache invalidation
  * child: send SIGKILL after 60 seconds

 -- Max Kellermann <mk@cm4all.com>  Wed, 30 Oct 2013 12:12:31 -0000

cm4all-beng-proxy (3.1.18) unstable; urgency=low

  * nfs: translate NFS3ERR_NOENT to "404 Not Found"
  * nfs_client: don't leak file descriptor to child processes

 -- Max Kellermann <mk@cm4all.com>  Wed, 30 Oct 2013 09:28:11 -0000

cm4all-beng-proxy (3.1.17) unstable; urgency=low

  * tcache: cache translation responses that contain STATUS

 -- Max Kellermann <mk@cm4all.com>  Fri, 25 Oct 2013 17:10:26 -0000

cm4all-beng-proxy (3.1.16) unstable; urgency=low

  * fcgi-stock: kill child processes with SIGUSR1 instead of SIGTERM

 -- Max Kellermann <mk@cm4all.com>  Wed, 23 Oct 2013 08:54:03 -0000

cm4all-beng-proxy (3.1.15) unstable; urgency=low

  * lhttp_address: don't unescape the BASE suffix
  * {file,nfs}_address: unescape EXPAND_PATH(_INFO) substitutions
  * child_stock: fix another assertion failure

 -- Max Kellermann <mk@cm4all.com>  Tue, 22 Oct 2013 15:15:42 -0000

cm4all-beng-proxy (3.1.14) unstable; urgency=low

  * istream_nfs: fix assertion failure on empty file
  * nfs_client: fix crash on malformed path
  * nfs_client: improved error messages
  * child_stock: fix assertion failure when busy child process gets killed

 -- Max Kellermann <mk@cm4all.com>  Mon, 21 Oct 2013 15:38:28 -0000

cm4all-beng-proxy (3.1.13) unstable; urgency=low

  * merge release 3.0.33
  * translation: new packet WANT_FULL_URI for obtaining the full URI

 -- Max Kellermann <mk@cm4all.com>  Wed, 09 Oct 2013 10:40:35 -0000

cm4all-beng-proxy (3.1.12) unstable; urgency=low

  * merge release 3.0.31
  * translation: new packet CONCURRENCY controls number of LHTTP
    connections per process

 -- Max Kellermann <mk@cm4all.com>  Sat, 05 Oct 2013 11:34:04 -0000

cm4all-beng-proxy (3.1.11) unstable; urgency=low

  * lhttp_stock: allow 4 concurrent connections per LHTTP process

 -- Max Kellermann <mk@cm4all.com>  Mon, 30 Sep 2013 16:10:05 -0000

cm4all-beng-proxy (3.1.10) unstable; urgency=low

  * resource-address: fix assertion failure in LHTTP operation
  * lhttp_request: use the LHTTP_HOST attribute
  * kill the logger process on shutdown

 -- Max Kellermann <mk@cm4all.com>  Wed, 25 Sep 2013 17:29:56 -0000

cm4all-beng-proxy (3.1.9) unstable; urgency=low

  * {fcgi,lhttp}_stock: reuse child processes after connection closed
  * translate-client: ignore DEFLATED,GZIPPED on NFS address
  * translate-client: ignore EXPAND_PATH_INFO on local file
  * ssl_factory: wildcard matches single letter
  * ssl_factory: wildcard matches only one segment

 -- Max Kellermann <mk@cm4all.com>  Tue, 24 Sep 2013 10:31:30 -0000

cm4all-beng-proxy (3.1.8) unstable; urgency=low

  * ssl_factory: fix broken certificat/key matching
  * doc: various manual updates (RFC 2617, ...)

 -- Max Kellermann <mk@cm4all.com>  Fri, 20 Sep 2013 12:55:55 -0000

cm4all-beng-proxy (3.1.7) unstable; urgency=low

  * merge release 3.0.30
  * resource-loader: new protocol "Local HTTP"

 -- Max Kellermann <mk@cm4all.com>  Tue, 17 Sep 2013 13:36:20 -0000

cm4all-beng-proxy (3.1.6) unstable; urgency=low

  * buffered_socket: fix assertion failure

 -- Max Kellermann <mk@cm4all.com>  Fri, 23 Aug 2013 12:39:47 -0000

cm4all-beng-proxy (3.1.5) unstable; urgency=low

  * merge release 3.0.26
  * lb: disallow deprecated configuration keywords
  * lb: conditional pools
  * lb_config: setting "ssl_cert" specifies both certificate and key
  * ssl_filter: support TLS Server Name Indication

 -- Max Kellermann <mk@cm4all.com>  Fri, 16 Aug 2013 16:29:34 -0000

cm4all-beng-proxy (3.1.4) unstable; urgency=low

  * nfs_cache: new dedicated cache for NFS files
  * nfs_{handler,request}: use Content-Type from translation server

 -- Max Kellermann <mk@cm4all.com>  Mon, 10 Jun 2013 20:50:58 -0000

cm4all-beng-proxy (3.1.3) unstable; urgency=low

  * nfs_client: fix crash due to uninitialized memory
  * nfs_client: disconnect idle connections
  * nfs_client: expire file metadata
  * istream-nfs: fix resuming a blocking sink
  * istream-nfs: detect file truncation

 -- Max Kellermann <mk@cm4all.com>  Mon, 03 Jun 2013 19:30:20 -0000

cm4all-beng-proxy (3.1.2) unstable; urgency=low

  * nfs_client: read larger chunks
  * nfs_handler: implement cache revalidation and byte ranges

 -- Max Kellermann <mk@cm4all.com>  Wed, 29 May 2013 16:23:15 -0000

cm4all-beng-proxy (3.1.1) unstable; urgency=low

  * nfs_client: fix crash on HEAD request
  * nfs_client: generate Last-Modified and ETag
  * http-cache: allow caching NFS files

 -- Max Kellermann <mk@cm4all.com>  Thu, 23 May 2013 11:00:49 -0000

cm4all-beng-proxy (3.1) unstable; urgency=low

  * nfs_client: new resource loader backend

 -- Max Kellermann <mk@cm4all.com>  Tue, 21 May 2013 21:14:06 -0000

cm4all-beng-proxy (3.0.34) unstable; urgency=low

  * processor: fix use-after-free crash bug

 -- Max Kellermann <mk@cm4all.com>  Sun, 24 Nov 2013 07:46:29 -0000

cm4all-beng-proxy (3.0.33) unstable; urgency=low

  * tcache: limit the cacheable CHECK length
  * tcache: allow binary data in the CHECK payload
  * tcache: fix matching the URI on INVALIDATE with CHECK

 -- Max Kellermann <mk@cm4all.com>  Wed, 09 Oct 2013 09:52:47 -0000

cm4all-beng-proxy (3.0.32) unstable; urgency=low

  * tcache: apply BASE to responses without an address
  * tcache: fix BASE on responses with CHECK
  * handler: fix crash after malformed CHECK/PREVIOUS translation

 -- Max Kellermann <mk@cm4all.com>  Tue, 08 Oct 2013 15:48:07 -0000

cm4all-beng-proxy (3.0.31) unstable; urgency=low

  * socket_wrapper: work around libevent timeout reset bug

 -- Max Kellermann <mk@cm4all.com>  Wed, 02 Oct 2013 15:30:11 -0000

cm4all-beng-proxy (3.0.30) unstable; urgency=low

  * istream-file: fix crash bug
  * fcgi, was: fix memory leak on malformed translation response

 -- Max Kellermann <mk@cm4all.com>  Tue, 17 Sep 2013 13:23:28 -0000

cm4all-beng-proxy (3.0.29) unstable; urgency=low

  * fcgi-client: fix crash on certain malformed responses
  * parser: fix crash on certain CDATA sections

 -- Max Kellermann <mk@cm4all.com>  Mon, 02 Sep 2013 10:51:58 -0000

cm4all-beng-proxy (3.0.28) unstable; urgency=low

  * processor: fix widget lookup regression

 -- Max Kellermann <mk@cm4all.com>  Mon, 26 Aug 2013 18:21:03 -0000

cm4all-beng-proxy (3.0.27) unstable; urgency=low

  * processor: fix stalled transfer with two nested processors

 -- Max Kellermann <mk@cm4all.com>  Mon, 26 Aug 2013 17:09:47 -0000

cm4all-beng-proxy (3.0.26) unstable; urgency=low

  * respones: generate header P3P:CP="CAO PSA OUR" to work around IE10 bug
  * init: auto-create /var/run/cm4all
  * lb: enable GLib multi-threading

 -- Max Kellermann <mk@cm4all.com>  Fri, 26 Jul 2013 07:21:15 -0000

cm4all-beng-proxy (3.0.25) unstable; urgency=low

  * stock: fix access to undefind memory
  * file-handler, http-util: fix If-Match / If-None-Match check

 -- Max Kellermann <mk@cm4all.com>  Wed, 29 May 2013 16:13:54 -0000

cm4all-beng-proxy (3.0.24) unstable; urgency=low

  * memcached-client: fix bogus "peer closed socket prematurely"

 -- Max Kellermann <mk@cm4all.com>  Tue, 23 Apr 2013 11:20:00 -0000

cm4all-beng-proxy (3.0.23) unstable; urgency=low

  * lb: fix memory leak when request with body gets aborted early

 -- Max Kellermann <mk@cm4all.com>  Thu, 04 Apr 2013 15:33:57 -0000

cm4all-beng-proxy (3.0.22) unstable; urgency=low

  * http-server: fix rare crash in request body handler
  * http-client: fix memory leak

 -- Max Kellermann <mk@cm4all.com>  Tue, 26 Mar 2013 07:24:22 -0000

cm4all-beng-proxy (3.0.21) unstable; urgency=low

  * ajp-client: fix malformed request packet with empty request body

 -- Max Kellermann <mk@cm4all.com>  Thu, 21 Mar 2013 17:11:22 -0000

cm4all-beng-proxy (3.0.20) unstable; urgency=low

  * http-client: fix assertion failure with certain chunked responses

 -- Max Kellermann <mk@cm4all.com>  Thu, 21 Mar 2013 10:21:13 -0000

cm4all-beng-proxy (3.0.19) unstable; urgency=low

  * istream_tee: fix crash / memory leak on I/O error before request body
    was delivered to widget

 -- Max Kellermann <mk@cm4all.com>  Mon, 18 Mar 2013 11:23:27 -0000

cm4all-beng-proxy (3.0.18) unstable; urgency=low

  * bot: detect more crawler/bot user-agents
  * lb.init: add ACCESS_LOGGER variable

 -- Max Kellermann <mk@cm4all.com>  Fri, 15 Mar 2013 14:47:08 -0000

cm4all-beng-proxy (3.0.17) unstable; urgency=low

  * lb: add ssl_verify "optional"

 -- Max Kellermann <mk@cm4all.com>  Fri, 08 Mar 2013 14:31:25 -0000

cm4all-beng-proxy (3.0.16) unstable; urgency=low

  * http-request: fix assertion failure
  * log-{cat,split}: use unsigned characters in backslash-escape

 -- Max Kellermann <mk@cm4all.com>  Thu, 07 Mar 2013 15:26:26 -0000

cm4all-beng-proxy (3.0.15) unstable; urgency=low

  * stock: fix another assertion failure during idle cleanup
  * inline-widget: avoid unrecoverable I/O errors during initialisation

 -- Max Kellermann <mk@cm4all.com>  Tue, 05 Mar 2013 07:11:46 -0000

cm4all-beng-proxy (3.0.14) unstable; urgency=low

  * stock: fix assertion failure during idle cleanup
  * http-server: count bytes received, fixes regression
  * http-server: send "100 Continue", fixes regression
  * http-client: fix potential assertion failure after "100 Continue"

 -- Max Kellermann <mk@cm4all.com>  Fri, 01 Mar 2013 16:53:54 -0000

cm4all-beng-proxy (3.0.13) unstable; urgency=low

  * merge release 2.3.7
  * uri-verify: allow double slashes
  * change product token to "CM4all Webserver"

 -- Max Kellermann <mk@cm4all.com>  Mon, 18 Feb 2013 11:35:29 -0000

cm4all-beng-proxy (3.0.12) unstable; urgency=low

  * listener: enable TCP Fast Open (requires Linux 3.7)
  * rubber: optimize huge page allocation
  * rubber: optimize hole search
  * translate-cache: optimize INVALIDATE=HOST
  * filter-cache: reserve some space in the rubber allocator

 -- Max Kellermann <mk@cm4all.com>  Fri, 15 Feb 2013 09:57:51 -0000

cm4all-beng-proxy (3.0.11) unstable; urgency=low

  * stock: slow down destruction of surplus idle items
  * fcgi-client: try harder to reuse existing FastCGI connections
  * cmdline: new options to control the FastCGI/WAS stock

 -- Max Kellermann <mk@cm4all.com>  Tue, 12 Feb 2013 09:38:35 -0000

cm4all-beng-proxy (3.0.10) unstable; urgency=low

  * child: reduce verbosity of SIGTERM log message
  * connection: reduce verbosity of ECONNRESET log message
  * http-server: fix duplicate abort call
  * http-server: add missing pool reference in request body eof
  * handler: catch malformed URIs earlier
  * rubber: allocate from holes, avoid costly compression steps
  * http-cache: reserve some space in the rubber allocator

 -- Max Kellermann <mk@cm4all.com>  Fri, 08 Feb 2013 13:15:31 -0000

cm4all-beng-proxy (3.0.9) unstable; urgency=low

  * merge release 2.3.5
  * parser: fix malformed attribute value bounds
  * translation: packet VALIDATE_MTIME discards cache items after a file
    has been modified
  * http-server: fix spurious "closed prematurely" log messages
  * http-{server,client}: improve error messages
  * istream: clear the "direct" flag set on new streams
  * slice_pool: fix slice size and slices per area calculation

 -- Max Kellermann <mk@cm4all.com>  Wed, 06 Feb 2013 17:48:47 -0000

cm4all-beng-proxy (3.0.8) unstable; urgency=low

  * merge release 2.3.3
  * return unused I/O buffers to operating system
  * parser: optimize the attribute value parser
  * sink_rubber: fix assertion failure

 -- Max Kellermann <mk@cm4all.com>  Thu, 31 Jan 2013 13:27:39 -0000

cm4all-beng-proxy (3.0.7) unstable; urgency=low

  * istream-tee: fix crash due to erroneous read

 -- Max Kellermann <mk@cm4all.com>  Fri, 18 Jan 2013 13:32:49 -0000

cm4all-beng-proxy (3.0.6) unstable; urgency=low

  * control: new command "VERBOSE" manipulates logger verbosity
  * cmdline: remove obsolete option "enable_splice"
  * ajp-client: discard response body after HEAD request
  * fcgi-client: fix assertion failure after malformed HEAD response
  * fcgi-client: don't ignore log messages after HEAD request
  * translate-client: fix assertion failure after connection reset

 -- Max Kellermann <mk@cm4all.com>  Fri, 04 Jan 2013 13:14:09 -0000

cm4all-beng-proxy (3.0.5) unstable; urgency=low

  * translate-client: reduce number of system calls (optimization)
  * http-client: release the socket earlier for reusal
  * ajp-client: fix decoding the "special" response headers
  * ajp-client: wait for "end" packet before delivering empty response
  * ajp-client: use the Content-Length response header
  * ajp-client: send Content-Length request header only if body present
  * ajp-client: support HEAD requests
  * fcgi-client: support HEAD requests
  * fcgi-client: use the Content-Length response header
  * fcgi-client: don't discard buffer after socket has been closed
  * fcgi-client: continue parsing after response has been delivered
  * fcgi-client: don't attempt to write repeatedly if request body blocks
  * fcgi-client: optimized keep-alive after empty response

 -- Max Kellermann <mk@cm4all.com>  Fri, 28 Dec 2012 13:16:02 -0000

cm4all-beng-proxy (3.0.4) unstable; urgency=low

  * {http,filter}-cache: fix garbled data on large cache entries

 -- Max Kellermann <mk@cm4all.com>  Tue, 11 Dec 2012 15:17:17 -0000

cm4all-beng-proxy (3.0.3) unstable; urgency=low

  * memcached-client: fix assertion failure

 -- Max Kellermann <mk@cm4all.com>  Fri, 07 Dec 2012 18:52:33 -0000

cm4all-beng-proxy (3.0.2) unstable; urgency=low

  * merge release 2.3.1
  * lb: verify the client certificate issuer (option "ssl_verify")
  * lb: client certificate is mandatory if "ssl_verify" is enabled
  * lb: support extra CA certificate file (option "ssl_ca_cert")
  * cmdline: can't specify both --memcached-server and http_cache_size
  * init: default to one worker

 -- Max Kellermann <mk@cm4all.com>  Fri, 07 Dec 2012 09:24:52 -0000

cm4all-beng-proxy (3.0.1) unstable; urgency=low

  * http-cache: reduce memory usage while storing
  * {http,filter}-cache: reduce fork overhead
  * pool: fix crash when first allocation is large

 -- Max Kellermann <mk@cm4all.com>  Wed, 05 Dec 2012 14:05:28 -0000

cm4all-beng-proxy (3.0) unstable; urgency=low

  * {http,filter}-cache: reduce overhead when cache is disabled
  * {http,filter}-cache: exclude allocator table from reported size
  * filter-cache: reduce memory usage while storing
  * {http,filter,translate}-cache: return more free memory to operating system
  * pool: further overhead reduction
  * pool: reduce CPU overhead for large areas
  * rubber: fix assertion failure

 -- Max Kellermann <mk@cm4all.com>  Tue, 30 Oct 2012 16:32:45 -0000

cm4all-beng-proxy (2.2.1) unstable; urgency=low

  * merge release 2.1.13
  * control_local: fix assertion failure

 -- Max Kellermann <mk@cm4all.com>  Tue, 16 Oct 2012 15:46:16 -0000

cm4all-beng-proxy (2.2) unstable; urgency=low

  * cache: optimize lookups
  * pool: reduce overhead
  * pool: optimize the linear area recycler
  * resource-address: reduce memory overhead
  * session: reduce memory usage
  * http-cache, filter-cache: return free memory to operating system
  * control_server: support local and abstract sockets
  * python/control: support abstract sockets
  * bp_control: create implicit control channel for each worker process
  * require automake 1.11

 -- Max Kellermann <mk@cm4all.com>  Tue, 09 Oct 2012 15:11:24 -0000

cm4all-beng-proxy (2.3.7) unstable; urgency=low

  * tcache: fix assertion failure in BASE handler

 -- Max Kellermann <mk@cm4all.com>  Mon, 18 Feb 2013 11:58:01 -0000

cm4all-beng-proxy (2.3.6) unstable; urgency=low

  * listener: increase the backlog to 64
  * shm: reserve swap space, avoids theoretical crash

 -- Max Kellermann <mk@cm4all.com>  Sun, 17 Feb 2013 09:29:24 -0000

cm4all-beng-proxy (2.3.5) unstable; urgency=low

  * tcache: reduce CPU pressure when there are many virtual hosts (hot fix)
  * launch the access logger after daemonizing
  * user the configured logger user for the access logger
  * auto-close the access logger
  * debian/rules: compile with -fno-omit-frame-pointer

 -- Max Kellermann <mk@cm4all.com>  Tue, 05 Feb 2013 16:27:46 -0000

cm4all-beng-proxy (2.3.4) unstable; urgency=low

  * log-split: print referer and user agent
  * log-split: cache the last file
  * log-split: allow logging local time stamps
  * log-{split,cat}: escape URI, Referer and User-Agent
  * init: add ACCESS_LOGGER variable

 -- Max Kellermann <mk@cm4all.com>  Tue, 05 Feb 2013 01:31:31 -0000

cm4all-beng-proxy (2.3.3) unstable; urgency=low

  * pool: fix a memory leak in the temporary pool
  * processor: hard limit on length of attributes and parameters

 -- Max Kellermann <mk@cm4all.com>  Thu, 31 Jan 2013 13:16:33 -0000

cm4all-beng-proxy (2.3.2) unstable; urgency=low

  * merge release 2.1.17

 -- Max Kellermann <mk@cm4all.com>  Tue, 29 Jan 2013 00:01:23 -0000

cm4all-beng-proxy (2.3.1) unstable; urgency=low

  * merge release 2.1.16
  * pool: reduce CPU overhead for large areas

 -- Max Kellermann <mk@cm4all.com>  Thu, 06 Dec 2012 16:40:02 -0000

cm4all-beng-proxy (2.3) unstable; urgency=low

  * new stable branch based on v2.1.x, without the work-in-progress
    improvements from v2.2.x
  * cache: optimize lookups
  * pool: reduce overhead
  * pool: optimize the linear area recycler
  * resource-address: reduce memory overhead
  * session: reduce memory usage
  * {http,filter}-cache: reduce overhead when cache is disabled

 -- Max Kellermann <mk@cm4all.com>  Mon, 22 Oct 2012 13:48:20 -0000

cm4all-beng-proxy (2.1.17) unstable; urgency=low

  * merge release 2.0.55

 -- Max Kellermann <mk@cm4all.com>  Mon, 28 Jan 2013 23:59:54 -0000

cm4all-beng-proxy (2.1.16) unstable; urgency=low

  * merge release 2.0.54

 -- Max Kellermann <mk@cm4all.com>  Thu, 06 Dec 2012 16:35:17 -0000

cm4all-beng-proxy (2.1.15) unstable; urgency=low

  * merge release 2.0.53

 -- Max Kellermann <mk@cm4all.com>  Mon, 22 Oct 2012 12:26:57 -0000

cm4all-beng-proxy (2.1.14) unstable; urgency=low

  * merge release 2.0.52

 -- Max Kellermann <mk@cm4all.com>  Fri, 19 Oct 2012 12:10:09 -0000

cm4all-beng-proxy (2.1.13) unstable; urgency=low

  * merge release 2.0.51

 -- Max Kellermann <mk@cm4all.com>  Tue, 16 Oct 2012 15:41:58 -0000

cm4all-beng-proxy (2.1.12) unstable; urgency=low

  * merge release 2.0.50

 -- Max Kellermann <mk@cm4all.com>  Fri, 05 Oct 2012 12:26:24 -0000

cm4all-beng-proxy (2.1.11) unstable; urgency=low

  * merge release 2.0.49

 -- Max Kellermann <mk@cm4all.com>  Fri, 28 Sep 2012 15:04:36 -0000

cm4all-beng-proxy (2.1.10) unstable; urgency=low

  * merge release 2.0.48

 -- Max Kellermann <mk@cm4all.com>  Mon, 24 Sep 2012 15:43:46 -0000

cm4all-beng-proxy (2.1.9) unstable; urgency=low

  * merge release 2.0.47
  * lb: eliminate the duplicate "Date" response header (#1169)

 -- Max Kellermann <mk@cm4all.com>  Fri, 21 Sep 2012 15:56:06 -0000

cm4all-beng-proxy (2.1.8) unstable; urgency=low

  * control: publish statistics over the control protocol

 -- Max Kellermann <mk@cm4all.com>  Fri, 07 Sep 2012 12:47:34 -0000

cm4all-beng-proxy (2.1.7) unstable; urgency=low

  * resource-address: support expanding PIPE addresses
  * translation: support EXPAND_PATH for PROXY
  * reduced connect timeouts for translation server, FastCGI and beng-lb
  * uri-relative: support relative URI with just a query string
  * uri-relative: support relative URIs starting with a double slash
  * lb: improve error messages, include listener/pool name
  * lb: validate the selected sticky modde
  * lb: add sticky mode "source_ip"

 -- Max Kellermann <mk@cm4all.com>  Fri, 31 Aug 2012 14:03:41 -0000

cm4all-beng-proxy (2.1.6) unstable; urgency=low

  * merge release 2.0.46

 -- Max Kellermann <mk@cm4all.com>  Fri, 24 Aug 2012 11:11:20 -0000

cm4all-beng-proxy (2.1.5) unstable; urgency=low

  * lb_expect_monitor: configurable connect timeout

 -- Max Kellermann <mk@cm4all.com>  Mon, 20 Aug 2012 05:40:44 -0000

cm4all-beng-proxy (2.1.4) unstable; urgency=low

  * lb_monitor: configurable timeout

 -- Max Kellermann <mk@cm4all.com>  Fri, 17 Aug 2012 09:16:36 -0000

cm4all-beng-proxy (2.1.3) unstable; urgency=low

  * merge release 2.0.44
  * lb: implement tcp_expect option "expect_graceful"

 -- Max Kellermann <mk@cm4all.com>  Tue, 14 Aug 2012 14:30:57 -0000

cm4all-beng-proxy (2.1.2) unstable; urgency=low

  * support extended HTTP status codes from RFC 6585 and WebDAV

 -- Max Kellermann <mk@cm4all.com>  Thu, 09 Aug 2012 10:10:35 -0000

cm4all-beng-proxy (2.1.1) unstable; urgency=low

  * merge release 2.0.43
  * lb: support TRACE, OPTIONS and WebDAV

 -- Max Kellermann <mk@cm4all.com>  Fri, 03 Aug 2012 11:48:46 -0000

cm4all-beng-proxy (2.1) unstable; urgency=low

  * lb: add sticky mode "jvm_route" (Tomcat)

 -- Max Kellermann <mk@cm4all.com>  Mon, 30 Jul 2012 15:53:43 -0000

cm4all-beng-proxy (2.0.55) unstable; urgency=low

  * istream-tee: fix crash due to erroneous read
  * fix random crashes in the optimized build

 -- Max Kellermann <mk@cm4all.com>  Mon, 28 Jan 2013 23:52:26 -0000

cm4all-beng-proxy (2.0.54) unstable; urgency=low

  * http-cache: fix revalidation of memcached entries

 -- Max Kellermann <mk@cm4all.com>  Thu, 06 Dec 2012 16:31:23 -0000

cm4all-beng-proxy (2.0.53) unstable; urgency=low

  * filter-cache: fix assertion failure on serving empty response
  * http-cache: limit maximum age to 5 minutes if "Vary" includes cookies
  * lb: FADE_NODE lasts for 3 hours

 -- Max Kellermann <mk@cm4all.com>  Mon, 22 Oct 2012 12:21:18 -0000

cm4all-beng-proxy (2.0.52) unstable; urgency=low

  * {http,filter}-cache: include headers in cache size calculation
  * {http,filter}-cache: reduce headers memory usage
  * http-cache: limit maximum age to 1 week
    - 1 hour when "Vary" is used
    - 30 minutes when "Vary" includes "X-WidgetId" or "X-WidgetHref"
    - 5 minutes when "Vary" includes "X-CM4all-BENG-User"
  * cache: reduce number of system calls during lookup

 -- Max Kellermann <mk@cm4all.com>  Fri, 19 Oct 2012 12:07:10 -0000

cm4all-beng-proxy (2.0.51) unstable; urgency=low

  * merge release 1.4.33
  * processor: fix assertion failure with embedded CSS
  * lb: move control channel handler to worker process

 -- Max Kellermann <mk@cm4all.com>  Tue, 16 Oct 2012 15:39:32 -0000

cm4all-beng-proxy (2.0.50) unstable; urgency=low

  * pool: reduce memory overhead of debug data
  * fcgi-client: fix assertion failure due to redundant read event
  * lb: fix crash after pipe-to-socket splice I/O error

 -- Max Kellermann <mk@cm4all.com>  Fri, 05 Oct 2012 12:23:15 -0000

cm4all-beng-proxy (2.0.49) unstable; urgency=low

  * merge release 1.4.32

 -- Max Kellermann <mk@cm4all.com>  Fri, 28 Sep 2012 15:01:26 -0000

cm4all-beng-proxy (2.0.48) unstable; urgency=low

  * lb: fix duplicate monitor requests with --watchdog
  * child: verbose logging of child process events
  * log shutdown signal

 -- Max Kellermann <mk@cm4all.com>  Mon, 24 Sep 2012 15:36:03 -0000

cm4all-beng-proxy (2.0.47) unstable; urgency=low

  * merge release 1.4.31
  * cache: disable excessive debugging checks

 -- Max Kellermann <mk@cm4all.com>  Fri, 21 Sep 2012 15:24:30 -0000

cm4all-beng-proxy (2.0.46) unstable; urgency=low

  * merge release 1.4.30
  * lb: add option --config-file

 -- Max Kellermann <mk@cm4all.com>  Fri, 24 Aug 2012 10:52:29 -0000

cm4all-beng-proxy (2.0.45) unstable; urgency=low

  * merge release 1.4.29

 -- Max Kellermann <mk@cm4all.com>  Tue, 21 Aug 2012 15:49:49 -0000

cm4all-beng-proxy (2.0.44) unstable; urgency=low

  * lb: allow sticky with only one node
  * lb: add option "--check"
  * lb: run all monitors right after startup
  * lb: disable expiry of monitor results
  * lb: improved fallback for "sticky cookie"
  * lb: use Bulldog for "sticky cookie"
  * balancer, lb: persistent "fade" flag
  * balancer, lb: use the Bulldog "graceful" flag
  * control: add packet CONTROL_DUMP_POOLS

 -- Max Kellermann <mk@cm4all.com>  Tue, 14 Aug 2012 13:13:01 -0000

cm4all-beng-proxy (2.0.43) unstable; urgency=low

  * merge release 1.4.28
  * istream-replace: fix assertion failure with embedded CSS

 -- Max Kellermann <mk@cm4all.com>  Thu, 02 Aug 2012 11:14:27 -0000

cm4all-beng-proxy (2.0.42) unstable; urgency=low

  * js: new higher-level API

 -- Max Kellermann <mk@cm4all.com>  Wed, 01 Aug 2012 11:32:28 -0000

cm4all-beng-proxy (2.0.41) unstable; urgency=low

  * session: fix bogus assertion failure when loading expired session

 -- Max Kellermann <mk@cm4all.com>  Fri, 27 Jul 2012 12:47:49 -0000

cm4all-beng-proxy (2.0.40) unstable; urgency=low

  * merge release 1.4.27

 -- Max Kellermann <mk@cm4all.com>  Tue, 24 Jul 2012 16:29:13 -0000

cm4all-beng-proxy (2.0.39) unstable; urgency=low

  * merge release 1.4.26

 -- Max Kellermann <mk@cm4all.com>  Tue, 17 Jul 2012 17:00:20 -0000

cm4all-beng-proxy (2.0.38) unstable; urgency=low

  * merge release 1.4.25
  * strset: fix GROUP_CONTAINER false negatives

 -- Max Kellermann <mk@cm4all.com>  Tue, 17 Jul 2012 16:03:49 -0000

cm4all-beng-proxy (2.0.37) unstable; urgency=low

  * merge release 1.4.24

 -- Max Kellermann <mk@cm4all.com>  Mon, 16 Jul 2012 10:36:57 -0000

cm4all-beng-proxy (2.0.36) unstable; urgency=low

  * proxy-handler: re-add the URI suffix for "transparent" requests

 -- Max Kellermann <mk@cm4all.com>  Wed, 11 Jul 2012 14:12:11 -0000

cm4all-beng-proxy (2.0.35) unstable; urgency=low

  * translate: allow WIDGET_GROUP without PROCESS

 -- Max Kellermann <mk@cm4all.com>  Thu, 05 Jul 2012 13:03:21 -0000

cm4all-beng-proxy (2.0.34) unstable; urgency=low

  * session_save: skip shutdown code if saving is not configured
  * http-server: fix assertion on I/O error during POST
  * header-forward: new group FORWARD to forward the "Host" header

 -- Max Kellermann <mk@cm4all.com>  Tue, 03 Jul 2012 16:46:39 -0000

cm4all-beng-proxy (2.0.33) unstable; urgency=low

  * processor: option SELF_CONTAINER allows widget to only embed itself
  * processor: allow embedding approved widget groups
  * processor: optionally invoke CSS processor for style attributes
  * response, lb_http: put "Discard" cookie attribute to the end (Android bug)

 -- Max Kellermann <mk@cm4all.com>  Mon, 02 Jul 2012 17:52:32 -0000

cm4all-beng-proxy (2.0.32) unstable; urgency=low

  * socket_wrapper: fix two assertion failures
  * pheaders: emit Cache-Control:no-store to work around IE quirk

 -- Max Kellermann <mk@cm4all.com>  Tue, 26 Jun 2012 09:41:51 -0000

cm4all-beng-proxy (2.0.31) unstable; urgency=low

  * lb: publish the SSL peer issuer subject
  * widget-registry: copy the direct_addressing attribute

 -- Max Kellermann <mk@cm4all.com>  Wed, 06 Jun 2012 13:36:04 -0000

cm4all-beng-proxy (2.0.30) unstable; urgency=low

  * init: add --group variable to .default file
  * doc: update view security documentation
  * processor: apply underscore prefix to <A NAME="...">
  * session: restore sessions from a file

 -- Max Kellermann <mk@cm4all.com>  Fri, 01 Jun 2012 11:06:50 -0000

cm4all-beng-proxy (2.0.29) unstable; urgency=low

  * widget: optional direct URI addressing scheme
  * processor: eliminate additional underscore from class prefix
  * ssl_filter: support TLS client certificates

 -- Max Kellermann <mk@cm4all.com>  Tue, 29 May 2012 13:29:06 -0000

cm4all-beng-proxy (2.0.28) unstable; urgency=low

  * merge release 1.4.22

 -- Max Kellermann <mk@cm4all.com>  Wed, 16 May 2012 10:24:31 -0000

cm4all-beng-proxy (2.0.27) unstable; urgency=low

  * uri-address: fix assertion failures with UNIX domain sockets
  * uri-address: fix redirects with matching absolute URI

 -- Max Kellermann <mk@cm4all.com>  Wed, 09 May 2012 16:16:06 -0000

cm4all-beng-proxy (2.0.26) unstable; urgency=low

  * processor: rewrite URIs in META/refresh

 -- Max Kellermann <mk@cm4all.com>  Thu, 03 May 2012 14:43:03 -0000

cm4all-beng-proxy (2.0.25) unstable; urgency=low

  * merge release 1.4.21
  * processor: fix double free bug on failed widget lookup
  * session: don't access the session manager after worker crash
  * proxy-widget: fix assertion failure with empty view name

 -- Max Kellermann <mk@cm4all.com>  Thu, 26 Apr 2012 14:22:10 -0000

cm4all-beng-proxy (2.0.24) unstable; urgency=low

  * processor: optionally invoke CSS processor for <style>

 -- Max Kellermann <mk@cm4all.com>  Fri, 20 Apr 2012 12:10:42 -0000

cm4all-beng-proxy (2.0.23) unstable; urgency=low

  * widget-resolver: check for translation server failure
  * widget-resolver: don't sync with session when view is invalid
  * rewrite-uri: check for invalid view name
  * {css_,}processor: eliminate second underscore from class prefix
  * doc: document the algorithm for replacing two leading underscores

 -- Max Kellermann <mk@cm4all.com>  Thu, 29 Mar 2012 15:37:52 -0000

cm4all-beng-proxy (2.0.22) unstable; urgency=low

  * merge release 1.4.20
  * proxy-widget: forbid client to select view with address
  * proxy-widget: allow any view selection when widget is not a container
  * widget-http: allow any view selection for unprocessable response
  * widget-http: inherit the view from the template
  * widget-request: sync with session only if processor is enabled
  * widget-http: postpone saving to session after receiving response headers
  * processor: add entities &c:id; &c:type; &c:class;

 -- Max Kellermann <mk@cm4all.com>  Mon, 26 Mar 2012 14:05:05 -0000

cm4all-beng-proxy (2.0.21) unstable; urgency=low

  * css_processor: use mode "partial" for @import
  * rewrite-uri: use mode "partial" on invalid input

 -- Max Kellermann <mk@cm4all.com>  Tue, 20 Mar 2012 18:11:28 -0000

cm4all-beng-proxy (2.0.20) unstable; urgency=low

  * {css_,}processor: default mode is "partial"
  * processor: handle underscore prefixes in the "for" attribute

 -- Max Kellermann <mk@cm4all.com>  Tue, 20 Mar 2012 16:48:51 -0000

cm4all-beng-proxy (2.0.19) unstable; urgency=low

  * merge release 1.4.19

 -- Max Kellermann <mk@cm4all.com>  Tue, 20 Mar 2012 08:41:03 -0000

cm4all-beng-proxy (2.0.18) unstable; urgency=low

  * merge release 1.4.18

 -- Max Kellermann <mk@cm4all.com>  Thu, 15 Mar 2012 15:53:12 -0000

cm4all-beng-proxy (2.0.17) unstable; urgency=low

  * merge release 1.4.17
  * css_parser: check for url() following another token
  * css_processor: rewrite @import URIs
  * {text_,}processor: new entity &c:local;

 -- Max Kellermann <mk@cm4all.com>  Fri, 09 Mar 2012 16:50:19 -0000

cm4all-beng-proxy (2.0.16) unstable; urgency=low

  * response: generate Vary response header from translation response
  * widget-resolver: fix NULL dereference after failure
  * translation: User-Agent classification

 -- Max Kellermann <mk@cm4all.com>  Tue, 06 Mar 2012 11:54:10 -0000

cm4all-beng-proxy (2.0.15) unstable; urgency=low

  * merge release 1.4.16
  * uri-address: fix NULL dereference on certain malformed URIs

 -- Max Kellermann <mk@cm4all.com>  Fri, 02 Mar 2012 16:28:54 -0000

cm4all-beng-proxy (2.0.14) unstable; urgency=low

  * address-resolver: add missing initialization
  * rewrite-uri: fix NULL pointer dereference with "local URI"
  * rewrite-uri: allow mode=proxy (optional temporary kludge)
  * widget-http: auto-disable processor (optional temporary kludge)

 -- Max Kellermann <mk@cm4all.com>  Thu, 01 Mar 2012 18:36:38 -0000

cm4all-beng-proxy (2.0.13) unstable; urgency=low

  * merge release 1.4.15
  * translation: make CGI auto-base optional
  * handler: fix up translation client errors

 -- Max Kellermann <mk@cm4all.com>  Thu, 23 Feb 2012 17:31:03 -0000

cm4all-beng-proxy (2.0.12) unstable; urgency=low

  * merge release 1.4.13

 -- Max Kellermann <mk@cm4all.com>  Thu, 16 Feb 2012 14:41:45 -0000

cm4all-beng-proxy (2.0.11) unstable; urgency=low

  * merge release 1.4.11
  * processor: skip rewriting absolute URIs

 -- Max Kellermann <mk@cm4all.com>  Thu, 09 Feb 2012 09:43:06 -0000

cm4all-beng-proxy (2.0.10) unstable; urgency=low

  * resource-address: initialise type, fixes assertion failure

 -- Max Kellermann <mk@cm4all.com>  Tue, 07 Feb 2012 16:57:06 -0000

cm4all-beng-proxy (2.0.9) unstable; urgency=low

  * [css]processor: expand underscore only XML id / CSS class
  * widget-http: filter processor response headers
  * processor: forward Wildfire headers in the debug build

 -- Max Kellermann <mk@cm4all.com>  Tue, 07 Feb 2012 12:32:33 -0000

cm4all-beng-proxy (2.0.8) unstable; urgency=low

  * rewrite-uri: prefix "@/" refers to widget's "local URI"

 -- Max Kellermann <mk@cm4all.com>  Fri, 03 Feb 2012 13:50:16 -0000

cm4all-beng-proxy (2.0.7) unstable; urgency=low

  * merge release 1.4.10
  * stock: clear idle objects periodically

 -- Max Kellermann <mk@cm4all.com>  Thu, 02 Feb 2012 14:10:24 -0000

cm4all-beng-proxy (2.0.6) unstable; urgency=low

  * merge release 1.4.9

 -- Max Kellermann <mk@cm4all.com>  Tue, 31 Jan 2012 15:10:18 -0000

cm4all-beng-proxy (2.0.5) unstable; urgency=low

  * merge release 1.4.8
  * translate-client: verify the PROXY and AJP payloads
  * translation: support inserting regex matches into CGI/file path
  * translation: support customizing the cookie's "Domain" attribute
  * request: new option "dynamic_session_cookie" adds suffix to cookie
    name
  * uri-address: verify the path component

 -- Max Kellermann <mk@cm4all.com>  Wed, 25 Jan 2012 17:05:09 -0000

cm4all-beng-proxy (2.0.4) unstable; urgency=low

  * merge release 1.4.6
  * access-log: don't log the remote port
  * translation: support inserting regex matches into CGI's PATH_INFO
  * tcache: generate BASE automatically for CGI

 -- Max Kellermann <mk@cm4all.com>  Tue, 10 Jan 2012 15:18:37 -0000

cm4all-beng-proxy (2.0.3) unstable; urgency=low

  * merge release 1.4.4
  * http-server: log remote host address

 -- Max Kellermann <mk@cm4all.com>  Tue, 27 Dec 2011 07:41:15 -0000

cm4all-beng-proxy (2.0.2) unstable; urgency=low

  * merge release 1.4.2
  * widget-http: improved HTTP error messages
  * processor: forbid widget request after URI compress failure

 -- Max Kellermann <mk@cm4all.com>  Wed, 07 Dec 2011 16:51:58 -0000

cm4all-beng-proxy (2.0.1) unstable; urgency=low

  * merge release 1.4.1

 -- Max Kellermann <mk@cm4all.com>  Fri, 18 Nov 2011 13:57:27 -0000

cm4all-beng-proxy (2.0) unstable; urgency=low

  * rewrite-uri: reapply 'drop the deprecated mode "proxy"'
  * proxy-widget: reapply 'client can choose only views that have an address'

 -- Max Kellermann <mk@cm4all.com>  Thu, 17 Nov 2011 08:22:39 +0100

cm4all-beng-proxy (1.4.33) unstable; urgency=low

  * istream-file: reduce memory usage for small files
  * file-handler: fix xattr usage on ranged file request (possible
    assertion failure)

 -- Max Kellermann <mk@cm4all.com>  Tue, 16 Oct 2012 15:28:57 -0000

cm4all-beng-proxy (1.4.32) unstable; urgency=low

  * cgi: fix spontaneous shutdown due to misrouted SIGTERM signal

 -- Max Kellermann <mk@cm4all.com>  Fri, 28 Sep 2012 14:39:13 -0000

cm4all-beng-proxy (1.4.31) unstable; urgency=low

  * shm: fix check for shared memory allocation failure
  * child: handle lost SIGCHLD events
  * child: ignore stale child processes

 -- Max Kellermann <mk@cm4all.com>  Fri, 21 Sep 2012 15:21:20 -0000

cm4all-beng-proxy (1.4.30) unstable; urgency=low

  * http-server: parse all tokens in the "Connection" request header

 -- Max Kellermann <mk@cm4all.com>  Fri, 24 Aug 2012 10:50:28 -0000

cm4all-beng-proxy (1.4.29) unstable; urgency=low

  * proxy-widget: fix memory leak on aborted POST request

 -- Max Kellermann <mk@cm4all.com>  Tue, 21 Aug 2012 15:05:12 -0000

cm4all-beng-proxy (1.4.28) unstable; urgency=low

  * worker: reinitialize signal handlers after fork failure
  * lb: work around libevent bug that freezes during shutdown

 -- Max Kellermann <mk@cm4all.com>  Thu, 02 Aug 2012 13:53:18 -0000

cm4all-beng-proxy (1.4.27) unstable; urgency=low

  * lb: fix hanging SSL connection on bulk transfer

 -- Max Kellermann <mk@cm4all.com>  Tue, 24 Jul 2012 14:58:17 -0000

cm4all-beng-proxy (1.4.26) unstable; urgency=low

  * processor: fix regression, missing NULL check

 -- Max Kellermann <mk@cm4all.com>  Tue, 17 Jul 2012 16:55:24 -0000

cm4all-beng-proxy (1.4.25) unstable; urgency=low

  * processor: don't rewrite the fragment part of the URI

 -- Max Kellermann <mk@cm4all.com>  Tue, 17 Jul 2012 15:50:06 -0000

cm4all-beng-proxy (1.4.24) unstable; urgency=low

  * lb: fix splicing with SSL

 -- Max Kellermann <mk@cm4all.com>  Mon, 16 Jul 2012 10:32:17 -0000

cm4all-beng-proxy (1.4.23) unstable; urgency=low

  * widget-http: fix double free bug when POST is aborted

 -- Max Kellermann <mk@cm4all.com>  Tue, 03 Jul 2012 16:42:28 -0000

cm4all-beng-proxy (1.4.22) unstable; urgency=low

  * merge release 1.2.27
  * widget: backport memory leak fix from 2.0
  * widget-http: fix memory leak on abort

 -- Max Kellermann <mk@cm4all.com>  Wed, 16 May 2012 10:00:23 -0000

cm4all-beng-proxy (1.4.21) unstable; urgency=low

  * merge release 1.2.26

 -- Max Kellermann <mk@cm4all.com>  Thu, 26 Apr 2012 14:17:56 -0000

cm4all-beng-proxy (1.4.20) unstable; urgency=low

  * merge release 1.2.25

 -- Max Kellermann <mk@cm4all.com>  Mon, 26 Mar 2012 14:03:14 -0000

cm4all-beng-proxy (1.4.19) unstable; urgency=low

  * merge release 1.2.24

 -- Max Kellermann <mk@cm4all.com>  Tue, 20 Mar 2012 08:36:19 -0000

cm4all-beng-proxy (1.4.18) unstable; urgency=low

  * merge release 1.2.23

 -- Max Kellermann <mk@cm4all.com>  Thu, 15 Mar 2012 15:50:20 -0000

cm4all-beng-proxy (1.4.17) unstable; urgency=low

  * merge release 1.2.22

 -- Max Kellermann <mk@cm4all.com>  Thu, 08 Mar 2012 18:36:00 -0000

cm4all-beng-proxy (1.4.16) unstable; urgency=low

  * merge release 1.2.21

 -- Max Kellermann <mk@cm4all.com>  Fri, 02 Mar 2012 16:03:51 -0000

cm4all-beng-proxy (1.4.15) unstable; urgency=low

  * merge release 1.2.20

 -- Max Kellermann <mk@cm4all.com>  Thu, 23 Feb 2012 17:12:30 -0000

cm4all-beng-proxy (1.4.14) unstable; urgency=low

  * merge release 1.2.19

 -- Max Kellermann <mk@cm4all.com>  Thu, 23 Feb 2012 15:35:04 -0000

cm4all-beng-proxy (1.4.13) unstable; urgency=low

  * merge release 1.2.18

 -- Max Kellermann <mk@cm4all.com>  Thu, 16 Feb 2012 13:53:49 -0000

cm4all-beng-proxy (1.4.12) unstable; urgency=low

  * merge release 1.2.17

 -- Max Kellermann <mk@cm4all.com>  Wed, 15 Feb 2012 09:27:50 -0000

cm4all-beng-proxy (1.4.11) unstable; urgency=low

  * merge release 1.2.16

 -- Max Kellermann <mk@cm4all.com>  Thu, 09 Feb 2012 09:33:30 -0000

cm4all-beng-proxy (1.4.10) unstable; urgency=low

  * merge release 1.2.15

 -- Max Kellermann <mk@cm4all.com>  Thu, 02 Feb 2012 13:43:11 -0000

cm4all-beng-proxy (1.4.9) unstable; urgency=low

  * merge release 1.2.14

 -- Max Kellermann <mk@cm4all.com>  Tue, 31 Jan 2012 15:06:57 -0000

cm4all-beng-proxy (1.4.8) unstable; urgency=low

  * merge release 1.2.13

 -- Max Kellermann <mk@cm4all.com>  Wed, 25 Jan 2012 12:16:53 -0000

cm4all-beng-proxy (1.4.7) unstable; urgency=low

  * merge release 1.2.12

 -- Max Kellermann <mk@cm4all.com>  Tue, 17 Jan 2012 08:37:01 -0000

cm4all-beng-proxy (1.4.6) unstable; urgency=low

  * merge release 1.2.11

 -- Max Kellermann <mk@cm4all.com>  Wed, 04 Jan 2012 15:41:43 -0000

cm4all-beng-proxy (1.4.5) unstable; urgency=low

  * merge release 1.2.10

 -- Max Kellermann <mk@cm4all.com>  Wed, 28 Dec 2011 17:07:13 -0000

cm4all-beng-proxy (1.4.4) unstable; urgency=low

  * merge release 1.2.9

 -- Max Kellermann <mk@cm4all.com>  Thu, 22 Dec 2011 11:28:39 -0000

cm4all-beng-proxy (1.4.3) unstable; urgency=low

  * merge release 1.2.8

 -- Max Kellermann <mk@cm4all.com>  Wed, 14 Dec 2011 11:20:04 -0000

cm4all-beng-proxy (1.4.2) unstable; urgency=low

  * text-processor: allow processing "application/javascript",
    "application/json"
  * uri-relative: allow backtracking to the widget base with "../"
  * merge release 1.2.7

 -- Max Kellermann <mk@cm4all.com>  Tue, 06 Dec 2011 12:39:24 -0000

cm4all-beng-proxy (1.4.1) unstable; urgency=low

  * merge release 1.2.6

 -- Max Kellermann <mk@cm4all.com>  Fri, 18 Nov 2011 13:53:56 -0000

cm4all-beng-proxy (1.4) unstable; urgency=low

  * proxy-widget: revert 'client can choose only views that have an address'
  * rewrite-uri: revert 'drop the deprecated mode "proxy"'

 -- Max Kellermann <mk@cm4all.com>  Thu, 17 Nov 2011 08:10:42 +0100

cm4all-beng-proxy (1.3.2) unstable; urgency=low

  * tcache: add regex matching, translation packets REGEX, INVERSE_REGEX
  * widget: don't start the prefix with an underscore
  * translation: add new packet PROCESS_TEXT, to expand entity references
  * translation: add new packet WIDGET_INFO, enables additional request headers
  * doc: document the algorithm for replacing three leading underscores

 -- Max Kellermann <mk@cm4all.com>  Wed, 16 Nov 2011 17:00:16 +0100

cm4all-beng-proxy (1.3.1) unstable; urgency=low

  * merge release 1.2.5

 -- Max Kellermann <mk@cm4all.com>  Tue, 08 Nov 2011 19:51:18 +0100

cm4all-beng-proxy (1.3) unstable; urgency=low

  * rewrite-uri: drop the deprecated mode "proxy"
  * proxy-widget: client can choose only views that have an address

 -- Max Kellermann <mk@cm4all.com>  Mon, 31 Oct 2011 17:41:14 +0100

cm4all-beng-proxy (1.2.27) unstable; urgency=low

  * merge release 1.1.40

 -- Max Kellermann <mk@cm4all.com>  Wed, 16 May 2012 09:51:50 -0000

cm4all-beng-proxy (1.2.26) unstable; urgency=low

  * merge release 1.1.39

 -- Max Kellermann <mk@cm4all.com>  Thu, 26 Apr 2012 14:16:40 -0000

cm4all-beng-proxy (1.2.25) unstable; urgency=low

  * merge release 1.1.38

 -- Max Kellermann <mk@cm4all.com>  Mon, 26 Mar 2012 14:01:44 -0000

cm4all-beng-proxy (1.2.24) unstable; urgency=low

  * merge release 1.1.37

 -- Max Kellermann <mk@cm4all.com>  Tue, 20 Mar 2012 08:33:31 -0000

cm4all-beng-proxy (1.2.23) unstable; urgency=low

  * merge release 1.1.36

 -- Max Kellermann <mk@cm4all.com>  Thu, 15 Mar 2012 15:37:10 -0000

cm4all-beng-proxy (1.2.22) unstable; urgency=low

  * merge release 1.1.35

 -- Max Kellermann <mk@cm4all.com>  Thu, 08 Mar 2012 18:29:39 -0000

cm4all-beng-proxy (1.2.21) unstable; urgency=low

  * merge release 1.1.34

 -- Max Kellermann <mk@cm4all.com>  Fri, 02 Mar 2012 16:02:00 -0000

cm4all-beng-proxy (1.2.20) unstable; urgency=low

  * merge release 1.1.33

 -- Max Kellermann <mk@cm4all.com>  Thu, 23 Feb 2012 17:11:15 -0000

cm4all-beng-proxy (1.2.19) unstable; urgency=low

  * merge release 1.1.32

 -- Max Kellermann <mk@cm4all.com>  Thu, 23 Feb 2012 15:18:36 -0000

cm4all-beng-proxy (1.2.18) unstable; urgency=low

  * merge release 1.1.31

 -- Max Kellermann <mk@cm4all.com>  Thu, 16 Feb 2012 13:52:42 -0000

cm4all-beng-proxy (1.2.17) unstable; urgency=low

  * merge release 1.1.30

 -- Max Kellermann <mk@cm4all.com>  Wed, 15 Feb 2012 09:26:45 -0000

cm4all-beng-proxy (1.2.16) unstable; urgency=low

  * merge release 1.1.29

 -- Max Kellermann <mk@cm4all.com>  Thu, 09 Feb 2012 09:31:50 -0000

cm4all-beng-proxy (1.2.15) unstable; urgency=low

  * merge release 1.1.28

 -- Max Kellermann <mk@cm4all.com>  Thu, 02 Feb 2012 13:41:45 -0000

cm4all-beng-proxy (1.2.14) unstable; urgency=low

  * merge release 1.1.27

 -- Max Kellermann <mk@cm4all.com>  Tue, 31 Jan 2012 15:04:32 -0000

cm4all-beng-proxy (1.2.13) unstable; urgency=low

  * merge release 1.1.26

 -- Max Kellermann <mk@cm4all.com>  Wed, 25 Jan 2012 12:15:19 -0000

cm4all-beng-proxy (1.2.12) unstable; urgency=low

  * merge release 1.1.25

 -- Max Kellermann <mk@cm4all.com>  Tue, 17 Jan 2012 08:31:44 -0000

cm4all-beng-proxy (1.2.11) unstable; urgency=low

  * merge release 1.1.24

 -- Max Kellermann <mk@cm4all.com>  Wed, 04 Jan 2012 15:38:27 -0000

cm4all-beng-proxy (1.2.10) unstable; urgency=low

  * merge release 1.1.23

 -- Max Kellermann <mk@cm4all.com>  Wed, 28 Dec 2011 17:01:43 -0000

cm4all-beng-proxy (1.2.9) unstable; urgency=low

  * merge release 1.1.22

 -- Max Kellermann <mk@cm4all.com>  Thu, 22 Dec 2011 10:28:29 -0000

cm4all-beng-proxy (1.2.8) unstable; urgency=low

  * merge release 1.1.21

 -- Max Kellermann <mk@cm4all.com>  Wed, 14 Dec 2011 11:12:32 -0000

cm4all-beng-proxy (1.2.7) unstable; urgency=low

  * merge release 1.1.20

 -- Max Kellermann <mk@cm4all.com>  Tue, 06 Dec 2011 11:43:10 -0000

cm4all-beng-proxy (1.2.6) unstable; urgency=low

  * merge release 1.1.19

 -- Max Kellermann <mk@cm4all.com>  Fri, 18 Nov 2011 13:47:43 -0000

cm4all-beng-proxy (1.2.5) unstable; urgency=low

  * merge release 1.1.18
  * file-handler: handle If-Modified-Since followed by filter

 -- Max Kellermann <mk@cm4all.com>  Tue, 08 Nov 2011 19:43:58 +0100

cm4all-beng-proxy (1.2.4) unstable; urgency=low

  * merge release 1.1.17

 -- Max Kellermann <mk@cm4all.com>  Wed, 02 Nov 2011 16:58:28 +0100

cm4all-beng-proxy (1.2.3) unstable; urgency=low

  * merge release 1.1.16

 -- Max Kellermann <mk@cm4all.com>  Fri, 21 Oct 2011 15:16:13 +0200

cm4all-beng-proxy (1.2.2) unstable; urgency=low

  * merge release 1.1.15
  * widget-view: an empty name refers to the default view
  * processor: new entity &c:view;

 -- Max Kellermann <mk@cm4all.com>  Wed, 19 Oct 2011 11:43:20 +0200

cm4all-beng-proxy (1.2.1) unstable; urgency=low

  * merge release 1.1.13

 -- Max Kellermann <mk@cm4all.com>  Wed, 05 Oct 2011 17:16:04 +0200

cm4all-beng-proxy (1.2) unstable; urgency=low

  * delegate-client: improved error reporting
  * response-error: resolve errno codes
  * python/control/client: bind the unix domain socket
  * python/control/client: implement timeout
  * lb_control: allow querying node status over control socket

 -- Max Kellermann <mk@cm4all.com>  Tue, 27 Sep 2011 12:00:44 +0200

cm4all-beng-proxy (1.1.40) unstable; urgency=low

  * merge release 1.0.34

 -- Max Kellermann <mk@cm4all.com>  Wed, 16 May 2012 09:50:37 -0000

cm4all-beng-proxy (1.1.39) unstable; urgency=low

  * merge release 1.0.33

 -- Max Kellermann <mk@cm4all.com>  Thu, 26 Apr 2012 14:12:30 -0000

cm4all-beng-proxy (1.1.38) unstable; urgency=low

  * merge release 1.0.32

 -- Max Kellermann <mk@cm4all.com>  Mon, 26 Mar 2012 14:00:38 -0000

cm4all-beng-proxy (1.1.37) unstable; urgency=low

  * merge release 1.0.31

 -- Max Kellermann <mk@cm4all.com>  Tue, 20 Mar 2012 08:31:08 -0000

cm4all-beng-proxy (1.1.36) unstable; urgency=low

  * merge release 1.0.30

 -- Max Kellermann <mk@cm4all.com>  Thu, 15 Mar 2012 15:36:15 -0000

cm4all-beng-proxy (1.1.35) unstable; urgency=low

  * merge release 1.0.29
  * css_processor: delete "-c-mode" and "-c-view" from output

 -- Max Kellermann <mk@cm4all.com>  Thu, 08 Mar 2012 18:16:03 -0000

cm4all-beng-proxy (1.1.34) unstable; urgency=low

  * merge release 1.0.28

 -- Max Kellermann <mk@cm4all.com>  Fri, 02 Mar 2012 15:26:44 -0000

cm4all-beng-proxy (1.1.33) unstable; urgency=low

  * merge release 1.0.27

 -- Max Kellermann <mk@cm4all.com>  Thu, 23 Feb 2012 17:09:57 -0000

cm4all-beng-proxy (1.1.32) unstable; urgency=low

  * merge release 1.0.26

 -- Max Kellermann <mk@cm4all.com>  Thu, 23 Feb 2012 15:14:56 -0000

cm4all-beng-proxy (1.1.31) unstable; urgency=low

  * merge release 1.0.25

 -- Max Kellermann <mk@cm4all.com>  Thu, 16 Feb 2012 13:49:26 -0000

cm4all-beng-proxy (1.1.30) unstable; urgency=low

  * merge release 1.0.24

 -- Max Kellermann <mk@cm4all.com>  Wed, 15 Feb 2012 09:25:38 -0000

cm4all-beng-proxy (1.1.29) unstable; urgency=low

  * merge release 1.0.23

 -- Max Kellermann <mk@cm4all.com>  Thu, 09 Feb 2012 09:30:18 -0000

cm4all-beng-proxy (1.1.28) unstable; urgency=low

  * merge release 1.0.22

 -- Max Kellermann <mk@cm4all.com>  Thu, 02 Feb 2012 13:39:21 -0000

cm4all-beng-proxy (1.1.27) unstable; urgency=low

  * merge release 1.0.21

 -- Max Kellermann <mk@cm4all.com>  Tue, 31 Jan 2012 14:59:06 -0000

cm4all-beng-proxy (1.1.26) unstable; urgency=low

  * merge release 1.0.20

 -- Max Kellermann <mk@cm4all.com>  Wed, 25 Jan 2012 12:13:43 -0000

cm4all-beng-proxy (1.1.25) unstable; urgency=low

  * merge release 1.0.19

 -- Max Kellermann <mk@cm4all.com>  Tue, 17 Jan 2012 08:29:34 -0000

cm4all-beng-proxy (1.1.24) unstable; urgency=low

  * merge release 1.0.18

 -- Max Kellermann <mk@cm4all.com>  Wed, 04 Jan 2012 15:27:35 -0000

cm4all-beng-proxy (1.1.23) unstable; urgency=low

  * header-forward: remove port number from X-Forwarded-For

 -- Max Kellermann <mk@cm4all.com>  Wed, 28 Dec 2011 16:51:41 -0000

cm4all-beng-proxy (1.1.22) unstable; urgency=low

  * merge release 1.0.17
  * istream-socket: fix potential assertion failure

 -- Max Kellermann <mk@cm4all.com>  Wed, 21 Dec 2011 16:44:46 -0000

cm4all-beng-proxy (1.1.21) unstable; urgency=low

  * merge release 1.0.16

 -- Max Kellermann <mk@cm4all.com>  Wed, 14 Dec 2011 11:07:58 -0000

cm4all-beng-proxy (1.1.20) unstable; urgency=low

  * merge release 1.0.15
  * processor: don't rewrite "mailto:" hyperlinks

 -- Max Kellermann <mk@cm4all.com>  Mon, 05 Dec 2011 18:37:10 -0000

cm4all-beng-proxy (1.1.19) unstable; urgency=low

  * {css_,}processor: quote widget classes for prefixing XML IDs, CSS classes

 -- Max Kellermann <mk@cm4all.com>  Fri, 18 Nov 2011 13:17:02 -0000

cm4all-beng-proxy (1.1.18) unstable; urgency=low

  * merge release 1.0.13
  * lb_http: eliminate the duplicate "Date" response header

 -- Max Kellermann <mk@cm4all.com>  Tue, 08 Nov 2011 19:33:07 +0100

cm4all-beng-proxy (1.1.17) unstable; urgency=low

  * merge release 1.0.13

 -- Max Kellermann <mk@cm4all.com>  Wed, 02 Nov 2011 16:52:21 +0100

cm4all-beng-proxy (1.1.16) unstable; urgency=low

  * merge release 1.0.12

 -- Max Kellermann <mk@cm4all.com>  Fri, 21 Oct 2011 15:09:55 +0200

cm4all-beng-proxy (1.1.15) unstable; urgency=low

  * merge release 1.0.11

 -- Max Kellermann <mk@cm4all.com>  Wed, 19 Oct 2011 09:36:38 +0200

cm4all-beng-proxy (1.1.14) unstable; urgency=low

  * merge release 1.0.10

 -- Max Kellermann <mk@cm4all.com>  Fri, 07 Oct 2011 15:15:00 +0200

cm4all-beng-proxy (1.1.13) unstable; urgency=low

  * merge release 1.0.9

 -- Max Kellermann <mk@cm4all.com>  Thu, 29 Sep 2011 16:47:56 +0200

cm4all-beng-proxy (1.1.12) unstable; urgency=low

  * merge release 1.0.8

 -- Max Kellermann <mk@cm4all.com>  Thu, 22 Sep 2011 17:13:41 +0200

cm4all-beng-proxy (1.1.11) unstable; urgency=low

  * merge release 1.0.7
  * widget-http: response header X-CM4all-View selects a view
  * processor, css_processor: support prefixing XML ids
  * processor: property "c:view" selects a view

 -- Max Kellermann <mk@cm4all.com>  Fri, 16 Sep 2011 12:25:24 +0200

cm4all-beng-proxy (1.1.10) unstable; urgency=low

  * merge release 1.0.6
  * http-request: don't clear failure state on successful TCP connection
  * istream-socket: fix assertion failure after receive error
  * ssl_filter: check for end-of-file on plain socket
  * ssl_filter: fix buffer assertion failures

 -- Max Kellermann <mk@cm4all.com>  Tue, 13 Sep 2011 18:50:18 +0200

cm4all-beng-proxy (1.1.9) unstable; urgency=low

  * http-request: improve keep-alive cancellation detection
  * http-request: mark server "failed" after HTTP client error
  * lb: implement the control protocol
    - can disable and re-enable workers
  * lb: don't allow sticky pool with only one member
  * lb: verify that a new sticky host is alive
  * lb: mark server "failed" after HTTP client error

 -- Max Kellermann <mk@cm4all.com>  Fri, 09 Sep 2011 13:03:55 +0200

cm4all-beng-proxy (1.1.8) unstable; urgency=low

  * merge release 1.0.5
  * {css_,}processor: one more underscore for the prefix
  * processor: remove rewrite-uri processing instructions from output
  * translate: unknown packet is a fatal error
  * processor: add option to set widget/focus by default
  * rewrite-uri: a leading tilde refers to the widget base; translation
    packet ANCHOR_ABSOLUTE enables it by default

 -- Max Kellermann <mk@cm4all.com>  Mon, 05 Sep 2011 17:56:31 +0200

cm4all-beng-proxy (1.1.7) unstable; urgency=low

  * css_processor: implement property "-c-mode"
  * css_processor: translate underscore prefix in class names
  * processor: translate underscore prefix in CSS class names

 -- Max Kellermann <mk@cm4all.com>  Mon, 29 Aug 2011 17:47:48 +0200

cm4all-beng-proxy (1.1.6) unstable; urgency=low

  * merge release 1.0.3
  * implement CSS processor

 -- Max Kellermann <mk@cm4all.com>  Mon, 22 Aug 2011 17:13:56 +0200

cm4all-beng-proxy (1.1.5) unstable; urgency=low

  * lb: optionally generate Via and X-Forwarded-For

 -- Max Kellermann <mk@cm4all.com>  Wed, 17 Aug 2011 12:45:14 +0200

cm4all-beng-proxy (1.1.4) unstable; urgency=low

  * pipe-stock: fix assertion failure after optimization bug
  * istream-pipe: reuse drained pipes immediately
  * sink-socket: reinstate write event during bulk transfers

 -- Max Kellermann <mk@cm4all.com>  Thu, 11 Aug 2011 14:41:37 +0200

cm4all-beng-proxy (1.1.3) unstable; urgency=low

  * widget: quote invalid XMLID/JS characters for &c:prefix;
  * lb: add protocol "tcp"

 -- Max Kellermann <mk@cm4all.com>  Wed, 10 Aug 2011 18:53:12 +0200

cm4all-beng-proxy (1.1.2) unstable; urgency=low

  * merge release 1.0.2
  * http-server: report detailed errors
  * widget-http: implement header dumps
  * cgi, fastcgi: enable cookie jar with custom cookie "host"

 -- Max Kellermann <mk@cm4all.com>  Thu, 04 Aug 2011 17:27:51 +0200

cm4all-beng-proxy (1.1.1) unstable; urgency=low

  * merge release 1.0.1
  * lb: don't ignore unimplemented configuration keywords
  * lb: configurable monitor check interval
  * session: configurable idle timeout

 -- Max Kellermann <mk@cm4all.com>  Tue, 26 Jul 2011 11:27:20 +0200

cm4all-beng-proxy (1.1) unstable; urgency=low

  * http-client: send "Expect: 100-continue" only for big request body
  * lb: implement monitors (ping, connect, tcp_expect)

 -- Max Kellermann <mk@cm4all.com>  Wed, 20 Jul 2011 15:04:22 +0200
  
cm4all-beng-proxy (1.0.34) unstable; urgency=low

  * resource-loader: don't strip last segment from IPv6 address

 -- Max Kellermann <mk@cm4all.com>  Wed, 16 May 2012 09:47:43 -0000

cm4all-beng-proxy (1.0.33) unstable; urgency=low

  * widget-resolver: fix assertion failure on recursive abort

 -- Max Kellermann <mk@cm4all.com>  Thu, 26 Apr 2012 14:04:01 -0000

cm4all-beng-proxy (1.0.32) unstable; urgency=low

  * http-cache: add missing initialization on memcached miss

 -- Max Kellermann <mk@cm4all.com>  Mon, 26 Mar 2012 13:35:01 -0000

cm4all-beng-proxy (1.0.31) unstable; urgency=low

  * proxy-widget: close the request body when the view doesn't exist

 -- Max Kellermann <mk@cm4all.com>  Tue, 20 Mar 2012 08:28:00 -0000

cm4all-beng-proxy (1.0.30) unstable; urgency=low

  * widget-view: initialize the header forward settings
  * translate-client: new view inherits header forward settings from
    default view
  * handler: clear transformation after translation error
  * http-cache: release the memcached response on abort
  * fcgi-request: close the request body on stock failure

 -- Max Kellermann <mk@cm4all.com>  Thu, 15 Mar 2012 15:34:18 -0000

cm4all-beng-proxy (1.0.29) unstable; urgency=low

  * processor: unescape custom header values
  * widget-resolver: fix NULL dereference after failure

 -- Max Kellermann <mk@cm4all.com>  Thu, 08 Mar 2012 18:10:14 -0000

cm4all-beng-proxy (1.0.28) unstable; urgency=low

  * widget-resolver: serve responses in the right order
  * widget-request: fix session related assertion failure
  * translate: initialize all GError variables

 -- Max Kellermann <mk@cm4all.com>  Fri, 02 Mar 2012 15:20:54 -0000

cm4all-beng-proxy (1.0.27) unstable; urgency=low

  * resource-address: fix regression when CGI URI is not set

 -- Max Kellermann <mk@cm4all.com>  Thu, 23 Feb 2012 17:08:16 -0000

cm4all-beng-proxy (1.0.26) unstable; urgency=low

  * resource-address: apply BASE to the CGI request URI

 -- Max Kellermann <mk@cm4all.com>  Thu, 23 Feb 2012 15:11:42 -0000

cm4all-beng-proxy (1.0.25) unstable; urgency=low

  * cgi-client: clear the input pointer on close

 -- Max Kellermann <mk@cm4all.com>  Thu, 16 Feb 2012 13:46:13 -0000

cm4all-beng-proxy (1.0.24) unstable; urgency=low

  * debian/rules: optimize parallel build
  * cgi: break loop when headers are finished

 -- Max Kellermann <mk@cm4all.com>  Wed, 15 Feb 2012 09:23:22 -0000

cm4all-beng-proxy (1.0.23) unstable; urgency=low

  * cgi: detect large response headers
  * cgi: continue parsing response headers after buffer boundary
  * cgi: bigger response header buffer
  * fcgi-client: detect large response headers

 -- Max Kellermann <mk@cm4all.com>  Thu, 09 Feb 2012 09:27:50 -0000

cm4all-beng-proxy (1.0.22) unstable; urgency=low

  * debian/rules: don't run libtool
  * lb: thread safety for the SSL filter
  * lb: fix crash during shutdown
  * http-server: fix uninitialised variable

 -- Max Kellermann <mk@cm4all.com>  Thu, 02 Feb 2012 13:03:08 -0000

cm4all-beng-proxy (1.0.21) unstable; urgency=low

  * hstock: fix memory leak
  * notify: fix endless busy loop
  * ssl_filter: fix hang while tearing down connection

 -- Max Kellermann <mk@cm4all.com>  Tue, 31 Jan 2012 15:24:50 -0000

cm4all-beng-proxy (1.0.20) unstable; urgency=low

  * ssl: load the whole certificate chain
  * translate: fix PATH+JAILCGI+SITE check
  * translate: fix HOME check
  * resource-address: include all CGI attributes in cache key

 -- Max Kellermann <mk@cm4all.com>  Wed, 25 Jan 2012 12:10:43 -0000

cm4all-beng-proxy (1.0.19) unstable; urgency=low

  * cookie-client: add a missing out-of-memory check

 -- Max Kellermann <mk@cm4all.com>  Tue, 17 Jan 2012 08:27:38 -0000

cm4all-beng-proxy (1.0.18) unstable; urgency=low

  * resource-address: support zero-length path_info prefix (for BASE)
  * hashmap: optimize insertions
  * http-server: limit the number of request headers
  * proxy-widget: discard the unused request body on error

 -- Max Kellermann <mk@cm4all.com>  Wed, 04 Jan 2012 14:55:59 -0000

cm4all-beng-proxy (1.0.17) unstable; urgency=low

  * istream-chunked: avoid recursive buffer write, fixes crash

 -- Max Kellermann <mk@cm4all.com>  Wed, 21 Dec 2011 16:37:44 -0000

cm4all-beng-proxy (1.0.16) unstable; urgency=low

  * http-server: disable timeout while waiting for CGI
  * cgi: fix segmentation fault
  * processor: discard child's request body on abort
  * proxy-widget: discard the unused request body on error

 -- Max Kellermann <mk@cm4all.com>  Wed, 14 Dec 2011 11:53:31 +0100

cm4all-beng-proxy (1.0.15) unstable; urgency=low

  * http-client: fix assertion failure on bogus "100 Continue"
  * handler: don't close the request body twice
  * session: add a missing out-of-memory check
  * fcgi-client: check for EV_READ event
  * fcgi-serialize: fix serializing parameter without value

 -- Max Kellermann <mk@cm4all.com>  Mon, 05 Dec 2011 17:47:20 -0000

cm4all-beng-proxy (1.0.14) unstable; urgency=low

  * http-server: don't generate chunked HEAD response
  * http-server: don't override Content-Length for HEAD response
  * lb_http, proxy-widget, response: forward Content-Length after HEAD

 -- Max Kellermann <mk@cm4all.com>  Tue, 08 Nov 2011 18:19:42 +0100

cm4all-beng-proxy (1.0.13) unstable; urgency=low

  * processor: initialize URI rewrite options for <?cm4all-rewrite-uri?>

 -- Max Kellermann <mk@cm4all.com>  Wed, 02 Nov 2011 16:47:48 +0100

cm4all-beng-proxy (1.0.12) unstable; urgency=low

  * http-server, proxy-widget: add missing newline to log message
  * fcgi_client: fix assertion failure on response body error
  * http-cache-choice: fix crash due to wrong filter callback

 -- Max Kellermann <mk@cm4all.com>  Fri, 21 Oct 2011 15:02:42 +0200

cm4all-beng-proxy (1.0.11) unstable; urgency=low

  * lb_config: fix binding to wildcard address
  * rewrite-uri: clarify warning message when widget has no id

 -- Max Kellermann <mk@cm4all.com>  Wed, 19 Oct 2011 09:26:48 +0200

cm4all-beng-proxy (1.0.10) unstable; urgency=low

  * debian/control: beng-lb doesn't need "daemon" anymore
  * http-string: allow space in unquoted cookie values (RFC ignorant)

 -- Max Kellermann <mk@cm4all.com>  Fri, 07 Oct 2011 15:06:32 +0200

cm4all-beng-proxy (1.0.9) unstable; urgency=low

  * tcp-balancer: store a copy of the socket address
  * lb: default log directory is /var/log/cm4all/beng-lb
  * lb: use new built-in watchdog instead of /usr/bin/daemon

 -- Max Kellermann <mk@cm4all.com>  Thu, 29 Sep 2011 16:19:34 +0200

cm4all-beng-proxy (1.0.8) unstable; urgency=low

  * resource-address: copy the delegate JailCGI parameters (crash bug fix)
  * response: use the same URI for storing and dropping widget sessions

 -- Max Kellermann <mk@cm4all.com>  Thu, 22 Sep 2011 13:39:08 +0200

cm4all-beng-proxy (1.0.7) unstable; urgency=low

  * inline-widget: discard request body when class lookup fails

 -- Max Kellermann <mk@cm4all.com>  Fri, 16 Sep 2011 12:16:04 +0200

cm4all-beng-proxy (1.0.6) unstable; urgency=low

  * processor: support short "SCRIPT" tag
  * widget-uri: use the template's view specification

 -- Max Kellermann <mk@cm4all.com>  Tue, 13 Sep 2011 18:14:24 +0200

cm4all-beng-proxy (1.0.5) unstable; urgency=low

  * resource-loader: delete comma when extracting from X-Forwarded-For

 -- Max Kellermann <mk@cm4all.com>  Mon, 05 Sep 2011 17:43:22 +0200

cm4all-beng-proxy (1.0.4) unstable; urgency=low

  * istream-replace: update the buffer reader after new data was added

 -- Max Kellermann <mk@cm4all.com>  Mon, 05 Sep 2011 15:43:17 +0200

cm4all-beng-proxy (1.0.3) unstable; urgency=low

  * merge release 0.9.35
  * control-handler: fix uninitialized variable

 -- Max Kellermann <mk@cm4all.com>  Thu, 18 Aug 2011 15:15:52 +0200

cm4all-beng-proxy (1.0.2) unstable; urgency=low

  * merge release 0.9.34
  * handler: always log translate client errors
  * tcp-balancer: fix memory leak in error handler
  * http-string: allow more characters in cookie values (RFC ignorant)

 -- Max Kellermann <mk@cm4all.com>  Mon, 01 Aug 2011 16:30:05 +0200

cm4all-beng-proxy (1.0.1) unstable; urgency=low

  * session: increase idle timeout to 20 minutes

 -- Max Kellermann <mk@cm4all.com>  Tue, 26 Jul 2011 11:23:36 +0200

cm4all-beng-proxy (1.0) unstable; urgency=low

  * merge release 0.9.33
  * header-forward: eliminate the duplicate "Date" response header
  * proxy-handler: don't pass internal URI arguments to CGI

 -- Max Kellermann <mk@cm4all.com>  Mon, 18 Jul 2011 17:07:42 +0200

cm4all-beng-proxy (0.10.14) unstable; urgency=low

  * merge release 0.9.32

 -- Max Kellermann <mk@cm4all.com>  Tue, 12 Jul 2011 19:02:23 +0200

cm4all-beng-proxy (0.10.13) unstable; urgency=low

  * growing-buffer: reset the position when skipping buffers

 -- Max Kellermann <mk@cm4all.com>  Wed, 06 Jul 2011 10:07:50 +0200

cm4all-beng-proxy (0.10.12) unstable; urgency=low

  * merge release 0.9.31
  * rewrite-uri: log widget base mismatch
  * istream-replace: fix assertion failure with splitted buffer

 -- Max Kellermann <mk@cm4all.com>  Tue, 05 Jul 2011 22:05:44 +0200

cm4all-beng-proxy (0.10.11) unstable; urgency=low

  * merge release 0.9.30
  * lb: add SSL/TLS support

 -- Max Kellermann <mk@cm4all.com>  Mon, 04 Jul 2011 17:14:21 +0200

cm4all-beng-proxy (0.10.10) unstable; urgency=low

  * merge release 0.9.29

 -- Max Kellermann <mk@cm4all.com>  Tue, 28 Jun 2011 17:56:43 +0200

cm4all-beng-proxy (0.10.9) unstable; urgency=low

  * merge release 0.9.28

 -- Max Kellermann <mk@cm4all.com>  Mon, 27 Jun 2011 13:38:03 +0200

cm4all-beng-proxy (0.10.8) unstable; urgency=low

  * lb_http: don't access the connection object after it was closed
  * restart the load balancer automatically

 -- Max Kellermann <mk@cm4all.com>  Wed, 22 Jun 2011 12:38:39 +0200

cm4all-beng-proxy (0.10.7) unstable; urgency=low

  * config: make the session cookie name configurable
  * uri-relative: allow relative base URIs (for CGI)
  * widget-uri: combine existing CGI PATH_INFO and given widget location
  * python/translation/widget: support "path_info" specification

 -- Max Kellermann <mk@cm4all.com>  Mon, 20 Jun 2011 14:54:38 +0200

cm4all-beng-proxy (0.10.6) unstable; urgency=low

  * merge release 0.9.26

 -- Max Kellermann <mk@cm4all.com>  Wed, 15 Jun 2011 09:19:28 +0200

cm4all-beng-proxy (0.10.5) unstable; urgency=low

  * merge release 0.9.26

 -- Max Kellermann <mk@cm4all.com>  Fri, 10 Jun 2011 10:09:09 +0200

cm4all-beng-proxy (0.10.4) unstable; urgency=low

  * doc: add beng-lb documentation
  * lb: implement "fallback" option
  * merge release 0.9.25

 -- Max Kellermann <mk@cm4all.com>  Wed, 08 Jun 2011 14:13:43 +0200

cm4all-beng-proxy (0.10.3) unstable; urgency=low

  * python/translation.widget: support keyword "sticky"
  * lb: implement sticky modes "failover", "cookie"

 -- Max Kellermann <mk@cm4all.com>  Mon, 06 Jun 2011 15:51:36 +0200

cm4all-beng-proxy (0.10.2) unstable; urgency=low

  * debian: fix beng-lb pid file name
  * lb_http: implement sticky sessions
  * merge release 0.9.24

 -- Max Kellermann <mk@cm4all.com>  Tue, 31 May 2011 14:32:03 +0200

cm4all-beng-proxy (0.10.1) unstable; urgency=low

  * lb_http: close request body on error
  * lb_listener: print error message when binding fails
  * merge release 0.9.23

 -- Max Kellermann <mk@cm4all.com>  Fri, 27 May 2011 13:13:55 +0200

cm4all-beng-proxy (0.10) unstable; urgency=low

  * failure: fix inverted logic bug in expiry check
  * tcp-balancer: implement session stickiness
  * lb: new stand-alone load balancer

 -- Max Kellermann <mk@cm4all.com>  Thu, 26 May 2011 14:32:02 +0200

cm4all-beng-proxy (0.9.35) unstable; urgency=low

  * resource-loader: pass the last X-Forwarded-For element to AJP

 -- Max Kellermann <mk@cm4all.com>  Thu, 18 Aug 2011 15:05:02 +0200

cm4all-beng-proxy (0.9.34) unstable; urgency=low

  * request: fix double request body close in errdoc handler
  * handler: close request body on early abort

 -- Max Kellermann <mk@cm4all.com>  Mon, 01 Aug 2011 16:21:43 +0200

cm4all-beng-proxy (0.9.33) unstable; urgency=low

  * {http,ajp}-request, errdoc: check before closing the request body on
    error

 -- Max Kellermann <mk@cm4all.com>  Mon, 18 Jul 2011 16:30:29 +0200

cm4all-beng-proxy (0.9.32) unstable; urgency=low

  * processor: dispose request body when focused widget was not found
  * http-string: allow the slash in cookie values (RFC ignorant)

 -- Max Kellermann <mk@cm4all.com>  Tue, 12 Jul 2011 18:16:01 +0200

cm4all-beng-proxy (0.9.31) unstable; urgency=low

  * growing-buffer: fix assertion failure with empty first buffer

 -- Max Kellermann <mk@cm4all.com>  Tue, 05 Jul 2011 21:58:24 +0200

cm4all-beng-proxy (0.9.30) unstable; urgency=low

  * growing-buffer: fix assertion failure in reader when buffer is empty

 -- Max Kellermann <mk@cm4all.com>  Mon, 04 Jul 2011 16:59:28 +0200

cm4all-beng-proxy (0.9.29) unstable; urgency=low

  * http-string: allow the equality sign in cookie values (RFC ignorant)

 -- Max Kellermann <mk@cm4all.com>  Tue, 28 Jun 2011 17:50:23 +0200

cm4all-beng-proxy (0.9.28) unstable; urgency=low

  * http-string: allow round brackets in cookie values (RFC ignorant)

 -- Max Kellermann <mk@cm4all.com>  Mon, 27 Jun 2011 13:23:58 +0200

cm4all-beng-proxy (0.9.27) unstable; urgency=low

  * handler: don't delete existing session in TRANSPARENT mode

 -- Max Kellermann <mk@cm4all.com>  Wed, 15 Jun 2011 09:08:48 +0200

cm4all-beng-proxy (0.9.26) unstable; urgency=low

  * worker: read "crash" value before destroying shared memory
  * session: fix crash while discarding session

 -- Max Kellermann <mk@cm4all.com>  Fri, 10 Jun 2011 09:54:56 +0200

cm4all-beng-proxy (0.9.25) unstable; urgency=low

  * response: discard the request body before passing to errdoc
  * worker: don't restart all workers after "safe" worker crash
  * cgi: check for end-of-file after splice

 -- Max Kellermann <mk@cm4all.com>  Wed, 08 Jun 2011 15:02:35 +0200

cm4all-beng-proxy (0.9.24) unstable; urgency=low

  * fcgi-client: really discard packets on request id mismatch
  * memcached-client: don't schedule read event when buffer is full
  * session: support beng-lb sticky sessions

 -- Max Kellermann <mk@cm4all.com>  Tue, 31 May 2011 14:23:41 +0200

cm4all-beng-proxy (0.9.23) unstable; urgency=low

  * tcp-balancer: retry connecting to cluster if a node fails

 -- Max Kellermann <mk@cm4all.com>  Fri, 27 May 2011 13:01:31 +0200

cm4all-beng-proxy (0.9.22) unstable; urgency=low

  * failure: fix inverted logic bug in expiry check
  * uri-extract: support AJP URLs, fixes AJP cookies
  * ajp-client: don't schedule read event when buffer is full

 -- Max Kellermann <mk@cm4all.com>  Thu, 26 May 2011 08:32:32 +0200

cm4all-beng-proxy (0.9.21) unstable; urgency=low

  * balancer: re-enable load balancing (regression fix)
  * merge release 0.8.38

 -- Max Kellermann <mk@cm4all.com>  Fri, 20 May 2011 11:03:31 +0200

cm4all-beng-proxy (0.9.20) unstable; urgency=low

  * http-cache: fix assertion failure caused by wrong destructor
  * merge release 0.8.37

 -- Max Kellermann <mk@cm4all.com>  Mon, 16 May 2011 14:03:09 +0200

cm4all-beng-proxy (0.9.19) unstable; urgency=low

  * http-request: don't retry requests with a request body

 -- Max Kellermann <mk@cm4all.com>  Thu, 12 May 2011 11:35:55 +0200

cm4all-beng-proxy (0.9.18) unstable; urgency=low

  * http-body: fix assertion failure on EOF chunk after socket was closed
  * widget-http: fix crash in widget lookup error handler
  * merge release 0.8.36

 -- Max Kellermann <mk@cm4all.com>  Tue, 10 May 2011 18:56:33 +0200

cm4all-beng-proxy (0.9.17) unstable; urgency=low

  * growing-buffer: fix assertion failure after large initial write
  * http-request: retry after connection failure
  * test/t-cgi: fix bashisms in test scripts

 -- Max Kellermann <mk@cm4all.com>  Wed, 04 May 2011 18:54:57 +0200

cm4all-beng-proxy (0.9.16) unstable; urgency=low

  * resource-address: append "transparent" args to CGI path_info
  * tcache: fix crash on FastCGI with BASE

 -- Max Kellermann <mk@cm4all.com>  Mon, 02 May 2011 16:07:21 +0200

cm4all-beng-proxy (0.9.15) unstable; urgency=low

  * configure.ac: check if valgrind/memcheck.h is installed
  * configure.ac: check if libattr is available
  * access-log: log Referer and User-Agent
  * access-log: log the request duration
  * proxy-handler: allow forwarding URI arguments
  * merge release 0.8.35

 -- Max Kellermann <mk@cm4all.com>  Wed, 27 Apr 2011 18:54:17 +0200

cm4all-beng-proxy (0.9.14) unstable; urgency=low

  * processor: don't clear widget pointer at opening tag
  * debian: move ulimit call from init script to *.default
  * merge release 0.8.33

 -- Max Kellermann <mk@cm4all.com>  Wed, 13 Apr 2011 17:03:29 +0200

cm4all-beng-proxy (0.9.13) unstable; urgency=low

  * proxy-widget: apply the widget's response header forward settings
  * response: add option to dump the widget tree
  * widget-class: move header forward settings to view
  * merge release 0.8.30

 -- Max Kellermann <mk@cm4all.com>  Mon, 04 Apr 2011 16:31:26 +0200

cm4all-beng-proxy (0.9.12) unstable; urgency=low

  * widget: internal API refactorization
  * was-control: fix argument order in "abort" call
  * was-client: duplicate the GError object when it is used twice
  * {file,delegate}-handler: add Expires/ETag headers to 304 response
  * cgi: allow setting environment variables

 -- Max Kellermann <mk@cm4all.com>  Thu, 24 Mar 2011 15:12:54 +0100

cm4all-beng-proxy (0.9.11) unstable; urgency=low

  * processor: major API refactorization
  * merge release 0.8.29

 -- Max Kellermann <mk@cm4all.com>  Mon, 21 Mar 2011 19:43:28 +0100

cm4all-beng-proxy (0.9.10) unstable; urgency=low

  * merge release 0.8.27

 -- Max Kellermann <mk@cm4all.com>  Fri, 18 Mar 2011 14:11:16 +0100

cm4all-beng-proxy (0.9.9) unstable; urgency=low

  * merge release 0.8.25

 -- Max Kellermann <mk@cm4all.com>  Mon, 14 Mar 2011 16:05:51 +0100

cm4all-beng-proxy (0.9.8) unstable; urgency=low

  * translate: support UNIX domain sockets in ADDRESS_STRING
  * resource-address: support connections to existing FastCGI servers

 -- Max Kellermann <mk@cm4all.com>  Fri, 11 Mar 2011 19:24:33 +0100

cm4all-beng-proxy (0.9.7) unstable; urgency=low

  * merge release 0.8.24

 -- Max Kellermann <mk@cm4all.com>  Fri, 04 Mar 2011 13:07:36 +0100

cm4all-beng-proxy (0.9.6) unstable; urgency=low

  * merge release 0.8.23

 -- Max Kellermann <mk@cm4all.com>  Mon, 28 Feb 2011 11:47:45 +0100

cm4all-beng-proxy (0.9.5) unstable; urgency=low

  * translate: allow SITE without CGI

 -- Max Kellermann <mk@cm4all.com>  Mon, 31 Jan 2011 06:35:24 +0100

cm4all-beng-proxy (0.9.4) unstable; urgency=low

  * widget-class: allow distinct addresses for each view

 -- Max Kellermann <mk@cm4all.com>  Thu, 27 Jan 2011 17:51:21 +0100

cm4all-beng-proxy (0.9.3) unstable; urgency=low

  * istream-catch: log errors
  * proxy-handler: pass the original request URI to (Fast)CGI
  * proxy-handler: pass the original document root to (Fast)CGI
  * fcgi-stock: pass site id to child process
  * translation: new packet "HOME" for JailCGI
  * resource-loader: get remote host from "X-Forwarded-For"
  * cgi, fcgi-client: pass client IP address to application

 -- Max Kellermann <mk@cm4all.com>  Fri, 21 Jan 2011 18:13:38 +0100

cm4all-beng-proxy (0.9.2) unstable; urgency=low

  * merge release 0.8.21
  * http-response: better context for error messages
  * istream: method close() does not invoke handler->abort()
  * istream: better context for error messages
  * ajp-client: destruct properly when request stream fails
  * {delegate,fcgi,was}-stock: use the JailCGI 1.4 wrapper

 -- Max Kellermann <mk@cm4all.com>  Mon, 17 Jan 2011 12:08:04 +0100

cm4all-beng-proxy (0.9.1) unstable; urgency=low

  * http-server: count the number of raw bytes sent and received
  * control-handler: support TCACHE_INVALIDATE with SITE
  * new programs "log-forward", "log-exec" for network logging
  * new program "log-split" for creating per-site log files
  * new program "log-traffic" for creating per-site traffic logs
  * move logging servers to new package cm4all-beng-proxy-logging
  * python/control.client: add parameter "broadcast"

 -- Max Kellermann <mk@cm4all.com>  Thu, 02 Dec 2010 12:07:16 +0100

cm4all-beng-proxy (0.9) unstable; urgency=low

  * merge release 0.8.19
  * was-client: explicitly send 32 bit METHOD payload
  * was-client: explicitly parse STATUS as 32 bit integer
  * was-client: clear control channel object on destruction
  * was-client: reuse child process if state is clean on EOF
  * was-client: abort properly after receiving illegal packet
  * was-client: allow "request STOP" before response completed
  * was-client: postpone the response handler invocation
  * was-control: send packets in bulk
  * python: support WAS widgets
  * http-server: enable "cork" mode only for beginning of response
  * http-cache: don't access freed memory in pool_unref_denotify()
  * http: use libcm4all-http
  * new datagram based binary protocol for access logging
  * main: default WAS stock limit is 16

 -- Max Kellermann <mk@cm4all.com>  Thu, 18 Nov 2010 19:56:17 +0100

cm4all-beng-proxy (0.8.38) unstable; urgency=low

  * failure: update time stamp on existing item
  * errdoc: free the original response body on abort

 -- Max Kellermann <mk@cm4all.com>  Fri, 20 May 2011 10:17:14 +0200

cm4all-beng-proxy (0.8.37) unstable; urgency=low

  * widget-resolver: don't reuse failed resolver
  * http-request: fix NULL pointer dereference on invalid URI
  * config: disable the TCP stock limit by default

 -- Max Kellermann <mk@cm4all.com>  Mon, 16 May 2011 13:41:32 +0200

cm4all-beng-proxy (0.8.36) unstable; urgency=low

  * http-server: check if client closes connection while processing
  * http-client: release the socket before invoking the callback
  * fcgi-client: fix assertion failure on full input buffer
  * memcached-client: re-enable socket event after direct copy
  * istream-file: fix assertion failure on range request
  * test/t-cgi: fix bashisms in test scripts

 -- Max Kellermann <mk@cm4all.com>  Tue, 10 May 2011 18:45:48 +0200

cm4all-beng-proxy (0.8.35) unstable; urgency=low

  * session: fix potential session defragmentation crash
  * ajp-request: use "host:port" as TCP stock key
  * cgi: evaluate the Content-Length response header

 -- Max Kellermann <mk@cm4all.com>  Wed, 27 Apr 2011 13:32:05 +0200

cm4all-beng-proxy (0.8.34) unstable; urgency=low

  * js: replace all '%' with '$'
  * js: check if session_id is null
  * debian: add package cm4all-beng-proxy-tools

 -- Max Kellermann <mk@cm4all.com>  Tue, 19 Apr 2011 18:43:54 +0200

cm4all-beng-proxy (0.8.33) unstable; urgency=low

  * processor: don't quote query string arguments with dollar sign
  * widget-request: safely remove "view" and "path" from argument table
  * debian/control: add "Breaks << 0.8.32" on the JavaScript library

 -- Max Kellermann <mk@cm4all.com>  Tue, 12 Apr 2011 18:21:55 +0200

cm4all-beng-proxy (0.8.32) unstable; urgency=low

  * args: quote arguments with the dollar sign

 -- Max Kellermann <mk@cm4all.com>  Tue, 12 Apr 2011 13:34:42 +0200

cm4all-beng-proxy (0.8.31) unstable; urgency=low

  * proxy-widget: eliminate the duplicate "Server" response header
  * translation: add packet UNTRUSTED_SITE_SUFFIX

 -- Max Kellermann <mk@cm4all.com>  Thu, 07 Apr 2011 16:23:37 +0200

cm4all-beng-proxy (0.8.30) unstable; urgency=low

  * handler: make lower-case realm name from the "Host" header
  * session: copy attribute "realm", fixes segmentation fault

 -- Max Kellermann <mk@cm4all.com>  Tue, 29 Mar 2011 16:47:43 +0200

cm4all-beng-proxy (0.8.29) unstable; urgency=low

  * ajp-client: send query string in an AJP attribute

 -- Max Kellermann <mk@cm4all.com>  Mon, 21 Mar 2011 19:16:16 +0100

cm4all-beng-proxy (0.8.28) unstable; urgency=low

  * resource-loader: use X-Forwarded-For to obtain AJP remote host
  * resource-loader: strip port from AJP remote address
  * resource-loader: don't pass remote host to AJP server
  * resource-loader: parse server port for AJP
  * ajp-client: always send content-length
  * ajp-client: parse the remaining buffer after EAGAIN

 -- Max Kellermann <mk@cm4all.com>  Mon, 21 Mar 2011 11:12:07 +0100

cm4all-beng-proxy (0.8.27) unstable; urgency=low

  * http-request: close the request body on malformed URI
  * ajp-request: AJP translation packet contains ajp://host:port/path

 -- Max Kellermann <mk@cm4all.com>  Fri, 18 Mar 2011 14:04:21 +0100

cm4all-beng-proxy (0.8.26) unstable; urgency=low

  * python/response: fix typo in ajp()
  * session: validate sessions only within one realm

 -- Max Kellermann <mk@cm4all.com>  Fri, 18 Mar 2011 08:59:41 +0100

cm4all-beng-proxy (0.8.25) unstable; urgency=low

  * widget-http: discard request body on unknown view name
  * inline-widget: discard request body on error
  * {http,fcgi,was}-client: allocate response headers from caller pool
  * cmdline: fcgi_stock_limit defaults to 0 (no limit)

 -- Max Kellermann <mk@cm4all.com>  Mon, 14 Mar 2011 15:53:42 +0100

cm4all-beng-proxy (0.8.24) unstable; urgency=low

  * fcgi-client: release the connection even when padding not consumed
    after empty response

 -- Max Kellermann <mk@cm4all.com>  Wed, 02 Mar 2011 17:39:33 +0100

cm4all-beng-proxy (0.8.23) unstable; urgency=low

  * memcached-client: allocate a new memory pool
  * memcached-client: copy caller_pool reference before freeing the client
  * fcgi-client: check headers!=NULL
  * fcgi-client: release the connection even when padding not consumed

 -- Max Kellermann <mk@cm4all.com>  Mon, 28 Feb 2011 10:50:02 +0100

cm4all-beng-proxy (0.8.22) unstable; urgency=low

  * cgi: fill special variables CONTENT_TYPE, CONTENT_LENGTH
  * memcached-client: remove stray pool_unref() call
  * memcached-client: reuse the socket if the remaining value is buffered
  * http-cache-choice: abbreviate memcached keys
  * *-cache: allocate a parent pool for cache items
  * pool: re-enable linear pools
  * frame: free the request body on error
  * http-cache: free cached body which was dismissed

 -- Max Kellermann <mk@cm4all.com>  Mon, 07 Feb 2011 15:34:09 +0100

cm4all-beng-proxy (0.8.21) unstable; urgency=low

  * merge release 0.7.55
  * jail: translate the document root properly
  * header-forward: forward the "Host" header to CGI/FastCGI/AJP
  * http-error: map ENOTDIR to "404 Not Found"
  * http-server: fix assertion failure on write error
  * fcgi-stock: clear all environment variables

 -- Max Kellermann <mk@cm4all.com>  Thu, 06 Jan 2011 16:04:20 +0100

cm4all-beng-proxy (0.8.20) unstable; urgency=low

  * widget-resolver: add pedantic state assertions
  * async: remember a copy of the operation in !NDEBUG
  * python/translation/response: max_age() returns self

 -- Max Kellermann <mk@cm4all.com>  Mon, 06 Dec 2010 23:02:50 +0100

cm4all-beng-proxy (0.8.19) unstable; urgency=low

  * merge release 0.7.54

 -- Max Kellermann <mk@cm4all.com>  Wed, 17 Nov 2010 16:25:10 +0100

cm4all-beng-proxy (0.8.18) unstable; urgency=low

  * was-client: explicitly send 32 bit METHOD payload
  * was-client: explicitly parse STATUS as 32 bit integer
  * istream: check presence of as_fd() in optimized build

 -- Max Kellermann <mk@cm4all.com>  Fri, 05 Nov 2010 11:00:54 +0100

cm4all-beng-proxy (0.8.17) unstable; urgency=low

  * merged release 0.7.53
  * widget: use colon as widget path separator
  * was-client: check for abort during response handler
  * was-client: implement STOP
  * was-client: release memory pools
  * was-launch: enable non-blocking mode on input and output
  * http-server: don't crash on malformed pipelined request
  * main: free the WAS stock and the UDP listener in the SIGTERM handler

 -- Max Kellermann <mk@cm4all.com>  Thu, 28 Oct 2010 19:50:26 +0200

cm4all-beng-proxy (0.8.16) unstable; urgency=low

  * merged release 0.7.52
  * was-client: support for the WAS protocol

 -- Max Kellermann <mk@cm4all.com>  Wed, 13 Oct 2010 16:45:18 +0200

cm4all-beng-proxy (0.8.15) unstable; urgency=low

  * resource-address: don't skip question mark twice

 -- Max Kellermann <mk@cm4all.com>  Tue, 28 Sep 2010 12:20:33 +0200

cm4all-beng-proxy (0.8.14) unstable; urgency=low

  * processor: schedule "xmlns:c" deletion

 -- Max Kellermann <mk@cm4all.com>  Thu, 23 Sep 2010 14:42:31 +0200

cm4all-beng-proxy (0.8.13) unstable; urgency=low

  * processor: delete "xmlns:c" attributes from link elements
  * istream-{head,zero}: implement method available()
  * merged release 0.7.51

 -- Max Kellermann <mk@cm4all.com>  Tue, 17 Aug 2010 09:54:33 +0200

cm4all-beng-proxy (0.8.12) unstable; urgency=low

  * http-cache-memcached: copy resource address
  * debian/control: add missing ${shlibs:Depends}
  * merged release 0.7.50

 -- Max Kellermann <mk@cm4all.com>  Thu, 12 Aug 2010 20:17:52 +0200

cm4all-beng-proxy (0.8.11) unstable; urgency=low

  * delegate-client: fix SCM_RIGHTS check
  * use Linux 2.6 CLOEXEC/NONBLOCK flags
  * tcache: INVALIDATE removes all variants (error documents etc.)
  * control: new UDP based protocol, allows invalidating caches
  * hashmap: fix assertion failure in hashmap_remove_match()
  * merged release 0.7.49

 -- Max Kellermann <mk@cm4all.com>  Tue, 10 Aug 2010 15:48:10 +0200

cm4all-beng-proxy (0.8.10) unstable; urgency=low

  * tcache: copy response.previous

 -- Max Kellermann <mk@cm4all.com>  Mon, 02 Aug 2010 18:03:43 +0200

cm4all-beng-proxy (0.8.9) unstable; urgency=low

  * (f?)cgi-handler: forward query string only if focused
  * ajp-handler: merge into proxy-handler
  * proxy-handler: forward query string if focused
  * cgi, fastcgi-handler: enable the resource cache
  * translation: add packets CHECK and PREVIOUS for authentication
  * python: add Response.max_age()

 -- Max Kellermann <mk@cm4all.com>  Fri, 30 Jul 2010 11:39:22 +0200

cm4all-beng-proxy (0.8.8) unstable; urgency=low

  * prototypes/translate.py: added new ticket-fastcgi programs
  * http-cache: implement FastCGI caching
  * merged release 0.7.47

 -- Max Kellermann <mk@cm4all.com>  Wed, 21 Jul 2010 13:00:43 +0200

cm4all-beng-proxy (0.8.7) unstable; urgency=low

  * istream-delayed: update the "direct" bit mask
  * http-client: send "Expect: 100-continue"
  * response, widget-http: apply istream_pipe to filter input
  * proxy-handler: apply istream_pipe to request body
  * istream-ajp-body: send larger request body packets
  * ajp-client: support splice()
  * merged release 0.7.46

 -- Max Kellermann <mk@cm4all.com>  Fri, 25 Jun 2010 18:52:04 +0200

cm4all-beng-proxy (0.8.6) unstable; urgency=low

  * translation: added support for custom error documents
  * response: convert HEAD to GET if filter follows
  * processor: short-circuit on HEAD request
  * python: depend on python-twisted-core

 -- Max Kellermann <mk@cm4all.com>  Wed, 16 Jun 2010 16:37:42 +0200

cm4all-beng-proxy (0.8.5) unstable; urgency=low

  * istream-tee: allow second output to block
  * widget-http: don't transform error documents
  * response, widget-http: disable filters after widget frame request
  * translation: added packet FILTER_4XX to filter client errors
  * merged release 0.7.45

 -- Max Kellermann <mk@cm4all.com>  Thu, 10 Jun 2010 16:13:14 +0200

cm4all-beng-proxy (0.8.4) unstable; urgency=low

  * python: added missing "Response" import
  * python: resume parsing after deferred call
  * http-client: implement istream method as_fd()
  * merged release 0.7.44

 -- Max Kellermann <mk@cm4all.com>  Mon, 07 Jun 2010 17:01:16 +0200

cm4all-beng-proxy (0.8.3) unstable; urgency=low

  * file-handler: implement If-Range (RFC 2616 14.27)
  * merged release 0.7.42

 -- Max Kellermann <mk@cm4all.com>  Tue, 01 Jun 2010 16:17:13 +0200

cm4all-beng-proxy (0.8.2) unstable; urgency=low

  * cookie-client: verify the cookie path
  * python: use Twisted's logging library
  * python: added a widget registry class
  * merged release 0.7.41

 -- Max Kellermann <mk@cm4all.com>  Wed, 26 May 2010 13:08:16 +0200

cm4all-beng-proxy (0.8.1) unstable; urgency=low

  * http-cache-memcached: delete entity records on POST

 -- Max Kellermann <mk@cm4all.com>  Tue, 18 May 2010 12:21:55 +0200

cm4all-beng-proxy (0.8) unstable; urgency=low

  * istream: added method as_fd() to convert istream to file descriptor
  * fork: support passing stdin istream fd to child process
  * http-cache: discard only matching entries on POST
  * istream-html-escape: escape single and double quote
  * rewrite-uri: escape the result with XML entities

 -- Max Kellermann <mk@cm4all.com>  Thu, 13 May 2010 12:34:46 +0200

cm4all-beng-proxy (0.7.55) unstable; urgency=low

  * pool: reparent pools in optimized build
  * istream-deflate: add missing pool reference while reading
  * istream-deflate: fix several error handlers

 -- Max Kellermann <mk@cm4all.com>  Thu, 06 Jan 2011 12:59:39 +0100

cm4all-beng-proxy (0.7.54) unstable; urgency=low

  * http-server: fix crash on deferred chunked request body
  * parser: fix crash on malformed SCRIPT element

 -- Max Kellermann <mk@cm4all.com>  Wed, 17 Nov 2010 16:13:09 +0100

cm4all-beng-proxy (0.7.53) unstable; urgency=low

  * http-server: don't crash on malformed pipelined request
  * sink-header: fix assertion failure on empty trailer

 -- Max Kellermann <mk@cm4all.com>  Thu, 28 Oct 2010 18:39:01 +0200

cm4all-beng-proxy (0.7.52) unstable; urgency=low

  * fcgi-client: fix send timeout handler
  * fork: finish the buffer after pipe was drained

 -- Max Kellermann <mk@cm4all.com>  Wed, 13 Oct 2010 16:39:26 +0200

cm4all-beng-proxy (0.7.51) unstable; urgency=low

  * http-client: clear response body pointer before forwarding EOF event
  * processor: fix assertion failure for c:mode in c:widget

 -- Max Kellermann <mk@cm4all.com>  Mon, 16 Aug 2010 17:01:48 +0200

cm4all-beng-proxy (0.7.50) unstable; urgency=low

  * header-forward: don't forward the "Host" header to HTTP servers
  * resource-address: use uri_relative() for CGI
  * uri-relative: don't lose host name in uri_absolute()
  * uri-relative: don't fail on absolute URIs
  * http-cache-heap: don't use uninitialized item size

 -- Max Kellermann <mk@cm4all.com>  Thu, 12 Aug 2010 20:03:49 +0200

cm4all-beng-proxy (0.7.49) unstable; urgency=low

  * hashmap: fix assertion failure in hashmap_remove_value()

 -- Max Kellermann <mk@cm4all.com>  Tue, 10 Aug 2010 15:37:12 +0200

cm4all-beng-proxy (0.7.48) unstable; urgency=low

  * pipe-stock: add assertions on file descriptors

 -- Max Kellermann <mk@cm4all.com>  Mon, 09 Aug 2010 14:56:54 +0200

cm4all-beng-proxy (0.7.47) unstable; urgency=low

  * cmdline: add option "--group"

 -- Max Kellermann <mk@cm4all.com>  Fri, 16 Jul 2010 18:39:53 +0200

cm4all-beng-proxy (0.7.46) unstable; urgency=low

  * handler: initialize all translate_response attributes
  * http-client: consume buffer before header length check
  * istream-pipe: clear "direct" flags in constructor
  * istream-pipe: return gracefully when handler blocks
  * ajp-client: hold pool reference to reset TCP_CORK

 -- Max Kellermann <mk@cm4all.com>  Mon, 21 Jun 2010 17:53:21 +0200

cm4all-beng-proxy (0.7.45) unstable; urgency=low

  * istream-tee: separate "weak" values for the two outputs
  * fcache: don't close output when caching has been canceled
  * tcache: copy the attribute "secure_cookie"

 -- Max Kellermann <mk@cm4all.com>  Thu, 10 Jun 2010 15:21:34 +0200

cm4all-beng-proxy (0.7.44) unstable; urgency=low

  * http-client: check response header length
  * http-server: check request header length

 -- Max Kellermann <mk@cm4all.com>  Mon, 07 Jun 2010 16:51:57 +0200

cm4all-beng-proxy (0.7.43) unstable; urgency=low

  * http-cache: fixed NULL pointer dereference when storing empty response
    body on the heap

 -- Max Kellermann <mk@cm4all.com>  Tue, 01 Jun 2010 18:52:45 +0200

cm4all-beng-proxy (0.7.42) unstable; urgency=low

  * fork: check "direct" flag again after buffer flush
  * pool: pool_unref_denotify() remembers the code location
  * sink-{buffer,gstring}: don't invoke callback in abort()
  * async: added another debug flag to verify correctness

 -- Max Kellermann <mk@cm4all.com>  Mon, 31 May 2010 21:15:58 +0200

cm4all-beng-proxy (0.7.41) unstable; urgency=low

  * http-cache: initialize response status and headers on empty body

 -- Max Kellermann <mk@cm4all.com>  Tue, 25 May 2010 16:27:25 +0200

cm4all-beng-proxy (0.7.40) unstable; urgency=low

  * http-cache: fixed NULL pointer dereference when storing empty response
    body in memcached

 -- Max Kellermann <mk@cm4all.com>  Tue, 25 May 2010 15:04:44 +0200

cm4all-beng-proxy (0.7.39) unstable; urgency=low

  * memcached-stock: close value on connect failure
  * http: implement remaining status codes
  * http-cache: allow caching empty response body
  * http-cache: cache status codes 203, 206, 300, 301, 410
  * http-cache: don't cache authorized resources

 -- Max Kellermann <mk@cm4all.com>  Fri, 21 May 2010 17:37:29 +0200

cm4all-beng-proxy (0.7.38) unstable; urgency=low

  * http-server: send HTTP/1.1 declaration with "100 Continue"
  * connection: initialize "site_name", fixes crash bug
  * translation: added packet SECURE_COOKIE

 -- Max Kellermann <mk@cm4all.com>  Thu, 20 May 2010 15:40:34 +0200

cm4all-beng-proxy (0.7.37) unstable; urgency=low

  * *-client: implement a socket leak detector
  * handler: initialize response header without translation server

 -- Max Kellermann <mk@cm4all.com>  Tue, 18 May 2010 12:05:11 +0200

cm4all-beng-proxy (0.7.36) unstable; urgency=low

  * http-client: fixed NULL pointer dereference
  * handler, response: removed duplicate request body destruction calls

 -- Max Kellermann <mk@cm4all.com>  Tue, 11 May 2010 17:16:36 +0200

cm4all-beng-proxy (0.7.35) unstable; urgency=low

  * {http,fcgi,ajp}-request: close the request body on abort
  * handler: set fake translation response on malformed URI

 -- Max Kellermann <mk@cm4all.com>  Mon, 10 May 2010 11:22:23 +0200

cm4all-beng-proxy (0.7.34) unstable; urgency=low

  * translate: check the UNTRUSTED packet
  * translation: added packet UNTRUSTED_PREFIX

 -- Max Kellermann <mk@cm4all.com>  Fri, 30 Apr 2010 19:14:37 +0200

cm4all-beng-proxy (0.7.33) unstable; urgency=low

  * merged release 0.7.27.1
  * fcache: don't continue storing in background
  * fcgi-client: re-add event after some input data has been read

 -- Max Kellermann <mk@cm4all.com>  Fri, 30 Apr 2010 11:31:08 +0200

cm4all-beng-proxy (0.7.32) unstable; urgency=low

  * response: generate the "Server" response header
  * response: support the Authentication-Info response header
  * response: support custom authentication pages
  * translation: support custom response headers

 -- Max Kellermann <mk@cm4all.com>  Tue, 27 Apr 2010 17:09:59 +0200

cm4all-beng-proxy (0.7.31) unstable; urgency=low

  * support HTTP authentication (RFC 2617)

 -- Max Kellermann <mk@cm4all.com>  Mon, 26 Apr 2010 17:26:42 +0200

cm4all-beng-proxy (0.7.30) unstable; urgency=low

  * fcgi-client: support responses without a body
  * {http,fcgi}-client: hold caller pool reference during callback

 -- Max Kellermann <mk@cm4all.com>  Fri, 23 Apr 2010 14:41:05 +0200

cm4all-beng-proxy (0.7.29) unstable; urgency=low

  * http-cache: added missing pool_unref() in memcached_miss()
  * pool: added checked pool references

 -- Max Kellermann <mk@cm4all.com>  Thu, 22 Apr 2010 15:45:48 +0200

cm4all-beng-proxy (0.7.28) unstable; urgency=low

  * fcgi-client: support response status
  * translate: malformed packets are fatal
  * http-cache: don't cache resources with very long URIs
  * memcached-client: increase the maximum key size to 32 kB

 -- Max Kellermann <mk@cm4all.com>  Thu, 15 Apr 2010 15:06:51 +0200

cm4all-beng-proxy (0.7.27.1) unstable; urgency=low

  * http-cache: added missing pool_unref() in memcached_miss()
  * http-cache: don't cache resources with very long URIs
  * memcached-client: increase the maximum key size to 32 kB
  * fork: properly handle partially filled output buffer
  * fork: re-add event after some input data has been read

 -- Max Kellermann <mk@cm4all.com>  Thu, 29 Apr 2010 15:30:21 +0200

cm4all-beng-proxy (0.7.27) unstable; urgency=low

  * session: use GLib's PRNG to generate session ids
  * session: seed the PRNG with /dev/random
  * response: log UNTRUSTED violation attempts
  * response: drop widget sessions when there is no focus

 -- Max Kellermann <mk@cm4all.com>  Fri, 09 Apr 2010 12:04:18 +0200

cm4all-beng-proxy (0.7.26) unstable; urgency=low

  * memcached-client: schedule read event before callback
  * istream-tee: continue with second output if first is closed

 -- Max Kellermann <mk@cm4all.com>  Sun, 28 Mar 2010 18:08:11 +0200

cm4all-beng-proxy (0.7.25) unstable; urgency=low

  * memcached-client: don't poll if socket is closed
  * fork: close file descriptor on input error
  * pool: don't check attachments in pool_trash()

 -- Max Kellermann <mk@cm4all.com>  Thu, 25 Mar 2010 13:28:01 +0100

cm4all-beng-proxy (0.7.24) unstable; urgency=low

  * memcached-client: release socket after splice

 -- Max Kellermann <mk@cm4all.com>  Mon, 22 Mar 2010 11:29:45 +0100

cm4all-beng-proxy (0.7.23) unstable; urgency=low

  * sink-header: support splice
  * memcached-client: support splice (response)
  * fcgi-client: recover correctly after send error
  * fcgi-client: support chunked request body
  * fcgi-client: basic splice support for the request body
  * http-cache: duplicate headers
  * {http,memcached}-client: check "direct" mode after buffer flush
  * cmdline: added option "fcgi_stock_limit"
  * python: auto-export function write_packet()
  * python: Response methods return self

 -- Max Kellermann <mk@cm4all.com>  Fri, 19 Mar 2010 13:28:35 +0100

cm4all-beng-proxy (0.7.22) unstable; urgency=low

  * python: re-add function write_packet()

 -- Max Kellermann <mk@cm4all.com>  Fri, 12 Mar 2010 12:27:21 +0100

cm4all-beng-proxy (0.7.21) unstable; urgency=low

  * ajp-client: handle EAGAIN from send()
  * python: install the missing sources

 -- Max Kellermann <mk@cm4all.com>  Thu, 11 Mar 2010 16:58:25 +0100

cm4all-beng-proxy (0.7.20) unstable; urgency=low

  * http-client: don't reinstate event when socket is closed
  * access-log: log the site name
  * python: removed unused function write_packet()
  * python: split the module beng_proxy.translation
  * python: allow overriding query string and param in absolute_uri()
  * python: moved absolute_uri() to a separate library

 -- Max Kellermann <mk@cm4all.com>  Thu, 11 Mar 2010 09:48:52 +0100

cm4all-beng-proxy (0.7.19) unstable; urgency=low

  * client-socket: translate EV_TIMEOUT to ETIMEDOUT
  * fork: refill the input buffer as soon as possible
  * delegate-client: implement an abortable event
  * pool: added assertions for libevent leaks
  * direct: added option "-s enable_splice=no"

 -- Max Kellermann <mk@cm4all.com>  Thu, 04 Mar 2010 17:34:56 +0100

cm4all-beng-proxy (0.7.18) unstable; urgency=low

  * args: reserve memory for the trailing null byte

 -- Max Kellermann <mk@cm4all.com>  Tue, 23 Feb 2010 17:46:04 +0100

cm4all-beng-proxy (0.7.17) unstable; urgency=low

  * translation: added the BOUNCE packet (variant of REDIRECT)
  * translation: change widget packet HOST to UNTRUSTED
  * translation: pass internal URI arguments to the translation server
  * handler: use the specified status with REDIRECT
  * python: added method Request.absolute_uri()

 -- Max Kellermann <mk@cm4all.com>  Tue, 23 Feb 2010 16:15:22 +0100

cm4all-beng-proxy (0.7.16) unstable; urgency=low

  * processor: separate trusted from untrusted widgets by host name
  * processor: mode=partition is deprecated
  * translate: fix DOCUMENT_ROOT handler for CGI/FASTCGI
  * fcgi-request: added JailCGI support

 -- Max Kellermann <mk@cm4all.com>  Fri, 19 Feb 2010 14:29:29 +0100

cm4all-beng-proxy (0.7.15) unstable; urgency=low

  * processor: unreference the caller pool in abort()
  * tcache: clear BASE on mismatch
  * fcgi-client: generate the Content-Length request header
  * fcgi-client: send the CONTENT_TYPE parameter
  * prototypes/translate.py: use FastCGI to run PHP

 -- Max Kellermann <mk@cm4all.com>  Thu, 11 Feb 2010 14:43:21 +0100

cm4all-beng-proxy (0.7.14) unstable; urgency=low

  * connection: drop connections when the limit is exceeded
  * resource-address: added BASE support
  * fcgi-client: check the request ID in response packets
  * http-client: check response body when request body is closed
  * html-escape: use the last ampersand before the semicolon
  * html-escape: support &apos;
  * processor: unescape widget parameter values

 -- Max Kellermann <mk@cm4all.com>  Fri, 29 Jan 2010 17:49:43 +0100

cm4all-beng-proxy (0.7.13) unstable; urgency=low

  * fcgi-request: duplicate socket path
  * fcgi-request: support ACTION
  * fcgi-client: provide SCRIPT_FILENAME
  * fcgi-client: append empty PARAMS packet
  * fcgi-client: try to read response before request is finished
  * fcgi-client: implement the STDERR packet
  * fcgi-client: support request headers and body
  * fcgi-stock: manage one socket per child process
  * fcgi-stock: unlink socket path after connect
  * fcgi-stock: redirect fd 1,2 to /dev/null
  * fcgi-stock: kill FastCGI processes after 5 minutes idle
  * translation: new packet PAIR for passing parameters to FastCGI

 -- Max Kellermann <mk@cm4all.com>  Thu, 14 Jan 2010 13:36:48 +0100

cm4all-beng-proxy (0.7.12) unstable; urgency=low

  * http-cache: unlock the cache item after successful revalidation
  * http-cache-memcached: pass the expiration time to memcached
  * sink-header: comprise pending data in method available()
  * header-forward: forward the Expires response header

 -- Max Kellermann <mk@cm4all.com>  Tue, 22 Dec 2009 16:18:49 +0100

cm4all-beng-proxy (0.7.11) unstable; urgency=low

  * {ajp,memcached}-client: fix dis\appearing event for duplex socket
  * memcached-client: handle EAGAIN after send()
  * memcached-client: release socket as early as possible
  * header-forward: don't forward Accept-Encoding if transformation is
    enabled
  * widget-http, inline-widget: check Content-Encoding before processing
  * file-handler: send "Vary: Accept-Encoding" for compressed response
  * header-forward: support duplicate headers
  * fcache: implemented a 60 seconds timeout
  * fcache: copy pointer to local variable before callback
  * event2: refresh timeout after event has occurred

 -- Max Kellermann <mk@cm4all.com>  Fri, 18 Dec 2009 16:45:24 +0100

cm4all-beng-proxy (0.7.10) unstable; urgency=low

  * http-{server,client}: fix disappearing event for duplex socket

 -- Max Kellermann <mk@cm4all.com>  Mon, 14 Dec 2009 15:46:25 +0100

cm4all-beng-proxy (0.7.9) unstable; urgency=low

  * http: "Expect" is a hop-by-hop header
  * http-server: send "100 Continue" unless request body closed
  * http-client: poll socket after splice
  * http-server: handle EAGAIN after splice
  * http-server: send a 417 response on unrecognized "Expect" request
  * response, widget-http: append filter id to resource tag
  * resource-tag: check for "Cache-Control: no-store"

 -- Max Kellermann <mk@cm4all.com>  Mon, 14 Dec 2009 13:05:15 +0100

cm4all-beng-proxy (0.7.8) unstable; urgency=low

  * http-body: support partial response in method available()
  * file-handler: support pre-compressed static files
  * fcache: honor the "Cache-Control: no-store" response header

 -- Max Kellermann <mk@cm4all.com>  Wed, 09 Dec 2009 15:49:25 +0100

cm4all-beng-proxy (0.7.7) unstable; urgency=low

  * parser: allow underscore in attribute names
  * processor: check "type" attribute before URI rewriting
  * http-client: start receiving before request is sent
  * http-client: try to read response after write error
  * http-client: deliver response body after headers are finished
  * http-client: release socket as early as possible
  * http-client: serve buffer after socket has been closed
  * istream-chunked: clear input stream in abort handler
  * growing-buffer: fix crash after close in "data" callback

 -- Max Kellermann <mk@cm4all.com>  Thu, 03 Dec 2009 13:09:57 +0100

cm4all-beng-proxy (0.7.6) unstable; urgency=low

  * istream-hold: return -2 if handler is not available yet
  * http, ajp, fcgi: use istream_hold on request body
  * http-client: implemented splicing the request body
  * response: added missing URI substitution

 -- Max Kellermann <mk@cm4all.com>  Tue, 17 Nov 2009 15:25:35 +0100

cm4all-beng-proxy (0.7.5) unstable; urgency=low

  * session: 64 bit session ids
  * session: allow arbitrary session id size (at compile-time)
  * debian: larger default log file (16 * 4MB)
  * debian: added package cm4all-beng-proxy-toi

 -- Max Kellermann <mk@cm4all.com>  Mon, 16 Nov 2009 15:51:24 +0100

cm4all-beng-proxy (0.7.4) unstable; urgency=low

  * measure the latency of external resources
  * widget-http: partially revert "don't query session if !stateful"

 -- Max Kellermann <mk@cm4all.com>  Tue, 10 Nov 2009 15:06:03 +0100

cm4all-beng-proxy (0.7.3) unstable; urgency=low

  * uri-verify: don't reject double slash after first segment
  * hostname: allow the hyphen character
  * processor: allow processing without session
  * widget-http: don't query session if !stateful
  * request: disable session management for known bots
  * python: fixed AttributeError in __getattr__()
  * python: added method Response.process()
  * translation: added the response packets URI, HOST, SCHEME
  * translation: added header forward packets

 -- Max Kellermann <mk@cm4all.com>  Mon, 09 Nov 2009 16:40:27 +0100

cm4all-beng-proxy (0.7.2) unstable; urgency=low

  * fcache: close all caching connections on exit
  * istream-file: retry reading after EAGAIN
  * direct, istream-pipe: re-enable SPLICE_F_NONBLOCK
  * direct, istream-pipe: disable the SPLICE_F_MORE flag
  * http-client: handle EAGAIN after splice
  * http-client, header-writer: remove hop-by-hop response headers
  * response: optimized transformed response headers
  * handler: mangle CGI and FastCGI headers
  * header-forward: generate the X-Forwarded-For header
  * header-forward: add local host name to "Via" request header

 -- Max Kellermann <mk@cm4all.com>  Fri, 30 Oct 2009 13:41:02 +0100

cm4all-beng-proxy (0.7.1) unstable; urgency=low

  * file-handler: close the stream on "304 Not Modified"
  * pool: use assembler code only on gcc
  * cmdline: added option "--set tcp_stock_limit"
  * Makefile.am: enable the "subdir-objects" option

 -- Max Kellermann <mk@cm4all.com>  Thu, 22 Oct 2009 12:17:11 +0200

cm4all-beng-proxy (0.7) unstable; urgency=low

  * ajp-client: check if connection was closed during response callback
  * header-forward: log session id
  * istream: separate TCP splicing checks
  * istream-pipe: fix segmentation fault after incomplete direct transfer
  * istream-pipe: implement the "available" method
  * istream-pipe: allocate pipe only if handler supports it
  * istream-pipe: flush the pipe before reading from input
  * istream-pipe: reuse pipes in a stock
  * direct: support splice() from TCP socket to pipe
  * istream: direct() returns -3 if stream has been closed
  * hstock: don't destroy stocks while items are being created
  * tcp-stock: limit number of connections per host to 256
  * translate, http-client, ajp-client, cgi, http-cache: verify the HTTP
    response status
  * prototypes/translate.py: disallow "/../" and null bytes
  * prototypes/translate.py: added "/jail-delegate/" location
  * uri-parser: strict RFC 2396 URI verification
  * uri-parser: don't unescape the URI path
  * http-client, ajp-client: verify the request URI
  * uri-escape: unescape each character only once
  * http-cache: never use the memcached stock if caching is disabled
  * allow 8192 connections by default
  * allow 65536 file handles by default
  * added package cm4all-jailed-beng-proxy-delegate-helper

 -- Max Kellermann <mk@cm4all.com>  Wed, 21 Oct 2009 15:00:56 +0200

cm4all-beng-proxy (0.6.23) unstable; urgency=low

  * header-forward: log session information
  * prototypes/translate.py: added /cgi-bin/ location
  * http-server: disable keep-alive for HTTP/1.0 clients
  * http-server: don't send "Connection: Keep-Alive"
  * delegate-stock: clear the environment
  * delegate-stock: added jail support
  * delegate-client: reuse helper process after I/O error

 -- Max Kellermann <mk@cm4all.com>  Mon, 12 Oct 2009 17:29:35 +0200

cm4all-beng-proxy (0.6.22) unstable; urgency=low

  * istream-tee: clear both "enabled" flags in the eof/abort handler
  * istream-tee: fall back to first data() return value if second stream
    closed itself
  * http-cache: don't log body_abort after close

 -- Max Kellermann <mk@cm4all.com>  Thu, 01 Oct 2009 19:19:37 +0200

cm4all-beng-proxy (0.6.21) unstable; urgency=low

  * http-client: log more error messages
  * delegate-stock: added the DOCUMENT_ROOT environment variable
  * response, widget: accept "application/xhtml+xml"
  * cookie-server: allow square brackets in unquoted cookie values
    (violating RFC 2109 and RFC 2616)

 -- Max Kellermann <mk@cm4all.com>  Thu, 01 Oct 2009 13:55:40 +0200

cm4all-beng-proxy (0.6.20) unstable; urgency=low

  * stock: clear stock after 60 seconds idle
  * hstock: remove empty stocks
  * http-server, http-client, cgi: fixed off-by-one bug in header parser
  * istream-pipe: fix the direct() return value on error
  * istream-pipe: fix formula in range assertion
  * http-cache-memcached: implemented "remove"
  * handler: added FastCGI handler
  * fcgi-client: unref caller pool after socket release
  * fcgi-client: implemented response headers

 -- Max Kellermann <mk@cm4all.com>  Tue, 29 Sep 2009 14:07:13 +0200

cm4all-beng-proxy (0.6.19) unstable; urgency=low

  * http-client: release caller pool after socket release
  * memcached-client: release socket on marshalling error
  * stock: unref caller pool in abort handler
  * stock: lazy cleanup
  * http-cache: copy caller_pool to local variable

 -- Max Kellermann <mk@cm4all.com>  Thu, 24 Sep 2009 16:02:17 +0200

cm4all-beng-proxy (0.6.18) unstable; urgency=low

  * delegate-handler: support conditional GET and ranges
  * file-handler: fix suffix-byte-range-spec parser
  * delegate-helper: call open() with O_CLOEXEC|O_NOCTTY
  * istream-file: don't set FD_CLOEXEC if O_CLOEXEC is available
  * stock: hold caller pool during "get" operation
  * main: free balancer object during shutdown
  * memcached-client: enable socket timeout
  * delegate-stock: set FD_CLOEXEC on socket

 -- Max Kellermann <mk@cm4all.com>  Thu, 24 Sep 2009 10:50:53 +0200

cm4all-beng-proxy (0.6.17) unstable; urgency=low

  * tcp-stock: implemented a load balancer
  * python: accept address list in the ajp() method
  * http-server: added timeout for the HTTP request headers
  * response: close template when the content type is wrong
  * delegate-get: implemented response headers
  * delegate-get: provide status codes and error messages

 -- Max Kellermann <mk@cm4all.com>  Fri, 18 Sep 2009 15:36:57 +0200

cm4all-beng-proxy (0.6.16) unstable; urgency=low

  * tcp-stock: added support for bulldog-tyke
  * sink-buffer: close input if it's not used in the constructor
  * http-cache-memcached: close response body when deserialization fails
  * serialize: fix regression in serialize_uint64()

 -- Max Kellermann <mk@cm4all.com>  Tue, 15 Sep 2009 19:26:07 +0200

cm4all-beng-proxy (0.6.15) unstable; urgency=low

  * http-cache-choice: find more duplicates during cleanup
  * handler: added AJP handler
  * ajp-request: unref pool only on tcp_stock failure
  * ajp-client: prevent parser recursion
  * ajp-client: free request body when response is closed
  * ajp-client: reuse connection after END_RESPONSE packet
  * ajp-client: enable TCP_CORK while sending
  * istream-ajp-body: added a second "length" header field
  * ajp-client: auto-send empty request body chunk
  * ajp-client: register "write" event after GET_BODY_CHUNK packet
  * ajp-client: implemented request and response headers
  * http-cache-rfc: don't rewind tpool if called recursively

 -- Max Kellermann <mk@cm4all.com>  Fri, 11 Sep 2009 16:04:06 +0200

cm4all-beng-proxy (0.6.14) unstable; urgency=low

  * istream-tee: don't restart reading if already in progress

 -- Max Kellermann <mk@cm4all.com>  Thu, 03 Sep 2009 13:21:06 +0200

cm4all-beng-proxy (0.6.13) unstable; urgency=low

  * cookie-server: fix parsing multiple cookies
  * http-cache-memcached: clean up expired "choice" items
  * sink-gstring: use callback instead of public struct
  * istream-tee: restart reading when one output is closed

 -- Max Kellermann <mk@cm4all.com>  Wed, 02 Sep 2009 17:02:53 +0200

cm4all-beng-proxy (0.6.12) unstable; urgency=low

  * http-cache: don't attempt to remove cache items when the cache is disabled

 -- Max Kellermann <mk@cm4all.com>  Fri, 28 Aug 2009 15:40:48 +0200

cm4all-beng-proxy (0.6.11) unstable; urgency=low

  * http-cache-memcached: store HTTP status and response headers
  * http-cache-memcached: implemented flush (SIGHUP)
  * http-cache-memcached: support "Vary"
  * http-client: work around assertion failure in response_stream_close()

 -- Max Kellermann <mk@cm4all.com>  Thu, 27 Aug 2009 12:33:17 +0200

cm4all-beng-proxy (0.6.10) unstable; urgency=low

  * parser: finish tag before bailing out
  * http-request: allow URLs without path component
  * fork: clear event in read() method
  * istream-file: pass options O_CLOEXEC|O_NOCTTY to open()
  * response: check if the "Host" request header is valid

 -- Max Kellermann <mk@cm4all.com>  Tue, 18 Aug 2009 16:37:19 +0200

cm4all-beng-proxy (0.6.9) unstable; urgency=low

  * direct: disable SPLICE_F_NONBLOCK (temporary NFS EAGAIN workaround)

 -- Max Kellermann <mk@cm4all.com>  Mon, 17 Aug 2009 13:52:49 +0200

cm4all-beng-proxy (0.6.8) unstable; urgency=low

  * widget-http: close response body in error code path
  * http-cache: implemented memcached backend (--memcached-server)
  * processor: &c:base; returns the URI without scheme and host

 -- Max Kellermann <mk@cm4all.com>  Mon, 17 Aug 2009 12:29:19 +0200

cm4all-beng-proxy (0.6.7) unstable; urgency=low

  * file-handler: generate Expires from xattr user.MaxAge
  * cmdline: added option --set to configure:
    - max_connections
    - http_cache_size
    - filter_cache_size
    - translate_cache_size
  * flush caches on SIGHUP

 -- Max Kellermann <mk@cm4all.com>  Fri, 07 Aug 2009 11:41:10 +0200

cm4all-beng-proxy (0.6.6) unstable; urgency=low

  * added missing GLib build dependency
  * cgi-handler: set the "body_consumed" flag

 -- Max Kellermann <mk@cm4all.com>  Tue, 04 Aug 2009 09:53:01 +0200

cm4all-beng-proxy (0.6.5) unstable; urgency=low

  * shm: pass MAP_NORESERVE to mmap()
  * proxy-handler: support cookies
  * translation: added DISCARD_SESSION packet

 -- Max Kellermann <mk@cm4all.com>  Wed, 15 Jul 2009 18:00:33 +0200

cm4all-beng-proxy (0.6.4) unstable; urgency=low

  * http-client: don't read response body in HEAD requests
  * ajp-client: invoke the "abort" handler on error
  * filter-cache: lock cache items while they are served

 -- Max Kellermann <mk@cm4all.com>  Thu, 09 Jul 2009 14:36:14 +0200

cm4all-beng-proxy (0.6.3) unstable; urgency=low

  * http-server: implemented the DELETE method
  * http-server: refuse HTTP/0.9 requests
  * proxy-handler: send request body to template when no widget is focused
  * widget-request: pass original HTTP method to widget
  * session: automatically defragment sessions

 -- Max Kellermann <mk@cm4all.com>  Tue, 07 Jul 2009 16:57:22 +0200

cm4all-beng-proxy (0.6.2) unstable; urgency=low

  * lock: fixed race condition in debug flag updates
  * session: use rwlock for the session manager
  * proxy-handler: pass request headers to the remote HTTP server
  * proxy-handler: forward original Accept-Charset if processor is disabled
  * pipe: don't filter resources without a body
  * fcache: forward original HTTP status over "pipe" filter
  * cgi: support the "Status" line

 -- Max Kellermann <mk@cm4all.com>  Mon, 06 Jul 2009 16:38:26 +0200

cm4all-beng-proxy (0.6.1) unstable; urgency=low

  * session: consistently lock all session objects
  * rewrite-uri: check if widget_external_uri() returns NULL
  * widget-uri: don't generate the "path" argument when it's NULL
  * widget-uri: strip superfluous question mark from widget_base_address()
  * widget-uri: append parameters from the template first
  * widget-uri: re-add configured query string in widget_absolute_uri()
  * widget-uri: eliminate configured query string in widget_external_uri()
  * processor: don't consider session data for base=child and base=parent

 -- Max Kellermann <mk@cm4all.com>  Fri, 03 Jul 2009 15:52:01 +0200

cm4all-beng-proxy (0.6) unstable; urgency=low

  * inline-widget: check the widget HTTP response status
  * response: don't apply transformation on failed response
  * resource-address: include pipe arguments in filter cache key
  * handler: removed session redirect on the first request
  * http-cache: accept ETag response header instead of Last-Modified
  * filter-cache: don't require Last-Modified or Expires
  * file-handler: disable ETag only when processor comes first
  * file-handler: read ETag from xattr
  * pipe: generate new ETag for piped resource
  * session: purge sessions when shared memory is full
  * handler: don't enforce sessions for filtered responses

 -- Max Kellermann <mk@cm4all.com>  Tue, 30 Jun 2009 17:48:20 +0200

cm4all-beng-proxy (0.5.14) unstable; urgency=low

  * ajp-client: implemented request body
  * cookie-client: obey "max-age=0" properly
  * processor: forward the original HTTP status
  * response, widget-http: don't allow processing resource without body
  * widget-http: check the Content-Type before invoking processor
  * response: pass the "Location" response header
  * debian: added a separate -optimized-dbg package
  * added init script support for multiple ports (--port) and multiple listen
    (--listen) command line argumnents
  * translation: added the "APPEND" packet for command line arguments
  * pipe: support command line arguments

 -- Max Kellermann <mk@cm4all.com>  Mon, 29 Jun 2009 16:51:16 +0200

cm4all-beng-proxy (0.5.13) unstable; urgency=low

  * widget-registry: clear local_address in translate request
  * cmdline: added the "--listen" option

 -- Max Kellermann <mk@cm4all.com>  Wed, 24 Jun 2009 12:27:17 +0200

cm4all-beng-proxy (0.5.12) unstable; urgency=low

  * response: pass the "Location" response handler
  * added support for multiple listener ports

 -- Max Kellermann <mk@cm4all.com>  Tue, 23 Jun 2009 23:34:55 +0200

cm4all-beng-proxy (0.5.11) unstable; urgency=low

  * build with autotools
  * use libcm4all-socket, GLib
  * Makefile.am: support out-of-tree builds
  * added optimized Debian package
  * tcache: fixed wrong assignment in VARY=HOST
  * translation: added request packet LOCAL_ADDRESS

 -- Max Kellermann <mk@cm4all.com>  Tue, 23 Jun 2009 15:42:12 +0200

cm4all-beng-proxy (0.5.10) unstable; urgency=low

  * widget-http: assign the "address" variable

 -- Max Kellermann <mk@cm4all.com>  Mon, 15 Jun 2009 18:38:58 +0200

cm4all-beng-proxy (0.5.9) unstable; urgency=low

  * tcache: fixed typo in tcache_string_match()
  * tcache: support VARY=SESSION
  * translate: added the INVALIDATE response packet
  * cache, session: higher size limits
  * widget-uri: separate query_string from path_info
  * widget-uri: ignore widget parameters in widget_external_uri()

 -- Max Kellermann <mk@cm4all.com>  Mon, 15 Jun 2009 17:06:11 +0200

cm4all-beng-proxy (0.5.8) unstable; urgency=low

  * handler: fixed double free bug in translate_callback()

 -- Max Kellermann <mk@cm4all.com>  Sun, 14 Jun 2009 19:05:09 +0200

cm4all-beng-proxy (0.5.7) unstable; urgency=low

  * forward the Content-Disposition header
  * handler: assign new session to local variable, fix segfault
  * handler: don't dereference the NULL session

 -- Max Kellermann <mk@cm4all.com>  Sun, 14 Jun 2009 13:01:52 +0200

cm4all-beng-proxy (0.5.6) unstable; urgency=low

  * widget-http: send the "Via" request header instead of "X-Forwarded-For"
  * proxy-handler: send the "Via" request header
  * widget-request: check the "path" argument before calling uri_compress()

 -- Max Kellermann <mk@cm4all.com>  Tue, 09 Jun 2009 12:21:00 +0200

cm4all-beng-proxy (0.5.5) unstable; urgency=low

  * processor: allow specifying relative URI in c:base=child
  * widget-request: verify the "path" argument
  * widget: allocate address from widget's pool
  * widget-http: support multiple Set-Cookie response headers

 -- Max Kellermann <mk@cm4all.com>  Thu, 04 Jun 2009 15:10:15 +0200

cm4all-beng-proxy (0.5.4) unstable; urgency=low

  * implemented delegation of open() to a helper program
  * added the BASE translation packet, supported by the translation cache
  * deprecated c:mode=proxy
  * rewrite-uri: always enable focus in mode=partial
  * http-cache: don't cache resources with query string (RFC 2616 13.9)
  * http-cache: lock cache items while they are served

 -- Max Kellermann <mk@cm4all.com>  Thu, 28 May 2009 11:44:01 +0200

cm4all-beng-proxy (0.5.3) unstable; urgency=low

  * cgi: close request body on fork() failure
  * fork: added workaround for pipe-to-pipe splice()
  * http-cache: use cache entry when response ETag matches
  * cgi: loop in istream_cgi_read() to prevent blocking
  * cache: check for expired items once a minute
  * cache: optimize search for oldest item

 -- Max Kellermann <mk@cm4all.com>  Wed, 06 May 2009 13:23:46 +0200

cm4all-beng-proxy (0.5.2) unstable; urgency=low

  * added filter cache
  * header-parser: added missing range check in header_parse_line()
  * fork: added event for writing to the child process
  * fork: don't splice() from a pipe
  * response: don't pass request body to unfocused processor
  * added filter type "pipe"

 -- Max Kellermann <mk@cm4all.com>  Wed, 29 Apr 2009 13:24:26 +0200

cm4all-beng-proxy (0.5.1) unstable; urgency=low

  * processor: fixed base=child assertion failure
  * handler: close request body if it was not consumed
  * static-file: generate Last-Modified and ETag response headers
  * static-file: obey the Content-Type provided by the translation server
  * static-file: get Content-Type from extended attribute
  * http-cache: use istream_null when cached resource is empty

 -- Max Kellermann <mk@cm4all.com>  Mon, 27 Apr 2009 10:00:20 +0200

cm4all-beng-proxy (0.5) unstable; urgency=low

  * processor: accept c:mode/c:base attributes in any order
  * processor: removed alternative (anchor) rewrite syntax

 -- Max Kellermann <mk@cm4all.com>  Mon, 20 Apr 2009 22:04:19 +0200

cm4all-beng-proxy (0.4.10) unstable; urgency=low

  * processor: lift length limitation for widget parameters
  * translate: abort if a packet is too large
  * translate: support MAX_AGE for the whole response
  * hashmap: fix corruption of slot chain in hashmap_remove_value()

 -- Max Kellermann <mk@cm4all.com>  Fri, 17 Apr 2009 13:02:50 +0200

cm4all-beng-proxy (0.4.9) unstable; urgency=low

  * http-cache: explicitly start reading into cache
  * cgi: clear "headers" variable before publishing the response
  * translate: use DOCUMENT_ROOT as CGI parameter

 -- Max Kellermann <mk@cm4all.com>  Mon, 06 Apr 2009 16:21:57 +0200

cm4all-beng-proxy (0.4.8) unstable; urgency=low

  * translate: allow ADDRESS packets in AJP addresses
  * translate: initialize all fields of a FastCGI address
  * http-cache: close all caching connections on exit
  * processor: don't rewrite SCRIPT SRC attribute when proxying

 -- Max Kellermann <mk@cm4all.com>  Thu, 02 Apr 2009 15:45:46 +0200

cm4all-beng-proxy (0.4.7) unstable; urgency=low

  * http-server: use istream_null for empty request body
  * parser: check for trailing slash only in TAG_OPEN tags
  * parser: added support for XML Processing Instructions
  * processor: implemented XML Processing Instruction "cm4all-rewrite-uri"
  * uri-escape: escape the slash character
  * cache: remove all matching items in cache_remove()
  * http-cache: lock cache items while holding a reference

 -- Max Kellermann <mk@cm4all.com>  Thu, 02 Apr 2009 12:02:53 +0200

cm4all-beng-proxy (0.4.6) unstable; urgency=low

  * file_handler: fixed logic error in If-Modified-Since check
  * date: return UTC time stamp in http_date_parse()
  * cache: continue search after item was invalidated
  * cache: remove the correct cache item
  * istream-chunked: work around invalid assertion failure
  * istream-subst: fixed corruption after partial match

 -- Max Kellermann <mk@cm4all.com>  Wed, 25 Mar 2009 15:03:10 +0100

cm4all-beng-proxy (0.4.5) unstable; urgency=low

  * http-server: assume keep-alive is enabled on HTTP 1.1
  * http-client: unregister EV_READ when the buffer is full
  * translation: added QUERY_STRING packet
  * processor: optionally parse base/mode from URI

 -- Max Kellermann <mk@cm4all.com>  Tue, 17 Mar 2009 13:04:25 +0100

cm4all-beng-proxy (0.4.4) unstable; urgency=low

  * forward Accept-Language request header to the translation server
  * translate: added the USER_AGENT request packet
  * session: obey the USER/MAX_AGE setting
  * use libcm4all-inline-dev in libcm4all-beng-proxy-dev
  * added pkg-config file for libcm4all-beng-proxy-dev
  * updated python-central dependencies
  * processor: parse c:base/c:mode attributes in PARAM tags

 -- Max Kellermann <mk@cm4all.com>  Wed, 11 Mar 2009 09:43:48 +0100

cm4all-beng-proxy (0.4.3) unstable; urgency=low

  * processor: rewrite URI in LINK tags
  * processor: rewrite URI in PARAM tags
  * use splice() from glibc 2.7
  * translate: added VARY response packet
  * build documentation with texlive

 -- Max Kellermann <mk@cm4all.com>  Wed, 04 Mar 2009 09:53:56 +0100

cm4all-beng-proxy (0.4.2) unstable; urgency=low

  * hashmap: fix corruption in slot chain
  * use monotonic clock to calculate expiry times
  * processor: rewrite URIs in the EMBED, VIDEO, AUDIO tags

 -- Max Kellermann <mk@cm4all.com>  Tue, 17 Feb 2009 17:14:48 +0100

cm4all-beng-proxy (0.4.1) unstable; urgency=low

  * translate: clear client->transformation
  * handler: check for translation errors
  * http-server: fixed assertion failure during shutdown
  * http-server: send "Keep-Alive" response header
  * worker: after fork(), call event_reinit() in the parent process
  * added valgrind build dependency
  * build with Debian's libevent-1.4 package

 -- Max Kellermann <mk@cm4all.com>  Tue, 10 Feb 2009 11:48:53 +0100

cm4all-beng-proxy (0.4) unstable; urgency=low

  * added support for transformation views
    - in the JavaScript API, mode=proxy is now deprecated
  * http-cache: fix segfault when request_headers==NULL
  * http-cache: store multiple (varying) versions of a resource
  * http-cache: use the "max-age" cache-control response

 -- Max Kellermann <mk@cm4all.com>  Fri, 30 Jan 2009 13:29:43 +0100

cm4all-beng-proxy (0.3.9) unstable; urgency=low

  * http-client: assume keep-alive is enabled on HTTP 1.1
  * processor: use configured/session path-info for mode=child URIs

 -- Max Kellermann <mk@cm4all.com>  Tue, 27 Jan 2009 13:07:51 +0100

cm4all-beng-proxy (0.3.8) unstable; urgency=low

  * processor: pass Content-Type and Content-Language headers from
    template
  * http-client: allow chunked response body without keep-alive

 -- Max Kellermann <mk@cm4all.com>  Fri, 23 Jan 2009 13:02:42 +0100

cm4all-beng-proxy (0.3.7) unstable; urgency=low

  * istream_subst: exit the loop if state==INSERT
  * istream_iconv: check if the full buffer could be flushed
  * worker: don't reinitialize session manager during shutdown

 -- Max Kellermann <mk@cm4all.com>  Thu, 15 Jan 2009 10:39:47 +0100

cm4all-beng-proxy (0.3.6) unstable; urgency=low

  * processor: ignore closing </header>
  * widget-http: now really don't check content-type in frame parents
  * parser: skip comments
  * processor: implemented c:base="parent"
  * processor: added "c:" prefix to c:widget child elements
  * processor: renamed the "c:param" element to "c:parameter"

 -- Max Kellermann <mk@cm4all.com>  Thu, 08 Jan 2009 11:17:29 +0100

cm4all-beng-proxy (0.3.5) unstable; urgency=low

  * widget-http: don't check content-type in frame parents
  * istream-subst: allow null bytes in the input stream
  * js: added the "translate" parameter for passing values to the
    translation server
  * rewrite-uri: refuse to rewrite a frame URI without widget id

 -- Max Kellermann <mk@cm4all.com>  Mon, 05 Jan 2009 16:46:32 +0100

cm4all-beng-proxy (0.3.4) unstable; urgency=low

  * processor: added support for custom widget request headers
  * http-cache: obey the "Vary" response header
  * http-cache: pass the new http_cache_info object when testing a cache
    item

 -- Max Kellermann <mk@cm4all.com>  Tue, 30 Dec 2008 15:46:44 +0100

cm4all-beng-proxy (0.3.3) unstable; urgency=low

  * processor: grew widget parameter buffer to 512 bytes
  * widget-resolver: clear widget->resolver on abort
  * cgi: clear the input's handler in cgi_async_abort()
  * widget-stream: use istream_hold (reverts r4171)

 -- Max Kellermann <mk@cm4all.com>  Fri, 05 Dec 2008 14:43:05 +0100

cm4all-beng-proxy (0.3.2) unstable; urgency=low

  * processor: free memory before calling embed_frame_widget()
  * processor: allocate query string from the widget pool
  * processor: removed the obsolete widget attributes "tag" and "style"
  * parser: hold a reference to the pool

 -- Max Kellermann <mk@cm4all.com>  Mon, 01 Dec 2008 14:15:38 +0100

cm4all-beng-proxy (0.3.1) unstable; urgency=low

  * http-client: remove Transfer-Encoding and Content-Length from response
    headers
  * http-client: don't read body after invoke_response()
  * fork: retry splice() after EAGAIN
  * fork: don't close input when splice() fails
  * cgi: abort the response handler when the stdin stream fails
  * istream_file, istream_pipe, fork, client_socket, listener: fixed file
    descriptor leaks
  * processor: hold a reference to the caller's pool
  * debian/rules: enabled test suite

 -- Max Kellermann <mk@cm4all.com>  Thu, 27 Nov 2008 16:01:16 +0100

cm4all-beng-proxy (0.3) unstable; urgency=low

  * implemented widget filters
  * translate: initialize all fields of a CGI address
  * fork: read request body on EAGAIN
  * fork: implemented the direct() method with splice()
  * python: added class Response
  * prototypes/translate.py:
    - support "filter"
    - support "content_type"
  * demo: added widget filter demo

 -- Max Kellermann <mk@cm4all.com>  Wed, 26 Nov 2008 16:27:29 +0100

cm4all-beng-proxy (0.2) unstable; urgency=low

  * don't quote text/xml widgets
  * widget-resolver: pass widget_pool to widget_class_lookup()
  * widget-registry: allocate widget_class from widget_pool
  * widget-stream: eliminated the async operation proxy, because the
    operation cannot be aborted before the constructor returns
  * widget-stream: don't clear the "delayed" stream in the response() callback
  * rewrite-uri: trigger istream_read(delayed) after istream_delayed_set()
  * doc: clarified XSLT integration

 -- Max Kellermann <mk@cm4all.com>  Tue, 25 Nov 2008 15:28:54 +0100

cm4all-beng-proxy (0.1) unstable; urgency=low

  * initial release

 -- Max Kellermann <mk@cm4all.com>  Mon, 17 Nov 2008 11:59:36 +0100<|MERGE_RESOLUTION|>--- conflicted
+++ resolved
@@ -1,6 +1,6 @@
-<<<<<<< HEAD
 cm4all-beng-proxy (17.0.61) unstable; urgency=low
 
+  * merge release 16.34
   * bp: fix off-by-one buffer overflow
 
  --   
@@ -494,14 +494,13 @@
   * certdb: implement ACMEv2
 
  -- Max Kellermann <mk@cm4all.com>  Wed, 18 Mar 2020 16:54:20 +0100
-=======
+
 cm4all-beng-proxy (16.34) unstable; urgency=low
 
   * bp: decrease the default translate_stock_limit to 32
   * bp: fix "sticky session_modulo" bug (integer truncation)
 
  -- Max Kellermann <mk@cm4all.com>  Mon, 19 Jul 2021 20:55:53 +0200
->>>>>>> 28cad4e5
 
 cm4all-beng-proxy (16.33) unstable; urgency=low
 
