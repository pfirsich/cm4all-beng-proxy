--- conflicted
+++ resolved
@@ -1,7 +1,6 @@
-<<<<<<< HEAD
 cm4all-beng-proxy (1.1.24) unstable; urgency=low
 
-  * 
+  * merge release 1.0.18
 
  --   
 
@@ -184,7 +183,6 @@
 
  -- Max Kellermann <mk@cm4all.com>  Wed, 20 Jul 2011 15:04:22 +0200
   
-=======
 cm4all-beng-proxy (1.0.18) unstable; urgency=low
 
   * resource-address: support zero-length path_info prefix (for BASE)
@@ -194,7 +192,6 @@
 
  -- Max Kellermann <mk@cm4all.com>  Wed, 04 Jan 2012 14:55:59 -0000
 
->>>>>>> e97e532b
 cm4all-beng-proxy (1.0.17) unstable; urgency=low
 
   * istream-chunked: avoid recursive buffer write, fixes crash
