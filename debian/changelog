<<<<<<< HEAD
cm4all-beng-proxy (11.9) unstable; urgency=low

  * 

 --   

cm4all-beng-proxy (11.8) unstable; urgency=low

  * tcp_stock: fix crash during cancellation
  * config: fix memory leak

 -- Max Kellermann <mk@cm4all.com>  Sun, 09 Oct 2016 15:53:22 -0000

cm4all-beng-proxy (11.7) unstable; urgency=low

  * merge release 10.32
  * enforce Zeroconf/avahi-daemon browser notify after restarting beng-proxy

 -- Max Kellermann <mk@cm4all.com>  Tue, 04 Oct 2016 21:59:34 -0000

cm4all-beng-proxy (11.6) unstable; urgency=low

  * was: fix use-after-free bug

 -- Max Kellermann <mk@cm4all.com>  Thu, 29 Sep 2016 14:26:50 -0000

cm4all-beng-proxy (11.5) unstable; urgency=low

  * avahi: fix interface and protocol published via Zeroconf
  * lb: fix collision in Zeroconf node lookups
  * lb: support IPv6 link-local addresses from Zeroconf
  * lb: work around avahi-daemon IPv4/IPv6 mixup bug
  * config: allow space after '=' in @set
  * doc: remove bogus semicolons from configuration examples

 -- Max Kellermann <mk@cm4all.com>  Wed, 28 Sep 2016 21:42:43 -0000

cm4all-beng-proxy (11.4) unstable; urgency=low

  * merge release 10.31
  * bp: fix Zeroconf with automatic port

 -- Max Kellermann <mk@cm4all.com>  Tue, 27 Sep 2016 19:29:24 -0000

cm4all-beng-proxy (11.3) unstable; urgency=low

  * delegate: fix memory leak after clone() failure
  * avahi/client: fix shutdown hang due to event leak
  * config: add listener options "interface", "reuse_port"
  * lb: fix dbus connect failure due to process isolation
  * config: rename "include" to "@include"
  * config: introduce variables

 -- Max Kellermann <mk@cm4all.com>  Mon, 26 Sep 2016 20:28:47 -0000

cm4all-beng-proxy (11.2) unstable; urgency=low

  * disable the "V6ONLY" flag on all IPv6 wildcard listeners
  * fix crash bug due to uninitialized memory
  * etc: include conf.d/*.conf
  * debian: re-add dh_installinit to install the *.default files

 -- Max Kellermann <mk@cm4all.com>  Mon, 12 Sep 2016 11:32:14 -0000

cm4all-beng-proxy (11.1) unstable; urgency=low

  * merge release 10.30

 -- Max Kellermann <mk@cm4all.com>  Fri, 09 Sep 2016 09:28:23 -0000

cm4all-beng-proxy (11.0.3) unstable; urgency=low

  * config: allow shell wildcard after "include"
  * fcgi: fix "Connection refused" error
  * widget: improve error message when there is no address

 -- Max Kellermann <mk@cm4all.com>  Fri, 02 Sep 2016 12:55:19 -0000

cm4all-beng-proxy (11.0.2) unstable; urgency=low

  * spawn: fix clone=ENOMEM due to broken PID namespace
  * control: allow only TCACHE_INVALIDATE, STATS and NODE_STATUS via IP
  * config: add command "include_optional"

 -- Max Kellermann <mk@cm4all.com>  Wed, 31 Aug 2016 13:32:35 -0000

cm4all-beng-proxy (11.0.1) unstable; urgency=low

  * spawn: switch to a new systemd scope
  * spawn: create new PID namespace
  * spawn: create systemd journal identifier
  * translation: add packets CGROUP, CGROUP_SET, EXTERNAL_SESSION_MANAGER,
    EXTERNAL_SESSION_KEEPALIVE
  * session: allow multiple realms per session
  * ssl: free more drained I/O buffers
  * ssl: reduce memory usage
  * SlicePool: reduce fragmentation
  * enable TCP_DEFER_ACCEPT for HTTP listeners
  * remove the "args_escape_char" kludge after 5 years of transition
  * support kB, MB, GB suffixes in cache size specifications
  * bp: add configuration file
  * bp: allow multiple control listeners
  * lb: allow including configuration files
  * debian/lb.postinst: move user "cm4all-beng-lb" to group "nogroup"
  * remove obsolete sysv init scripts, depend on systemd instead
  * ZeroConf publish support

 -- Max Kellermann <mk@cm4all.com>  Tue, 30 Aug 2016 22:24:03 -0000
=======
cm4all-beng-proxy (10.33) unstable; urgency=low

  * spawn: create systemd journal identifier
  * spawn: no signal interruption while waiting for client to become ready
  * spawn: allow numeric uids/gids after --allow-user / --allow-group
  * was: add stopwatch support

 -- Max Kellermann <mk@cm4all.com>  Wed, 19 Oct 2016 19:38:21 -0000
>>>>>>> a733f30a

cm4all-beng-proxy (10.32) unstable; urgency=low

  * merge release 9.16

 -- Max Kellermann <mk@cm4all.com>  Tue, 04 Oct 2016 11:05:53 -0000

cm4all-beng-proxy (10.31) unstable; urgency=low

  * fix memory leak after resource loader failure
  * delegate: fix memory leak after clone() failure
  * was: fix crash on spawn error

 -- Max Kellermann <mk@cm4all.com>  Tue, 27 Sep 2016 18:54:54 -0000

cm4all-beng-proxy (10.30) unstable; urgency=low

  * merge release 9.15

 -- Max Kellermann <mk@cm4all.com>  Thu, 08 Sep 2016 14:50:50 -0000

cm4all-beng-proxy (10.29) unstable; urgency=low

  * istream/pipe: fix crash after running out of file descriptors
  * bp: raise default connection limit to 32k
  * delegate: fix potential crash
  * translation: detect BASE/URI mismatch with INTERNAL_REDIRECT
  * lb/monitor/expect: fix assertion failure on shutdown
  * systemd: set default NOFILE limits to 256k
  * systemd: enable crash dumps

 -- Max Kellermann <mk@cm4all.com>  Wed, 07 Sep 2016 07:57:48 -0000

cm4all-beng-proxy (10.28) unstable; urgency=low

  * widget: improve error message when there is no address
  * lb: fix default control port
  * debian: adjust Ruby dependencies for Debian Jessie

 -- Max Kellermann <mk@cm4all.com>  Mon, 05 Sep 2016 10:58:34 -0000

cm4all-beng-proxy (10.27) unstable; urgency=low

  * ssl: disable RC4
  * ssl: ignore the client's cipher preferences
  * ssl: send TLS alert to peer after handshake refusal
  * fix crash when compiled with GCC6

 -- Max Kellermann <mk@cm4all.com>  Mon, 22 Aug 2016 18:34:30 -0000

cm4all-beng-proxy (10.26) unstable; urgency=low

  * bot: recognize WordPress pingbacks as "bot"
  * lb/monitor/expect: delay the receive call by 10ms
  * certdb, bp_cmdline, log-forward: use IPv6 only if available

 -- Max Kellermann <mk@cm4all.com>  Thu, 11 Aug 2016 13:04:23 -0000

cm4all-beng-proxy (10.25) unstable; urgency=low

  * shm: fix double allocation bug which caused session corruption

 -- Max Kellermann <mk@cm4all.com>  Thu, 21 Jul 2016 18:54:12 -0000

cm4all-beng-proxy (10.24) unstable; urgency=low

  * http_client: fix "excess data" error after "100 Continue"

 -- Max Kellermann <mk@cm4all.com>  Wed, 20 Jul 2016 12:25:34 -0000

cm4all-beng-proxy (10.23) unstable; urgency=low

  * cgi: ignore the "Proxy" request header to work around security
    vulnerabilities in several CGI programs
  * http_client: differentiate between "empty response body" and "no body"
  * http_server: log "-" if there is no response body

 -- Max Kellermann <mk@cm4all.com>  Tue, 19 Jul 2016 13:43:34 -0000

cm4all-beng-proxy (10.22) unstable; urgency=low

  * debian/control: add missing dependency on libcm4all-inline-dev
  * http_address: ensure that at least one socket address is specified
  * systemd: implement "reload"

 -- Max Kellermann <mk@cm4all.com>  Mon, 04 Jul 2016 11:12:29 -0000

cm4all-beng-proxy (10.21) unstable; urgency=low

  * session: fix user expiry after defragmentation
  * session: save site name in session file

 -- Max Kellermann <mk@cm4all.com>  Wed, 08 Jun 2016 20:07:13 -0000

cm4all-beng-proxy (10.20) unstable; urgency=low

  * fix nullptr dereference while removing stale "session" parameter

 -- Max Kellermann <mk@cm4all.com>  Wed, 25 May 2016 11:06:38 -0000

cm4all-beng-proxy (10.19) unstable; urgency=low

  * merge release 9.14
  * log the request URI on session realm mismatch
  * omit stale "session" parameter in processed URIs

 -- Max Kellermann <mk@cm4all.com>  Tue, 24 May 2016 17:36:07 -0000

cm4all-beng-proxy (10.18) unstable; urgency=low

  * http_client: fix TLS memory leak / crash bug

 -- Max Kellermann <mk@cm4all.com>  Thu, 19 May 2016 10:49:58 -0000

cm4all-beng-proxy (10.17) unstable; urgency=low

  * spawn/client: handle empty payloads from recvmmsg()

 -- Max Kellermann <mk@cm4all.com>  Mon, 09 May 2016 10:05:55 -0000

cm4all-beng-proxy (10.16) unstable; urgency=low

  * control: enable SO_REUSEADDR on the UDP socket

 -- Max Kellermann <mk@cm4all.com>  Fri, 29 Apr 2016 13:13:31 -0000

cm4all-beng-proxy (10.15) unstable; urgency=low

  * was: fix crash after spawn failure
  * spawn/client: abort worker process when the spawner is gone
  * spawn/client: optimize message receiver
  * spawn/server: retry sending after EAGAIN

 -- Max Kellermann <mk@cm4all.com>  Fri, 29 Apr 2016 09:31:54 -0000

cm4all-beng-proxy (10.14) unstable; urgency=low

  * enable TCP_DEFER_ACCEPT for HTTP and SSL listeners
  * ssl: increase the handshake timeout to 60 seconds
  * lb: log the client IP address

 -- Max Kellermann <mk@cm4all.com>  Thu, 28 Apr 2016 09:24:19 -0000

cm4all-beng-proxy (10.13) unstable; urgency=low

  * was: fix crash after early-crashing WAS process
  * was: fix crash after WAS process has been released
  * ssl: limit the handshake duration
  * beng-proxy: support listening on UNIX domain sockets

 -- Max Kellermann <mk@cm4all.com>  Wed, 27 Apr 2016 18:34:26 -0000

cm4all-beng-proxy (10.12) unstable; urgency=low

  * ssl: reduce allocator fragmentation, cycle another buffer

 -- Max Kellermann <mk@cm4all.com>  Thu, 21 Apr 2016 07:29:51 -0000

cm4all-beng-proxy (10.11) unstable; urgency=low

  * thread_queue: fix race condition
  * ssl: reduce allocator fragmentation

 -- Max Kellermann <mk@cm4all.com>  Mon, 18 Apr 2016 14:51:41 -0000

cm4all-beng-proxy (10.10) unstable; urgency=low

  * merge release 9.13
  * SlicePool: reduce fragmentation

 -- Max Kellermann <mk@cm4all.com>  Tue, 12 Apr 2016 15:12:03 -0000

cm4all-beng-proxy (10.9) unstable; urgency=low

  * merge release 9.12

 -- Max Kellermann <mk@cm4all.com>  Wed, 06 Apr 2016 12:11:38 -0000

cm4all-beng-proxy (10.8) unstable; urgency=low

  * SlicePool: optimize allocation
  * lb: cycle buffers before compressing slice allocator
  * was: fix spurious "Resource temporarily unavailable" warnings

 -- Max Kellermann <mk@cm4all.com>  Wed, 06 Apr 2016 06:35:37 -0000

cm4all-beng-proxy (10.7) unstable; urgency=low

  * lb: fix systemd service start timeout
  * spawn: fix assertion failure when STDERR_PATH fails
  * was: fix use-after-free bug

 -- Max Kellermann <mk@cm4all.com>  Tue, 29 Mar 2016 10:31:34 -0000

cm4all-beng-proxy (10.6) unstable; urgency=low

  * lb: fix false memory leak during shutdown
  * ssl: cycle buffers to reduce allocator fragmentation

 -- Max Kellermann <mk@cm4all.com>  Wed, 23 Mar 2016 14:16:55 -0000

cm4all-beng-proxy (10.5) unstable; urgency=low

  * lb: fix crash due to duplicate OpenSSL initialization by libpq
  * lb: check cert_db.ca_cert settings with --check
  * lb: fix shutdown with --watchdog
  * http_client: fix assertion failure with keep-alive disabled
  * http_server: fix missing "100 Continue"
  * certdb: unwrap key in "new-cert
  * certdb: allow overriding database with /etc/cm4all/beng/certdb.connect
  * spawn: fix assertion failure

 -- Max Kellermann <mk@cm4all.com>  Tue, 08 Mar 2016 16:01:22 -0000

cm4all-beng-proxy (10.4) unstable; urgency=low

  * merge release 9.11
  * spawn: fix uninitialized MOUNT_TMP_TMPFS setting

 -- Max Kellermann <mk@cm4all.com>  Thu, 03 Mar 2016 13:11:49 -0000

cm4all-beng-proxy (10.3) unstable; urgency=low

  * lhttp: fix double free bug
  * lhttp, fcgi: abandon child process after connect failure
  * spawn: wait for spawn process during shutdown
  * {http,filter,nfs}_cache: raise cacheable size limit to 512 kB
  * http_client: reschedule read event after blocking write recovery

 -- Max Kellermann <mk@cm4all.com>  Wed, 02 Mar 2016 14:06:44 -0000

cm4all-beng-proxy (10.2) unstable; urgency=low

  * rubber: remove excessive debugging code to speed up cache flush
  * spawn: fix SETENV breakage
  * spawn: initialize supplementary groups
  * spawn: change to user www-data by default
  * http_client: fix double free bug
  * fcache: raise default expiration to one week
  * systemd: set "Type=notify"

 -- Max Kellermann <mk@cm4all.com>  Tue, 01 Mar 2016 18:43:23 -0000

cm4all-beng-proxy (10.1) unstable; urgency=low

  * merge release 9.10
  * python: add missing constant TRANSLATE_REALM_FROM_AUTH_BASE
  * spawn: dedicated process for spawning child processes
  * fcgi: terminate FastCGI processes with SIGTERM instead of SIGUSR1
  * was: implement response body interruption
  * translation: add packet NO_NEW_PRIVS
  * session: 128 bit session ids
  * emit systemd "READY" notification
  * debian: eliminate the TOI build

 -- Max Kellermann <mk@cm4all.com>  Thu, 25 Feb 2016 23:55:33 -0000

cm4all-beng-proxy (10.0.5) unstable; urgency=low

  * http_client: fix memory leak
  * spawn/prepared: fix environment variable breakage
  * request: fix crash (due to realm regression in 10.0.4)

 -- Max Kellermann <mk@cm4all.com>  Tue, 09 Feb 2016 18:09:43 -0000

cm4all-beng-proxy (10.0.4) unstable; urgency=low

  * istream/dechunk: merge chunk sizes
  * istream/dechunk: fix bogus "closed prematurely" error
  * spawn/JailConfig: fix jail.conf parser regression
  * translate_parser: fix JailCGI home path regression
  * translation: add packet REALM_FROM_AUTH_BASE
  * translation: allow mount options in MOUNT_TMP_TMPFS
  * pipe_filter: add JailCGI support
  * fcgi/stock: fix double free bug
  * http_request: fix connection leak after OpenSSL error
  * ssl/cache: fix two crash bugs
  * ssl/cache: reduce delay from 1s to 200ms
  * ssl/cache: maintain cache only in worker process
  * ssl/cache: support CA chains
  * ssl/factory: support the subjectAltName extension
  * ssl/filter: handle "close notify" alerts
  * certdb: rename PostgreSQL table to singular
  * certdb: load PostgreSQL connect string from lb.conf
  * certdb: support the subjectAltName extension
  * certdb: implement the ACME protocol
  * systemd/lb: disable --watchdog, set Restart=on-failure instead
  * systemd/bp: default to --workers=0, set Restart=on-failure instead

 -- Max Kellermann <mk@cm4all.com>  Thu, 04 Feb 2016 21:12:22 -0000

cm4all-beng-proxy (10.0.3) unstable; urgency=low

  * ssl/cache: populate name cache asynchronously
  * certdb: add command "populate"

 -- Max Kellermann <mk@cm4all.com>  Tue, 12 Jan 2016 10:35:32 -0000

cm4all-beng-proxy (10.0.2) unstable; urgency=low

  * ssl/cache: open multiple PostgreSQL connections on demand
  * ssl/cache: mirror a list of all certificate host names
  * certdb: add command "delete"

 -- Max Kellermann <mk@cm4all.com>  Wed, 06 Jan 2016 11:11:51 -0000

cm4all-beng-proxy (10.0.1) unstable; urgency=low

  * drop support for Debian Squeeze
  * inline_widget: time out after 10 seconds
  * lb: support SSL certificates stored in PostgreSQL database
  * disable the access log by default

 -- Max Kellermann <mk@cm4all.com>  Fri, 18 Dec 2015 18:48:31 -0000

cm4all-beng-proxy (9.16) unstable; urgency=low

  * fix memory leak after resource loader failure
  * was: fix crash on spawn error
  * fcache: check X-CM4all-BENG-User (via REVEAL_USER) in cache lookup

 -- Max Kellermann <mk@cm4all.com>  Tue, 04 Oct 2016 10:44:09 -0000

cm4all-beng-proxy (9.15) unstable; urgency=low

  * cgi: ignore the "Proxy" request header to work around security
    vulnerabilities in several CGI programs
  * http_address: ensure that at least one socket address is specified
  * http_server: update the "raw bytes sent" attribute properly
  * http_client: differentiate between "empty response body" and "no body"
  * http_client: fix "excess data" error after "100 Continue"
  * fcgi: fix assertion failure
  * shm: fix double allocation bug which caused session corruption
  * session: fix user expiry after defragmentation
  * omit stale "session" parameter in processed URIs
  * bot: recognize WordPress pingbacks as "bot"
  * fix crash when compiled with GCC6
  * bp: raise default connection limit to 32k
  * systemd: set default NOFILE limits to 256k
  * systemd: enable crash dumps

 -- Max Kellermann <mk@cm4all.com>  Thu, 08 Sep 2016 14:25:37 -0000

cm4all-beng-proxy (9.14) unstable; urgency=low

  * merge release 8.13
  * was: fix crash on malformed STATUS packet

 -- Max Kellermann <mk@cm4all.com>  Fri, 20 May 2016 15:43:48 -0000

cm4all-beng-proxy (9.13) unstable; urgency=low

  * merge release 8.12
  * lb: fix false memory leak during shutdown

 -- Max Kellermann <mk@cm4all.com>  Tue, 12 Apr 2016 13:03:18 -0000

cm4all-beng-proxy (9.12) unstable; urgency=low

  * header-forward: fix duplicate "Location" header

 -- Max Kellermann <mk@cm4all.com>  Wed, 06 Apr 2016 12:09:46 -0000

cm4all-beng-proxy (9.11) unstable; urgency=low

  * merge release 8.11

 -- Max Kellermann <mk@cm4all.com>  Thu, 03 Mar 2016 13:03:41 -0000

cm4all-beng-proxy (9.10) unstable; urgency=low

  * merge release 8.10

 -- Max Kellermann <mk@cm4all.com>  Wed, 24 Feb 2016 11:46:38 -0000

cm4all-beng-proxy (9.9) unstable; urgency=low

  * merge release 8.9

 -- Max Kellermann <mk@cm4all.com>  Tue, 23 Feb 2016 15:56:21 -0000

cm4all-beng-proxy (9.8) unstable; urgency=low

  * merge release 8.8

 -- Max Kellermann <mk@cm4all.com>  Tue, 16 Feb 2016 11:30:47 -0000

cm4all-beng-proxy (9.7) unstable; urgency=low

  * merge release 8.7
  * http_request: fix connection leak after OpenSSL error

 -- Max Kellermann <mk@cm4all.com>  Tue, 26 Jan 2016 15:56:31 -0000

cm4all-beng-proxy (9.6) unstable; urgency=low

  * systemd: log to systemd-journald by default
  * header_forward: fix duplicate "Location" header
  * "--access-logger=null" disables the access log
  * widget: log Set-Cookie without host

 -- Max Kellermann <mk@cm4all.com>  Thu, 17 Dec 2015 22:15:04 -0000

cm4all-beng-proxy (9.5) unstable; urgency=low

  * merge release 4.23
  * auth: send the LISTENER_TAG packet with AUTH requests

 -- Max Kellermann <mk@cm4all.com>  Tue, 15 Dec 2015 13:46:36 -0000

cm4all-beng-proxy (9.4) unstable; urgency=low

  * processor: fix crash bug
  * ajp: fix bogus error "Peer closed the socket prematurely"
  * fcgi: fail after receiving excess data at end of response body
  * fcgi: fix assertion failure on i386
  * was: fold header name case
  * was: announce request body length as early as possible
  * was: fix crash bug with empty response

 -- Max Kellermann <mk@cm4all.com>  Thu, 19 Nov 2015 11:28:59 -0000

cm4all-beng-proxy (9.3) unstable; urgency=low

  * fcgi: fix buffer overflow with large response body
  * header_forward: always forward "Allow"

 -- Max Kellermann <mk@cm4all.com>  Tue, 17 Nov 2015 00:33:20 -0000

cm4all-beng-proxy (9.2) unstable; urgency=low

  * translate_client: fix crash bug

 -- Max Kellermann <mk@cm4all.com>  Mon, 16 Nov 2015 08:38:02 -0000

cm4all-beng-proxy (9.1) unstable; urgency=low

  * feature freeze
  * http_client: response body allows optimized socket writes
  * http_cache: response body allows optimized socket writes
  * fcgi: fix stall bug
  * fcgi: optimized response body chunking
  * fcgi: don't send empty PARAMS packet when request headers are empty
  * handler: use lstat() for FILE_NOT_FOUND
  * client_balancer: fix memory leak
  * istream: fix assertion failure
  * istream_tee: fix size miscalculation
  * nfs_stock: fix assertion failure
  * translate_cache: optimize memory usage
  * reduce fork() overhead

 -- Max Kellermann <mk@cm4all.com>  Fri, 13 Nov 2015 00:50:52 -0000

cm4all-beng-proxy (9.0.9) unstable; urgency=low

  * tstock: fix libevent crash on connection failure
  * tstock: fix hanging process during shutdown
  * request_session: don't send cleared session id of ignored session
  * pipe_stock: fix EBADF error due to malformed pointer cast
  * http_{client,server}: optimize chunked socket writes

 -- Max Kellermann <mk@cm4all.com>  Fri, 06 Nov 2015 23:39:50 -0000

cm4all-beng-proxy (9.0.8) unstable; urgency=low

  * child_stock: fix crash bug
  * translate_stock: fix use-after-free crash bug

 -- Max Kellermann <mk@cm4all.com>  Thu, 05 Nov 2015 15:14:43 -0000

cm4all-beng-proxy (9.0.7) unstable; urgency=low

  * merge release 8.6
  * ajp: fix regression after code refactoring
  * http_{client,server}: optimize socket writes
  * translate_stock: configurable stock limit, defaulting to 64
  * translate_cache: fix crash bug when cache is disabled
  * errdoc: fix crash bug when aborting error document generator

 -- Max Kellermann <mk@cm4all.com>  Wed, 04 Nov 2015 21:50:44 -0000

cm4all-beng-proxy (9.0.6) unstable; urgency=low

  * debian/rules: cross-compiler support
  * debian: build with gcc 5 on Debian Stretch
  * processor: fix broken URI rewrite after <script> due to inverted check
  * widget: log class name

 -- Max Kellermann <mk@cm4all.com>  Fri, 16 Oct 2015 10:21:42 -0000

cm4all-beng-proxy (9.0.5) unstable; urgency=low

  * merge release 8.5

 -- Max Kellermann <mk@cm4all.com>  Mon, 12 Oct 2015 10:44:20 -0000

cm4all-beng-proxy (9.0.4) unstable; urgency=low

  * xml_parser: fix assertion failure on abort
  * css_parser: fix buffer overflow due to off-by-one check

 -- Max Kellermann <mk@cm4all.com>  Thu, 08 Oct 2015 19:32:07 -0000

cm4all-beng-proxy (9.0.3) unstable; urgency=low

  * fcgi: fix uninitialized variable
  * processor: fix heap corruption due to wrong string length

 -- Max Kellermann <mk@cm4all.com>  Wed, 07 Oct 2015 19:56:05 -0000

cm4all-beng-proxy (9.0.2) unstable; urgency=low

  * translation: packet REVEAL_USER sends X-CM4all-BENG-User to filter

 -- Max Kellermann <mk@cm4all.com>  Mon, 05 Oct 2015 19:08:22 -0000

cm4all-beng-proxy (9.0.1) unstable; urgency=low

  * merge release 8.4
  * translation: add header group "LINK"
  * translation: add packet MOUNT_TMPFS
  * fix spurious BIND_MOUNT_RW failures

 -- Max Kellermann <mk@cm4all.com>  Fri, 02 Oct 2015 15:36:42 -0000

cm4all-beng-proxy (8.13) unstable; urgency=low

  * http_client: fix TLS memory leak
  * http_client: fix assertion failure with keep-alive disabled
  * was: fix crash after early-crashing WAS process
  * lb: fix false memory leak during shutdown
  * http_server: fix missing "100 Continue"
  * {http,filter,nfs}_cache: raise cacheable size limit to 512 kB
  * fcache: raise default expiration to one week
  * rubber: remove excessive debugging code to speed up cache flush

 -- Max Kellermann <mk@cm4all.com>  Fri, 20 May 2016 15:34:32 -0000

cm4all-beng-proxy (8.12) unstable; urgency=low

  * was: fix crash on malformed STATUS packet
  * was: allow 16 bit STATUS packet

 -- Max Kellermann <mk@cm4all.com>  Tue, 12 Apr 2016 12:28:21 -0000

cm4all-beng-proxy (8.11) unstable; urgency=low

  * http_client: fix assertion failure with TLS
  * lhttp, fcgi: abandon child process after connect failure
  * http_client: reschedule read event after blocking write recovery

 -- Max Kellermann <mk@cm4all.com>  Thu, 03 Mar 2016 12:59:50 -0000

cm4all-beng-proxy (8.10) unstable; urgency=low

  * was/input: verify the announced LENGTH
  * was/input: fix the "available" formula

 -- Max Kellermann <mk@cm4all.com>  Wed, 24 Feb 2016 11:31:50 -0000

cm4all-beng-proxy (8.9) unstable; urgency=low

  * istream/catch: fix another assertion failure

 -- Max Kellermann <mk@cm4all.com>  Tue, 23 Feb 2016 15:52:46 -0000

cm4all-beng-proxy (8.8) unstable; urgency=low

  * istream/catch: fix assertion failure

 -- Max Kellermann <mk@cm4all.com>  Tue, 16 Feb 2016 11:21:25 -0000

cm4all-beng-proxy (8.7) unstable; urgency=low

  * cgi, pipe: fix off-by-one bug in stderr filter

 -- Max Kellermann <mk@cm4all.com>  Tue, 26 Jan 2016 15:55:03 -0000

cm4all-beng-proxy (8.6) unstable; urgency=low

  * merge release 7.9

 -- Max Kellermann <mk@cm4all.com>  Mon, 26 Oct 2015 09:48:00 -0000

cm4all-beng-proxy (8.5) unstable; urgency=low

  * css_parser: fix buffer overflow due to off-by-one check
  * fcgi: fix uninitialized variable
  * fix spurious BIND_MOUNT_RW failures
  * fix two crashes due to malformed URI escapes

 -- Max Kellermann <mk@cm4all.com>  Mon, 12 Oct 2015 10:20:32 -0000

cm4all-beng-proxy (8.4) unstable; urgency=low

  * was: fix another memory leak

 -- Max Kellermann <mk@cm4all.com>  Fri, 02 Oct 2015 11:05:21 -0000

cm4all-beng-proxy (8.3) unstable; urgency=low

  * was: fix several memory leaks

 -- Max Kellermann <mk@cm4all.com>  Fri, 02 Oct 2015 09:54:09 -0000

cm4all-beng-proxy (8.2) unstable; urgency=low

  * debian/control: add "Breaks" on old translation servers to avoid
    runtime breakages due to broken widget descriptors; the translation
    server 1.9.1 contains a workaround
  * translate_parser: fix crash after malformed/misplaced
    UNTRUSTED_*_SITE_SUFFIX packet

 -- Max Kellermann <mk@cm4all.com>  Fri, 25 Sep 2015 12:55:18 -0000

cm4all-beng-proxy (8.1) unstable; urgency=low

  * feature freeze
  * fb_pool: compress I/O buffers periodically
  * http_cache, fcache, nfs_cache: compress the cache periodically

 -- Max Kellermann <mk@cm4all.com>  Tue, 22 Sep 2015 17:26:06 -0000

cm4all-beng-proxy (8.0.13) unstable; urgency=low

  * merge release 7.8
  * translation: support writable bind mounts (BIND_MOUNT_RW)
  * translation: add packet UNTRUSTED_RAW_SITE_SUFFIX
  * ssl: initialize OpenSSL engines
  * rewrite_uri: support "https://" and "//" URIs
  * regex: fix double free bug

 -- Max Kellermann <mk@cm4all.com>  Tue, 22 Sep 2015 08:00:20 -0000

cm4all-beng-proxy (8.0.12) unstable; urgency=low

  * merge release 7.7
  * rubber: optimized hole search
  * rubber: simplified defragmentation on tail allocation

 -- Max Kellermann <mk@cm4all.com>  Thu, 17 Sep 2015 20:41:59 -0000

cm4all-beng-proxy (8.0.11) unstable; urgency=low

  * regex: fix move operator, fixes spurious "Invalid regex capture"

 -- Max Kellermann <mk@cm4all.com>  Thu, 03 Sep 2015 13:08:16 -0000

cm4all-beng-proxy (8.0.10) unstable; urgency=low

  * regex: mismatching optional capture expands to empty string
  * regex: work around problem with mismatching optional last capture
  * request: avoid compressing the response body twice

 -- Max Kellermann <mk@cm4all.com>  Wed, 02 Sep 2015 15:56:38 -0000

cm4all-beng-proxy (8.0.9) unstable; urgency=low

  * merge release 7.6
  * regex: fix off-by-one error in capture range check

 -- Max Kellermann <mk@cm4all.com>  Tue, 01 Sep 2015 13:57:06 -0000

cm4all-beng-proxy (8.0.8) unstable; urgency=low

  * tcache: fix crash on regex mismatch

 -- Max Kellermann <mk@cm4all.com>  Mon, 31 Aug 2015 05:35:14 -0000

cm4all-beng-proxy (8.0.7) unstable; urgency=low

  * merge release 7.5
  * regex: fix spurious compile failures
  * fcache: include actual body data in stats
  * nfs_cache: add stats
  * fix several crash bugs with malformed URI escapes
  * control/stats: add cache brutto sizes
  * control/stats: add I/O buffers size

 -- Max Kellermann <mk@cm4all.com>  Thu, 27 Aug 2015 22:11:02 -0000

cm4all-beng-proxy (8.0.6) unstable; urgency=low

  * translation: decouple REGEX_UNESCAPE from INVERSE_REGEX

 -- Max Kellermann <mk@cm4all.com>  Tue, 25 Aug 2015 09:57:23 -0000

cm4all-beng-proxy (8.0.5) unstable; urgency=low

  * translation: add packet INVERSE_REGEX_UNESCAPE

 -- Max Kellermann <mk@cm4all.com>  Mon, 24 Aug 2015 16:58:16 -0000

cm4all-beng-proxy (8.0.4) unstable; urgency=low

  * translate_client: fix crash due to uninitialized variable

 -- Max Kellermann <mk@cm4all.com>  Fri, 21 Aug 2015 11:26:40 -0000

cm4all-beng-proxy (8.0.3) unstable; urgency=low

  * translation: add login packet SERVICE
  * translation: login allows packet LISTENER_TAG
  * translation: protocol v3 uses anchored regex
  * regex: disable the "multi-line" option
  * regex: switch to the PCRE library

 -- Max Kellermann <mk@cm4all.com>  Mon, 17 Aug 2015 14:31:32 -0000

cm4all-beng-proxy (8.0.2) unstable; urgency=low

  * translation: add packets LOGIN, PASSWORD, UID_GID
  * translation: native Refence support

 -- Max Kellermann <mk@cm4all.com>  Thu, 06 Aug 2015 11:15:58 -0000

cm4all-beng-proxy (8.0.1) unstable; urgency=low

  * cgi, pipe: log PID in stderr output
  * translation: add packets AUTO_GZIP, INTERNAL_REDIRECT

 -- Max Kellermann <mk@cm4all.com>  Fri, 24 Jul 2015 10:27:51 -0000

cm4all-beng-proxy (7.9) unstable; urgency=low

  * merge release 6.12

 -- Max Kellermann <mk@cm4all.com>  Mon, 26 Oct 2015 09:37:41 -0000

cm4all-beng-proxy (7.8) unstable; urgency=low

  * support SESSION_SITE in processor

 -- Max Kellermann <mk@cm4all.com>  Mon, 21 Sep 2015 12:26:13 -0000

cm4all-beng-proxy (7.7) unstable; urgency=low

  * merge release 6.11

 -- Max Kellermann <mk@cm4all.com>  Thu, 17 Sep 2015 19:08:50 -0000

cm4all-beng-proxy (7.6) unstable; urgency=low

  * merge release 6.10
  * fcache: include actual body data in stats
  * nfs_cache: add stats
  * control/stats: add cache brutto sizes
  * control/stats: add I/O buffers size

 -- Max Kellermann <mk@cm4all.com>  Tue, 01 Sep 2015 12:48:48 -0000

cm4all-beng-proxy (7.5) unstable; urgency=low

  * merge release 6.9

 -- Max Kellermann <mk@cm4all.com>  Thu, 27 Aug 2015 14:30:18 -0000

cm4all-beng-proxy (7.4) unstable; urgency=low

  * merge release 6.8
  * tcache: fix minor memory leak

 -- Max Kellermann <mk@cm4all.com>  Wed, 26 Aug 2015 13:29:42 -0000

cm4all-beng-proxy (7.3) unstable; urgency=low

  * merge release 6.7

 -- Max Kellermann <mk@cm4all.com>  Wed, 22 Jul 2015 21:18:30 -0000

cm4all-beng-proxy (7.2) unstable; urgency=low

  * translation: allow REGEX_ON_{HOST,USER}_URI with INVERSE_REGEX

 -- Max Kellermann <mk@cm4all.com>  Fri, 17 Jul 2015 06:53:50 -0000

cm4all-beng-proxy (7.1) unstable; urgency=low

  * feature freeze
  * translation: WANT supports USER
  * translation: add packet REGEX_ON_USER_URI

 -- Max Kellermann <mk@cm4all.com>  Tue, 14 Jul 2015 20:46:43 -0000

cm4all-beng-proxy (7.0.10) unstable; urgency=low

  * fix crash on "Cache-Control: only-if-cached"
  * fix worker respawn

 -- Max Kellermann <mk@cm4all.com>  Sat, 11 Jul 2015 10:19:11 -0000

cm4all-beng-proxy (7.0.9) unstable; urgency=low

  * istream_escape: fix crash bug when last byte is escaped
  * stats: don't crash master process on CONTROL_STATS
  * debian/rules: add kludge to support dh_python2 on Squeeze

 -- Max Kellermann <mk@cm4all.com>  Thu, 09 Jul 2015 11:40:12 -0000

cm4all-beng-proxy (7.0.8) unstable; urgency=low

  * translation: add packets EXPAND_HOME, EXPAND_STDERR_PATH
  * translation: apply EXPAND_URI to CGI addresses
  * session: fix crash while invalidating widget session

 -- Max Kellermann <mk@cm4all.com>  Thu, 25 Jun 2015 13:29:01 -0000

cm4all-beng-proxy (7.0.7) unstable; urgency=low

  * translation: add packet AUTO_DEFLATE
  * istream_deflate: fix stalled stream
  * tcache: expand uncacheable responses

 -- Max Kellermann <mk@cm4all.com>  Wed, 24 Jun 2015 11:43:47 -0000

cm4all-beng-proxy (7.0.6) unstable; urgency=low

  * tcache: expand responses of uncacheable requests

 -- Max Kellermann <mk@cm4all.com>  Fri, 19 Jun 2015 13:02:32 -0000

cm4all-beng-proxy (7.0.5) unstable; urgency=low

  * merge release 6.6
  * control: flush the whole translation cache if the TCACHE_INVALIDATE
    payload is empty
  * namespace: support IPC namespaces

 -- Max Kellermann <mk@cm4all.com>  Thu, 11 Jun 2015 16:31:34 -0000

cm4all-beng-proxy (7.0.4) unstable; urgency=low

  * handler: send LISTENER_TAG if translation protocol version is not yet
    negotiated
  * handler: bypass translation cache during protocol version negotiation

 -- Max Kellermann <mk@cm4all.com>  Thu, 28 May 2015 13:10:12 -0000

cm4all-beng-proxy (7.0.3) unstable; urgency=low

  * handler: more "verbose_response" messages
  * handler: return "502 Bad Gateway" on translation server error
  * translation: protocol v2 always transmits LISTENER_TAG
  * translation: add packets REGEX_ON_HOST_URI, SESSION_SITE
  * session_manager: fix bogus assertion failure in cleanup
  * build with libwas 1.0

 -- Max Kellermann <mk@cm4all.com>  Wed, 20 May 2015 16:41:44 -0000

cm4all-beng-proxy (7.0.2) unstable; urgency=low

  * merge release 6.5
  * require Boost 1.49

 -- Max Kellermann <mk@cm4all.com>  Wed, 29 Apr 2015 11:43:57 -0000

cm4all-beng-proxy (7.0.1) unstable; urgency=low

  * forward the "Accept-Ranges" response header
  * forward the "Range" request header
  * forward the request headers "Accept-Charset" and "Accept-Encoding" to
    frame widgets

 -- Max Kellermann <mk@cm4all.com>  Fri, 13 Mar 2015 16:53:29 -0000

cm4all-beng-proxy (6.12) unstable; urgency=low

  * css_parser: fix buffer overflow due to off-by-one check
  * fcgi: fix uninitialized variable
  * was: fix error after blocking send on control channel
  * fb_pool: compress I/O buffers periodically
  * ssl: initialize OpenSSL engines
  * support SESSION_SITE in processor
  * lb: never forward headers X-CM4all-BENG-Peer-Subject and
    X-CM4all-BENG-Peer-Issuer-Subject

 -- Max Kellermann <mk@cm4all.com>  Mon, 26 Oct 2015 09:34:09 -0000

cm4all-beng-proxy (6.11) unstable; urgency=low

  * fcgi_client: fix hang after error logger failure

 -- Max Kellermann <mk@cm4all.com>  Thu, 17 Sep 2015 19:06:14 -0000

cm4all-beng-proxy (6.10) unstable; urgency=low

  * translate_parser: allow absolute LOCAL_URI
  * uri-verify: don't check the query string
  * bp_control: let worker handle control packets in single-worker mode
  * stock: fix "outgoing_connections" being always zero in control stats
  * lb_stats: include TCP connections in "outgoing_connections"

 -- Max Kellermann <mk@cm4all.com>  Tue, 01 Sep 2015 11:51:11 -0000

cm4all-beng-proxy (6.9) unstable; urgency=low

  * fcgi_client: ignore STDERR packets in size calculation

 -- Max Kellermann <mk@cm4all.com>  Thu, 27 Aug 2015 14:04:04 -0000

cm4all-beng-proxy (6.8) unstable; urgency=low

  * tcache: verify URI after cache miss

 -- Max Kellermann <mk@cm4all.com>  Wed, 26 Aug 2015 12:32:19 -0000

cm4all-beng-proxy (6.7) unstable; urgency=low

  * ssl: fix certificate chain with Server Name Indication
  * lb: fix hang during shutdown

 -- Max Kellermann <mk@cm4all.com>  Wed, 22 Jul 2015 20:47:55 -0000

cm4all-beng-proxy (6.6) unstable; urgency=low

  * debian/rules: remove remaining python-central invocation
  * init: enable session_save_path by default if
    /var/run/cm4all/beng-proxy exists
  * init: read /etc/default/cm4all-beng-proxy.local
  * namespace: set "setgroups=deny" for Linux 3.18+
  * namespace: retry with mount flag "noexec" if mounting fails
  * build with libwas 1.0

 -- Max Kellermann <mk@cm4all.com>  Thu, 11 Jun 2015 15:22:14 -0000

cm4all-beng-proxy (6.5) unstable; urgency=low

  * debian: improve clang build-dependency
  * debian: migrate from python-central to dh_python2
  * debian: add missing dependency on python-twisted-names

 -- Max Kellermann <mk@cm4all.com>  Mon, 27 Apr 2015 15:27:10 -0000

cm4all-beng-proxy (6.4) unstable; urgency=low

  * widget: fix "Range" request headers with non-default view

 -- Max Kellermann <mk@cm4all.com>  Fri, 10 Apr 2015 12:28:47 -0000

cm4all-beng-proxy (6.3) unstable; urgency=low

  * forward the request headers "If-Modified-Since", "If-Unmodified-Since",
    "If-Match", "If-None-Match" and "If-Range" to frame widgets
  * session: improve session cleanup reliability
  * lb: verify SSL certificates in --check
  * ssl: reduce CPU overhead during TLS handshake

 -- Max Kellermann <mk@cm4all.com>  Tue, 24 Mar 2015 16:56:00 -0000

cm4all-beng-proxy (6.2) unstable; urgency=low

  * merge release 5.16

 -- Max Kellermann <mk@cm4all.com>  Wed, 18 Mar 2015 10:11:04 -0000

cm4all-beng-proxy (6.1) unstable; urgency=low

  * feature freeze

 -- Max Kellermann <mk@cm4all.com>  Thu, 05 Mar 2015 10:57:18 -0000

cm4all-beng-proxy (6.0.16) unstable; urgency=low

  * don't drop WANT request packet in repeated translation

 -- Max Kellermann <mk@cm4all.com>  Mon, 02 Mar 2015 08:38:49 -0000

cm4all-beng-proxy (6.0.15) unstable; urgency=low

  * widget: support the CONTENT_TYPE_LOOKUP protocol
  * CGI: disable request URI forwarding if there's a SCRIPT_NAME

 -- Max Kellermann <mk@cm4all.com>  Tue, 24 Feb 2015 16:44:37 -0000

cm4all-beng-proxy (6.0.14) unstable; urgency=low

  * merge release 5.15

 -- Max Kellermann <mk@cm4all.com>  Mon, 23 Feb 2015 12:48:39 -0000

cm4all-beng-proxy (6.0.13) unstable; urgency=low

  * don't steal the X-CM4all-View header from the HTTP cache

 -- Max Kellermann <mk@cm4all.com>  Fri, 20 Feb 2015 11:35:10 -0000

cm4all-beng-proxy (6.0.12) unstable; urgency=low

  * fcgi: don't redirect stderro to /dev/null
  * handler: reserve request body for focused widget even if processor
    disabled
  * remove the X-CM4all-View header after using it
  * headers: add group "TRANSFORMATION"
  * translation: add packet EXPAND_HEADER

 -- Max Kellermann <mk@cm4all.com>  Thu, 19 Feb 2015 15:36:19 -0000

cm4all-beng-proxy (6.0.11) unstable; urgency=low

  * translation: add packet EXPAND_READ_FILE
  * control: add command CONTROL_FADE_CHILDREN

 -- Max Kellermann <mk@cm4all.com>  Tue, 17 Feb 2015 12:02:40 -0000

cm4all-beng-proxy (6.0.10) unstable; urgency=low

  * merge release 5.14
  * translation: add packets NON_BLOCKING, READ_FILE

 -- Max Kellermann <mk@cm4all.com>  Fri, 13 Feb 2015 17:24:35 -0000

cm4all-beng-proxy (6.0.9) unstable; urgency=low

  * namespace_options: improved PIVOT_ROOT error message
  * translation: add packet EXPAND_BIND_MOUNT

 -- Max Kellermann <mk@cm4all.com>  Wed, 11 Feb 2015 11:36:51 -0000

cm4all-beng-proxy (6.0.8) unstable; urgency=low

  * debian: remove translation server demo packages
  * init: change default translation server address to @translation
  * translation: add packet EXPAND_COOKIE_HOST

 -- Max Kellermann <mk@cm4all.com>  Tue, 10 Feb 2015 12:24:22 -0000

cm4all-beng-proxy (6.0.7) unstable; urgency=low

  * translation: add packet LISTENER_TAG

 -- Max Kellermann <mk@cm4all.com>  Mon, 09 Feb 2015 11:02:06 -0000

cm4all-beng-proxy (6.0.6) unstable; urgency=low

  * http_server, http_client: reduce overhead of proxying chunked body

 -- Max Kellermann <mk@cm4all.com>  Fri, 06 Feb 2015 07:44:17 -0000

cm4all-beng-proxy (6.0.5) unstable; urgency=low

  * merge release 5.13
  * translate_client: check for PROBE_PATH_SUFFIXES without PROBE_SUFFIX
  * fix stack overflow on PROBE_SUFFIXES loop

 -- Max Kellermann <mk@cm4all.com>  Thu, 05 Feb 2015 13:30:21 -0000

cm4all-beng-proxy (6.0.4) unstable; urgency=low

  * hstock: fix memory leak
  * response: fix crash on invalid X-CM4all-View header
  * translation: add packets AUTH_FILE, EXPAND_AUTH_FILE,
    APPEND_AUTH, EXPAND_APPEND_AUTH
  * log unknown view names in X-CM4all-View

 -- Max Kellermann <mk@cm4all.com>  Wed, 04 Feb 2015 22:16:07 -0000

cm4all-beng-proxy (6.0.3) unstable; urgency=low

  * support response header X-CM4all-View for all responses
  * reduce fork overhead by dropping NFS cache
  * reduce I/O multi-threading overhead

 -- Max Kellermann <mk@cm4all.com>  Tue, 03 Feb 2015 14:50:27 -0000

cm4all-beng-proxy (6.0.2) unstable; urgency=low

  * translate_client: allow BASE="/" (regression fix)

 -- Max Kellermann <mk@cm4all.com>  Mon, 02 Feb 2015 11:32:01 -0000

cm4all-beng-proxy (6.0.1) unstable; urgency=low

  * translation: add packets EXPAND_DOCUMENT_ROOT, PROBE_PATH_SUFFIXES

 -- Max Kellermann <mk@cm4all.com>  Thu, 29 Jan 2015 22:32:02 -0000

cm4all-beng-proxy (5.16) unstable; urgency=low

  * net: fix crash due to parsing '@' twice
  * net: fix another off-by-one bug in local socket addresses
  * random: fix partial entropy collection
  * http_server: support method PATCH (RFC 5789)

 -- Max Kellermann <mk@cm4all.com>  Wed, 18 Mar 2015 09:56:43 -0000

cm4all-beng-proxy (5.15) unstable; urgency=low

  * ssl_client: fix crash on request with Keep-Alive disabled

 -- Max Kellermann <mk@cm4all.com>  Mon, 23 Feb 2015 12:44:50 -0000

cm4all-beng-proxy (5.14) unstable; urgency=low

  * merge release 4.22

 -- Max Kellermann <mk@cm4all.com>  Wed, 11 Feb 2015 20:50:41 -0000

cm4all-beng-proxy (5.13) unstable; urgency=low

  * ssl: throttle when OpenSSL buffer grows too large

 -- Max Kellermann <mk@cm4all.com>  Thu, 05 Feb 2015 10:14:15 -0000

cm4all-beng-proxy (5.12) unstable; urgency=low

  * merge release 4.21

 -- Max Kellermann <mk@cm4all.com>  Thu, 22 Jan 2015 16:42:55 -0000

cm4all-beng-proxy (5.11) unstable; urgency=low

  * merge release 4.20
  * ssl: disable weak ciphers

 -- Max Kellermann <mk@cm4all.com>  Fri, 16 Jan 2015 12:20:58 -0000

cm4all-beng-proxy (5.10) unstable; urgency=low

  * fix cookie mangling in CGI handlers

 -- Max Kellermann <mk@cm4all.com>  Wed, 14 Jan 2015 21:45:01 -0000

cm4all-beng-proxy (5.9) unstable; urgency=low

  * merge release 4.19
  * log-tee: new access logger

 -- Max Kellermann <mk@cm4all.com>  Wed, 24 Sep 2014 14:41:51 -0000

cm4all-beng-proxy (5.8) unstable; urgency=low

  * fcache: work around assertion failure

 -- Max Kellermann <mk@cm4all.com>  Thu, 18 Sep 2014 17:47:40 -0000

cm4all-beng-proxy (5.7) unstable; urgency=low

  * was_client: fix crash bug

 -- Max Kellermann <mk@cm4all.com>  Wed, 17 Sep 2014 18:39:12 -0000

cm4all-beng-proxy (5.6) unstable; urgency=low

  * ssl_filter: fix stalled connection

 -- Max Kellermann <mk@cm4all.com>  Wed, 17 Sep 2014 06:43:12 -0000

cm4all-beng-proxy (5.5) unstable; urgency=low

  * merge release 4.18

 -- Max Kellermann <mk@cm4all.com>  Fri, 12 Sep 2014 10:30:14 -0000

cm4all-beng-proxy (5.4) unstable; urgency=low

  * merge release 4.16

 -- Max Kellermann <mk@cm4all.com>  Wed, 10 Sep 2014 06:19:42 -0000

cm4all-beng-proxy (5.3) unstable; urgency=low

  * child_manager: fix tree insertion bug
  * http_server: fix logger assertion failure

 -- Max Kellermann <mk@cm4all.com>  Fri, 29 Aug 2014 18:50:09 -0000

cm4all-beng-proxy (5.2) unstable; urgency=low

  * was_input: fix assertion failure

 -- Max Kellermann <mk@cm4all.com>  Fri, 29 Aug 2014 11:30:37 -0000

cm4all-beng-proxy (5.1) unstable; urgency=low

  * merge release 4.15
  * net: fix off-by-one bug in local socket addresses

 -- Max Kellermann <mk@cm4all.com>  Fri, 29 Aug 2014 08:55:55 -0000

cm4all-beng-proxy (5.0.14) unstable; urgency=low

  * buffered_socket: reduce memory usage
  * ssl_filter: reduce memory usage further

 -- Max Kellermann <mk@cm4all.com>  Wed, 13 Aug 2014 11:01:56 -0000

cm4all-beng-proxy (5.0.13) unstable; urgency=low

  * merge release 4.14
  * ssl_filter: reduce memory usage

 -- Max Kellermann <mk@cm4all.com>  Fri, 08 Aug 2014 17:45:33 -0000

cm4all-beng-proxy (5.0.12) unstable; urgency=low

  * merge release 4.13
  * http_cache: fix memcached crash bug
  * lb: SIGHUP flushes the SSL session cache
  * ssl_factory: reduce memory usage

 -- Max Kellermann <mk@cm4all.com>  Tue, 05 Aug 2014 12:53:05 -0000

cm4all-beng-proxy (5.0.11) unstable; urgency=low

  * merge release 4.11
  * http_{client,server}: support WebSocket (RFC 6455)

 -- Max Kellermann <mk@cm4all.com>  Tue, 29 Jul 2014 20:31:30 -0000

cm4all-beng-proxy (5.0.10) unstable; urgency=low

  * merge release 4.10
  * http_server: don't disable keep-alive when discarding optional request
    body ("Expect: 100-continue")

 -- Max Kellermann <mk@cm4all.com>  Wed, 23 Jul 2014 17:51:02 -0000

cm4all-beng-proxy (5.0.9) unstable; urgency=low

  * merge release 4.9
  * translation: CONTENT_TYPE_LOOKUP response may contain transformations

 -- Max Kellermann <mk@cm4all.com>  Mon, 21 Jul 2014 16:37:34 -0000

cm4all-beng-proxy (5.0.8) unstable; urgency=low

  * merge release 4.8
  * translation: new packet AUTO_GZIPPED

 -- Max Kellermann <mk@cm4all.com>  Fri, 18 Jul 2014 19:04:45 -0000

cm4all-beng-proxy (5.0.7) unstable; urgency=low

  * lb: add per-listener option "verbose_response"
  * header_forward: another COOKIE=BOTH forwarding bug fix
  * translation: new packets REQUEST_HEADER, EXPAND_REQUEST_HEADER

 -- Max Kellermann <mk@cm4all.com>  Fri, 11 Jul 2014 13:46:08 -0000

cm4all-beng-proxy (5.0.6) unstable; urgency=low

  * merge release 4.7
  * translation: add packet EXPAND_SITE

 -- Max Kellermann <mk@cm4all.com>  Wed, 02 Jul 2014 12:58:55 +0200

cm4all-beng-proxy (5.0.5) unstable; urgency=low

  * translation: add packet EXPAND_URI
  * tcache: VALIDATE_MTIME=0 matches when the file does not exist

 -- Max Kellermann <mk@cm4all.com>  Mon, 30 Jun 2014 14:15:02 -0000

cm4all-beng-proxy (5.0.4) unstable; urgency=low

  * merge release 4.6

 -- Max Kellermann <mk@cm4all.com>  Wed, 25 Jun 2014 13:05:26 -0000

cm4all-beng-proxy (5.0.3) unstable; urgency=low

  * tcache: optimize invalidation with host filter
  * tcache: optimize invalidation with site filter

 -- Max Kellermann <mk@cm4all.com>  Tue, 24 Jun 2014 20:24:25 -0000

cm4all-beng-proxy (5.0.2) unstable; urgency=low

  * merge release 4.5
  * session: fix potential crash on shared memory exhaustion
  * session: really purge new sessions first
  * translate_client: strict HEADER_FORWARD checks
  * translate_client: fix the COOKIE=BOTH parser
  * header_forward: fix COOKIE=BOTH forwarding

 -- Max Kellermann <mk@cm4all.com>  Mon, 16 Jun 2014 14:26:06 -0000

cm4all-beng-proxy (5.0.1) unstable; urgency=low

  * processor: allow Content-Type application/xml
  * was, pipe_filter: don't inherit environment variables
  * pipe_filter: fix command-line argument corruption bug
  * pipe_filter: support custom environment variables
  * translation: SETENV sets environment vars for FastCGI and WAS
  * header_forward: add mode COOKIE=BOTH

 -- Max Kellermann <mk@cm4all.com>  Fri, 06 Jun 2014 13:41:44 -0000

cm4all-beng-proxy (4.23) unstable; urgency=low

  * http_server: support method PATCH (RFC 5789)
  * session: fix expiration timer
  * session: allocate 64k sessions (was 32k)
  * session: work around high CPU usage due to session purging
  * request_session: don't send cleared session id of ignored session
  * ajp: fix bogus error "Peer closed the socket prematurely"
  * fcgi: fix uninitialized variable
  * fcgi: fix hang after error logger failure
  * fcgi: ignore STDERR packets in size calculation
  * header_forward: always forward "Allow"
  * translate_cache: optimize memory usage
  * css_parser: fix buffer overflow due to off-by-one check
  * support SESSION_SITE in processor
  * lb: fix hang during shutdown
  * namespace: retry with mount flag "noexec" if mounting fails
  * random: fix partial entropy collection

 -- Max Kellermann <mk@cm4all.com>  Fri, 04 Dec 2015 16:52:26 -0000

cm4all-beng-proxy (4.22) unstable; urgency=low

  * fcgi: fix wrong child process reuse with different JailCGI homes

 -- Max Kellermann <mk@cm4all.com>  Wed, 11 Feb 2015 19:30:05 -0000

cm4all-beng-proxy (4.21) unstable; urgency=low

  * cgi, pipe: fix crash after fork failure when input is a regular file

 -- Max Kellermann <mk@cm4all.com>  Thu, 22 Jan 2015 16:38:00 -0000

cm4all-beng-proxy (4.20) unstable; urgency=low

  * ssl_server: disable SSLv2 and SSLv3 because they are insecure
  * ssl_client: enable TLS versions newer than 1.1

 -- Max Kellermann <mk@cm4all.com>  Fri, 16 Jan 2015 12:12:02 -0000

cm4all-beng-proxy (4.19) unstable; urgency=low

  * lb/tcp: fix assertion failure

 -- Max Kellermann <mk@cm4all.com>  Wed, 24 Sep 2014 14:31:24 -0000

cm4all-beng-proxy (4.18) unstable; urgency=low

  * http_server: fix missing response (Keep-Alive disabled)

 -- Max Kellermann <mk@cm4all.com>  Fri, 12 Sep 2014 10:22:51 -0000

cm4all-beng-proxy (4.17) unstable; urgency=low

  * http_server: fix logger assertion failure

 -- Max Kellermann <mk@cm4all.com>  Thu, 11 Sep 2014 08:52:31 -0000

cm4all-beng-proxy (4.16) unstable; urgency=low

  * was_client: fix assertion failure

 -- Max Kellermann <mk@cm4all.com>  Wed, 10 Sep 2014 06:17:58 -0000

cm4all-beng-proxy (4.15) unstable; urgency=low

  * merge release 3.1.38

 -- Max Kellermann <mk@cm4all.com>  Fri, 29 Aug 2014 08:52:10 -0000

cm4all-beng-proxy (4.14) unstable; urgency=low

  * ssl_filter: fix error check
  * http_server: log failed requests
  * lb_http: reduce verbosity of ECONNRESET log message

 -- Max Kellermann <mk@cm4all.com>  Fri, 08 Aug 2014 17:41:52 -0000

cm4all-beng-proxy (4.13) unstable; urgency=low

  * thread_worker: smaller thread stack (64 kB)
  * ssl_factory: enable ECDH for perfect forward secrecy
  * thread_socket_filter: reinvoke writing after recovering from full
    output buffer
  * buffered_socket: reschedule reading after input buffer drained

 -- Max Kellermann <mk@cm4all.com>  Tue, 05 Aug 2014 12:37:11 -0000

cm4all-beng-proxy (4.12) unstable; urgency=low

  * pool: fix bogus assertion failure after SSL disconnect
  * lb/tcp: fix send error message
  * lb/tcp: fix crash after write error
  * thread_socket_filter: fix assertion failure with full output buffer
  * thread_socket_filter: fix crash after write error

 -- Max Kellermann <mk@cm4all.com>  Thu, 31 Jul 2014 16:19:57 -0000

cm4all-beng-proxy (4.11) unstable; urgency=low

  * merge release 3.1.37

 -- Max Kellermann <mk@cm4all.com>  Mon, 28 Jul 2014 15:34:53 -0000

cm4all-beng-proxy (4.10) unstable; urgency=low

  * merge release 3.1.36
  * lhttp_stock: fix crash after fork failure

 -- Max Kellermann <mk@cm4all.com>  Wed, 23 Jul 2014 17:47:36 -0000

cm4all-beng-proxy (4.9) unstable; urgency=low

  * merge release 3.1.35

 -- Max Kellermann <mk@cm4all.com>  Mon, 21 Jul 2014 16:34:15 -0000

cm4all-beng-proxy (4.8) unstable; urgency=low

  * ssl: fix choking decryption on large SSL packets
  * http_server: discard incoming data while waiting for drained response

 -- Max Kellermann <mk@cm4all.com>  Thu, 17 Jul 2014 23:16:21 -0000

cm4all-beng-proxy (4.7) unstable; urgency=low

  * lb: flush all output buffers before closing HTTPS connection

 -- Max Kellermann <mk@cm4all.com>  Wed, 02 Jul 2014 10:46:07 -0000

cm4all-beng-proxy (4.6) unstable; urgency=low

  * merge release 3.1.34

 -- Max Kellermann <mk@cm4all.com>  Wed, 25 Jun 2014 13:02:07 -0000

cm4all-beng-proxy (4.5) unstable; urgency=low

  * tcache: enable VARY on LOCAL_ADDRESS_STRING

 -- Max Kellermann <mk@cm4all.com>  Sun, 15 Jun 2014 21:14:17 -0000

cm4all-beng-proxy (4.4) unstable; urgency=low

  * debian/control: refuse to build with libnfs 1.9.3-1 due to broken
    package name

 -- Max Kellermann <mk@cm4all.com>  Tue, 10 Jun 2014 09:59:57 -0000

cm4all-beng-proxy (4.3) unstable; urgency=low

  * merge release 3.1.33
  * widget_uri, cgi_address: fix potential crash

 -- Max Kellermann <mk@cm4all.com>  Tue, 10 Jun 2014 08:47:34 -0000

cm4all-beng-proxy (4.2) unstable; urgency=low

  * widget: avoid double slash when concatenating (Local) HTTP URI and
    path_info

 -- Max Kellermann <mk@cm4all.com>  Tue, 03 Jun 2014 18:08:54 -0000

cm4all-beng-proxy (4.1) unstable; urgency=medium

  * feature freeze

 -- Max Kellermann <mk@cm4all.com>  Fri, 30 May 2014 13:42:38 +0200

cm4all-beng-proxy (4.0.49) unstable; urgency=low

  * lb_config: allow escaping backslash in lb.conf
  * translation: add packet AUTH (yet another authentication protocol)

 -- Max Kellermann <mk@cm4all.com>  Wed, 28 May 2014 15:14:54 -0000

cm4all-beng-proxy (4.0.48) unstable; urgency=low

  * cgi_address: avoid double slash when concatenating script_name and
    path_info
  * cgi_address: default to script_name="/"

 -- Max Kellermann <mk@cm4all.com>  Tue, 27 May 2014 11:47:19 -0000

cm4all-beng-proxy (4.0.47) unstable; urgency=low

  * args: unescape values with dollar sign (4.0.46 regression)
  * translate_client: fix "Could not locate resource" (4.0.38 regression)

 -- Max Kellermann <mk@cm4all.com>  Mon, 26 May 2014 17:02:48 -0000

cm4all-beng-proxy (4.0.46) unstable; urgency=low

  * translate_client: check for valid base address after EASY_BASE
  * fcgi_client: detect bogus Content-Length response header

 -- Max Kellermann <mk@cm4all.com>  Mon, 26 May 2014 12:11:55 -0000

cm4all-beng-proxy (4.0.45) unstable; urgency=low

  * translate_client: fix crash after misplaced AUTO_BASE
  * fcgi_client: support STDERR_PATH for FastCGI's STDERR stream

 -- Max Kellermann <mk@cm4all.com>  Thu, 22 May 2014 15:42:08 -0000

cm4all-beng-proxy (4.0.44) unstable; urgency=low

  * cgi_address: unescape PATH_INFO in ENOTDIR handler
  * python/translation/response: add method bind_mount()

 -- Max Kellermann <mk@cm4all.com>  Wed, 21 May 2014 13:58:15 -0000

cm4all-beng-proxy (4.0.43) unstable; urgency=low

  * merge release 3.1.32
  * lhttp_stock: handle fork() failures
  * handler: fix assertion failure on malformed request URI

 -- Max Kellermann <mk@cm4all.com>  Wed, 21 May 2014 07:27:05 -0000

cm4all-beng-proxy (4.0.42) unstable; urgency=low

  * tstock: log abstract socket paths properly
  * translation: add packet COOKIE_PATH
  * cookie_{server,client}: upgrade to RFC 6265
  * http_string: allow comma in cookie values (RFC ignorant)

 -- Max Kellermann <mk@cm4all.com>  Wed, 14 May 2014 10:41:34 -0000

cm4all-beng-proxy (4.0.41) unstable; urgency=low

  * handler: forget CHECK after the check has completed
  * handler: apply SESSION before repeating translation
  * fcgi, lhttp, delegate: apply STDERR_PATH to stdout

 -- Max Kellermann <mk@cm4all.com>  Tue, 13 May 2014 15:14:58 -0000

cm4all-beng-proxy (4.0.40) unstable; urgency=low

  * file_hander: fix memory leak
  * rerror: add option "verbose_response"
  * translation: rename LHTTP_EXPAND_URI to EXPAND_LHTTP_URI
  * tcache: raise MAX_AGE limit to one day
  * ajp_client: fix header corruption
  * ajp_client: fix buffer overflow
  * python/translation/response: add method expand_pair()

 -- Max Kellermann <mk@cm4all.com>  Mon, 12 May 2014 15:58:07 -0000

cm4all-beng-proxy (4.0.39) unstable; urgency=low

  * file_enotdir: fix PATH_INFO forwarding for LHTTP

 -- Max Kellermann <mk@cm4all.com>  Fri, 09 May 2014 13:38:57 -0000

cm4all-beng-proxy (4.0.38) unstable; urgency=low

  * translation: add packet STDERR_PATH
  * translate_client: detect missing LHTTP_URI, NFS_EXPORT
  * handler: fix the USER translation packet (broken since 4.0.17)

 -- Max Kellermann <mk@cm4all.com>  Thu, 08 May 2014 21:49:55 -0000

cm4all-beng-proxy (4.0.37) unstable; urgency=low

  * enotdir: forward PATH_INFO to LHTTP server
  * lhttp: support environment variables via PAIR

 -- Max Kellermann <mk@cm4all.com>  Thu, 08 May 2014 12:59:50 -0000

cm4all-beng-proxy (4.0.36) unstable; urgency=low

  * tcache: log the final cache key
  * translation: add packet ENOTDIR

 -- Max Kellermann <mk@cm4all.com>  Thu, 08 May 2014 08:56:13 -0000

cm4all-beng-proxy (4.0.35) unstable; urgency=low

  * namespace_options, client-socket: Debian Squeeze compatibility tweaks
  * tcache: paranoid checks for REGEX (optional via UNSAFE_BASE)
  * translation: add packet REDIRECT_QUERY_STRING

 -- Max Kellermann <mk@cm4all.com>  Tue, 06 May 2014 16:20:22 -0000

cm4all-beng-proxy (4.0.34) unstable; urgency=low

  * tcache: fix URI with BASE
  * tcache: allow URI with AUTO_BASE/EASY_BASE
  * tcache: allow TEST_PATH with BASE
  * translation: add packet EXPAND_TEST_PATH

 -- Max Kellermann <mk@cm4all.com>  Tue, 06 May 2014 12:58:50 -0000

cm4all-beng-proxy (4.0.33) unstable; urgency=low

  * allow FILE_NOT_FOUND depth 20
  * translation: add packets EXPAND_SCRIPT_NAME, TEST_PATH

 -- Max Kellermann <mk@cm4all.com>  Mon, 05 May 2014 16:05:09 -0000

cm4all-beng-proxy (4.0.32) unstable; urgency=low

  * cgi_address: allow BASE without PATH_INFO
  * implement FILE_NOT_FOUND support for CGI, FastCGI, WAS, LHTTP

 -- Max Kellermann <mk@cm4all.com>  Fri, 02 May 2014 14:32:47 -0000

cm4all-beng-proxy (4.0.31) unstable; urgency=low

  * translation: add packet EXPAND_REDIRECT
  * tcache: regex compiler errors and base mismatches are fatal

 -- Max Kellermann <mk@cm4all.com>  Thu, 01 May 2014 18:23:24 -0000

cm4all-beng-proxy (4.0.30) unstable; urgency=low

  * merge release 3.1.31
  * uri_base: fix BASE store bug after request to the BASE

 -- Max Kellermann <mk@cm4all.com>  Tue, 29 Apr 2014 21:53:37 -0000

cm4all-beng-proxy (4.0.29) unstable; urgency=low

  * processor: add URI rewrite mode "response"

 -- Max Kellermann <mk@cm4all.com>  Wed, 23 Apr 2014 23:59:00 -0000

cm4all-beng-proxy (4.0.28) unstable; urgency=low

  * handler: fix SESSION and PARAM breakage
  * tcache: fix VARY/PARAM check
  * translation: allow null bytes in SESSION

 -- Max Kellermann <mk@cm4all.com>  Thu, 17 Apr 2014 12:21:29 -0000

cm4all-beng-proxy (4.0.27) unstable; urgency=low

  * tstock: support abstract sockets

 -- Max Kellermann <mk@cm4all.com>  Fri, 04 Apr 2014 12:58:09 -0000

cm4all-beng-proxy (4.0.26) unstable; urgency=low

  * merge release 3.1.28
  * translation: add packet EXPIRES_RELATIVE

 -- Max Kellermann <mk@cm4all.com>  Tue, 01 Apr 2014 17:18:55 -0000

cm4all-beng-proxy (4.0.25) unstable; urgency=low

  * merge release 3.1.27
  * lb/tcp: fix busy loop

 -- Max Kellermann <mk@cm4all.com>  Thu, 27 Mar 2014 11:22:05 -0000

cm4all-beng-proxy (4.0.24) unstable; urgency=low

  * failure: fix bogus assertion failure with abstract sockets
  * lb/tcp: fix memory leaks
  * lb/tcp: drain output buffers before closing the connection

 -- Max Kellermann <mk@cm4all.com>  Mon, 24 Mar 2014 17:42:04 -0000

cm4all-beng-proxy (4.0.23) unstable; urgency=low

  * translation: new packet DIRECTORY_INDEX

 -- Max Kellermann <mk@cm4all.com>  Fri, 21 Mar 2014 13:00:39 -0000

cm4all-beng-proxy (4.0.22) unstable; urgency=low

  * translation: allow ERROR_DOCUMENT payload, echo
  * translation: new packets FILE_NOT_FOUND, CONTENT_TYPE_LOOKUP
  * translate_client: check for multiple REGEX / INVERSE_REGEX
  * translate_client: support abstract sockets in ADDRESS_STRING

 -- Max Kellermann <mk@cm4all.com>  Thu, 20 Mar 2014 12:28:04 -0000

cm4all-beng-proxy (4.0.21) unstable; urgency=low

  * merge release 3.1.26
  * handler: forward HTTP errors from translation cache to browser
  * tcache: reduce memory usage
  * translate_client: don't send REMOTE_HOST unless requested via WANT
  * translate_client: check if BASE matches request URI
  * translation: make "UNSAFE_BASE" a modifier for "BASE"
  * translation: new packet "EASY_BASE" simplifies "BASE" usage
  * translation: new packets "REGEX_TAIL", "REGEX_UNESCAPE"

 -- Max Kellermann <mk@cm4all.com>  Mon, 17 Mar 2014 22:00:23 -0000

cm4all-beng-proxy (4.0.20) unstable; urgency=low

  * merge release 3.1.25
  * translate_client: refuse to parse incoming request packets
  * translate_client: check for illegal null bytes
  * translation: add packet "UNSAFE_BASE"
  * lb: drop root privileges irreversibly using PR_SET_NO_NEW_PRIVS

 -- Max Kellermann <mk@cm4all.com>  Thu, 13 Mar 2014 13:34:47 -0000

cm4all-beng-proxy (4.0.19) unstable; urgency=low

  * translation: add packet WANT, make several packets optional
  * translate_client: allow combining CHECK and WANT_FULL_URI
  * tcache: make PARAM cacheable, supported by VARY
  * python/translation/request: accept BEGIN in packetReceived()
  * python/translation/request: add attribute "protocol_version"
  * lb: detach from file system (security)

 -- Max Kellermann <mk@cm4all.com>  Wed, 05 Mar 2014 14:16:42 -0000

cm4all-beng-proxy (4.0.18) unstable; urgency=low

  * doc/lb: document sticky mode "source_ip"
  * lb/tcp: fix endless loop due to misrouted write event

 -- Max Kellermann <mk@cm4all.com>  Tue, 18 Feb 2014 14:48:47 -0000

cm4all-beng-proxy (4.0.17) unstable; urgency=low

  * handler: apply session directives from current translation response
    before resuming the "previous" response

 -- Max Kellermann <mk@cm4all.com>  Mon, 17 Feb 2014 17:46:44 -0000

cm4all-beng-proxy (4.0.16) unstable; urgency=low

  * namespace: set up uid/gid mapping without MOUNT_PROC
  * namespace: allow BIND_MOUNT, MOUNT_PROC, MOUNT_HOME, MOUNT_TMP_TMPFS without
    PIVOT_ROOT
  * configurable resource limits for child processes

 -- Max Kellermann <mk@cm4all.com>  Fri, 07 Feb 2014 12:48:44 -0000

cm4all-beng-proxy (4.0.15) unstable; urgency=low

  * daemon: set up supplementary groups
  * child_manager: log resource usage
  * fcgi_stock: kill child process after connect failure
  * fcgi_stock: kill child process after repeated timeout

 -- Max Kellermann <mk@cm4all.com>  Tue, 04 Feb 2014 15:17:36 -0000

cm4all-beng-proxy (4.0.14) unstable; urgency=low

  * add systemd unit
  * cgi, delegate, lhttp, pipe: enable missing namespace features
  * cgi, pipe: fix /proc mount failure
  * namespace: secure /proc flags
  * namespace: work around uid/gid mapper failure using PR_SET_DUMPABLE

 -- Max Kellermann <mk@cm4all.com>  Mon, 03 Feb 2014 20:40:49 -0000

cm4all-beng-proxy (4.0.13) unstable; urgency=low

  * namespace: make new root directory read-only
  * namespace: add option to mount tmpfs on /tmp
  * namespace: arbitrary bind-mounts
  * namespace: support UTS namespaces
  * namespace: set up uid/gid mapping in user namespace

 -- Max Kellermann <mk@cm4all.com>  Tue, 28 Jan 2014 22:37:47 -0000

cm4all-beng-proxy (4.0.12) unstable; urgency=low

  * cache: use monotonic clock
  * namespace: support PID namespaces
  * namespace: support mount namespace and pivot_root()
  * namespace: can mount new /proc, $HOME

 -- Max Kellermann <mk@cm4all.com>  Fri, 24 Jan 2014 14:02:34 -0000

cm4all-beng-proxy (4.0.11) unstable; urgency=low

  * was: fix misdirected pipes (4.0.10 regression)
  * translation: add packets EXPAND_APPEND, EXPAND_PAIR
  * file_handler: allow character devices

 -- Max Kellermann <mk@cm4all.com>  Tue, 21 Jan 2014 18:24:14 -0000

cm4all-beng-proxy (4.0.10) unstable; urgency=low

  * merge release 3.1.24
  * response: don't report version in "Server" response header
  * lhttp, delegate: support namespaces
  * delegate: fix spontaneous shutdown due to misrouted SIGTERM signal

 -- Max Kellermann <mk@cm4all.com>  Fri, 03 Jan 2014 21:18:45 -0000

cm4all-beng-proxy (4.0.9) unstable; urgency=low

  * pipe: fix signal handler race condition
  * pipe, CGI, FastCGI, WAS: support user/network namespaces

 -- Max Kellermann <mk@cm4all.com>  Mon, 23 Dec 2013 18:55:03 -0000

cm4all-beng-proxy (4.0.8) unstable; urgency=low

  * CGI, FastCGI, WAS: support command-line arguments
  * header-forward: add groups "CORS", "SECURE"

 -- Max Kellermann <mk@cm4all.com>  Mon, 16 Dec 2013 18:26:12 -0000

cm4all-beng-proxy (4.0.7) unstable; urgency=low

  * merge release 3.1.23
  * ssl_filter: fix stalled SSL read
  * thread_socket_filter: fix stalled SSL write

 -- Max Kellermann <mk@cm4all.com>  Sat, 07 Dec 2013 07:39:16 -0000

cm4all-beng-proxy (4.0.6) unstable; urgency=low

  * thread_queue: fix spurious thread exit

 -- Max Kellermann <mk@cm4all.com>  Tue, 26 Nov 2013 20:45:30 -0000

cm4all-beng-proxy (4.0.5) unstable; urgency=low

  * merge release 3.1.22

 -- Max Kellermann <mk@cm4all.com>  Mon, 25 Nov 2013 13:03:15 -0000

cm4all-beng-proxy (4.0.4) unstable; urgency=low

  * merge release 3.1.21
  * nfs: bind to privileged port

 -- Max Kellermann <mk@cm4all.com>  Sun, 24 Nov 2013 08:30:58 -0000

cm4all-beng-proxy (4.0.3) unstable; urgency=low

  * lb: allow the kernel to chooes a TCP bind port
  * lb: support forwarding HTTP requests with the original source IP

 -- Max Kellermann <mk@cm4all.com>  Sun, 10 Nov 2013 17:46:44 -0000

cm4all-beng-proxy (4.0.2) unstable; urgency=low

  * merge release 3.1.20
  * lb: support forwarding TCP connections with the original source IP

 -- Max Kellermann <mk@cm4all.com>  Tue, 05 Nov 2013 16:07:34 -0000

cm4all-beng-proxy (4.0.1) unstable; urgency=low

  * merge release 3.1.19

 -- Max Kellermann <mk@cm4all.com>  Wed, 30 Oct 2013 15:26:16 -0000

cm4all-beng-proxy (4.0) unstable; urgency=low

  * translation: rename TRANSLATE_PROXY to TRANSLATE_HTTP
  * thread_pool: start SSL worker threads on the first use
  * translate-client, resource-loader: support https://

 -- Max Kellermann <mk@cm4all.com>  Wed, 23 Oct 2013 19:29:38 -0000

cm4all-beng-proxy (3.1.38) unstable; urgency=low

  * istream: fix assertion failure due to inverted check
  * was_control: fix assertion failure due to missing check

 -- Max Kellermann <mk@cm4all.com>  Fri, 29 Aug 2014 08:52:53 -0000

cm4all-beng-proxy (3.1.37) unstable; urgency=low

  * http_cache: fix caching (Fast-)CGI responses
  * http_client: fix bug with HTTP 1.0 Keep-Alive
  * stock: destroy only surplus idle items

 -- Max Kellermann <mk@cm4all.com>  Mon, 28 Jul 2014 15:30:50 -0000

cm4all-beng-proxy (3.1.36) unstable; urgency=low

  * http_server: ignore case in "Connection" request header
  * http_client: allow comma-separated list in "Connection" response
    header

 -- Max Kellermann <mk@cm4all.com>  Wed, 23 Jul 2014 17:43:09 -0000

cm4all-beng-proxy (3.1.35) unstable; urgency=low

  * lb_tcp: fix memory leak after send failure
  * ssl_filter: fix race condition
  * ssl_filter: fix memory leak with client certificates

 -- Max Kellermann <mk@cm4all.com>  Mon, 21 Jul 2014 16:20:14 -0000

cm4all-beng-proxy (3.1.34) unstable; urgency=low

  * session: fix potential crash on shared memory exhaustion
  * session: really purge new sessions first
  * istream-iconv: fix endless loop with unknown charset

 -- Max Kellermann <mk@cm4all.com>  Wed, 25 Jun 2014 12:58:03 -0000

cm4all-beng-proxy (3.1.33) unstable; urgency=low

  * widget: avoid double slash when concatenating (Local) HTTP URI and
    path_info
  * pipe: fix command-line argument corruption bug
  * fcgi_client: detect bogus Content-Length response header

 -- Max Kellermann <mk@cm4all.com>  Tue, 10 Jun 2014 08:30:39 -0000

cm4all-beng-proxy (3.1.32) unstable; urgency=low

  * http_string: allow comma in cookie values (RFC ignorant)

 -- Max Kellermann <mk@cm4all.com>  Mon, 19 May 2014 07:52:24 -0000

cm4all-beng-proxy (3.1.31) unstable; urgency=low

  * rewrite-uri: fix view name corruption

 -- Max Kellermann <mk@cm4all.com>  Mon, 28 Apr 2014 16:30:17 -0000

cm4all-beng-proxy (3.1.30) unstable; urgency=low

  * translate-client: fix EXPAND_PATH on HTTP address

 -- Max Kellermann <mk@cm4all.com>  Mon, 28 Apr 2014 14:44:22 -0000

cm4all-beng-proxy (3.1.29) unstable; urgency=low

  * http-server: fix potential crash with too many request headers

 -- Max Kellermann <mk@cm4all.com>  Fri, 25 Apr 2014 15:52:16 -0000

cm4all-beng-proxy (3.1.28) unstable; urgency=low

  * buffered_socket: fix bogus assertion failure

 -- Max Kellermann <mk@cm4all.com>  Tue, 01 Apr 2014 16:53:22 -0000

cm4all-beng-proxy (3.1.27) unstable; urgency=low

  * fcgi-stock: show process name in log messages
  * fcgi-stock: check connection state before issuing new request

 -- Max Kellermann <mk@cm4all.com>  Tue, 25 Mar 2014 20:02:23 -0000

cm4all-beng-proxy (3.1.26) unstable; urgency=low

  * http-client: fix bogus assertion failure

 -- Max Kellermann <mk@cm4all.com>  Fri, 14 Mar 2014 14:36:12 -0000

cm4all-beng-proxy (3.1.25) unstable; urgency=low

  * escape: fix data corruption with glibc 2.18

 -- Max Kellermann <mk@cm4all.com>  Thu, 06 Mar 2014 11:47:14 -0000

cm4all-beng-proxy (3.1.24) unstable; urgency=low

  * fcgi-stock: fix crash on fork() failure
  * fcache: fix crash on responses without body

 -- Max Kellermann <mk@cm4all.com>  Thu, 02 Jan 2014 22:57:50 -0000

cm4all-beng-proxy (3.1.23) unstable; urgency=low

  * was-output: fix event leak
  * was-output: fix crash in error handler
  * was-client: free the request body on empty response
  * was-client: reuse connection after empty response
  * was-client: fix stalled response on LENGTH=0

 -- Max Kellermann <mk@cm4all.com>  Fri, 06 Dec 2013 13:23:40 -0000

cm4all-beng-proxy (3.1.22) unstable; urgency=low

  * http_server: fix stalled response

 -- Max Kellermann <mk@cm4all.com>  Mon, 25 Nov 2013 13:00:33 -0000

cm4all-beng-proxy (3.1.21) unstable; urgency=low

  * merge release 3.0.34
  * was-client: fix crash on abort
  * was-client: fix off-by-one error in header parser

 -- Max Kellermann <mk@cm4all.com>  Sun, 24 Nov 2013 08:04:41 -0000

cm4all-beng-proxy (3.1.20) unstable; urgency=low

  * jail: add "--" after last option, allows passing options to jail
  * keep CAP_KILL to be able to kill jailed child processes

 -- Max Kellermann <mk@cm4all.com>  Mon, 04 Nov 2013 14:41:34 -0000

cm4all-beng-proxy (3.1.19) unstable; urgency=low

  * handler: work around crash due to translation cache invalidation
  * child: send SIGKILL after 60 seconds

 -- Max Kellermann <mk@cm4all.com>  Wed, 30 Oct 2013 12:12:31 -0000

cm4all-beng-proxy (3.1.18) unstable; urgency=low

  * nfs: translate NFS3ERR_NOENT to "404 Not Found"
  * nfs_client: don't leak file descriptor to child processes

 -- Max Kellermann <mk@cm4all.com>  Wed, 30 Oct 2013 09:28:11 -0000

cm4all-beng-proxy (3.1.17) unstable; urgency=low

  * tcache: cache translation responses that contain STATUS

 -- Max Kellermann <mk@cm4all.com>  Fri, 25 Oct 2013 17:10:26 -0000

cm4all-beng-proxy (3.1.16) unstable; urgency=low

  * fcgi-stock: kill child processes with SIGUSR1 instead of SIGTERM

 -- Max Kellermann <mk@cm4all.com>  Wed, 23 Oct 2013 08:54:03 -0000

cm4all-beng-proxy (3.1.15) unstable; urgency=low

  * lhttp_address: don't unescape the BASE suffix
  * {file,nfs}_address: unescape EXPAND_PATH(_INFO) substitutions
  * child_stock: fix another assertion failure

 -- Max Kellermann <mk@cm4all.com>  Tue, 22 Oct 2013 15:15:42 -0000

cm4all-beng-proxy (3.1.14) unstable; urgency=low

  * istream_nfs: fix assertion failure on empty file
  * nfs_client: fix crash on malformed path
  * nfs_client: improved error messages
  * child_stock: fix assertion failure when busy child process gets killed

 -- Max Kellermann <mk@cm4all.com>  Mon, 21 Oct 2013 15:38:28 -0000

cm4all-beng-proxy (3.1.13) unstable; urgency=low

  * merge release 3.0.33
  * translation: new packet WANT_FULL_URI for obtaining the full URI

 -- Max Kellermann <mk@cm4all.com>  Wed, 09 Oct 2013 10:40:35 -0000

cm4all-beng-proxy (3.1.12) unstable; urgency=low

  * merge release 3.0.31
  * translation: new packet CONCURRENCY controls number of LHTTP
    connections per process

 -- Max Kellermann <mk@cm4all.com>  Sat, 05 Oct 2013 11:34:04 -0000

cm4all-beng-proxy (3.1.11) unstable; urgency=low

  * lhttp_stock: allow 4 concurrent connections per LHTTP process

 -- Max Kellermann <mk@cm4all.com>  Mon, 30 Sep 2013 16:10:05 -0000

cm4all-beng-proxy (3.1.10) unstable; urgency=low

  * resource-address: fix assertion failure in LHTTP operation
  * lhttp_request: use the LHTTP_HOST attribute
  * kill the logger process on shutdown

 -- Max Kellermann <mk@cm4all.com>  Wed, 25 Sep 2013 17:29:56 -0000

cm4all-beng-proxy (3.1.9) unstable; urgency=low

  * {fcgi,lhttp}_stock: reuse child processes after connection closed
  * translate-client: ignore DEFLATED,GZIPPED on NFS address
  * translate-client: ignore EXPAND_PATH_INFO on local file
  * ssl_factory: wildcard matches single letter
  * ssl_factory: wildcard matches only one segment

 -- Max Kellermann <mk@cm4all.com>  Tue, 24 Sep 2013 10:31:30 -0000

cm4all-beng-proxy (3.1.8) unstable; urgency=low

  * ssl_factory: fix broken certificat/key matching
  * doc: various manual updates (RFC 2617, ...)

 -- Max Kellermann <mk@cm4all.com>  Fri, 20 Sep 2013 12:55:55 -0000

cm4all-beng-proxy (3.1.7) unstable; urgency=low

  * merge release 3.0.30
  * resource-loader: new protocol "Local HTTP"

 -- Max Kellermann <mk@cm4all.com>  Tue, 17 Sep 2013 13:36:20 -0000

cm4all-beng-proxy (3.1.6) unstable; urgency=low

  * buffered_socket: fix assertion failure

 -- Max Kellermann <mk@cm4all.com>  Fri, 23 Aug 2013 12:39:47 -0000

cm4all-beng-proxy (3.1.5) unstable; urgency=low

  * merge release 3.0.26
  * lb: disallow deprecated configuration keywords
  * lb: conditional pools
  * lb_config: setting "ssl_cert" specifies both certificate and key
  * ssl_filter: support TLS Server Name Indication

 -- Max Kellermann <mk@cm4all.com>  Fri, 16 Aug 2013 16:29:34 -0000

cm4all-beng-proxy (3.1.4) unstable; urgency=low

  * nfs_cache: new dedicated cache for NFS files
  * nfs_{handler,request}: use Content-Type from translation server

 -- Max Kellermann <mk@cm4all.com>  Mon, 10 Jun 2013 20:50:58 -0000

cm4all-beng-proxy (3.1.3) unstable; urgency=low

  * nfs_client: fix crash due to uninitialized memory
  * nfs_client: disconnect idle connections
  * nfs_client: expire file metadata
  * istream-nfs: fix resuming a blocking sink
  * istream-nfs: detect file truncation

 -- Max Kellermann <mk@cm4all.com>  Mon, 03 Jun 2013 19:30:20 -0000

cm4all-beng-proxy (3.1.2) unstable; urgency=low

  * nfs_client: read larger chunks
  * nfs_handler: implement cache revalidation and byte ranges

 -- Max Kellermann <mk@cm4all.com>  Wed, 29 May 2013 16:23:15 -0000

cm4all-beng-proxy (3.1.1) unstable; urgency=low

  * nfs_client: fix crash on HEAD request
  * nfs_client: generate Last-Modified and ETag
  * http-cache: allow caching NFS files

 -- Max Kellermann <mk@cm4all.com>  Thu, 23 May 2013 11:00:49 -0000

cm4all-beng-proxy (3.1) unstable; urgency=low

  * nfs_client: new resource loader backend

 -- Max Kellermann <mk@cm4all.com>  Tue, 21 May 2013 21:14:06 -0000

cm4all-beng-proxy (3.0.34) unstable; urgency=low

  * processor: fix use-after-free crash bug

 -- Max Kellermann <mk@cm4all.com>  Sun, 24 Nov 2013 07:46:29 -0000

cm4all-beng-proxy (3.0.33) unstable; urgency=low

  * tcache: limit the cacheable CHECK length
  * tcache: allow binary data in the CHECK payload
  * tcache: fix matching the URI on INVALIDATE with CHECK

 -- Max Kellermann <mk@cm4all.com>  Wed, 09 Oct 2013 09:52:47 -0000

cm4all-beng-proxy (3.0.32) unstable; urgency=low

  * tcache: apply BASE to responses without an address
  * tcache: fix BASE on responses with CHECK
  * handler: fix crash after malformed CHECK/PREVIOUS translation

 -- Max Kellermann <mk@cm4all.com>  Tue, 08 Oct 2013 15:48:07 -0000

cm4all-beng-proxy (3.0.31) unstable; urgency=low

  * socket_wrapper: work around libevent timeout reset bug

 -- Max Kellermann <mk@cm4all.com>  Wed, 02 Oct 2013 15:30:11 -0000

cm4all-beng-proxy (3.0.30) unstable; urgency=low

  * istream-file: fix crash bug
  * fcgi, was: fix memory leak on malformed translation response

 -- Max Kellermann <mk@cm4all.com>  Tue, 17 Sep 2013 13:23:28 -0000

cm4all-beng-proxy (3.0.29) unstable; urgency=low

  * fcgi-client: fix crash on certain malformed responses
  * parser: fix crash on certain CDATA sections

 -- Max Kellermann <mk@cm4all.com>  Mon, 02 Sep 2013 10:51:58 -0000

cm4all-beng-proxy (3.0.28) unstable; urgency=low

  * processor: fix widget lookup regression

 -- Max Kellermann <mk@cm4all.com>  Mon, 26 Aug 2013 18:21:03 -0000

cm4all-beng-proxy (3.0.27) unstable; urgency=low

  * processor: fix stalled transfer with two nested processors

 -- Max Kellermann <mk@cm4all.com>  Mon, 26 Aug 2013 17:09:47 -0000

cm4all-beng-proxy (3.0.26) unstable; urgency=low

  * respones: generate header P3P:CP="CAO PSA OUR" to work around IE10 bug
  * init: auto-create /var/run/cm4all
  * lb: enable GLib multi-threading

 -- Max Kellermann <mk@cm4all.com>  Fri, 26 Jul 2013 07:21:15 -0000

cm4all-beng-proxy (3.0.25) unstable; urgency=low

  * stock: fix access to undefind memory
  * file-handler, http-util: fix If-Match / If-None-Match check

 -- Max Kellermann <mk@cm4all.com>  Wed, 29 May 2013 16:13:54 -0000

cm4all-beng-proxy (3.0.24) unstable; urgency=low

  * memcached-client: fix bogus "peer closed socket prematurely"

 -- Max Kellermann <mk@cm4all.com>  Tue, 23 Apr 2013 11:20:00 -0000

cm4all-beng-proxy (3.0.23) unstable; urgency=low

  * lb: fix memory leak when request with body gets aborted early

 -- Max Kellermann <mk@cm4all.com>  Thu, 04 Apr 2013 15:33:57 -0000

cm4all-beng-proxy (3.0.22) unstable; urgency=low

  * http-server: fix rare crash in request body handler
  * http-client: fix memory leak

 -- Max Kellermann <mk@cm4all.com>  Tue, 26 Mar 2013 07:24:22 -0000

cm4all-beng-proxy (3.0.21) unstable; urgency=low

  * ajp-client: fix malformed request packet with empty request body

 -- Max Kellermann <mk@cm4all.com>  Thu, 21 Mar 2013 17:11:22 -0000

cm4all-beng-proxy (3.0.20) unstable; urgency=low

  * http-client: fix assertion failure with certain chunked responses

 -- Max Kellermann <mk@cm4all.com>  Thu, 21 Mar 2013 10:21:13 -0000

cm4all-beng-proxy (3.0.19) unstable; urgency=low

  * istream_tee: fix crash / memory leak on I/O error before request body
    was delivered to widget

 -- Max Kellermann <mk@cm4all.com>  Mon, 18 Mar 2013 11:23:27 -0000

cm4all-beng-proxy (3.0.18) unstable; urgency=low

  * bot: detect more crawler/bot user-agents
  * lb.init: add ACCESS_LOGGER variable

 -- Max Kellermann <mk@cm4all.com>  Fri, 15 Mar 2013 14:47:08 -0000

cm4all-beng-proxy (3.0.17) unstable; urgency=low

  * lb: add ssl_verify "optional"

 -- Max Kellermann <mk@cm4all.com>  Fri, 08 Mar 2013 14:31:25 -0000

cm4all-beng-proxy (3.0.16) unstable; urgency=low

  * http-request: fix assertion failure
  * log-{cat,split}: use unsigned characters in backslash-escape

 -- Max Kellermann <mk@cm4all.com>  Thu, 07 Mar 2013 15:26:26 -0000

cm4all-beng-proxy (3.0.15) unstable; urgency=low

  * stock: fix another assertion failure during idle cleanup
  * inline-widget: avoid unrecoverable I/O errors during initialisation

 -- Max Kellermann <mk@cm4all.com>  Tue, 05 Mar 2013 07:11:46 -0000

cm4all-beng-proxy (3.0.14) unstable; urgency=low

  * stock: fix assertion failure during idle cleanup
  * http-server: count bytes received, fixes regression
  * http-server: send "100 Continue", fixes regression
  * http-client: fix potential assertion failure after "100 Continue"

 -- Max Kellermann <mk@cm4all.com>  Fri, 01 Mar 2013 16:53:54 -0000

cm4all-beng-proxy (3.0.13) unstable; urgency=low

  * merge release 2.3.7
  * uri-verify: allow double slashes
  * change product token to "CM4all Webserver"

 -- Max Kellermann <mk@cm4all.com>  Mon, 18 Feb 2013 11:35:29 -0000

cm4all-beng-proxy (3.0.12) unstable; urgency=low

  * listener: enable TCP Fast Open (requires Linux 3.7)
  * rubber: optimize huge page allocation
  * rubber: optimize hole search
  * translate-cache: optimize INVALIDATE=HOST
  * filter-cache: reserve some space in the rubber allocator

 -- Max Kellermann <mk@cm4all.com>  Fri, 15 Feb 2013 09:57:51 -0000

cm4all-beng-proxy (3.0.11) unstable; urgency=low

  * stock: slow down destruction of surplus idle items
  * fcgi-client: try harder to reuse existing FastCGI connections
  * cmdline: new options to control the FastCGI/WAS stock

 -- Max Kellermann <mk@cm4all.com>  Tue, 12 Feb 2013 09:38:35 -0000

cm4all-beng-proxy (3.0.10) unstable; urgency=low

  * child: reduce verbosity of SIGTERM log message
  * connection: reduce verbosity of ECONNRESET log message
  * http-server: fix duplicate abort call
  * http-server: add missing pool reference in request body eof
  * handler: catch malformed URIs earlier
  * rubber: allocate from holes, avoid costly compression steps
  * http-cache: reserve some space in the rubber allocator

 -- Max Kellermann <mk@cm4all.com>  Fri, 08 Feb 2013 13:15:31 -0000

cm4all-beng-proxy (3.0.9) unstable; urgency=low

  * merge release 2.3.5
  * parser: fix malformed attribute value bounds
  * translation: packet VALIDATE_MTIME discards cache items after a file
    has been modified
  * http-server: fix spurious "closed prematurely" log messages
  * http-{server,client}: improve error messages
  * istream: clear the "direct" flag set on new streams
  * slice_pool: fix slice size and slices per area calculation

 -- Max Kellermann <mk@cm4all.com>  Wed, 06 Feb 2013 17:48:47 -0000

cm4all-beng-proxy (3.0.8) unstable; urgency=low

  * merge release 2.3.3
  * return unused I/O buffers to operating system
  * parser: optimize the attribute value parser
  * sink_rubber: fix assertion failure

 -- Max Kellermann <mk@cm4all.com>  Thu, 31 Jan 2013 13:27:39 -0000

cm4all-beng-proxy (3.0.7) unstable; urgency=low

  * istream-tee: fix crash due to erroneous read

 -- Max Kellermann <mk@cm4all.com>  Fri, 18 Jan 2013 13:32:49 -0000

cm4all-beng-proxy (3.0.6) unstable; urgency=low

  * control: new command "VERBOSE" manipulates logger verbosity
  * cmdline: remove obsolete option "enable_splice"
  * ajp-client: discard response body after HEAD request
  * fcgi-client: fix assertion failure after malformed HEAD response
  * fcgi-client: don't ignore log messages after HEAD request
  * translate-client: fix assertion failure after connection reset

 -- Max Kellermann <mk@cm4all.com>  Fri, 04 Jan 2013 13:14:09 -0000

cm4all-beng-proxy (3.0.5) unstable; urgency=low

  * translate-client: reduce number of system calls (optimization)
  * http-client: release the socket earlier for reusal
  * ajp-client: fix decoding the "special" response headers
  * ajp-client: wait for "end" packet before delivering empty response
  * ajp-client: use the Content-Length response header
  * ajp-client: send Content-Length request header only if body present
  * ajp-client: support HEAD requests
  * fcgi-client: support HEAD requests
  * fcgi-client: use the Content-Length response header
  * fcgi-client: don't discard buffer after socket has been closed
  * fcgi-client: continue parsing after response has been delivered
  * fcgi-client: don't attempt to write repeatedly if request body blocks
  * fcgi-client: optimized keep-alive after empty response

 -- Max Kellermann <mk@cm4all.com>  Fri, 28 Dec 2012 13:16:02 -0000

cm4all-beng-proxy (3.0.4) unstable; urgency=low

  * {http,filter}-cache: fix garbled data on large cache entries

 -- Max Kellermann <mk@cm4all.com>  Tue, 11 Dec 2012 15:17:17 -0000

cm4all-beng-proxy (3.0.3) unstable; urgency=low

  * memcached-client: fix assertion failure

 -- Max Kellermann <mk@cm4all.com>  Fri, 07 Dec 2012 18:52:33 -0000

cm4all-beng-proxy (3.0.2) unstable; urgency=low

  * merge release 2.3.1
  * lb: verify the client certificate issuer (option "ssl_verify")
  * lb: client certificate is mandatory if "ssl_verify" is enabled
  * lb: support extra CA certificate file (option "ssl_ca_cert")
  * cmdline: can't specify both --memcached-server and http_cache_size
  * init: default to one worker

 -- Max Kellermann <mk@cm4all.com>  Fri, 07 Dec 2012 09:24:52 -0000

cm4all-beng-proxy (3.0.1) unstable; urgency=low

  * http-cache: reduce memory usage while storing
  * {http,filter}-cache: reduce fork overhead
  * pool: fix crash when first allocation is large

 -- Max Kellermann <mk@cm4all.com>  Wed, 05 Dec 2012 14:05:28 -0000

cm4all-beng-proxy (3.0) unstable; urgency=low

  * {http,filter}-cache: reduce overhead when cache is disabled
  * {http,filter}-cache: exclude allocator table from reported size
  * filter-cache: reduce memory usage while storing
  * {http,filter,translate}-cache: return more free memory to operating system
  * pool: further overhead reduction
  * pool: reduce CPU overhead for large areas
  * rubber: fix assertion failure

 -- Max Kellermann <mk@cm4all.com>  Tue, 30 Oct 2012 16:32:45 -0000

cm4all-beng-proxy (2.2.1) unstable; urgency=low

  * merge release 2.1.13
  * control_local: fix assertion failure

 -- Max Kellermann <mk@cm4all.com>  Tue, 16 Oct 2012 15:46:16 -0000

cm4all-beng-proxy (2.2) unstable; urgency=low

  * cache: optimize lookups
  * pool: reduce overhead
  * pool: optimize the linear area recycler
  * resource-address: reduce memory overhead
  * session: reduce memory usage
  * http-cache, filter-cache: return free memory to operating system
  * control_server: support local and abstract sockets
  * python/control: support abstract sockets
  * bp_control: create implicit control channel for each worker process
  * require automake 1.11

 -- Max Kellermann <mk@cm4all.com>  Tue, 09 Oct 2012 15:11:24 -0000

cm4all-beng-proxy (2.3.7) unstable; urgency=low

  * tcache: fix assertion failure in BASE handler

 -- Max Kellermann <mk@cm4all.com>  Mon, 18 Feb 2013 11:58:01 -0000

cm4all-beng-proxy (2.3.6) unstable; urgency=low

  * listener: increase the backlog to 64
  * shm: reserve swap space, avoids theoretical crash

 -- Max Kellermann <mk@cm4all.com>  Sun, 17 Feb 2013 09:29:24 -0000

cm4all-beng-proxy (2.3.5) unstable; urgency=low

  * tcache: reduce CPU pressure when there are many virtual hosts (hot fix)
  * launch the access logger after daemonizing
  * user the configured logger user for the access logger
  * auto-close the access logger
  * debian/rules: compile with -fno-omit-frame-pointer

 -- Max Kellermann <mk@cm4all.com>  Tue, 05 Feb 2013 16:27:46 -0000

cm4all-beng-proxy (2.3.4) unstable; urgency=low

  * log-split: print referer and user agent
  * log-split: cache the last file
  * log-split: allow logging local time stamps
  * log-{split,cat}: escape URI, Referer and User-Agent
  * init: add ACCESS_LOGGER variable

 -- Max Kellermann <mk@cm4all.com>  Tue, 05 Feb 2013 01:31:31 -0000

cm4all-beng-proxy (2.3.3) unstable; urgency=low

  * pool: fix a memory leak in the temporary pool
  * processor: hard limit on length of attributes and parameters

 -- Max Kellermann <mk@cm4all.com>  Thu, 31 Jan 2013 13:16:33 -0000

cm4all-beng-proxy (2.3.2) unstable; urgency=low

  * merge release 2.1.17

 -- Max Kellermann <mk@cm4all.com>  Tue, 29 Jan 2013 00:01:23 -0000

cm4all-beng-proxy (2.3.1) unstable; urgency=low

  * merge release 2.1.16
  * pool: reduce CPU overhead for large areas

 -- Max Kellermann <mk@cm4all.com>  Thu, 06 Dec 2012 16:40:02 -0000

cm4all-beng-proxy (2.3) unstable; urgency=low

  * new stable branch based on v2.1.x, without the work-in-progress
    improvements from v2.2.x
  * cache: optimize lookups
  * pool: reduce overhead
  * pool: optimize the linear area recycler
  * resource-address: reduce memory overhead
  * session: reduce memory usage
  * {http,filter}-cache: reduce overhead when cache is disabled

 -- Max Kellermann <mk@cm4all.com>  Mon, 22 Oct 2012 13:48:20 -0000

cm4all-beng-proxy (2.1.17) unstable; urgency=low

  * merge release 2.0.55

 -- Max Kellermann <mk@cm4all.com>  Mon, 28 Jan 2013 23:59:54 -0000

cm4all-beng-proxy (2.1.16) unstable; urgency=low

  * merge release 2.0.54

 -- Max Kellermann <mk@cm4all.com>  Thu, 06 Dec 2012 16:35:17 -0000

cm4all-beng-proxy (2.1.15) unstable; urgency=low

  * merge release 2.0.53

 -- Max Kellermann <mk@cm4all.com>  Mon, 22 Oct 2012 12:26:57 -0000

cm4all-beng-proxy (2.1.14) unstable; urgency=low

  * merge release 2.0.52

 -- Max Kellermann <mk@cm4all.com>  Fri, 19 Oct 2012 12:10:09 -0000

cm4all-beng-proxy (2.1.13) unstable; urgency=low

  * merge release 2.0.51

 -- Max Kellermann <mk@cm4all.com>  Tue, 16 Oct 2012 15:41:58 -0000

cm4all-beng-proxy (2.1.12) unstable; urgency=low

  * merge release 2.0.50

 -- Max Kellermann <mk@cm4all.com>  Fri, 05 Oct 2012 12:26:24 -0000

cm4all-beng-proxy (2.1.11) unstable; urgency=low

  * merge release 2.0.49

 -- Max Kellermann <mk@cm4all.com>  Fri, 28 Sep 2012 15:04:36 -0000

cm4all-beng-proxy (2.1.10) unstable; urgency=low

  * merge release 2.0.48

 -- Max Kellermann <mk@cm4all.com>  Mon, 24 Sep 2012 15:43:46 -0000

cm4all-beng-proxy (2.1.9) unstable; urgency=low

  * merge release 2.0.47
  * lb: eliminate the duplicate "Date" response header (#1169)

 -- Max Kellermann <mk@cm4all.com>  Fri, 21 Sep 2012 15:56:06 -0000

cm4all-beng-proxy (2.1.8) unstable; urgency=low

  * control: publish statistics over the control protocol

 -- Max Kellermann <mk@cm4all.com>  Fri, 07 Sep 2012 12:47:34 -0000

cm4all-beng-proxy (2.1.7) unstable; urgency=low

  * resource-address: support expanding PIPE addresses
  * translation: support EXPAND_PATH for PROXY
  * reduced connect timeouts for translation server, FastCGI and beng-lb
  * uri-relative: support relative URI with just a query string
  * uri-relative: support relative URIs starting with a double slash
  * lb: improve error messages, include listener/pool name
  * lb: validate the selected sticky modde
  * lb: add sticky mode "source_ip"

 -- Max Kellermann <mk@cm4all.com>  Fri, 31 Aug 2012 14:03:41 -0000

cm4all-beng-proxy (2.1.6) unstable; urgency=low

  * merge release 2.0.46

 -- Max Kellermann <mk@cm4all.com>  Fri, 24 Aug 2012 11:11:20 -0000

cm4all-beng-proxy (2.1.5) unstable; urgency=low

  * lb_expect_monitor: configurable connect timeout

 -- Max Kellermann <mk@cm4all.com>  Mon, 20 Aug 2012 05:40:44 -0000

cm4all-beng-proxy (2.1.4) unstable; urgency=low

  * lb_monitor: configurable timeout

 -- Max Kellermann <mk@cm4all.com>  Fri, 17 Aug 2012 09:16:36 -0000

cm4all-beng-proxy (2.1.3) unstable; urgency=low

  * merge release 2.0.44
  * lb: implement tcp_expect option "expect_graceful"

 -- Max Kellermann <mk@cm4all.com>  Tue, 14 Aug 2012 14:30:57 -0000

cm4all-beng-proxy (2.1.2) unstable; urgency=low

  * support extended HTTP status codes from RFC 6585 and WebDAV

 -- Max Kellermann <mk@cm4all.com>  Thu, 09 Aug 2012 10:10:35 -0000

cm4all-beng-proxy (2.1.1) unstable; urgency=low

  * merge release 2.0.43
  * lb: support TRACE, OPTIONS and WebDAV

 -- Max Kellermann <mk@cm4all.com>  Fri, 03 Aug 2012 11:48:46 -0000

cm4all-beng-proxy (2.1) unstable; urgency=low

  * lb: add sticky mode "jvm_route" (Tomcat)

 -- Max Kellermann <mk@cm4all.com>  Mon, 30 Jul 2012 15:53:43 -0000

cm4all-beng-proxy (2.0.55) unstable; urgency=low

  * istream-tee: fix crash due to erroneous read
  * fix random crashes in the optimized build

 -- Max Kellermann <mk@cm4all.com>  Mon, 28 Jan 2013 23:52:26 -0000

cm4all-beng-proxy (2.0.54) unstable; urgency=low

  * http-cache: fix revalidation of memcached entries

 -- Max Kellermann <mk@cm4all.com>  Thu, 06 Dec 2012 16:31:23 -0000

cm4all-beng-proxy (2.0.53) unstable; urgency=low

  * filter-cache: fix assertion failure on serving empty response
  * http-cache: limit maximum age to 5 minutes if "Vary" includes cookies
  * lb: FADE_NODE lasts for 3 hours

 -- Max Kellermann <mk@cm4all.com>  Mon, 22 Oct 2012 12:21:18 -0000

cm4all-beng-proxy (2.0.52) unstable; urgency=low

  * {http,filter}-cache: include headers in cache size calculation
  * {http,filter}-cache: reduce headers memory usage
  * http-cache: limit maximum age to 1 week
    - 1 hour when "Vary" is used
    - 30 minutes when "Vary" includes "X-WidgetId" or "X-WidgetHref"
    - 5 minutes when "Vary" includes "X-CM4all-BENG-User"
  * cache: reduce number of system calls during lookup

 -- Max Kellermann <mk@cm4all.com>  Fri, 19 Oct 2012 12:07:10 -0000

cm4all-beng-proxy (2.0.51) unstable; urgency=low

  * merge release 1.4.33
  * processor: fix assertion failure with embedded CSS
  * lb: move control channel handler to worker process

 -- Max Kellermann <mk@cm4all.com>  Tue, 16 Oct 2012 15:39:32 -0000

cm4all-beng-proxy (2.0.50) unstable; urgency=low

  * pool: reduce memory overhead of debug data
  * fcgi-client: fix assertion failure due to redundant read event
  * lb: fix crash after pipe-to-socket splice I/O error

 -- Max Kellermann <mk@cm4all.com>  Fri, 05 Oct 2012 12:23:15 -0000

cm4all-beng-proxy (2.0.49) unstable; urgency=low

  * merge release 1.4.32

 -- Max Kellermann <mk@cm4all.com>  Fri, 28 Sep 2012 15:01:26 -0000

cm4all-beng-proxy (2.0.48) unstable; urgency=low

  * lb: fix duplicate monitor requests with --watchdog
  * child: verbose logging of child process events
  * log shutdown signal

 -- Max Kellermann <mk@cm4all.com>  Mon, 24 Sep 2012 15:36:03 -0000

cm4all-beng-proxy (2.0.47) unstable; urgency=low

  * merge release 1.4.31
  * cache: disable excessive debugging checks

 -- Max Kellermann <mk@cm4all.com>  Fri, 21 Sep 2012 15:24:30 -0000

cm4all-beng-proxy (2.0.46) unstable; urgency=low

  * merge release 1.4.30
  * lb: add option --config-file

 -- Max Kellermann <mk@cm4all.com>  Fri, 24 Aug 2012 10:52:29 -0000

cm4all-beng-proxy (2.0.45) unstable; urgency=low

  * merge release 1.4.29

 -- Max Kellermann <mk@cm4all.com>  Tue, 21 Aug 2012 15:49:49 -0000

cm4all-beng-proxy (2.0.44) unstable; urgency=low

  * lb: allow sticky with only one node
  * lb: add option "--check"
  * lb: run all monitors right after startup
  * lb: disable expiry of monitor results
  * lb: improved fallback for "sticky cookie"
  * lb: use Bulldog for "sticky cookie"
  * balancer, lb: persistent "fade" flag
  * balancer, lb: use the Bulldog "graceful" flag
  * control: add packet CONTROL_DUMP_POOLS

 -- Max Kellermann <mk@cm4all.com>  Tue, 14 Aug 2012 13:13:01 -0000

cm4all-beng-proxy (2.0.43) unstable; urgency=low

  * merge release 1.4.28
  * istream-replace: fix assertion failure with embedded CSS

 -- Max Kellermann <mk@cm4all.com>  Thu, 02 Aug 2012 11:14:27 -0000

cm4all-beng-proxy (2.0.42) unstable; urgency=low

  * js: new higher-level API

 -- Max Kellermann <mk@cm4all.com>  Wed, 01 Aug 2012 11:32:28 -0000

cm4all-beng-proxy (2.0.41) unstable; urgency=low

  * session: fix bogus assertion failure when loading expired session

 -- Max Kellermann <mk@cm4all.com>  Fri, 27 Jul 2012 12:47:49 -0000

cm4all-beng-proxy (2.0.40) unstable; urgency=low

  * merge release 1.4.27

 -- Max Kellermann <mk@cm4all.com>  Tue, 24 Jul 2012 16:29:13 -0000

cm4all-beng-proxy (2.0.39) unstable; urgency=low

  * merge release 1.4.26

 -- Max Kellermann <mk@cm4all.com>  Tue, 17 Jul 2012 17:00:20 -0000

cm4all-beng-proxy (2.0.38) unstable; urgency=low

  * merge release 1.4.25
  * strset: fix GROUP_CONTAINER false negatives

 -- Max Kellermann <mk@cm4all.com>  Tue, 17 Jul 2012 16:03:49 -0000

cm4all-beng-proxy (2.0.37) unstable; urgency=low

  * merge release 1.4.24

 -- Max Kellermann <mk@cm4all.com>  Mon, 16 Jul 2012 10:36:57 -0000

cm4all-beng-proxy (2.0.36) unstable; urgency=low

  * proxy-handler: re-add the URI suffix for "transparent" requests

 -- Max Kellermann <mk@cm4all.com>  Wed, 11 Jul 2012 14:12:11 -0000

cm4all-beng-proxy (2.0.35) unstable; urgency=low

  * translate: allow WIDGET_GROUP without PROCESS

 -- Max Kellermann <mk@cm4all.com>  Thu, 05 Jul 2012 13:03:21 -0000

cm4all-beng-proxy (2.0.34) unstable; urgency=low

  * session_save: skip shutdown code if saving is not configured
  * http-server: fix assertion on I/O error during POST
  * header-forward: new group FORWARD to forward the "Host" header

 -- Max Kellermann <mk@cm4all.com>  Tue, 03 Jul 2012 16:46:39 -0000

cm4all-beng-proxy (2.0.33) unstable; urgency=low

  * processor: option SELF_CONTAINER allows widget to only embed itself
  * processor: allow embedding approved widget groups
  * processor: optionally invoke CSS processor for style attributes
  * response, lb_http: put "Discard" cookie attribute to the end (Android bug)

 -- Max Kellermann <mk@cm4all.com>  Mon, 02 Jul 2012 17:52:32 -0000

cm4all-beng-proxy (2.0.32) unstable; urgency=low

  * socket_wrapper: fix two assertion failures
  * pheaders: emit Cache-Control:no-store to work around IE quirk

 -- Max Kellermann <mk@cm4all.com>  Tue, 26 Jun 2012 09:41:51 -0000

cm4all-beng-proxy (2.0.31) unstable; urgency=low

  * lb: publish the SSL peer issuer subject
  * widget-registry: copy the direct_addressing attribute

 -- Max Kellermann <mk@cm4all.com>  Wed, 06 Jun 2012 13:36:04 -0000

cm4all-beng-proxy (2.0.30) unstable; urgency=low

  * init: add --group variable to .default file
  * doc: update view security documentation
  * processor: apply underscore prefix to <A NAME="...">
  * session: restore sessions from a file

 -- Max Kellermann <mk@cm4all.com>  Fri, 01 Jun 2012 11:06:50 -0000

cm4all-beng-proxy (2.0.29) unstable; urgency=low

  * widget: optional direct URI addressing scheme
  * processor: eliminate additional underscore from class prefix
  * ssl_filter: support TLS client certificates

 -- Max Kellermann <mk@cm4all.com>  Tue, 29 May 2012 13:29:06 -0000

cm4all-beng-proxy (2.0.28) unstable; urgency=low

  * merge release 1.4.22

 -- Max Kellermann <mk@cm4all.com>  Wed, 16 May 2012 10:24:31 -0000

cm4all-beng-proxy (2.0.27) unstable; urgency=low

  * uri-address: fix assertion failures with UNIX domain sockets
  * uri-address: fix redirects with matching absolute URI

 -- Max Kellermann <mk@cm4all.com>  Wed, 09 May 2012 16:16:06 -0000

cm4all-beng-proxy (2.0.26) unstable; urgency=low

  * processor: rewrite URIs in META/refresh

 -- Max Kellermann <mk@cm4all.com>  Thu, 03 May 2012 14:43:03 -0000

cm4all-beng-proxy (2.0.25) unstable; urgency=low

  * merge release 1.4.21
  * processor: fix double free bug on failed widget lookup
  * session: don't access the session manager after worker crash
  * proxy-widget: fix assertion failure with empty view name

 -- Max Kellermann <mk@cm4all.com>  Thu, 26 Apr 2012 14:22:10 -0000

cm4all-beng-proxy (2.0.24) unstable; urgency=low

  * processor: optionally invoke CSS processor for <style>

 -- Max Kellermann <mk@cm4all.com>  Fri, 20 Apr 2012 12:10:42 -0000

cm4all-beng-proxy (2.0.23) unstable; urgency=low

  * widget-resolver: check for translation server failure
  * widget-resolver: don't sync with session when view is invalid
  * rewrite-uri: check for invalid view name
  * {css_,}processor: eliminate second underscore from class prefix
  * doc: document the algorithm for replacing two leading underscores

 -- Max Kellermann <mk@cm4all.com>  Thu, 29 Mar 2012 15:37:52 -0000

cm4all-beng-proxy (2.0.22) unstable; urgency=low

  * merge release 1.4.20
  * proxy-widget: forbid client to select view with address
  * proxy-widget: allow any view selection when widget is not a container
  * widget-http: allow any view selection for unprocessable response
  * widget-http: inherit the view from the template
  * widget-request: sync with session only if processor is enabled
  * widget-http: postpone saving to session after receiving response headers
  * processor: add entities &c:id; &c:type; &c:class;

 -- Max Kellermann <mk@cm4all.com>  Mon, 26 Mar 2012 14:05:05 -0000

cm4all-beng-proxy (2.0.21) unstable; urgency=low

  * css_processor: use mode "partial" for @import
  * rewrite-uri: use mode "partial" on invalid input

 -- Max Kellermann <mk@cm4all.com>  Tue, 20 Mar 2012 18:11:28 -0000

cm4all-beng-proxy (2.0.20) unstable; urgency=low

  * {css_,}processor: default mode is "partial"
  * processor: handle underscore prefixes in the "for" attribute

 -- Max Kellermann <mk@cm4all.com>  Tue, 20 Mar 2012 16:48:51 -0000

cm4all-beng-proxy (2.0.19) unstable; urgency=low

  * merge release 1.4.19

 -- Max Kellermann <mk@cm4all.com>  Tue, 20 Mar 2012 08:41:03 -0000

cm4all-beng-proxy (2.0.18) unstable; urgency=low

  * merge release 1.4.18

 -- Max Kellermann <mk@cm4all.com>  Thu, 15 Mar 2012 15:53:12 -0000

cm4all-beng-proxy (2.0.17) unstable; urgency=low

  * merge release 1.4.17
  * css_parser: check for url() following another token
  * css_processor: rewrite @import URIs
  * {text_,}processor: new entity &c:local;

 -- Max Kellermann <mk@cm4all.com>  Fri, 09 Mar 2012 16:50:19 -0000

cm4all-beng-proxy (2.0.16) unstable; urgency=low

  * response: generate Vary response header from translation response
  * widget-resolver: fix NULL dereference after failure
  * translation: User-Agent classification

 -- Max Kellermann <mk@cm4all.com>  Tue, 06 Mar 2012 11:54:10 -0000

cm4all-beng-proxy (2.0.15) unstable; urgency=low

  * merge release 1.4.16
  * uri-address: fix NULL dereference on certain malformed URIs

 -- Max Kellermann <mk@cm4all.com>  Fri, 02 Mar 2012 16:28:54 -0000

cm4all-beng-proxy (2.0.14) unstable; urgency=low

  * address-resolver: add missing initialization
  * rewrite-uri: fix NULL pointer dereference with "local URI"
  * rewrite-uri: allow mode=proxy (optional temporary kludge)
  * widget-http: auto-disable processor (optional temporary kludge)

 -- Max Kellermann <mk@cm4all.com>  Thu, 01 Mar 2012 18:36:38 -0000

cm4all-beng-proxy (2.0.13) unstable; urgency=low

  * merge release 1.4.15
  * translation: make CGI auto-base optional
  * handler: fix up translation client errors

 -- Max Kellermann <mk@cm4all.com>  Thu, 23 Feb 2012 17:31:03 -0000

cm4all-beng-proxy (2.0.12) unstable; urgency=low

  * merge release 1.4.13

 -- Max Kellermann <mk@cm4all.com>  Thu, 16 Feb 2012 14:41:45 -0000

cm4all-beng-proxy (2.0.11) unstable; urgency=low

  * merge release 1.4.11
  * processor: skip rewriting absolute URIs

 -- Max Kellermann <mk@cm4all.com>  Thu, 09 Feb 2012 09:43:06 -0000

cm4all-beng-proxy (2.0.10) unstable; urgency=low

  * resource-address: initialise type, fixes assertion failure

 -- Max Kellermann <mk@cm4all.com>  Tue, 07 Feb 2012 16:57:06 -0000

cm4all-beng-proxy (2.0.9) unstable; urgency=low

  * [css]processor: expand underscore only XML id / CSS class
  * widget-http: filter processor response headers
  * processor: forward Wildfire headers in the debug build

 -- Max Kellermann <mk@cm4all.com>  Tue, 07 Feb 2012 12:32:33 -0000

cm4all-beng-proxy (2.0.8) unstable; urgency=low

  * rewrite-uri: prefix "@/" refers to widget's "local URI"

 -- Max Kellermann <mk@cm4all.com>  Fri, 03 Feb 2012 13:50:16 -0000

cm4all-beng-proxy (2.0.7) unstable; urgency=low

  * merge release 1.4.10
  * stock: clear idle objects periodically

 -- Max Kellermann <mk@cm4all.com>  Thu, 02 Feb 2012 14:10:24 -0000

cm4all-beng-proxy (2.0.6) unstable; urgency=low

  * merge release 1.4.9

 -- Max Kellermann <mk@cm4all.com>  Tue, 31 Jan 2012 15:10:18 -0000

cm4all-beng-proxy (2.0.5) unstable; urgency=low

  * merge release 1.4.8
  * translate-client: verify the PROXY and AJP payloads
  * translation: support inserting regex matches into CGI/file path
  * translation: support customizing the cookie's "Domain" attribute
  * request: new option "dynamic_session_cookie" adds suffix to cookie
    name
  * uri-address: verify the path component

 -- Max Kellermann <mk@cm4all.com>  Wed, 25 Jan 2012 17:05:09 -0000

cm4all-beng-proxy (2.0.4) unstable; urgency=low

  * merge release 1.4.6
  * access-log: don't log the remote port
  * translation: support inserting regex matches into CGI's PATH_INFO
  * tcache: generate BASE automatically for CGI

 -- Max Kellermann <mk@cm4all.com>  Tue, 10 Jan 2012 15:18:37 -0000

cm4all-beng-proxy (2.0.3) unstable; urgency=low

  * merge release 1.4.4
  * http-server: log remote host address

 -- Max Kellermann <mk@cm4all.com>  Tue, 27 Dec 2011 07:41:15 -0000

cm4all-beng-proxy (2.0.2) unstable; urgency=low

  * merge release 1.4.2
  * widget-http: improved HTTP error messages
  * processor: forbid widget request after URI compress failure

 -- Max Kellermann <mk@cm4all.com>  Wed, 07 Dec 2011 16:51:58 -0000

cm4all-beng-proxy (2.0.1) unstable; urgency=low

  * merge release 1.4.1

 -- Max Kellermann <mk@cm4all.com>  Fri, 18 Nov 2011 13:57:27 -0000

cm4all-beng-proxy (2.0) unstable; urgency=low

  * rewrite-uri: reapply 'drop the deprecated mode "proxy"'
  * proxy-widget: reapply 'client can choose only views that have an address'

 -- Max Kellermann <mk@cm4all.com>  Thu, 17 Nov 2011 08:22:39 +0100

cm4all-beng-proxy (1.4.33) unstable; urgency=low

  * istream-file: reduce memory usage for small files
  * file-handler: fix xattr usage on ranged file request (possible
    assertion failure)

 -- Max Kellermann <mk@cm4all.com>  Tue, 16 Oct 2012 15:28:57 -0000

cm4all-beng-proxy (1.4.32) unstable; urgency=low

  * cgi: fix spontaneous shutdown due to misrouted SIGTERM signal

 -- Max Kellermann <mk@cm4all.com>  Fri, 28 Sep 2012 14:39:13 -0000

cm4all-beng-proxy (1.4.31) unstable; urgency=low

  * shm: fix check for shared memory allocation failure
  * child: handle lost SIGCHLD events
  * child: ignore stale child processes

 -- Max Kellermann <mk@cm4all.com>  Fri, 21 Sep 2012 15:21:20 -0000

cm4all-beng-proxy (1.4.30) unstable; urgency=low

  * http-server: parse all tokens in the "Connection" request header

 -- Max Kellermann <mk@cm4all.com>  Fri, 24 Aug 2012 10:50:28 -0000

cm4all-beng-proxy (1.4.29) unstable; urgency=low

  * proxy-widget: fix memory leak on aborted POST request

 -- Max Kellermann <mk@cm4all.com>  Tue, 21 Aug 2012 15:05:12 -0000

cm4all-beng-proxy (1.4.28) unstable; urgency=low

  * worker: reinitialize signal handlers after fork failure
  * lb: work around libevent bug that freezes during shutdown

 -- Max Kellermann <mk@cm4all.com>  Thu, 02 Aug 2012 13:53:18 -0000

cm4all-beng-proxy (1.4.27) unstable; urgency=low

  * lb: fix hanging SSL connection on bulk transfer

 -- Max Kellermann <mk@cm4all.com>  Tue, 24 Jul 2012 14:58:17 -0000

cm4all-beng-proxy (1.4.26) unstable; urgency=low

  * processor: fix regression, missing NULL check

 -- Max Kellermann <mk@cm4all.com>  Tue, 17 Jul 2012 16:55:24 -0000

cm4all-beng-proxy (1.4.25) unstable; urgency=low

  * processor: don't rewrite the fragment part of the URI

 -- Max Kellermann <mk@cm4all.com>  Tue, 17 Jul 2012 15:50:06 -0000

cm4all-beng-proxy (1.4.24) unstable; urgency=low

  * lb: fix splicing with SSL

 -- Max Kellermann <mk@cm4all.com>  Mon, 16 Jul 2012 10:32:17 -0000

cm4all-beng-proxy (1.4.23) unstable; urgency=low

  * widget-http: fix double free bug when POST is aborted

 -- Max Kellermann <mk@cm4all.com>  Tue, 03 Jul 2012 16:42:28 -0000

cm4all-beng-proxy (1.4.22) unstable; urgency=low

  * merge release 1.2.27
  * widget: backport memory leak fix from 2.0
  * widget-http: fix memory leak on abort

 -- Max Kellermann <mk@cm4all.com>  Wed, 16 May 2012 10:00:23 -0000

cm4all-beng-proxy (1.4.21) unstable; urgency=low

  * merge release 1.2.26

 -- Max Kellermann <mk@cm4all.com>  Thu, 26 Apr 2012 14:17:56 -0000

cm4all-beng-proxy (1.4.20) unstable; urgency=low

  * merge release 1.2.25

 -- Max Kellermann <mk@cm4all.com>  Mon, 26 Mar 2012 14:03:14 -0000

cm4all-beng-proxy (1.4.19) unstable; urgency=low

  * merge release 1.2.24

 -- Max Kellermann <mk@cm4all.com>  Tue, 20 Mar 2012 08:36:19 -0000

cm4all-beng-proxy (1.4.18) unstable; urgency=low

  * merge release 1.2.23

 -- Max Kellermann <mk@cm4all.com>  Thu, 15 Mar 2012 15:50:20 -0000

cm4all-beng-proxy (1.4.17) unstable; urgency=low

  * merge release 1.2.22

 -- Max Kellermann <mk@cm4all.com>  Thu, 08 Mar 2012 18:36:00 -0000

cm4all-beng-proxy (1.4.16) unstable; urgency=low

  * merge release 1.2.21

 -- Max Kellermann <mk@cm4all.com>  Fri, 02 Mar 2012 16:03:51 -0000

cm4all-beng-proxy (1.4.15) unstable; urgency=low

  * merge release 1.2.20

 -- Max Kellermann <mk@cm4all.com>  Thu, 23 Feb 2012 17:12:30 -0000

cm4all-beng-proxy (1.4.14) unstable; urgency=low

  * merge release 1.2.19

 -- Max Kellermann <mk@cm4all.com>  Thu, 23 Feb 2012 15:35:04 -0000

cm4all-beng-proxy (1.4.13) unstable; urgency=low

  * merge release 1.2.18

 -- Max Kellermann <mk@cm4all.com>  Thu, 16 Feb 2012 13:53:49 -0000

cm4all-beng-proxy (1.4.12) unstable; urgency=low

  * merge release 1.2.17

 -- Max Kellermann <mk@cm4all.com>  Wed, 15 Feb 2012 09:27:50 -0000

cm4all-beng-proxy (1.4.11) unstable; urgency=low

  * merge release 1.2.16

 -- Max Kellermann <mk@cm4all.com>  Thu, 09 Feb 2012 09:33:30 -0000

cm4all-beng-proxy (1.4.10) unstable; urgency=low

  * merge release 1.2.15

 -- Max Kellermann <mk@cm4all.com>  Thu, 02 Feb 2012 13:43:11 -0000

cm4all-beng-proxy (1.4.9) unstable; urgency=low

  * merge release 1.2.14

 -- Max Kellermann <mk@cm4all.com>  Tue, 31 Jan 2012 15:06:57 -0000

cm4all-beng-proxy (1.4.8) unstable; urgency=low

  * merge release 1.2.13

 -- Max Kellermann <mk@cm4all.com>  Wed, 25 Jan 2012 12:16:53 -0000

cm4all-beng-proxy (1.4.7) unstable; urgency=low

  * merge release 1.2.12

 -- Max Kellermann <mk@cm4all.com>  Tue, 17 Jan 2012 08:37:01 -0000

cm4all-beng-proxy (1.4.6) unstable; urgency=low

  * merge release 1.2.11

 -- Max Kellermann <mk@cm4all.com>  Wed, 04 Jan 2012 15:41:43 -0000

cm4all-beng-proxy (1.4.5) unstable; urgency=low

  * merge release 1.2.10

 -- Max Kellermann <mk@cm4all.com>  Wed, 28 Dec 2011 17:07:13 -0000

cm4all-beng-proxy (1.4.4) unstable; urgency=low

  * merge release 1.2.9

 -- Max Kellermann <mk@cm4all.com>  Thu, 22 Dec 2011 11:28:39 -0000

cm4all-beng-proxy (1.4.3) unstable; urgency=low

  * merge release 1.2.8

 -- Max Kellermann <mk@cm4all.com>  Wed, 14 Dec 2011 11:20:04 -0000

cm4all-beng-proxy (1.4.2) unstable; urgency=low

  * text-processor: allow processing "application/javascript",
    "application/json"
  * uri-relative: allow backtracking to the widget base with "../"
  * merge release 1.2.7

 -- Max Kellermann <mk@cm4all.com>  Tue, 06 Dec 2011 12:39:24 -0000

cm4all-beng-proxy (1.4.1) unstable; urgency=low

  * merge release 1.2.6

 -- Max Kellermann <mk@cm4all.com>  Fri, 18 Nov 2011 13:53:56 -0000

cm4all-beng-proxy (1.4) unstable; urgency=low

  * proxy-widget: revert 'client can choose only views that have an address'
  * rewrite-uri: revert 'drop the deprecated mode "proxy"'

 -- Max Kellermann <mk@cm4all.com>  Thu, 17 Nov 2011 08:10:42 +0100

cm4all-beng-proxy (1.3.2) unstable; urgency=low

  * tcache: add regex matching, translation packets REGEX, INVERSE_REGEX
  * widget: don't start the prefix with an underscore
  * translation: add new packet PROCESS_TEXT, to expand entity references
  * translation: add new packet WIDGET_INFO, enables additional request headers
  * doc: document the algorithm for replacing three leading underscores

 -- Max Kellermann <mk@cm4all.com>  Wed, 16 Nov 2011 17:00:16 +0100

cm4all-beng-proxy (1.3.1) unstable; urgency=low

  * merge release 1.2.5

 -- Max Kellermann <mk@cm4all.com>  Tue, 08 Nov 2011 19:51:18 +0100

cm4all-beng-proxy (1.3) unstable; urgency=low

  * rewrite-uri: drop the deprecated mode "proxy"
  * proxy-widget: client can choose only views that have an address

 -- Max Kellermann <mk@cm4all.com>  Mon, 31 Oct 2011 17:41:14 +0100

cm4all-beng-proxy (1.2.27) unstable; urgency=low

  * merge release 1.1.40

 -- Max Kellermann <mk@cm4all.com>  Wed, 16 May 2012 09:51:50 -0000

cm4all-beng-proxy (1.2.26) unstable; urgency=low

  * merge release 1.1.39

 -- Max Kellermann <mk@cm4all.com>  Thu, 26 Apr 2012 14:16:40 -0000

cm4all-beng-proxy (1.2.25) unstable; urgency=low

  * merge release 1.1.38

 -- Max Kellermann <mk@cm4all.com>  Mon, 26 Mar 2012 14:01:44 -0000

cm4all-beng-proxy (1.2.24) unstable; urgency=low

  * merge release 1.1.37

 -- Max Kellermann <mk@cm4all.com>  Tue, 20 Mar 2012 08:33:31 -0000

cm4all-beng-proxy (1.2.23) unstable; urgency=low

  * merge release 1.1.36

 -- Max Kellermann <mk@cm4all.com>  Thu, 15 Mar 2012 15:37:10 -0000

cm4all-beng-proxy (1.2.22) unstable; urgency=low

  * merge release 1.1.35

 -- Max Kellermann <mk@cm4all.com>  Thu, 08 Mar 2012 18:29:39 -0000

cm4all-beng-proxy (1.2.21) unstable; urgency=low

  * merge release 1.1.34

 -- Max Kellermann <mk@cm4all.com>  Fri, 02 Mar 2012 16:02:00 -0000

cm4all-beng-proxy (1.2.20) unstable; urgency=low

  * merge release 1.1.33

 -- Max Kellermann <mk@cm4all.com>  Thu, 23 Feb 2012 17:11:15 -0000

cm4all-beng-proxy (1.2.19) unstable; urgency=low

  * merge release 1.1.32

 -- Max Kellermann <mk@cm4all.com>  Thu, 23 Feb 2012 15:18:36 -0000

cm4all-beng-proxy (1.2.18) unstable; urgency=low

  * merge release 1.1.31

 -- Max Kellermann <mk@cm4all.com>  Thu, 16 Feb 2012 13:52:42 -0000

cm4all-beng-proxy (1.2.17) unstable; urgency=low

  * merge release 1.1.30

 -- Max Kellermann <mk@cm4all.com>  Wed, 15 Feb 2012 09:26:45 -0000

cm4all-beng-proxy (1.2.16) unstable; urgency=low

  * merge release 1.1.29

 -- Max Kellermann <mk@cm4all.com>  Thu, 09 Feb 2012 09:31:50 -0000

cm4all-beng-proxy (1.2.15) unstable; urgency=low

  * merge release 1.1.28

 -- Max Kellermann <mk@cm4all.com>  Thu, 02 Feb 2012 13:41:45 -0000

cm4all-beng-proxy (1.2.14) unstable; urgency=low

  * merge release 1.1.27

 -- Max Kellermann <mk@cm4all.com>  Tue, 31 Jan 2012 15:04:32 -0000

cm4all-beng-proxy (1.2.13) unstable; urgency=low

  * merge release 1.1.26

 -- Max Kellermann <mk@cm4all.com>  Wed, 25 Jan 2012 12:15:19 -0000

cm4all-beng-proxy (1.2.12) unstable; urgency=low

  * merge release 1.1.25

 -- Max Kellermann <mk@cm4all.com>  Tue, 17 Jan 2012 08:31:44 -0000

cm4all-beng-proxy (1.2.11) unstable; urgency=low

  * merge release 1.1.24

 -- Max Kellermann <mk@cm4all.com>  Wed, 04 Jan 2012 15:38:27 -0000

cm4all-beng-proxy (1.2.10) unstable; urgency=low

  * merge release 1.1.23

 -- Max Kellermann <mk@cm4all.com>  Wed, 28 Dec 2011 17:01:43 -0000

cm4all-beng-proxy (1.2.9) unstable; urgency=low

  * merge release 1.1.22

 -- Max Kellermann <mk@cm4all.com>  Thu, 22 Dec 2011 10:28:29 -0000

cm4all-beng-proxy (1.2.8) unstable; urgency=low

  * merge release 1.1.21

 -- Max Kellermann <mk@cm4all.com>  Wed, 14 Dec 2011 11:12:32 -0000

cm4all-beng-proxy (1.2.7) unstable; urgency=low

  * merge release 1.1.20

 -- Max Kellermann <mk@cm4all.com>  Tue, 06 Dec 2011 11:43:10 -0000

cm4all-beng-proxy (1.2.6) unstable; urgency=low

  * merge release 1.1.19

 -- Max Kellermann <mk@cm4all.com>  Fri, 18 Nov 2011 13:47:43 -0000

cm4all-beng-proxy (1.2.5) unstable; urgency=low

  * merge release 1.1.18
  * file-handler: handle If-Modified-Since followed by filter

 -- Max Kellermann <mk@cm4all.com>  Tue, 08 Nov 2011 19:43:58 +0100

cm4all-beng-proxy (1.2.4) unstable; urgency=low

  * merge release 1.1.17

 -- Max Kellermann <mk@cm4all.com>  Wed, 02 Nov 2011 16:58:28 +0100

cm4all-beng-proxy (1.2.3) unstable; urgency=low

  * merge release 1.1.16

 -- Max Kellermann <mk@cm4all.com>  Fri, 21 Oct 2011 15:16:13 +0200

cm4all-beng-proxy (1.2.2) unstable; urgency=low

  * merge release 1.1.15
  * widget-view: an empty name refers to the default view
  * processor: new entity &c:view;

 -- Max Kellermann <mk@cm4all.com>  Wed, 19 Oct 2011 11:43:20 +0200

cm4all-beng-proxy (1.2.1) unstable; urgency=low

  * merge release 1.1.13

 -- Max Kellermann <mk@cm4all.com>  Wed, 05 Oct 2011 17:16:04 +0200

cm4all-beng-proxy (1.2) unstable; urgency=low

  * delegate-client: improved error reporting
  * response-error: resolve errno codes
  * python/control/client: bind the unix domain socket
  * python/control/client: implement timeout
  * lb_control: allow querying node status over control socket

 -- Max Kellermann <mk@cm4all.com>  Tue, 27 Sep 2011 12:00:44 +0200

cm4all-beng-proxy (1.1.40) unstable; urgency=low

  * merge release 1.0.34

 -- Max Kellermann <mk@cm4all.com>  Wed, 16 May 2012 09:50:37 -0000

cm4all-beng-proxy (1.1.39) unstable; urgency=low

  * merge release 1.0.33

 -- Max Kellermann <mk@cm4all.com>  Thu, 26 Apr 2012 14:12:30 -0000

cm4all-beng-proxy (1.1.38) unstable; urgency=low

  * merge release 1.0.32

 -- Max Kellermann <mk@cm4all.com>  Mon, 26 Mar 2012 14:00:38 -0000

cm4all-beng-proxy (1.1.37) unstable; urgency=low

  * merge release 1.0.31

 -- Max Kellermann <mk@cm4all.com>  Tue, 20 Mar 2012 08:31:08 -0000

cm4all-beng-proxy (1.1.36) unstable; urgency=low

  * merge release 1.0.30

 -- Max Kellermann <mk@cm4all.com>  Thu, 15 Mar 2012 15:36:15 -0000

cm4all-beng-proxy (1.1.35) unstable; urgency=low

  * merge release 1.0.29
  * css_processor: delete "-c-mode" and "-c-view" from output

 -- Max Kellermann <mk@cm4all.com>  Thu, 08 Mar 2012 18:16:03 -0000

cm4all-beng-proxy (1.1.34) unstable; urgency=low

  * merge release 1.0.28

 -- Max Kellermann <mk@cm4all.com>  Fri, 02 Mar 2012 15:26:44 -0000

cm4all-beng-proxy (1.1.33) unstable; urgency=low

  * merge release 1.0.27

 -- Max Kellermann <mk@cm4all.com>  Thu, 23 Feb 2012 17:09:57 -0000

cm4all-beng-proxy (1.1.32) unstable; urgency=low

  * merge release 1.0.26

 -- Max Kellermann <mk@cm4all.com>  Thu, 23 Feb 2012 15:14:56 -0000

cm4all-beng-proxy (1.1.31) unstable; urgency=low

  * merge release 1.0.25

 -- Max Kellermann <mk@cm4all.com>  Thu, 16 Feb 2012 13:49:26 -0000

cm4all-beng-proxy (1.1.30) unstable; urgency=low

  * merge release 1.0.24

 -- Max Kellermann <mk@cm4all.com>  Wed, 15 Feb 2012 09:25:38 -0000

cm4all-beng-proxy (1.1.29) unstable; urgency=low

  * merge release 1.0.23

 -- Max Kellermann <mk@cm4all.com>  Thu, 09 Feb 2012 09:30:18 -0000

cm4all-beng-proxy (1.1.28) unstable; urgency=low

  * merge release 1.0.22

 -- Max Kellermann <mk@cm4all.com>  Thu, 02 Feb 2012 13:39:21 -0000

cm4all-beng-proxy (1.1.27) unstable; urgency=low

  * merge release 1.0.21

 -- Max Kellermann <mk@cm4all.com>  Tue, 31 Jan 2012 14:59:06 -0000

cm4all-beng-proxy (1.1.26) unstable; urgency=low

  * merge release 1.0.20

 -- Max Kellermann <mk@cm4all.com>  Wed, 25 Jan 2012 12:13:43 -0000

cm4all-beng-proxy (1.1.25) unstable; urgency=low

  * merge release 1.0.19

 -- Max Kellermann <mk@cm4all.com>  Tue, 17 Jan 2012 08:29:34 -0000

cm4all-beng-proxy (1.1.24) unstable; urgency=low

  * merge release 1.0.18

 -- Max Kellermann <mk@cm4all.com>  Wed, 04 Jan 2012 15:27:35 -0000

cm4all-beng-proxy (1.1.23) unstable; urgency=low

  * header-forward: remove port number from X-Forwarded-For

 -- Max Kellermann <mk@cm4all.com>  Wed, 28 Dec 2011 16:51:41 -0000

cm4all-beng-proxy (1.1.22) unstable; urgency=low

  * merge release 1.0.17
  * istream-socket: fix potential assertion failure

 -- Max Kellermann <mk@cm4all.com>  Wed, 21 Dec 2011 16:44:46 -0000

cm4all-beng-proxy (1.1.21) unstable; urgency=low

  * merge release 1.0.16

 -- Max Kellermann <mk@cm4all.com>  Wed, 14 Dec 2011 11:07:58 -0000

cm4all-beng-proxy (1.1.20) unstable; urgency=low

  * merge release 1.0.15
  * processor: don't rewrite "mailto:" hyperlinks

 -- Max Kellermann <mk@cm4all.com>  Mon, 05 Dec 2011 18:37:10 -0000

cm4all-beng-proxy (1.1.19) unstable; urgency=low

  * {css_,}processor: quote widget classes for prefixing XML IDs, CSS classes

 -- Max Kellermann <mk@cm4all.com>  Fri, 18 Nov 2011 13:17:02 -0000

cm4all-beng-proxy (1.1.18) unstable; urgency=low

  * merge release 1.0.13
  * lb_http: eliminate the duplicate "Date" response header

 -- Max Kellermann <mk@cm4all.com>  Tue, 08 Nov 2011 19:33:07 +0100

cm4all-beng-proxy (1.1.17) unstable; urgency=low

  * merge release 1.0.13

 -- Max Kellermann <mk@cm4all.com>  Wed, 02 Nov 2011 16:52:21 +0100

cm4all-beng-proxy (1.1.16) unstable; urgency=low

  * merge release 1.0.12

 -- Max Kellermann <mk@cm4all.com>  Fri, 21 Oct 2011 15:09:55 +0200

cm4all-beng-proxy (1.1.15) unstable; urgency=low

  * merge release 1.0.11

 -- Max Kellermann <mk@cm4all.com>  Wed, 19 Oct 2011 09:36:38 +0200

cm4all-beng-proxy (1.1.14) unstable; urgency=low

  * merge release 1.0.10

 -- Max Kellermann <mk@cm4all.com>  Fri, 07 Oct 2011 15:15:00 +0200

cm4all-beng-proxy (1.1.13) unstable; urgency=low

  * merge release 1.0.9

 -- Max Kellermann <mk@cm4all.com>  Thu, 29 Sep 2011 16:47:56 +0200

cm4all-beng-proxy (1.1.12) unstable; urgency=low

  * merge release 1.0.8

 -- Max Kellermann <mk@cm4all.com>  Thu, 22 Sep 2011 17:13:41 +0200

cm4all-beng-proxy (1.1.11) unstable; urgency=low

  * merge release 1.0.7
  * widget-http: response header X-CM4all-View selects a view
  * processor, css_processor: support prefixing XML ids
  * processor: property "c:view" selects a view

 -- Max Kellermann <mk@cm4all.com>  Fri, 16 Sep 2011 12:25:24 +0200

cm4all-beng-proxy (1.1.10) unstable; urgency=low

  * merge release 1.0.6
  * http-request: don't clear failure state on successful TCP connection
  * istream-socket: fix assertion failure after receive error
  * ssl_filter: check for end-of-file on plain socket
  * ssl_filter: fix buffer assertion failures

 -- Max Kellermann <mk@cm4all.com>  Tue, 13 Sep 2011 18:50:18 +0200

cm4all-beng-proxy (1.1.9) unstable; urgency=low

  * http-request: improve keep-alive cancellation detection
  * http-request: mark server "failed" after HTTP client error
  * lb: implement the control protocol
    - can disable and re-enable workers
  * lb: don't allow sticky pool with only one member
  * lb: verify that a new sticky host is alive
  * lb: mark server "failed" after HTTP client error

 -- Max Kellermann <mk@cm4all.com>  Fri, 09 Sep 2011 13:03:55 +0200

cm4all-beng-proxy (1.1.8) unstable; urgency=low

  * merge release 1.0.5
  * {css_,}processor: one more underscore for the prefix
  * processor: remove rewrite-uri processing instructions from output
  * translate: unknown packet is a fatal error
  * processor: add option to set widget/focus by default
  * rewrite-uri: a leading tilde refers to the widget base; translation
    packet ANCHOR_ABSOLUTE enables it by default

 -- Max Kellermann <mk@cm4all.com>  Mon, 05 Sep 2011 17:56:31 +0200

cm4all-beng-proxy (1.1.7) unstable; urgency=low

  * css_processor: implement property "-c-mode"
  * css_processor: translate underscore prefix in class names
  * processor: translate underscore prefix in CSS class names

 -- Max Kellermann <mk@cm4all.com>  Mon, 29 Aug 2011 17:47:48 +0200

cm4all-beng-proxy (1.1.6) unstable; urgency=low

  * merge release 1.0.3
  * implement CSS processor

 -- Max Kellermann <mk@cm4all.com>  Mon, 22 Aug 2011 17:13:56 +0200

cm4all-beng-proxy (1.1.5) unstable; urgency=low

  * lb: optionally generate Via and X-Forwarded-For

 -- Max Kellermann <mk@cm4all.com>  Wed, 17 Aug 2011 12:45:14 +0200

cm4all-beng-proxy (1.1.4) unstable; urgency=low

  * pipe-stock: fix assertion failure after optimization bug
  * istream-pipe: reuse drained pipes immediately
  * sink-socket: reinstate write event during bulk transfers

 -- Max Kellermann <mk@cm4all.com>  Thu, 11 Aug 2011 14:41:37 +0200

cm4all-beng-proxy (1.1.3) unstable; urgency=low

  * widget: quote invalid XMLID/JS characters for &c:prefix;
  * lb: add protocol "tcp"

 -- Max Kellermann <mk@cm4all.com>  Wed, 10 Aug 2011 18:53:12 +0200

cm4all-beng-proxy (1.1.2) unstable; urgency=low

  * merge release 1.0.2
  * http-server: report detailed errors
  * widget-http: implement header dumps
  * cgi, fastcgi: enable cookie jar with custom cookie "host"

 -- Max Kellermann <mk@cm4all.com>  Thu, 04 Aug 2011 17:27:51 +0200

cm4all-beng-proxy (1.1.1) unstable; urgency=low

  * merge release 1.0.1
  * lb: don't ignore unimplemented configuration keywords
  * lb: configurable monitor check interval
  * session: configurable idle timeout

 -- Max Kellermann <mk@cm4all.com>  Tue, 26 Jul 2011 11:27:20 +0200

cm4all-beng-proxy (1.1) unstable; urgency=low

  * http-client: send "Expect: 100-continue" only for big request body
  * lb: implement monitors (ping, connect, tcp_expect)

 -- Max Kellermann <mk@cm4all.com>  Wed, 20 Jul 2011 15:04:22 +0200
  
cm4all-beng-proxy (1.0.34) unstable; urgency=low

  * resource-loader: don't strip last segment from IPv6 address

 -- Max Kellermann <mk@cm4all.com>  Wed, 16 May 2012 09:47:43 -0000

cm4all-beng-proxy (1.0.33) unstable; urgency=low

  * widget-resolver: fix assertion failure on recursive abort

 -- Max Kellermann <mk@cm4all.com>  Thu, 26 Apr 2012 14:04:01 -0000

cm4all-beng-proxy (1.0.32) unstable; urgency=low

  * http-cache: add missing initialization on memcached miss

 -- Max Kellermann <mk@cm4all.com>  Mon, 26 Mar 2012 13:35:01 -0000

cm4all-beng-proxy (1.0.31) unstable; urgency=low

  * proxy-widget: close the request body when the view doesn't exist

 -- Max Kellermann <mk@cm4all.com>  Tue, 20 Mar 2012 08:28:00 -0000

cm4all-beng-proxy (1.0.30) unstable; urgency=low

  * widget-view: initialize the header forward settings
  * translate-client: new view inherits header forward settings from
    default view
  * handler: clear transformation after translation error
  * http-cache: release the memcached response on abort
  * fcgi-request: close the request body on stock failure

 -- Max Kellermann <mk@cm4all.com>  Thu, 15 Mar 2012 15:34:18 -0000

cm4all-beng-proxy (1.0.29) unstable; urgency=low

  * processor: unescape custom header values
  * widget-resolver: fix NULL dereference after failure

 -- Max Kellermann <mk@cm4all.com>  Thu, 08 Mar 2012 18:10:14 -0000

cm4all-beng-proxy (1.0.28) unstable; urgency=low

  * widget-resolver: serve responses in the right order
  * widget-request: fix session related assertion failure
  * translate: initialize all GError variables

 -- Max Kellermann <mk@cm4all.com>  Fri, 02 Mar 2012 15:20:54 -0000

cm4all-beng-proxy (1.0.27) unstable; urgency=low

  * resource-address: fix regression when CGI URI is not set

 -- Max Kellermann <mk@cm4all.com>  Thu, 23 Feb 2012 17:08:16 -0000

cm4all-beng-proxy (1.0.26) unstable; urgency=low

  * resource-address: apply BASE to the CGI request URI

 -- Max Kellermann <mk@cm4all.com>  Thu, 23 Feb 2012 15:11:42 -0000

cm4all-beng-proxy (1.0.25) unstable; urgency=low

  * cgi-client: clear the input pointer on close

 -- Max Kellermann <mk@cm4all.com>  Thu, 16 Feb 2012 13:46:13 -0000

cm4all-beng-proxy (1.0.24) unstable; urgency=low

  * debian/rules: optimize parallel build
  * cgi: break loop when headers are finished

 -- Max Kellermann <mk@cm4all.com>  Wed, 15 Feb 2012 09:23:22 -0000

cm4all-beng-proxy (1.0.23) unstable; urgency=low

  * cgi: detect large response headers
  * cgi: continue parsing response headers after buffer boundary
  * cgi: bigger response header buffer
  * fcgi-client: detect large response headers

 -- Max Kellermann <mk@cm4all.com>  Thu, 09 Feb 2012 09:27:50 -0000

cm4all-beng-proxy (1.0.22) unstable; urgency=low

  * debian/rules: don't run libtool
  * lb: thread safety for the SSL filter
  * lb: fix crash during shutdown
  * http-server: fix uninitialised variable

 -- Max Kellermann <mk@cm4all.com>  Thu, 02 Feb 2012 13:03:08 -0000

cm4all-beng-proxy (1.0.21) unstable; urgency=low

  * hstock: fix memory leak
  * notify: fix endless busy loop
  * ssl_filter: fix hang while tearing down connection

 -- Max Kellermann <mk@cm4all.com>  Tue, 31 Jan 2012 15:24:50 -0000

cm4all-beng-proxy (1.0.20) unstable; urgency=low

  * ssl: load the whole certificate chain
  * translate: fix PATH+JAILCGI+SITE check
  * translate: fix HOME check
  * resource-address: include all CGI attributes in cache key

 -- Max Kellermann <mk@cm4all.com>  Wed, 25 Jan 2012 12:10:43 -0000

cm4all-beng-proxy (1.0.19) unstable; urgency=low

  * cookie-client: add a missing out-of-memory check

 -- Max Kellermann <mk@cm4all.com>  Tue, 17 Jan 2012 08:27:38 -0000

cm4all-beng-proxy (1.0.18) unstable; urgency=low

  * resource-address: support zero-length path_info prefix (for BASE)
  * hashmap: optimize insertions
  * http-server: limit the number of request headers
  * proxy-widget: discard the unused request body on error

 -- Max Kellermann <mk@cm4all.com>  Wed, 04 Jan 2012 14:55:59 -0000

cm4all-beng-proxy (1.0.17) unstable; urgency=low

  * istream-chunked: avoid recursive buffer write, fixes crash

 -- Max Kellermann <mk@cm4all.com>  Wed, 21 Dec 2011 16:37:44 -0000

cm4all-beng-proxy (1.0.16) unstable; urgency=low

  * http-server: disable timeout while waiting for CGI
  * cgi: fix segmentation fault
  * processor: discard child's request body on abort
  * proxy-widget: discard the unused request body on error

 -- Max Kellermann <mk@cm4all.com>  Wed, 14 Dec 2011 11:53:31 +0100

cm4all-beng-proxy (1.0.15) unstable; urgency=low

  * http-client: fix assertion failure on bogus "100 Continue"
  * handler: don't close the request body twice
  * session: add a missing out-of-memory check
  * fcgi-client: check for EV_READ event
  * fcgi-serialize: fix serializing parameter without value

 -- Max Kellermann <mk@cm4all.com>  Mon, 05 Dec 2011 17:47:20 -0000

cm4all-beng-proxy (1.0.14) unstable; urgency=low

  * http-server: don't generate chunked HEAD response
  * http-server: don't override Content-Length for HEAD response
  * lb_http, proxy-widget, response: forward Content-Length after HEAD

 -- Max Kellermann <mk@cm4all.com>  Tue, 08 Nov 2011 18:19:42 +0100

cm4all-beng-proxy (1.0.13) unstable; urgency=low

  * processor: initialize URI rewrite options for <?cm4all-rewrite-uri?>

 -- Max Kellermann <mk@cm4all.com>  Wed, 02 Nov 2011 16:47:48 +0100

cm4all-beng-proxy (1.0.12) unstable; urgency=low

  * http-server, proxy-widget: add missing newline to log message
  * fcgi_client: fix assertion failure on response body error
  * http-cache-choice: fix crash due to wrong filter callback

 -- Max Kellermann <mk@cm4all.com>  Fri, 21 Oct 2011 15:02:42 +0200

cm4all-beng-proxy (1.0.11) unstable; urgency=low

  * lb_config: fix binding to wildcard address
  * rewrite-uri: clarify warning message when widget has no id

 -- Max Kellermann <mk@cm4all.com>  Wed, 19 Oct 2011 09:26:48 +0200

cm4all-beng-proxy (1.0.10) unstable; urgency=low

  * debian/control: beng-lb doesn't need "daemon" anymore
  * http-string: allow space in unquoted cookie values (RFC ignorant)

 -- Max Kellermann <mk@cm4all.com>  Fri, 07 Oct 2011 15:06:32 +0200

cm4all-beng-proxy (1.0.9) unstable; urgency=low

  * tcp-balancer: store a copy of the socket address
  * lb: default log directory is /var/log/cm4all/beng-lb
  * lb: use new built-in watchdog instead of /usr/bin/daemon

 -- Max Kellermann <mk@cm4all.com>  Thu, 29 Sep 2011 16:19:34 +0200

cm4all-beng-proxy (1.0.8) unstable; urgency=low

  * resource-address: copy the delegate JailCGI parameters (crash bug fix)
  * response: use the same URI for storing and dropping widget sessions

 -- Max Kellermann <mk@cm4all.com>  Thu, 22 Sep 2011 13:39:08 +0200

cm4all-beng-proxy (1.0.7) unstable; urgency=low

  * inline-widget: discard request body when class lookup fails

 -- Max Kellermann <mk@cm4all.com>  Fri, 16 Sep 2011 12:16:04 +0200

cm4all-beng-proxy (1.0.6) unstable; urgency=low

  * processor: support short "SCRIPT" tag
  * widget-uri: use the template's view specification

 -- Max Kellermann <mk@cm4all.com>  Tue, 13 Sep 2011 18:14:24 +0200

cm4all-beng-proxy (1.0.5) unstable; urgency=low

  * resource-loader: delete comma when extracting from X-Forwarded-For

 -- Max Kellermann <mk@cm4all.com>  Mon, 05 Sep 2011 17:43:22 +0200

cm4all-beng-proxy (1.0.4) unstable; urgency=low

  * istream-replace: update the buffer reader after new data was added

 -- Max Kellermann <mk@cm4all.com>  Mon, 05 Sep 2011 15:43:17 +0200

cm4all-beng-proxy (1.0.3) unstable; urgency=low

  * merge release 0.9.35
  * control-handler: fix uninitialized variable

 -- Max Kellermann <mk@cm4all.com>  Thu, 18 Aug 2011 15:15:52 +0200

cm4all-beng-proxy (1.0.2) unstable; urgency=low

  * merge release 0.9.34
  * handler: always log translate client errors
  * tcp-balancer: fix memory leak in error handler
  * http-string: allow more characters in cookie values (RFC ignorant)

 -- Max Kellermann <mk@cm4all.com>  Mon, 01 Aug 2011 16:30:05 +0200

cm4all-beng-proxy (1.0.1) unstable; urgency=low

  * session: increase idle timeout to 20 minutes

 -- Max Kellermann <mk@cm4all.com>  Tue, 26 Jul 2011 11:23:36 +0200

cm4all-beng-proxy (1.0) unstable; urgency=low

  * merge release 0.9.33
  * header-forward: eliminate the duplicate "Date" response header
  * proxy-handler: don't pass internal URI arguments to CGI

 -- Max Kellermann <mk@cm4all.com>  Mon, 18 Jul 2011 17:07:42 +0200

cm4all-beng-proxy (0.10.14) unstable; urgency=low

  * merge release 0.9.32

 -- Max Kellermann <mk@cm4all.com>  Tue, 12 Jul 2011 19:02:23 +0200

cm4all-beng-proxy (0.10.13) unstable; urgency=low

  * growing-buffer: reset the position when skipping buffers

 -- Max Kellermann <mk@cm4all.com>  Wed, 06 Jul 2011 10:07:50 +0200

cm4all-beng-proxy (0.10.12) unstable; urgency=low

  * merge release 0.9.31
  * rewrite-uri: log widget base mismatch
  * istream-replace: fix assertion failure with splitted buffer

 -- Max Kellermann <mk@cm4all.com>  Tue, 05 Jul 2011 22:05:44 +0200

cm4all-beng-proxy (0.10.11) unstable; urgency=low

  * merge release 0.9.30
  * lb: add SSL/TLS support

 -- Max Kellermann <mk@cm4all.com>  Mon, 04 Jul 2011 17:14:21 +0200

cm4all-beng-proxy (0.10.10) unstable; urgency=low

  * merge release 0.9.29

 -- Max Kellermann <mk@cm4all.com>  Tue, 28 Jun 2011 17:56:43 +0200

cm4all-beng-proxy (0.10.9) unstable; urgency=low

  * merge release 0.9.28

 -- Max Kellermann <mk@cm4all.com>  Mon, 27 Jun 2011 13:38:03 +0200

cm4all-beng-proxy (0.10.8) unstable; urgency=low

  * lb_http: don't access the connection object after it was closed
  * restart the load balancer automatically

 -- Max Kellermann <mk@cm4all.com>  Wed, 22 Jun 2011 12:38:39 +0200

cm4all-beng-proxy (0.10.7) unstable; urgency=low

  * config: make the session cookie name configurable
  * uri-relative: allow relative base URIs (for CGI)
  * widget-uri: combine existing CGI PATH_INFO and given widget location
  * python/translation/widget: support "path_info" specification

 -- Max Kellermann <mk@cm4all.com>  Mon, 20 Jun 2011 14:54:38 +0200

cm4all-beng-proxy (0.10.6) unstable; urgency=low

  * merge release 0.9.26

 -- Max Kellermann <mk@cm4all.com>  Wed, 15 Jun 2011 09:19:28 +0200

cm4all-beng-proxy (0.10.5) unstable; urgency=low

  * merge release 0.9.26

 -- Max Kellermann <mk@cm4all.com>  Fri, 10 Jun 2011 10:09:09 +0200

cm4all-beng-proxy (0.10.4) unstable; urgency=low

  * doc: add beng-lb documentation
  * lb: implement "fallback" option
  * merge release 0.9.25

 -- Max Kellermann <mk@cm4all.com>  Wed, 08 Jun 2011 14:13:43 +0200

cm4all-beng-proxy (0.10.3) unstable; urgency=low

  * python/translation.widget: support keyword "sticky"
  * lb: implement sticky modes "failover", "cookie"

 -- Max Kellermann <mk@cm4all.com>  Mon, 06 Jun 2011 15:51:36 +0200

cm4all-beng-proxy (0.10.2) unstable; urgency=low

  * debian: fix beng-lb pid file name
  * lb_http: implement sticky sessions
  * merge release 0.9.24

 -- Max Kellermann <mk@cm4all.com>  Tue, 31 May 2011 14:32:03 +0200

cm4all-beng-proxy (0.10.1) unstable; urgency=low

  * lb_http: close request body on error
  * lb_listener: print error message when binding fails
  * merge release 0.9.23

 -- Max Kellermann <mk@cm4all.com>  Fri, 27 May 2011 13:13:55 +0200

cm4all-beng-proxy (0.10) unstable; urgency=low

  * failure: fix inverted logic bug in expiry check
  * tcp-balancer: implement session stickiness
  * lb: new stand-alone load balancer

 -- Max Kellermann <mk@cm4all.com>  Thu, 26 May 2011 14:32:02 +0200

cm4all-beng-proxy (0.9.35) unstable; urgency=low

  * resource-loader: pass the last X-Forwarded-For element to AJP

 -- Max Kellermann <mk@cm4all.com>  Thu, 18 Aug 2011 15:05:02 +0200

cm4all-beng-proxy (0.9.34) unstable; urgency=low

  * request: fix double request body close in errdoc handler
  * handler: close request body on early abort

 -- Max Kellermann <mk@cm4all.com>  Mon, 01 Aug 2011 16:21:43 +0200

cm4all-beng-proxy (0.9.33) unstable; urgency=low

  * {http,ajp}-request, errdoc: check before closing the request body on
    error

 -- Max Kellermann <mk@cm4all.com>  Mon, 18 Jul 2011 16:30:29 +0200

cm4all-beng-proxy (0.9.32) unstable; urgency=low

  * processor: dispose request body when focused widget was not found
  * http-string: allow the slash in cookie values (RFC ignorant)

 -- Max Kellermann <mk@cm4all.com>  Tue, 12 Jul 2011 18:16:01 +0200

cm4all-beng-proxy (0.9.31) unstable; urgency=low

  * growing-buffer: fix assertion failure with empty first buffer

 -- Max Kellermann <mk@cm4all.com>  Tue, 05 Jul 2011 21:58:24 +0200

cm4all-beng-proxy (0.9.30) unstable; urgency=low

  * growing-buffer: fix assertion failure in reader when buffer is empty

 -- Max Kellermann <mk@cm4all.com>  Mon, 04 Jul 2011 16:59:28 +0200

cm4all-beng-proxy (0.9.29) unstable; urgency=low

  * http-string: allow the equality sign in cookie values (RFC ignorant)

 -- Max Kellermann <mk@cm4all.com>  Tue, 28 Jun 2011 17:50:23 +0200

cm4all-beng-proxy (0.9.28) unstable; urgency=low

  * http-string: allow round brackets in cookie values (RFC ignorant)

 -- Max Kellermann <mk@cm4all.com>  Mon, 27 Jun 2011 13:23:58 +0200

cm4all-beng-proxy (0.9.27) unstable; urgency=low

  * handler: don't delete existing session in TRANSPARENT mode

 -- Max Kellermann <mk@cm4all.com>  Wed, 15 Jun 2011 09:08:48 +0200

cm4all-beng-proxy (0.9.26) unstable; urgency=low

  * worker: read "crash" value before destroying shared memory
  * session: fix crash while discarding session

 -- Max Kellermann <mk@cm4all.com>  Fri, 10 Jun 2011 09:54:56 +0200

cm4all-beng-proxy (0.9.25) unstable; urgency=low

  * response: discard the request body before passing to errdoc
  * worker: don't restart all workers after "safe" worker crash
  * cgi: check for end-of-file after splice

 -- Max Kellermann <mk@cm4all.com>  Wed, 08 Jun 2011 15:02:35 +0200

cm4all-beng-proxy (0.9.24) unstable; urgency=low

  * fcgi-client: really discard packets on request id mismatch
  * memcached-client: don't schedule read event when buffer is full
  * session: support beng-lb sticky sessions

 -- Max Kellermann <mk@cm4all.com>  Tue, 31 May 2011 14:23:41 +0200

cm4all-beng-proxy (0.9.23) unstable; urgency=low

  * tcp-balancer: retry connecting to cluster if a node fails

 -- Max Kellermann <mk@cm4all.com>  Fri, 27 May 2011 13:01:31 +0200

cm4all-beng-proxy (0.9.22) unstable; urgency=low

  * failure: fix inverted logic bug in expiry check
  * uri-extract: support AJP URLs, fixes AJP cookies
  * ajp-client: don't schedule read event when buffer is full

 -- Max Kellermann <mk@cm4all.com>  Thu, 26 May 2011 08:32:32 +0200

cm4all-beng-proxy (0.9.21) unstable; urgency=low

  * balancer: re-enable load balancing (regression fix)
  * merge release 0.8.38

 -- Max Kellermann <mk@cm4all.com>  Fri, 20 May 2011 11:03:31 +0200

cm4all-beng-proxy (0.9.20) unstable; urgency=low

  * http-cache: fix assertion failure caused by wrong destructor
  * merge release 0.8.37

 -- Max Kellermann <mk@cm4all.com>  Mon, 16 May 2011 14:03:09 +0200

cm4all-beng-proxy (0.9.19) unstable; urgency=low

  * http-request: don't retry requests with a request body

 -- Max Kellermann <mk@cm4all.com>  Thu, 12 May 2011 11:35:55 +0200

cm4all-beng-proxy (0.9.18) unstable; urgency=low

  * http-body: fix assertion failure on EOF chunk after socket was closed
  * widget-http: fix crash in widget lookup error handler
  * merge release 0.8.36

 -- Max Kellermann <mk@cm4all.com>  Tue, 10 May 2011 18:56:33 +0200

cm4all-beng-proxy (0.9.17) unstable; urgency=low

  * growing-buffer: fix assertion failure after large initial write
  * http-request: retry after connection failure
  * test/t-cgi: fix bashisms in test scripts

 -- Max Kellermann <mk@cm4all.com>  Wed, 04 May 2011 18:54:57 +0200

cm4all-beng-proxy (0.9.16) unstable; urgency=low

  * resource-address: append "transparent" args to CGI path_info
  * tcache: fix crash on FastCGI with BASE

 -- Max Kellermann <mk@cm4all.com>  Mon, 02 May 2011 16:07:21 +0200

cm4all-beng-proxy (0.9.15) unstable; urgency=low

  * configure.ac: check if valgrind/memcheck.h is installed
  * configure.ac: check if libattr is available
  * access-log: log Referer and User-Agent
  * access-log: log the request duration
  * proxy-handler: allow forwarding URI arguments
  * merge release 0.8.35

 -- Max Kellermann <mk@cm4all.com>  Wed, 27 Apr 2011 18:54:17 +0200

cm4all-beng-proxy (0.9.14) unstable; urgency=low

  * processor: don't clear widget pointer at opening tag
  * debian: move ulimit call from init script to *.default
  * merge release 0.8.33

 -- Max Kellermann <mk@cm4all.com>  Wed, 13 Apr 2011 17:03:29 +0200

cm4all-beng-proxy (0.9.13) unstable; urgency=low

  * proxy-widget: apply the widget's response header forward settings
  * response: add option to dump the widget tree
  * widget-class: move header forward settings to view
  * merge release 0.8.30

 -- Max Kellermann <mk@cm4all.com>  Mon, 04 Apr 2011 16:31:26 +0200

cm4all-beng-proxy (0.9.12) unstable; urgency=low

  * widget: internal API refactorization
  * was-control: fix argument order in "abort" call
  * was-client: duplicate the GError object when it is used twice
  * {file,delegate}-handler: add Expires/ETag headers to 304 response
  * cgi: allow setting environment variables

 -- Max Kellermann <mk@cm4all.com>  Thu, 24 Mar 2011 15:12:54 +0100

cm4all-beng-proxy (0.9.11) unstable; urgency=low

  * processor: major API refactorization
  * merge release 0.8.29

 -- Max Kellermann <mk@cm4all.com>  Mon, 21 Mar 2011 19:43:28 +0100

cm4all-beng-proxy (0.9.10) unstable; urgency=low

  * merge release 0.8.27

 -- Max Kellermann <mk@cm4all.com>  Fri, 18 Mar 2011 14:11:16 +0100

cm4all-beng-proxy (0.9.9) unstable; urgency=low

  * merge release 0.8.25

 -- Max Kellermann <mk@cm4all.com>  Mon, 14 Mar 2011 16:05:51 +0100

cm4all-beng-proxy (0.9.8) unstable; urgency=low

  * translate: support UNIX domain sockets in ADDRESS_STRING
  * resource-address: support connections to existing FastCGI servers

 -- Max Kellermann <mk@cm4all.com>  Fri, 11 Mar 2011 19:24:33 +0100

cm4all-beng-proxy (0.9.7) unstable; urgency=low

  * merge release 0.8.24

 -- Max Kellermann <mk@cm4all.com>  Fri, 04 Mar 2011 13:07:36 +0100

cm4all-beng-proxy (0.9.6) unstable; urgency=low

  * merge release 0.8.23

 -- Max Kellermann <mk@cm4all.com>  Mon, 28 Feb 2011 11:47:45 +0100

cm4all-beng-proxy (0.9.5) unstable; urgency=low

  * translate: allow SITE without CGI

 -- Max Kellermann <mk@cm4all.com>  Mon, 31 Jan 2011 06:35:24 +0100

cm4all-beng-proxy (0.9.4) unstable; urgency=low

  * widget-class: allow distinct addresses for each view

 -- Max Kellermann <mk@cm4all.com>  Thu, 27 Jan 2011 17:51:21 +0100

cm4all-beng-proxy (0.9.3) unstable; urgency=low

  * istream-catch: log errors
  * proxy-handler: pass the original request URI to (Fast)CGI
  * proxy-handler: pass the original document root to (Fast)CGI
  * fcgi-stock: pass site id to child process
  * translation: new packet "HOME" for JailCGI
  * resource-loader: get remote host from "X-Forwarded-For"
  * cgi, fcgi-client: pass client IP address to application

 -- Max Kellermann <mk@cm4all.com>  Fri, 21 Jan 2011 18:13:38 +0100

cm4all-beng-proxy (0.9.2) unstable; urgency=low

  * merge release 0.8.21
  * http-response: better context for error messages
  * istream: method close() does not invoke handler->abort()
  * istream: better context for error messages
  * ajp-client: destruct properly when request stream fails
  * {delegate,fcgi,was}-stock: use the JailCGI 1.4 wrapper

 -- Max Kellermann <mk@cm4all.com>  Mon, 17 Jan 2011 12:08:04 +0100

cm4all-beng-proxy (0.9.1) unstable; urgency=low

  * http-server: count the number of raw bytes sent and received
  * control-handler: support TCACHE_INVALIDATE with SITE
  * new programs "log-forward", "log-exec" for network logging
  * new program "log-split" for creating per-site log files
  * new program "log-traffic" for creating per-site traffic logs
  * move logging servers to new package cm4all-beng-proxy-logging
  * python/control.client: add parameter "broadcast"

 -- Max Kellermann <mk@cm4all.com>  Thu, 02 Dec 2010 12:07:16 +0100

cm4all-beng-proxy (0.9) unstable; urgency=low

  * merge release 0.8.19
  * was-client: explicitly send 32 bit METHOD payload
  * was-client: explicitly parse STATUS as 32 bit integer
  * was-client: clear control channel object on destruction
  * was-client: reuse child process if state is clean on EOF
  * was-client: abort properly after receiving illegal packet
  * was-client: allow "request STOP" before response completed
  * was-client: postpone the response handler invocation
  * was-control: send packets in bulk
  * python: support WAS widgets
  * http-server: enable "cork" mode only for beginning of response
  * http-cache: don't access freed memory in pool_unref_denotify()
  * http: use libcm4all-http
  * new datagram based binary protocol for access logging
  * main: default WAS stock limit is 16

 -- Max Kellermann <mk@cm4all.com>  Thu, 18 Nov 2010 19:56:17 +0100

cm4all-beng-proxy (0.8.38) unstable; urgency=low

  * failure: update time stamp on existing item
  * errdoc: free the original response body on abort

 -- Max Kellermann <mk@cm4all.com>  Fri, 20 May 2011 10:17:14 +0200

cm4all-beng-proxy (0.8.37) unstable; urgency=low

  * widget-resolver: don't reuse failed resolver
  * http-request: fix NULL pointer dereference on invalid URI
  * config: disable the TCP stock limit by default

 -- Max Kellermann <mk@cm4all.com>  Mon, 16 May 2011 13:41:32 +0200

cm4all-beng-proxy (0.8.36) unstable; urgency=low

  * http-server: check if client closes connection while processing
  * http-client: release the socket before invoking the callback
  * fcgi-client: fix assertion failure on full input buffer
  * memcached-client: re-enable socket event after direct copy
  * istream-file: fix assertion failure on range request
  * test/t-cgi: fix bashisms in test scripts

 -- Max Kellermann <mk@cm4all.com>  Tue, 10 May 2011 18:45:48 +0200

cm4all-beng-proxy (0.8.35) unstable; urgency=low

  * session: fix potential session defragmentation crash
  * ajp-request: use "host:port" as TCP stock key
  * cgi: evaluate the Content-Length response header

 -- Max Kellermann <mk@cm4all.com>  Wed, 27 Apr 2011 13:32:05 +0200

cm4all-beng-proxy (0.8.34) unstable; urgency=low

  * js: replace all '%' with '$'
  * js: check if session_id is null
  * debian: add package cm4all-beng-proxy-tools

 -- Max Kellermann <mk@cm4all.com>  Tue, 19 Apr 2011 18:43:54 +0200

cm4all-beng-proxy (0.8.33) unstable; urgency=low

  * processor: don't quote query string arguments with dollar sign
  * widget-request: safely remove "view" and "path" from argument table
  * debian/control: add "Breaks << 0.8.32" on the JavaScript library

 -- Max Kellermann <mk@cm4all.com>  Tue, 12 Apr 2011 18:21:55 +0200

cm4all-beng-proxy (0.8.32) unstable; urgency=low

  * args: quote arguments with the dollar sign

 -- Max Kellermann <mk@cm4all.com>  Tue, 12 Apr 2011 13:34:42 +0200

cm4all-beng-proxy (0.8.31) unstable; urgency=low

  * proxy-widget: eliminate the duplicate "Server" response header
  * translation: add packet UNTRUSTED_SITE_SUFFIX

 -- Max Kellermann <mk@cm4all.com>  Thu, 07 Apr 2011 16:23:37 +0200

cm4all-beng-proxy (0.8.30) unstable; urgency=low

  * handler: make lower-case realm name from the "Host" header
  * session: copy attribute "realm", fixes segmentation fault

 -- Max Kellermann <mk@cm4all.com>  Tue, 29 Mar 2011 16:47:43 +0200

cm4all-beng-proxy (0.8.29) unstable; urgency=low

  * ajp-client: send query string in an AJP attribute

 -- Max Kellermann <mk@cm4all.com>  Mon, 21 Mar 2011 19:16:16 +0100

cm4all-beng-proxy (0.8.28) unstable; urgency=low

  * resource-loader: use X-Forwarded-For to obtain AJP remote host
  * resource-loader: strip port from AJP remote address
  * resource-loader: don't pass remote host to AJP server
  * resource-loader: parse server port for AJP
  * ajp-client: always send content-length
  * ajp-client: parse the remaining buffer after EAGAIN

 -- Max Kellermann <mk@cm4all.com>  Mon, 21 Mar 2011 11:12:07 +0100

cm4all-beng-proxy (0.8.27) unstable; urgency=low

  * http-request: close the request body on malformed URI
  * ajp-request: AJP translation packet contains ajp://host:port/path

 -- Max Kellermann <mk@cm4all.com>  Fri, 18 Mar 2011 14:04:21 +0100

cm4all-beng-proxy (0.8.26) unstable; urgency=low

  * python/response: fix typo in ajp()
  * session: validate sessions only within one realm

 -- Max Kellermann <mk@cm4all.com>  Fri, 18 Mar 2011 08:59:41 +0100

cm4all-beng-proxy (0.8.25) unstable; urgency=low

  * widget-http: discard request body on unknown view name
  * inline-widget: discard request body on error
  * {http,fcgi,was}-client: allocate response headers from caller pool
  * cmdline: fcgi_stock_limit defaults to 0 (no limit)

 -- Max Kellermann <mk@cm4all.com>  Mon, 14 Mar 2011 15:53:42 +0100

cm4all-beng-proxy (0.8.24) unstable; urgency=low

  * fcgi-client: release the connection even when padding not consumed
    after empty response

 -- Max Kellermann <mk@cm4all.com>  Wed, 02 Mar 2011 17:39:33 +0100

cm4all-beng-proxy (0.8.23) unstable; urgency=low

  * memcached-client: allocate a new memory pool
  * memcached-client: copy caller_pool reference before freeing the client
  * fcgi-client: check headers!=NULL
  * fcgi-client: release the connection even when padding not consumed

 -- Max Kellermann <mk@cm4all.com>  Mon, 28 Feb 2011 10:50:02 +0100

cm4all-beng-proxy (0.8.22) unstable; urgency=low

  * cgi: fill special variables CONTENT_TYPE, CONTENT_LENGTH
  * memcached-client: remove stray pool_unref() call
  * memcached-client: reuse the socket if the remaining value is buffered
  * http-cache-choice: abbreviate memcached keys
  * *-cache: allocate a parent pool for cache items
  * pool: re-enable linear pools
  * frame: free the request body on error
  * http-cache: free cached body which was dismissed

 -- Max Kellermann <mk@cm4all.com>  Mon, 07 Feb 2011 15:34:09 +0100

cm4all-beng-proxy (0.8.21) unstable; urgency=low

  * merge release 0.7.55
  * jail: translate the document root properly
  * header-forward: forward the "Host" header to CGI/FastCGI/AJP
  * http-error: map ENOTDIR to "404 Not Found"
  * http-server: fix assertion failure on write error
  * fcgi-stock: clear all environment variables

 -- Max Kellermann <mk@cm4all.com>  Thu, 06 Jan 2011 16:04:20 +0100

cm4all-beng-proxy (0.8.20) unstable; urgency=low

  * widget-resolver: add pedantic state assertions
  * async: remember a copy of the operation in !NDEBUG
  * python/translation/response: max_age() returns self

 -- Max Kellermann <mk@cm4all.com>  Mon, 06 Dec 2010 23:02:50 +0100

cm4all-beng-proxy (0.8.19) unstable; urgency=low

  * merge release 0.7.54

 -- Max Kellermann <mk@cm4all.com>  Wed, 17 Nov 2010 16:25:10 +0100

cm4all-beng-proxy (0.8.18) unstable; urgency=low

  * was-client: explicitly send 32 bit METHOD payload
  * was-client: explicitly parse STATUS as 32 bit integer
  * istream: check presence of as_fd() in optimized build

 -- Max Kellermann <mk@cm4all.com>  Fri, 05 Nov 2010 11:00:54 +0100

cm4all-beng-proxy (0.8.17) unstable; urgency=low

  * merged release 0.7.53
  * widget: use colon as widget path separator
  * was-client: check for abort during response handler
  * was-client: implement STOP
  * was-client: release memory pools
  * was-launch: enable non-blocking mode on input and output
  * http-server: don't crash on malformed pipelined request
  * main: free the WAS stock and the UDP listener in the SIGTERM handler

 -- Max Kellermann <mk@cm4all.com>  Thu, 28 Oct 2010 19:50:26 +0200

cm4all-beng-proxy (0.8.16) unstable; urgency=low

  * merged release 0.7.52
  * was-client: support for the WAS protocol

 -- Max Kellermann <mk@cm4all.com>  Wed, 13 Oct 2010 16:45:18 +0200

cm4all-beng-proxy (0.8.15) unstable; urgency=low

  * resource-address: don't skip question mark twice

 -- Max Kellermann <mk@cm4all.com>  Tue, 28 Sep 2010 12:20:33 +0200

cm4all-beng-proxy (0.8.14) unstable; urgency=low

  * processor: schedule "xmlns:c" deletion

 -- Max Kellermann <mk@cm4all.com>  Thu, 23 Sep 2010 14:42:31 +0200

cm4all-beng-proxy (0.8.13) unstable; urgency=low

  * processor: delete "xmlns:c" attributes from link elements
  * istream-{head,zero}: implement method available()
  * merged release 0.7.51

 -- Max Kellermann <mk@cm4all.com>  Tue, 17 Aug 2010 09:54:33 +0200

cm4all-beng-proxy (0.8.12) unstable; urgency=low

  * http-cache-memcached: copy resource address
  * debian/control: add missing ${shlibs:Depends}
  * merged release 0.7.50

 -- Max Kellermann <mk@cm4all.com>  Thu, 12 Aug 2010 20:17:52 +0200

cm4all-beng-proxy (0.8.11) unstable; urgency=low

  * delegate-client: fix SCM_RIGHTS check
  * use Linux 2.6 CLOEXEC/NONBLOCK flags
  * tcache: INVALIDATE removes all variants (error documents etc.)
  * control: new UDP based protocol, allows invalidating caches
  * hashmap: fix assertion failure in hashmap_remove_match()
  * merged release 0.7.49

 -- Max Kellermann <mk@cm4all.com>  Tue, 10 Aug 2010 15:48:10 +0200

cm4all-beng-proxy (0.8.10) unstable; urgency=low

  * tcache: copy response.previous

 -- Max Kellermann <mk@cm4all.com>  Mon, 02 Aug 2010 18:03:43 +0200

cm4all-beng-proxy (0.8.9) unstable; urgency=low

  * (f?)cgi-handler: forward query string only if focused
  * ajp-handler: merge into proxy-handler
  * proxy-handler: forward query string if focused
  * cgi, fastcgi-handler: enable the resource cache
  * translation: add packets CHECK and PREVIOUS for authentication
  * python: add Response.max_age()

 -- Max Kellermann <mk@cm4all.com>  Fri, 30 Jul 2010 11:39:22 +0200

cm4all-beng-proxy (0.8.8) unstable; urgency=low

  * prototypes/translate.py: added new ticket-fastcgi programs
  * http-cache: implement FastCGI caching
  * merged release 0.7.47

 -- Max Kellermann <mk@cm4all.com>  Wed, 21 Jul 2010 13:00:43 +0200

cm4all-beng-proxy (0.8.7) unstable; urgency=low

  * istream-delayed: update the "direct" bit mask
  * http-client: send "Expect: 100-continue"
  * response, widget-http: apply istream_pipe to filter input
  * proxy-handler: apply istream_pipe to request body
  * istream-ajp-body: send larger request body packets
  * ajp-client: support splice()
  * merged release 0.7.46

 -- Max Kellermann <mk@cm4all.com>  Fri, 25 Jun 2010 18:52:04 +0200

cm4all-beng-proxy (0.8.6) unstable; urgency=low

  * translation: added support for custom error documents
  * response: convert HEAD to GET if filter follows
  * processor: short-circuit on HEAD request
  * python: depend on python-twisted-core

 -- Max Kellermann <mk@cm4all.com>  Wed, 16 Jun 2010 16:37:42 +0200

cm4all-beng-proxy (0.8.5) unstable; urgency=low

  * istream-tee: allow second output to block
  * widget-http: don't transform error documents
  * response, widget-http: disable filters after widget frame request
  * translation: added packet FILTER_4XX to filter client errors
  * merged release 0.7.45

 -- Max Kellermann <mk@cm4all.com>  Thu, 10 Jun 2010 16:13:14 +0200

cm4all-beng-proxy (0.8.4) unstable; urgency=low

  * python: added missing "Response" import
  * python: resume parsing after deferred call
  * http-client: implement istream method as_fd()
  * merged release 0.7.44

 -- Max Kellermann <mk@cm4all.com>  Mon, 07 Jun 2010 17:01:16 +0200

cm4all-beng-proxy (0.8.3) unstable; urgency=low

  * file-handler: implement If-Range (RFC 2616 14.27)
  * merged release 0.7.42

 -- Max Kellermann <mk@cm4all.com>  Tue, 01 Jun 2010 16:17:13 +0200

cm4all-beng-proxy (0.8.2) unstable; urgency=low

  * cookie-client: verify the cookie path
  * python: use Twisted's logging library
  * python: added a widget registry class
  * merged release 0.7.41

 -- Max Kellermann <mk@cm4all.com>  Wed, 26 May 2010 13:08:16 +0200

cm4all-beng-proxy (0.8.1) unstable; urgency=low

  * http-cache-memcached: delete entity records on POST

 -- Max Kellermann <mk@cm4all.com>  Tue, 18 May 2010 12:21:55 +0200

cm4all-beng-proxy (0.8) unstable; urgency=low

  * istream: added method as_fd() to convert istream to file descriptor
  * fork: support passing stdin istream fd to child process
  * http-cache: discard only matching entries on POST
  * istream-html-escape: escape single and double quote
  * rewrite-uri: escape the result with XML entities

 -- Max Kellermann <mk@cm4all.com>  Thu, 13 May 2010 12:34:46 +0200

cm4all-beng-proxy (0.7.55) unstable; urgency=low

  * pool: reparent pools in optimized build
  * istream-deflate: add missing pool reference while reading
  * istream-deflate: fix several error handlers

 -- Max Kellermann <mk@cm4all.com>  Thu, 06 Jan 2011 12:59:39 +0100

cm4all-beng-proxy (0.7.54) unstable; urgency=low

  * http-server: fix crash on deferred chunked request body
  * parser: fix crash on malformed SCRIPT element

 -- Max Kellermann <mk@cm4all.com>  Wed, 17 Nov 2010 16:13:09 +0100

cm4all-beng-proxy (0.7.53) unstable; urgency=low

  * http-server: don't crash on malformed pipelined request
  * sink-header: fix assertion failure on empty trailer

 -- Max Kellermann <mk@cm4all.com>  Thu, 28 Oct 2010 18:39:01 +0200

cm4all-beng-proxy (0.7.52) unstable; urgency=low

  * fcgi-client: fix send timeout handler
  * fork: finish the buffer after pipe was drained

 -- Max Kellermann <mk@cm4all.com>  Wed, 13 Oct 2010 16:39:26 +0200

cm4all-beng-proxy (0.7.51) unstable; urgency=low

  * http-client: clear response body pointer before forwarding EOF event
  * processor: fix assertion failure for c:mode in c:widget

 -- Max Kellermann <mk@cm4all.com>  Mon, 16 Aug 2010 17:01:48 +0200

cm4all-beng-proxy (0.7.50) unstable; urgency=low

  * header-forward: don't forward the "Host" header to HTTP servers
  * resource-address: use uri_relative() for CGI
  * uri-relative: don't lose host name in uri_absolute()
  * uri-relative: don't fail on absolute URIs
  * http-cache-heap: don't use uninitialized item size

 -- Max Kellermann <mk@cm4all.com>  Thu, 12 Aug 2010 20:03:49 +0200

cm4all-beng-proxy (0.7.49) unstable; urgency=low

  * hashmap: fix assertion failure in hashmap_remove_value()

 -- Max Kellermann <mk@cm4all.com>  Tue, 10 Aug 2010 15:37:12 +0200

cm4all-beng-proxy (0.7.48) unstable; urgency=low

  * pipe-stock: add assertions on file descriptors

 -- Max Kellermann <mk@cm4all.com>  Mon, 09 Aug 2010 14:56:54 +0200

cm4all-beng-proxy (0.7.47) unstable; urgency=low

  * cmdline: add option "--group"

 -- Max Kellermann <mk@cm4all.com>  Fri, 16 Jul 2010 18:39:53 +0200

cm4all-beng-proxy (0.7.46) unstable; urgency=low

  * handler: initialize all translate_response attributes
  * http-client: consume buffer before header length check
  * istream-pipe: clear "direct" flags in constructor
  * istream-pipe: return gracefully when handler blocks
  * ajp-client: hold pool reference to reset TCP_CORK

 -- Max Kellermann <mk@cm4all.com>  Mon, 21 Jun 2010 17:53:21 +0200

cm4all-beng-proxy (0.7.45) unstable; urgency=low

  * istream-tee: separate "weak" values for the two outputs
  * fcache: don't close output when caching has been canceled
  * tcache: copy the attribute "secure_cookie"

 -- Max Kellermann <mk@cm4all.com>  Thu, 10 Jun 2010 15:21:34 +0200

cm4all-beng-proxy (0.7.44) unstable; urgency=low

  * http-client: check response header length
  * http-server: check request header length

 -- Max Kellermann <mk@cm4all.com>  Mon, 07 Jun 2010 16:51:57 +0200

cm4all-beng-proxy (0.7.43) unstable; urgency=low

  * http-cache: fixed NULL pointer dereference when storing empty response
    body on the heap

 -- Max Kellermann <mk@cm4all.com>  Tue, 01 Jun 2010 18:52:45 +0200

cm4all-beng-proxy (0.7.42) unstable; urgency=low

  * fork: check "direct" flag again after buffer flush
  * pool: pool_unref_denotify() remembers the code location
  * sink-{buffer,gstring}: don't invoke callback in abort()
  * async: added another debug flag to verify correctness

 -- Max Kellermann <mk@cm4all.com>  Mon, 31 May 2010 21:15:58 +0200

cm4all-beng-proxy (0.7.41) unstable; urgency=low

  * http-cache: initialize response status and headers on empty body

 -- Max Kellermann <mk@cm4all.com>  Tue, 25 May 2010 16:27:25 +0200

cm4all-beng-proxy (0.7.40) unstable; urgency=low

  * http-cache: fixed NULL pointer dereference when storing empty response
    body in memcached

 -- Max Kellermann <mk@cm4all.com>  Tue, 25 May 2010 15:04:44 +0200

cm4all-beng-proxy (0.7.39) unstable; urgency=low

  * memcached-stock: close value on connect failure
  * http: implement remaining status codes
  * http-cache: allow caching empty response body
  * http-cache: cache status codes 203, 206, 300, 301, 410
  * http-cache: don't cache authorized resources

 -- Max Kellermann <mk@cm4all.com>  Fri, 21 May 2010 17:37:29 +0200

cm4all-beng-proxy (0.7.38) unstable; urgency=low

  * http-server: send HTTP/1.1 declaration with "100 Continue"
  * connection: initialize "site_name", fixes crash bug
  * translation: added packet SECURE_COOKIE

 -- Max Kellermann <mk@cm4all.com>  Thu, 20 May 2010 15:40:34 +0200

cm4all-beng-proxy (0.7.37) unstable; urgency=low

  * *-client: implement a socket leak detector
  * handler: initialize response header without translation server

 -- Max Kellermann <mk@cm4all.com>  Tue, 18 May 2010 12:05:11 +0200

cm4all-beng-proxy (0.7.36) unstable; urgency=low

  * http-client: fixed NULL pointer dereference
  * handler, response: removed duplicate request body destruction calls

 -- Max Kellermann <mk@cm4all.com>  Tue, 11 May 2010 17:16:36 +0200

cm4all-beng-proxy (0.7.35) unstable; urgency=low

  * {http,fcgi,ajp}-request: close the request body on abort
  * handler: set fake translation response on malformed URI

 -- Max Kellermann <mk@cm4all.com>  Mon, 10 May 2010 11:22:23 +0200

cm4all-beng-proxy (0.7.34) unstable; urgency=low

  * translate: check the UNTRUSTED packet
  * translation: added packet UNTRUSTED_PREFIX

 -- Max Kellermann <mk@cm4all.com>  Fri, 30 Apr 2010 19:14:37 +0200

cm4all-beng-proxy (0.7.33) unstable; urgency=low

  * merged release 0.7.27.1
  * fcache: don't continue storing in background
  * fcgi-client: re-add event after some input data has been read

 -- Max Kellermann <mk@cm4all.com>  Fri, 30 Apr 2010 11:31:08 +0200

cm4all-beng-proxy (0.7.32) unstable; urgency=low

  * response: generate the "Server" response header
  * response: support the Authentication-Info response header
  * response: support custom authentication pages
  * translation: support custom response headers

 -- Max Kellermann <mk@cm4all.com>  Tue, 27 Apr 2010 17:09:59 +0200

cm4all-beng-proxy (0.7.31) unstable; urgency=low

  * support HTTP authentication (RFC 2617)

 -- Max Kellermann <mk@cm4all.com>  Mon, 26 Apr 2010 17:26:42 +0200

cm4all-beng-proxy (0.7.30) unstable; urgency=low

  * fcgi-client: support responses without a body
  * {http,fcgi}-client: hold caller pool reference during callback

 -- Max Kellermann <mk@cm4all.com>  Fri, 23 Apr 2010 14:41:05 +0200

cm4all-beng-proxy (0.7.29) unstable; urgency=low

  * http-cache: added missing pool_unref() in memcached_miss()
  * pool: added checked pool references

 -- Max Kellermann <mk@cm4all.com>  Thu, 22 Apr 2010 15:45:48 +0200

cm4all-beng-proxy (0.7.28) unstable; urgency=low

  * fcgi-client: support response status
  * translate: malformed packets are fatal
  * http-cache: don't cache resources with very long URIs
  * memcached-client: increase the maximum key size to 32 kB

 -- Max Kellermann <mk@cm4all.com>  Thu, 15 Apr 2010 15:06:51 +0200

cm4all-beng-proxy (0.7.27.1) unstable; urgency=low

  * http-cache: added missing pool_unref() in memcached_miss()
  * http-cache: don't cache resources with very long URIs
  * memcached-client: increase the maximum key size to 32 kB
  * fork: properly handle partially filled output buffer
  * fork: re-add event after some input data has been read

 -- Max Kellermann <mk@cm4all.com>  Thu, 29 Apr 2010 15:30:21 +0200

cm4all-beng-proxy (0.7.27) unstable; urgency=low

  * session: use GLib's PRNG to generate session ids
  * session: seed the PRNG with /dev/random
  * response: log UNTRUSTED violation attempts
  * response: drop widget sessions when there is no focus

 -- Max Kellermann <mk@cm4all.com>  Fri, 09 Apr 2010 12:04:18 +0200

cm4all-beng-proxy (0.7.26) unstable; urgency=low

  * memcached-client: schedule read event before callback
  * istream-tee: continue with second output if first is closed

 -- Max Kellermann <mk@cm4all.com>  Sun, 28 Mar 2010 18:08:11 +0200

cm4all-beng-proxy (0.7.25) unstable; urgency=low

  * memcached-client: don't poll if socket is closed
  * fork: close file descriptor on input error
  * pool: don't check attachments in pool_trash()

 -- Max Kellermann <mk@cm4all.com>  Thu, 25 Mar 2010 13:28:01 +0100

cm4all-beng-proxy (0.7.24) unstable; urgency=low

  * memcached-client: release socket after splice

 -- Max Kellermann <mk@cm4all.com>  Mon, 22 Mar 2010 11:29:45 +0100

cm4all-beng-proxy (0.7.23) unstable; urgency=low

  * sink-header: support splice
  * memcached-client: support splice (response)
  * fcgi-client: recover correctly after send error
  * fcgi-client: support chunked request body
  * fcgi-client: basic splice support for the request body
  * http-cache: duplicate headers
  * {http,memcached}-client: check "direct" mode after buffer flush
  * cmdline: added option "fcgi_stock_limit"
  * python: auto-export function write_packet()
  * python: Response methods return self

 -- Max Kellermann <mk@cm4all.com>  Fri, 19 Mar 2010 13:28:35 +0100

cm4all-beng-proxy (0.7.22) unstable; urgency=low

  * python: re-add function write_packet()

 -- Max Kellermann <mk@cm4all.com>  Fri, 12 Mar 2010 12:27:21 +0100

cm4all-beng-proxy (0.7.21) unstable; urgency=low

  * ajp-client: handle EAGAIN from send()
  * python: install the missing sources

 -- Max Kellermann <mk@cm4all.com>  Thu, 11 Mar 2010 16:58:25 +0100

cm4all-beng-proxy (0.7.20) unstable; urgency=low

  * http-client: don't reinstate event when socket is closed
  * access-log: log the site name
  * python: removed unused function write_packet()
  * python: split the module beng_proxy.translation
  * python: allow overriding query string and param in absolute_uri()
  * python: moved absolute_uri() to a separate library

 -- Max Kellermann <mk@cm4all.com>  Thu, 11 Mar 2010 09:48:52 +0100

cm4all-beng-proxy (0.7.19) unstable; urgency=low

  * client-socket: translate EV_TIMEOUT to ETIMEDOUT
  * fork: refill the input buffer as soon as possible
  * delegate-client: implement an abortable event
  * pool: added assertions for libevent leaks
  * direct: added option "-s enable_splice=no"

 -- Max Kellermann <mk@cm4all.com>  Thu, 04 Mar 2010 17:34:56 +0100

cm4all-beng-proxy (0.7.18) unstable; urgency=low

  * args: reserve memory for the trailing null byte

 -- Max Kellermann <mk@cm4all.com>  Tue, 23 Feb 2010 17:46:04 +0100

cm4all-beng-proxy (0.7.17) unstable; urgency=low

  * translation: added the BOUNCE packet (variant of REDIRECT)
  * translation: change widget packet HOST to UNTRUSTED
  * translation: pass internal URI arguments to the translation server
  * handler: use the specified status with REDIRECT
  * python: added method Request.absolute_uri()

 -- Max Kellermann <mk@cm4all.com>  Tue, 23 Feb 2010 16:15:22 +0100

cm4all-beng-proxy (0.7.16) unstable; urgency=low

  * processor: separate trusted from untrusted widgets by host name
  * processor: mode=partition is deprecated
  * translate: fix DOCUMENT_ROOT handler for CGI/FASTCGI
  * fcgi-request: added JailCGI support

 -- Max Kellermann <mk@cm4all.com>  Fri, 19 Feb 2010 14:29:29 +0100

cm4all-beng-proxy (0.7.15) unstable; urgency=low

  * processor: unreference the caller pool in abort()
  * tcache: clear BASE on mismatch
  * fcgi-client: generate the Content-Length request header
  * fcgi-client: send the CONTENT_TYPE parameter
  * prototypes/translate.py: use FastCGI to run PHP

 -- Max Kellermann <mk@cm4all.com>  Thu, 11 Feb 2010 14:43:21 +0100

cm4all-beng-proxy (0.7.14) unstable; urgency=low

  * connection: drop connections when the limit is exceeded
  * resource-address: added BASE support
  * fcgi-client: check the request ID in response packets
  * http-client: check response body when request body is closed
  * html-escape: use the last ampersand before the semicolon
  * html-escape: support &apos;
  * processor: unescape widget parameter values

 -- Max Kellermann <mk@cm4all.com>  Fri, 29 Jan 2010 17:49:43 +0100

cm4all-beng-proxy (0.7.13) unstable; urgency=low

  * fcgi-request: duplicate socket path
  * fcgi-request: support ACTION
  * fcgi-client: provide SCRIPT_FILENAME
  * fcgi-client: append empty PARAMS packet
  * fcgi-client: try to read response before request is finished
  * fcgi-client: implement the STDERR packet
  * fcgi-client: support request headers and body
  * fcgi-stock: manage one socket per child process
  * fcgi-stock: unlink socket path after connect
  * fcgi-stock: redirect fd 1,2 to /dev/null
  * fcgi-stock: kill FastCGI processes after 5 minutes idle
  * translation: new packet PAIR for passing parameters to FastCGI

 -- Max Kellermann <mk@cm4all.com>  Thu, 14 Jan 2010 13:36:48 +0100

cm4all-beng-proxy (0.7.12) unstable; urgency=low

  * http-cache: unlock the cache item after successful revalidation
  * http-cache-memcached: pass the expiration time to memcached
  * sink-header: comprise pending data in method available()
  * header-forward: forward the Expires response header

 -- Max Kellermann <mk@cm4all.com>  Tue, 22 Dec 2009 16:18:49 +0100

cm4all-beng-proxy (0.7.11) unstable; urgency=low

  * {ajp,memcached}-client: fix dis\appearing event for duplex socket
  * memcached-client: handle EAGAIN after send()
  * memcached-client: release socket as early as possible
  * header-forward: don't forward Accept-Encoding if transformation is
    enabled
  * widget-http, inline-widget: check Content-Encoding before processing
  * file-handler: send "Vary: Accept-Encoding" for compressed response
  * header-forward: support duplicate headers
  * fcache: implemented a 60 seconds timeout
  * fcache: copy pointer to local variable before callback
  * event2: refresh timeout after event has occurred

 -- Max Kellermann <mk@cm4all.com>  Fri, 18 Dec 2009 16:45:24 +0100

cm4all-beng-proxy (0.7.10) unstable; urgency=low

  * http-{server,client}: fix disappearing event for duplex socket

 -- Max Kellermann <mk@cm4all.com>  Mon, 14 Dec 2009 15:46:25 +0100

cm4all-beng-proxy (0.7.9) unstable; urgency=low

  * http: "Expect" is a hop-by-hop header
  * http-server: send "100 Continue" unless request body closed
  * http-client: poll socket after splice
  * http-server: handle EAGAIN after splice
  * http-server: send a 417 response on unrecognized "Expect" request
  * response, widget-http: append filter id to resource tag
  * resource-tag: check for "Cache-Control: no-store"

 -- Max Kellermann <mk@cm4all.com>  Mon, 14 Dec 2009 13:05:15 +0100

cm4all-beng-proxy (0.7.8) unstable; urgency=low

  * http-body: support partial response in method available()
  * file-handler: support pre-compressed static files
  * fcache: honor the "Cache-Control: no-store" response header

 -- Max Kellermann <mk@cm4all.com>  Wed, 09 Dec 2009 15:49:25 +0100

cm4all-beng-proxy (0.7.7) unstable; urgency=low

  * parser: allow underscore in attribute names
  * processor: check "type" attribute before URI rewriting
  * http-client: start receiving before request is sent
  * http-client: try to read response after write error
  * http-client: deliver response body after headers are finished
  * http-client: release socket as early as possible
  * http-client: serve buffer after socket has been closed
  * istream-chunked: clear input stream in abort handler
  * growing-buffer: fix crash after close in "data" callback

 -- Max Kellermann <mk@cm4all.com>  Thu, 03 Dec 2009 13:09:57 +0100

cm4all-beng-proxy (0.7.6) unstable; urgency=low

  * istream-hold: return -2 if handler is not available yet
  * http, ajp, fcgi: use istream_hold on request body
  * http-client: implemented splicing the request body
  * response: added missing URI substitution

 -- Max Kellermann <mk@cm4all.com>  Tue, 17 Nov 2009 15:25:35 +0100

cm4all-beng-proxy (0.7.5) unstable; urgency=low

  * session: 64 bit session ids
  * session: allow arbitrary session id size (at compile-time)
  * debian: larger default log file (16 * 4MB)
  * debian: added package cm4all-beng-proxy-toi

 -- Max Kellermann <mk@cm4all.com>  Mon, 16 Nov 2009 15:51:24 +0100

cm4all-beng-proxy (0.7.4) unstable; urgency=low

  * measure the latency of external resources
  * widget-http: partially revert "don't query session if !stateful"

 -- Max Kellermann <mk@cm4all.com>  Tue, 10 Nov 2009 15:06:03 +0100

cm4all-beng-proxy (0.7.3) unstable; urgency=low

  * uri-verify: don't reject double slash after first segment
  * hostname: allow the hyphen character
  * processor: allow processing without session
  * widget-http: don't query session if !stateful
  * request: disable session management for known bots
  * python: fixed AttributeError in __getattr__()
  * python: added method Response.process()
  * translation: added the response packets URI, HOST, SCHEME
  * translation: added header forward packets

 -- Max Kellermann <mk@cm4all.com>  Mon, 09 Nov 2009 16:40:27 +0100

cm4all-beng-proxy (0.7.2) unstable; urgency=low

  * fcache: close all caching connections on exit
  * istream-file: retry reading after EAGAIN
  * direct, istream-pipe: re-enable SPLICE_F_NONBLOCK
  * direct, istream-pipe: disable the SPLICE_F_MORE flag
  * http-client: handle EAGAIN after splice
  * http-client, header-writer: remove hop-by-hop response headers
  * response: optimized transformed response headers
  * handler: mangle CGI and FastCGI headers
  * header-forward: generate the X-Forwarded-For header
  * header-forward: add local host name to "Via" request header

 -- Max Kellermann <mk@cm4all.com>  Fri, 30 Oct 2009 13:41:02 +0100

cm4all-beng-proxy (0.7.1) unstable; urgency=low

  * file-handler: close the stream on "304 Not Modified"
  * pool: use assembler code only on gcc
  * cmdline: added option "--set tcp_stock_limit"
  * Makefile.am: enable the "subdir-objects" option

 -- Max Kellermann <mk@cm4all.com>  Thu, 22 Oct 2009 12:17:11 +0200

cm4all-beng-proxy (0.7) unstable; urgency=low

  * ajp-client: check if connection was closed during response callback
  * header-forward: log session id
  * istream: separate TCP splicing checks
  * istream-pipe: fix segmentation fault after incomplete direct transfer
  * istream-pipe: implement the "available" method
  * istream-pipe: allocate pipe only if handler supports it
  * istream-pipe: flush the pipe before reading from input
  * istream-pipe: reuse pipes in a stock
  * direct: support splice() from TCP socket to pipe
  * istream: direct() returns -3 if stream has been closed
  * hstock: don't destroy stocks while items are being created
  * tcp-stock: limit number of connections per host to 256
  * translate, http-client, ajp-client, cgi, http-cache: verify the HTTP
    response status
  * prototypes/translate.py: disallow "/../" and null bytes
  * prototypes/translate.py: added "/jail-delegate/" location
  * uri-parser: strict RFC 2396 URI verification
  * uri-parser: don't unescape the URI path
  * http-client, ajp-client: verify the request URI
  * uri-escape: unescape each character only once
  * http-cache: never use the memcached stock if caching is disabled
  * allow 8192 connections by default
  * allow 65536 file handles by default
  * added package cm4all-jailed-beng-proxy-delegate-helper

 -- Max Kellermann <mk@cm4all.com>  Wed, 21 Oct 2009 15:00:56 +0200

cm4all-beng-proxy (0.6.23) unstable; urgency=low

  * header-forward: log session information
  * prototypes/translate.py: added /cgi-bin/ location
  * http-server: disable keep-alive for HTTP/1.0 clients
  * http-server: don't send "Connection: Keep-Alive"
  * delegate-stock: clear the environment
  * delegate-stock: added jail support
  * delegate-client: reuse helper process after I/O error

 -- Max Kellermann <mk@cm4all.com>  Mon, 12 Oct 2009 17:29:35 +0200

cm4all-beng-proxy (0.6.22) unstable; urgency=low

  * istream-tee: clear both "enabled" flags in the eof/abort handler
  * istream-tee: fall back to first data() return value if second stream
    closed itself
  * http-cache: don't log body_abort after close

 -- Max Kellermann <mk@cm4all.com>  Thu, 01 Oct 2009 19:19:37 +0200

cm4all-beng-proxy (0.6.21) unstable; urgency=low

  * http-client: log more error messages
  * delegate-stock: added the DOCUMENT_ROOT environment variable
  * response, widget: accept "application/xhtml+xml"
  * cookie-server: allow square brackets in unquoted cookie values
    (violating RFC 2109 and RFC 2616)

 -- Max Kellermann <mk@cm4all.com>  Thu, 01 Oct 2009 13:55:40 +0200

cm4all-beng-proxy (0.6.20) unstable; urgency=low

  * stock: clear stock after 60 seconds idle
  * hstock: remove empty stocks
  * http-server, http-client, cgi: fixed off-by-one bug in header parser
  * istream-pipe: fix the direct() return value on error
  * istream-pipe: fix formula in range assertion
  * http-cache-memcached: implemented "remove"
  * handler: added FastCGI handler
  * fcgi-client: unref caller pool after socket release
  * fcgi-client: implemented response headers

 -- Max Kellermann <mk@cm4all.com>  Tue, 29 Sep 2009 14:07:13 +0200

cm4all-beng-proxy (0.6.19) unstable; urgency=low

  * http-client: release caller pool after socket release
  * memcached-client: release socket on marshalling error
  * stock: unref caller pool in abort handler
  * stock: lazy cleanup
  * http-cache: copy caller_pool to local variable

 -- Max Kellermann <mk@cm4all.com>  Thu, 24 Sep 2009 16:02:17 +0200

cm4all-beng-proxy (0.6.18) unstable; urgency=low

  * delegate-handler: support conditional GET and ranges
  * file-handler: fix suffix-byte-range-spec parser
  * delegate-helper: call open() with O_CLOEXEC|O_NOCTTY
  * istream-file: don't set FD_CLOEXEC if O_CLOEXEC is available
  * stock: hold caller pool during "get" operation
  * main: free balancer object during shutdown
  * memcached-client: enable socket timeout
  * delegate-stock: set FD_CLOEXEC on socket

 -- Max Kellermann <mk@cm4all.com>  Thu, 24 Sep 2009 10:50:53 +0200

cm4all-beng-proxy (0.6.17) unstable; urgency=low

  * tcp-stock: implemented a load balancer
  * python: accept address list in the ajp() method
  * http-server: added timeout for the HTTP request headers
  * response: close template when the content type is wrong
  * delegate-get: implemented response headers
  * delegate-get: provide status codes and error messages

 -- Max Kellermann <mk@cm4all.com>  Fri, 18 Sep 2009 15:36:57 +0200

cm4all-beng-proxy (0.6.16) unstable; urgency=low

  * tcp-stock: added support for bulldog-tyke
  * sink-buffer: close input if it's not used in the constructor
  * http-cache-memcached: close response body when deserialization fails
  * serialize: fix regression in serialize_uint64()

 -- Max Kellermann <mk@cm4all.com>  Tue, 15 Sep 2009 19:26:07 +0200

cm4all-beng-proxy (0.6.15) unstable; urgency=low

  * http-cache-choice: find more duplicates during cleanup
  * handler: added AJP handler
  * ajp-request: unref pool only on tcp_stock failure
  * ajp-client: prevent parser recursion
  * ajp-client: free request body when response is closed
  * ajp-client: reuse connection after END_RESPONSE packet
  * ajp-client: enable TCP_CORK while sending
  * istream-ajp-body: added a second "length" header field
  * ajp-client: auto-send empty request body chunk
  * ajp-client: register "write" event after GET_BODY_CHUNK packet
  * ajp-client: implemented request and response headers
  * http-cache-rfc: don't rewind tpool if called recursively

 -- Max Kellermann <mk@cm4all.com>  Fri, 11 Sep 2009 16:04:06 +0200

cm4all-beng-proxy (0.6.14) unstable; urgency=low

  * istream-tee: don't restart reading if already in progress

 -- Max Kellermann <mk@cm4all.com>  Thu, 03 Sep 2009 13:21:06 +0200

cm4all-beng-proxy (0.6.13) unstable; urgency=low

  * cookie-server: fix parsing multiple cookies
  * http-cache-memcached: clean up expired "choice" items
  * sink-gstring: use callback instead of public struct
  * istream-tee: restart reading when one output is closed

 -- Max Kellermann <mk@cm4all.com>  Wed, 02 Sep 2009 17:02:53 +0200

cm4all-beng-proxy (0.6.12) unstable; urgency=low

  * http-cache: don't attempt to remove cache items when the cache is disabled

 -- Max Kellermann <mk@cm4all.com>  Fri, 28 Aug 2009 15:40:48 +0200

cm4all-beng-proxy (0.6.11) unstable; urgency=low

  * http-cache-memcached: store HTTP status and response headers
  * http-cache-memcached: implemented flush (SIGHUP)
  * http-cache-memcached: support "Vary"
  * http-client: work around assertion failure in response_stream_close()

 -- Max Kellermann <mk@cm4all.com>  Thu, 27 Aug 2009 12:33:17 +0200

cm4all-beng-proxy (0.6.10) unstable; urgency=low

  * parser: finish tag before bailing out
  * http-request: allow URLs without path component
  * fork: clear event in read() method
  * istream-file: pass options O_CLOEXEC|O_NOCTTY to open()
  * response: check if the "Host" request header is valid

 -- Max Kellermann <mk@cm4all.com>  Tue, 18 Aug 2009 16:37:19 +0200

cm4all-beng-proxy (0.6.9) unstable; urgency=low

  * direct: disable SPLICE_F_NONBLOCK (temporary NFS EAGAIN workaround)

 -- Max Kellermann <mk@cm4all.com>  Mon, 17 Aug 2009 13:52:49 +0200

cm4all-beng-proxy (0.6.8) unstable; urgency=low

  * widget-http: close response body in error code path
  * http-cache: implemented memcached backend (--memcached-server)
  * processor: &c:base; returns the URI without scheme and host

 -- Max Kellermann <mk@cm4all.com>  Mon, 17 Aug 2009 12:29:19 +0200

cm4all-beng-proxy (0.6.7) unstable; urgency=low

  * file-handler: generate Expires from xattr user.MaxAge
  * cmdline: added option --set to configure:
    - max_connections
    - http_cache_size
    - filter_cache_size
    - translate_cache_size
  * flush caches on SIGHUP

 -- Max Kellermann <mk@cm4all.com>  Fri, 07 Aug 2009 11:41:10 +0200

cm4all-beng-proxy (0.6.6) unstable; urgency=low

  * added missing GLib build dependency
  * cgi-handler: set the "body_consumed" flag

 -- Max Kellermann <mk@cm4all.com>  Tue, 04 Aug 2009 09:53:01 +0200

cm4all-beng-proxy (0.6.5) unstable; urgency=low

  * shm: pass MAP_NORESERVE to mmap()
  * proxy-handler: support cookies
  * translation: added DISCARD_SESSION packet

 -- Max Kellermann <mk@cm4all.com>  Wed, 15 Jul 2009 18:00:33 +0200

cm4all-beng-proxy (0.6.4) unstable; urgency=low

  * http-client: don't read response body in HEAD requests
  * ajp-client: invoke the "abort" handler on error
  * filter-cache: lock cache items while they are served

 -- Max Kellermann <mk@cm4all.com>  Thu, 09 Jul 2009 14:36:14 +0200

cm4all-beng-proxy (0.6.3) unstable; urgency=low

  * http-server: implemented the DELETE method
  * http-server: refuse HTTP/0.9 requests
  * proxy-handler: send request body to template when no widget is focused
  * widget-request: pass original HTTP method to widget
  * session: automatically defragment sessions

 -- Max Kellermann <mk@cm4all.com>  Tue, 07 Jul 2009 16:57:22 +0200

cm4all-beng-proxy (0.6.2) unstable; urgency=low

  * lock: fixed race condition in debug flag updates
  * session: use rwlock for the session manager
  * proxy-handler: pass request headers to the remote HTTP server
  * proxy-handler: forward original Accept-Charset if processor is disabled
  * pipe: don't filter resources without a body
  * fcache: forward original HTTP status over "pipe" filter
  * cgi: support the "Status" line

 -- Max Kellermann <mk@cm4all.com>  Mon, 06 Jul 2009 16:38:26 +0200

cm4all-beng-proxy (0.6.1) unstable; urgency=low

  * session: consistently lock all session objects
  * rewrite-uri: check if widget_external_uri() returns NULL
  * widget-uri: don't generate the "path" argument when it's NULL
  * widget-uri: strip superfluous question mark from widget_base_address()
  * widget-uri: append parameters from the template first
  * widget-uri: re-add configured query string in widget_absolute_uri()
  * widget-uri: eliminate configured query string in widget_external_uri()
  * processor: don't consider session data for base=child and base=parent

 -- Max Kellermann <mk@cm4all.com>  Fri, 03 Jul 2009 15:52:01 +0200

cm4all-beng-proxy (0.6) unstable; urgency=low

  * inline-widget: check the widget HTTP response status
  * response: don't apply transformation on failed response
  * resource-address: include pipe arguments in filter cache key
  * handler: removed session redirect on the first request
  * http-cache: accept ETag response header instead of Last-Modified
  * filter-cache: don't require Last-Modified or Expires
  * file-handler: disable ETag only when processor comes first
  * file-handler: read ETag from xattr
  * pipe: generate new ETag for piped resource
  * session: purge sessions when shared memory is full
  * handler: don't enforce sessions for filtered responses

 -- Max Kellermann <mk@cm4all.com>  Tue, 30 Jun 2009 17:48:20 +0200

cm4all-beng-proxy (0.5.14) unstable; urgency=low

  * ajp-client: implemented request body
  * cookie-client: obey "max-age=0" properly
  * processor: forward the original HTTP status
  * response, widget-http: don't allow processing resource without body
  * widget-http: check the Content-Type before invoking processor
  * response: pass the "Location" response header
  * debian: added a separate -optimized-dbg package
  * added init script support for multiple ports (--port) and multiple listen
    (--listen) command line argumnents
  * translation: added the "APPEND" packet for command line arguments
  * pipe: support command line arguments

 -- Max Kellermann <mk@cm4all.com>  Mon, 29 Jun 2009 16:51:16 +0200

cm4all-beng-proxy (0.5.13) unstable; urgency=low

  * widget-registry: clear local_address in translate request
  * cmdline: added the "--listen" option

 -- Max Kellermann <mk@cm4all.com>  Wed, 24 Jun 2009 12:27:17 +0200

cm4all-beng-proxy (0.5.12) unstable; urgency=low

  * response: pass the "Location" response handler
  * added support for multiple listener ports

 -- Max Kellermann <mk@cm4all.com>  Tue, 23 Jun 2009 23:34:55 +0200

cm4all-beng-proxy (0.5.11) unstable; urgency=low

  * build with autotools
  * use libcm4all-socket, GLib
  * Makefile.am: support out-of-tree builds
  * added optimized Debian package
  * tcache: fixed wrong assignment in VARY=HOST
  * translation: added request packet LOCAL_ADDRESS

 -- Max Kellermann <mk@cm4all.com>  Tue, 23 Jun 2009 15:42:12 +0200

cm4all-beng-proxy (0.5.10) unstable; urgency=low

  * widget-http: assign the "address" variable

 -- Max Kellermann <mk@cm4all.com>  Mon, 15 Jun 2009 18:38:58 +0200

cm4all-beng-proxy (0.5.9) unstable; urgency=low

  * tcache: fixed typo in tcache_string_match()
  * tcache: support VARY=SESSION
  * translate: added the INVALIDATE response packet
  * cache, session: higher size limits
  * widget-uri: separate query_string from path_info
  * widget-uri: ignore widget parameters in widget_external_uri()

 -- Max Kellermann <mk@cm4all.com>  Mon, 15 Jun 2009 17:06:11 +0200

cm4all-beng-proxy (0.5.8) unstable; urgency=low

  * handler: fixed double free bug in translate_callback()

 -- Max Kellermann <mk@cm4all.com>  Sun, 14 Jun 2009 19:05:09 +0200

cm4all-beng-proxy (0.5.7) unstable; urgency=low

  * forward the Content-Disposition header
  * handler: assign new session to local variable, fix segfault
  * handler: don't dereference the NULL session

 -- Max Kellermann <mk@cm4all.com>  Sun, 14 Jun 2009 13:01:52 +0200

cm4all-beng-proxy (0.5.6) unstable; urgency=low

  * widget-http: send the "Via" request header instead of "X-Forwarded-For"
  * proxy-handler: send the "Via" request header
  * widget-request: check the "path" argument before calling uri_compress()

 -- Max Kellermann <mk@cm4all.com>  Tue, 09 Jun 2009 12:21:00 +0200

cm4all-beng-proxy (0.5.5) unstable; urgency=low

  * processor: allow specifying relative URI in c:base=child
  * widget-request: verify the "path" argument
  * widget: allocate address from widget's pool
  * widget-http: support multiple Set-Cookie response headers

 -- Max Kellermann <mk@cm4all.com>  Thu, 04 Jun 2009 15:10:15 +0200

cm4all-beng-proxy (0.5.4) unstable; urgency=low

  * implemented delegation of open() to a helper program
  * added the BASE translation packet, supported by the translation cache
  * deprecated c:mode=proxy
  * rewrite-uri: always enable focus in mode=partial
  * http-cache: don't cache resources with query string (RFC 2616 13.9)
  * http-cache: lock cache items while they are served

 -- Max Kellermann <mk@cm4all.com>  Thu, 28 May 2009 11:44:01 +0200

cm4all-beng-proxy (0.5.3) unstable; urgency=low

  * cgi: close request body on fork() failure
  * fork: added workaround for pipe-to-pipe splice()
  * http-cache: use cache entry when response ETag matches
  * cgi: loop in istream_cgi_read() to prevent blocking
  * cache: check for expired items once a minute
  * cache: optimize search for oldest item

 -- Max Kellermann <mk@cm4all.com>  Wed, 06 May 2009 13:23:46 +0200

cm4all-beng-proxy (0.5.2) unstable; urgency=low

  * added filter cache
  * header-parser: added missing range check in header_parse_line()
  * fork: added event for writing to the child process
  * fork: don't splice() from a pipe
  * response: don't pass request body to unfocused processor
  * added filter type "pipe"

 -- Max Kellermann <mk@cm4all.com>  Wed, 29 Apr 2009 13:24:26 +0200

cm4all-beng-proxy (0.5.1) unstable; urgency=low

  * processor: fixed base=child assertion failure
  * handler: close request body if it was not consumed
  * static-file: generate Last-Modified and ETag response headers
  * static-file: obey the Content-Type provided by the translation server
  * static-file: get Content-Type from extended attribute
  * http-cache: use istream_null when cached resource is empty

 -- Max Kellermann <mk@cm4all.com>  Mon, 27 Apr 2009 10:00:20 +0200

cm4all-beng-proxy (0.5) unstable; urgency=low

  * processor: accept c:mode/c:base attributes in any order
  * processor: removed alternative (anchor) rewrite syntax

 -- Max Kellermann <mk@cm4all.com>  Mon, 20 Apr 2009 22:04:19 +0200

cm4all-beng-proxy (0.4.10) unstable; urgency=low

  * processor: lift length limitation for widget parameters
  * translate: abort if a packet is too large
  * translate: support MAX_AGE for the whole response
  * hashmap: fix corruption of slot chain in hashmap_remove_value()

 -- Max Kellermann <mk@cm4all.com>  Fri, 17 Apr 2009 13:02:50 +0200

cm4all-beng-proxy (0.4.9) unstable; urgency=low

  * http-cache: explicitly start reading into cache
  * cgi: clear "headers" variable before publishing the response
  * translate: use DOCUMENT_ROOT as CGI parameter

 -- Max Kellermann <mk@cm4all.com>  Mon, 06 Apr 2009 16:21:57 +0200

cm4all-beng-proxy (0.4.8) unstable; urgency=low

  * translate: allow ADDRESS packets in AJP addresses
  * translate: initialize all fields of a FastCGI address
  * http-cache: close all caching connections on exit
  * processor: don't rewrite SCRIPT SRC attribute when proxying

 -- Max Kellermann <mk@cm4all.com>  Thu, 02 Apr 2009 15:45:46 +0200

cm4all-beng-proxy (0.4.7) unstable; urgency=low

  * http-server: use istream_null for empty request body
  * parser: check for trailing slash only in TAG_OPEN tags
  * parser: added support for XML Processing Instructions
  * processor: implemented XML Processing Instruction "cm4all-rewrite-uri"
  * uri-escape: escape the slash character
  * cache: remove all matching items in cache_remove()
  * http-cache: lock cache items while holding a reference

 -- Max Kellermann <mk@cm4all.com>  Thu, 02 Apr 2009 12:02:53 +0200

cm4all-beng-proxy (0.4.6) unstable; urgency=low

  * file_handler: fixed logic error in If-Modified-Since check
  * date: return UTC time stamp in http_date_parse()
  * cache: continue search after item was invalidated
  * cache: remove the correct cache item
  * istream-chunked: work around invalid assertion failure
  * istream-subst: fixed corruption after partial match

 -- Max Kellermann <mk@cm4all.com>  Wed, 25 Mar 2009 15:03:10 +0100

cm4all-beng-proxy (0.4.5) unstable; urgency=low

  * http-server: assume keep-alive is enabled on HTTP 1.1
  * http-client: unregister EV_READ when the buffer is full
  * translation: added QUERY_STRING packet
  * processor: optionally parse base/mode from URI

 -- Max Kellermann <mk@cm4all.com>  Tue, 17 Mar 2009 13:04:25 +0100

cm4all-beng-proxy (0.4.4) unstable; urgency=low

  * forward Accept-Language request header to the translation server
  * translate: added the USER_AGENT request packet
  * session: obey the USER/MAX_AGE setting
  * use libcm4all-inline-dev in libcm4all-beng-proxy-dev
  * added pkg-config file for libcm4all-beng-proxy-dev
  * updated python-central dependencies
  * processor: parse c:base/c:mode attributes in PARAM tags

 -- Max Kellermann <mk@cm4all.com>  Wed, 11 Mar 2009 09:43:48 +0100

cm4all-beng-proxy (0.4.3) unstable; urgency=low

  * processor: rewrite URI in LINK tags
  * processor: rewrite URI in PARAM tags
  * use splice() from glibc 2.7
  * translate: added VARY response packet
  * build documentation with texlive

 -- Max Kellermann <mk@cm4all.com>  Wed, 04 Mar 2009 09:53:56 +0100

cm4all-beng-proxy (0.4.2) unstable; urgency=low

  * hashmap: fix corruption in slot chain
  * use monotonic clock to calculate expiry times
  * processor: rewrite URIs in the EMBED, VIDEO, AUDIO tags

 -- Max Kellermann <mk@cm4all.com>  Tue, 17 Feb 2009 17:14:48 +0100

cm4all-beng-proxy (0.4.1) unstable; urgency=low

  * translate: clear client->transformation
  * handler: check for translation errors
  * http-server: fixed assertion failure during shutdown
  * http-server: send "Keep-Alive" response header
  * worker: after fork(), call event_reinit() in the parent process
  * added valgrind build dependency
  * build with Debian's libevent-1.4 package

 -- Max Kellermann <mk@cm4all.com>  Tue, 10 Feb 2009 11:48:53 +0100

cm4all-beng-proxy (0.4) unstable; urgency=low

  * added support for transformation views
    - in the JavaScript API, mode=proxy is now deprecated
  * http-cache: fix segfault when request_headers==NULL
  * http-cache: store multiple (varying) versions of a resource
  * http-cache: use the "max-age" cache-control response

 -- Max Kellermann <mk@cm4all.com>  Fri, 30 Jan 2009 13:29:43 +0100

cm4all-beng-proxy (0.3.9) unstable; urgency=low

  * http-client: assume keep-alive is enabled on HTTP 1.1
  * processor: use configured/session path-info for mode=child URIs

 -- Max Kellermann <mk@cm4all.com>  Tue, 27 Jan 2009 13:07:51 +0100

cm4all-beng-proxy (0.3.8) unstable; urgency=low

  * processor: pass Content-Type and Content-Language headers from
    template
  * http-client: allow chunked response body without keep-alive

 -- Max Kellermann <mk@cm4all.com>  Fri, 23 Jan 2009 13:02:42 +0100

cm4all-beng-proxy (0.3.7) unstable; urgency=low

  * istream_subst: exit the loop if state==INSERT
  * istream_iconv: check if the full buffer could be flushed
  * worker: don't reinitialize session manager during shutdown

 -- Max Kellermann <mk@cm4all.com>  Thu, 15 Jan 2009 10:39:47 +0100

cm4all-beng-proxy (0.3.6) unstable; urgency=low

  * processor: ignore closing </header>
  * widget-http: now really don't check content-type in frame parents
  * parser: skip comments
  * processor: implemented c:base="parent"
  * processor: added "c:" prefix to c:widget child elements
  * processor: renamed the "c:param" element to "c:parameter"

 -- Max Kellermann <mk@cm4all.com>  Thu, 08 Jan 2009 11:17:29 +0100

cm4all-beng-proxy (0.3.5) unstable; urgency=low

  * widget-http: don't check content-type in frame parents
  * istream-subst: allow null bytes in the input stream
  * js: added the "translate" parameter for passing values to the
    translation server
  * rewrite-uri: refuse to rewrite a frame URI without widget id

 -- Max Kellermann <mk@cm4all.com>  Mon, 05 Jan 2009 16:46:32 +0100

cm4all-beng-proxy (0.3.4) unstable; urgency=low

  * processor: added support for custom widget request headers
  * http-cache: obey the "Vary" response header
  * http-cache: pass the new http_cache_info object when testing a cache
    item

 -- Max Kellermann <mk@cm4all.com>  Tue, 30 Dec 2008 15:46:44 +0100

cm4all-beng-proxy (0.3.3) unstable; urgency=low

  * processor: grew widget parameter buffer to 512 bytes
  * widget-resolver: clear widget->resolver on abort
  * cgi: clear the input's handler in cgi_async_abort()
  * widget-stream: use istream_hold (reverts r4171)

 -- Max Kellermann <mk@cm4all.com>  Fri, 05 Dec 2008 14:43:05 +0100

cm4all-beng-proxy (0.3.2) unstable; urgency=low

  * processor: free memory before calling embed_frame_widget()
  * processor: allocate query string from the widget pool
  * processor: removed the obsolete widget attributes "tag" and "style"
  * parser: hold a reference to the pool

 -- Max Kellermann <mk@cm4all.com>  Mon, 01 Dec 2008 14:15:38 +0100

cm4all-beng-proxy (0.3.1) unstable; urgency=low

  * http-client: remove Transfer-Encoding and Content-Length from response
    headers
  * http-client: don't read body after invoke_response()
  * fork: retry splice() after EAGAIN
  * fork: don't close input when splice() fails
  * cgi: abort the response handler when the stdin stream fails
  * istream_file, istream_pipe, fork, client_socket, listener: fixed file
    descriptor leaks
  * processor: hold a reference to the caller's pool
  * debian/rules: enabled test suite

 -- Max Kellermann <mk@cm4all.com>  Thu, 27 Nov 2008 16:01:16 +0100

cm4all-beng-proxy (0.3) unstable; urgency=low

  * implemented widget filters
  * translate: initialize all fields of a CGI address
  * fork: read request body on EAGAIN
  * fork: implemented the direct() method with splice()
  * python: added class Response
  * prototypes/translate.py:
    - support "filter"
    - support "content_type"
  * demo: added widget filter demo

 -- Max Kellermann <mk@cm4all.com>  Wed, 26 Nov 2008 16:27:29 +0100

cm4all-beng-proxy (0.2) unstable; urgency=low

  * don't quote text/xml widgets
  * widget-resolver: pass widget_pool to widget_class_lookup()
  * widget-registry: allocate widget_class from widget_pool
  * widget-stream: eliminated the async operation proxy, because the
    operation cannot be aborted before the constructor returns
  * widget-stream: don't clear the "delayed" stream in the response() callback
  * rewrite-uri: trigger istream_read(delayed) after istream_delayed_set()
  * doc: clarified XSLT integration

 -- Max Kellermann <mk@cm4all.com>  Tue, 25 Nov 2008 15:28:54 +0100

cm4all-beng-proxy (0.1) unstable; urgency=low

  * initial release

 -- Max Kellermann <mk@cm4all.com>  Mon, 17 Nov 2008 11:59:36 +0100<|MERGE_RESOLUTION|>--- conflicted
+++ resolved
@@ -1,7 +1,6 @@
-<<<<<<< HEAD
 cm4all-beng-proxy (11.9) unstable; urgency=low
 
-  * 
+  * merge release 10.33
 
  --   
 
@@ -107,7 +106,7 @@
   * ZeroConf publish support
 
  -- Max Kellermann <mk@cm4all.com>  Tue, 30 Aug 2016 22:24:03 -0000
-=======
+
 cm4all-beng-proxy (10.33) unstable; urgency=low
 
   * spawn: create systemd journal identifier
@@ -116,7 +115,6 @@
   * was: add stopwatch support
 
  -- Max Kellermann <mk@cm4all.com>  Wed, 19 Oct 2016 19:38:21 -0000
->>>>>>> a733f30a
 
 cm4all-beng-proxy (10.32) unstable; urgency=low
 
