<<<<<<< HEAD
cm4all-beng-proxy (1.2.27) unstable; urgency=low

  * 

 --   

cm4all-beng-proxy (1.2.26) unstable; urgency=low

  * merge release 1.1.39

 -- Max Kellermann <mk@cm4all.com>  Thu, 26 Apr 2012 14:16:40 -0000

cm4all-beng-proxy (1.2.25) unstable; urgency=low

  * merge release 1.1.38

 -- Max Kellermann <mk@cm4all.com>  Mon, 26 Mar 2012 14:01:44 -0000

cm4all-beng-proxy (1.2.24) unstable; urgency=low

  * merge release 1.1.37

 -- Max Kellermann <mk@cm4all.com>  Tue, 20 Mar 2012 08:33:31 -0000

cm4all-beng-proxy (1.2.23) unstable; urgency=low

  * merge release 1.1.36

 -- Max Kellermann <mk@cm4all.com>  Thu, 15 Mar 2012 15:37:10 -0000

cm4all-beng-proxy (1.2.22) unstable; urgency=low

  * merge release 1.1.35

 -- Max Kellermann <mk@cm4all.com>  Thu, 08 Mar 2012 18:29:39 -0000

cm4all-beng-proxy (1.2.21) unstable; urgency=low

  * merge release 1.1.34

 -- Max Kellermann <mk@cm4all.com>  Fri, 02 Mar 2012 16:02:00 -0000

cm4all-beng-proxy (1.2.20) unstable; urgency=low

  * merge release 1.1.33

 -- Max Kellermann <mk@cm4all.com>  Thu, 23 Feb 2012 17:11:15 -0000

cm4all-beng-proxy (1.2.19) unstable; urgency=low

  * merge release 1.1.32

 -- Max Kellermann <mk@cm4all.com>  Thu, 23 Feb 2012 15:18:36 -0000

cm4all-beng-proxy (1.2.18) unstable; urgency=low

  * merge release 1.1.31

 -- Max Kellermann <mk@cm4all.com>  Thu, 16 Feb 2012 13:52:42 -0000

cm4all-beng-proxy (1.2.17) unstable; urgency=low

  * merge release 1.1.30

 -- Max Kellermann <mk@cm4all.com>  Wed, 15 Feb 2012 09:26:45 -0000

cm4all-beng-proxy (1.2.16) unstable; urgency=low

  * merge release 1.1.29

 -- Max Kellermann <mk@cm4all.com>  Thu, 09 Feb 2012 09:31:50 -0000

cm4all-beng-proxy (1.2.15) unstable; urgency=low

  * merge release 1.1.28

 -- Max Kellermann <mk@cm4all.com>  Thu, 02 Feb 2012 13:41:45 -0000

cm4all-beng-proxy (1.2.14) unstable; urgency=low

  * merge release 1.1.27

 -- Max Kellermann <mk@cm4all.com>  Tue, 31 Jan 2012 15:04:32 -0000

cm4all-beng-proxy (1.2.13) unstable; urgency=low

  * merge release 1.1.26

 -- Max Kellermann <mk@cm4all.com>  Wed, 25 Jan 2012 12:15:19 -0000

cm4all-beng-proxy (1.2.12) unstable; urgency=low

  * merge release 1.1.25

 -- Max Kellermann <mk@cm4all.com>  Tue, 17 Jan 2012 08:31:44 -0000

cm4all-beng-proxy (1.2.11) unstable; urgency=low

  * merge release 1.1.24

 -- Max Kellermann <mk@cm4all.com>  Wed, 04 Jan 2012 15:38:27 -0000

cm4all-beng-proxy (1.2.10) unstable; urgency=low

  * merge release 1.1.23

 -- Max Kellermann <mk@cm4all.com>  Wed, 28 Dec 2011 17:01:43 -0000

cm4all-beng-proxy (1.2.9) unstable; urgency=low

  * merge release 1.1.22

 -- Max Kellermann <mk@cm4all.com>  Thu, 22 Dec 2011 10:28:29 -0000

cm4all-beng-proxy (1.2.8) unstable; urgency=low

  * merge release 1.1.21

 -- Max Kellermann <mk@cm4all.com>  Wed, 14 Dec 2011 11:12:32 -0000

cm4all-beng-proxy (1.2.7) unstable; urgency=low

  * merge release 1.1.20

 -- Max Kellermann <mk@cm4all.com>  Tue, 06 Dec 2011 11:43:10 -0000

cm4all-beng-proxy (1.2.6) unstable; urgency=low

  * merge release 1.1.19

 -- Max Kellermann <mk@cm4all.com>  Fri, 18 Nov 2011 13:47:43 -0000

cm4all-beng-proxy (1.2.5) unstable; urgency=low

  * merge release 1.1.18
  * file-handler: handle If-Modified-Since followed by filter

 -- Max Kellermann <mk@cm4all.com>  Tue, 08 Nov 2011 19:43:58 +0100

cm4all-beng-proxy (1.2.4) unstable; urgency=low

  * merge release 1.1.17

 -- Max Kellermann <mk@cm4all.com>  Wed, 02 Nov 2011 16:58:28 +0100

cm4all-beng-proxy (1.2.3) unstable; urgency=low

  * merge release 1.1.16

 -- Max Kellermann <mk@cm4all.com>  Fri, 21 Oct 2011 15:16:13 +0200

cm4all-beng-proxy (1.2.2) unstable; urgency=low

  * merge release 1.1.15
  * widget-view: an empty name refers to the default view
  * processor: new entity &c:view;

 -- Max Kellermann <mk@cm4all.com>  Wed, 19 Oct 2011 11:43:20 +0200

cm4all-beng-proxy (1.2.1) unstable; urgency=low

  * merge release 1.1.13

 -- Max Kellermann <mk@cm4all.com>  Wed, 05 Oct 2011 17:16:04 +0200

cm4all-beng-proxy (1.2) unstable; urgency=low

  * delegate-client: improved error reporting
  * response-error: resolve errno codes
  * python/control/client: bind the unix domain socket
  * python/control/client: implement timeout
  * lb_control: allow querying node status over control socket

 -- Max Kellermann <mk@cm4all.com>  Tue, 27 Sep 2011 12:00:44 +0200
=======
cm4all-beng-proxy (1.1.40) unstable; urgency=low

  * merge release 1.0.34

 -- Max Kellermann <mk@cm4all.com>  Wed, 16 May 2012 09:50:37 -0000
>>>>>>> 1c4a3c74

cm4all-beng-proxy (1.1.39) unstable; urgency=low

  * merge release 1.0.33

 -- Max Kellermann <mk@cm4all.com>  Thu, 26 Apr 2012 14:12:30 -0000

cm4all-beng-proxy (1.1.38) unstable; urgency=low

  * merge release 1.0.32

 -- Max Kellermann <mk@cm4all.com>  Mon, 26 Mar 2012 14:00:38 -0000

cm4all-beng-proxy (1.1.37) unstable; urgency=low

  * merge release 1.0.31

 -- Max Kellermann <mk@cm4all.com>  Tue, 20 Mar 2012 08:31:08 -0000

cm4all-beng-proxy (1.1.36) unstable; urgency=low

  * merge release 1.0.30

 -- Max Kellermann <mk@cm4all.com>  Thu, 15 Mar 2012 15:36:15 -0000

cm4all-beng-proxy (1.1.35) unstable; urgency=low

  * merge release 1.0.29
  * css_processor: delete "-c-mode" and "-c-view" from output

 -- Max Kellermann <mk@cm4all.com>  Thu, 08 Mar 2012 18:16:03 -0000

cm4all-beng-proxy (1.1.34) unstable; urgency=low

  * merge release 1.0.28

 -- Max Kellermann <mk@cm4all.com>  Fri, 02 Mar 2012 15:26:44 -0000

cm4all-beng-proxy (1.1.33) unstable; urgency=low

  * merge release 1.0.27

 -- Max Kellermann <mk@cm4all.com>  Thu, 23 Feb 2012 17:09:57 -0000

cm4all-beng-proxy (1.1.32) unstable; urgency=low

  * merge release 1.0.26

 -- Max Kellermann <mk@cm4all.com>  Thu, 23 Feb 2012 15:14:56 -0000

cm4all-beng-proxy (1.1.31) unstable; urgency=low

  * merge release 1.0.25

 -- Max Kellermann <mk@cm4all.com>  Thu, 16 Feb 2012 13:49:26 -0000

cm4all-beng-proxy (1.1.30) unstable; urgency=low

  * merge release 1.0.24

 -- Max Kellermann <mk@cm4all.com>  Wed, 15 Feb 2012 09:25:38 -0000

cm4all-beng-proxy (1.1.29) unstable; urgency=low

  * merge release 1.0.23

 -- Max Kellermann <mk@cm4all.com>  Thu, 09 Feb 2012 09:30:18 -0000

cm4all-beng-proxy (1.1.28) unstable; urgency=low

  * merge release 1.0.22

 -- Max Kellermann <mk@cm4all.com>  Thu, 02 Feb 2012 13:39:21 -0000

cm4all-beng-proxy (1.1.27) unstable; urgency=low

  * merge release 1.0.21

 -- Max Kellermann <mk@cm4all.com>  Tue, 31 Jan 2012 14:59:06 -0000

cm4all-beng-proxy (1.1.26) unstable; urgency=low

  * merge release 1.0.20

 -- Max Kellermann <mk@cm4all.com>  Wed, 25 Jan 2012 12:13:43 -0000

cm4all-beng-proxy (1.1.25) unstable; urgency=low

  * merge release 1.0.19

 -- Max Kellermann <mk@cm4all.com>  Tue, 17 Jan 2012 08:29:34 -0000

cm4all-beng-proxy (1.1.24) unstable; urgency=low

  * merge release 1.0.18

 -- Max Kellermann <mk@cm4all.com>  Wed, 04 Jan 2012 15:27:35 -0000

cm4all-beng-proxy (1.1.23) unstable; urgency=low

  * header-forward: remove port number from X-Forwarded-For

 -- Max Kellermann <mk@cm4all.com>  Wed, 28 Dec 2011 16:51:41 -0000

cm4all-beng-proxy (1.1.22) unstable; urgency=low

  * merge release 1.0.17
  * istream-socket: fix potential assertion failure

 -- Max Kellermann <mk@cm4all.com>  Wed, 21 Dec 2011 16:44:46 -0000

cm4all-beng-proxy (1.1.21) unstable; urgency=low

  * merge release 1.0.16

 -- Max Kellermann <mk@cm4all.com>  Wed, 14 Dec 2011 11:07:58 -0000

cm4all-beng-proxy (1.1.20) unstable; urgency=low

  * merge release 1.0.15
  * processor: don't rewrite "mailto:" hyperlinks

 -- Max Kellermann <mk@cm4all.com>  Mon, 05 Dec 2011 18:37:10 -0000

cm4all-beng-proxy (1.1.19) unstable; urgency=low

  * {css_,}processor: quote widget classes for prefixing XML IDs, CSS classes

 -- Max Kellermann <mk@cm4all.com>  Fri, 18 Nov 2011 13:17:02 -0000

cm4all-beng-proxy (1.1.18) unstable; urgency=low

  * merge release 1.0.13
  * lb_http: eliminate the duplicate "Date" response header

 -- Max Kellermann <mk@cm4all.com>  Tue, 08 Nov 2011 19:33:07 +0100

cm4all-beng-proxy (1.1.17) unstable; urgency=low

  * merge release 1.0.13

 -- Max Kellermann <mk@cm4all.com>  Wed, 02 Nov 2011 16:52:21 +0100

cm4all-beng-proxy (1.1.16) unstable; urgency=low

  * merge release 1.0.12

 -- Max Kellermann <mk@cm4all.com>  Fri, 21 Oct 2011 15:09:55 +0200

cm4all-beng-proxy (1.1.15) unstable; urgency=low

  * merge release 1.0.11

 -- Max Kellermann <mk@cm4all.com>  Wed, 19 Oct 2011 09:36:38 +0200

cm4all-beng-proxy (1.1.14) unstable; urgency=low

  * merge release 1.0.10

 -- Max Kellermann <mk@cm4all.com>  Fri, 07 Oct 2011 15:15:00 +0200

cm4all-beng-proxy (1.1.13) unstable; urgency=low

  * merge release 1.0.9

 -- Max Kellermann <mk@cm4all.com>  Thu, 29 Sep 2011 16:47:56 +0200

cm4all-beng-proxy (1.1.12) unstable; urgency=low

  * merge release 1.0.8

 -- Max Kellermann <mk@cm4all.com>  Thu, 22 Sep 2011 17:13:41 +0200

cm4all-beng-proxy (1.1.11) unstable; urgency=low

  * merge release 1.0.7
  * widget-http: response header X-CM4all-View selects a view
  * processor, css_processor: support prefixing XML ids
  * processor: property "c:view" selects a view

 -- Max Kellermann <mk@cm4all.com>  Fri, 16 Sep 2011 12:25:24 +0200

cm4all-beng-proxy (1.1.10) unstable; urgency=low

  * merge release 1.0.6
  * http-request: don't clear failure state on successful TCP connection
  * istream-socket: fix assertion failure after receive error
  * ssl_filter: check for end-of-file on plain socket
  * ssl_filter: fix buffer assertion failures

 -- Max Kellermann <mk@cm4all.com>  Tue, 13 Sep 2011 18:50:18 +0200

cm4all-beng-proxy (1.1.9) unstable; urgency=low

  * http-request: improve keep-alive cancellation detection
  * http-request: mark server "failed" after HTTP client error
  * lb: implement the control protocol
    - can disable and re-enable workers
  * lb: don't allow sticky pool with only one member
  * lb: verify that a new sticky host is alive
  * lb: mark server "failed" after HTTP client error

 -- Max Kellermann <mk@cm4all.com>  Fri, 09 Sep 2011 13:03:55 +0200

cm4all-beng-proxy (1.1.8) unstable; urgency=low

  * merge release 1.0.5
  * {css_,}processor: one more underscore for the prefix
  * processor: remove rewrite-uri processing instructions from output
  * translate: unknown packet is a fatal error
  * processor: add option to set widget/focus by default
  * rewrite-uri: a leading tilde refers to the widget base; translation
    packet ANCHOR_ABSOLUTE enables it by default

 -- Max Kellermann <mk@cm4all.com>  Mon, 05 Sep 2011 17:56:31 +0200

cm4all-beng-proxy (1.1.7) unstable; urgency=low

  * css_processor: implement property "-c-mode"
  * css_processor: translate underscore prefix in class names
  * processor: translate underscore prefix in CSS class names

 -- Max Kellermann <mk@cm4all.com>  Mon, 29 Aug 2011 17:47:48 +0200

cm4all-beng-proxy (1.1.6) unstable; urgency=low

  * merge release 1.0.3
  * implement CSS processor

 -- Max Kellermann <mk@cm4all.com>  Mon, 22 Aug 2011 17:13:56 +0200

cm4all-beng-proxy (1.1.5) unstable; urgency=low

  * lb: optionally generate Via and X-Forwarded-For

 -- Max Kellermann <mk@cm4all.com>  Wed, 17 Aug 2011 12:45:14 +0200

cm4all-beng-proxy (1.1.4) unstable; urgency=low

  * pipe-stock: fix assertion failure after optimization bug
  * istream-pipe: reuse drained pipes immediately
  * sink-socket: reinstate write event during bulk transfers

 -- Max Kellermann <mk@cm4all.com>  Thu, 11 Aug 2011 14:41:37 +0200

cm4all-beng-proxy (1.1.3) unstable; urgency=low

  * widget: quote invalid XMLID/JS characters for &c:prefix;
  * lb: add protocol "tcp"

 -- Max Kellermann <mk@cm4all.com>  Wed, 10 Aug 2011 18:53:12 +0200

cm4all-beng-proxy (1.1.2) unstable; urgency=low

  * merge release 1.0.2
  * http-server: report detailed errors
  * widget-http: implement header dumps
  * cgi, fastcgi: enable cookie jar with custom cookie "host"

 -- Max Kellermann <mk@cm4all.com>  Thu, 04 Aug 2011 17:27:51 +0200

cm4all-beng-proxy (1.1.1) unstable; urgency=low

  * merge release 1.0.1
  * lb: don't ignore unimplemented configuration keywords
  * lb: configurable monitor check interval
  * session: configurable idle timeout

 -- Max Kellermann <mk@cm4all.com>  Tue, 26 Jul 2011 11:27:20 +0200

cm4all-beng-proxy (1.1) unstable; urgency=low

  * http-client: send "Expect: 100-continue" only for big request body
  * lb: implement monitors (ping, connect, tcp_expect)

 -- Max Kellermann <mk@cm4all.com>  Wed, 20 Jul 2011 15:04:22 +0200
  
cm4all-beng-proxy (1.0.34) unstable; urgency=low

  * resource-loader: don't strip last segment from IPv6 address

 -- Max Kellermann <mk@cm4all.com>  Wed, 16 May 2012 09:47:43 -0000

cm4all-beng-proxy (1.0.33) unstable; urgency=low

  * widget-resolver: fix assertion failure on recursive abort

 -- Max Kellermann <mk@cm4all.com>  Thu, 26 Apr 2012 14:04:01 -0000

cm4all-beng-proxy (1.0.32) unstable; urgency=low

  * http-cache: add missing initialization on memcached miss

 -- Max Kellermann <mk@cm4all.com>  Mon, 26 Mar 2012 13:35:01 -0000

cm4all-beng-proxy (1.0.31) unstable; urgency=low

  * proxy-widget: close the request body when the view doesn't exist

 -- Max Kellermann <mk@cm4all.com>  Tue, 20 Mar 2012 08:28:00 -0000

cm4all-beng-proxy (1.0.30) unstable; urgency=low

  * widget-view: initialize the header forward settings
  * translate-client: new view inherits header forward settings from
    default view
  * handler: clear transformation after translation error
  * http-cache: release the memcached response on abort
  * fcgi-request: close the request body on stock failure

 -- Max Kellermann <mk@cm4all.com>  Thu, 15 Mar 2012 15:34:18 -0000

cm4all-beng-proxy (1.0.29) unstable; urgency=low

  * processor: unescape custom header values
  * widget-resolver: fix NULL dereference after failure

 -- Max Kellermann <mk@cm4all.com>  Thu, 08 Mar 2012 18:10:14 -0000

cm4all-beng-proxy (1.0.28) unstable; urgency=low

  * widget-resolver: serve responses in the right order
  * widget-request: fix session related assertion failure
  * translate: initialize all GError variables

 -- Max Kellermann <mk@cm4all.com>  Fri, 02 Mar 2012 15:20:54 -0000

cm4all-beng-proxy (1.0.27) unstable; urgency=low

  * resource-address: fix regression when CGI URI is not set

 -- Max Kellermann <mk@cm4all.com>  Thu, 23 Feb 2012 17:08:16 -0000

cm4all-beng-proxy (1.0.26) unstable; urgency=low

  * resource-address: apply BASE to the CGI request URI

 -- Max Kellermann <mk@cm4all.com>  Thu, 23 Feb 2012 15:11:42 -0000

cm4all-beng-proxy (1.0.25) unstable; urgency=low

  * cgi-client: clear the input pointer on close

 -- Max Kellermann <mk@cm4all.com>  Thu, 16 Feb 2012 13:46:13 -0000

cm4all-beng-proxy (1.0.24) unstable; urgency=low

  * debian/rules: optimize parallel build
  * cgi: break loop when headers are finished

 -- Max Kellermann <mk@cm4all.com>  Wed, 15 Feb 2012 09:23:22 -0000

cm4all-beng-proxy (1.0.23) unstable; urgency=low

  * cgi: detect large response headers
  * cgi: continue parsing response headers after buffer boundary
  * cgi: bigger response header buffer
  * fcgi-client: detect large response headers

 -- Max Kellermann <mk@cm4all.com>  Thu, 09 Feb 2012 09:27:50 -0000

cm4all-beng-proxy (1.0.22) unstable; urgency=low

  * debian/rules: don't run libtool
  * lb: thread safety for the SSL filter
  * lb: fix crash during shutdown
  * http-server: fix uninitialised variable

 -- Max Kellermann <mk@cm4all.com>  Thu, 02 Feb 2012 13:03:08 -0000

cm4all-beng-proxy (1.0.21) unstable; urgency=low

  * hstock: fix memory leak
  * notify: fix endless busy loop
  * ssl_filter: fix hang while tearing down connection

 -- Max Kellermann <mk@cm4all.com>  Tue, 31 Jan 2012 15:24:50 -0000

cm4all-beng-proxy (1.0.20) unstable; urgency=low

  * ssl: load the whole certificate chain
  * translate: fix PATH+JAILCGI+SITE check
  * translate: fix HOME check
  * resource-address: include all CGI attributes in cache key

 -- Max Kellermann <mk@cm4all.com>  Wed, 25 Jan 2012 12:10:43 -0000

cm4all-beng-proxy (1.0.19) unstable; urgency=low

  * cookie-client: add a missing out-of-memory check

 -- Max Kellermann <mk@cm4all.com>  Tue, 17 Jan 2012 08:27:38 -0000

cm4all-beng-proxy (1.0.18) unstable; urgency=low

  * resource-address: support zero-length path_info prefix (for BASE)
  * hashmap: optimize insertions
  * http-server: limit the number of request headers
  * proxy-widget: discard the unused request body on error

 -- Max Kellermann <mk@cm4all.com>  Wed, 04 Jan 2012 14:55:59 -0000

cm4all-beng-proxy (1.0.17) unstable; urgency=low

  * istream-chunked: avoid recursive buffer write, fixes crash

 -- Max Kellermann <mk@cm4all.com>  Wed, 21 Dec 2011 16:37:44 -0000

cm4all-beng-proxy (1.0.16) unstable; urgency=low

  * http-server: disable timeout while waiting for CGI
  * cgi: fix segmentation fault
  * processor: discard child's request body on abort
  * proxy-widget: discard the unused request body on error

 -- Max Kellermann <mk@cm4all.com>  Wed, 14 Dec 2011 11:53:31 +0100

cm4all-beng-proxy (1.0.15) unstable; urgency=low

  * http-client: fix assertion failure on bogus "100 Continue"
  * handler: don't close the request body twice
  * session: add a missing out-of-memory check
  * fcgi-client: check for EV_READ event
  * fcgi-serialize: fix serializing parameter without value

 -- Max Kellermann <mk@cm4all.com>  Mon, 05 Dec 2011 17:47:20 -0000

cm4all-beng-proxy (1.0.14) unstable; urgency=low

  * http-server: don't generate chunked HEAD response
  * http-server: don't override Content-Length for HEAD response
  * lb_http, proxy-widget, response: forward Content-Length after HEAD

 -- Max Kellermann <mk@cm4all.com>  Tue, 08 Nov 2011 18:19:42 +0100

cm4all-beng-proxy (1.0.13) unstable; urgency=low

  * processor: initialize URI rewrite options for <?cm4all-rewrite-uri?>

 -- Max Kellermann <mk@cm4all.com>  Wed, 02 Nov 2011 16:47:48 +0100

cm4all-beng-proxy (1.0.12) unstable; urgency=low

  * http-server, proxy-widget: add missing newline to log message
  * fcgi_client: fix assertion failure on response body error
  * http-cache-choice: fix crash due to wrong filter callback

 -- Max Kellermann <mk@cm4all.com>  Fri, 21 Oct 2011 15:02:42 +0200

cm4all-beng-proxy (1.0.11) unstable; urgency=low

  * lb_config: fix binding to wildcard address
  * rewrite-uri: clarify warning message when widget has no id

 -- Max Kellermann <mk@cm4all.com>  Wed, 19 Oct 2011 09:26:48 +0200

cm4all-beng-proxy (1.0.10) unstable; urgency=low

  * debian/control: beng-lb doesn't need "daemon" anymore
  * http-string: allow space in unquoted cookie values (RFC ignorant)

 -- Max Kellermann <mk@cm4all.com>  Fri, 07 Oct 2011 15:06:32 +0200

cm4all-beng-proxy (1.0.9) unstable; urgency=low

  * tcp-balancer: store a copy of the socket address
  * lb: default log directory is /var/log/cm4all/beng-lb
  * lb: use new built-in watchdog instead of /usr/bin/daemon

 -- Max Kellermann <mk@cm4all.com>  Thu, 29 Sep 2011 16:19:34 +0200

cm4all-beng-proxy (1.0.8) unstable; urgency=low

  * resource-address: copy the delegate JailCGI parameters (crash bug fix)
  * response: use the same URI for storing and dropping widget sessions

 -- Max Kellermann <mk@cm4all.com>  Thu, 22 Sep 2011 13:39:08 +0200

cm4all-beng-proxy (1.0.7) unstable; urgency=low

  * inline-widget: discard request body when class lookup fails

 -- Max Kellermann <mk@cm4all.com>  Fri, 16 Sep 2011 12:16:04 +0200

cm4all-beng-proxy (1.0.6) unstable; urgency=low

  * processor: support short "SCRIPT" tag
  * widget-uri: use the template's view specification

 -- Max Kellermann <mk@cm4all.com>  Tue, 13 Sep 2011 18:14:24 +0200

cm4all-beng-proxy (1.0.5) unstable; urgency=low

  * resource-loader: delete comma when extracting from X-Forwarded-For

 -- Max Kellermann <mk@cm4all.com>  Mon, 05 Sep 2011 17:43:22 +0200

cm4all-beng-proxy (1.0.4) unstable; urgency=low

  * istream-replace: update the buffer reader after new data was added

 -- Max Kellermann <mk@cm4all.com>  Mon, 05 Sep 2011 15:43:17 +0200

cm4all-beng-proxy (1.0.3) unstable; urgency=low

  * merge release 0.9.35
  * control-handler: fix uninitialized variable

 -- Max Kellermann <mk@cm4all.com>  Thu, 18 Aug 2011 15:15:52 +0200

cm4all-beng-proxy (1.0.2) unstable; urgency=low

  * merge release 0.9.34
  * handler: always log translate client errors
  * tcp-balancer: fix memory leak in error handler
  * http-string: allow more characters in cookie values (RFC ignorant)

 -- Max Kellermann <mk@cm4all.com>  Mon, 01 Aug 2011 16:30:05 +0200

cm4all-beng-proxy (1.0.1) unstable; urgency=low

  * session: increase idle timeout to 20 minutes

 -- Max Kellermann <mk@cm4all.com>  Tue, 26 Jul 2011 11:23:36 +0200

cm4all-beng-proxy (1.0) unstable; urgency=low

  * merge release 0.9.33
  * header-forward: eliminate the duplicate "Date" response header
  * proxy-handler: don't pass internal URI arguments to CGI

 -- Max Kellermann <mk@cm4all.com>  Mon, 18 Jul 2011 17:07:42 +0200

cm4all-beng-proxy (0.10.14) unstable; urgency=low

  * merge release 0.9.32

 -- Max Kellermann <mk@cm4all.com>  Tue, 12 Jul 2011 19:02:23 +0200

cm4all-beng-proxy (0.10.13) unstable; urgency=low

  * growing-buffer: reset the position when skipping buffers

 -- Max Kellermann <mk@cm4all.com>  Wed, 06 Jul 2011 10:07:50 +0200

cm4all-beng-proxy (0.10.12) unstable; urgency=low

  * merge release 0.9.31
  * rewrite-uri: log widget base mismatch
  * istream-replace: fix assertion failure with splitted buffer

 -- Max Kellermann <mk@cm4all.com>  Tue, 05 Jul 2011 22:05:44 +0200

cm4all-beng-proxy (0.10.11) unstable; urgency=low

  * merge release 0.9.30
  * lb: add SSL/TLS support

 -- Max Kellermann <mk@cm4all.com>  Mon, 04 Jul 2011 17:14:21 +0200

cm4all-beng-proxy (0.10.10) unstable; urgency=low

  * merge release 0.9.29

 -- Max Kellermann <mk@cm4all.com>  Tue, 28 Jun 2011 17:56:43 +0200

cm4all-beng-proxy (0.10.9) unstable; urgency=low

  * merge release 0.9.28

 -- Max Kellermann <mk@cm4all.com>  Mon, 27 Jun 2011 13:38:03 +0200

cm4all-beng-proxy (0.10.8) unstable; urgency=low

  * lb_http: don't access the connection object after it was closed
  * restart the load balancer automatically

 -- Max Kellermann <mk@cm4all.com>  Wed, 22 Jun 2011 12:38:39 +0200

cm4all-beng-proxy (0.10.7) unstable; urgency=low

  * config: make the session cookie name configurable
  * uri-relative: allow relative base URIs (for CGI)
  * widget-uri: combine existing CGI PATH_INFO and given widget location
  * python/translation/widget: support "path_info" specification

 -- Max Kellermann <mk@cm4all.com>  Mon, 20 Jun 2011 14:54:38 +0200

cm4all-beng-proxy (0.10.6) unstable; urgency=low

  * merge release 0.9.26

 -- Max Kellermann <mk@cm4all.com>  Wed, 15 Jun 2011 09:19:28 +0200

cm4all-beng-proxy (0.10.5) unstable; urgency=low

  * merge release 0.9.26

 -- Max Kellermann <mk@cm4all.com>  Fri, 10 Jun 2011 10:09:09 +0200

cm4all-beng-proxy (0.10.4) unstable; urgency=low

  * doc: add beng-lb documentation
  * lb: implement "fallback" option
  * merge release 0.9.25

 -- Max Kellermann <mk@cm4all.com>  Wed, 08 Jun 2011 14:13:43 +0200

cm4all-beng-proxy (0.10.3) unstable; urgency=low

  * python/translation.widget: support keyword "sticky"
  * lb: implement sticky modes "failover", "cookie"

 -- Max Kellermann <mk@cm4all.com>  Mon, 06 Jun 2011 15:51:36 +0200

cm4all-beng-proxy (0.10.2) unstable; urgency=low

  * debian: fix beng-lb pid file name
  * lb_http: implement sticky sessions
  * merge release 0.9.24

 -- Max Kellermann <mk@cm4all.com>  Tue, 31 May 2011 14:32:03 +0200

cm4all-beng-proxy (0.10.1) unstable; urgency=low

  * lb_http: close request body on error
  * lb_listener: print error message when binding fails
  * merge release 0.9.23

 -- Max Kellermann <mk@cm4all.com>  Fri, 27 May 2011 13:13:55 +0200

cm4all-beng-proxy (0.10) unstable; urgency=low

  * failure: fix inverted logic bug in expiry check
  * tcp-balancer: implement session stickiness
  * lb: new stand-alone load balancer

 -- Max Kellermann <mk@cm4all.com>  Thu, 26 May 2011 14:32:02 +0200

cm4all-beng-proxy (0.9.35) unstable; urgency=low

  * resource-loader: pass the last X-Forwarded-For element to AJP

 -- Max Kellermann <mk@cm4all.com>  Thu, 18 Aug 2011 15:05:02 +0200

cm4all-beng-proxy (0.9.34) unstable; urgency=low

  * request: fix double request body close in errdoc handler
  * handler: close request body on early abort

 -- Max Kellermann <mk@cm4all.com>  Mon, 01 Aug 2011 16:21:43 +0200

cm4all-beng-proxy (0.9.33) unstable; urgency=low

  * {http,ajp}-request, errdoc: check before closing the request body on
    error

 -- Max Kellermann <mk@cm4all.com>  Mon, 18 Jul 2011 16:30:29 +0200

cm4all-beng-proxy (0.9.32) unstable; urgency=low

  * processor: dispose request body when focused widget was not found
  * http-string: allow the slash in cookie values (RFC ignorant)

 -- Max Kellermann <mk@cm4all.com>  Tue, 12 Jul 2011 18:16:01 +0200

cm4all-beng-proxy (0.9.31) unstable; urgency=low

  * growing-buffer: fix assertion failure with empty first buffer

 -- Max Kellermann <mk@cm4all.com>  Tue, 05 Jul 2011 21:58:24 +0200

cm4all-beng-proxy (0.9.30) unstable; urgency=low

  * growing-buffer: fix assertion failure in reader when buffer is empty

 -- Max Kellermann <mk@cm4all.com>  Mon, 04 Jul 2011 16:59:28 +0200

cm4all-beng-proxy (0.9.29) unstable; urgency=low

  * http-string: allow the equality sign in cookie values (RFC ignorant)

 -- Max Kellermann <mk@cm4all.com>  Tue, 28 Jun 2011 17:50:23 +0200

cm4all-beng-proxy (0.9.28) unstable; urgency=low

  * http-string: allow round brackets in cookie values (RFC ignorant)

 -- Max Kellermann <mk@cm4all.com>  Mon, 27 Jun 2011 13:23:58 +0200

cm4all-beng-proxy (0.9.27) unstable; urgency=low

  * handler: don't delete existing session in TRANSPARENT mode

 -- Max Kellermann <mk@cm4all.com>  Wed, 15 Jun 2011 09:08:48 +0200

cm4all-beng-proxy (0.9.26) unstable; urgency=low

  * worker: read "crash" value before destroying shared memory
  * session: fix crash while discarding session

 -- Max Kellermann <mk@cm4all.com>  Fri, 10 Jun 2011 09:54:56 +0200

cm4all-beng-proxy (0.9.25) unstable; urgency=low

  * response: discard the request body before passing to errdoc
  * worker: don't restart all workers after "safe" worker crash
  * cgi: check for end-of-file after splice

 -- Max Kellermann <mk@cm4all.com>  Wed, 08 Jun 2011 15:02:35 +0200

cm4all-beng-proxy (0.9.24) unstable; urgency=low

  * fcgi-client: really discard packets on request id mismatch
  * memcached-client: don't schedule read event when buffer is full
  * session: support beng-lb sticky sessions

 -- Max Kellermann <mk@cm4all.com>  Tue, 31 May 2011 14:23:41 +0200

cm4all-beng-proxy (0.9.23) unstable; urgency=low

  * tcp-balancer: retry connecting to cluster if a node fails

 -- Max Kellermann <mk@cm4all.com>  Fri, 27 May 2011 13:01:31 +0200

cm4all-beng-proxy (0.9.22) unstable; urgency=low

  * failure: fix inverted logic bug in expiry check
  * uri-extract: support AJP URLs, fixes AJP cookies
  * ajp-client: don't schedule read event when buffer is full

 -- Max Kellermann <mk@cm4all.com>  Thu, 26 May 2011 08:32:32 +0200

cm4all-beng-proxy (0.9.21) unstable; urgency=low

  * balancer: re-enable load balancing (regression fix)
  * merge release 0.8.38

 -- Max Kellermann <mk@cm4all.com>  Fri, 20 May 2011 11:03:31 +0200

cm4all-beng-proxy (0.9.20) unstable; urgency=low

  * http-cache: fix assertion failure caused by wrong destructor
  * merge release 0.8.37

 -- Max Kellermann <mk@cm4all.com>  Mon, 16 May 2011 14:03:09 +0200

cm4all-beng-proxy (0.9.19) unstable; urgency=low

  * http-request: don't retry requests with a request body

 -- Max Kellermann <mk@cm4all.com>  Thu, 12 May 2011 11:35:55 +0200

cm4all-beng-proxy (0.9.18) unstable; urgency=low

  * http-body: fix assertion failure on EOF chunk after socket was closed
  * widget-http: fix crash in widget lookup error handler
  * merge release 0.8.36

 -- Max Kellermann <mk@cm4all.com>  Tue, 10 May 2011 18:56:33 +0200

cm4all-beng-proxy (0.9.17) unstable; urgency=low

  * growing-buffer: fix assertion failure after large initial write
  * http-request: retry after connection failure
  * test/t-cgi: fix bashisms in test scripts

 -- Max Kellermann <mk@cm4all.com>  Wed, 04 May 2011 18:54:57 +0200

cm4all-beng-proxy (0.9.16) unstable; urgency=low

  * resource-address: append "transparent" args to CGI path_info
  * tcache: fix crash on FastCGI with BASE

 -- Max Kellermann <mk@cm4all.com>  Mon, 02 May 2011 16:07:21 +0200

cm4all-beng-proxy (0.9.15) unstable; urgency=low

  * configure.ac: check if valgrind/memcheck.h is installed
  * configure.ac: check if libattr is available
  * access-log: log Referer and User-Agent
  * access-log: log the request duration
  * proxy-handler: allow forwarding URI arguments
  * merge release 0.8.35

 -- Max Kellermann <mk@cm4all.com>  Wed, 27 Apr 2011 18:54:17 +0200

cm4all-beng-proxy (0.9.14) unstable; urgency=low

  * processor: don't clear widget pointer at opening tag
  * debian: move ulimit call from init script to *.default
  * merge release 0.8.33

 -- Max Kellermann <mk@cm4all.com>  Wed, 13 Apr 2011 17:03:29 +0200

cm4all-beng-proxy (0.9.13) unstable; urgency=low

  * proxy-widget: apply the widget's response header forward settings
  * response: add option to dump the widget tree
  * widget-class: move header forward settings to view
  * merge release 0.8.30

 -- Max Kellermann <mk@cm4all.com>  Mon, 04 Apr 2011 16:31:26 +0200

cm4all-beng-proxy (0.9.12) unstable; urgency=low

  * widget: internal API refactorization
  * was-control: fix argument order in "abort" call
  * was-client: duplicate the GError object when it is used twice
  * {file,delegate}-handler: add Expires/ETag headers to 304 response
  * cgi: allow setting environment variables

 -- Max Kellermann <mk@cm4all.com>  Thu, 24 Mar 2011 15:12:54 +0100

cm4all-beng-proxy (0.9.11) unstable; urgency=low

  * processor: major API refactorization
  * merge release 0.8.29

 -- Max Kellermann <mk@cm4all.com>  Mon, 21 Mar 2011 19:43:28 +0100

cm4all-beng-proxy (0.9.10) unstable; urgency=low

  * merge release 0.8.27

 -- Max Kellermann <mk@cm4all.com>  Fri, 18 Mar 2011 14:11:16 +0100

cm4all-beng-proxy (0.9.9) unstable; urgency=low

  * merge release 0.8.25

 -- Max Kellermann <mk@cm4all.com>  Mon, 14 Mar 2011 16:05:51 +0100

cm4all-beng-proxy (0.9.8) unstable; urgency=low

  * translate: support UNIX domain sockets in ADDRESS_STRING
  * resource-address: support connections to existing FastCGI servers

 -- Max Kellermann <mk@cm4all.com>  Fri, 11 Mar 2011 19:24:33 +0100

cm4all-beng-proxy (0.9.7) unstable; urgency=low

  * merge release 0.8.24

 -- Max Kellermann <mk@cm4all.com>  Fri, 04 Mar 2011 13:07:36 +0100

cm4all-beng-proxy (0.9.6) unstable; urgency=low

  * merge release 0.8.23

 -- Max Kellermann <mk@cm4all.com>  Mon, 28 Feb 2011 11:47:45 +0100

cm4all-beng-proxy (0.9.5) unstable; urgency=low

  * translate: allow SITE without CGI

 -- Max Kellermann <mk@cm4all.com>  Mon, 31 Jan 2011 06:35:24 +0100

cm4all-beng-proxy (0.9.4) unstable; urgency=low

  * widget-class: allow distinct addresses for each view

 -- Max Kellermann <mk@cm4all.com>  Thu, 27 Jan 2011 17:51:21 +0100

cm4all-beng-proxy (0.9.3) unstable; urgency=low

  * istream-catch: log errors
  * proxy-handler: pass the original request URI to (Fast)CGI
  * proxy-handler: pass the original document root to (Fast)CGI
  * fcgi-stock: pass site id to child process
  * translation: new packet "HOME" for JailCGI
  * resource-loader: get remote host from "X-Forwarded-For"
  * cgi, fcgi-client: pass client IP address to application

 -- Max Kellermann <mk@cm4all.com>  Fri, 21 Jan 2011 18:13:38 +0100

cm4all-beng-proxy (0.9.2) unstable; urgency=low

  * merge release 0.8.21
  * http-response: better context for error messages
  * istream: method close() does not invoke handler->abort()
  * istream: better context for error messages
  * ajp-client: destruct properly when request stream fails
  * {delegate,fcgi,was}-stock: use the JailCGI 1.4 wrapper

 -- Max Kellermann <mk@cm4all.com>  Mon, 17 Jan 2011 12:08:04 +0100

cm4all-beng-proxy (0.9.1) unstable; urgency=low

  * http-server: count the number of raw bytes sent and received
  * control-handler: support TCACHE_INVALIDATE with SITE
  * new programs "log-forward", "log-exec" for network logging
  * new program "log-split" for creating per-site log files
  * new program "log-traffic" for creating per-site traffic logs
  * move logging servers to new package cm4all-beng-proxy-logging
  * python/control.client: add parameter "broadcast"

 -- Max Kellermann <mk@cm4all.com>  Thu, 02 Dec 2010 12:07:16 +0100

cm4all-beng-proxy (0.9) unstable; urgency=low

  * merge release 0.8.19
  * was-client: explicitly send 32 bit METHOD payload
  * was-client: explicitly parse STATUS as 32 bit integer
  * was-client: clear control channel object on destruction
  * was-client: reuse child process if state is clean on EOF
  * was-client: abort properly after receiving illegal packet
  * was-client: allow "request STOP" before response completed
  * was-client: postpone the response handler invocation
  * was-control: send packets in bulk
  * python: support WAS widgets
  * http-server: enable "cork" mode only for beginning of response
  * http-cache: don't access freed memory in pool_unref_denotify()
  * http: use libcm4all-http
  * new datagram based binary protocol for access logging
  * main: default WAS stock limit is 16

 -- Max Kellermann <mk@cm4all.com>  Thu, 18 Nov 2010 19:56:17 +0100

cm4all-beng-proxy (0.8.38) unstable; urgency=low

  * failure: update time stamp on existing item
  * errdoc: free the original response body on abort

 -- Max Kellermann <mk@cm4all.com>  Fri, 20 May 2011 10:17:14 +0200

cm4all-beng-proxy (0.8.37) unstable; urgency=low

  * widget-resolver: don't reuse failed resolver
  * http-request: fix NULL pointer dereference on invalid URI
  * config: disable the TCP stock limit by default

 -- Max Kellermann <mk@cm4all.com>  Mon, 16 May 2011 13:41:32 +0200

cm4all-beng-proxy (0.8.36) unstable; urgency=low

  * http-server: check if client closes connection while processing
  * http-client: release the socket before invoking the callback
  * fcgi-client: fix assertion failure on full input buffer
  * memcached-client: re-enable socket event after direct copy
  * istream-file: fix assertion failure on range request
  * test/t-cgi: fix bashisms in test scripts

 -- Max Kellermann <mk@cm4all.com>  Tue, 10 May 2011 18:45:48 +0200

cm4all-beng-proxy (0.8.35) unstable; urgency=low

  * session: fix potential session defragmentation crash
  * ajp-request: use "host:port" as TCP stock key
  * cgi: evaluate the Content-Length response header

 -- Max Kellermann <mk@cm4all.com>  Wed, 27 Apr 2011 13:32:05 +0200

cm4all-beng-proxy (0.8.34) unstable; urgency=low

  * js: replace all '%' with '$'
  * js: check if session_id is null
  * debian: add package cm4all-beng-proxy-tools

 -- Max Kellermann <mk@cm4all.com>  Tue, 19 Apr 2011 18:43:54 +0200

cm4all-beng-proxy (0.8.33) unstable; urgency=low

  * processor: don't quote query string arguments with dollar sign
  * widget-request: safely remove "view" and "path" from argument table
  * debian/control: add "Breaks << 0.8.32" on the JavaScript library

 -- Max Kellermann <mk@cm4all.com>  Tue, 12 Apr 2011 18:21:55 +0200

cm4all-beng-proxy (0.8.32) unstable; urgency=low

  * args: quote arguments with the dollar sign

 -- Max Kellermann <mk@cm4all.com>  Tue, 12 Apr 2011 13:34:42 +0200

cm4all-beng-proxy (0.8.31) unstable; urgency=low

  * proxy-widget: eliminate the duplicate "Server" response header
  * translation: add packet UNTRUSTED_SITE_SUFFIX

 -- Max Kellermann <mk@cm4all.com>  Thu, 07 Apr 2011 16:23:37 +0200

cm4all-beng-proxy (0.8.30) unstable; urgency=low

  * handler: make lower-case realm name from the "Host" header
  * session: copy attribute "realm", fixes segmentation fault

 -- Max Kellermann <mk@cm4all.com>  Tue, 29 Mar 2011 16:47:43 +0200

cm4all-beng-proxy (0.8.29) unstable; urgency=low

  * ajp-client: send query string in an AJP attribute

 -- Max Kellermann <mk@cm4all.com>  Mon, 21 Mar 2011 19:16:16 +0100

cm4all-beng-proxy (0.8.28) unstable; urgency=low

  * resource-loader: use X-Forwarded-For to obtain AJP remote host
  * resource-loader: strip port from AJP remote address
  * resource-loader: don't pass remote host to AJP server
  * resource-loader: parse server port for AJP
  * ajp-client: always send content-length
  * ajp-client: parse the remaining buffer after EAGAIN

 -- Max Kellermann <mk@cm4all.com>  Mon, 21 Mar 2011 11:12:07 +0100

cm4all-beng-proxy (0.8.27) unstable; urgency=low

  * http-request: close the request body on malformed URI
  * ajp-request: AJP translation packet contains ajp://host:port/path

 -- Max Kellermann <mk@cm4all.com>  Fri, 18 Mar 2011 14:04:21 +0100

cm4all-beng-proxy (0.8.26) unstable; urgency=low

  * python/response: fix typo in ajp()
  * session: validate sessions only within one realm

 -- Max Kellermann <mk@cm4all.com>  Fri, 18 Mar 2011 08:59:41 +0100

cm4all-beng-proxy (0.8.25) unstable; urgency=low

  * widget-http: discard request body on unknown view name
  * inline-widget: discard request body on error
  * {http,fcgi,was}-client: allocate response headers from caller pool
  * cmdline: fcgi_stock_limit defaults to 0 (no limit)

 -- Max Kellermann <mk@cm4all.com>  Mon, 14 Mar 2011 15:53:42 +0100

cm4all-beng-proxy (0.8.24) unstable; urgency=low

  * fcgi-client: release the connection even when padding not consumed
    after empty response

 -- Max Kellermann <mk@cm4all.com>  Wed, 02 Mar 2011 17:39:33 +0100

cm4all-beng-proxy (0.8.23) unstable; urgency=low

  * memcached-client: allocate a new memory pool
  * memcached-client: copy caller_pool reference before freeing the client
  * fcgi-client: check headers!=NULL
  * fcgi-client: release the connection even when padding not consumed

 -- Max Kellermann <mk@cm4all.com>  Mon, 28 Feb 2011 10:50:02 +0100

cm4all-beng-proxy (0.8.22) unstable; urgency=low

  * cgi: fill special variables CONTENT_TYPE, CONTENT_LENGTH
  * memcached-client: remove stray pool_unref() call
  * memcached-client: reuse the socket if the remaining value is buffered
  * http-cache-choice: abbreviate memcached keys
  * *-cache: allocate a parent pool for cache items
  * pool: re-enable linear pools
  * frame: free the request body on error
  * http-cache: free cached body which was dismissed

 -- Max Kellermann <mk@cm4all.com>  Mon, 07 Feb 2011 15:34:09 +0100

cm4all-beng-proxy (0.8.21) unstable; urgency=low

  * merge release 0.7.55
  * jail: translate the document root properly
  * header-forward: forward the "Host" header to CGI/FastCGI/AJP
  * http-error: map ENOTDIR to "404 Not Found"
  * http-server: fix assertion failure on write error
  * fcgi-stock: clear all environment variables

 -- Max Kellermann <mk@cm4all.com>  Thu, 06 Jan 2011 16:04:20 +0100

cm4all-beng-proxy (0.8.20) unstable; urgency=low

  * widget-resolver: add pedantic state assertions
  * async: remember a copy of the operation in !NDEBUG
  * python/translation/response: max_age() returns self

 -- Max Kellermann <mk@cm4all.com>  Mon, 06 Dec 2010 23:02:50 +0100

cm4all-beng-proxy (0.8.19) unstable; urgency=low

  * merge release 0.7.54

 -- Max Kellermann <mk@cm4all.com>  Wed, 17 Nov 2010 16:25:10 +0100

cm4all-beng-proxy (0.8.18) unstable; urgency=low

  * was-client: explicitly send 32 bit METHOD payload
  * was-client: explicitly parse STATUS as 32 bit integer
  * istream: check presence of as_fd() in optimized build

 -- Max Kellermann <mk@cm4all.com>  Fri, 05 Nov 2010 11:00:54 +0100

cm4all-beng-proxy (0.8.17) unstable; urgency=low

  * merged release 0.7.53
  * widget: use colon as widget path separator
  * was-client: check for abort during response handler
  * was-client: implement STOP
  * was-client: release memory pools
  * was-launch: enable non-blocking mode on input and output
  * http-server: don't crash on malformed pipelined request
  * main: free the WAS stock and the UDP listener in the SIGTERM handler

 -- Max Kellermann <mk@cm4all.com>  Thu, 28 Oct 2010 19:50:26 +0200

cm4all-beng-proxy (0.8.16) unstable; urgency=low

  * merged release 0.7.52
  * was-client: support for the WAS protocol

 -- Max Kellermann <mk@cm4all.com>  Wed, 13 Oct 2010 16:45:18 +0200

cm4all-beng-proxy (0.8.15) unstable; urgency=low

  * resource-address: don't skip question mark twice

 -- Max Kellermann <mk@cm4all.com>  Tue, 28 Sep 2010 12:20:33 +0200

cm4all-beng-proxy (0.8.14) unstable; urgency=low

  * processor: schedule "xmlns:c" deletion

 -- Max Kellermann <mk@cm4all.com>  Thu, 23 Sep 2010 14:42:31 +0200

cm4all-beng-proxy (0.8.13) unstable; urgency=low

  * processor: delete "xmlns:c" attributes from link elements
  * istream-{head,zero}: implement method available()
  * merged release 0.7.51

 -- Max Kellermann <mk@cm4all.com>  Tue, 17 Aug 2010 09:54:33 +0200

cm4all-beng-proxy (0.8.12) unstable; urgency=low

  * http-cache-memcached: copy resource address
  * debian/control: add missing ${shlibs:Depends}
  * merged release 0.7.50

 -- Max Kellermann <mk@cm4all.com>  Thu, 12 Aug 2010 20:17:52 +0200

cm4all-beng-proxy (0.8.11) unstable; urgency=low

  * delegate-client: fix SCM_RIGHTS check
  * use Linux 2.6 CLOEXEC/NONBLOCK flags
  * tcache: INVALIDATE removes all variants (error documents etc.)
  * control: new UDP based protocol, allows invalidating caches
  * hashmap: fix assertion failure in hashmap_remove_match()
  * merged release 0.7.49

 -- Max Kellermann <mk@cm4all.com>  Tue, 10 Aug 2010 15:48:10 +0200

cm4all-beng-proxy (0.8.10) unstable; urgency=low

  * tcache: copy response.previous

 -- Max Kellermann <mk@cm4all.com>  Mon, 02 Aug 2010 18:03:43 +0200

cm4all-beng-proxy (0.8.9) unstable; urgency=low

  * (f?)cgi-handler: forward query string only if focused
  * ajp-handler: merge into proxy-handler
  * proxy-handler: forward query string if focused
  * cgi, fastcgi-handler: enable the resource cache
  * translation: add packets CHECK and PREVIOUS for authentication
  * python: add Response.max_age()

 -- Max Kellermann <mk@cm4all.com>  Fri, 30 Jul 2010 11:39:22 +0200

cm4all-beng-proxy (0.8.8) unstable; urgency=low

  * prototypes/translate.py: added new ticket-fastcgi programs
  * http-cache: implement FastCGI caching
  * merged release 0.7.47

 -- Max Kellermann <mk@cm4all.com>  Wed, 21 Jul 2010 13:00:43 +0200

cm4all-beng-proxy (0.8.7) unstable; urgency=low

  * istream-delayed: update the "direct" bit mask
  * http-client: send "Expect: 100-continue"
  * response, widget-http: apply istream_pipe to filter input
  * proxy-handler: apply istream_pipe to request body
  * istream-ajp-body: send larger request body packets
  * ajp-client: support splice()
  * merged release 0.7.46

 -- Max Kellermann <mk@cm4all.com>  Fri, 25 Jun 2010 18:52:04 +0200

cm4all-beng-proxy (0.8.6) unstable; urgency=low

  * translation: added support for custom error documents
  * response: convert HEAD to GET if filter follows
  * processor: short-circuit on HEAD request
  * python: depend on python-twisted-core

 -- Max Kellermann <mk@cm4all.com>  Wed, 16 Jun 2010 16:37:42 +0200

cm4all-beng-proxy (0.8.5) unstable; urgency=low

  * istream-tee: allow second output to block
  * widget-http: don't transform error documents
  * response, widget-http: disable filters after widget frame request
  * translation: added packet FILTER_4XX to filter client errors
  * merged release 0.7.45

 -- Max Kellermann <mk@cm4all.com>  Thu, 10 Jun 2010 16:13:14 +0200

cm4all-beng-proxy (0.8.4) unstable; urgency=low

  * python: added missing "Response" import
  * python: resume parsing after deferred call
  * http-client: implement istream method as_fd()
  * merged release 0.7.44

 -- Max Kellermann <mk@cm4all.com>  Mon, 07 Jun 2010 17:01:16 +0200

cm4all-beng-proxy (0.8.3) unstable; urgency=low

  * file-handler: implement If-Range (RFC 2616 14.27)
  * merged release 0.7.42

 -- Max Kellermann <mk@cm4all.com>  Tue, 01 Jun 2010 16:17:13 +0200

cm4all-beng-proxy (0.8.2) unstable; urgency=low

  * cookie-client: verify the cookie path
  * python: use Twisted's logging library
  * python: added a widget registry class
  * merged release 0.7.41

 -- Max Kellermann <mk@cm4all.com>  Wed, 26 May 2010 13:08:16 +0200

cm4all-beng-proxy (0.8.1) unstable; urgency=low

  * http-cache-memcached: delete entity records on POST

 -- Max Kellermann <mk@cm4all.com>  Tue, 18 May 2010 12:21:55 +0200

cm4all-beng-proxy (0.8) unstable; urgency=low

  * istream: added method as_fd() to convert istream to file descriptor
  * fork: support passing stdin istream fd to child process
  * http-cache: discard only matching entries on POST
  * istream-html-escape: escape single and double quote
  * rewrite-uri: escape the result with XML entities

 -- Max Kellermann <mk@cm4all.com>  Thu, 13 May 2010 12:34:46 +0200

cm4all-beng-proxy (0.7.55) unstable; urgency=low

  * pool: reparent pools in optimized build
  * istream-deflate: add missing pool reference while reading
  * istream-deflate: fix several error handlers

 -- Max Kellermann <mk@cm4all.com>  Thu, 06 Jan 2011 12:59:39 +0100

cm4all-beng-proxy (0.7.54) unstable; urgency=low

  * http-server: fix crash on deferred chunked request body
  * parser: fix crash on malformed SCRIPT element

 -- Max Kellermann <mk@cm4all.com>  Wed, 17 Nov 2010 16:13:09 +0100

cm4all-beng-proxy (0.7.53) unstable; urgency=low

  * http-server: don't crash on malformed pipelined request
  * sink-header: fix assertion failure on empty trailer

 -- Max Kellermann <mk@cm4all.com>  Thu, 28 Oct 2010 18:39:01 +0200

cm4all-beng-proxy (0.7.52) unstable; urgency=low

  * fcgi-client: fix send timeout handler
  * fork: finish the buffer after pipe was drained

 -- Max Kellermann <mk@cm4all.com>  Wed, 13 Oct 2010 16:39:26 +0200

cm4all-beng-proxy (0.7.51) unstable; urgency=low

  * http-client: clear response body pointer before forwarding EOF event
  * processor: fix assertion failure for c:mode in c:widget

 -- Max Kellermann <mk@cm4all.com>  Mon, 16 Aug 2010 17:01:48 +0200

cm4all-beng-proxy (0.7.50) unstable; urgency=low

  * header-forward: don't forward the "Host" header to HTTP servers
  * resource-address: use uri_relative() for CGI
  * uri-relative: don't lose host name in uri_absolute()
  * uri-relative: don't fail on absolute URIs
  * http-cache-heap: don't use uninitialized item size

 -- Max Kellermann <mk@cm4all.com>  Thu, 12 Aug 2010 20:03:49 +0200

cm4all-beng-proxy (0.7.49) unstable; urgency=low

  * hashmap: fix assertion failure in hashmap_remove_value()

 -- Max Kellermann <mk@cm4all.com>  Tue, 10 Aug 2010 15:37:12 +0200

cm4all-beng-proxy (0.7.48) unstable; urgency=low

  * pipe-stock: add assertions on file descriptors

 -- Max Kellermann <mk@cm4all.com>  Mon, 09 Aug 2010 14:56:54 +0200

cm4all-beng-proxy (0.7.47) unstable; urgency=low

  * cmdline: add option "--group"

 -- Max Kellermann <mk@cm4all.com>  Fri, 16 Jul 2010 18:39:53 +0200

cm4all-beng-proxy (0.7.46) unstable; urgency=low

  * handler: initialize all translate_response attributes
  * http-client: consume buffer before header length check
  * istream-pipe: clear "direct" flags in constructor
  * istream-pipe: return gracefully when handler blocks
  * ajp-client: hold pool reference to reset TCP_CORK

 -- Max Kellermann <mk@cm4all.com>  Mon, 21 Jun 2010 17:53:21 +0200

cm4all-beng-proxy (0.7.45) unstable; urgency=low

  * istream-tee: separate "weak" values for the two outputs
  * fcache: don't close output when caching has been canceled
  * tcache: copy the attribute "secure_cookie"

 -- Max Kellermann <mk@cm4all.com>  Thu, 10 Jun 2010 15:21:34 +0200

cm4all-beng-proxy (0.7.44) unstable; urgency=low

  * http-client: check response header length
  * http-server: check request header length

 -- Max Kellermann <mk@cm4all.com>  Mon, 07 Jun 2010 16:51:57 +0200

cm4all-beng-proxy (0.7.43) unstable; urgency=low

  * http-cache: fixed NULL pointer dereference when storing empty response
    body on the heap

 -- Max Kellermann <mk@cm4all.com>  Tue, 01 Jun 2010 18:52:45 +0200

cm4all-beng-proxy (0.7.42) unstable; urgency=low

  * fork: check "direct" flag again after buffer flush
  * pool: pool_unref_denotify() remembers the code location
  * sink-{buffer,gstring}: don't invoke callback in abort()
  * async: added another debug flag to verify correctness

 -- Max Kellermann <mk@cm4all.com>  Mon, 31 May 2010 21:15:58 +0200

cm4all-beng-proxy (0.7.41) unstable; urgency=low

  * http-cache: initialize response status and headers on empty body

 -- Max Kellermann <mk@cm4all.com>  Tue, 25 May 2010 16:27:25 +0200

cm4all-beng-proxy (0.7.40) unstable; urgency=low

  * http-cache: fixed NULL pointer dereference when storing empty response
    body in memcached

 -- Max Kellermann <mk@cm4all.com>  Tue, 25 May 2010 15:04:44 +0200

cm4all-beng-proxy (0.7.39) unstable; urgency=low

  * memcached-stock: close value on connect failure
  * http: implement remaining status codes
  * http-cache: allow caching empty response body
  * http-cache: cache status codes 203, 206, 300, 301, 410
  * http-cache: don't cache authorized resources

 -- Max Kellermann <mk@cm4all.com>  Fri, 21 May 2010 17:37:29 +0200

cm4all-beng-proxy (0.7.38) unstable; urgency=low

  * http-server: send HTTP/1.1 declaration with "100 Continue"
  * connection: initialize "site_name", fixes crash bug
  * translation: added packet SECURE_COOKIE

 -- Max Kellermann <mk@cm4all.com>  Thu, 20 May 2010 15:40:34 +0200

cm4all-beng-proxy (0.7.37) unstable; urgency=low

  * *-client: implement a socket leak detector
  * handler: initialize response header without translation server

 -- Max Kellermann <mk@cm4all.com>  Tue, 18 May 2010 12:05:11 +0200

cm4all-beng-proxy (0.7.36) unstable; urgency=low

  * http-client: fixed NULL pointer dereference
  * handler, response: removed duplicate request body destruction calls

 -- Max Kellermann <mk@cm4all.com>  Tue, 11 May 2010 17:16:36 +0200

cm4all-beng-proxy (0.7.35) unstable; urgency=low

  * {http,fcgi,ajp}-request: close the request body on abort
  * handler: set fake translation response on malformed URI

 -- Max Kellermann <mk@cm4all.com>  Mon, 10 May 2010 11:22:23 +0200

cm4all-beng-proxy (0.7.34) unstable; urgency=low

  * translate: check the UNTRUSTED packet
  * translation: added packet UNTRUSTED_PREFIX

 -- Max Kellermann <mk@cm4all.com>  Fri, 30 Apr 2010 19:14:37 +0200

cm4all-beng-proxy (0.7.33) unstable; urgency=low

  * merged release 0.7.27.1
  * fcache: don't continue storing in background
  * fcgi-client: re-add event after some input data has been read

 -- Max Kellermann <mk@cm4all.com>  Fri, 30 Apr 2010 11:31:08 +0200

cm4all-beng-proxy (0.7.32) unstable; urgency=low

  * response: generate the "Server" response header
  * response: support the Authentication-Info response header
  * response: support custom authentication pages
  * translation: support custom response headers

 -- Max Kellermann <mk@cm4all.com>  Tue, 27 Apr 2010 17:09:59 +0200

cm4all-beng-proxy (0.7.31) unstable; urgency=low

  * support HTTP authentication (RFC 2617)

 -- Max Kellermann <mk@cm4all.com>  Mon, 26 Apr 2010 17:26:42 +0200

cm4all-beng-proxy (0.7.30) unstable; urgency=low

  * fcgi-client: support responses without a body
  * {http,fcgi}-client: hold caller pool reference during callback

 -- Max Kellermann <mk@cm4all.com>  Fri, 23 Apr 2010 14:41:05 +0200

cm4all-beng-proxy (0.7.29) unstable; urgency=low

  * http-cache: added missing pool_unref() in memcached_miss()
  * pool: added checked pool references

 -- Max Kellermann <mk@cm4all.com>  Thu, 22 Apr 2010 15:45:48 +0200

cm4all-beng-proxy (0.7.28) unstable; urgency=low

  * fcgi-client: support response status
  * translate: malformed packets are fatal
  * http-cache: don't cache resources with very long URIs
  * memcached-client: increase the maximum key size to 32 kB

 -- Max Kellermann <mk@cm4all.com>  Thu, 15 Apr 2010 15:06:51 +0200

cm4all-beng-proxy (0.7.27.1) unstable; urgency=low

  * http-cache: added missing pool_unref() in memcached_miss()
  * http-cache: don't cache resources with very long URIs
  * memcached-client: increase the maximum key size to 32 kB
  * fork: properly handle partially filled output buffer
  * fork: re-add event after some input data has been read

 -- Max Kellermann <mk@cm4all.com>  Thu, 29 Apr 2010 15:30:21 +0200

cm4all-beng-proxy (0.7.27) unstable; urgency=low

  * session: use GLib's PRNG to generate session ids
  * session: seed the PRNG with /dev/random
  * response: log UNTRUSTED violation attempts
  * response: drop widget sessions when there is no focus

 -- Max Kellermann <mk@cm4all.com>  Fri, 09 Apr 2010 12:04:18 +0200

cm4all-beng-proxy (0.7.26) unstable; urgency=low

  * memcached-client: schedule read event before callback
  * istream-tee: continue with second output if first is closed

 -- Max Kellermann <mk@cm4all.com>  Sun, 28 Mar 2010 18:08:11 +0200

cm4all-beng-proxy (0.7.25) unstable; urgency=low

  * memcached-client: don't poll if socket is closed
  * fork: close file descriptor on input error
  * pool: don't check attachments in pool_trash()

 -- Max Kellermann <mk@cm4all.com>  Thu, 25 Mar 2010 13:28:01 +0100

cm4all-beng-proxy (0.7.24) unstable; urgency=low

  * memcached-client: release socket after splice

 -- Max Kellermann <mk@cm4all.com>  Mon, 22 Mar 2010 11:29:45 +0100

cm4all-beng-proxy (0.7.23) unstable; urgency=low

  * sink-header: support splice
  * memcached-client: support splice (response)
  * fcgi-client: recover correctly after send error
  * fcgi-client: support chunked request body
  * fcgi-client: basic splice support for the request body
  * http-cache: duplicate headers
  * {http,memcached}-client: check "direct" mode after buffer flush
  * cmdline: added option "fcgi_stock_limit"
  * python: auto-export function write_packet()
  * python: Response methods return self

 -- Max Kellermann <mk@cm4all.com>  Fri, 19 Mar 2010 13:28:35 +0100

cm4all-beng-proxy (0.7.22) unstable; urgency=low

  * python: re-add function write_packet()

 -- Max Kellermann <mk@cm4all.com>  Fri, 12 Mar 2010 12:27:21 +0100

cm4all-beng-proxy (0.7.21) unstable; urgency=low

  * ajp-client: handle EAGAIN from send()
  * python: install the missing sources

 -- Max Kellermann <mk@cm4all.com>  Thu, 11 Mar 2010 16:58:25 +0100

cm4all-beng-proxy (0.7.20) unstable; urgency=low

  * http-client: don't reinstate event when socket is closed
  * access-log: log the site name
  * python: removed unused function write_packet()
  * python: split the module beng_proxy.translation
  * python: allow overriding query string and param in absolute_uri()
  * python: moved absolute_uri() to a separate library

 -- Max Kellermann <mk@cm4all.com>  Thu, 11 Mar 2010 09:48:52 +0100

cm4all-beng-proxy (0.7.19) unstable; urgency=low

  * client-socket: translate EV_TIMEOUT to ETIMEDOUT
  * fork: refill the input buffer as soon as possible
  * delegate-client: implement an abortable event
  * pool: added assertions for libevent leaks
  * direct: added option "-s enable_splice=no"

 -- Max Kellermann <mk@cm4all.com>  Thu, 04 Mar 2010 17:34:56 +0100

cm4all-beng-proxy (0.7.18) unstable; urgency=low

  * args: reserve memory for the trailing null byte

 -- Max Kellermann <mk@cm4all.com>  Tue, 23 Feb 2010 17:46:04 +0100

cm4all-beng-proxy (0.7.17) unstable; urgency=low

  * translation: added the BOUNCE packet (variant of REDIRECT)
  * translation: change widget packet HOST to UNTRUSTED
  * translation: pass internal URI arguments to the translation server
  * handler: use the specified status with REDIRECT
  * python: added method Request.absolute_uri()

 -- Max Kellermann <mk@cm4all.com>  Tue, 23 Feb 2010 16:15:22 +0100

cm4all-beng-proxy (0.7.16) unstable; urgency=low

  * processor: separate trusted from untrusted widgets by host name
  * processor: mode=partition is deprecated
  * translate: fix DOCUMENT_ROOT handler for CGI/FASTCGI
  * fcgi-request: added JailCGI support

 -- Max Kellermann <mk@cm4all.com>  Fri, 19 Feb 2010 14:29:29 +0100

cm4all-beng-proxy (0.7.15) unstable; urgency=low

  * processor: unreference the caller pool in abort()
  * tcache: clear BASE on mismatch
  * fcgi-client: generate the Content-Length request header
  * fcgi-client: send the CONTENT_TYPE parameter
  * prototypes/translate.py: use FastCGI to run PHP

 -- Max Kellermann <mk@cm4all.com>  Thu, 11 Feb 2010 14:43:21 +0100

cm4all-beng-proxy (0.7.14) unstable; urgency=low

  * connection: drop connections when the limit is exceeded
  * resource-address: added BASE support
  * fcgi-client: check the request ID in response packets
  * http-client: check response body when request body is closed
  * html-escape: use the last ampersand before the semicolon
  * html-escape: support &apos;
  * processor: unescape widget parameter values

 -- Max Kellermann <mk@cm4all.com>  Fri, 29 Jan 2010 17:49:43 +0100

cm4all-beng-proxy (0.7.13) unstable; urgency=low

  * fcgi-request: duplicate socket path
  * fcgi-request: support ACTION
  * fcgi-client: provide SCRIPT_FILENAME
  * fcgi-client: append empty PARAMS packet
  * fcgi-client: try to read response before request is finished
  * fcgi-client: implement the STDERR packet
  * fcgi-client: support request headers and body
  * fcgi-stock: manage one socket per child process
  * fcgi-stock: unlink socket path after connect
  * fcgi-stock: redirect fd 1,2 to /dev/null
  * fcgi-stock: kill FastCGI processes after 5 minutes idle
  * translation: new packet PAIR for passing parameters to FastCGI

 -- Max Kellermann <mk@cm4all.com>  Thu, 14 Jan 2010 13:36:48 +0100

cm4all-beng-proxy (0.7.12) unstable; urgency=low

  * http-cache: unlock the cache item after successful revalidation
  * http-cache-memcached: pass the expiration time to memcached
  * sink-header: comprise pending data in method available()
  * header-forward: forward the Expires response header

 -- Max Kellermann <mk@cm4all.com>  Tue, 22 Dec 2009 16:18:49 +0100

cm4all-beng-proxy (0.7.11) unstable; urgency=low

  * {ajp,memcached}-client: fix dis\appearing event for duplex socket
  * memcached-client: handle EAGAIN after send()
  * memcached-client: release socket as early as possible
  * header-forward: don't forward Accept-Encoding if transformation is
    enabled
  * widget-http, inline-widget: check Content-Encoding before processing
  * file-handler: send "Vary: Accept-Encoding" for compressed response
  * header-forward: support duplicate headers
  * fcache: implemented a 60 seconds timeout
  * fcache: copy pointer to local variable before callback
  * event2: refresh timeout after event has occurred

 -- Max Kellermann <mk@cm4all.com>  Fri, 18 Dec 2009 16:45:24 +0100

cm4all-beng-proxy (0.7.10) unstable; urgency=low

  * http-{server,client}: fix disappearing event for duplex socket

 -- Max Kellermann <mk@cm4all.com>  Mon, 14 Dec 2009 15:46:25 +0100

cm4all-beng-proxy (0.7.9) unstable; urgency=low

  * http: "Expect" is a hop-by-hop header
  * http-server: send "100 Continue" unless request body closed
  * http-client: poll socket after splice
  * http-server: handle EAGAIN after splice
  * http-server: send a 417 response on unrecognized "Expect" request
  * response, widget-http: append filter id to resource tag
  * resource-tag: check for "Cache-Control: no-store"

 -- Max Kellermann <mk@cm4all.com>  Mon, 14 Dec 2009 13:05:15 +0100

cm4all-beng-proxy (0.7.8) unstable; urgency=low

  * http-body: support partial response in method available()
  * file-handler: support pre-compressed static files
  * fcache: honor the "Cache-Control: no-store" response header

 -- Max Kellermann <mk@cm4all.com>  Wed, 09 Dec 2009 15:49:25 +0100

cm4all-beng-proxy (0.7.7) unstable; urgency=low

  * parser: allow underscore in attribute names
  * processor: check "type" attribute before URI rewriting
  * http-client: start receiving before request is sent
  * http-client: try to read response after write error
  * http-client: deliver response body after headers are finished
  * http-client: release socket as early as possible
  * http-client: serve buffer after socket has been closed
  * istream-chunked: clear input stream in abort handler
  * growing-buffer: fix crash after close in "data" callback

 -- Max Kellermann <mk@cm4all.com>  Thu, 03 Dec 2009 13:09:57 +0100

cm4all-beng-proxy (0.7.6) unstable; urgency=low

  * istream-hold: return -2 if handler is not available yet
  * http, ajp, fcgi: use istream_hold on request body
  * http-client: implemented splicing the request body
  * response: added missing URI substitution

 -- Max Kellermann <mk@cm4all.com>  Tue, 17 Nov 2009 15:25:35 +0100

cm4all-beng-proxy (0.7.5) unstable; urgency=low

  * session: 64 bit session ids
  * session: allow arbitrary session id size (at compile-time)
  * debian: larger default log file (16 * 4MB)
  * debian: added package cm4all-beng-proxy-toi

 -- Max Kellermann <mk@cm4all.com>  Mon, 16 Nov 2009 15:51:24 +0100

cm4all-beng-proxy (0.7.4) unstable; urgency=low

  * measure the latency of external resources
  * widget-http: partially revert "don't query session if !stateful"

 -- Max Kellermann <mk@cm4all.com>  Tue, 10 Nov 2009 15:06:03 +0100

cm4all-beng-proxy (0.7.3) unstable; urgency=low

  * uri-verify: don't reject double slash after first segment
  * hostname: allow the hyphen character
  * processor: allow processing without session
  * widget-http: don't query session if !stateful
  * request: disable session management for known bots
  * python: fixed AttributeError in __getattr__()
  * python: added method Response.process()
  * translation: added the response packets URI, HOST, SCHEME
  * translation: added header forward packets

 -- Max Kellermann <mk@cm4all.com>  Mon, 09 Nov 2009 16:40:27 +0100

cm4all-beng-proxy (0.7.2) unstable; urgency=low

  * fcache: close all caching connections on exit
  * istream-file: retry reading after EAGAIN
  * direct, istream-pipe: re-enable SPLICE_F_NONBLOCK
  * direct, istream-pipe: disable the SPLICE_F_MORE flag
  * http-client: handle EAGAIN after splice
  * http-client, header-writer: remove hop-by-hop response headers
  * response: optimized transformed response headers
  * handler: mangle CGI and FastCGI headers
  * header-forward: generate the X-Forwarded-For header
  * header-forward: add local host name to "Via" request header

 -- Max Kellermann <mk@cm4all.com>  Fri, 30 Oct 2009 13:41:02 +0100

cm4all-beng-proxy (0.7.1) unstable; urgency=low

  * file-handler: close the stream on "304 Not Modified"
  * pool: use assembler code only on gcc
  * cmdline: added option "--set tcp_stock_limit"
  * Makefile.am: enable the "subdir-objects" option

 -- Max Kellermann <mk@cm4all.com>  Thu, 22 Oct 2009 12:17:11 +0200

cm4all-beng-proxy (0.7) unstable; urgency=low

  * ajp-client: check if connection was closed during response callback
  * header-forward: log session id
  * istream: separate TCP splicing checks
  * istream-pipe: fix segmentation fault after incomplete direct transfer
  * istream-pipe: implement the "available" method
  * istream-pipe: allocate pipe only if handler supports it
  * istream-pipe: flush the pipe before reading from input
  * istream-pipe: reuse pipes in a stock
  * direct: support splice() from TCP socket to pipe
  * istream: direct() returns -3 if stream has been closed
  * hstock: don't destroy stocks while items are being created
  * tcp-stock: limit number of connections per host to 256
  * translate, http-client, ajp-client, cgi, http-cache: verify the HTTP
    response status
  * prototypes/translate.py: disallow "/../" and null bytes
  * prototypes/translate.py: added "/jail-delegate/" location
  * uri-parser: strict RFC 2396 URI verification
  * uri-parser: don't unescape the URI path
  * http-client, ajp-client: verify the request URI
  * uri-escape: unescape each character only once
  * http-cache: never use the memcached stock if caching is disabled
  * allow 8192 connections by default
  * allow 65536 file handles by default
  * added package cm4all-jailed-beng-proxy-delegate-helper

 -- Max Kellermann <mk@cm4all.com>  Wed, 21 Oct 2009 15:00:56 +0200

cm4all-beng-proxy (0.6.23) unstable; urgency=low

  * header-forward: log session information
  * prototypes/translate.py: added /cgi-bin/ location
  * http-server: disable keep-alive for HTTP/1.0 clients
  * http-server: don't send "Connection: Keep-Alive"
  * delegate-stock: clear the environment
  * delegate-stock: added jail support
  * delegate-client: reuse helper process after I/O error

 -- Max Kellermann <mk@cm4all.com>  Mon, 12 Oct 2009 17:29:35 +0200

cm4all-beng-proxy (0.6.22) unstable; urgency=low

  * istream-tee: clear both "enabled" flags in the eof/abort handler
  * istream-tee: fall back to first data() return value if second stream
    closed itself
  * http-cache: don't log body_abort after close

 -- Max Kellermann <mk@cm4all.com>  Thu, 01 Oct 2009 19:19:37 +0200

cm4all-beng-proxy (0.6.21) unstable; urgency=low

  * http-client: log more error messages
  * delegate-stock: added the DOCUMENT_ROOT environment variable
  * response, widget: accept "application/xhtml+xml"
  * cookie-server: allow square brackets in unquoted cookie values
    (violating RFC 2109 and RFC 2616)

 -- Max Kellermann <mk@cm4all.com>  Thu, 01 Oct 2009 13:55:40 +0200

cm4all-beng-proxy (0.6.20) unstable; urgency=low

  * stock: clear stock after 60 seconds idle
  * hstock: remove empty stocks
  * http-server, http-client, cgi: fixed off-by-one bug in header parser
  * istream-pipe: fix the direct() return value on error
  * istream-pipe: fix formula in range assertion
  * http-cache-memcached: implemented "remove"
  * handler: added FastCGI handler
  * fcgi-client: unref caller pool after socket release
  * fcgi-client: implemented response headers

 -- Max Kellermann <mk@cm4all.com>  Tue, 29 Sep 2009 14:07:13 +0200

cm4all-beng-proxy (0.6.19) unstable; urgency=low

  * http-client: release caller pool after socket release
  * memcached-client: release socket on marshalling error
  * stock: unref caller pool in abort handler
  * stock: lazy cleanup
  * http-cache: copy caller_pool to local variable

 -- Max Kellermann <mk@cm4all.com>  Thu, 24 Sep 2009 16:02:17 +0200

cm4all-beng-proxy (0.6.18) unstable; urgency=low

  * delegate-handler: support conditional GET and ranges
  * file-handler: fix suffix-byte-range-spec parser
  * delegate-helper: call open() with O_CLOEXEC|O_NOCTTY
  * istream-file: don't set FD_CLOEXEC if O_CLOEXEC is available
  * stock: hold caller pool during "get" operation
  * main: free balancer object during shutdown
  * memcached-client: enable socket timeout
  * delegate-stock: set FD_CLOEXEC on socket

 -- Max Kellermann <mk@cm4all.com>  Thu, 24 Sep 2009 10:50:53 +0200

cm4all-beng-proxy (0.6.17) unstable; urgency=low

  * tcp-stock: implemented a load balancer
  * python: accept address list in the ajp() method
  * http-server: added timeout for the HTTP request headers
  * response: close template when the content type is wrong
  * delegate-get: implemented response headers
  * delegate-get: provide status codes and error messages

 -- Max Kellermann <mk@cm4all.com>  Fri, 18 Sep 2009 15:36:57 +0200

cm4all-beng-proxy (0.6.16) unstable; urgency=low

  * tcp-stock: added support for bulldog-tyke
  * sink-buffer: close input if it's not used in the constructor
  * http-cache-memcached: close response body when deserialization fails
  * serialize: fix regression in serialize_uint64()

 -- Max Kellermann <mk@cm4all.com>  Tue, 15 Sep 2009 19:26:07 +0200

cm4all-beng-proxy (0.6.15) unstable; urgency=low

  * http-cache-choice: find more duplicates during cleanup
  * handler: added AJP handler
  * ajp-request: unref pool only on tcp_stock failure
  * ajp-client: prevent parser recursion
  * ajp-client: free request body when response is closed
  * ajp-client: reuse connection after END_RESPONSE packet
  * ajp-client: enable TCP_CORK while sending
  * istream-ajp-body: added a second "length" header field
  * ajp-client: auto-send empty request body chunk
  * ajp-client: register "write" event after GET_BODY_CHUNK packet
  * ajp-client: implemented request and response headers
  * http-cache-rfc: don't rewind tpool if called recursively

 -- Max Kellermann <mk@cm4all.com>  Fri, 11 Sep 2009 16:04:06 +0200

cm4all-beng-proxy (0.6.14) unstable; urgency=low

  * istream-tee: don't restart reading if already in progress

 -- Max Kellermann <mk@cm4all.com>  Thu, 03 Sep 2009 13:21:06 +0200

cm4all-beng-proxy (0.6.13) unstable; urgency=low

  * cookie-server: fix parsing multiple cookies
  * http-cache-memcached: clean up expired "choice" items
  * sink-gstring: use callback instead of public struct
  * istream-tee: restart reading when one output is closed

 -- Max Kellermann <mk@cm4all.com>  Wed, 02 Sep 2009 17:02:53 +0200

cm4all-beng-proxy (0.6.12) unstable; urgency=low

  * http-cache: don't attempt to remove cache items when the cache is disabled

 -- Max Kellermann <mk@cm4all.com>  Fri, 28 Aug 2009 15:40:48 +0200

cm4all-beng-proxy (0.6.11) unstable; urgency=low

  * http-cache-memcached: store HTTP status and response headers
  * http-cache-memcached: implemented flush (SIGHUP)
  * http-cache-memcached: support "Vary"
  * http-client: work around assertion failure in response_stream_close()

 -- Max Kellermann <mk@cm4all.com>  Thu, 27 Aug 2009 12:33:17 +0200

cm4all-beng-proxy (0.6.10) unstable; urgency=low

  * parser: finish tag before bailing out
  * http-request: allow URLs without path component
  * fork: clear event in read() method
  * istream-file: pass options O_CLOEXEC|O_NOCTTY to open()
  * response: check if the "Host" request header is valid

 -- Max Kellermann <mk@cm4all.com>  Tue, 18 Aug 2009 16:37:19 +0200

cm4all-beng-proxy (0.6.9) unstable; urgency=low

  * direct: disable SPLICE_F_NONBLOCK (temporary NFS EAGAIN workaround)

 -- Max Kellermann <mk@cm4all.com>  Mon, 17 Aug 2009 13:52:49 +0200

cm4all-beng-proxy (0.6.8) unstable; urgency=low

  * widget-http: close response body in error code path
  * http-cache: implemented memcached backend (--memcached-server)
  * processor: &c:base; returns the URI without scheme and host

 -- Max Kellermann <mk@cm4all.com>  Mon, 17 Aug 2009 12:29:19 +0200

cm4all-beng-proxy (0.6.7) unstable; urgency=low

  * file-handler: generate Expires from xattr user.MaxAge
  * cmdline: added option --set to configure:
    - max_connections
    - http_cache_size
    - filter_cache_size
    - translate_cache_size
  * flush caches on SIGHUP

 -- Max Kellermann <mk@cm4all.com>  Fri, 07 Aug 2009 11:41:10 +0200

cm4all-beng-proxy (0.6.6) unstable; urgency=low

  * added missing GLib build dependency
  * cgi-handler: set the "body_consumed" flag

 -- Max Kellermann <mk@cm4all.com>  Tue, 04 Aug 2009 09:53:01 +0200

cm4all-beng-proxy (0.6.5) unstable; urgency=low

  * shm: pass MAP_NORESERVE to mmap()
  * proxy-handler: support cookies
  * translation: added DISCARD_SESSION packet

 -- Max Kellermann <mk@cm4all.com>  Wed, 15 Jul 2009 18:00:33 +0200

cm4all-beng-proxy (0.6.4) unstable; urgency=low

  * http-client: don't read response body in HEAD requests
  * ajp-client: invoke the "abort" handler on error
  * filter-cache: lock cache items while they are served

 -- Max Kellermann <mk@cm4all.com>  Thu, 09 Jul 2009 14:36:14 +0200

cm4all-beng-proxy (0.6.3) unstable; urgency=low

  * http-server: implemented the DELETE method
  * http-server: refuse HTTP/0.9 requests
  * proxy-handler: send request body to template when no widget is focused
  * widget-request: pass original HTTP method to widget
  * session: automatically defragment sessions

 -- Max Kellermann <mk@cm4all.com>  Tue, 07 Jul 2009 16:57:22 +0200

cm4all-beng-proxy (0.6.2) unstable; urgency=low

  * lock: fixed race condition in debug flag updates
  * session: use rwlock for the session manager
  * proxy-handler: pass request headers to the remote HTTP server
  * proxy-handler: forward original Accept-Charset if processor is disabled
  * pipe: don't filter resources without a body
  * fcache: forward original HTTP status over "pipe" filter
  * cgi: support the "Status" line

 -- Max Kellermann <mk@cm4all.com>  Mon, 06 Jul 2009 16:38:26 +0200

cm4all-beng-proxy (0.6.1) unstable; urgency=low

  * session: consistently lock all session objects
  * rewrite-uri: check if widget_external_uri() returns NULL
  * widget-uri: don't generate the "path" argument when it's NULL
  * widget-uri: strip superfluous question mark from widget_base_address()
  * widget-uri: append parameters from the template first
  * widget-uri: re-add configured query string in widget_absolute_uri()
  * widget-uri: eliminate configured query string in widget_external_uri()
  * processor: don't consider session data for base=child and base=parent

 -- Max Kellermann <mk@cm4all.com>  Fri, 03 Jul 2009 15:52:01 +0200

cm4all-beng-proxy (0.6) unstable; urgency=low

  * inline-widget: check the widget HTTP response status
  * response: don't apply transformation on failed response
  * resource-address: include pipe arguments in filter cache key
  * handler: removed session redirect on the first request
  * http-cache: accept ETag response header instead of Last-Modified
  * filter-cache: don't require Last-Modified or Expires
  * file-handler: disable ETag only when processor comes first
  * file-handler: read ETag from xattr
  * pipe: generate new ETag for piped resource
  * session: purge sessions when shared memory is full
  * handler: don't enforce sessions for filtered responses

 -- Max Kellermann <mk@cm4all.com>  Tue, 30 Jun 2009 17:48:20 +0200

cm4all-beng-proxy (0.5.14) unstable; urgency=low

  * ajp-client: implemented request body
  * cookie-client: obey "max-age=0" properly
  * processor: forward the original HTTP status
  * response, widget-http: don't allow processing resource without body
  * widget-http: check the Content-Type before invoking processor
  * response: pass the "Location" response header
  * debian: added a separate -optimized-dbg package
  * added init script support for multiple ports (--port) and multiple listen
    (--listen) command line argumnents
  * translation: added the "APPEND" packet for command line arguments
  * pipe: support command line arguments

 -- Max Kellermann <mk@cm4all.com>  Mon, 29 Jun 2009 16:51:16 +0200

cm4all-beng-proxy (0.5.13) unstable; urgency=low

  * widget-registry: clear local_address in translate request
  * cmdline: added the "--listen" option

 -- Max Kellermann <mk@cm4all.com>  Wed, 24 Jun 2009 12:27:17 +0200

cm4all-beng-proxy (0.5.12) unstable; urgency=low

  * response: pass the "Location" response handler
  * added support for multiple listener ports

 -- Max Kellermann <mk@cm4all.com>  Tue, 23 Jun 2009 23:34:55 +0200

cm4all-beng-proxy (0.5.11) unstable; urgency=low

  * build with autotools
  * use libcm4all-socket, GLib
  * Makefile.am: support out-of-tree builds
  * added optimized Debian package
  * tcache: fixed wrong assignment in VARY=HOST
  * translation: added request packet LOCAL_ADDRESS

 -- Max Kellermann <mk@cm4all.com>  Tue, 23 Jun 2009 15:42:12 +0200

cm4all-beng-proxy (0.5.10) unstable; urgency=low

  * widget-http: assign the "address" variable

 -- Max Kellermann <mk@cm4all.com>  Mon, 15 Jun 2009 18:38:58 +0200

cm4all-beng-proxy (0.5.9) unstable; urgency=low

  * tcache: fixed typo in tcache_string_match()
  * tcache: support VARY=SESSION
  * translate: added the INVALIDATE response packet
  * cache, session: higher size limits
  * widget-uri: separate query_string from path_info
  * widget-uri: ignore widget parameters in widget_external_uri()

 -- Max Kellermann <mk@cm4all.com>  Mon, 15 Jun 2009 17:06:11 +0200

cm4all-beng-proxy (0.5.8) unstable; urgency=low

  * handler: fixed double free bug in translate_callback()

 -- Max Kellermann <mk@cm4all.com>  Sun, 14 Jun 2009 19:05:09 +0200

cm4all-beng-proxy (0.5.7) unstable; urgency=low

  * forward the Content-Disposition header
  * handler: assign new session to local variable, fix segfault
  * handler: don't dereference the NULL session

 -- Max Kellermann <mk@cm4all.com>  Sun, 14 Jun 2009 13:01:52 +0200

cm4all-beng-proxy (0.5.6) unstable; urgency=low

  * widget-http: send the "Via" request header instead of "X-Forwarded-For"
  * proxy-handler: send the "Via" request header
  * widget-request: check the "path" argument before calling uri_compress()

 -- Max Kellermann <mk@cm4all.com>  Tue, 09 Jun 2009 12:21:00 +0200

cm4all-beng-proxy (0.5.5) unstable; urgency=low

  * processor: allow specifying relative URI in c:base=child
  * widget-request: verify the "path" argument
  * widget: allocate address from widget's pool
  * widget-http: support multiple Set-Cookie response headers

 -- Max Kellermann <mk@cm4all.com>  Thu, 04 Jun 2009 15:10:15 +0200

cm4all-beng-proxy (0.5.4) unstable; urgency=low

  * implemented delegation of open() to a helper program
  * added the BASE translation packet, supported by the translation cache
  * deprecated c:mode=proxy
  * rewrite-uri: always enable focus in mode=partial
  * http-cache: don't cache resources with query string (RFC 2616 13.9)
  * http-cache: lock cache items while they are served

 -- Max Kellermann <mk@cm4all.com>  Thu, 28 May 2009 11:44:01 +0200

cm4all-beng-proxy (0.5.3) unstable; urgency=low

  * cgi: close request body on fork() failure
  * fork: added workaround for pipe-to-pipe splice()
  * http-cache: use cache entry when response ETag matches
  * cgi: loop in istream_cgi_read() to prevent blocking
  * cache: check for expired items once a minute
  * cache: optimize search for oldest item

 -- Max Kellermann <mk@cm4all.com>  Wed, 06 May 2009 13:23:46 +0200

cm4all-beng-proxy (0.5.2) unstable; urgency=low

  * added filter cache
  * header-parser: added missing range check in header_parse_line()
  * fork: added event for writing to the child process
  * fork: don't splice() from a pipe
  * response: don't pass request body to unfocused processor
  * added filter type "pipe"

 -- Max Kellermann <mk@cm4all.com>  Wed, 29 Apr 2009 13:24:26 +0200

cm4all-beng-proxy (0.5.1) unstable; urgency=low

  * processor: fixed base=child assertion failure
  * handler: close request body if it was not consumed
  * static-file: generate Last-Modified and ETag response headers
  * static-file: obey the Content-Type provided by the translation server
  * static-file: get Content-Type from extended attribute
  * http-cache: use istream_null when cached resource is empty

 -- Max Kellermann <mk@cm4all.com>  Mon, 27 Apr 2009 10:00:20 +0200

cm4all-beng-proxy (0.5) unstable; urgency=low

  * processor: accept c:mode/c:base attributes in any order
  * processor: removed alternative (anchor) rewrite syntax

 -- Max Kellermann <mk@cm4all.com>  Mon, 20 Apr 2009 22:04:19 +0200

cm4all-beng-proxy (0.4.10) unstable; urgency=low

  * processor: lift length limitation for widget parameters
  * translate: abort if a packet is too large
  * translate: support MAX_AGE for the whole response
  * hashmap: fix corruption of slot chain in hashmap_remove_value()

 -- Max Kellermann <mk@cm4all.com>  Fri, 17 Apr 2009 13:02:50 +0200

cm4all-beng-proxy (0.4.9) unstable; urgency=low

  * http-cache: explicitly start reading into cache
  * cgi: clear "headers" variable before publishing the response
  * translate: use DOCUMENT_ROOT as CGI parameter

 -- Max Kellermann <mk@cm4all.com>  Mon, 06 Apr 2009 16:21:57 +0200

cm4all-beng-proxy (0.4.8) unstable; urgency=low

  * translate: allow ADDRESS packets in AJP addresses
  * translate: initialize all fields of a FastCGI address
  * http-cache: close all caching connections on exit
  * processor: don't rewrite SCRIPT SRC attribute when proxying

 -- Max Kellermann <mk@cm4all.com>  Thu, 02 Apr 2009 15:45:46 +0200

cm4all-beng-proxy (0.4.7) unstable; urgency=low

  * http-server: use istream_null for empty request body
  * parser: check for trailing slash only in TAG_OPEN tags
  * parser: added support for XML Processing Instructions
  * processor: implemented XML Processing Instruction "cm4all-rewrite-uri"
  * uri-escape: escape the slash character
  * cache: remove all matching items in cache_remove()
  * http-cache: lock cache items while holding a reference

 -- Max Kellermann <mk@cm4all.com>  Thu, 02 Apr 2009 12:02:53 +0200

cm4all-beng-proxy (0.4.6) unstable; urgency=low

  * file_handler: fixed logic error in If-Modified-Since check
  * date: return UTC time stamp in http_date_parse()
  * cache: continue search after item was invalidated
  * cache: remove the correct cache item
  * istream-chunked: work around invalid assertion failure
  * istream-subst: fixed corruption after partial match

 -- Max Kellermann <mk@cm4all.com>  Wed, 25 Mar 2009 15:03:10 +0100

cm4all-beng-proxy (0.4.5) unstable; urgency=low

  * http-server: assume keep-alive is enabled on HTTP 1.1
  * http-client: unregister EV_READ when the buffer is full
  * translation: added QUERY_STRING packet
  * processor: optionally parse base/mode from URI

 -- Max Kellermann <mk@cm4all.com>  Tue, 17 Mar 2009 13:04:25 +0100

cm4all-beng-proxy (0.4.4) unstable; urgency=low

  * forward Accept-Language request header to the translation server
  * translate: added the USER_AGENT request packet
  * session: obey the USER/MAX_AGE setting
  * use libcm4all-inline-dev in libcm4all-beng-proxy-dev
  * added pkg-config file for libcm4all-beng-proxy-dev
  * updated python-central dependencies
  * processor: parse c:base/c:mode attributes in PARAM tags

 -- Max Kellermann <mk@cm4all.com>  Wed, 11 Mar 2009 09:43:48 +0100

cm4all-beng-proxy (0.4.3) unstable; urgency=low

  * processor: rewrite URI in LINK tags
  * processor: rewrite URI in PARAM tags
  * use splice() from glibc 2.7
  * translate: added VARY response packet
  * build documentation with texlive

 -- Max Kellermann <mk@cm4all.com>  Wed, 04 Mar 2009 09:53:56 +0100

cm4all-beng-proxy (0.4.2) unstable; urgency=low

  * hashmap: fix corruption in slot chain
  * use monotonic clock to calculate expiry times
  * processor: rewrite URIs in the EMBED, VIDEO, AUDIO tags

 -- Max Kellermann <mk@cm4all.com>  Tue, 17 Feb 2009 17:14:48 +0100

cm4all-beng-proxy (0.4.1) unstable; urgency=low

  * translate: clear client->transformation
  * handler: check for translation errors
  * http-server: fixed assertion failure during shutdown
  * http-server: send "Keep-Alive" response header
  * worker: after fork(), call event_reinit() in the parent process
  * added valgrind build dependency
  * build with Debian's libevent-1.4 package

 -- Max Kellermann <mk@cm4all.com>  Tue, 10 Feb 2009 11:48:53 +0100

cm4all-beng-proxy (0.4) unstable; urgency=low

  * added support for transformation views
    - in the JavaScript API, mode=proxy is now deprecated
  * http-cache: fix segfault when request_headers==NULL
  * http-cache: store multiple (varying) versions of a resource
  * http-cache: use the "max-age" cache-control response

 -- Max Kellermann <mk@cm4all.com>  Fri, 30 Jan 2009 13:29:43 +0100

cm4all-beng-proxy (0.3.9) unstable; urgency=low

  * http-client: assume keep-alive is enabled on HTTP 1.1
  * processor: use configured/session path-info for mode=child URIs

 -- Max Kellermann <mk@cm4all.com>  Tue, 27 Jan 2009 13:07:51 +0100

cm4all-beng-proxy (0.3.8) unstable; urgency=low

  * processor: pass Content-Type and Content-Language headers from
    template
  * http-client: allow chunked response body without keep-alive

 -- Max Kellermann <mk@cm4all.com>  Fri, 23 Jan 2009 13:02:42 +0100

cm4all-beng-proxy (0.3.7) unstable; urgency=low

  * istream_subst: exit the loop if state==INSERT
  * istream_iconv: check if the full buffer could be flushed
  * worker: don't reinitialize session manager during shutdown

 -- Max Kellermann <mk@cm4all.com>  Thu, 15 Jan 2009 10:39:47 +0100

cm4all-beng-proxy (0.3.6) unstable; urgency=low

  * processor: ignore closing </header>
  * widget-http: now really don't check content-type in frame parents
  * parser: skip comments
  * processor: implemented c:base="parent"
  * processor: added "c:" prefix to c:widget child elements
  * processor: renamed the "c:param" element to "c:parameter"

 -- Max Kellermann <mk@cm4all.com>  Thu, 08 Jan 2009 11:17:29 +0100

cm4all-beng-proxy (0.3.5) unstable; urgency=low

  * widget-http: don't check content-type in frame parents
  * istream-subst: allow null bytes in the input stream
  * js: added the "translate" parameter for passing values to the
    translation server
  * rewrite-uri: refuse to rewrite a frame URI without widget id

 -- Max Kellermann <mk@cm4all.com>  Mon, 05 Jan 2009 16:46:32 +0100

cm4all-beng-proxy (0.3.4) unstable; urgency=low

  * processor: added support for custom widget request headers
  * http-cache: obey the "Vary" response header
  * http-cache: pass the new http_cache_info object when testing a cache
    item

 -- Max Kellermann <mk@cm4all.com>  Tue, 30 Dec 2008 15:46:44 +0100

cm4all-beng-proxy (0.3.3) unstable; urgency=low

  * processor: grew widget parameter buffer to 512 bytes
  * widget-resolver: clear widget->resolver on abort
  * cgi: clear the input's handler in cgi_async_abort()
  * widget-stream: use istream_hold (reverts r4171)

 -- Max Kellermann <mk@cm4all.com>  Fri, 05 Dec 2008 14:43:05 +0100

cm4all-beng-proxy (0.3.2) unstable; urgency=low

  * processor: free memory before calling embed_frame_widget()
  * processor: allocate query string from the widget pool
  * processor: removed the obsolete widget attributes "tag" and "style"
  * parser: hold a reference to the pool

 -- Max Kellermann <mk@cm4all.com>  Mon, 01 Dec 2008 14:15:38 +0100

cm4all-beng-proxy (0.3.1) unstable; urgency=low

  * http-client: remove Transfer-Encoding and Content-Length from response
    headers
  * http-client: don't read body after invoke_response()
  * fork: retry splice() after EAGAIN
  * fork: don't close input when splice() fails
  * cgi: abort the response handler when the stdin stream fails
  * istream_file, istream_pipe, fork, client_socket, listener: fixed file
    descriptor leaks
  * processor: hold a reference to the caller's pool
  * debian/rules: enabled test suite

 -- Max Kellermann <mk@cm4all.com>  Thu, 27 Nov 2008 16:01:16 +0100

cm4all-beng-proxy (0.3) unstable; urgency=low

  * implemented widget filters
  * translate: initialize all fields of a CGI address
  * fork: read request body on EAGAIN
  * fork: implemented the direct() method with splice()
  * python: added class Response
  * prototypes/translate.py:
    - support "filter"
    - support "content_type"
  * demo: added widget filter demo

 -- Max Kellermann <mk@cm4all.com>  Wed, 26 Nov 2008 16:27:29 +0100

cm4all-beng-proxy (0.2) unstable; urgency=low

  * don't quote text/xml widgets
  * widget-resolver: pass widget_pool to widget_class_lookup()
  * widget-registry: allocate widget_class from widget_pool
  * widget-stream: eliminated the async operation proxy, because the
    operation cannot be aborted before the constructor returns
  * widget-stream: don't clear the "delayed" stream in the response() callback
  * rewrite-uri: trigger istream_read(delayed) after istream_delayed_set()
  * doc: clarified XSLT integration

 -- Max Kellermann <mk@cm4all.com>  Tue, 25 Nov 2008 15:28:54 +0100

cm4all-beng-proxy (0.1) unstable; urgency=low

  * initial release

 -- Max Kellermann <mk@cm4all.com>  Mon, 17 Nov 2008 11:59:36 +0100<|MERGE_RESOLUTION|>--- conflicted
+++ resolved
@@ -1,7 +1,6 @@
-<<<<<<< HEAD
 cm4all-beng-proxy (1.2.27) unstable; urgency=low
 
-  * 
+  * merge release 1.1.40
 
  --   
 
@@ -173,13 +172,12 @@
   * lb_control: allow querying node status over control socket
 
  -- Max Kellermann <mk@cm4all.com>  Tue, 27 Sep 2011 12:00:44 +0200
-=======
+
 cm4all-beng-proxy (1.1.40) unstable; urgency=low
 
   * merge release 1.0.34
 
  -- Max Kellermann <mk@cm4all.com>  Wed, 16 May 2012 09:50:37 -0000
->>>>>>> 1c4a3c74
 
 cm4all-beng-proxy (1.1.39) unstable; urgency=low
 
