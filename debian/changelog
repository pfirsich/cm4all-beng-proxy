<<<<<<< HEAD
cm4all-beng-proxy (4.0.30) unstable; urgency=low

  * 

 --   

cm4all-beng-proxy (4.0.29) unstable; urgency=low

  * processor: add URI rewrite mode "response"

 -- Max Kellermann <mk@cm4all.com>  Wed, 23 Apr 2014 23:59:00 -0000

cm4all-beng-proxy (4.0.28) unstable; urgency=low

  * handler: fix SESSION and PARAM breakage
  * tcache: fix VARY/PARAM check
  * translation: allow null bytes in SESSION

 -- Max Kellermann <mk@cm4all.com>  Thu, 17 Apr 2014 12:21:29 -0000

cm4all-beng-proxy (4.0.27) unstable; urgency=low

  * tstock: support abstract sockets

 -- Max Kellermann <mk@cm4all.com>  Fri, 04 Apr 2014 12:58:09 -0000

cm4all-beng-proxy (4.0.26) unstable; urgency=low

  * merge release 3.1.28
  * translation: add packet EXPIRES_RELATIVE

 -- Max Kellermann <mk@cm4all.com>  Tue, 01 Apr 2014 17:18:55 -0000

cm4all-beng-proxy (4.0.25) unstable; urgency=low

  * merge release 3.1.27
  * lb/tcp: fix busy loop

 -- Max Kellermann <mk@cm4all.com>  Thu, 27 Mar 2014 11:22:05 -0000

cm4all-beng-proxy (4.0.24) unstable; urgency=low

  * failure: fix bogus assertion failure with abstract sockets
  * lb/tcp: fix memory leaks
  * lb/tcp: drain output buffers before closing the connection

 -- Max Kellermann <mk@cm4all.com>  Mon, 24 Mar 2014 17:42:04 -0000

cm4all-beng-proxy (4.0.23) unstable; urgency=low

  * translation: new packet DIRECTORY_INDEX

 -- Max Kellermann <mk@cm4all.com>  Fri, 21 Mar 2014 13:00:39 -0000

cm4all-beng-proxy (4.0.22) unstable; urgency=low

  * translation: allow ERROR_DOCUMENT payload, echo
  * translation: new packets FILE_NOT_FOUND, CONTENT_TYPE_LOOKUP
  * translate_client: check for multiple REGEX / INVERSE_REGEX
  * translate_client: support abstract sockets in ADDRESS_STRING

 -- Max Kellermann <mk@cm4all.com>  Thu, 20 Mar 2014 12:28:04 -0000

cm4all-beng-proxy (4.0.21) unstable; urgency=low

  * merge release 3.1.26
  * handler: forward HTTP errors from translation cache to browser
  * tcache: reduce memory usage
  * translate_client: don't send REMOTE_HOST unless requested via WANT
  * translate_client: check if BASE matches request URI
  * translation: make "UNSAFE_BASE" a modifier for "BASE"
  * translation: new packet "EASY_BASE" simplifies "BASE" usage
  * translation: new packets "REGEX_TAIL", "REGEX_UNESCAPE"

 -- Max Kellermann <mk@cm4all.com>  Mon, 17 Mar 2014 22:00:23 -0000

cm4all-beng-proxy (4.0.20) unstable; urgency=low

  * merge release 3.1.25
  * translate_client: refuse to parse incoming request packets
  * translate_client: check for illegal null bytes
  * translation: add packet "UNSAFE_BASE"
  * lb: drop root privileges irreversibly using PR_SET_NO_NEW_PRIVS

 -- Max Kellermann <mk@cm4all.com>  Thu, 13 Mar 2014 13:34:47 -0000

cm4all-beng-proxy (4.0.19) unstable; urgency=low

  * translation: add packet WANT, make several packets optional
  * translate_client: allow combining CHECK and WANT_FULL_URI
  * tcache: make PARAM cacheable, supported by VARY
  * python/translation/request: accept BEGIN in packetReceived()
  * python/translation/request: add attribute "protocol_version"
  * lb: detach from file system (security)

 -- Max Kellermann <mk@cm4all.com>  Wed, 05 Mar 2014 14:16:42 -0000

cm4all-beng-proxy (4.0.18) unstable; urgency=low

  * doc/lb: document sticky mode "source_ip"
  * lb/tcp: fix endless loop due to misrouted write event

 -- Max Kellermann <mk@cm4all.com>  Tue, 18 Feb 2014 14:48:47 -0000

cm4all-beng-proxy (4.0.17) unstable; urgency=low

  * handler: apply session directives from current translation response
    before resuming the "previous" response

 -- Max Kellermann <mk@cm4all.com>  Mon, 17 Feb 2014 17:46:44 -0000

cm4all-beng-proxy (4.0.16) unstable; urgency=low

  * namespace: set up uid/gid mapping without MOUNT_PROC
  * namespace: allow BIND_MOUNT, MOUNT_PROC, MOUNT_HOME, MOUNT_TMP_TMPFS without
    PIVOT_ROOT
  * configurable resource limits for child processes

 -- Max Kellermann <mk@cm4all.com>  Fri, 07 Feb 2014 12:48:44 -0000

cm4all-beng-proxy (4.0.15) unstable; urgency=low

  * daemon: set up supplementary groups
  * child_manager: log resource usage
  * fcgi_stock: kill child process after connect failure
  * fcgi_stock: kill child process after repeated timeout

 -- Max Kellermann <mk@cm4all.com>  Tue, 04 Feb 2014 15:17:36 -0000

cm4all-beng-proxy (4.0.14) unstable; urgency=low

  * add systemd unit
  * cgi, delegate, lhttp, pipe: enable missing namespace features
  * cgi, pipe: fix /proc mount failure
  * namespace: secure /proc flags
  * namespace: work around uid/gid mapper failure using PR_SET_DUMPABLE

 -- Max Kellermann <mk@cm4all.com>  Mon, 03 Feb 2014 20:40:49 -0000

cm4all-beng-proxy (4.0.13) unstable; urgency=low

  * namespace: make new root directory read-only
  * namespace: add option to mount tmpfs on /tmp
  * namespace: arbitrary bind-mounts
  * namespace: support UTS namespaces
  * namespace: set up uid/gid mapping in user namespace

 -- Max Kellermann <mk@cm4all.com>  Tue, 28 Jan 2014 22:37:47 -0000

cm4all-beng-proxy (4.0.12) unstable; urgency=low

  * cache: use monotonic clock
  * namespace: support PID namespaces
  * namespace: support mount namespace and pivot_root()
  * namespace: can mount new /proc, $HOME

 -- Max Kellermann <mk@cm4all.com>  Fri, 24 Jan 2014 14:02:34 -0000

cm4all-beng-proxy (4.0.11) unstable; urgency=low

  * was: fix misdirected pipes (4.0.10 regression)
  * translation: add packets EXPAND_APPEND, EXPAND_PAIR
  * file_handler: allow character devices

 -- Max Kellermann <mk@cm4all.com>  Tue, 21 Jan 2014 18:24:14 -0000

cm4all-beng-proxy (4.0.10) unstable; urgency=low

  * merge release 3.1.24
  * response: don't report version in "Server" response header
  * lhttp, delegate: support namespaces
  * delegate: fix spontaneous shutdown due to misrouted SIGTERM signal

 -- Max Kellermann <mk@cm4all.com>  Fri, 03 Jan 2014 21:18:45 -0000

cm4all-beng-proxy (4.0.9) unstable; urgency=low

  * pipe: fix signal handler race condition
  * pipe, CGI, FastCGI, WAS: support user/network namespaces

 -- Max Kellermann <mk@cm4all.com>  Mon, 23 Dec 2013 18:55:03 -0000

cm4all-beng-proxy (4.0.8) unstable; urgency=low

  * CGI, FastCGI, WAS: support command-line arguments
  * header-forward: add groups "CORS", "SECURE"

 -- Max Kellermann <mk@cm4all.com>  Mon, 16 Dec 2013 18:26:12 -0000

cm4all-beng-proxy (4.0.7) unstable; urgency=low

  * merge release 3.1.23
  * ssl_filter: fix stalled SSL read
  * thread_socket_filter: fix stalled SSL write

 -- Max Kellermann <mk@cm4all.com>  Sat, 07 Dec 2013 07:39:16 -0000

cm4all-beng-proxy (4.0.6) unstable; urgency=low

  * thread_queue: fix spurious thread exit

 -- Max Kellermann <mk@cm4all.com>  Tue, 26 Nov 2013 20:45:30 -0000

cm4all-beng-proxy (4.0.5) unstable; urgency=low

  * merge release 3.1.22

 -- Max Kellermann <mk@cm4all.com>  Mon, 25 Nov 2013 13:03:15 -0000

cm4all-beng-proxy (4.0.4) unstable; urgency=low

  * merge release 3.1.21
  * nfs: bind to privileged port

 -- Max Kellermann <mk@cm4all.com>  Sun, 24 Nov 2013 08:30:58 -0000

cm4all-beng-proxy (4.0.3) unstable; urgency=low

  * lb: allow the kernel to chooes a TCP bind port
  * lb: support forwarding HTTP requests with the original source IP

 -- Max Kellermann <mk@cm4all.com>  Sun, 10 Nov 2013 17:46:44 -0000

cm4all-beng-proxy (4.0.2) unstable; urgency=low

  * merge release 3.1.20
  * lb: support forwarding TCP connections with the original source IP

 -- Max Kellermann <mk@cm4all.com>  Tue, 05 Nov 2013 16:07:34 -0000

cm4all-beng-proxy (4.0.1) unstable; urgency=low

  * merge release 3.1.19

 -- Max Kellermann <mk@cm4all.com>  Wed, 30 Oct 2013 15:26:16 -0000

cm4all-beng-proxy (4.0) unstable; urgency=low

  * translation: rename TRANSLATE_PROXY to TRANSLATE_HTTP
  * thread_pool: start SSL worker threads on the first use
  * translate-client, resource-loader: support https://

 -- Max Kellermann <mk@cm4all.com>  Wed, 23 Oct 2013 19:29:38 -0000
=======
cm4all-beng-proxy (3.1.29) unstable; urgency=low

  * http-server: fix potential crash with too many request headers

 -- Max Kellermann <mk@cm4all.com>  Fri, 25 Apr 2014 15:52:16 -0000
>>>>>>> 5b5f99cb

cm4all-beng-proxy (3.1.28) unstable; urgency=low

  * buffered_socket: fix bogus assertion failure

 -- Max Kellermann <mk@cm4all.com>  Tue, 01 Apr 2014 16:53:22 -0000

cm4all-beng-proxy (3.1.27) unstable; urgency=low

  * fcgi-stock: show process name in log messages
  * fcgi-stock: check connection state before issuing new request

 -- Max Kellermann <mk@cm4all.com>  Tue, 25 Mar 2014 20:02:23 -0000

cm4all-beng-proxy (3.1.26) unstable; urgency=low

  * http-client: fix bogus assertion failure

 -- Max Kellermann <mk@cm4all.com>  Fri, 14 Mar 2014 14:36:12 -0000

cm4all-beng-proxy (3.1.25) unstable; urgency=low

  * escape: fix data corruption with glibc 2.18

 -- Max Kellermann <mk@cm4all.com>  Thu, 06 Mar 2014 11:47:14 -0000

cm4all-beng-proxy (3.1.24) unstable; urgency=low

  * fcgi-stock: fix crash on fork() failure
  * fcache: fix crash on responses without body

 -- Max Kellermann <mk@cm4all.com>  Thu, 02 Jan 2014 22:57:50 -0000

cm4all-beng-proxy (3.1.23) unstable; urgency=low

  * was-output: fix event leak
  * was-output: fix crash in error handler
  * was-client: free the request body on empty response
  * was-client: reuse connection after empty response
  * was-client: fix stalled response on LENGTH=0

 -- Max Kellermann <mk@cm4all.com>  Fri, 06 Dec 2013 13:23:40 -0000

cm4all-beng-proxy (3.1.22) unstable; urgency=low

  * http_server: fix stalled response

 -- Max Kellermann <mk@cm4all.com>  Mon, 25 Nov 2013 13:00:33 -0000

cm4all-beng-proxy (3.1.21) unstable; urgency=low

  * merge release 3.0.34
  * was-client: fix crash on abort
  * was-client: fix off-by-one error in header parser

 -- Max Kellermann <mk@cm4all.com>  Sun, 24 Nov 2013 08:04:41 -0000

cm4all-beng-proxy (3.1.20) unstable; urgency=low

  * jail: add "--" after last option, allows passing options to jail
  * keep CAP_KILL to be able to kill jailed child processes

 -- Max Kellermann <mk@cm4all.com>  Mon, 04 Nov 2013 14:41:34 -0000

cm4all-beng-proxy (3.1.19) unstable; urgency=low

  * handler: work around crash due to translation cache invalidation
  * child: send SIGKILL after 60 seconds

 -- Max Kellermann <mk@cm4all.com>  Wed, 30 Oct 2013 12:12:31 -0000

cm4all-beng-proxy (3.1.18) unstable; urgency=low

  * nfs: translate NFS3ERR_NOENT to "404 Not Found"
  * nfs_client: don't leak file descriptor to child processes

 -- Max Kellermann <mk@cm4all.com>  Wed, 30 Oct 2013 09:28:11 -0000

cm4all-beng-proxy (3.1.17) unstable; urgency=low

  * tcache: cache translation responses that contain STATUS

 -- Max Kellermann <mk@cm4all.com>  Fri, 25 Oct 2013 17:10:26 -0000

cm4all-beng-proxy (3.1.16) unstable; urgency=low

  * fcgi-stock: kill child processes with SIGUSR1 instead of SIGTERM

 -- Max Kellermann <mk@cm4all.com>  Wed, 23 Oct 2013 08:54:03 -0000

cm4all-beng-proxy (3.1.15) unstable; urgency=low

  * lhttp_address: don't unescape the BASE suffix
  * {file,nfs}_address: unescape EXPAND_PATH(_INFO) substitutions
  * child_stock: fix another assertion failure

 -- Max Kellermann <mk@cm4all.com>  Tue, 22 Oct 2013 15:15:42 -0000

cm4all-beng-proxy (3.1.14) unstable; urgency=low

  * istream_nfs: fix assertion failure on empty file
  * nfs_client: fix crash on malformed path
  * nfs_client: improved error messages
  * child_stock: fix assertion failure when busy child process gets killed

 -- Max Kellermann <mk@cm4all.com>  Mon, 21 Oct 2013 15:38:28 -0000

cm4all-beng-proxy (3.1.13) unstable; urgency=low

  * merge release 3.0.33
  * translation: new packet WANT_FULL_URI for obtaining the full URI

 -- Max Kellermann <mk@cm4all.com>  Wed, 09 Oct 2013 10:40:35 -0000

cm4all-beng-proxy (3.1.12) unstable; urgency=low

  * merge release 3.0.31
  * translation: new packet CONCURRENCY controls number of LHTTP
    connections per process

 -- Max Kellermann <mk@cm4all.com>  Sat, 05 Oct 2013 11:34:04 -0000

cm4all-beng-proxy (3.1.11) unstable; urgency=low

  * lhttp_stock: allow 4 concurrent connections per LHTTP process

 -- Max Kellermann <mk@cm4all.com>  Mon, 30 Sep 2013 16:10:05 -0000

cm4all-beng-proxy (3.1.10) unstable; urgency=low

  * resource-address: fix assertion failure in LHTTP operation
  * lhttp_request: use the LHTTP_HOST attribute
  * kill the logger process on shutdown

 -- Max Kellermann <mk@cm4all.com>  Wed, 25 Sep 2013 17:29:56 -0000

cm4all-beng-proxy (3.1.9) unstable; urgency=low

  * {fcgi,lhttp}_stock: reuse child processes after connection closed
  * translate-client: ignore DEFLATED,GZIPPED on NFS address
  * translate-client: ignore EXPAND_PATH_INFO on local file
  * ssl_factory: wildcard matches single letter
  * ssl_factory: wildcard matches only one segment

 -- Max Kellermann <mk@cm4all.com>  Tue, 24 Sep 2013 10:31:30 -0000

cm4all-beng-proxy (3.1.8) unstable; urgency=low

  * ssl_factory: fix broken certificat/key matching
  * doc: various manual updates (RFC 2617, ...)

 -- Max Kellermann <mk@cm4all.com>  Fri, 20 Sep 2013 12:55:55 -0000

cm4all-beng-proxy (3.1.7) unstable; urgency=low

  * merge release 3.0.30
  * resource-loader: new protocol "Local HTTP"

 -- Max Kellermann <mk@cm4all.com>  Tue, 17 Sep 2013 13:36:20 -0000

cm4all-beng-proxy (3.1.6) unstable; urgency=low

  * buffered_socket: fix assertion failure

 -- Max Kellermann <mk@cm4all.com>  Fri, 23 Aug 2013 12:39:47 -0000

cm4all-beng-proxy (3.1.5) unstable; urgency=low

  * merge release 3.0.26
  * lb: disallow deprecated configuration keywords
  * lb: conditional pools
  * lb_config: setting "ssl_cert" specifies both certificate and key
  * ssl_filter: support TLS Server Name Indication

 -- Max Kellermann <mk@cm4all.com>  Fri, 16 Aug 2013 16:29:34 -0000

cm4all-beng-proxy (3.1.4) unstable; urgency=low

  * nfs_cache: new dedicated cache for NFS files
  * nfs_{handler,request}: use Content-Type from translation server

 -- Max Kellermann <mk@cm4all.com>  Mon, 10 Jun 2013 20:50:58 -0000

cm4all-beng-proxy (3.1.3) unstable; urgency=low

  * nfs_client: fix crash due to uninitialized memory
  * nfs_client: disconnect idle connections
  * nfs_client: expire file metadata
  * istream-nfs: fix resuming a blocking sink
  * istream-nfs: detect file truncation

 -- Max Kellermann <mk@cm4all.com>  Mon, 03 Jun 2013 19:30:20 -0000

cm4all-beng-proxy (3.1.2) unstable; urgency=low

  * nfs_client: read larger chunks
  * nfs_handler: implement cache revalidation and byte ranges

 -- Max Kellermann <mk@cm4all.com>  Wed, 29 May 2013 16:23:15 -0000

cm4all-beng-proxy (3.1.1) unstable; urgency=low

  * nfs_client: fix crash on HEAD request
  * nfs_client: generate Last-Modified and ETag
  * http-cache: allow caching NFS files

 -- Max Kellermann <mk@cm4all.com>  Thu, 23 May 2013 11:00:49 -0000

cm4all-beng-proxy (3.1) unstable; urgency=low

  * nfs_client: new resource loader backend

 -- Max Kellermann <mk@cm4all.com>  Tue, 21 May 2013 21:14:06 -0000

cm4all-beng-proxy (3.0.34) unstable; urgency=low

  * processor: fix use-after-free crash bug

 -- Max Kellermann <mk@cm4all.com>  Sun, 24 Nov 2013 07:46:29 -0000

cm4all-beng-proxy (3.0.33) unstable; urgency=low

  * tcache: limit the cacheable CHECK length
  * tcache: allow binary data in the CHECK payload
  * tcache: fix matching the URI on INVALIDATE with CHECK

 -- Max Kellermann <mk@cm4all.com>  Wed, 09 Oct 2013 09:52:47 -0000

cm4all-beng-proxy (3.0.32) unstable; urgency=low

  * tcache: apply BASE to responses without an address
  * tcache: fix BASE on responses with CHECK
  * handler: fix crash after malformed CHECK/PREVIOUS translation

 -- Max Kellermann <mk@cm4all.com>  Tue, 08 Oct 2013 15:48:07 -0000

cm4all-beng-proxy (3.0.31) unstable; urgency=low

  * socket_wrapper: work around libevent timeout reset bug

 -- Max Kellermann <mk@cm4all.com>  Wed, 02 Oct 2013 15:30:11 -0000

cm4all-beng-proxy (3.0.30) unstable; urgency=low

  * istream-file: fix crash bug
  * fcgi, was: fix memory leak on malformed translation response

 -- Max Kellermann <mk@cm4all.com>  Tue, 17 Sep 2013 13:23:28 -0000

cm4all-beng-proxy (3.0.29) unstable; urgency=low

  * fcgi-client: fix crash on certain malformed responses
  * parser: fix crash on certain CDATA sections

 -- Max Kellermann <mk@cm4all.com>  Mon, 02 Sep 2013 10:51:58 -0000

cm4all-beng-proxy (3.0.28) unstable; urgency=low

  * processor: fix widget lookup regression

 -- Max Kellermann <mk@cm4all.com>  Mon, 26 Aug 2013 18:21:03 -0000

cm4all-beng-proxy (3.0.27) unstable; urgency=low

  * processor: fix stalled transfer with two nested processors

 -- Max Kellermann <mk@cm4all.com>  Mon, 26 Aug 2013 17:09:47 -0000

cm4all-beng-proxy (3.0.26) unstable; urgency=low

  * respones: generate header P3P:CP="CAO PSA OUR" to work around IE10 bug
  * init: auto-create /var/run/cm4all
  * lb: enable GLib multi-threading

 -- Max Kellermann <mk@cm4all.com>  Fri, 26 Jul 2013 07:21:15 -0000

cm4all-beng-proxy (3.0.25) unstable; urgency=low

  * stock: fix access to undefind memory
  * file-handler, http-util: fix If-Match / If-None-Match check

 -- Max Kellermann <mk@cm4all.com>  Wed, 29 May 2013 16:13:54 -0000

cm4all-beng-proxy (3.0.24) unstable; urgency=low

  * memcached-client: fix bogus "peer closed socket prematurely"

 -- Max Kellermann <mk@cm4all.com>  Tue, 23 Apr 2013 11:20:00 -0000

cm4all-beng-proxy (3.0.23) unstable; urgency=low

  * lb: fix memory leak when request with body gets aborted early

 -- Max Kellermann <mk@cm4all.com>  Thu, 04 Apr 2013 15:33:57 -0000

cm4all-beng-proxy (3.0.22) unstable; urgency=low

  * http-server: fix rare crash in request body handler
  * http-client: fix memory leak

 -- Max Kellermann <mk@cm4all.com>  Tue, 26 Mar 2013 07:24:22 -0000

cm4all-beng-proxy (3.0.21) unstable; urgency=low

  * ajp-client: fix malformed request packet with empty request body

 -- Max Kellermann <mk@cm4all.com>  Thu, 21 Mar 2013 17:11:22 -0000

cm4all-beng-proxy (3.0.20) unstable; urgency=low

  * http-client: fix assertion failure with certain chunked responses

 -- Max Kellermann <mk@cm4all.com>  Thu, 21 Mar 2013 10:21:13 -0000

cm4all-beng-proxy (3.0.19) unstable; urgency=low

  * istream_tee: fix crash / memory leak on I/O error before request body
    was delivered to widget

 -- Max Kellermann <mk@cm4all.com>  Mon, 18 Mar 2013 11:23:27 -0000

cm4all-beng-proxy (3.0.18) unstable; urgency=low

  * bot: detect more crawler/bot user-agents
  * lb.init: add ACCESS_LOGGER variable

 -- Max Kellermann <mk@cm4all.com>  Fri, 15 Mar 2013 14:47:08 -0000

cm4all-beng-proxy (3.0.17) unstable; urgency=low

  * lb: add ssl_verify "optional"

 -- Max Kellermann <mk@cm4all.com>  Fri, 08 Mar 2013 14:31:25 -0000

cm4all-beng-proxy (3.0.16) unstable; urgency=low

  * http-request: fix assertion failure
  * log-{cat,split}: use unsigned characters in backslash-escape

 -- Max Kellermann <mk@cm4all.com>  Thu, 07 Mar 2013 15:26:26 -0000

cm4all-beng-proxy (3.0.15) unstable; urgency=low

  * stock: fix another assertion failure during idle cleanup
  * inline-widget: avoid unrecoverable I/O errors during initialisation

 -- Max Kellermann <mk@cm4all.com>  Tue, 05 Mar 2013 07:11:46 -0000

cm4all-beng-proxy (3.0.14) unstable; urgency=low

  * stock: fix assertion failure during idle cleanup
  * http-server: count bytes received, fixes regression
  * http-server: send "100 Continue", fixes regression
  * http-client: fix potential assertion failure after "100 Continue"

 -- Max Kellermann <mk@cm4all.com>  Fri, 01 Mar 2013 16:53:54 -0000

cm4all-beng-proxy (3.0.13) unstable; urgency=low

  * merge release 2.3.7
  * uri-verify: allow double slashes
  * change product token to "CM4all Webserver"

 -- Max Kellermann <mk@cm4all.com>  Mon, 18 Feb 2013 11:35:29 -0000

cm4all-beng-proxy (3.0.12) unstable; urgency=low

  * listener: enable TCP Fast Open (requires Linux 3.7)
  * rubber: optimize huge page allocation
  * rubber: optimize hole search
  * translate-cache: optimize INVALIDATE=HOST
  * filter-cache: reserve some space in the rubber allocator

 -- Max Kellermann <mk@cm4all.com>  Fri, 15 Feb 2013 09:57:51 -0000

cm4all-beng-proxy (3.0.11) unstable; urgency=low

  * stock: slow down destruction of surplus idle items
  * fcgi-client: try harder to reuse existing FastCGI connections
  * cmdline: new options to control the FastCGI/WAS stock

 -- Max Kellermann <mk@cm4all.com>  Tue, 12 Feb 2013 09:38:35 -0000

cm4all-beng-proxy (3.0.10) unstable; urgency=low

  * child: reduce verbosity of SIGTERM log message
  * connection: reduce verbosity of ECONNRESET log message
  * http-server: fix duplicate abort call
  * http-server: add missing pool reference in request body eof
  * handler: catch malformed URIs earlier
  * rubber: allocate from holes, avoid costly compression steps
  * http-cache: reserve some space in the rubber allocator

 -- Max Kellermann <mk@cm4all.com>  Fri, 08 Feb 2013 13:15:31 -0000

cm4all-beng-proxy (3.0.9) unstable; urgency=low

  * merge release 2.3.5
  * parser: fix malformed attribute value bounds
  * translation: packet VALIDATE_MTIME discards cache items after a file
    has been modified
  * http-server: fix spurious "closed prematurely" log messages
  * http-{server,client}: improve error messages
  * istream: clear the "direct" flag set on new streams
  * slice_pool: fix slice size and slices per area calculation

 -- Max Kellermann <mk@cm4all.com>  Wed, 06 Feb 2013 17:48:47 -0000

cm4all-beng-proxy (3.0.8) unstable; urgency=low

  * merge release 2.3.3
  * return unused I/O buffers to operating system
  * parser: optimize the attribute value parser
  * sink_rubber: fix assertion failure

 -- Max Kellermann <mk@cm4all.com>  Thu, 31 Jan 2013 13:27:39 -0000

cm4all-beng-proxy (3.0.7) unstable; urgency=low

  * istream-tee: fix crash due to erroneous read

 -- Max Kellermann <mk@cm4all.com>  Fri, 18 Jan 2013 13:32:49 -0000

cm4all-beng-proxy (3.0.6) unstable; urgency=low

  * control: new command "VERBOSE" manipulates logger verbosity
  * cmdline: remove obsolete option "enable_splice"
  * ajp-client: discard response body after HEAD request
  * fcgi-client: fix assertion failure after malformed HEAD response
  * fcgi-client: don't ignore log messages after HEAD request
  * translate-client: fix assertion failure after connection reset

 -- Max Kellermann <mk@cm4all.com>  Fri, 04 Jan 2013 13:14:09 -0000

cm4all-beng-proxy (3.0.5) unstable; urgency=low

  * translate-client: reduce number of system calls (optimization)
  * http-client: release the socket earlier for reusal
  * ajp-client: fix decoding the "special" response headers
  * ajp-client: wait for "end" packet before delivering empty response
  * ajp-client: use the Content-Length response header
  * ajp-client: send Content-Length request header only if body present
  * ajp-client: support HEAD requests
  * fcgi-client: support HEAD requests
  * fcgi-client: use the Content-Length response header
  * fcgi-client: don't discard buffer after socket has been closed
  * fcgi-client: continue parsing after response has been delivered
  * fcgi-client: don't attempt to write repeatedly if request body blocks
  * fcgi-client: optimized keep-alive after empty response

 -- Max Kellermann <mk@cm4all.com>  Fri, 28 Dec 2012 13:16:02 -0000

cm4all-beng-proxy (3.0.4) unstable; urgency=low

  * {http,filter}-cache: fix garbled data on large cache entries

 -- Max Kellermann <mk@cm4all.com>  Tue, 11 Dec 2012 15:17:17 -0000

cm4all-beng-proxy (3.0.3) unstable; urgency=low

  * memcached-client: fix assertion failure

 -- Max Kellermann <mk@cm4all.com>  Fri, 07 Dec 2012 18:52:33 -0000

cm4all-beng-proxy (3.0.2) unstable; urgency=low

  * merge release 2.3.1
  * lb: verify the client certificate issuer (option "ssl_verify")
  * lb: client certificate is mandatory if "ssl_verify" is enabled
  * lb: support extra CA certificate file (option "ssl_ca_cert")
  * cmdline: can't specify both --memcached-server and http_cache_size
  * init: default to one worker

 -- Max Kellermann <mk@cm4all.com>  Fri, 07 Dec 2012 09:24:52 -0000

cm4all-beng-proxy (3.0.1) unstable; urgency=low

  * http-cache: reduce memory usage while storing
  * {http,filter}-cache: reduce fork overhead
  * pool: fix crash when first allocation is large

 -- Max Kellermann <mk@cm4all.com>  Wed, 05 Dec 2012 14:05:28 -0000

cm4all-beng-proxy (3.0) unstable; urgency=low

  * {http,filter}-cache: reduce overhead when cache is disabled
  * {http,filter}-cache: exclude allocator table from reported size
  * filter-cache: reduce memory usage while storing
  * {http,filter,translate}-cache: return more free memory to operating system
  * pool: further overhead reduction
  * pool: reduce CPU overhead for large areas
  * rubber: fix assertion failure

 -- Max Kellermann <mk@cm4all.com>  Tue, 30 Oct 2012 16:32:45 -0000

cm4all-beng-proxy (2.2.1) unstable; urgency=low

  * merge release 2.1.13
  * control_local: fix assertion failure

 -- Max Kellermann <mk@cm4all.com>  Tue, 16 Oct 2012 15:46:16 -0000

cm4all-beng-proxy (2.2) unstable; urgency=low

  * cache: optimize lookups
  * pool: reduce overhead
  * pool: optimize the linear area recycler
  * resource-address: reduce memory overhead
  * session: reduce memory usage
  * http-cache, filter-cache: return free memory to operating system
  * control_server: support local and abstract sockets
  * python/control: support abstract sockets
  * bp_control: create implicit control channel for each worker process
  * require automake 1.11

 -- Max Kellermann <mk@cm4all.com>  Tue, 09 Oct 2012 15:11:24 -0000

cm4all-beng-proxy (2.3.7) unstable; urgency=low

  * tcache: fix assertion failure in BASE handler

 -- Max Kellermann <mk@cm4all.com>  Mon, 18 Feb 2013 11:58:01 -0000

cm4all-beng-proxy (2.3.6) unstable; urgency=low

  * listener: increase the backlog to 64
  * shm: reserve swap space, avoids theoretical crash

 -- Max Kellermann <mk@cm4all.com>  Sun, 17 Feb 2013 09:29:24 -0000

cm4all-beng-proxy (2.3.5) unstable; urgency=low

  * tcache: reduce CPU pressure when there are many virtual hosts (hot fix)
  * launch the access logger after daemonizing
  * user the configured logger user for the access logger
  * auto-close the access logger
  * debian/rules: compile with -fno-omit-frame-pointer

 -- Max Kellermann <mk@cm4all.com>  Tue, 05 Feb 2013 16:27:46 -0000

cm4all-beng-proxy (2.3.4) unstable; urgency=low

  * log-split: print referer and user agent
  * log-split: cache the last file
  * log-split: allow logging local time stamps
  * log-{split,cat}: escape URI, Referer and User-Agent
  * init: add ACCESS_LOGGER variable

 -- Max Kellermann <mk@cm4all.com>  Tue, 05 Feb 2013 01:31:31 -0000

cm4all-beng-proxy (2.3.3) unstable; urgency=low

  * pool: fix a memory leak in the temporary pool
  * processor: hard limit on length of attributes and parameters

 -- Max Kellermann <mk@cm4all.com>  Thu, 31 Jan 2013 13:16:33 -0000

cm4all-beng-proxy (2.3.2) unstable; urgency=low

  * merge release 2.1.17

 -- Max Kellermann <mk@cm4all.com>  Tue, 29 Jan 2013 00:01:23 -0000

cm4all-beng-proxy (2.3.1) unstable; urgency=low

  * merge release 2.1.16
  * pool: reduce CPU overhead for large areas

 -- Max Kellermann <mk@cm4all.com>  Thu, 06 Dec 2012 16:40:02 -0000

cm4all-beng-proxy (2.3) unstable; urgency=low

  * new stable branch based on v2.1.x, without the work-in-progress
    improvements from v2.2.x
  * cache: optimize lookups
  * pool: reduce overhead
  * pool: optimize the linear area recycler
  * resource-address: reduce memory overhead
  * session: reduce memory usage
  * {http,filter}-cache: reduce overhead when cache is disabled

 -- Max Kellermann <mk@cm4all.com>  Mon, 22 Oct 2012 13:48:20 -0000

cm4all-beng-proxy (2.1.17) unstable; urgency=low

  * merge release 2.0.55

 -- Max Kellermann <mk@cm4all.com>  Mon, 28 Jan 2013 23:59:54 -0000

cm4all-beng-proxy (2.1.16) unstable; urgency=low

  * merge release 2.0.54

 -- Max Kellermann <mk@cm4all.com>  Thu, 06 Dec 2012 16:35:17 -0000

cm4all-beng-proxy (2.1.15) unstable; urgency=low

  * merge release 2.0.53

 -- Max Kellermann <mk@cm4all.com>  Mon, 22 Oct 2012 12:26:57 -0000

cm4all-beng-proxy (2.1.14) unstable; urgency=low

  * merge release 2.0.52

 -- Max Kellermann <mk@cm4all.com>  Fri, 19 Oct 2012 12:10:09 -0000

cm4all-beng-proxy (2.1.13) unstable; urgency=low

  * merge release 2.0.51

 -- Max Kellermann <mk@cm4all.com>  Tue, 16 Oct 2012 15:41:58 -0000

cm4all-beng-proxy (2.1.12) unstable; urgency=low

  * merge release 2.0.50

 -- Max Kellermann <mk@cm4all.com>  Fri, 05 Oct 2012 12:26:24 -0000

cm4all-beng-proxy (2.1.11) unstable; urgency=low

  * merge release 2.0.49

 -- Max Kellermann <mk@cm4all.com>  Fri, 28 Sep 2012 15:04:36 -0000

cm4all-beng-proxy (2.1.10) unstable; urgency=low

  * merge release 2.0.48

 -- Max Kellermann <mk@cm4all.com>  Mon, 24 Sep 2012 15:43:46 -0000

cm4all-beng-proxy (2.1.9) unstable; urgency=low

  * merge release 2.0.47
  * lb: eliminate the duplicate "Date" response header (#1169)

 -- Max Kellermann <mk@cm4all.com>  Fri, 21 Sep 2012 15:56:06 -0000

cm4all-beng-proxy (2.1.8) unstable; urgency=low

  * control: publish statistics over the control protocol

 -- Max Kellermann <mk@cm4all.com>  Fri, 07 Sep 2012 12:47:34 -0000

cm4all-beng-proxy (2.1.7) unstable; urgency=low

  * resource-address: support expanding PIPE addresses
  * translation: support EXPAND_PATH for PROXY
  * reduced connect timeouts for translation server, FastCGI and beng-lb
  * uri-relative: support relative URI with just a query string
  * uri-relative: support relative URIs starting with a double slash
  * lb: improve error messages, include listener/pool name
  * lb: validate the selected sticky modde
  * lb: add sticky mode "source_ip"

 -- Max Kellermann <mk@cm4all.com>  Fri, 31 Aug 2012 14:03:41 -0000

cm4all-beng-proxy (2.1.6) unstable; urgency=low

  * merge release 2.0.46

 -- Max Kellermann <mk@cm4all.com>  Fri, 24 Aug 2012 11:11:20 -0000

cm4all-beng-proxy (2.1.5) unstable; urgency=low

  * lb_expect_monitor: configurable connect timeout

 -- Max Kellermann <mk@cm4all.com>  Mon, 20 Aug 2012 05:40:44 -0000

cm4all-beng-proxy (2.1.4) unstable; urgency=low

  * lb_monitor: configurable timeout

 -- Max Kellermann <mk@cm4all.com>  Fri, 17 Aug 2012 09:16:36 -0000

cm4all-beng-proxy (2.1.3) unstable; urgency=low

  * merge release 2.0.44
  * lb: implement tcp_expect option "expect_graceful"

 -- Max Kellermann <mk@cm4all.com>  Tue, 14 Aug 2012 14:30:57 -0000

cm4all-beng-proxy (2.1.2) unstable; urgency=low

  * support extended HTTP status codes from RFC 6585 and WebDAV

 -- Max Kellermann <mk@cm4all.com>  Thu, 09 Aug 2012 10:10:35 -0000

cm4all-beng-proxy (2.1.1) unstable; urgency=low

  * merge release 2.0.43
  * lb: support TRACE, OPTIONS and WebDAV

 -- Max Kellermann <mk@cm4all.com>  Fri, 03 Aug 2012 11:48:46 -0000

cm4all-beng-proxy (2.1) unstable; urgency=low

  * lb: add sticky mode "jvm_route" (Tomcat)

 -- Max Kellermann <mk@cm4all.com>  Mon, 30 Jul 2012 15:53:43 -0000

cm4all-beng-proxy (2.0.55) unstable; urgency=low

  * istream-tee: fix crash due to erroneous read
  * fix random crashes in the optimized build

 -- Max Kellermann <mk@cm4all.com>  Mon, 28 Jan 2013 23:52:26 -0000

cm4all-beng-proxy (2.0.54) unstable; urgency=low

  * http-cache: fix revalidation of memcached entries

 -- Max Kellermann <mk@cm4all.com>  Thu, 06 Dec 2012 16:31:23 -0000

cm4all-beng-proxy (2.0.53) unstable; urgency=low

  * filter-cache: fix assertion failure on serving empty response
  * http-cache: limit maximum age to 5 minutes if "Vary" includes cookies
  * lb: FADE_NODE lasts for 3 hours

 -- Max Kellermann <mk@cm4all.com>  Mon, 22 Oct 2012 12:21:18 -0000

cm4all-beng-proxy (2.0.52) unstable; urgency=low

  * {http,filter}-cache: include headers in cache size calculation
  * {http,filter}-cache: reduce headers memory usage
  * http-cache: limit maximum age to 1 week
    - 1 hour when "Vary" is used
    - 30 minutes when "Vary" includes "X-WidgetId" or "X-WidgetHref"
    - 5 minutes when "Vary" includes "X-CM4all-BENG-User"
  * cache: reduce number of system calls during lookup

 -- Max Kellermann <mk@cm4all.com>  Fri, 19 Oct 2012 12:07:10 -0000

cm4all-beng-proxy (2.0.51) unstable; urgency=low

  * merge release 1.4.33
  * processor: fix assertion failure with embedded CSS
  * lb: move control channel handler to worker process

 -- Max Kellermann <mk@cm4all.com>  Tue, 16 Oct 2012 15:39:32 -0000

cm4all-beng-proxy (2.0.50) unstable; urgency=low

  * pool: reduce memory overhead of debug data
  * fcgi-client: fix assertion failure due to redundant read event
  * lb: fix crash after pipe-to-socket splice I/O error

 -- Max Kellermann <mk@cm4all.com>  Fri, 05 Oct 2012 12:23:15 -0000

cm4all-beng-proxy (2.0.49) unstable; urgency=low

  * merge release 1.4.32

 -- Max Kellermann <mk@cm4all.com>  Fri, 28 Sep 2012 15:01:26 -0000

cm4all-beng-proxy (2.0.48) unstable; urgency=low

  * lb: fix duplicate monitor requests with --watchdog
  * child: verbose logging of child process events
  * log shutdown signal

 -- Max Kellermann <mk@cm4all.com>  Mon, 24 Sep 2012 15:36:03 -0000

cm4all-beng-proxy (2.0.47) unstable; urgency=low

  * merge release 1.4.31
  * cache: disable excessive debugging checks

 -- Max Kellermann <mk@cm4all.com>  Fri, 21 Sep 2012 15:24:30 -0000

cm4all-beng-proxy (2.0.46) unstable; urgency=low

  * merge release 1.4.30
  * lb: add option --config-file

 -- Max Kellermann <mk@cm4all.com>  Fri, 24 Aug 2012 10:52:29 -0000

cm4all-beng-proxy (2.0.45) unstable; urgency=low

  * merge release 1.4.29

 -- Max Kellermann <mk@cm4all.com>  Tue, 21 Aug 2012 15:49:49 -0000

cm4all-beng-proxy (2.0.44) unstable; urgency=low

  * lb: allow sticky with only one node
  * lb: add option "--check"
  * lb: run all monitors right after startup
  * lb: disable expiry of monitor results
  * lb: improved fallback for "sticky cookie"
  * lb: use Bulldog for "sticky cookie"
  * balancer, lb: persistent "fade" flag
  * balancer, lb: use the Bulldog "graceful" flag
  * control: add packet CONTROL_DUMP_POOLS

 -- Max Kellermann <mk@cm4all.com>  Tue, 14 Aug 2012 13:13:01 -0000

cm4all-beng-proxy (2.0.43) unstable; urgency=low

  * merge release 1.4.28
  * istream-replace: fix assertion failure with embedded CSS

 -- Max Kellermann <mk@cm4all.com>  Thu, 02 Aug 2012 11:14:27 -0000

cm4all-beng-proxy (2.0.42) unstable; urgency=low

  * js: new higher-level API

 -- Max Kellermann <mk@cm4all.com>  Wed, 01 Aug 2012 11:32:28 -0000

cm4all-beng-proxy (2.0.41) unstable; urgency=low

  * session: fix bogus assertion failure when loading expired session

 -- Max Kellermann <mk@cm4all.com>  Fri, 27 Jul 2012 12:47:49 -0000

cm4all-beng-proxy (2.0.40) unstable; urgency=low

  * merge release 1.4.27

 -- Max Kellermann <mk@cm4all.com>  Tue, 24 Jul 2012 16:29:13 -0000

cm4all-beng-proxy (2.0.39) unstable; urgency=low

  * merge release 1.4.26

 -- Max Kellermann <mk@cm4all.com>  Tue, 17 Jul 2012 17:00:20 -0000

cm4all-beng-proxy (2.0.38) unstable; urgency=low

  * merge release 1.4.25
  * strset: fix GROUP_CONTAINER false negatives

 -- Max Kellermann <mk@cm4all.com>  Tue, 17 Jul 2012 16:03:49 -0000

cm4all-beng-proxy (2.0.37) unstable; urgency=low

  * merge release 1.4.24

 -- Max Kellermann <mk@cm4all.com>  Mon, 16 Jul 2012 10:36:57 -0000

cm4all-beng-proxy (2.0.36) unstable; urgency=low

  * proxy-handler: re-add the URI suffix for "transparent" requests

 -- Max Kellermann <mk@cm4all.com>  Wed, 11 Jul 2012 14:12:11 -0000

cm4all-beng-proxy (2.0.35) unstable; urgency=low

  * translate: allow WIDGET_GROUP without PROCESS

 -- Max Kellermann <mk@cm4all.com>  Thu, 05 Jul 2012 13:03:21 -0000

cm4all-beng-proxy (2.0.34) unstable; urgency=low

  * session_save: skip shutdown code if saving is not configured
  * http-server: fix assertion on I/O error during POST
  * header-forward: new group FORWARD to forward the "Host" header

 -- Max Kellermann <mk@cm4all.com>  Tue, 03 Jul 2012 16:46:39 -0000

cm4all-beng-proxy (2.0.33) unstable; urgency=low

  * processor: option SELF_CONTAINER allows widget to only embed itself
  * processor: allow embedding approved widget groups
  * processor: optionally invoke CSS processor for style attributes
  * response, lb_http: put "Discard" cookie attribute to the end (Android bug)

 -- Max Kellermann <mk@cm4all.com>  Mon, 02 Jul 2012 17:52:32 -0000

cm4all-beng-proxy (2.0.32) unstable; urgency=low

  * socket_wrapper: fix two assertion failures
  * pheaders: emit Cache-Control:no-store to work around IE quirk

 -- Max Kellermann <mk@cm4all.com>  Tue, 26 Jun 2012 09:41:51 -0000

cm4all-beng-proxy (2.0.31) unstable; urgency=low

  * lb: publish the SSL peer issuer subject
  * widget-registry: copy the direct_addressing attribute

 -- Max Kellermann <mk@cm4all.com>  Wed, 06 Jun 2012 13:36:04 -0000

cm4all-beng-proxy (2.0.30) unstable; urgency=low

  * init: add --group variable to .default file
  * doc: update view security documentation
  * processor: apply underscore prefix to <A NAME="...">
  * session: restore sessions from a file

 -- Max Kellermann <mk@cm4all.com>  Fri, 01 Jun 2012 11:06:50 -0000

cm4all-beng-proxy (2.0.29) unstable; urgency=low

  * widget: optional direct URI addressing scheme
  * processor: eliminate additional underscore from class prefix
  * ssl_filter: support TLS client certificates

 -- Max Kellermann <mk@cm4all.com>  Tue, 29 May 2012 13:29:06 -0000

cm4all-beng-proxy (2.0.28) unstable; urgency=low

  * merge release 1.4.22

 -- Max Kellermann <mk@cm4all.com>  Wed, 16 May 2012 10:24:31 -0000

cm4all-beng-proxy (2.0.27) unstable; urgency=low

  * uri-address: fix assertion failures with UNIX domain sockets
  * uri-address: fix redirects with matching absolute URI

 -- Max Kellermann <mk@cm4all.com>  Wed, 09 May 2012 16:16:06 -0000

cm4all-beng-proxy (2.0.26) unstable; urgency=low

  * processor: rewrite URIs in META/refresh

 -- Max Kellermann <mk@cm4all.com>  Thu, 03 May 2012 14:43:03 -0000

cm4all-beng-proxy (2.0.25) unstable; urgency=low

  * merge release 1.4.21
  * processor: fix double free bug on failed widget lookup
  * session: don't access the session manager after worker crash
  * proxy-widget: fix assertion failure with empty view name

 -- Max Kellermann <mk@cm4all.com>  Thu, 26 Apr 2012 14:22:10 -0000

cm4all-beng-proxy (2.0.24) unstable; urgency=low

  * processor: optionally invoke CSS processor for <style>

 -- Max Kellermann <mk@cm4all.com>  Fri, 20 Apr 2012 12:10:42 -0000

cm4all-beng-proxy (2.0.23) unstable; urgency=low

  * widget-resolver: check for translation server failure
  * widget-resolver: don't sync with session when view is invalid
  * rewrite-uri: check for invalid view name
  * {css_,}processor: eliminate second underscore from class prefix
  * doc: document the algorithm for replacing two leading underscores

 -- Max Kellermann <mk@cm4all.com>  Thu, 29 Mar 2012 15:37:52 -0000

cm4all-beng-proxy (2.0.22) unstable; urgency=low

  * merge release 1.4.20
  * proxy-widget: forbid client to select view with address
  * proxy-widget: allow any view selection when widget is not a container
  * widget-http: allow any view selection for unprocessable response
  * widget-http: inherit the view from the template
  * widget-request: sync with session only if processor is enabled
  * widget-http: postpone saving to session after receiving response headers
  * processor: add entities &c:id; &c:type; &c:class;

 -- Max Kellermann <mk@cm4all.com>  Mon, 26 Mar 2012 14:05:05 -0000

cm4all-beng-proxy (2.0.21) unstable; urgency=low

  * css_processor: use mode "partial" for @import
  * rewrite-uri: use mode "partial" on invalid input

 -- Max Kellermann <mk@cm4all.com>  Tue, 20 Mar 2012 18:11:28 -0000

cm4all-beng-proxy (2.0.20) unstable; urgency=low

  * {css_,}processor: default mode is "partial"
  * processor: handle underscore prefixes in the "for" attribute

 -- Max Kellermann <mk@cm4all.com>  Tue, 20 Mar 2012 16:48:51 -0000

cm4all-beng-proxy (2.0.19) unstable; urgency=low

  * merge release 1.4.19

 -- Max Kellermann <mk@cm4all.com>  Tue, 20 Mar 2012 08:41:03 -0000

cm4all-beng-proxy (2.0.18) unstable; urgency=low

  * merge release 1.4.18

 -- Max Kellermann <mk@cm4all.com>  Thu, 15 Mar 2012 15:53:12 -0000

cm4all-beng-proxy (2.0.17) unstable; urgency=low

  * merge release 1.4.17
  * css_parser: check for url() following another token
  * css_processor: rewrite @import URIs
  * {text_,}processor: new entity &c:local;

 -- Max Kellermann <mk@cm4all.com>  Fri, 09 Mar 2012 16:50:19 -0000

cm4all-beng-proxy (2.0.16) unstable; urgency=low

  * response: generate Vary response header from translation response
  * widget-resolver: fix NULL dereference after failure
  * translation: User-Agent classification

 -- Max Kellermann <mk@cm4all.com>  Tue, 06 Mar 2012 11:54:10 -0000

cm4all-beng-proxy (2.0.15) unstable; urgency=low

  * merge release 1.4.16
  * uri-address: fix NULL dereference on certain malformed URIs

 -- Max Kellermann <mk@cm4all.com>  Fri, 02 Mar 2012 16:28:54 -0000

cm4all-beng-proxy (2.0.14) unstable; urgency=low

  * address-resolver: add missing initialization
  * rewrite-uri: fix NULL pointer dereference with "local URI"
  * rewrite-uri: allow mode=proxy (optional temporary kludge)
  * widget-http: auto-disable processor (optional temporary kludge)

 -- Max Kellermann <mk@cm4all.com>  Thu, 01 Mar 2012 18:36:38 -0000

cm4all-beng-proxy (2.0.13) unstable; urgency=low

  * merge release 1.4.15
  * translation: make CGI auto-base optional
  * handler: fix up translation client errors

 -- Max Kellermann <mk@cm4all.com>  Thu, 23 Feb 2012 17:31:03 -0000

cm4all-beng-proxy (2.0.12) unstable; urgency=low

  * merge release 1.4.13

 -- Max Kellermann <mk@cm4all.com>  Thu, 16 Feb 2012 14:41:45 -0000

cm4all-beng-proxy (2.0.11) unstable; urgency=low

  * merge release 1.4.11
  * processor: skip rewriting absolute URIs

 -- Max Kellermann <mk@cm4all.com>  Thu, 09 Feb 2012 09:43:06 -0000

cm4all-beng-proxy (2.0.10) unstable; urgency=low

  * resource-address: initialise type, fixes assertion failure

 -- Max Kellermann <mk@cm4all.com>  Tue, 07 Feb 2012 16:57:06 -0000

cm4all-beng-proxy (2.0.9) unstable; urgency=low

  * [css]processor: expand underscore only XML id / CSS class
  * widget-http: filter processor response headers
  * processor: forward Wildfire headers in the debug build

 -- Max Kellermann <mk@cm4all.com>  Tue, 07 Feb 2012 12:32:33 -0000

cm4all-beng-proxy (2.0.8) unstable; urgency=low

  * rewrite-uri: prefix "@/" refers to widget's "local URI"

 -- Max Kellermann <mk@cm4all.com>  Fri, 03 Feb 2012 13:50:16 -0000

cm4all-beng-proxy (2.0.7) unstable; urgency=low

  * merge release 1.4.10
  * stock: clear idle objects periodically

 -- Max Kellermann <mk@cm4all.com>  Thu, 02 Feb 2012 14:10:24 -0000

cm4all-beng-proxy (2.0.6) unstable; urgency=low

  * merge release 1.4.9

 -- Max Kellermann <mk@cm4all.com>  Tue, 31 Jan 2012 15:10:18 -0000

cm4all-beng-proxy (2.0.5) unstable; urgency=low

  * merge release 1.4.8
  * translate-client: verify the PROXY and AJP payloads
  * translation: support inserting regex matches into CGI/file path
  * translation: support customizing the cookie's "Domain" attribute
  * request: new option "dynamic_session_cookie" adds suffix to cookie
    name
  * uri-address: verify the path component

 -- Max Kellermann <mk@cm4all.com>  Wed, 25 Jan 2012 17:05:09 -0000

cm4all-beng-proxy (2.0.4) unstable; urgency=low

  * merge release 1.4.6
  * access-log: don't log the remote port
  * translation: support inserting regex matches into CGI's PATH_INFO
  * tcache: generate BASE automatically for CGI

 -- Max Kellermann <mk@cm4all.com>  Tue, 10 Jan 2012 15:18:37 -0000

cm4all-beng-proxy (2.0.3) unstable; urgency=low

  * merge release 1.4.4
  * http-server: log remote host address

 -- Max Kellermann <mk@cm4all.com>  Tue, 27 Dec 2011 07:41:15 -0000

cm4all-beng-proxy (2.0.2) unstable; urgency=low

  * merge release 1.4.2
  * widget-http: improved HTTP error messages
  * processor: forbid widget request after URI compress failure

 -- Max Kellermann <mk@cm4all.com>  Wed, 07 Dec 2011 16:51:58 -0000

cm4all-beng-proxy (2.0.1) unstable; urgency=low

  * merge release 1.4.1

 -- Max Kellermann <mk@cm4all.com>  Fri, 18 Nov 2011 13:57:27 -0000

cm4all-beng-proxy (2.0) unstable; urgency=low

  * rewrite-uri: reapply 'drop the deprecated mode "proxy"'
  * proxy-widget: reapply 'client can choose only views that have an address'

 -- Max Kellermann <mk@cm4all.com>  Thu, 17 Nov 2011 08:22:39 +0100

cm4all-beng-proxy (1.4.33) unstable; urgency=low

  * istream-file: reduce memory usage for small files
  * file-handler: fix xattr usage on ranged file request (possible
    assertion failure)

 -- Max Kellermann <mk@cm4all.com>  Tue, 16 Oct 2012 15:28:57 -0000

cm4all-beng-proxy (1.4.32) unstable; urgency=low

  * cgi: fix spontaneous shutdown due to misrouted SIGTERM signal

 -- Max Kellermann <mk@cm4all.com>  Fri, 28 Sep 2012 14:39:13 -0000

cm4all-beng-proxy (1.4.31) unstable; urgency=low

  * shm: fix check for shared memory allocation failure
  * child: handle lost SIGCHLD events
  * child: ignore stale child processes

 -- Max Kellermann <mk@cm4all.com>  Fri, 21 Sep 2012 15:21:20 -0000

cm4all-beng-proxy (1.4.30) unstable; urgency=low

  * http-server: parse all tokens in the "Connection" request header

 -- Max Kellermann <mk@cm4all.com>  Fri, 24 Aug 2012 10:50:28 -0000

cm4all-beng-proxy (1.4.29) unstable; urgency=low

  * proxy-widget: fix memory leak on aborted POST request

 -- Max Kellermann <mk@cm4all.com>  Tue, 21 Aug 2012 15:05:12 -0000

cm4all-beng-proxy (1.4.28) unstable; urgency=low

  * worker: reinitialize signal handlers after fork failure
  * lb: work around libevent bug that freezes during shutdown

 -- Max Kellermann <mk@cm4all.com>  Thu, 02 Aug 2012 13:53:18 -0000

cm4all-beng-proxy (1.4.27) unstable; urgency=low

  * lb: fix hanging SSL connection on bulk transfer

 -- Max Kellermann <mk@cm4all.com>  Tue, 24 Jul 2012 14:58:17 -0000

cm4all-beng-proxy (1.4.26) unstable; urgency=low

  * processor: fix regression, missing NULL check

 -- Max Kellermann <mk@cm4all.com>  Tue, 17 Jul 2012 16:55:24 -0000

cm4all-beng-proxy (1.4.25) unstable; urgency=low

  * processor: don't rewrite the fragment part of the URI

 -- Max Kellermann <mk@cm4all.com>  Tue, 17 Jul 2012 15:50:06 -0000

cm4all-beng-proxy (1.4.24) unstable; urgency=low

  * lb: fix splicing with SSL

 -- Max Kellermann <mk@cm4all.com>  Mon, 16 Jul 2012 10:32:17 -0000

cm4all-beng-proxy (1.4.23) unstable; urgency=low

  * widget-http: fix double free bug when POST is aborted

 -- Max Kellermann <mk@cm4all.com>  Tue, 03 Jul 2012 16:42:28 -0000

cm4all-beng-proxy (1.4.22) unstable; urgency=low

  * merge release 1.2.27
  * widget: backport memory leak fix from 2.0
  * widget-http: fix memory leak on abort

 -- Max Kellermann <mk@cm4all.com>  Wed, 16 May 2012 10:00:23 -0000

cm4all-beng-proxy (1.4.21) unstable; urgency=low

  * merge release 1.2.26

 -- Max Kellermann <mk@cm4all.com>  Thu, 26 Apr 2012 14:17:56 -0000

cm4all-beng-proxy (1.4.20) unstable; urgency=low

  * merge release 1.2.25

 -- Max Kellermann <mk@cm4all.com>  Mon, 26 Mar 2012 14:03:14 -0000

cm4all-beng-proxy (1.4.19) unstable; urgency=low

  * merge release 1.2.24

 -- Max Kellermann <mk@cm4all.com>  Tue, 20 Mar 2012 08:36:19 -0000

cm4all-beng-proxy (1.4.18) unstable; urgency=low

  * merge release 1.2.23

 -- Max Kellermann <mk@cm4all.com>  Thu, 15 Mar 2012 15:50:20 -0000

cm4all-beng-proxy (1.4.17) unstable; urgency=low

  * merge release 1.2.22

 -- Max Kellermann <mk@cm4all.com>  Thu, 08 Mar 2012 18:36:00 -0000

cm4all-beng-proxy (1.4.16) unstable; urgency=low

  * merge release 1.2.21

 -- Max Kellermann <mk@cm4all.com>  Fri, 02 Mar 2012 16:03:51 -0000

cm4all-beng-proxy (1.4.15) unstable; urgency=low

  * merge release 1.2.20

 -- Max Kellermann <mk@cm4all.com>  Thu, 23 Feb 2012 17:12:30 -0000

cm4all-beng-proxy (1.4.14) unstable; urgency=low

  * merge release 1.2.19

 -- Max Kellermann <mk@cm4all.com>  Thu, 23 Feb 2012 15:35:04 -0000

cm4all-beng-proxy (1.4.13) unstable; urgency=low

  * merge release 1.2.18

 -- Max Kellermann <mk@cm4all.com>  Thu, 16 Feb 2012 13:53:49 -0000

cm4all-beng-proxy (1.4.12) unstable; urgency=low

  * merge release 1.2.17

 -- Max Kellermann <mk@cm4all.com>  Wed, 15 Feb 2012 09:27:50 -0000

cm4all-beng-proxy (1.4.11) unstable; urgency=low

  * merge release 1.2.16

 -- Max Kellermann <mk@cm4all.com>  Thu, 09 Feb 2012 09:33:30 -0000

cm4all-beng-proxy (1.4.10) unstable; urgency=low

  * merge release 1.2.15

 -- Max Kellermann <mk@cm4all.com>  Thu, 02 Feb 2012 13:43:11 -0000

cm4all-beng-proxy (1.4.9) unstable; urgency=low

  * merge release 1.2.14

 -- Max Kellermann <mk@cm4all.com>  Tue, 31 Jan 2012 15:06:57 -0000

cm4all-beng-proxy (1.4.8) unstable; urgency=low

  * merge release 1.2.13

 -- Max Kellermann <mk@cm4all.com>  Wed, 25 Jan 2012 12:16:53 -0000

cm4all-beng-proxy (1.4.7) unstable; urgency=low

  * merge release 1.2.12

 -- Max Kellermann <mk@cm4all.com>  Tue, 17 Jan 2012 08:37:01 -0000

cm4all-beng-proxy (1.4.6) unstable; urgency=low

  * merge release 1.2.11

 -- Max Kellermann <mk@cm4all.com>  Wed, 04 Jan 2012 15:41:43 -0000

cm4all-beng-proxy (1.4.5) unstable; urgency=low

  * merge release 1.2.10

 -- Max Kellermann <mk@cm4all.com>  Wed, 28 Dec 2011 17:07:13 -0000

cm4all-beng-proxy (1.4.4) unstable; urgency=low

  * merge release 1.2.9

 -- Max Kellermann <mk@cm4all.com>  Thu, 22 Dec 2011 11:28:39 -0000

cm4all-beng-proxy (1.4.3) unstable; urgency=low

  * merge release 1.2.8

 -- Max Kellermann <mk@cm4all.com>  Wed, 14 Dec 2011 11:20:04 -0000

cm4all-beng-proxy (1.4.2) unstable; urgency=low

  * text-processor: allow processing "application/javascript",
    "application/json"
  * uri-relative: allow backtracking to the widget base with "../"
  * merge release 1.2.7

 -- Max Kellermann <mk@cm4all.com>  Tue, 06 Dec 2011 12:39:24 -0000

cm4all-beng-proxy (1.4.1) unstable; urgency=low

  * merge release 1.2.6

 -- Max Kellermann <mk@cm4all.com>  Fri, 18 Nov 2011 13:53:56 -0000

cm4all-beng-proxy (1.4) unstable; urgency=low

  * proxy-widget: revert 'client can choose only views that have an address'
  * rewrite-uri: revert 'drop the deprecated mode "proxy"'

 -- Max Kellermann <mk@cm4all.com>  Thu, 17 Nov 2011 08:10:42 +0100

cm4all-beng-proxy (1.3.2) unstable; urgency=low

  * tcache: add regex matching, translation packets REGEX, INVERSE_REGEX
  * widget: don't start the prefix with an underscore
  * translation: add new packet PROCESS_TEXT, to expand entity references
  * translation: add new packet WIDGET_INFO, enables additional request headers
  * doc: document the algorithm for replacing three leading underscores

 -- Max Kellermann <mk@cm4all.com>  Wed, 16 Nov 2011 17:00:16 +0100

cm4all-beng-proxy (1.3.1) unstable; urgency=low

  * merge release 1.2.5

 -- Max Kellermann <mk@cm4all.com>  Tue, 08 Nov 2011 19:51:18 +0100

cm4all-beng-proxy (1.3) unstable; urgency=low

  * rewrite-uri: drop the deprecated mode "proxy"
  * proxy-widget: client can choose only views that have an address

 -- Max Kellermann <mk@cm4all.com>  Mon, 31 Oct 2011 17:41:14 +0100

cm4all-beng-proxy (1.2.27) unstable; urgency=low

  * merge release 1.1.40

 -- Max Kellermann <mk@cm4all.com>  Wed, 16 May 2012 09:51:50 -0000

cm4all-beng-proxy (1.2.26) unstable; urgency=low

  * merge release 1.1.39

 -- Max Kellermann <mk@cm4all.com>  Thu, 26 Apr 2012 14:16:40 -0000

cm4all-beng-proxy (1.2.25) unstable; urgency=low

  * merge release 1.1.38

 -- Max Kellermann <mk@cm4all.com>  Mon, 26 Mar 2012 14:01:44 -0000

cm4all-beng-proxy (1.2.24) unstable; urgency=low

  * merge release 1.1.37

 -- Max Kellermann <mk@cm4all.com>  Tue, 20 Mar 2012 08:33:31 -0000

cm4all-beng-proxy (1.2.23) unstable; urgency=low

  * merge release 1.1.36

 -- Max Kellermann <mk@cm4all.com>  Thu, 15 Mar 2012 15:37:10 -0000

cm4all-beng-proxy (1.2.22) unstable; urgency=low

  * merge release 1.1.35

 -- Max Kellermann <mk@cm4all.com>  Thu, 08 Mar 2012 18:29:39 -0000

cm4all-beng-proxy (1.2.21) unstable; urgency=low

  * merge release 1.1.34

 -- Max Kellermann <mk@cm4all.com>  Fri, 02 Mar 2012 16:02:00 -0000

cm4all-beng-proxy (1.2.20) unstable; urgency=low

  * merge release 1.1.33

 -- Max Kellermann <mk@cm4all.com>  Thu, 23 Feb 2012 17:11:15 -0000

cm4all-beng-proxy (1.2.19) unstable; urgency=low

  * merge release 1.1.32

 -- Max Kellermann <mk@cm4all.com>  Thu, 23 Feb 2012 15:18:36 -0000

cm4all-beng-proxy (1.2.18) unstable; urgency=low

  * merge release 1.1.31

 -- Max Kellermann <mk@cm4all.com>  Thu, 16 Feb 2012 13:52:42 -0000

cm4all-beng-proxy (1.2.17) unstable; urgency=low

  * merge release 1.1.30

 -- Max Kellermann <mk@cm4all.com>  Wed, 15 Feb 2012 09:26:45 -0000

cm4all-beng-proxy (1.2.16) unstable; urgency=low

  * merge release 1.1.29

 -- Max Kellermann <mk@cm4all.com>  Thu, 09 Feb 2012 09:31:50 -0000

cm4all-beng-proxy (1.2.15) unstable; urgency=low

  * merge release 1.1.28

 -- Max Kellermann <mk@cm4all.com>  Thu, 02 Feb 2012 13:41:45 -0000

cm4all-beng-proxy (1.2.14) unstable; urgency=low

  * merge release 1.1.27

 -- Max Kellermann <mk@cm4all.com>  Tue, 31 Jan 2012 15:04:32 -0000

cm4all-beng-proxy (1.2.13) unstable; urgency=low

  * merge release 1.1.26

 -- Max Kellermann <mk@cm4all.com>  Wed, 25 Jan 2012 12:15:19 -0000

cm4all-beng-proxy (1.2.12) unstable; urgency=low

  * merge release 1.1.25

 -- Max Kellermann <mk@cm4all.com>  Tue, 17 Jan 2012 08:31:44 -0000

cm4all-beng-proxy (1.2.11) unstable; urgency=low

  * merge release 1.1.24

 -- Max Kellermann <mk@cm4all.com>  Wed, 04 Jan 2012 15:38:27 -0000

cm4all-beng-proxy (1.2.10) unstable; urgency=low

  * merge release 1.1.23

 -- Max Kellermann <mk@cm4all.com>  Wed, 28 Dec 2011 17:01:43 -0000

cm4all-beng-proxy (1.2.9) unstable; urgency=low

  * merge release 1.1.22

 -- Max Kellermann <mk@cm4all.com>  Thu, 22 Dec 2011 10:28:29 -0000

cm4all-beng-proxy (1.2.8) unstable; urgency=low

  * merge release 1.1.21

 -- Max Kellermann <mk@cm4all.com>  Wed, 14 Dec 2011 11:12:32 -0000

cm4all-beng-proxy (1.2.7) unstable; urgency=low

  * merge release 1.1.20

 -- Max Kellermann <mk@cm4all.com>  Tue, 06 Dec 2011 11:43:10 -0000

cm4all-beng-proxy (1.2.6) unstable; urgency=low

  * merge release 1.1.19

 -- Max Kellermann <mk@cm4all.com>  Fri, 18 Nov 2011 13:47:43 -0000

cm4all-beng-proxy (1.2.5) unstable; urgency=low

  * merge release 1.1.18
  * file-handler: handle If-Modified-Since followed by filter

 -- Max Kellermann <mk@cm4all.com>  Tue, 08 Nov 2011 19:43:58 +0100

cm4all-beng-proxy (1.2.4) unstable; urgency=low

  * merge release 1.1.17

 -- Max Kellermann <mk@cm4all.com>  Wed, 02 Nov 2011 16:58:28 +0100

cm4all-beng-proxy (1.2.3) unstable; urgency=low

  * merge release 1.1.16

 -- Max Kellermann <mk@cm4all.com>  Fri, 21 Oct 2011 15:16:13 +0200

cm4all-beng-proxy (1.2.2) unstable; urgency=low

  * merge release 1.1.15
  * widget-view: an empty name refers to the default view
  * processor: new entity &c:view;

 -- Max Kellermann <mk@cm4all.com>  Wed, 19 Oct 2011 11:43:20 +0200

cm4all-beng-proxy (1.2.1) unstable; urgency=low

  * merge release 1.1.13

 -- Max Kellermann <mk@cm4all.com>  Wed, 05 Oct 2011 17:16:04 +0200

cm4all-beng-proxy (1.2) unstable; urgency=low

  * delegate-client: improved error reporting
  * response-error: resolve errno codes
  * python/control/client: bind the unix domain socket
  * python/control/client: implement timeout
  * lb_control: allow querying node status over control socket

 -- Max Kellermann <mk@cm4all.com>  Tue, 27 Sep 2011 12:00:44 +0200

cm4all-beng-proxy (1.1.40) unstable; urgency=low

  * merge release 1.0.34

 -- Max Kellermann <mk@cm4all.com>  Wed, 16 May 2012 09:50:37 -0000

cm4all-beng-proxy (1.1.39) unstable; urgency=low

  * merge release 1.0.33

 -- Max Kellermann <mk@cm4all.com>  Thu, 26 Apr 2012 14:12:30 -0000

cm4all-beng-proxy (1.1.38) unstable; urgency=low

  * merge release 1.0.32

 -- Max Kellermann <mk@cm4all.com>  Mon, 26 Mar 2012 14:00:38 -0000

cm4all-beng-proxy (1.1.37) unstable; urgency=low

  * merge release 1.0.31

 -- Max Kellermann <mk@cm4all.com>  Tue, 20 Mar 2012 08:31:08 -0000

cm4all-beng-proxy (1.1.36) unstable; urgency=low

  * merge release 1.0.30

 -- Max Kellermann <mk@cm4all.com>  Thu, 15 Mar 2012 15:36:15 -0000

cm4all-beng-proxy (1.1.35) unstable; urgency=low

  * merge release 1.0.29
  * css_processor: delete "-c-mode" and "-c-view" from output

 -- Max Kellermann <mk@cm4all.com>  Thu, 08 Mar 2012 18:16:03 -0000

cm4all-beng-proxy (1.1.34) unstable; urgency=low

  * merge release 1.0.28

 -- Max Kellermann <mk@cm4all.com>  Fri, 02 Mar 2012 15:26:44 -0000

cm4all-beng-proxy (1.1.33) unstable; urgency=low

  * merge release 1.0.27

 -- Max Kellermann <mk@cm4all.com>  Thu, 23 Feb 2012 17:09:57 -0000

cm4all-beng-proxy (1.1.32) unstable; urgency=low

  * merge release 1.0.26

 -- Max Kellermann <mk@cm4all.com>  Thu, 23 Feb 2012 15:14:56 -0000

cm4all-beng-proxy (1.1.31) unstable; urgency=low

  * merge release 1.0.25

 -- Max Kellermann <mk@cm4all.com>  Thu, 16 Feb 2012 13:49:26 -0000

cm4all-beng-proxy (1.1.30) unstable; urgency=low

  * merge release 1.0.24

 -- Max Kellermann <mk@cm4all.com>  Wed, 15 Feb 2012 09:25:38 -0000

cm4all-beng-proxy (1.1.29) unstable; urgency=low

  * merge release 1.0.23

 -- Max Kellermann <mk@cm4all.com>  Thu, 09 Feb 2012 09:30:18 -0000

cm4all-beng-proxy (1.1.28) unstable; urgency=low

  * merge release 1.0.22

 -- Max Kellermann <mk@cm4all.com>  Thu, 02 Feb 2012 13:39:21 -0000

cm4all-beng-proxy (1.1.27) unstable; urgency=low

  * merge release 1.0.21

 -- Max Kellermann <mk@cm4all.com>  Tue, 31 Jan 2012 14:59:06 -0000

cm4all-beng-proxy (1.1.26) unstable; urgency=low

  * merge release 1.0.20

 -- Max Kellermann <mk@cm4all.com>  Wed, 25 Jan 2012 12:13:43 -0000

cm4all-beng-proxy (1.1.25) unstable; urgency=low

  * merge release 1.0.19

 -- Max Kellermann <mk@cm4all.com>  Tue, 17 Jan 2012 08:29:34 -0000

cm4all-beng-proxy (1.1.24) unstable; urgency=low

  * merge release 1.0.18

 -- Max Kellermann <mk@cm4all.com>  Wed, 04 Jan 2012 15:27:35 -0000

cm4all-beng-proxy (1.1.23) unstable; urgency=low

  * header-forward: remove port number from X-Forwarded-For

 -- Max Kellermann <mk@cm4all.com>  Wed, 28 Dec 2011 16:51:41 -0000

cm4all-beng-proxy (1.1.22) unstable; urgency=low

  * merge release 1.0.17
  * istream-socket: fix potential assertion failure

 -- Max Kellermann <mk@cm4all.com>  Wed, 21 Dec 2011 16:44:46 -0000

cm4all-beng-proxy (1.1.21) unstable; urgency=low

  * merge release 1.0.16

 -- Max Kellermann <mk@cm4all.com>  Wed, 14 Dec 2011 11:07:58 -0000

cm4all-beng-proxy (1.1.20) unstable; urgency=low

  * merge release 1.0.15
  * processor: don't rewrite "mailto:" hyperlinks

 -- Max Kellermann <mk@cm4all.com>  Mon, 05 Dec 2011 18:37:10 -0000

cm4all-beng-proxy (1.1.19) unstable; urgency=low

  * {css_,}processor: quote widget classes for prefixing XML IDs, CSS classes

 -- Max Kellermann <mk@cm4all.com>  Fri, 18 Nov 2011 13:17:02 -0000

cm4all-beng-proxy (1.1.18) unstable; urgency=low

  * merge release 1.0.13
  * lb_http: eliminate the duplicate "Date" response header

 -- Max Kellermann <mk@cm4all.com>  Tue, 08 Nov 2011 19:33:07 +0100

cm4all-beng-proxy (1.1.17) unstable; urgency=low

  * merge release 1.0.13

 -- Max Kellermann <mk@cm4all.com>  Wed, 02 Nov 2011 16:52:21 +0100

cm4all-beng-proxy (1.1.16) unstable; urgency=low

  * merge release 1.0.12

 -- Max Kellermann <mk@cm4all.com>  Fri, 21 Oct 2011 15:09:55 +0200

cm4all-beng-proxy (1.1.15) unstable; urgency=low

  * merge release 1.0.11

 -- Max Kellermann <mk@cm4all.com>  Wed, 19 Oct 2011 09:36:38 +0200

cm4all-beng-proxy (1.1.14) unstable; urgency=low

  * merge release 1.0.10

 -- Max Kellermann <mk@cm4all.com>  Fri, 07 Oct 2011 15:15:00 +0200

cm4all-beng-proxy (1.1.13) unstable; urgency=low

  * merge release 1.0.9

 -- Max Kellermann <mk@cm4all.com>  Thu, 29 Sep 2011 16:47:56 +0200

cm4all-beng-proxy (1.1.12) unstable; urgency=low

  * merge release 1.0.8

 -- Max Kellermann <mk@cm4all.com>  Thu, 22 Sep 2011 17:13:41 +0200

cm4all-beng-proxy (1.1.11) unstable; urgency=low

  * merge release 1.0.7
  * widget-http: response header X-CM4all-View selects a view
  * processor, css_processor: support prefixing XML ids
  * processor: property "c:view" selects a view

 -- Max Kellermann <mk@cm4all.com>  Fri, 16 Sep 2011 12:25:24 +0200

cm4all-beng-proxy (1.1.10) unstable; urgency=low

  * merge release 1.0.6
  * http-request: don't clear failure state on successful TCP connection
  * istream-socket: fix assertion failure after receive error
  * ssl_filter: check for end-of-file on plain socket
  * ssl_filter: fix buffer assertion failures

 -- Max Kellermann <mk@cm4all.com>  Tue, 13 Sep 2011 18:50:18 +0200

cm4all-beng-proxy (1.1.9) unstable; urgency=low

  * http-request: improve keep-alive cancellation detection
  * http-request: mark server "failed" after HTTP client error
  * lb: implement the control protocol
    - can disable and re-enable workers
  * lb: don't allow sticky pool with only one member
  * lb: verify that a new sticky host is alive
  * lb: mark server "failed" after HTTP client error

 -- Max Kellermann <mk@cm4all.com>  Fri, 09 Sep 2011 13:03:55 +0200

cm4all-beng-proxy (1.1.8) unstable; urgency=low

  * merge release 1.0.5
  * {css_,}processor: one more underscore for the prefix
  * processor: remove rewrite-uri processing instructions from output
  * translate: unknown packet is a fatal error
  * processor: add option to set widget/focus by default
  * rewrite-uri: a leading tilde refers to the widget base; translation
    packet ANCHOR_ABSOLUTE enables it by default

 -- Max Kellermann <mk@cm4all.com>  Mon, 05 Sep 2011 17:56:31 +0200

cm4all-beng-proxy (1.1.7) unstable; urgency=low

  * css_processor: implement property "-c-mode"
  * css_processor: translate underscore prefix in class names
  * processor: translate underscore prefix in CSS class names

 -- Max Kellermann <mk@cm4all.com>  Mon, 29 Aug 2011 17:47:48 +0200

cm4all-beng-proxy (1.1.6) unstable; urgency=low

  * merge release 1.0.3
  * implement CSS processor

 -- Max Kellermann <mk@cm4all.com>  Mon, 22 Aug 2011 17:13:56 +0200

cm4all-beng-proxy (1.1.5) unstable; urgency=low

  * lb: optionally generate Via and X-Forwarded-For

 -- Max Kellermann <mk@cm4all.com>  Wed, 17 Aug 2011 12:45:14 +0200

cm4all-beng-proxy (1.1.4) unstable; urgency=low

  * pipe-stock: fix assertion failure after optimization bug
  * istream-pipe: reuse drained pipes immediately
  * sink-socket: reinstate write event during bulk transfers

 -- Max Kellermann <mk@cm4all.com>  Thu, 11 Aug 2011 14:41:37 +0200

cm4all-beng-proxy (1.1.3) unstable; urgency=low

  * widget: quote invalid XMLID/JS characters for &c:prefix;
  * lb: add protocol "tcp"

 -- Max Kellermann <mk@cm4all.com>  Wed, 10 Aug 2011 18:53:12 +0200

cm4all-beng-proxy (1.1.2) unstable; urgency=low

  * merge release 1.0.2
  * http-server: report detailed errors
  * widget-http: implement header dumps
  * cgi, fastcgi: enable cookie jar with custom cookie "host"

 -- Max Kellermann <mk@cm4all.com>  Thu, 04 Aug 2011 17:27:51 +0200

cm4all-beng-proxy (1.1.1) unstable; urgency=low

  * merge release 1.0.1
  * lb: don't ignore unimplemented configuration keywords
  * lb: configurable monitor check interval
  * session: configurable idle timeout

 -- Max Kellermann <mk@cm4all.com>  Tue, 26 Jul 2011 11:27:20 +0200

cm4all-beng-proxy (1.1) unstable; urgency=low

  * http-client: send "Expect: 100-continue" only for big request body
  * lb: implement monitors (ping, connect, tcp_expect)

 -- Max Kellermann <mk@cm4all.com>  Wed, 20 Jul 2011 15:04:22 +0200
  
cm4all-beng-proxy (1.0.34) unstable; urgency=low

  * resource-loader: don't strip last segment from IPv6 address

 -- Max Kellermann <mk@cm4all.com>  Wed, 16 May 2012 09:47:43 -0000

cm4all-beng-proxy (1.0.33) unstable; urgency=low

  * widget-resolver: fix assertion failure on recursive abort

 -- Max Kellermann <mk@cm4all.com>  Thu, 26 Apr 2012 14:04:01 -0000

cm4all-beng-proxy (1.0.32) unstable; urgency=low

  * http-cache: add missing initialization on memcached miss

 -- Max Kellermann <mk@cm4all.com>  Mon, 26 Mar 2012 13:35:01 -0000

cm4all-beng-proxy (1.0.31) unstable; urgency=low

  * proxy-widget: close the request body when the view doesn't exist

 -- Max Kellermann <mk@cm4all.com>  Tue, 20 Mar 2012 08:28:00 -0000

cm4all-beng-proxy (1.0.30) unstable; urgency=low

  * widget-view: initialize the header forward settings
  * translate-client: new view inherits header forward settings from
    default view
  * handler: clear transformation after translation error
  * http-cache: release the memcached response on abort
  * fcgi-request: close the request body on stock failure

 -- Max Kellermann <mk@cm4all.com>  Thu, 15 Mar 2012 15:34:18 -0000

cm4all-beng-proxy (1.0.29) unstable; urgency=low

  * processor: unescape custom header values
  * widget-resolver: fix NULL dereference after failure

 -- Max Kellermann <mk@cm4all.com>  Thu, 08 Mar 2012 18:10:14 -0000

cm4all-beng-proxy (1.0.28) unstable; urgency=low

  * widget-resolver: serve responses in the right order
  * widget-request: fix session related assertion failure
  * translate: initialize all GError variables

 -- Max Kellermann <mk@cm4all.com>  Fri, 02 Mar 2012 15:20:54 -0000

cm4all-beng-proxy (1.0.27) unstable; urgency=low

  * resource-address: fix regression when CGI URI is not set

 -- Max Kellermann <mk@cm4all.com>  Thu, 23 Feb 2012 17:08:16 -0000

cm4all-beng-proxy (1.0.26) unstable; urgency=low

  * resource-address: apply BASE to the CGI request URI

 -- Max Kellermann <mk@cm4all.com>  Thu, 23 Feb 2012 15:11:42 -0000

cm4all-beng-proxy (1.0.25) unstable; urgency=low

  * cgi-client: clear the input pointer on close

 -- Max Kellermann <mk@cm4all.com>  Thu, 16 Feb 2012 13:46:13 -0000

cm4all-beng-proxy (1.0.24) unstable; urgency=low

  * debian/rules: optimize parallel build
  * cgi: break loop when headers are finished

 -- Max Kellermann <mk@cm4all.com>  Wed, 15 Feb 2012 09:23:22 -0000

cm4all-beng-proxy (1.0.23) unstable; urgency=low

  * cgi: detect large response headers
  * cgi: continue parsing response headers after buffer boundary
  * cgi: bigger response header buffer
  * fcgi-client: detect large response headers

 -- Max Kellermann <mk@cm4all.com>  Thu, 09 Feb 2012 09:27:50 -0000

cm4all-beng-proxy (1.0.22) unstable; urgency=low

  * debian/rules: don't run libtool
  * lb: thread safety for the SSL filter
  * lb: fix crash during shutdown
  * http-server: fix uninitialised variable

 -- Max Kellermann <mk@cm4all.com>  Thu, 02 Feb 2012 13:03:08 -0000

cm4all-beng-proxy (1.0.21) unstable; urgency=low

  * hstock: fix memory leak
  * notify: fix endless busy loop
  * ssl_filter: fix hang while tearing down connection

 -- Max Kellermann <mk@cm4all.com>  Tue, 31 Jan 2012 15:24:50 -0000

cm4all-beng-proxy (1.0.20) unstable; urgency=low

  * ssl: load the whole certificate chain
  * translate: fix PATH+JAILCGI+SITE check
  * translate: fix HOME check
  * resource-address: include all CGI attributes in cache key

 -- Max Kellermann <mk@cm4all.com>  Wed, 25 Jan 2012 12:10:43 -0000

cm4all-beng-proxy (1.0.19) unstable; urgency=low

  * cookie-client: add a missing out-of-memory check

 -- Max Kellermann <mk@cm4all.com>  Tue, 17 Jan 2012 08:27:38 -0000

cm4all-beng-proxy (1.0.18) unstable; urgency=low

  * resource-address: support zero-length path_info prefix (for BASE)
  * hashmap: optimize insertions
  * http-server: limit the number of request headers
  * proxy-widget: discard the unused request body on error

 -- Max Kellermann <mk@cm4all.com>  Wed, 04 Jan 2012 14:55:59 -0000

cm4all-beng-proxy (1.0.17) unstable; urgency=low

  * istream-chunked: avoid recursive buffer write, fixes crash

 -- Max Kellermann <mk@cm4all.com>  Wed, 21 Dec 2011 16:37:44 -0000

cm4all-beng-proxy (1.0.16) unstable; urgency=low

  * http-server: disable timeout while waiting for CGI
  * cgi: fix segmentation fault
  * processor: discard child's request body on abort
  * proxy-widget: discard the unused request body on error

 -- Max Kellermann <mk@cm4all.com>  Wed, 14 Dec 2011 11:53:31 +0100

cm4all-beng-proxy (1.0.15) unstable; urgency=low

  * http-client: fix assertion failure on bogus "100 Continue"
  * handler: don't close the request body twice
  * session: add a missing out-of-memory check
  * fcgi-client: check for EV_READ event
  * fcgi-serialize: fix serializing parameter without value

 -- Max Kellermann <mk@cm4all.com>  Mon, 05 Dec 2011 17:47:20 -0000

cm4all-beng-proxy (1.0.14) unstable; urgency=low

  * http-server: don't generate chunked HEAD response
  * http-server: don't override Content-Length for HEAD response
  * lb_http, proxy-widget, response: forward Content-Length after HEAD

 -- Max Kellermann <mk@cm4all.com>  Tue, 08 Nov 2011 18:19:42 +0100

cm4all-beng-proxy (1.0.13) unstable; urgency=low

  * processor: initialize URI rewrite options for <?cm4all-rewrite-uri?>

 -- Max Kellermann <mk@cm4all.com>  Wed, 02 Nov 2011 16:47:48 +0100

cm4all-beng-proxy (1.0.12) unstable; urgency=low

  * http-server, proxy-widget: add missing newline to log message
  * fcgi_client: fix assertion failure on response body error
  * http-cache-choice: fix crash due to wrong filter callback

 -- Max Kellermann <mk@cm4all.com>  Fri, 21 Oct 2011 15:02:42 +0200

cm4all-beng-proxy (1.0.11) unstable; urgency=low

  * lb_config: fix binding to wildcard address
  * rewrite-uri: clarify warning message when widget has no id

 -- Max Kellermann <mk@cm4all.com>  Wed, 19 Oct 2011 09:26:48 +0200

cm4all-beng-proxy (1.0.10) unstable; urgency=low

  * debian/control: beng-lb doesn't need "daemon" anymore
  * http-string: allow space in unquoted cookie values (RFC ignorant)

 -- Max Kellermann <mk@cm4all.com>  Fri, 07 Oct 2011 15:06:32 +0200

cm4all-beng-proxy (1.0.9) unstable; urgency=low

  * tcp-balancer: store a copy of the socket address
  * lb: default log directory is /var/log/cm4all/beng-lb
  * lb: use new built-in watchdog instead of /usr/bin/daemon

 -- Max Kellermann <mk@cm4all.com>  Thu, 29 Sep 2011 16:19:34 +0200

cm4all-beng-proxy (1.0.8) unstable; urgency=low

  * resource-address: copy the delegate JailCGI parameters (crash bug fix)
  * response: use the same URI for storing and dropping widget sessions

 -- Max Kellermann <mk@cm4all.com>  Thu, 22 Sep 2011 13:39:08 +0200

cm4all-beng-proxy (1.0.7) unstable; urgency=low

  * inline-widget: discard request body when class lookup fails

 -- Max Kellermann <mk@cm4all.com>  Fri, 16 Sep 2011 12:16:04 +0200

cm4all-beng-proxy (1.0.6) unstable; urgency=low

  * processor: support short "SCRIPT" tag
  * widget-uri: use the template's view specification

 -- Max Kellermann <mk@cm4all.com>  Tue, 13 Sep 2011 18:14:24 +0200

cm4all-beng-proxy (1.0.5) unstable; urgency=low

  * resource-loader: delete comma when extracting from X-Forwarded-For

 -- Max Kellermann <mk@cm4all.com>  Mon, 05 Sep 2011 17:43:22 +0200

cm4all-beng-proxy (1.0.4) unstable; urgency=low

  * istream-replace: update the buffer reader after new data was added

 -- Max Kellermann <mk@cm4all.com>  Mon, 05 Sep 2011 15:43:17 +0200

cm4all-beng-proxy (1.0.3) unstable; urgency=low

  * merge release 0.9.35
  * control-handler: fix uninitialized variable

 -- Max Kellermann <mk@cm4all.com>  Thu, 18 Aug 2011 15:15:52 +0200

cm4all-beng-proxy (1.0.2) unstable; urgency=low

  * merge release 0.9.34
  * handler: always log translate client errors
  * tcp-balancer: fix memory leak in error handler
  * http-string: allow more characters in cookie values (RFC ignorant)

 -- Max Kellermann <mk@cm4all.com>  Mon, 01 Aug 2011 16:30:05 +0200

cm4all-beng-proxy (1.0.1) unstable; urgency=low

  * session: increase idle timeout to 20 minutes

 -- Max Kellermann <mk@cm4all.com>  Tue, 26 Jul 2011 11:23:36 +0200

cm4all-beng-proxy (1.0) unstable; urgency=low

  * merge release 0.9.33
  * header-forward: eliminate the duplicate "Date" response header
  * proxy-handler: don't pass internal URI arguments to CGI

 -- Max Kellermann <mk@cm4all.com>  Mon, 18 Jul 2011 17:07:42 +0200

cm4all-beng-proxy (0.10.14) unstable; urgency=low

  * merge release 0.9.32

 -- Max Kellermann <mk@cm4all.com>  Tue, 12 Jul 2011 19:02:23 +0200

cm4all-beng-proxy (0.10.13) unstable; urgency=low

  * growing-buffer: reset the position when skipping buffers

 -- Max Kellermann <mk@cm4all.com>  Wed, 06 Jul 2011 10:07:50 +0200

cm4all-beng-proxy (0.10.12) unstable; urgency=low

  * merge release 0.9.31
  * rewrite-uri: log widget base mismatch
  * istream-replace: fix assertion failure with splitted buffer

 -- Max Kellermann <mk@cm4all.com>  Tue, 05 Jul 2011 22:05:44 +0200

cm4all-beng-proxy (0.10.11) unstable; urgency=low

  * merge release 0.9.30
  * lb: add SSL/TLS support

 -- Max Kellermann <mk@cm4all.com>  Mon, 04 Jul 2011 17:14:21 +0200

cm4all-beng-proxy (0.10.10) unstable; urgency=low

  * merge release 0.9.29

 -- Max Kellermann <mk@cm4all.com>  Tue, 28 Jun 2011 17:56:43 +0200

cm4all-beng-proxy (0.10.9) unstable; urgency=low

  * merge release 0.9.28

 -- Max Kellermann <mk@cm4all.com>  Mon, 27 Jun 2011 13:38:03 +0200

cm4all-beng-proxy (0.10.8) unstable; urgency=low

  * lb_http: don't access the connection object after it was closed
  * restart the load balancer automatically

 -- Max Kellermann <mk@cm4all.com>  Wed, 22 Jun 2011 12:38:39 +0200

cm4all-beng-proxy (0.10.7) unstable; urgency=low

  * config: make the session cookie name configurable
  * uri-relative: allow relative base URIs (for CGI)
  * widget-uri: combine existing CGI PATH_INFO and given widget location
  * python/translation/widget: support "path_info" specification

 -- Max Kellermann <mk@cm4all.com>  Mon, 20 Jun 2011 14:54:38 +0200

cm4all-beng-proxy (0.10.6) unstable; urgency=low

  * merge release 0.9.26

 -- Max Kellermann <mk@cm4all.com>  Wed, 15 Jun 2011 09:19:28 +0200

cm4all-beng-proxy (0.10.5) unstable; urgency=low

  * merge release 0.9.26

 -- Max Kellermann <mk@cm4all.com>  Fri, 10 Jun 2011 10:09:09 +0200

cm4all-beng-proxy (0.10.4) unstable; urgency=low

  * doc: add beng-lb documentation
  * lb: implement "fallback" option
  * merge release 0.9.25

 -- Max Kellermann <mk@cm4all.com>  Wed, 08 Jun 2011 14:13:43 +0200

cm4all-beng-proxy (0.10.3) unstable; urgency=low

  * python/translation.widget: support keyword "sticky"
  * lb: implement sticky modes "failover", "cookie"

 -- Max Kellermann <mk@cm4all.com>  Mon, 06 Jun 2011 15:51:36 +0200

cm4all-beng-proxy (0.10.2) unstable; urgency=low

  * debian: fix beng-lb pid file name
  * lb_http: implement sticky sessions
  * merge release 0.9.24

 -- Max Kellermann <mk@cm4all.com>  Tue, 31 May 2011 14:32:03 +0200

cm4all-beng-proxy (0.10.1) unstable; urgency=low

  * lb_http: close request body on error
  * lb_listener: print error message when binding fails
  * merge release 0.9.23

 -- Max Kellermann <mk@cm4all.com>  Fri, 27 May 2011 13:13:55 +0200

cm4all-beng-proxy (0.10) unstable; urgency=low

  * failure: fix inverted logic bug in expiry check
  * tcp-balancer: implement session stickiness
  * lb: new stand-alone load balancer

 -- Max Kellermann <mk@cm4all.com>  Thu, 26 May 2011 14:32:02 +0200

cm4all-beng-proxy (0.9.35) unstable; urgency=low

  * resource-loader: pass the last X-Forwarded-For element to AJP

 -- Max Kellermann <mk@cm4all.com>  Thu, 18 Aug 2011 15:05:02 +0200

cm4all-beng-proxy (0.9.34) unstable; urgency=low

  * request: fix double request body close in errdoc handler
  * handler: close request body on early abort

 -- Max Kellermann <mk@cm4all.com>  Mon, 01 Aug 2011 16:21:43 +0200

cm4all-beng-proxy (0.9.33) unstable; urgency=low

  * {http,ajp}-request, errdoc: check before closing the request body on
    error

 -- Max Kellermann <mk@cm4all.com>  Mon, 18 Jul 2011 16:30:29 +0200

cm4all-beng-proxy (0.9.32) unstable; urgency=low

  * processor: dispose request body when focused widget was not found
  * http-string: allow the slash in cookie values (RFC ignorant)

 -- Max Kellermann <mk@cm4all.com>  Tue, 12 Jul 2011 18:16:01 +0200

cm4all-beng-proxy (0.9.31) unstable; urgency=low

  * growing-buffer: fix assertion failure with empty first buffer

 -- Max Kellermann <mk@cm4all.com>  Tue, 05 Jul 2011 21:58:24 +0200

cm4all-beng-proxy (0.9.30) unstable; urgency=low

  * growing-buffer: fix assertion failure in reader when buffer is empty

 -- Max Kellermann <mk@cm4all.com>  Mon, 04 Jul 2011 16:59:28 +0200

cm4all-beng-proxy (0.9.29) unstable; urgency=low

  * http-string: allow the equality sign in cookie values (RFC ignorant)

 -- Max Kellermann <mk@cm4all.com>  Tue, 28 Jun 2011 17:50:23 +0200

cm4all-beng-proxy (0.9.28) unstable; urgency=low

  * http-string: allow round brackets in cookie values (RFC ignorant)

 -- Max Kellermann <mk@cm4all.com>  Mon, 27 Jun 2011 13:23:58 +0200

cm4all-beng-proxy (0.9.27) unstable; urgency=low

  * handler: don't delete existing session in TRANSPARENT mode

 -- Max Kellermann <mk@cm4all.com>  Wed, 15 Jun 2011 09:08:48 +0200

cm4all-beng-proxy (0.9.26) unstable; urgency=low

  * worker: read "crash" value before destroying shared memory
  * session: fix crash while discarding session

 -- Max Kellermann <mk@cm4all.com>  Fri, 10 Jun 2011 09:54:56 +0200

cm4all-beng-proxy (0.9.25) unstable; urgency=low

  * response: discard the request body before passing to errdoc
  * worker: don't restart all workers after "safe" worker crash
  * cgi: check for end-of-file after splice

 -- Max Kellermann <mk@cm4all.com>  Wed, 08 Jun 2011 15:02:35 +0200

cm4all-beng-proxy (0.9.24) unstable; urgency=low

  * fcgi-client: really discard packets on request id mismatch
  * memcached-client: don't schedule read event when buffer is full
  * session: support beng-lb sticky sessions

 -- Max Kellermann <mk@cm4all.com>  Tue, 31 May 2011 14:23:41 +0200

cm4all-beng-proxy (0.9.23) unstable; urgency=low

  * tcp-balancer: retry connecting to cluster if a node fails

 -- Max Kellermann <mk@cm4all.com>  Fri, 27 May 2011 13:01:31 +0200

cm4all-beng-proxy (0.9.22) unstable; urgency=low

  * failure: fix inverted logic bug in expiry check
  * uri-extract: support AJP URLs, fixes AJP cookies
  * ajp-client: don't schedule read event when buffer is full

 -- Max Kellermann <mk@cm4all.com>  Thu, 26 May 2011 08:32:32 +0200

cm4all-beng-proxy (0.9.21) unstable; urgency=low

  * balancer: re-enable load balancing (regression fix)
  * merge release 0.8.38

 -- Max Kellermann <mk@cm4all.com>  Fri, 20 May 2011 11:03:31 +0200

cm4all-beng-proxy (0.9.20) unstable; urgency=low

  * http-cache: fix assertion failure caused by wrong destructor
  * merge release 0.8.37

 -- Max Kellermann <mk@cm4all.com>  Mon, 16 May 2011 14:03:09 +0200

cm4all-beng-proxy (0.9.19) unstable; urgency=low

  * http-request: don't retry requests with a request body

 -- Max Kellermann <mk@cm4all.com>  Thu, 12 May 2011 11:35:55 +0200

cm4all-beng-proxy (0.9.18) unstable; urgency=low

  * http-body: fix assertion failure on EOF chunk after socket was closed
  * widget-http: fix crash in widget lookup error handler
  * merge release 0.8.36

 -- Max Kellermann <mk@cm4all.com>  Tue, 10 May 2011 18:56:33 +0200

cm4all-beng-proxy (0.9.17) unstable; urgency=low

  * growing-buffer: fix assertion failure after large initial write
  * http-request: retry after connection failure
  * test/t-cgi: fix bashisms in test scripts

 -- Max Kellermann <mk@cm4all.com>  Wed, 04 May 2011 18:54:57 +0200

cm4all-beng-proxy (0.9.16) unstable; urgency=low

  * resource-address: append "transparent" args to CGI path_info
  * tcache: fix crash on FastCGI with BASE

 -- Max Kellermann <mk@cm4all.com>  Mon, 02 May 2011 16:07:21 +0200

cm4all-beng-proxy (0.9.15) unstable; urgency=low

  * configure.ac: check if valgrind/memcheck.h is installed
  * configure.ac: check if libattr is available
  * access-log: log Referer and User-Agent
  * access-log: log the request duration
  * proxy-handler: allow forwarding URI arguments
  * merge release 0.8.35

 -- Max Kellermann <mk@cm4all.com>  Wed, 27 Apr 2011 18:54:17 +0200

cm4all-beng-proxy (0.9.14) unstable; urgency=low

  * processor: don't clear widget pointer at opening tag
  * debian: move ulimit call from init script to *.default
  * merge release 0.8.33

 -- Max Kellermann <mk@cm4all.com>  Wed, 13 Apr 2011 17:03:29 +0200

cm4all-beng-proxy (0.9.13) unstable; urgency=low

  * proxy-widget: apply the widget's response header forward settings
  * response: add option to dump the widget tree
  * widget-class: move header forward settings to view
  * merge release 0.8.30

 -- Max Kellermann <mk@cm4all.com>  Mon, 04 Apr 2011 16:31:26 +0200

cm4all-beng-proxy (0.9.12) unstable; urgency=low

  * widget: internal API refactorization
  * was-control: fix argument order in "abort" call
  * was-client: duplicate the GError object when it is used twice
  * {file,delegate}-handler: add Expires/ETag headers to 304 response
  * cgi: allow setting environment variables

 -- Max Kellermann <mk@cm4all.com>  Thu, 24 Mar 2011 15:12:54 +0100

cm4all-beng-proxy (0.9.11) unstable; urgency=low

  * processor: major API refactorization
  * merge release 0.8.29

 -- Max Kellermann <mk@cm4all.com>  Mon, 21 Mar 2011 19:43:28 +0100

cm4all-beng-proxy (0.9.10) unstable; urgency=low

  * merge release 0.8.27

 -- Max Kellermann <mk@cm4all.com>  Fri, 18 Mar 2011 14:11:16 +0100

cm4all-beng-proxy (0.9.9) unstable; urgency=low

  * merge release 0.8.25

 -- Max Kellermann <mk@cm4all.com>  Mon, 14 Mar 2011 16:05:51 +0100

cm4all-beng-proxy (0.9.8) unstable; urgency=low

  * translate: support UNIX domain sockets in ADDRESS_STRING
  * resource-address: support connections to existing FastCGI servers

 -- Max Kellermann <mk@cm4all.com>  Fri, 11 Mar 2011 19:24:33 +0100

cm4all-beng-proxy (0.9.7) unstable; urgency=low

  * merge release 0.8.24

 -- Max Kellermann <mk@cm4all.com>  Fri, 04 Mar 2011 13:07:36 +0100

cm4all-beng-proxy (0.9.6) unstable; urgency=low

  * merge release 0.8.23

 -- Max Kellermann <mk@cm4all.com>  Mon, 28 Feb 2011 11:47:45 +0100

cm4all-beng-proxy (0.9.5) unstable; urgency=low

  * translate: allow SITE without CGI

 -- Max Kellermann <mk@cm4all.com>  Mon, 31 Jan 2011 06:35:24 +0100

cm4all-beng-proxy (0.9.4) unstable; urgency=low

  * widget-class: allow distinct addresses for each view

 -- Max Kellermann <mk@cm4all.com>  Thu, 27 Jan 2011 17:51:21 +0100

cm4all-beng-proxy (0.9.3) unstable; urgency=low

  * istream-catch: log errors
  * proxy-handler: pass the original request URI to (Fast)CGI
  * proxy-handler: pass the original document root to (Fast)CGI
  * fcgi-stock: pass site id to child process
  * translation: new packet "HOME" for JailCGI
  * resource-loader: get remote host from "X-Forwarded-For"
  * cgi, fcgi-client: pass client IP address to application

 -- Max Kellermann <mk@cm4all.com>  Fri, 21 Jan 2011 18:13:38 +0100

cm4all-beng-proxy (0.9.2) unstable; urgency=low

  * merge release 0.8.21
  * http-response: better context for error messages
  * istream: method close() does not invoke handler->abort()
  * istream: better context for error messages
  * ajp-client: destruct properly when request stream fails
  * {delegate,fcgi,was}-stock: use the JailCGI 1.4 wrapper

 -- Max Kellermann <mk@cm4all.com>  Mon, 17 Jan 2011 12:08:04 +0100

cm4all-beng-proxy (0.9.1) unstable; urgency=low

  * http-server: count the number of raw bytes sent and received
  * control-handler: support TCACHE_INVALIDATE with SITE
  * new programs "log-forward", "log-exec" for network logging
  * new program "log-split" for creating per-site log files
  * new program "log-traffic" for creating per-site traffic logs
  * move logging servers to new package cm4all-beng-proxy-logging
  * python/control.client: add parameter "broadcast"

 -- Max Kellermann <mk@cm4all.com>  Thu, 02 Dec 2010 12:07:16 +0100

cm4all-beng-proxy (0.9) unstable; urgency=low

  * merge release 0.8.19
  * was-client: explicitly send 32 bit METHOD payload
  * was-client: explicitly parse STATUS as 32 bit integer
  * was-client: clear control channel object on destruction
  * was-client: reuse child process if state is clean on EOF
  * was-client: abort properly after receiving illegal packet
  * was-client: allow "request STOP" before response completed
  * was-client: postpone the response handler invocation
  * was-control: send packets in bulk
  * python: support WAS widgets
  * http-server: enable "cork" mode only for beginning of response
  * http-cache: don't access freed memory in pool_unref_denotify()
  * http: use libcm4all-http
  * new datagram based binary protocol for access logging
  * main: default WAS stock limit is 16

 -- Max Kellermann <mk@cm4all.com>  Thu, 18 Nov 2010 19:56:17 +0100

cm4all-beng-proxy (0.8.38) unstable; urgency=low

  * failure: update time stamp on existing item
  * errdoc: free the original response body on abort

 -- Max Kellermann <mk@cm4all.com>  Fri, 20 May 2011 10:17:14 +0200

cm4all-beng-proxy (0.8.37) unstable; urgency=low

  * widget-resolver: don't reuse failed resolver
  * http-request: fix NULL pointer dereference on invalid URI
  * config: disable the TCP stock limit by default

 -- Max Kellermann <mk@cm4all.com>  Mon, 16 May 2011 13:41:32 +0200

cm4all-beng-proxy (0.8.36) unstable; urgency=low

  * http-server: check if client closes connection while processing
  * http-client: release the socket before invoking the callback
  * fcgi-client: fix assertion failure on full input buffer
  * memcached-client: re-enable socket event after direct copy
  * istream-file: fix assertion failure on range request
  * test/t-cgi: fix bashisms in test scripts

 -- Max Kellermann <mk@cm4all.com>  Tue, 10 May 2011 18:45:48 +0200

cm4all-beng-proxy (0.8.35) unstable; urgency=low

  * session: fix potential session defragmentation crash
  * ajp-request: use "host:port" as TCP stock key
  * cgi: evaluate the Content-Length response header

 -- Max Kellermann <mk@cm4all.com>  Wed, 27 Apr 2011 13:32:05 +0200

cm4all-beng-proxy (0.8.34) unstable; urgency=low

  * js: replace all '%' with '$'
  * js: check if session_id is null
  * debian: add package cm4all-beng-proxy-tools

 -- Max Kellermann <mk@cm4all.com>  Tue, 19 Apr 2011 18:43:54 +0200

cm4all-beng-proxy (0.8.33) unstable; urgency=low

  * processor: don't quote query string arguments with dollar sign
  * widget-request: safely remove "view" and "path" from argument table
  * debian/control: add "Breaks << 0.8.32" on the JavaScript library

 -- Max Kellermann <mk@cm4all.com>  Tue, 12 Apr 2011 18:21:55 +0200

cm4all-beng-proxy (0.8.32) unstable; urgency=low

  * args: quote arguments with the dollar sign

 -- Max Kellermann <mk@cm4all.com>  Tue, 12 Apr 2011 13:34:42 +0200

cm4all-beng-proxy (0.8.31) unstable; urgency=low

  * proxy-widget: eliminate the duplicate "Server" response header
  * translation: add packet UNTRUSTED_SITE_SUFFIX

 -- Max Kellermann <mk@cm4all.com>  Thu, 07 Apr 2011 16:23:37 +0200

cm4all-beng-proxy (0.8.30) unstable; urgency=low

  * handler: make lower-case realm name from the "Host" header
  * session: copy attribute "realm", fixes segmentation fault

 -- Max Kellermann <mk@cm4all.com>  Tue, 29 Mar 2011 16:47:43 +0200

cm4all-beng-proxy (0.8.29) unstable; urgency=low

  * ajp-client: send query string in an AJP attribute

 -- Max Kellermann <mk@cm4all.com>  Mon, 21 Mar 2011 19:16:16 +0100

cm4all-beng-proxy (0.8.28) unstable; urgency=low

  * resource-loader: use X-Forwarded-For to obtain AJP remote host
  * resource-loader: strip port from AJP remote address
  * resource-loader: don't pass remote host to AJP server
  * resource-loader: parse server port for AJP
  * ajp-client: always send content-length
  * ajp-client: parse the remaining buffer after EAGAIN

 -- Max Kellermann <mk@cm4all.com>  Mon, 21 Mar 2011 11:12:07 +0100

cm4all-beng-proxy (0.8.27) unstable; urgency=low

  * http-request: close the request body on malformed URI
  * ajp-request: AJP translation packet contains ajp://host:port/path

 -- Max Kellermann <mk@cm4all.com>  Fri, 18 Mar 2011 14:04:21 +0100

cm4all-beng-proxy (0.8.26) unstable; urgency=low

  * python/response: fix typo in ajp()
  * session: validate sessions only within one realm

 -- Max Kellermann <mk@cm4all.com>  Fri, 18 Mar 2011 08:59:41 +0100

cm4all-beng-proxy (0.8.25) unstable; urgency=low

  * widget-http: discard request body on unknown view name
  * inline-widget: discard request body on error
  * {http,fcgi,was}-client: allocate response headers from caller pool
  * cmdline: fcgi_stock_limit defaults to 0 (no limit)

 -- Max Kellermann <mk@cm4all.com>  Mon, 14 Mar 2011 15:53:42 +0100

cm4all-beng-proxy (0.8.24) unstable; urgency=low

  * fcgi-client: release the connection even when padding not consumed
    after empty response

 -- Max Kellermann <mk@cm4all.com>  Wed, 02 Mar 2011 17:39:33 +0100

cm4all-beng-proxy (0.8.23) unstable; urgency=low

  * memcached-client: allocate a new memory pool
  * memcached-client: copy caller_pool reference before freeing the client
  * fcgi-client: check headers!=NULL
  * fcgi-client: release the connection even when padding not consumed

 -- Max Kellermann <mk@cm4all.com>  Mon, 28 Feb 2011 10:50:02 +0100

cm4all-beng-proxy (0.8.22) unstable; urgency=low

  * cgi: fill special variables CONTENT_TYPE, CONTENT_LENGTH
  * memcached-client: remove stray pool_unref() call
  * memcached-client: reuse the socket if the remaining value is buffered
  * http-cache-choice: abbreviate memcached keys
  * *-cache: allocate a parent pool for cache items
  * pool: re-enable linear pools
  * frame: free the request body on error
  * http-cache: free cached body which was dismissed

 -- Max Kellermann <mk@cm4all.com>  Mon, 07 Feb 2011 15:34:09 +0100

cm4all-beng-proxy (0.8.21) unstable; urgency=low

  * merge release 0.7.55
  * jail: translate the document root properly
  * header-forward: forward the "Host" header to CGI/FastCGI/AJP
  * http-error: map ENOTDIR to "404 Not Found"
  * http-server: fix assertion failure on write error
  * fcgi-stock: clear all environment variables

 -- Max Kellermann <mk@cm4all.com>  Thu, 06 Jan 2011 16:04:20 +0100

cm4all-beng-proxy (0.8.20) unstable; urgency=low

  * widget-resolver: add pedantic state assertions
  * async: remember a copy of the operation in !NDEBUG
  * python/translation/response: max_age() returns self

 -- Max Kellermann <mk@cm4all.com>  Mon, 06 Dec 2010 23:02:50 +0100

cm4all-beng-proxy (0.8.19) unstable; urgency=low

  * merge release 0.7.54

 -- Max Kellermann <mk@cm4all.com>  Wed, 17 Nov 2010 16:25:10 +0100

cm4all-beng-proxy (0.8.18) unstable; urgency=low

  * was-client: explicitly send 32 bit METHOD payload
  * was-client: explicitly parse STATUS as 32 bit integer
  * istream: check presence of as_fd() in optimized build

 -- Max Kellermann <mk@cm4all.com>  Fri, 05 Nov 2010 11:00:54 +0100

cm4all-beng-proxy (0.8.17) unstable; urgency=low

  * merged release 0.7.53
  * widget: use colon as widget path separator
  * was-client: check for abort during response handler
  * was-client: implement STOP
  * was-client: release memory pools
  * was-launch: enable non-blocking mode on input and output
  * http-server: don't crash on malformed pipelined request
  * main: free the WAS stock and the UDP listener in the SIGTERM handler

 -- Max Kellermann <mk@cm4all.com>  Thu, 28 Oct 2010 19:50:26 +0200

cm4all-beng-proxy (0.8.16) unstable; urgency=low

  * merged release 0.7.52
  * was-client: support for the WAS protocol

 -- Max Kellermann <mk@cm4all.com>  Wed, 13 Oct 2010 16:45:18 +0200

cm4all-beng-proxy (0.8.15) unstable; urgency=low

  * resource-address: don't skip question mark twice

 -- Max Kellermann <mk@cm4all.com>  Tue, 28 Sep 2010 12:20:33 +0200

cm4all-beng-proxy (0.8.14) unstable; urgency=low

  * processor: schedule "xmlns:c" deletion

 -- Max Kellermann <mk@cm4all.com>  Thu, 23 Sep 2010 14:42:31 +0200

cm4all-beng-proxy (0.8.13) unstable; urgency=low

  * processor: delete "xmlns:c" attributes from link elements
  * istream-{head,zero}: implement method available()
  * merged release 0.7.51

 -- Max Kellermann <mk@cm4all.com>  Tue, 17 Aug 2010 09:54:33 +0200

cm4all-beng-proxy (0.8.12) unstable; urgency=low

  * http-cache-memcached: copy resource address
  * debian/control: add missing ${shlibs:Depends}
  * merged release 0.7.50

 -- Max Kellermann <mk@cm4all.com>  Thu, 12 Aug 2010 20:17:52 +0200

cm4all-beng-proxy (0.8.11) unstable; urgency=low

  * delegate-client: fix SCM_RIGHTS check
  * use Linux 2.6 CLOEXEC/NONBLOCK flags
  * tcache: INVALIDATE removes all variants (error documents etc.)
  * control: new UDP based protocol, allows invalidating caches
  * hashmap: fix assertion failure in hashmap_remove_match()
  * merged release 0.7.49

 -- Max Kellermann <mk@cm4all.com>  Tue, 10 Aug 2010 15:48:10 +0200

cm4all-beng-proxy (0.8.10) unstable; urgency=low

  * tcache: copy response.previous

 -- Max Kellermann <mk@cm4all.com>  Mon, 02 Aug 2010 18:03:43 +0200

cm4all-beng-proxy (0.8.9) unstable; urgency=low

  * (f?)cgi-handler: forward query string only if focused
  * ajp-handler: merge into proxy-handler
  * proxy-handler: forward query string if focused
  * cgi, fastcgi-handler: enable the resource cache
  * translation: add packets CHECK and PREVIOUS for authentication
  * python: add Response.max_age()

 -- Max Kellermann <mk@cm4all.com>  Fri, 30 Jul 2010 11:39:22 +0200

cm4all-beng-proxy (0.8.8) unstable; urgency=low

  * prototypes/translate.py: added new ticket-fastcgi programs
  * http-cache: implement FastCGI caching
  * merged release 0.7.47

 -- Max Kellermann <mk@cm4all.com>  Wed, 21 Jul 2010 13:00:43 +0200

cm4all-beng-proxy (0.8.7) unstable; urgency=low

  * istream-delayed: update the "direct" bit mask
  * http-client: send "Expect: 100-continue"
  * response, widget-http: apply istream_pipe to filter input
  * proxy-handler: apply istream_pipe to request body
  * istream-ajp-body: send larger request body packets
  * ajp-client: support splice()
  * merged release 0.7.46

 -- Max Kellermann <mk@cm4all.com>  Fri, 25 Jun 2010 18:52:04 +0200

cm4all-beng-proxy (0.8.6) unstable; urgency=low

  * translation: added support for custom error documents
  * response: convert HEAD to GET if filter follows
  * processor: short-circuit on HEAD request
  * python: depend on python-twisted-core

 -- Max Kellermann <mk@cm4all.com>  Wed, 16 Jun 2010 16:37:42 +0200

cm4all-beng-proxy (0.8.5) unstable; urgency=low

  * istream-tee: allow second output to block
  * widget-http: don't transform error documents
  * response, widget-http: disable filters after widget frame request
  * translation: added packet FILTER_4XX to filter client errors
  * merged release 0.7.45

 -- Max Kellermann <mk@cm4all.com>  Thu, 10 Jun 2010 16:13:14 +0200

cm4all-beng-proxy (0.8.4) unstable; urgency=low

  * python: added missing "Response" import
  * python: resume parsing after deferred call
  * http-client: implement istream method as_fd()
  * merged release 0.7.44

 -- Max Kellermann <mk@cm4all.com>  Mon, 07 Jun 2010 17:01:16 +0200

cm4all-beng-proxy (0.8.3) unstable; urgency=low

  * file-handler: implement If-Range (RFC 2616 14.27)
  * merged release 0.7.42

 -- Max Kellermann <mk@cm4all.com>  Tue, 01 Jun 2010 16:17:13 +0200

cm4all-beng-proxy (0.8.2) unstable; urgency=low

  * cookie-client: verify the cookie path
  * python: use Twisted's logging library
  * python: added a widget registry class
  * merged release 0.7.41

 -- Max Kellermann <mk@cm4all.com>  Wed, 26 May 2010 13:08:16 +0200

cm4all-beng-proxy (0.8.1) unstable; urgency=low

  * http-cache-memcached: delete entity records on POST

 -- Max Kellermann <mk@cm4all.com>  Tue, 18 May 2010 12:21:55 +0200

cm4all-beng-proxy (0.8) unstable; urgency=low

  * istream: added method as_fd() to convert istream to file descriptor
  * fork: support passing stdin istream fd to child process
  * http-cache: discard only matching entries on POST
  * istream-html-escape: escape single and double quote
  * rewrite-uri: escape the result with XML entities

 -- Max Kellermann <mk@cm4all.com>  Thu, 13 May 2010 12:34:46 +0200

cm4all-beng-proxy (0.7.55) unstable; urgency=low

  * pool: reparent pools in optimized build
  * istream-deflate: add missing pool reference while reading
  * istream-deflate: fix several error handlers

 -- Max Kellermann <mk@cm4all.com>  Thu, 06 Jan 2011 12:59:39 +0100

cm4all-beng-proxy (0.7.54) unstable; urgency=low

  * http-server: fix crash on deferred chunked request body
  * parser: fix crash on malformed SCRIPT element

 -- Max Kellermann <mk@cm4all.com>  Wed, 17 Nov 2010 16:13:09 +0100

cm4all-beng-proxy (0.7.53) unstable; urgency=low

  * http-server: don't crash on malformed pipelined request
  * sink-header: fix assertion failure on empty trailer

 -- Max Kellermann <mk@cm4all.com>  Thu, 28 Oct 2010 18:39:01 +0200

cm4all-beng-proxy (0.7.52) unstable; urgency=low

  * fcgi-client: fix send timeout handler
  * fork: finish the buffer after pipe was drained

 -- Max Kellermann <mk@cm4all.com>  Wed, 13 Oct 2010 16:39:26 +0200

cm4all-beng-proxy (0.7.51) unstable; urgency=low

  * http-client: clear response body pointer before forwarding EOF event
  * processor: fix assertion failure for c:mode in c:widget

 -- Max Kellermann <mk@cm4all.com>  Mon, 16 Aug 2010 17:01:48 +0200

cm4all-beng-proxy (0.7.50) unstable; urgency=low

  * header-forward: don't forward the "Host" header to HTTP servers
  * resource-address: use uri_relative() for CGI
  * uri-relative: don't lose host name in uri_absolute()
  * uri-relative: don't fail on absolute URIs
  * http-cache-heap: don't use uninitialized item size

 -- Max Kellermann <mk@cm4all.com>  Thu, 12 Aug 2010 20:03:49 +0200

cm4all-beng-proxy (0.7.49) unstable; urgency=low

  * hashmap: fix assertion failure in hashmap_remove_value()

 -- Max Kellermann <mk@cm4all.com>  Tue, 10 Aug 2010 15:37:12 +0200

cm4all-beng-proxy (0.7.48) unstable; urgency=low

  * pipe-stock: add assertions on file descriptors

 -- Max Kellermann <mk@cm4all.com>  Mon, 09 Aug 2010 14:56:54 +0200

cm4all-beng-proxy (0.7.47) unstable; urgency=low

  * cmdline: add option "--group"

 -- Max Kellermann <mk@cm4all.com>  Fri, 16 Jul 2010 18:39:53 +0200

cm4all-beng-proxy (0.7.46) unstable; urgency=low

  * handler: initialize all translate_response attributes
  * http-client: consume buffer before header length check
  * istream-pipe: clear "direct" flags in constructor
  * istream-pipe: return gracefully when handler blocks
  * ajp-client: hold pool reference to reset TCP_CORK

 -- Max Kellermann <mk@cm4all.com>  Mon, 21 Jun 2010 17:53:21 +0200

cm4all-beng-proxy (0.7.45) unstable; urgency=low

  * istream-tee: separate "weak" values for the two outputs
  * fcache: don't close output when caching has been canceled
  * tcache: copy the attribute "secure_cookie"

 -- Max Kellermann <mk@cm4all.com>  Thu, 10 Jun 2010 15:21:34 +0200

cm4all-beng-proxy (0.7.44) unstable; urgency=low

  * http-client: check response header length
  * http-server: check request header length

 -- Max Kellermann <mk@cm4all.com>  Mon, 07 Jun 2010 16:51:57 +0200

cm4all-beng-proxy (0.7.43) unstable; urgency=low

  * http-cache: fixed NULL pointer dereference when storing empty response
    body on the heap

 -- Max Kellermann <mk@cm4all.com>  Tue, 01 Jun 2010 18:52:45 +0200

cm4all-beng-proxy (0.7.42) unstable; urgency=low

  * fork: check "direct" flag again after buffer flush
  * pool: pool_unref_denotify() remembers the code location
  * sink-{buffer,gstring}: don't invoke callback in abort()
  * async: added another debug flag to verify correctness

 -- Max Kellermann <mk@cm4all.com>  Mon, 31 May 2010 21:15:58 +0200

cm4all-beng-proxy (0.7.41) unstable; urgency=low

  * http-cache: initialize response status and headers on empty body

 -- Max Kellermann <mk@cm4all.com>  Tue, 25 May 2010 16:27:25 +0200

cm4all-beng-proxy (0.7.40) unstable; urgency=low

  * http-cache: fixed NULL pointer dereference when storing empty response
    body in memcached

 -- Max Kellermann <mk@cm4all.com>  Tue, 25 May 2010 15:04:44 +0200

cm4all-beng-proxy (0.7.39) unstable; urgency=low

  * memcached-stock: close value on connect failure
  * http: implement remaining status codes
  * http-cache: allow caching empty response body
  * http-cache: cache status codes 203, 206, 300, 301, 410
  * http-cache: don't cache authorized resources

 -- Max Kellermann <mk@cm4all.com>  Fri, 21 May 2010 17:37:29 +0200

cm4all-beng-proxy (0.7.38) unstable; urgency=low

  * http-server: send HTTP/1.1 declaration with "100 Continue"
  * connection: initialize "site_name", fixes crash bug
  * translation: added packet SECURE_COOKIE

 -- Max Kellermann <mk@cm4all.com>  Thu, 20 May 2010 15:40:34 +0200

cm4all-beng-proxy (0.7.37) unstable; urgency=low

  * *-client: implement a socket leak detector
  * handler: initialize response header without translation server

 -- Max Kellermann <mk@cm4all.com>  Tue, 18 May 2010 12:05:11 +0200

cm4all-beng-proxy (0.7.36) unstable; urgency=low

  * http-client: fixed NULL pointer dereference
  * handler, response: removed duplicate request body destruction calls

 -- Max Kellermann <mk@cm4all.com>  Tue, 11 May 2010 17:16:36 +0200

cm4all-beng-proxy (0.7.35) unstable; urgency=low

  * {http,fcgi,ajp}-request: close the request body on abort
  * handler: set fake translation response on malformed URI

 -- Max Kellermann <mk@cm4all.com>  Mon, 10 May 2010 11:22:23 +0200

cm4all-beng-proxy (0.7.34) unstable; urgency=low

  * translate: check the UNTRUSTED packet
  * translation: added packet UNTRUSTED_PREFIX

 -- Max Kellermann <mk@cm4all.com>  Fri, 30 Apr 2010 19:14:37 +0200

cm4all-beng-proxy (0.7.33) unstable; urgency=low

  * merged release 0.7.27.1
  * fcache: don't continue storing in background
  * fcgi-client: re-add event after some input data has been read

 -- Max Kellermann <mk@cm4all.com>  Fri, 30 Apr 2010 11:31:08 +0200

cm4all-beng-proxy (0.7.32) unstable; urgency=low

  * response: generate the "Server" response header
  * response: support the Authentication-Info response header
  * response: support custom authentication pages
  * translation: support custom response headers

 -- Max Kellermann <mk@cm4all.com>  Tue, 27 Apr 2010 17:09:59 +0200

cm4all-beng-proxy (0.7.31) unstable; urgency=low

  * support HTTP authentication (RFC 2617)

 -- Max Kellermann <mk@cm4all.com>  Mon, 26 Apr 2010 17:26:42 +0200

cm4all-beng-proxy (0.7.30) unstable; urgency=low

  * fcgi-client: support responses without a body
  * {http,fcgi}-client: hold caller pool reference during callback

 -- Max Kellermann <mk@cm4all.com>  Fri, 23 Apr 2010 14:41:05 +0200

cm4all-beng-proxy (0.7.29) unstable; urgency=low

  * http-cache: added missing pool_unref() in memcached_miss()
  * pool: added checked pool references

 -- Max Kellermann <mk@cm4all.com>  Thu, 22 Apr 2010 15:45:48 +0200

cm4all-beng-proxy (0.7.28) unstable; urgency=low

  * fcgi-client: support response status
  * translate: malformed packets are fatal
  * http-cache: don't cache resources with very long URIs
  * memcached-client: increase the maximum key size to 32 kB

 -- Max Kellermann <mk@cm4all.com>  Thu, 15 Apr 2010 15:06:51 +0200

cm4all-beng-proxy (0.7.27.1) unstable; urgency=low

  * http-cache: added missing pool_unref() in memcached_miss()
  * http-cache: don't cache resources with very long URIs
  * memcached-client: increase the maximum key size to 32 kB
  * fork: properly handle partially filled output buffer
  * fork: re-add event after some input data has been read

 -- Max Kellermann <mk@cm4all.com>  Thu, 29 Apr 2010 15:30:21 +0200

cm4all-beng-proxy (0.7.27) unstable; urgency=low

  * session: use GLib's PRNG to generate session ids
  * session: seed the PRNG with /dev/random
  * response: log UNTRUSTED violation attempts
  * response: drop widget sessions when there is no focus

 -- Max Kellermann <mk@cm4all.com>  Fri, 09 Apr 2010 12:04:18 +0200

cm4all-beng-proxy (0.7.26) unstable; urgency=low

  * memcached-client: schedule read event before callback
  * istream-tee: continue with second output if first is closed

 -- Max Kellermann <mk@cm4all.com>  Sun, 28 Mar 2010 18:08:11 +0200

cm4all-beng-proxy (0.7.25) unstable; urgency=low

  * memcached-client: don't poll if socket is closed
  * fork: close file descriptor on input error
  * pool: don't check attachments in pool_trash()

 -- Max Kellermann <mk@cm4all.com>  Thu, 25 Mar 2010 13:28:01 +0100

cm4all-beng-proxy (0.7.24) unstable; urgency=low

  * memcached-client: release socket after splice

 -- Max Kellermann <mk@cm4all.com>  Mon, 22 Mar 2010 11:29:45 +0100

cm4all-beng-proxy (0.7.23) unstable; urgency=low

  * sink-header: support splice
  * memcached-client: support splice (response)
  * fcgi-client: recover correctly after send error
  * fcgi-client: support chunked request body
  * fcgi-client: basic splice support for the request body
  * http-cache: duplicate headers
  * {http,memcached}-client: check "direct" mode after buffer flush
  * cmdline: added option "fcgi_stock_limit"
  * python: auto-export function write_packet()
  * python: Response methods return self

 -- Max Kellermann <mk@cm4all.com>  Fri, 19 Mar 2010 13:28:35 +0100

cm4all-beng-proxy (0.7.22) unstable; urgency=low

  * python: re-add function write_packet()

 -- Max Kellermann <mk@cm4all.com>  Fri, 12 Mar 2010 12:27:21 +0100

cm4all-beng-proxy (0.7.21) unstable; urgency=low

  * ajp-client: handle EAGAIN from send()
  * python: install the missing sources

 -- Max Kellermann <mk@cm4all.com>  Thu, 11 Mar 2010 16:58:25 +0100

cm4all-beng-proxy (0.7.20) unstable; urgency=low

  * http-client: don't reinstate event when socket is closed
  * access-log: log the site name
  * python: removed unused function write_packet()
  * python: split the module beng_proxy.translation
  * python: allow overriding query string and param in absolute_uri()
  * python: moved absolute_uri() to a separate library

 -- Max Kellermann <mk@cm4all.com>  Thu, 11 Mar 2010 09:48:52 +0100

cm4all-beng-proxy (0.7.19) unstable; urgency=low

  * client-socket: translate EV_TIMEOUT to ETIMEDOUT
  * fork: refill the input buffer as soon as possible
  * delegate-client: implement an abortable event
  * pool: added assertions for libevent leaks
  * direct: added option "-s enable_splice=no"

 -- Max Kellermann <mk@cm4all.com>  Thu, 04 Mar 2010 17:34:56 +0100

cm4all-beng-proxy (0.7.18) unstable; urgency=low

  * args: reserve memory for the trailing null byte

 -- Max Kellermann <mk@cm4all.com>  Tue, 23 Feb 2010 17:46:04 +0100

cm4all-beng-proxy (0.7.17) unstable; urgency=low

  * translation: added the BOUNCE packet (variant of REDIRECT)
  * translation: change widget packet HOST to UNTRUSTED
  * translation: pass internal URI arguments to the translation server
  * handler: use the specified status with REDIRECT
  * python: added method Request.absolute_uri()

 -- Max Kellermann <mk@cm4all.com>  Tue, 23 Feb 2010 16:15:22 +0100

cm4all-beng-proxy (0.7.16) unstable; urgency=low

  * processor: separate trusted from untrusted widgets by host name
  * processor: mode=partition is deprecated
  * translate: fix DOCUMENT_ROOT handler for CGI/FASTCGI
  * fcgi-request: added JailCGI support

 -- Max Kellermann <mk@cm4all.com>  Fri, 19 Feb 2010 14:29:29 +0100

cm4all-beng-proxy (0.7.15) unstable; urgency=low

  * processor: unreference the caller pool in abort()
  * tcache: clear BASE on mismatch
  * fcgi-client: generate the Content-Length request header
  * fcgi-client: send the CONTENT_TYPE parameter
  * prototypes/translate.py: use FastCGI to run PHP

 -- Max Kellermann <mk@cm4all.com>  Thu, 11 Feb 2010 14:43:21 +0100

cm4all-beng-proxy (0.7.14) unstable; urgency=low

  * connection: drop connections when the limit is exceeded
  * resource-address: added BASE support
  * fcgi-client: check the request ID in response packets
  * http-client: check response body when request body is closed
  * html-escape: use the last ampersand before the semicolon
  * html-escape: support &apos;
  * processor: unescape widget parameter values

 -- Max Kellermann <mk@cm4all.com>  Fri, 29 Jan 2010 17:49:43 +0100

cm4all-beng-proxy (0.7.13) unstable; urgency=low

  * fcgi-request: duplicate socket path
  * fcgi-request: support ACTION
  * fcgi-client: provide SCRIPT_FILENAME
  * fcgi-client: append empty PARAMS packet
  * fcgi-client: try to read response before request is finished
  * fcgi-client: implement the STDERR packet
  * fcgi-client: support request headers and body
  * fcgi-stock: manage one socket per child process
  * fcgi-stock: unlink socket path after connect
  * fcgi-stock: redirect fd 1,2 to /dev/null
  * fcgi-stock: kill FastCGI processes after 5 minutes idle
  * translation: new packet PAIR for passing parameters to FastCGI

 -- Max Kellermann <mk@cm4all.com>  Thu, 14 Jan 2010 13:36:48 +0100

cm4all-beng-proxy (0.7.12) unstable; urgency=low

  * http-cache: unlock the cache item after successful revalidation
  * http-cache-memcached: pass the expiration time to memcached
  * sink-header: comprise pending data in method available()
  * header-forward: forward the Expires response header

 -- Max Kellermann <mk@cm4all.com>  Tue, 22 Dec 2009 16:18:49 +0100

cm4all-beng-proxy (0.7.11) unstable; urgency=low

  * {ajp,memcached}-client: fix dis\appearing event for duplex socket
  * memcached-client: handle EAGAIN after send()
  * memcached-client: release socket as early as possible
  * header-forward: don't forward Accept-Encoding if transformation is
    enabled
  * widget-http, inline-widget: check Content-Encoding before processing
  * file-handler: send "Vary: Accept-Encoding" for compressed response
  * header-forward: support duplicate headers
  * fcache: implemented a 60 seconds timeout
  * fcache: copy pointer to local variable before callback
  * event2: refresh timeout after event has occurred

 -- Max Kellermann <mk@cm4all.com>  Fri, 18 Dec 2009 16:45:24 +0100

cm4all-beng-proxy (0.7.10) unstable; urgency=low

  * http-{server,client}: fix disappearing event for duplex socket

 -- Max Kellermann <mk@cm4all.com>  Mon, 14 Dec 2009 15:46:25 +0100

cm4all-beng-proxy (0.7.9) unstable; urgency=low

  * http: "Expect" is a hop-by-hop header
  * http-server: send "100 Continue" unless request body closed
  * http-client: poll socket after splice
  * http-server: handle EAGAIN after splice
  * http-server: send a 417 response on unrecognized "Expect" request
  * response, widget-http: append filter id to resource tag
  * resource-tag: check for "Cache-Control: no-store"

 -- Max Kellermann <mk@cm4all.com>  Mon, 14 Dec 2009 13:05:15 +0100

cm4all-beng-proxy (0.7.8) unstable; urgency=low

  * http-body: support partial response in method available()
  * file-handler: support pre-compressed static files
  * fcache: honor the "Cache-Control: no-store" response header

 -- Max Kellermann <mk@cm4all.com>  Wed, 09 Dec 2009 15:49:25 +0100

cm4all-beng-proxy (0.7.7) unstable; urgency=low

  * parser: allow underscore in attribute names
  * processor: check "type" attribute before URI rewriting
  * http-client: start receiving before request is sent
  * http-client: try to read response after write error
  * http-client: deliver response body after headers are finished
  * http-client: release socket as early as possible
  * http-client: serve buffer after socket has been closed
  * istream-chunked: clear input stream in abort handler
  * growing-buffer: fix crash after close in "data" callback

 -- Max Kellermann <mk@cm4all.com>  Thu, 03 Dec 2009 13:09:57 +0100

cm4all-beng-proxy (0.7.6) unstable; urgency=low

  * istream-hold: return -2 if handler is not available yet
  * http, ajp, fcgi: use istream_hold on request body
  * http-client: implemented splicing the request body
  * response: added missing URI substitution

 -- Max Kellermann <mk@cm4all.com>  Tue, 17 Nov 2009 15:25:35 +0100

cm4all-beng-proxy (0.7.5) unstable; urgency=low

  * session: 64 bit session ids
  * session: allow arbitrary session id size (at compile-time)
  * debian: larger default log file (16 * 4MB)
  * debian: added package cm4all-beng-proxy-toi

 -- Max Kellermann <mk@cm4all.com>  Mon, 16 Nov 2009 15:51:24 +0100

cm4all-beng-proxy (0.7.4) unstable; urgency=low

  * measure the latency of external resources
  * widget-http: partially revert "don't query session if !stateful"

 -- Max Kellermann <mk@cm4all.com>  Tue, 10 Nov 2009 15:06:03 +0100

cm4all-beng-proxy (0.7.3) unstable; urgency=low

  * uri-verify: don't reject double slash after first segment
  * hostname: allow the hyphen character
  * processor: allow processing without session
  * widget-http: don't query session if !stateful
  * request: disable session management for known bots
  * python: fixed AttributeError in __getattr__()
  * python: added method Response.process()
  * translation: added the response packets URI, HOST, SCHEME
  * translation: added header forward packets

 -- Max Kellermann <mk@cm4all.com>  Mon, 09 Nov 2009 16:40:27 +0100

cm4all-beng-proxy (0.7.2) unstable; urgency=low

  * fcache: close all caching connections on exit
  * istream-file: retry reading after EAGAIN
  * direct, istream-pipe: re-enable SPLICE_F_NONBLOCK
  * direct, istream-pipe: disable the SPLICE_F_MORE flag
  * http-client: handle EAGAIN after splice
  * http-client, header-writer: remove hop-by-hop response headers
  * response: optimized transformed response headers
  * handler: mangle CGI and FastCGI headers
  * header-forward: generate the X-Forwarded-For header
  * header-forward: add local host name to "Via" request header

 -- Max Kellermann <mk@cm4all.com>  Fri, 30 Oct 2009 13:41:02 +0100

cm4all-beng-proxy (0.7.1) unstable; urgency=low

  * file-handler: close the stream on "304 Not Modified"
  * pool: use assembler code only on gcc
  * cmdline: added option "--set tcp_stock_limit"
  * Makefile.am: enable the "subdir-objects" option

 -- Max Kellermann <mk@cm4all.com>  Thu, 22 Oct 2009 12:17:11 +0200

cm4all-beng-proxy (0.7) unstable; urgency=low

  * ajp-client: check if connection was closed during response callback
  * header-forward: log session id
  * istream: separate TCP splicing checks
  * istream-pipe: fix segmentation fault after incomplete direct transfer
  * istream-pipe: implement the "available" method
  * istream-pipe: allocate pipe only if handler supports it
  * istream-pipe: flush the pipe before reading from input
  * istream-pipe: reuse pipes in a stock
  * direct: support splice() from TCP socket to pipe
  * istream: direct() returns -3 if stream has been closed
  * hstock: don't destroy stocks while items are being created
  * tcp-stock: limit number of connections per host to 256
  * translate, http-client, ajp-client, cgi, http-cache: verify the HTTP
    response status
  * prototypes/translate.py: disallow "/../" and null bytes
  * prototypes/translate.py: added "/jail-delegate/" location
  * uri-parser: strict RFC 2396 URI verification
  * uri-parser: don't unescape the URI path
  * http-client, ajp-client: verify the request URI
  * uri-escape: unescape each character only once
  * http-cache: never use the memcached stock if caching is disabled
  * allow 8192 connections by default
  * allow 65536 file handles by default
  * added package cm4all-jailed-beng-proxy-delegate-helper

 -- Max Kellermann <mk@cm4all.com>  Wed, 21 Oct 2009 15:00:56 +0200

cm4all-beng-proxy (0.6.23) unstable; urgency=low

  * header-forward: log session information
  * prototypes/translate.py: added /cgi-bin/ location
  * http-server: disable keep-alive for HTTP/1.0 clients
  * http-server: don't send "Connection: Keep-Alive"
  * delegate-stock: clear the environment
  * delegate-stock: added jail support
  * delegate-client: reuse helper process after I/O error

 -- Max Kellermann <mk@cm4all.com>  Mon, 12 Oct 2009 17:29:35 +0200

cm4all-beng-proxy (0.6.22) unstable; urgency=low

  * istream-tee: clear both "enabled" flags in the eof/abort handler
  * istream-tee: fall back to first data() return value if second stream
    closed itself
  * http-cache: don't log body_abort after close

 -- Max Kellermann <mk@cm4all.com>  Thu, 01 Oct 2009 19:19:37 +0200

cm4all-beng-proxy (0.6.21) unstable; urgency=low

  * http-client: log more error messages
  * delegate-stock: added the DOCUMENT_ROOT environment variable
  * response, widget: accept "application/xhtml+xml"
  * cookie-server: allow square brackets in unquoted cookie values
    (violating RFC 2109 and RFC 2616)

 -- Max Kellermann <mk@cm4all.com>  Thu, 01 Oct 2009 13:55:40 +0200

cm4all-beng-proxy (0.6.20) unstable; urgency=low

  * stock: clear stock after 60 seconds idle
  * hstock: remove empty stocks
  * http-server, http-client, cgi: fixed off-by-one bug in header parser
  * istream-pipe: fix the direct() return value on error
  * istream-pipe: fix formula in range assertion
  * http-cache-memcached: implemented "remove"
  * handler: added FastCGI handler
  * fcgi-client: unref caller pool after socket release
  * fcgi-client: implemented response headers

 -- Max Kellermann <mk@cm4all.com>  Tue, 29 Sep 2009 14:07:13 +0200

cm4all-beng-proxy (0.6.19) unstable; urgency=low

  * http-client: release caller pool after socket release
  * memcached-client: release socket on marshalling error
  * stock: unref caller pool in abort handler
  * stock: lazy cleanup
  * http-cache: copy caller_pool to local variable

 -- Max Kellermann <mk@cm4all.com>  Thu, 24 Sep 2009 16:02:17 +0200

cm4all-beng-proxy (0.6.18) unstable; urgency=low

  * delegate-handler: support conditional GET and ranges
  * file-handler: fix suffix-byte-range-spec parser
  * delegate-helper: call open() with O_CLOEXEC|O_NOCTTY
  * istream-file: don't set FD_CLOEXEC if O_CLOEXEC is available
  * stock: hold caller pool during "get" operation
  * main: free balancer object during shutdown
  * memcached-client: enable socket timeout
  * delegate-stock: set FD_CLOEXEC on socket

 -- Max Kellermann <mk@cm4all.com>  Thu, 24 Sep 2009 10:50:53 +0200

cm4all-beng-proxy (0.6.17) unstable; urgency=low

  * tcp-stock: implemented a load balancer
  * python: accept address list in the ajp() method
  * http-server: added timeout for the HTTP request headers
  * response: close template when the content type is wrong
  * delegate-get: implemented response headers
  * delegate-get: provide status codes and error messages

 -- Max Kellermann <mk@cm4all.com>  Fri, 18 Sep 2009 15:36:57 +0200

cm4all-beng-proxy (0.6.16) unstable; urgency=low

  * tcp-stock: added support for bulldog-tyke
  * sink-buffer: close input if it's not used in the constructor
  * http-cache-memcached: close response body when deserialization fails
  * serialize: fix regression in serialize_uint64()

 -- Max Kellermann <mk@cm4all.com>  Tue, 15 Sep 2009 19:26:07 +0200

cm4all-beng-proxy (0.6.15) unstable; urgency=low

  * http-cache-choice: find more duplicates during cleanup
  * handler: added AJP handler
  * ajp-request: unref pool only on tcp_stock failure
  * ajp-client: prevent parser recursion
  * ajp-client: free request body when response is closed
  * ajp-client: reuse connection after END_RESPONSE packet
  * ajp-client: enable TCP_CORK while sending
  * istream-ajp-body: added a second "length" header field
  * ajp-client: auto-send empty request body chunk
  * ajp-client: register "write" event after GET_BODY_CHUNK packet
  * ajp-client: implemented request and response headers
  * http-cache-rfc: don't rewind tpool if called recursively

 -- Max Kellermann <mk@cm4all.com>  Fri, 11 Sep 2009 16:04:06 +0200

cm4all-beng-proxy (0.6.14) unstable; urgency=low

  * istream-tee: don't restart reading if already in progress

 -- Max Kellermann <mk@cm4all.com>  Thu, 03 Sep 2009 13:21:06 +0200

cm4all-beng-proxy (0.6.13) unstable; urgency=low

  * cookie-server: fix parsing multiple cookies
  * http-cache-memcached: clean up expired "choice" items
  * sink-gstring: use callback instead of public struct
  * istream-tee: restart reading when one output is closed

 -- Max Kellermann <mk@cm4all.com>  Wed, 02 Sep 2009 17:02:53 +0200

cm4all-beng-proxy (0.6.12) unstable; urgency=low

  * http-cache: don't attempt to remove cache items when the cache is disabled

 -- Max Kellermann <mk@cm4all.com>  Fri, 28 Aug 2009 15:40:48 +0200

cm4all-beng-proxy (0.6.11) unstable; urgency=low

  * http-cache-memcached: store HTTP status and response headers
  * http-cache-memcached: implemented flush (SIGHUP)
  * http-cache-memcached: support "Vary"
  * http-client: work around assertion failure in response_stream_close()

 -- Max Kellermann <mk@cm4all.com>  Thu, 27 Aug 2009 12:33:17 +0200

cm4all-beng-proxy (0.6.10) unstable; urgency=low

  * parser: finish tag before bailing out
  * http-request: allow URLs without path component
  * fork: clear event in read() method
  * istream-file: pass options O_CLOEXEC|O_NOCTTY to open()
  * response: check if the "Host" request header is valid

 -- Max Kellermann <mk@cm4all.com>  Tue, 18 Aug 2009 16:37:19 +0200

cm4all-beng-proxy (0.6.9) unstable; urgency=low

  * direct: disable SPLICE_F_NONBLOCK (temporary NFS EAGAIN workaround)

 -- Max Kellermann <mk@cm4all.com>  Mon, 17 Aug 2009 13:52:49 +0200

cm4all-beng-proxy (0.6.8) unstable; urgency=low

  * widget-http: close response body in error code path
  * http-cache: implemented memcached backend (--memcached-server)
  * processor: &c:base; returns the URI without scheme and host

 -- Max Kellermann <mk@cm4all.com>  Mon, 17 Aug 2009 12:29:19 +0200

cm4all-beng-proxy (0.6.7) unstable; urgency=low

  * file-handler: generate Expires from xattr user.MaxAge
  * cmdline: added option --set to configure:
    - max_connections
    - http_cache_size
    - filter_cache_size
    - translate_cache_size
  * flush caches on SIGHUP

 -- Max Kellermann <mk@cm4all.com>  Fri, 07 Aug 2009 11:41:10 +0200

cm4all-beng-proxy (0.6.6) unstable; urgency=low

  * added missing GLib build dependency
  * cgi-handler: set the "body_consumed" flag

 -- Max Kellermann <mk@cm4all.com>  Tue, 04 Aug 2009 09:53:01 +0200

cm4all-beng-proxy (0.6.5) unstable; urgency=low

  * shm: pass MAP_NORESERVE to mmap()
  * proxy-handler: support cookies
  * translation: added DISCARD_SESSION packet

 -- Max Kellermann <mk@cm4all.com>  Wed, 15 Jul 2009 18:00:33 +0200

cm4all-beng-proxy (0.6.4) unstable; urgency=low

  * http-client: don't read response body in HEAD requests
  * ajp-client: invoke the "abort" handler on error
  * filter-cache: lock cache items while they are served

 -- Max Kellermann <mk@cm4all.com>  Thu, 09 Jul 2009 14:36:14 +0200

cm4all-beng-proxy (0.6.3) unstable; urgency=low

  * http-server: implemented the DELETE method
  * http-server: refuse HTTP/0.9 requests
  * proxy-handler: send request body to template when no widget is focused
  * widget-request: pass original HTTP method to widget
  * session: automatically defragment sessions

 -- Max Kellermann <mk@cm4all.com>  Tue, 07 Jul 2009 16:57:22 +0200

cm4all-beng-proxy (0.6.2) unstable; urgency=low

  * lock: fixed race condition in debug flag updates
  * session: use rwlock for the session manager
  * proxy-handler: pass request headers to the remote HTTP server
  * proxy-handler: forward original Accept-Charset if processor is disabled
  * pipe: don't filter resources without a body
  * fcache: forward original HTTP status over "pipe" filter
  * cgi: support the "Status" line

 -- Max Kellermann <mk@cm4all.com>  Mon, 06 Jul 2009 16:38:26 +0200

cm4all-beng-proxy (0.6.1) unstable; urgency=low

  * session: consistently lock all session objects
  * rewrite-uri: check if widget_external_uri() returns NULL
  * widget-uri: don't generate the "path" argument when it's NULL
  * widget-uri: strip superfluous question mark from widget_base_address()
  * widget-uri: append parameters from the template first
  * widget-uri: re-add configured query string in widget_absolute_uri()
  * widget-uri: eliminate configured query string in widget_external_uri()
  * processor: don't consider session data for base=child and base=parent

 -- Max Kellermann <mk@cm4all.com>  Fri, 03 Jul 2009 15:52:01 +0200

cm4all-beng-proxy (0.6) unstable; urgency=low

  * inline-widget: check the widget HTTP response status
  * response: don't apply transformation on failed response
  * resource-address: include pipe arguments in filter cache key
  * handler: removed session redirect on the first request
  * http-cache: accept ETag response header instead of Last-Modified
  * filter-cache: don't require Last-Modified or Expires
  * file-handler: disable ETag only when processor comes first
  * file-handler: read ETag from xattr
  * pipe: generate new ETag for piped resource
  * session: purge sessions when shared memory is full
  * handler: don't enforce sessions for filtered responses

 -- Max Kellermann <mk@cm4all.com>  Tue, 30 Jun 2009 17:48:20 +0200

cm4all-beng-proxy (0.5.14) unstable; urgency=low

  * ajp-client: implemented request body
  * cookie-client: obey "max-age=0" properly
  * processor: forward the original HTTP status
  * response, widget-http: don't allow processing resource without body
  * widget-http: check the Content-Type before invoking processor
  * response: pass the "Location" response header
  * debian: added a separate -optimized-dbg package
  * added init script support for multiple ports (--port) and multiple listen
    (--listen) command line argumnents
  * translation: added the "APPEND" packet for command line arguments
  * pipe: support command line arguments

 -- Max Kellermann <mk@cm4all.com>  Mon, 29 Jun 2009 16:51:16 +0200

cm4all-beng-proxy (0.5.13) unstable; urgency=low

  * widget-registry: clear local_address in translate request
  * cmdline: added the "--listen" option

 -- Max Kellermann <mk@cm4all.com>  Wed, 24 Jun 2009 12:27:17 +0200

cm4all-beng-proxy (0.5.12) unstable; urgency=low

  * response: pass the "Location" response handler
  * added support for multiple listener ports

 -- Max Kellermann <mk@cm4all.com>  Tue, 23 Jun 2009 23:34:55 +0200

cm4all-beng-proxy (0.5.11) unstable; urgency=low

  * build with autotools
  * use libcm4all-socket, GLib
  * Makefile.am: support out-of-tree builds
  * added optimized Debian package
  * tcache: fixed wrong assignment in VARY=HOST
  * translation: added request packet LOCAL_ADDRESS

 -- Max Kellermann <mk@cm4all.com>  Tue, 23 Jun 2009 15:42:12 +0200

cm4all-beng-proxy (0.5.10) unstable; urgency=low

  * widget-http: assign the "address" variable

 -- Max Kellermann <mk@cm4all.com>  Mon, 15 Jun 2009 18:38:58 +0200

cm4all-beng-proxy (0.5.9) unstable; urgency=low

  * tcache: fixed typo in tcache_string_match()
  * tcache: support VARY=SESSION
  * translate: added the INVALIDATE response packet
  * cache, session: higher size limits
  * widget-uri: separate query_string from path_info
  * widget-uri: ignore widget parameters in widget_external_uri()

 -- Max Kellermann <mk@cm4all.com>  Mon, 15 Jun 2009 17:06:11 +0200

cm4all-beng-proxy (0.5.8) unstable; urgency=low

  * handler: fixed double free bug in translate_callback()

 -- Max Kellermann <mk@cm4all.com>  Sun, 14 Jun 2009 19:05:09 +0200

cm4all-beng-proxy (0.5.7) unstable; urgency=low

  * forward the Content-Disposition header
  * handler: assign new session to local variable, fix segfault
  * handler: don't dereference the NULL session

 -- Max Kellermann <mk@cm4all.com>  Sun, 14 Jun 2009 13:01:52 +0200

cm4all-beng-proxy (0.5.6) unstable; urgency=low

  * widget-http: send the "Via" request header instead of "X-Forwarded-For"
  * proxy-handler: send the "Via" request header
  * widget-request: check the "path" argument before calling uri_compress()

 -- Max Kellermann <mk@cm4all.com>  Tue, 09 Jun 2009 12:21:00 +0200

cm4all-beng-proxy (0.5.5) unstable; urgency=low

  * processor: allow specifying relative URI in c:base=child
  * widget-request: verify the "path" argument
  * widget: allocate address from widget's pool
  * widget-http: support multiple Set-Cookie response headers

 -- Max Kellermann <mk@cm4all.com>  Thu, 04 Jun 2009 15:10:15 +0200

cm4all-beng-proxy (0.5.4) unstable; urgency=low

  * implemented delegation of open() to a helper program
  * added the BASE translation packet, supported by the translation cache
  * deprecated c:mode=proxy
  * rewrite-uri: always enable focus in mode=partial
  * http-cache: don't cache resources with query string (RFC 2616 13.9)
  * http-cache: lock cache items while they are served

 -- Max Kellermann <mk@cm4all.com>  Thu, 28 May 2009 11:44:01 +0200

cm4all-beng-proxy (0.5.3) unstable; urgency=low

  * cgi: close request body on fork() failure
  * fork: added workaround for pipe-to-pipe splice()
  * http-cache: use cache entry when response ETag matches
  * cgi: loop in istream_cgi_read() to prevent blocking
  * cache: check for expired items once a minute
  * cache: optimize search for oldest item

 -- Max Kellermann <mk@cm4all.com>  Wed, 06 May 2009 13:23:46 +0200

cm4all-beng-proxy (0.5.2) unstable; urgency=low

  * added filter cache
  * header-parser: added missing range check in header_parse_line()
  * fork: added event for writing to the child process
  * fork: don't splice() from a pipe
  * response: don't pass request body to unfocused processor
  * added filter type "pipe"

 -- Max Kellermann <mk@cm4all.com>  Wed, 29 Apr 2009 13:24:26 +0200

cm4all-beng-proxy (0.5.1) unstable; urgency=low

  * processor: fixed base=child assertion failure
  * handler: close request body if it was not consumed
  * static-file: generate Last-Modified and ETag response headers
  * static-file: obey the Content-Type provided by the translation server
  * static-file: get Content-Type from extended attribute
  * http-cache: use istream_null when cached resource is empty

 -- Max Kellermann <mk@cm4all.com>  Mon, 27 Apr 2009 10:00:20 +0200

cm4all-beng-proxy (0.5) unstable; urgency=low

  * processor: accept c:mode/c:base attributes in any order
  * processor: removed alternative (anchor) rewrite syntax

 -- Max Kellermann <mk@cm4all.com>  Mon, 20 Apr 2009 22:04:19 +0200

cm4all-beng-proxy (0.4.10) unstable; urgency=low

  * processor: lift length limitation for widget parameters
  * translate: abort if a packet is too large
  * translate: support MAX_AGE for the whole response
  * hashmap: fix corruption of slot chain in hashmap_remove_value()

 -- Max Kellermann <mk@cm4all.com>  Fri, 17 Apr 2009 13:02:50 +0200

cm4all-beng-proxy (0.4.9) unstable; urgency=low

  * http-cache: explicitly start reading into cache
  * cgi: clear "headers" variable before publishing the response
  * translate: use DOCUMENT_ROOT as CGI parameter

 -- Max Kellermann <mk@cm4all.com>  Mon, 06 Apr 2009 16:21:57 +0200

cm4all-beng-proxy (0.4.8) unstable; urgency=low

  * translate: allow ADDRESS packets in AJP addresses
  * translate: initialize all fields of a FastCGI address
  * http-cache: close all caching connections on exit
  * processor: don't rewrite SCRIPT SRC attribute when proxying

 -- Max Kellermann <mk@cm4all.com>  Thu, 02 Apr 2009 15:45:46 +0200

cm4all-beng-proxy (0.4.7) unstable; urgency=low

  * http-server: use istream_null for empty request body
  * parser: check for trailing slash only in TAG_OPEN tags
  * parser: added support for XML Processing Instructions
  * processor: implemented XML Processing Instruction "cm4all-rewrite-uri"
  * uri-escape: escape the slash character
  * cache: remove all matching items in cache_remove()
  * http-cache: lock cache items while holding a reference

 -- Max Kellermann <mk@cm4all.com>  Thu, 02 Apr 2009 12:02:53 +0200

cm4all-beng-proxy (0.4.6) unstable; urgency=low

  * file_handler: fixed logic error in If-Modified-Since check
  * date: return UTC time stamp in http_date_parse()
  * cache: continue search after item was invalidated
  * cache: remove the correct cache item
  * istream-chunked: work around invalid assertion failure
  * istream-subst: fixed corruption after partial match

 -- Max Kellermann <mk@cm4all.com>  Wed, 25 Mar 2009 15:03:10 +0100

cm4all-beng-proxy (0.4.5) unstable; urgency=low

  * http-server: assume keep-alive is enabled on HTTP 1.1
  * http-client: unregister EV_READ when the buffer is full
  * translation: added QUERY_STRING packet
  * processor: optionally parse base/mode from URI

 -- Max Kellermann <mk@cm4all.com>  Tue, 17 Mar 2009 13:04:25 +0100

cm4all-beng-proxy (0.4.4) unstable; urgency=low

  * forward Accept-Language request header to the translation server
  * translate: added the USER_AGENT request packet
  * session: obey the USER/MAX_AGE setting
  * use libcm4all-inline-dev in libcm4all-beng-proxy-dev
  * added pkg-config file for libcm4all-beng-proxy-dev
  * updated python-central dependencies
  * processor: parse c:base/c:mode attributes in PARAM tags

 -- Max Kellermann <mk@cm4all.com>  Wed, 11 Mar 2009 09:43:48 +0100

cm4all-beng-proxy (0.4.3) unstable; urgency=low

  * processor: rewrite URI in LINK tags
  * processor: rewrite URI in PARAM tags
  * use splice() from glibc 2.7
  * translate: added VARY response packet
  * build documentation with texlive

 -- Max Kellermann <mk@cm4all.com>  Wed, 04 Mar 2009 09:53:56 +0100

cm4all-beng-proxy (0.4.2) unstable; urgency=low

  * hashmap: fix corruption in slot chain
  * use monotonic clock to calculate expiry times
  * processor: rewrite URIs in the EMBED, VIDEO, AUDIO tags

 -- Max Kellermann <mk@cm4all.com>  Tue, 17 Feb 2009 17:14:48 +0100

cm4all-beng-proxy (0.4.1) unstable; urgency=low

  * translate: clear client->transformation
  * handler: check for translation errors
  * http-server: fixed assertion failure during shutdown
  * http-server: send "Keep-Alive" response header
  * worker: after fork(), call event_reinit() in the parent process
  * added valgrind build dependency
  * build with Debian's libevent-1.4 package

 -- Max Kellermann <mk@cm4all.com>  Tue, 10 Feb 2009 11:48:53 +0100

cm4all-beng-proxy (0.4) unstable; urgency=low

  * added support for transformation views
    - in the JavaScript API, mode=proxy is now deprecated
  * http-cache: fix segfault when request_headers==NULL
  * http-cache: store multiple (varying) versions of a resource
  * http-cache: use the "max-age" cache-control response

 -- Max Kellermann <mk@cm4all.com>  Fri, 30 Jan 2009 13:29:43 +0100

cm4all-beng-proxy (0.3.9) unstable; urgency=low

  * http-client: assume keep-alive is enabled on HTTP 1.1
  * processor: use configured/session path-info for mode=child URIs

 -- Max Kellermann <mk@cm4all.com>  Tue, 27 Jan 2009 13:07:51 +0100

cm4all-beng-proxy (0.3.8) unstable; urgency=low

  * processor: pass Content-Type and Content-Language headers from
    template
  * http-client: allow chunked response body without keep-alive

 -- Max Kellermann <mk@cm4all.com>  Fri, 23 Jan 2009 13:02:42 +0100

cm4all-beng-proxy (0.3.7) unstable; urgency=low

  * istream_subst: exit the loop if state==INSERT
  * istream_iconv: check if the full buffer could be flushed
  * worker: don't reinitialize session manager during shutdown

 -- Max Kellermann <mk@cm4all.com>  Thu, 15 Jan 2009 10:39:47 +0100

cm4all-beng-proxy (0.3.6) unstable; urgency=low

  * processor: ignore closing </header>
  * widget-http: now really don't check content-type in frame parents
  * parser: skip comments
  * processor: implemented c:base="parent"
  * processor: added "c:" prefix to c:widget child elements
  * processor: renamed the "c:param" element to "c:parameter"

 -- Max Kellermann <mk@cm4all.com>  Thu, 08 Jan 2009 11:17:29 +0100

cm4all-beng-proxy (0.3.5) unstable; urgency=low

  * widget-http: don't check content-type in frame parents
  * istream-subst: allow null bytes in the input stream
  * js: added the "translate" parameter for passing values to the
    translation server
  * rewrite-uri: refuse to rewrite a frame URI without widget id

 -- Max Kellermann <mk@cm4all.com>  Mon, 05 Jan 2009 16:46:32 +0100

cm4all-beng-proxy (0.3.4) unstable; urgency=low

  * processor: added support for custom widget request headers
  * http-cache: obey the "Vary" response header
  * http-cache: pass the new http_cache_info object when testing a cache
    item

 -- Max Kellermann <mk@cm4all.com>  Tue, 30 Dec 2008 15:46:44 +0100

cm4all-beng-proxy (0.3.3) unstable; urgency=low

  * processor: grew widget parameter buffer to 512 bytes
  * widget-resolver: clear widget->resolver on abort
  * cgi: clear the input's handler in cgi_async_abort()
  * widget-stream: use istream_hold (reverts r4171)

 -- Max Kellermann <mk@cm4all.com>  Fri, 05 Dec 2008 14:43:05 +0100

cm4all-beng-proxy (0.3.2) unstable; urgency=low

  * processor: free memory before calling embed_frame_widget()
  * processor: allocate query string from the widget pool
  * processor: removed the obsolete widget attributes "tag" and "style"
  * parser: hold a reference to the pool

 -- Max Kellermann <mk@cm4all.com>  Mon, 01 Dec 2008 14:15:38 +0100

cm4all-beng-proxy (0.3.1) unstable; urgency=low

  * http-client: remove Transfer-Encoding and Content-Length from response
    headers
  * http-client: don't read body after invoke_response()
  * fork: retry splice() after EAGAIN
  * fork: don't close input when splice() fails
  * cgi: abort the response handler when the stdin stream fails
  * istream_file, istream_pipe, fork, client_socket, listener: fixed file
    descriptor leaks
  * processor: hold a reference to the caller's pool
  * debian/rules: enabled test suite

 -- Max Kellermann <mk@cm4all.com>  Thu, 27 Nov 2008 16:01:16 +0100

cm4all-beng-proxy (0.3) unstable; urgency=low

  * implemented widget filters
  * translate: initialize all fields of a CGI address
  * fork: read request body on EAGAIN
  * fork: implemented the direct() method with splice()
  * python: added class Response
  * prototypes/translate.py:
    - support "filter"
    - support "content_type"
  * demo: added widget filter demo

 -- Max Kellermann <mk@cm4all.com>  Wed, 26 Nov 2008 16:27:29 +0100

cm4all-beng-proxy (0.2) unstable; urgency=low

  * don't quote text/xml widgets
  * widget-resolver: pass widget_pool to widget_class_lookup()
  * widget-registry: allocate widget_class from widget_pool
  * widget-stream: eliminated the async operation proxy, because the
    operation cannot be aborted before the constructor returns
  * widget-stream: don't clear the "delayed" stream in the response() callback
  * rewrite-uri: trigger istream_read(delayed) after istream_delayed_set()
  * doc: clarified XSLT integration

 -- Max Kellermann <mk@cm4all.com>  Tue, 25 Nov 2008 15:28:54 +0100

cm4all-beng-proxy (0.1) unstable; urgency=low

  * initial release

 -- Max Kellermann <mk@cm4all.com>  Mon, 17 Nov 2008 11:59:36 +0100<|MERGE_RESOLUTION|>--- conflicted
+++ resolved
@@ -1,7 +1,6 @@
-<<<<<<< HEAD
 cm4all-beng-proxy (4.0.30) unstable; urgency=low
 
-  * 
+  * merge release 3.1.29
 
  --   
 
@@ -242,13 +241,12 @@
   * translate-client, resource-loader: support https://
 
  -- Max Kellermann <mk@cm4all.com>  Wed, 23 Oct 2013 19:29:38 -0000
-=======
+
 cm4all-beng-proxy (3.1.29) unstable; urgency=low
 
   * http-server: fix potential crash with too many request headers
 
  -- Max Kellermann <mk@cm4all.com>  Fri, 25 Apr 2014 15:52:16 -0000
->>>>>>> 5b5f99cb
 
 cm4all-beng-proxy (3.1.28) unstable; urgency=low
 
