<<<<<<< HEAD
cm4all-beng-proxy (1.1.33) unstable; urgency=low

  * 

 --   

cm4all-beng-proxy (1.1.32) unstable; urgency=low

  * merge release 1.0.26

 -- Max Kellermann <mk@cm4all.com>  Thu, 23 Feb 2012 15:14:56 -0000

cm4all-beng-proxy (1.1.31) unstable; urgency=low

  * merge release 1.0.25

 -- Max Kellermann <mk@cm4all.com>  Thu, 16 Feb 2012 13:49:26 -0000

cm4all-beng-proxy (1.1.30) unstable; urgency=low

  * merge release 1.0.24

 -- Max Kellermann <mk@cm4all.com>  Wed, 15 Feb 2012 09:25:38 -0000

cm4all-beng-proxy (1.1.29) unstable; urgency=low

  * merge release 1.0.23

 -- Max Kellermann <mk@cm4all.com>  Thu, 09 Feb 2012 09:30:18 -0000

cm4all-beng-proxy (1.1.28) unstable; urgency=low

  * merge release 1.0.22

 -- Max Kellermann <mk@cm4all.com>  Thu, 02 Feb 2012 13:39:21 -0000

cm4all-beng-proxy (1.1.27) unstable; urgency=low

  * merge release 1.0.21

 -- Max Kellermann <mk@cm4all.com>  Tue, 31 Jan 2012 14:59:06 -0000

cm4all-beng-proxy (1.1.26) unstable; urgency=low

  * merge release 1.0.20

 -- Max Kellermann <mk@cm4all.com>  Wed, 25 Jan 2012 12:13:43 -0000

cm4all-beng-proxy (1.1.25) unstable; urgency=low

  * merge release 1.0.19

 -- Max Kellermann <mk@cm4all.com>  Tue, 17 Jan 2012 08:29:34 -0000

cm4all-beng-proxy (1.1.24) unstable; urgency=low

  * merge release 1.0.18

 -- Max Kellermann <mk@cm4all.com>  Wed, 04 Jan 2012 15:27:35 -0000

cm4all-beng-proxy (1.1.23) unstable; urgency=low

  * header-forward: remove port number from X-Forwarded-For

 -- Max Kellermann <mk@cm4all.com>  Wed, 28 Dec 2011 16:51:41 -0000

cm4all-beng-proxy (1.1.22) unstable; urgency=low

  * merge release 1.0.17
  * istream-socket: fix potential assertion failure

 -- Max Kellermann <mk@cm4all.com>  Wed, 21 Dec 2011 16:44:46 -0000

cm4all-beng-proxy (1.1.21) unstable; urgency=low

  * merge release 1.0.16

 -- Max Kellermann <mk@cm4all.com>  Wed, 14 Dec 2011 11:07:58 -0000

cm4all-beng-proxy (1.1.20) unstable; urgency=low

  * merge release 1.0.15
  * processor: don't rewrite "mailto:" hyperlinks

 -- Max Kellermann <mk@cm4all.com>  Mon, 05 Dec 2011 18:37:10 -0000

cm4all-beng-proxy (1.1.19) unstable; urgency=low

  * {css_,}processor: quote widget classes for prefixing XML IDs, CSS classes

 -- Max Kellermann <mk@cm4all.com>  Fri, 18 Nov 2011 13:17:02 -0000

cm4all-beng-proxy (1.1.18) unstable; urgency=low

  * merge release 1.0.13
  * lb_http: eliminate the duplicate "Date" response header

 -- Max Kellermann <mk@cm4all.com>  Tue, 08 Nov 2011 19:33:07 +0100

cm4all-beng-proxy (1.1.17) unstable; urgency=low

  * merge release 1.0.13

 -- Max Kellermann <mk@cm4all.com>  Wed, 02 Nov 2011 16:52:21 +0100

cm4all-beng-proxy (1.1.16) unstable; urgency=low

  * merge release 1.0.12

 -- Max Kellermann <mk@cm4all.com>  Fri, 21 Oct 2011 15:09:55 +0200

cm4all-beng-proxy (1.1.15) unstable; urgency=low

  * merge release 1.0.11

 -- Max Kellermann <mk@cm4all.com>  Wed, 19 Oct 2011 09:36:38 +0200

cm4all-beng-proxy (1.1.14) unstable; urgency=low

  * merge release 1.0.10

 -- Max Kellermann <mk@cm4all.com>  Fri, 07 Oct 2011 15:15:00 +0200

cm4all-beng-proxy (1.1.13) unstable; urgency=low

  * merge release 1.0.9

 -- Max Kellermann <mk@cm4all.com>  Thu, 29 Sep 2011 16:47:56 +0200

cm4all-beng-proxy (1.1.12) unstable; urgency=low

  * merge release 1.0.8

 -- Max Kellermann <mk@cm4all.com>  Thu, 22 Sep 2011 17:13:41 +0200

cm4all-beng-proxy (1.1.11) unstable; urgency=low

  * merge release 1.0.7
  * widget-http: response header X-CM4all-View selects a view
  * processor, css_processor: support prefixing XML ids
  * processor: property "c:view" selects a view

 -- Max Kellermann <mk@cm4all.com>  Fri, 16 Sep 2011 12:25:24 +0200

cm4all-beng-proxy (1.1.10) unstable; urgency=low

  * merge release 1.0.6
  * http-request: don't clear failure state on successful TCP connection
  * istream-socket: fix assertion failure after receive error
  * ssl_filter: check for end-of-file on plain socket
  * ssl_filter: fix buffer assertion failures

 -- Max Kellermann <mk@cm4all.com>  Tue, 13 Sep 2011 18:50:18 +0200

cm4all-beng-proxy (1.1.9) unstable; urgency=low

  * http-request: improve keep-alive cancellation detection
  * http-request: mark server "failed" after HTTP client error
  * lb: implement the control protocol
    - can disable and re-enable workers
  * lb: don't allow sticky pool with only one member
  * lb: verify that a new sticky host is alive
  * lb: mark server "failed" after HTTP client error

 -- Max Kellermann <mk@cm4all.com>  Fri, 09 Sep 2011 13:03:55 +0200

cm4all-beng-proxy (1.1.8) unstable; urgency=low

  * merge release 1.0.5
  * {css_,}processor: one more underscore for the prefix
  * processor: remove rewrite-uri processing instructions from output
  * translate: unknown packet is a fatal error
  * processor: add option to set widget/focus by default
  * rewrite-uri: a leading tilde refers to the widget base; translation
    packet ANCHOR_ABSOLUTE enables it by default

 -- Max Kellermann <mk@cm4all.com>  Mon, 05 Sep 2011 17:56:31 +0200

cm4all-beng-proxy (1.1.7) unstable; urgency=low

  * css_processor: implement property "-c-mode"
  * css_processor: translate underscore prefix in class names
  * processor: translate underscore prefix in CSS class names

 -- Max Kellermann <mk@cm4all.com>  Mon, 29 Aug 2011 17:47:48 +0200

cm4all-beng-proxy (1.1.6) unstable; urgency=low

  * merge release 1.0.3
  * implement CSS processor

 -- Max Kellermann <mk@cm4all.com>  Mon, 22 Aug 2011 17:13:56 +0200

cm4all-beng-proxy (1.1.5) unstable; urgency=low

  * lb: optionally generate Via and X-Forwarded-For

 -- Max Kellermann <mk@cm4all.com>  Wed, 17 Aug 2011 12:45:14 +0200

cm4all-beng-proxy (1.1.4) unstable; urgency=low

  * pipe-stock: fix assertion failure after optimization bug
  * istream-pipe: reuse drained pipes immediately
  * sink-socket: reinstate write event during bulk transfers

 -- Max Kellermann <mk@cm4all.com>  Thu, 11 Aug 2011 14:41:37 +0200

cm4all-beng-proxy (1.1.3) unstable; urgency=low

  * widget: quote invalid XMLID/JS characters for &c:prefix;
  * lb: add protocol "tcp"

 -- Max Kellermann <mk@cm4all.com>  Wed, 10 Aug 2011 18:53:12 +0200

cm4all-beng-proxy (1.1.2) unstable; urgency=low

  * merge release 1.0.2
  * http-server: report detailed errors
  * widget-http: implement header dumps
  * cgi, fastcgi: enable cookie jar with custom cookie "host"

 -- Max Kellermann <mk@cm4all.com>  Thu, 04 Aug 2011 17:27:51 +0200

cm4all-beng-proxy (1.1.1) unstable; urgency=low

  * merge release 1.0.1
  * lb: don't ignore unimplemented configuration keywords
  * lb: configurable monitor check interval
  * session: configurable idle timeout

 -- Max Kellermann <mk@cm4all.com>  Tue, 26 Jul 2011 11:27:20 +0200

cm4all-beng-proxy (1.1) unstable; urgency=low

  * http-client: send "Expect: 100-continue" only for big request body
  * lb: implement monitors (ping, connect, tcp_expect)

 -- Max Kellermann <mk@cm4all.com>  Wed, 20 Jul 2011 15:04:22 +0200
  
=======
cm4all-beng-proxy (1.0.27) unstable; urgency=low

  * resource-address: fix regression when CGI URI is not set

 -- Max Kellermann <mk@cm4all.com>  Thu, 23 Feb 2012 17:08:16 -0000

>>>>>>> 4f1f470d
cm4all-beng-proxy (1.0.26) unstable; urgency=low

  * resource-address: apply BASE to the CGI request URI

 -- Max Kellermann <mk@cm4all.com>  Thu, 23 Feb 2012 15:11:42 -0000

cm4all-beng-proxy (1.0.25) unstable; urgency=low

  * cgi-client: clear the input pointer on close

 -- Max Kellermann <mk@cm4all.com>  Thu, 16 Feb 2012 13:46:13 -0000

cm4all-beng-proxy (1.0.24) unstable; urgency=low

  * debian/rules: optimize parallel build
  * cgi: break loop when headers are finished

 -- Max Kellermann <mk@cm4all.com>  Wed, 15 Feb 2012 09:23:22 -0000

cm4all-beng-proxy (1.0.23) unstable; urgency=low

  * cgi: detect large response headers
  * cgi: continue parsing response headers after buffer boundary
  * cgi: bigger response header buffer
  * fcgi-client: detect large response headers

 -- Max Kellermann <mk@cm4all.com>  Thu, 09 Feb 2012 09:27:50 -0000

cm4all-beng-proxy (1.0.22) unstable; urgency=low

  * debian/rules: don't run libtool
  * lb: thread safety for the SSL filter
  * lb: fix crash during shutdown
  * http-server: fix uninitialised variable

 -- Max Kellermann <mk@cm4all.com>  Thu, 02 Feb 2012 13:03:08 -0000

cm4all-beng-proxy (1.0.21) unstable; urgency=low

  * hstock: fix memory leak
  * notify: fix endless busy loop
  * ssl_filter: fix hang while tearing down connection

 -- Max Kellermann <mk@cm4all.com>  Tue, 31 Jan 2012 15:24:50 -0000

cm4all-beng-proxy (1.0.20) unstable; urgency=low

  * ssl: load the whole certificate chain
  * translate: fix PATH+JAILCGI+SITE check
  * translate: fix HOME check
  * resource-address: include all CGI attributes in cache key

 -- Max Kellermann <mk@cm4all.com>  Wed, 25 Jan 2012 12:10:43 -0000

cm4all-beng-proxy (1.0.19) unstable; urgency=low

  * cookie-client: add a missing out-of-memory check

 -- Max Kellermann <mk@cm4all.com>  Tue, 17 Jan 2012 08:27:38 -0000

cm4all-beng-proxy (1.0.18) unstable; urgency=low

  * resource-address: support zero-length path_info prefix (for BASE)
  * hashmap: optimize insertions
  * http-server: limit the number of request headers
  * proxy-widget: discard the unused request body on error

 -- Max Kellermann <mk@cm4all.com>  Wed, 04 Jan 2012 14:55:59 -0000

cm4all-beng-proxy (1.0.17) unstable; urgency=low

  * istream-chunked: avoid recursive buffer write, fixes crash

 -- Max Kellermann <mk@cm4all.com>  Wed, 21 Dec 2011 16:37:44 -0000

cm4all-beng-proxy (1.0.16) unstable; urgency=low

  * http-server: disable timeout while waiting for CGI
  * cgi: fix segmentation fault
  * processor: discard child's request body on abort
  * proxy-widget: discard the unused request body on error

 -- Max Kellermann <mk@cm4all.com>  Wed, 14 Dec 2011 11:53:31 +0100

cm4all-beng-proxy (1.0.15) unstable; urgency=low

  * http-client: fix assertion failure on bogus "100 Continue"
  * handler: don't close the request body twice
  * session: add a missing out-of-memory check
  * fcgi-client: check for EV_READ event
  * fcgi-serialize: fix serializing parameter without value

 -- Max Kellermann <mk@cm4all.com>  Mon, 05 Dec 2011 17:47:20 -0000

cm4all-beng-proxy (1.0.14) unstable; urgency=low

  * http-server: don't generate chunked HEAD response
  * http-server: don't override Content-Length for HEAD response
  * lb_http, proxy-widget, response: forward Content-Length after HEAD

 -- Max Kellermann <mk@cm4all.com>  Tue, 08 Nov 2011 18:19:42 +0100

cm4all-beng-proxy (1.0.13) unstable; urgency=low

  * processor: initialize URI rewrite options for <?cm4all-rewrite-uri?>

 -- Max Kellermann <mk@cm4all.com>  Wed, 02 Nov 2011 16:47:48 +0100

cm4all-beng-proxy (1.0.12) unstable; urgency=low

  * http-server, proxy-widget: add missing newline to log message
  * fcgi_client: fix assertion failure on response body error
  * http-cache-choice: fix crash due to wrong filter callback

 -- Max Kellermann <mk@cm4all.com>  Fri, 21 Oct 2011 15:02:42 +0200

cm4all-beng-proxy (1.0.11) unstable; urgency=low

  * lb_config: fix binding to wildcard address
  * rewrite-uri: clarify warning message when widget has no id

 -- Max Kellermann <mk@cm4all.com>  Wed, 19 Oct 2011 09:26:48 +0200

cm4all-beng-proxy (1.0.10) unstable; urgency=low

  * debian/control: beng-lb doesn't need "daemon" anymore
  * http-string: allow space in unquoted cookie values (RFC ignorant)

 -- Max Kellermann <mk@cm4all.com>  Fri, 07 Oct 2011 15:06:32 +0200

cm4all-beng-proxy (1.0.9) unstable; urgency=low

  * tcp-balancer: store a copy of the socket address
  * lb: default log directory is /var/log/cm4all/beng-lb
  * lb: use new built-in watchdog instead of /usr/bin/daemon

 -- Max Kellermann <mk@cm4all.com>  Thu, 29 Sep 2011 16:19:34 +0200

cm4all-beng-proxy (1.0.8) unstable; urgency=low

  * resource-address: copy the delegate JailCGI parameters (crash bug fix)
  * response: use the same URI for storing and dropping widget sessions

 -- Max Kellermann <mk@cm4all.com>  Thu, 22 Sep 2011 13:39:08 +0200

cm4all-beng-proxy (1.0.7) unstable; urgency=low

  * inline-widget: discard request body when class lookup fails

 -- Max Kellermann <mk@cm4all.com>  Fri, 16 Sep 2011 12:16:04 +0200

cm4all-beng-proxy (1.0.6) unstable; urgency=low

  * processor: support short "SCRIPT" tag
  * widget-uri: use the template's view specification

 -- Max Kellermann <mk@cm4all.com>  Tue, 13 Sep 2011 18:14:24 +0200

cm4all-beng-proxy (1.0.5) unstable; urgency=low

  * resource-loader: delete comma when extracting from X-Forwarded-For

 -- Max Kellermann <mk@cm4all.com>  Mon, 05 Sep 2011 17:43:22 +0200

cm4all-beng-proxy (1.0.4) unstable; urgency=low

  * istream-replace: update the buffer reader after new data was added

 -- Max Kellermann <mk@cm4all.com>  Mon, 05 Sep 2011 15:43:17 +0200

cm4all-beng-proxy (1.0.3) unstable; urgency=low

  * merge release 0.9.35
  * control-handler: fix uninitialized variable

 -- Max Kellermann <mk@cm4all.com>  Thu, 18 Aug 2011 15:15:52 +0200

cm4all-beng-proxy (1.0.2) unstable; urgency=low

  * merge release 0.9.34
  * handler: always log translate client errors
  * tcp-balancer: fix memory leak in error handler
  * http-string: allow more characters in cookie values (RFC ignorant)

 -- Max Kellermann <mk@cm4all.com>  Mon, 01 Aug 2011 16:30:05 +0200

cm4all-beng-proxy (1.0.1) unstable; urgency=low

  * session: increase idle timeout to 20 minutes

 -- Max Kellermann <mk@cm4all.com>  Tue, 26 Jul 2011 11:23:36 +0200

cm4all-beng-proxy (1.0) unstable; urgency=low

  * merge release 0.9.33
  * header-forward: eliminate the duplicate "Date" response header
  * proxy-handler: don't pass internal URI arguments to CGI

 -- Max Kellermann <mk@cm4all.com>  Mon, 18 Jul 2011 17:07:42 +0200

cm4all-beng-proxy (0.10.14) unstable; urgency=low

  * merge release 0.9.32

 -- Max Kellermann <mk@cm4all.com>  Tue, 12 Jul 2011 19:02:23 +0200

cm4all-beng-proxy (0.10.13) unstable; urgency=low

  * growing-buffer: reset the position when skipping buffers

 -- Max Kellermann <mk@cm4all.com>  Wed, 06 Jul 2011 10:07:50 +0200

cm4all-beng-proxy (0.10.12) unstable; urgency=low

  * merge release 0.9.31
  * rewrite-uri: log widget base mismatch
  * istream-replace: fix assertion failure with splitted buffer

 -- Max Kellermann <mk@cm4all.com>  Tue, 05 Jul 2011 22:05:44 +0200

cm4all-beng-proxy (0.10.11) unstable; urgency=low

  * merge release 0.9.30
  * lb: add SSL/TLS support

 -- Max Kellermann <mk@cm4all.com>  Mon, 04 Jul 2011 17:14:21 +0200

cm4all-beng-proxy (0.10.10) unstable; urgency=low

  * merge release 0.9.29

 -- Max Kellermann <mk@cm4all.com>  Tue, 28 Jun 2011 17:56:43 +0200

cm4all-beng-proxy (0.10.9) unstable; urgency=low

  * merge release 0.9.28

 -- Max Kellermann <mk@cm4all.com>  Mon, 27 Jun 2011 13:38:03 +0200

cm4all-beng-proxy (0.10.8) unstable; urgency=low

  * lb_http: don't access the connection object after it was closed
  * restart the load balancer automatically

 -- Max Kellermann <mk@cm4all.com>  Wed, 22 Jun 2011 12:38:39 +0200

cm4all-beng-proxy (0.10.7) unstable; urgency=low

  * config: make the session cookie name configurable
  * uri-relative: allow relative base URIs (for CGI)
  * widget-uri: combine existing CGI PATH_INFO and given widget location
  * python/translation/widget: support "path_info" specification

 -- Max Kellermann <mk@cm4all.com>  Mon, 20 Jun 2011 14:54:38 +0200

cm4all-beng-proxy (0.10.6) unstable; urgency=low

  * merge release 0.9.26

 -- Max Kellermann <mk@cm4all.com>  Wed, 15 Jun 2011 09:19:28 +0200

cm4all-beng-proxy (0.10.5) unstable; urgency=low

  * merge release 0.9.26

 -- Max Kellermann <mk@cm4all.com>  Fri, 10 Jun 2011 10:09:09 +0200

cm4all-beng-proxy (0.10.4) unstable; urgency=low

  * doc: add beng-lb documentation
  * lb: implement "fallback" option
  * merge release 0.9.25

 -- Max Kellermann <mk@cm4all.com>  Wed, 08 Jun 2011 14:13:43 +0200

cm4all-beng-proxy (0.10.3) unstable; urgency=low

  * python/translation.widget: support keyword "sticky"
  * lb: implement sticky modes "failover", "cookie"

 -- Max Kellermann <mk@cm4all.com>  Mon, 06 Jun 2011 15:51:36 +0200

cm4all-beng-proxy (0.10.2) unstable; urgency=low

  * debian: fix beng-lb pid file name
  * lb_http: implement sticky sessions
  * merge release 0.9.24

 -- Max Kellermann <mk@cm4all.com>  Tue, 31 May 2011 14:32:03 +0200

cm4all-beng-proxy (0.10.1) unstable; urgency=low

  * lb_http: close request body on error
  * lb_listener: print error message when binding fails
  * merge release 0.9.23

 -- Max Kellermann <mk@cm4all.com>  Fri, 27 May 2011 13:13:55 +0200

cm4all-beng-proxy (0.10) unstable; urgency=low

  * failure: fix inverted logic bug in expiry check
  * tcp-balancer: implement session stickiness
  * lb: new stand-alone load balancer

 -- Max Kellermann <mk@cm4all.com>  Thu, 26 May 2011 14:32:02 +0200

cm4all-beng-proxy (0.9.35) unstable; urgency=low

  * resource-loader: pass the last X-Forwarded-For element to AJP

 -- Max Kellermann <mk@cm4all.com>  Thu, 18 Aug 2011 15:05:02 +0200

cm4all-beng-proxy (0.9.34) unstable; urgency=low

  * request: fix double request body close in errdoc handler
  * handler: close request body on early abort

 -- Max Kellermann <mk@cm4all.com>  Mon, 01 Aug 2011 16:21:43 +0200

cm4all-beng-proxy (0.9.33) unstable; urgency=low

  * {http,ajp}-request, errdoc: check before closing the request body on
    error

 -- Max Kellermann <mk@cm4all.com>  Mon, 18 Jul 2011 16:30:29 +0200

cm4all-beng-proxy (0.9.32) unstable; urgency=low

  * processor: dispose request body when focused widget was not found
  * http-string: allow the slash in cookie values (RFC ignorant)

 -- Max Kellermann <mk@cm4all.com>  Tue, 12 Jul 2011 18:16:01 +0200

cm4all-beng-proxy (0.9.31) unstable; urgency=low

  * growing-buffer: fix assertion failure with empty first buffer

 -- Max Kellermann <mk@cm4all.com>  Tue, 05 Jul 2011 21:58:24 +0200

cm4all-beng-proxy (0.9.30) unstable; urgency=low

  * growing-buffer: fix assertion failure in reader when buffer is empty

 -- Max Kellermann <mk@cm4all.com>  Mon, 04 Jul 2011 16:59:28 +0200

cm4all-beng-proxy (0.9.29) unstable; urgency=low

  * http-string: allow the equality sign in cookie values (RFC ignorant)

 -- Max Kellermann <mk@cm4all.com>  Tue, 28 Jun 2011 17:50:23 +0200

cm4all-beng-proxy (0.9.28) unstable; urgency=low

  * http-string: allow round brackets in cookie values (RFC ignorant)

 -- Max Kellermann <mk@cm4all.com>  Mon, 27 Jun 2011 13:23:58 +0200

cm4all-beng-proxy (0.9.27) unstable; urgency=low

  * handler: don't delete existing session in TRANSPARENT mode

 -- Max Kellermann <mk@cm4all.com>  Wed, 15 Jun 2011 09:08:48 +0200

cm4all-beng-proxy (0.9.26) unstable; urgency=low

  * worker: read "crash" value before destroying shared memory
  * session: fix crash while discarding session

 -- Max Kellermann <mk@cm4all.com>  Fri, 10 Jun 2011 09:54:56 +0200

cm4all-beng-proxy (0.9.25) unstable; urgency=low

  * response: discard the request body before passing to errdoc
  * worker: don't restart all workers after "safe" worker crash
  * cgi: check for end-of-file after splice

 -- Max Kellermann <mk@cm4all.com>  Wed, 08 Jun 2011 15:02:35 +0200

cm4all-beng-proxy (0.9.24) unstable; urgency=low

  * fcgi-client: really discard packets on request id mismatch
  * memcached-client: don't schedule read event when buffer is full
  * session: support beng-lb sticky sessions

 -- Max Kellermann <mk@cm4all.com>  Tue, 31 May 2011 14:23:41 +0200

cm4all-beng-proxy (0.9.23) unstable; urgency=low

  * tcp-balancer: retry connecting to cluster if a node fails

 -- Max Kellermann <mk@cm4all.com>  Fri, 27 May 2011 13:01:31 +0200

cm4all-beng-proxy (0.9.22) unstable; urgency=low

  * failure: fix inverted logic bug in expiry check
  * uri-extract: support AJP URLs, fixes AJP cookies
  * ajp-client: don't schedule read event when buffer is full

 -- Max Kellermann <mk@cm4all.com>  Thu, 26 May 2011 08:32:32 +0200

cm4all-beng-proxy (0.9.21) unstable; urgency=low

  * balancer: re-enable load balancing (regression fix)
  * merge release 0.8.38

 -- Max Kellermann <mk@cm4all.com>  Fri, 20 May 2011 11:03:31 +0200

cm4all-beng-proxy (0.9.20) unstable; urgency=low

  * http-cache: fix assertion failure caused by wrong destructor
  * merge release 0.8.37

 -- Max Kellermann <mk@cm4all.com>  Mon, 16 May 2011 14:03:09 +0200

cm4all-beng-proxy (0.9.19) unstable; urgency=low

  * http-request: don't retry requests with a request body

 -- Max Kellermann <mk@cm4all.com>  Thu, 12 May 2011 11:35:55 +0200

cm4all-beng-proxy (0.9.18) unstable; urgency=low

  * http-body: fix assertion failure on EOF chunk after socket was closed
  * widget-http: fix crash in widget lookup error handler
  * merge release 0.8.36

 -- Max Kellermann <mk@cm4all.com>  Tue, 10 May 2011 18:56:33 +0200

cm4all-beng-proxy (0.9.17) unstable; urgency=low

  * growing-buffer: fix assertion failure after large initial write
  * http-request: retry after connection failure
  * test/t-cgi: fix bashisms in test scripts

 -- Max Kellermann <mk@cm4all.com>  Wed, 04 May 2011 18:54:57 +0200

cm4all-beng-proxy (0.9.16) unstable; urgency=low

  * resource-address: append "transparent" args to CGI path_info
  * tcache: fix crash on FastCGI with BASE

 -- Max Kellermann <mk@cm4all.com>  Mon, 02 May 2011 16:07:21 +0200

cm4all-beng-proxy (0.9.15) unstable; urgency=low

  * configure.ac: check if valgrind/memcheck.h is installed
  * configure.ac: check if libattr is available
  * access-log: log Referer and User-Agent
  * access-log: log the request duration
  * proxy-handler: allow forwarding URI arguments
  * merge release 0.8.35

 -- Max Kellermann <mk@cm4all.com>  Wed, 27 Apr 2011 18:54:17 +0200

cm4all-beng-proxy (0.9.14) unstable; urgency=low

  * processor: don't clear widget pointer at opening tag
  * debian: move ulimit call from init script to *.default
  * merge release 0.8.33

 -- Max Kellermann <mk@cm4all.com>  Wed, 13 Apr 2011 17:03:29 +0200

cm4all-beng-proxy (0.9.13) unstable; urgency=low

  * proxy-widget: apply the widget's response header forward settings
  * response: add option to dump the widget tree
  * widget-class: move header forward settings to view
  * merge release 0.8.30

 -- Max Kellermann <mk@cm4all.com>  Mon, 04 Apr 2011 16:31:26 +0200

cm4all-beng-proxy (0.9.12) unstable; urgency=low

  * widget: internal API refactorization
  * was-control: fix argument order in "abort" call
  * was-client: duplicate the GError object when it is used twice
  * {file,delegate}-handler: add Expires/ETag headers to 304 response
  * cgi: allow setting environment variables

 -- Max Kellermann <mk@cm4all.com>  Thu, 24 Mar 2011 15:12:54 +0100

cm4all-beng-proxy (0.9.11) unstable; urgency=low

  * processor: major API refactorization
  * merge release 0.8.29

 -- Max Kellermann <mk@cm4all.com>  Mon, 21 Mar 2011 19:43:28 +0100

cm4all-beng-proxy (0.9.10) unstable; urgency=low

  * merge release 0.8.27

 -- Max Kellermann <mk@cm4all.com>  Fri, 18 Mar 2011 14:11:16 +0100

cm4all-beng-proxy (0.9.9) unstable; urgency=low

  * merge release 0.8.25

 -- Max Kellermann <mk@cm4all.com>  Mon, 14 Mar 2011 16:05:51 +0100

cm4all-beng-proxy (0.9.8) unstable; urgency=low

  * translate: support UNIX domain sockets in ADDRESS_STRING
  * resource-address: support connections to existing FastCGI servers

 -- Max Kellermann <mk@cm4all.com>  Fri, 11 Mar 2011 19:24:33 +0100

cm4all-beng-proxy (0.9.7) unstable; urgency=low

  * merge release 0.8.24

 -- Max Kellermann <mk@cm4all.com>  Fri, 04 Mar 2011 13:07:36 +0100

cm4all-beng-proxy (0.9.6) unstable; urgency=low

  * merge release 0.8.23

 -- Max Kellermann <mk@cm4all.com>  Mon, 28 Feb 2011 11:47:45 +0100

cm4all-beng-proxy (0.9.5) unstable; urgency=low

  * translate: allow SITE without CGI

 -- Max Kellermann <mk@cm4all.com>  Mon, 31 Jan 2011 06:35:24 +0100

cm4all-beng-proxy (0.9.4) unstable; urgency=low

  * widget-class: allow distinct addresses for each view

 -- Max Kellermann <mk@cm4all.com>  Thu, 27 Jan 2011 17:51:21 +0100

cm4all-beng-proxy (0.9.3) unstable; urgency=low

  * istream-catch: log errors
  * proxy-handler: pass the original request URI to (Fast)CGI
  * proxy-handler: pass the original document root to (Fast)CGI
  * fcgi-stock: pass site id to child process
  * translation: new packet "HOME" for JailCGI
  * resource-loader: get remote host from "X-Forwarded-For"
  * cgi, fcgi-client: pass client IP address to application

 -- Max Kellermann <mk@cm4all.com>  Fri, 21 Jan 2011 18:13:38 +0100

cm4all-beng-proxy (0.9.2) unstable; urgency=low

  * merge release 0.8.21
  * http-response: better context for error messages
  * istream: method close() does not invoke handler->abort()
  * istream: better context for error messages
  * ajp-client: destruct properly when request stream fails
  * {delegate,fcgi,was}-stock: use the JailCGI 1.4 wrapper

 -- Max Kellermann <mk@cm4all.com>  Mon, 17 Jan 2011 12:08:04 +0100

cm4all-beng-proxy (0.9.1) unstable; urgency=low

  * http-server: count the number of raw bytes sent and received
  * control-handler: support TCACHE_INVALIDATE with SITE
  * new programs "log-forward", "log-exec" for network logging
  * new program "log-split" for creating per-site log files
  * new program "log-traffic" for creating per-site traffic logs
  * move logging servers to new package cm4all-beng-proxy-logging
  * python/control.client: add parameter "broadcast"

 -- Max Kellermann <mk@cm4all.com>  Thu, 02 Dec 2010 12:07:16 +0100

cm4all-beng-proxy (0.9) unstable; urgency=low

  * merge release 0.8.19
  * was-client: explicitly send 32 bit METHOD payload
  * was-client: explicitly parse STATUS as 32 bit integer
  * was-client: clear control channel object on destruction
  * was-client: reuse child process if state is clean on EOF
  * was-client: abort properly after receiving illegal packet
  * was-client: allow "request STOP" before response completed
  * was-client: postpone the response handler invocation
  * was-control: send packets in bulk
  * python: support WAS widgets
  * http-server: enable "cork" mode only for beginning of response
  * http-cache: don't access freed memory in pool_unref_denotify()
  * http: use libcm4all-http
  * new datagram based binary protocol for access logging
  * main: default WAS stock limit is 16

 -- Max Kellermann <mk@cm4all.com>  Thu, 18 Nov 2010 19:56:17 +0100

cm4all-beng-proxy (0.8.38) unstable; urgency=low

  * failure: update time stamp on existing item
  * errdoc: free the original response body on abort

 -- Max Kellermann <mk@cm4all.com>  Fri, 20 May 2011 10:17:14 +0200

cm4all-beng-proxy (0.8.37) unstable; urgency=low

  * widget-resolver: don't reuse failed resolver
  * http-request: fix NULL pointer dereference on invalid URI
  * config: disable the TCP stock limit by default

 -- Max Kellermann <mk@cm4all.com>  Mon, 16 May 2011 13:41:32 +0200

cm4all-beng-proxy (0.8.36) unstable; urgency=low

  * http-server: check if client closes connection while processing
  * http-client: release the socket before invoking the callback
  * fcgi-client: fix assertion failure on full input buffer
  * memcached-client: re-enable socket event after direct copy
  * istream-file: fix assertion failure on range request
  * test/t-cgi: fix bashisms in test scripts

 -- Max Kellermann <mk@cm4all.com>  Tue, 10 May 2011 18:45:48 +0200

cm4all-beng-proxy (0.8.35) unstable; urgency=low

  * session: fix potential session defragmentation crash
  * ajp-request: use "host:port" as TCP stock key
  * cgi: evaluate the Content-Length response header

 -- Max Kellermann <mk@cm4all.com>  Wed, 27 Apr 2011 13:32:05 +0200

cm4all-beng-proxy (0.8.34) unstable; urgency=low

  * js: replace all '%' with '$'
  * js: check if session_id is null
  * debian: add package cm4all-beng-proxy-tools

 -- Max Kellermann <mk@cm4all.com>  Tue, 19 Apr 2011 18:43:54 +0200

cm4all-beng-proxy (0.8.33) unstable; urgency=low

  * processor: don't quote query string arguments with dollar sign
  * widget-request: safely remove "view" and "path" from argument table
  * debian/control: add "Breaks << 0.8.32" on the JavaScript library

 -- Max Kellermann <mk@cm4all.com>  Tue, 12 Apr 2011 18:21:55 +0200

cm4all-beng-proxy (0.8.32) unstable; urgency=low

  * args: quote arguments with the dollar sign

 -- Max Kellermann <mk@cm4all.com>  Tue, 12 Apr 2011 13:34:42 +0200

cm4all-beng-proxy (0.8.31) unstable; urgency=low

  * proxy-widget: eliminate the duplicate "Server" response header
  * translation: add packet UNTRUSTED_SITE_SUFFIX

 -- Max Kellermann <mk@cm4all.com>  Thu, 07 Apr 2011 16:23:37 +0200

cm4all-beng-proxy (0.8.30) unstable; urgency=low

  * handler: make lower-case realm name from the "Host" header
  * session: copy attribute "realm", fixes segmentation fault

 -- Max Kellermann <mk@cm4all.com>  Tue, 29 Mar 2011 16:47:43 +0200

cm4all-beng-proxy (0.8.29) unstable; urgency=low

  * ajp-client: send query string in an AJP attribute

 -- Max Kellermann <mk@cm4all.com>  Mon, 21 Mar 2011 19:16:16 +0100

cm4all-beng-proxy (0.8.28) unstable; urgency=low

  * resource-loader: use X-Forwarded-For to obtain AJP remote host
  * resource-loader: strip port from AJP remote address
  * resource-loader: don't pass remote host to AJP server
  * resource-loader: parse server port for AJP
  * ajp-client: always send content-length
  * ajp-client: parse the remaining buffer after EAGAIN

 -- Max Kellermann <mk@cm4all.com>  Mon, 21 Mar 2011 11:12:07 +0100

cm4all-beng-proxy (0.8.27) unstable; urgency=low

  * http-request: close the request body on malformed URI
  * ajp-request: AJP translation packet contains ajp://host:port/path

 -- Max Kellermann <mk@cm4all.com>  Fri, 18 Mar 2011 14:04:21 +0100

cm4all-beng-proxy (0.8.26) unstable; urgency=low

  * python/response: fix typo in ajp()
  * session: validate sessions only within one realm

 -- Max Kellermann <mk@cm4all.com>  Fri, 18 Mar 2011 08:59:41 +0100

cm4all-beng-proxy (0.8.25) unstable; urgency=low

  * widget-http: discard request body on unknown view name
  * inline-widget: discard request body on error
  * {http,fcgi,was}-client: allocate response headers from caller pool
  * cmdline: fcgi_stock_limit defaults to 0 (no limit)

 -- Max Kellermann <mk@cm4all.com>  Mon, 14 Mar 2011 15:53:42 +0100

cm4all-beng-proxy (0.8.24) unstable; urgency=low

  * fcgi-client: release the connection even when padding not consumed
    after empty response

 -- Max Kellermann <mk@cm4all.com>  Wed, 02 Mar 2011 17:39:33 +0100

cm4all-beng-proxy (0.8.23) unstable; urgency=low

  * memcached-client: allocate a new memory pool
  * memcached-client: copy caller_pool reference before freeing the client
  * fcgi-client: check headers!=NULL
  * fcgi-client: release the connection even when padding not consumed

 -- Max Kellermann <mk@cm4all.com>  Mon, 28 Feb 2011 10:50:02 +0100

cm4all-beng-proxy (0.8.22) unstable; urgency=low

  * cgi: fill special variables CONTENT_TYPE, CONTENT_LENGTH
  * memcached-client: remove stray pool_unref() call
  * memcached-client: reuse the socket if the remaining value is buffered
  * http-cache-choice: abbreviate memcached keys
  * *-cache: allocate a parent pool for cache items
  * pool: re-enable linear pools
  * frame: free the request body on error
  * http-cache: free cached body which was dismissed

 -- Max Kellermann <mk@cm4all.com>  Mon, 07 Feb 2011 15:34:09 +0100

cm4all-beng-proxy (0.8.21) unstable; urgency=low

  * merge release 0.7.55
  * jail: translate the document root properly
  * header-forward: forward the "Host" header to CGI/FastCGI/AJP
  * http-error: map ENOTDIR to "404 Not Found"
  * http-server: fix assertion failure on write error
  * fcgi-stock: clear all environment variables

 -- Max Kellermann <mk@cm4all.com>  Thu, 06 Jan 2011 16:04:20 +0100

cm4all-beng-proxy (0.8.20) unstable; urgency=low

  * widget-resolver: add pedantic state assertions
  * async: remember a copy of the operation in !NDEBUG
  * python/translation/response: max_age() returns self

 -- Max Kellermann <mk@cm4all.com>  Mon, 06 Dec 2010 23:02:50 +0100

cm4all-beng-proxy (0.8.19) unstable; urgency=low

  * merge release 0.7.54

 -- Max Kellermann <mk@cm4all.com>  Wed, 17 Nov 2010 16:25:10 +0100

cm4all-beng-proxy (0.8.18) unstable; urgency=low

  * was-client: explicitly send 32 bit METHOD payload
  * was-client: explicitly parse STATUS as 32 bit integer
  * istream: check presence of as_fd() in optimized build

 -- Max Kellermann <mk@cm4all.com>  Fri, 05 Nov 2010 11:00:54 +0100

cm4all-beng-proxy (0.8.17) unstable; urgency=low

  * merged release 0.7.53
  * widget: use colon as widget path separator
  * was-client: check for abort during response handler
  * was-client: implement STOP
  * was-client: release memory pools
  * was-launch: enable non-blocking mode on input and output
  * http-server: don't crash on malformed pipelined request
  * main: free the WAS stock and the UDP listener in the SIGTERM handler

 -- Max Kellermann <mk@cm4all.com>  Thu, 28 Oct 2010 19:50:26 +0200

cm4all-beng-proxy (0.8.16) unstable; urgency=low

  * merged release 0.7.52
  * was-client: support for the WAS protocol

 -- Max Kellermann <mk@cm4all.com>  Wed, 13 Oct 2010 16:45:18 +0200

cm4all-beng-proxy (0.8.15) unstable; urgency=low

  * resource-address: don't skip question mark twice

 -- Max Kellermann <mk@cm4all.com>  Tue, 28 Sep 2010 12:20:33 +0200

cm4all-beng-proxy (0.8.14) unstable; urgency=low

  * processor: schedule "xmlns:c" deletion

 -- Max Kellermann <mk@cm4all.com>  Thu, 23 Sep 2010 14:42:31 +0200

cm4all-beng-proxy (0.8.13) unstable; urgency=low

  * processor: delete "xmlns:c" attributes from link elements
  * istream-{head,zero}: implement method available()
  * merged release 0.7.51

 -- Max Kellermann <mk@cm4all.com>  Tue, 17 Aug 2010 09:54:33 +0200

cm4all-beng-proxy (0.8.12) unstable; urgency=low

  * http-cache-memcached: copy resource address
  * debian/control: add missing ${shlibs:Depends}
  * merged release 0.7.50

 -- Max Kellermann <mk@cm4all.com>  Thu, 12 Aug 2010 20:17:52 +0200

cm4all-beng-proxy (0.8.11) unstable; urgency=low

  * delegate-client: fix SCM_RIGHTS check
  * use Linux 2.6 CLOEXEC/NONBLOCK flags
  * tcache: INVALIDATE removes all variants (error documents etc.)
  * control: new UDP based protocol, allows invalidating caches
  * hashmap: fix assertion failure in hashmap_remove_match()
  * merged release 0.7.49

 -- Max Kellermann <mk@cm4all.com>  Tue, 10 Aug 2010 15:48:10 +0200

cm4all-beng-proxy (0.8.10) unstable; urgency=low

  * tcache: copy response.previous

 -- Max Kellermann <mk@cm4all.com>  Mon, 02 Aug 2010 18:03:43 +0200

cm4all-beng-proxy (0.8.9) unstable; urgency=low

  * (f?)cgi-handler: forward query string only if focused
  * ajp-handler: merge into proxy-handler
  * proxy-handler: forward query string if focused
  * cgi, fastcgi-handler: enable the resource cache
  * translation: add packets CHECK and PREVIOUS for authentication
  * python: add Response.max_age()

 -- Max Kellermann <mk@cm4all.com>  Fri, 30 Jul 2010 11:39:22 +0200

cm4all-beng-proxy (0.8.8) unstable; urgency=low

  * prototypes/translate.py: added new ticket-fastcgi programs
  * http-cache: implement FastCGI caching
  * merged release 0.7.47

 -- Max Kellermann <mk@cm4all.com>  Wed, 21 Jul 2010 13:00:43 +0200

cm4all-beng-proxy (0.8.7) unstable; urgency=low

  * istream-delayed: update the "direct" bit mask
  * http-client: send "Expect: 100-continue"
  * response, widget-http: apply istream_pipe to filter input
  * proxy-handler: apply istream_pipe to request body
  * istream-ajp-body: send larger request body packets
  * ajp-client: support splice()
  * merged release 0.7.46

 -- Max Kellermann <mk@cm4all.com>  Fri, 25 Jun 2010 18:52:04 +0200

cm4all-beng-proxy (0.8.6) unstable; urgency=low

  * translation: added support for custom error documents
  * response: convert HEAD to GET if filter follows
  * processor: short-circuit on HEAD request
  * python: depend on python-twisted-core

 -- Max Kellermann <mk@cm4all.com>  Wed, 16 Jun 2010 16:37:42 +0200

cm4all-beng-proxy (0.8.5) unstable; urgency=low

  * istream-tee: allow second output to block
  * widget-http: don't transform error documents
  * response, widget-http: disable filters after widget frame request
  * translation: added packet FILTER_4XX to filter client errors
  * merged release 0.7.45

 -- Max Kellermann <mk@cm4all.com>  Thu, 10 Jun 2010 16:13:14 +0200

cm4all-beng-proxy (0.8.4) unstable; urgency=low

  * python: added missing "Response" import
  * python: resume parsing after deferred call
  * http-client: implement istream method as_fd()
  * merged release 0.7.44

 -- Max Kellermann <mk@cm4all.com>  Mon, 07 Jun 2010 17:01:16 +0200

cm4all-beng-proxy (0.8.3) unstable; urgency=low

  * file-handler: implement If-Range (RFC 2616 14.27)
  * merged release 0.7.42

 -- Max Kellermann <mk@cm4all.com>  Tue, 01 Jun 2010 16:17:13 +0200

cm4all-beng-proxy (0.8.2) unstable; urgency=low

  * cookie-client: verify the cookie path
  * python: use Twisted's logging library
  * python: added a widget registry class
  * merged release 0.7.41

 -- Max Kellermann <mk@cm4all.com>  Wed, 26 May 2010 13:08:16 +0200

cm4all-beng-proxy (0.8.1) unstable; urgency=low

  * http-cache-memcached: delete entity records on POST

 -- Max Kellermann <mk@cm4all.com>  Tue, 18 May 2010 12:21:55 +0200

cm4all-beng-proxy (0.8) unstable; urgency=low

  * istream: added method as_fd() to convert istream to file descriptor
  * fork: support passing stdin istream fd to child process
  * http-cache: discard only matching entries on POST
  * istream-html-escape: escape single and double quote
  * rewrite-uri: escape the result with XML entities

 -- Max Kellermann <mk@cm4all.com>  Thu, 13 May 2010 12:34:46 +0200

cm4all-beng-proxy (0.7.55) unstable; urgency=low

  * pool: reparent pools in optimized build
  * istream-deflate: add missing pool reference while reading
  * istream-deflate: fix several error handlers

 -- Max Kellermann <mk@cm4all.com>  Thu, 06 Jan 2011 12:59:39 +0100

cm4all-beng-proxy (0.7.54) unstable; urgency=low

  * http-server: fix crash on deferred chunked request body
  * parser: fix crash on malformed SCRIPT element

 -- Max Kellermann <mk@cm4all.com>  Wed, 17 Nov 2010 16:13:09 +0100

cm4all-beng-proxy (0.7.53) unstable; urgency=low

  * http-server: don't crash on malformed pipelined request
  * sink-header: fix assertion failure on empty trailer

 -- Max Kellermann <mk@cm4all.com>  Thu, 28 Oct 2010 18:39:01 +0200

cm4all-beng-proxy (0.7.52) unstable; urgency=low

  * fcgi-client: fix send timeout handler
  * fork: finish the buffer after pipe was drained

 -- Max Kellermann <mk@cm4all.com>  Wed, 13 Oct 2010 16:39:26 +0200

cm4all-beng-proxy (0.7.51) unstable; urgency=low

  * http-client: clear response body pointer before forwarding EOF event
  * processor: fix assertion failure for c:mode in c:widget

 -- Max Kellermann <mk@cm4all.com>  Mon, 16 Aug 2010 17:01:48 +0200

cm4all-beng-proxy (0.7.50) unstable; urgency=low

  * header-forward: don't forward the "Host" header to HTTP servers
  * resource-address: use uri_relative() for CGI
  * uri-relative: don't lose host name in uri_absolute()
  * uri-relative: don't fail on absolute URIs
  * http-cache-heap: don't use uninitialized item size

 -- Max Kellermann <mk@cm4all.com>  Thu, 12 Aug 2010 20:03:49 +0200

cm4all-beng-proxy (0.7.49) unstable; urgency=low

  * hashmap: fix assertion failure in hashmap_remove_value()

 -- Max Kellermann <mk@cm4all.com>  Tue, 10 Aug 2010 15:37:12 +0200

cm4all-beng-proxy (0.7.48) unstable; urgency=low

  * pipe-stock: add assertions on file descriptors

 -- Max Kellermann <mk@cm4all.com>  Mon, 09 Aug 2010 14:56:54 +0200

cm4all-beng-proxy (0.7.47) unstable; urgency=low

  * cmdline: add option "--group"

 -- Max Kellermann <mk@cm4all.com>  Fri, 16 Jul 2010 18:39:53 +0200

cm4all-beng-proxy (0.7.46) unstable; urgency=low

  * handler: initialize all translate_response attributes
  * http-client: consume buffer before header length check
  * istream-pipe: clear "direct" flags in constructor
  * istream-pipe: return gracefully when handler blocks
  * ajp-client: hold pool reference to reset TCP_CORK

 -- Max Kellermann <mk@cm4all.com>  Mon, 21 Jun 2010 17:53:21 +0200

cm4all-beng-proxy (0.7.45) unstable; urgency=low

  * istream-tee: separate "weak" values for the two outputs
  * fcache: don't close output when caching has been canceled
  * tcache: copy the attribute "secure_cookie"

 -- Max Kellermann <mk@cm4all.com>  Thu, 10 Jun 2010 15:21:34 +0200

cm4all-beng-proxy (0.7.44) unstable; urgency=low

  * http-client: check response header length
  * http-server: check request header length

 -- Max Kellermann <mk@cm4all.com>  Mon, 07 Jun 2010 16:51:57 +0200

cm4all-beng-proxy (0.7.43) unstable; urgency=low

  * http-cache: fixed NULL pointer dereference when storing empty response
    body on the heap

 -- Max Kellermann <mk@cm4all.com>  Tue, 01 Jun 2010 18:52:45 +0200

cm4all-beng-proxy (0.7.42) unstable; urgency=low

  * fork: check "direct" flag again after buffer flush
  * pool: pool_unref_denotify() remembers the code location
  * sink-{buffer,gstring}: don't invoke callback in abort()
  * async: added another debug flag to verify correctness

 -- Max Kellermann <mk@cm4all.com>  Mon, 31 May 2010 21:15:58 +0200

cm4all-beng-proxy (0.7.41) unstable; urgency=low

  * http-cache: initialize response status and headers on empty body

 -- Max Kellermann <mk@cm4all.com>  Tue, 25 May 2010 16:27:25 +0200

cm4all-beng-proxy (0.7.40) unstable; urgency=low

  * http-cache: fixed NULL pointer dereference when storing empty response
    body in memcached

 -- Max Kellermann <mk@cm4all.com>  Tue, 25 May 2010 15:04:44 +0200

cm4all-beng-proxy (0.7.39) unstable; urgency=low

  * memcached-stock: close value on connect failure
  * http: implement remaining status codes
  * http-cache: allow caching empty response body
  * http-cache: cache status codes 203, 206, 300, 301, 410
  * http-cache: don't cache authorized resources

 -- Max Kellermann <mk@cm4all.com>  Fri, 21 May 2010 17:37:29 +0200

cm4all-beng-proxy (0.7.38) unstable; urgency=low

  * http-server: send HTTP/1.1 declaration with "100 Continue"
  * connection: initialize "site_name", fixes crash bug
  * translation: added packet SECURE_COOKIE

 -- Max Kellermann <mk@cm4all.com>  Thu, 20 May 2010 15:40:34 +0200

cm4all-beng-proxy (0.7.37) unstable; urgency=low

  * *-client: implement a socket leak detector
  * handler: initialize response header without translation server

 -- Max Kellermann <mk@cm4all.com>  Tue, 18 May 2010 12:05:11 +0200

cm4all-beng-proxy (0.7.36) unstable; urgency=low

  * http-client: fixed NULL pointer dereference
  * handler, response: removed duplicate request body destruction calls

 -- Max Kellermann <mk@cm4all.com>  Tue, 11 May 2010 17:16:36 +0200

cm4all-beng-proxy (0.7.35) unstable; urgency=low

  * {http,fcgi,ajp}-request: close the request body on abort
  * handler: set fake translation response on malformed URI

 -- Max Kellermann <mk@cm4all.com>  Mon, 10 May 2010 11:22:23 +0200

cm4all-beng-proxy (0.7.34) unstable; urgency=low

  * translate: check the UNTRUSTED packet
  * translation: added packet UNTRUSTED_PREFIX

 -- Max Kellermann <mk@cm4all.com>  Fri, 30 Apr 2010 19:14:37 +0200

cm4all-beng-proxy (0.7.33) unstable; urgency=low

  * merged release 0.7.27.1
  * fcache: don't continue storing in background
  * fcgi-client: re-add event after some input data has been read

 -- Max Kellermann <mk@cm4all.com>  Fri, 30 Apr 2010 11:31:08 +0200

cm4all-beng-proxy (0.7.32) unstable; urgency=low

  * response: generate the "Server" response header
  * response: support the Authentication-Info response header
  * response: support custom authentication pages
  * translation: support custom response headers

 -- Max Kellermann <mk@cm4all.com>  Tue, 27 Apr 2010 17:09:59 +0200

cm4all-beng-proxy (0.7.31) unstable; urgency=low

  * support HTTP authentication (RFC 2617)

 -- Max Kellermann <mk@cm4all.com>  Mon, 26 Apr 2010 17:26:42 +0200

cm4all-beng-proxy (0.7.30) unstable; urgency=low

  * fcgi-client: support responses without a body
  * {http,fcgi}-client: hold caller pool reference during callback

 -- Max Kellermann <mk@cm4all.com>  Fri, 23 Apr 2010 14:41:05 +0200

cm4all-beng-proxy (0.7.29) unstable; urgency=low

  * http-cache: added missing pool_unref() in memcached_miss()
  * pool: added checked pool references

 -- Max Kellermann <mk@cm4all.com>  Thu, 22 Apr 2010 15:45:48 +0200

cm4all-beng-proxy (0.7.28) unstable; urgency=low

  * fcgi-client: support response status
  * translate: malformed packets are fatal
  * http-cache: don't cache resources with very long URIs
  * memcached-client: increase the maximum key size to 32 kB

 -- Max Kellermann <mk@cm4all.com>  Thu, 15 Apr 2010 15:06:51 +0200

cm4all-beng-proxy (0.7.27.1) unstable; urgency=low

  * http-cache: added missing pool_unref() in memcached_miss()
  * http-cache: don't cache resources with very long URIs
  * memcached-client: increase the maximum key size to 32 kB
  * fork: properly handle partially filled output buffer
  * fork: re-add event after some input data has been read

 -- Max Kellermann <mk@cm4all.com>  Thu, 29 Apr 2010 15:30:21 +0200

cm4all-beng-proxy (0.7.27) unstable; urgency=low

  * session: use GLib's PRNG to generate session ids
  * session: seed the PRNG with /dev/random
  * response: log UNTRUSTED violation attempts
  * response: drop widget sessions when there is no focus

 -- Max Kellermann <mk@cm4all.com>  Fri, 09 Apr 2010 12:04:18 +0200

cm4all-beng-proxy (0.7.26) unstable; urgency=low

  * memcached-client: schedule read event before callback
  * istream-tee: continue with second output if first is closed

 -- Max Kellermann <mk@cm4all.com>  Sun, 28 Mar 2010 18:08:11 +0200

cm4all-beng-proxy (0.7.25) unstable; urgency=low

  * memcached-client: don't poll if socket is closed
  * fork: close file descriptor on input error
  * pool: don't check attachments in pool_trash()

 -- Max Kellermann <mk@cm4all.com>  Thu, 25 Mar 2010 13:28:01 +0100

cm4all-beng-proxy (0.7.24) unstable; urgency=low

  * memcached-client: release socket after splice

 -- Max Kellermann <mk@cm4all.com>  Mon, 22 Mar 2010 11:29:45 +0100

cm4all-beng-proxy (0.7.23) unstable; urgency=low

  * sink-header: support splice
  * memcached-client: support splice (response)
  * fcgi-client: recover correctly after send error
  * fcgi-client: support chunked request body
  * fcgi-client: basic splice support for the request body
  * http-cache: duplicate headers
  * {http,memcached}-client: check "direct" mode after buffer flush
  * cmdline: added option "fcgi_stock_limit"
  * python: auto-export function write_packet()
  * python: Response methods return self

 -- Max Kellermann <mk@cm4all.com>  Fri, 19 Mar 2010 13:28:35 +0100

cm4all-beng-proxy (0.7.22) unstable; urgency=low

  * python: re-add function write_packet()

 -- Max Kellermann <mk@cm4all.com>  Fri, 12 Mar 2010 12:27:21 +0100

cm4all-beng-proxy (0.7.21) unstable; urgency=low

  * ajp-client: handle EAGAIN from send()
  * python: install the missing sources

 -- Max Kellermann <mk@cm4all.com>  Thu, 11 Mar 2010 16:58:25 +0100

cm4all-beng-proxy (0.7.20) unstable; urgency=low

  * http-client: don't reinstate event when socket is closed
  * access-log: log the site name
  * python: removed unused function write_packet()
  * python: split the module beng_proxy.translation
  * python: allow overriding query string and param in absolute_uri()
  * python: moved absolute_uri() to a separate library

 -- Max Kellermann <mk@cm4all.com>  Thu, 11 Mar 2010 09:48:52 +0100

cm4all-beng-proxy (0.7.19) unstable; urgency=low

  * client-socket: translate EV_TIMEOUT to ETIMEDOUT
  * fork: refill the input buffer as soon as possible
  * delegate-client: implement an abortable event
  * pool: added assertions for libevent leaks
  * direct: added option "-s enable_splice=no"

 -- Max Kellermann <mk@cm4all.com>  Thu, 04 Mar 2010 17:34:56 +0100

cm4all-beng-proxy (0.7.18) unstable; urgency=low

  * args: reserve memory for the trailing null byte

 -- Max Kellermann <mk@cm4all.com>  Tue, 23 Feb 2010 17:46:04 +0100

cm4all-beng-proxy (0.7.17) unstable; urgency=low

  * translation: added the BOUNCE packet (variant of REDIRECT)
  * translation: change widget packet HOST to UNTRUSTED
  * translation: pass internal URI arguments to the translation server
  * handler: use the specified status with REDIRECT
  * python: added method Request.absolute_uri()

 -- Max Kellermann <mk@cm4all.com>  Tue, 23 Feb 2010 16:15:22 +0100

cm4all-beng-proxy (0.7.16) unstable; urgency=low

  * processor: separate trusted from untrusted widgets by host name
  * processor: mode=partition is deprecated
  * translate: fix DOCUMENT_ROOT handler for CGI/FASTCGI
  * fcgi-request: added JailCGI support

 -- Max Kellermann <mk@cm4all.com>  Fri, 19 Feb 2010 14:29:29 +0100

cm4all-beng-proxy (0.7.15) unstable; urgency=low

  * processor: unreference the caller pool in abort()
  * tcache: clear BASE on mismatch
  * fcgi-client: generate the Content-Length request header
  * fcgi-client: send the CONTENT_TYPE parameter
  * prototypes/translate.py: use FastCGI to run PHP

 -- Max Kellermann <mk@cm4all.com>  Thu, 11 Feb 2010 14:43:21 +0100

cm4all-beng-proxy (0.7.14) unstable; urgency=low

  * connection: drop connections when the limit is exceeded
  * resource-address: added BASE support
  * fcgi-client: check the request ID in response packets
  * http-client: check response body when request body is closed
  * html-escape: use the last ampersand before the semicolon
  * html-escape: support &apos;
  * processor: unescape widget parameter values

 -- Max Kellermann <mk@cm4all.com>  Fri, 29 Jan 2010 17:49:43 +0100

cm4all-beng-proxy (0.7.13) unstable; urgency=low

  * fcgi-request: duplicate socket path
  * fcgi-request: support ACTION
  * fcgi-client: provide SCRIPT_FILENAME
  * fcgi-client: append empty PARAMS packet
  * fcgi-client: try to read response before request is finished
  * fcgi-client: implement the STDERR packet
  * fcgi-client: support request headers and body
  * fcgi-stock: manage one socket per child process
  * fcgi-stock: unlink socket path after connect
  * fcgi-stock: redirect fd 1,2 to /dev/null
  * fcgi-stock: kill FastCGI processes after 5 minutes idle
  * translation: new packet PAIR for passing parameters to FastCGI

 -- Max Kellermann <mk@cm4all.com>  Thu, 14 Jan 2010 13:36:48 +0100

cm4all-beng-proxy (0.7.12) unstable; urgency=low

  * http-cache: unlock the cache item after successful revalidation
  * http-cache-memcached: pass the expiration time to memcached
  * sink-header: comprise pending data in method available()
  * header-forward: forward the Expires response header

 -- Max Kellermann <mk@cm4all.com>  Tue, 22 Dec 2009 16:18:49 +0100

cm4all-beng-proxy (0.7.11) unstable; urgency=low

  * {ajp,memcached}-client: fix dis\appearing event for duplex socket
  * memcached-client: handle EAGAIN after send()
  * memcached-client: release socket as early as possible
  * header-forward: don't forward Accept-Encoding if transformation is
    enabled
  * widget-http, inline-widget: check Content-Encoding before processing
  * file-handler: send "Vary: Accept-Encoding" for compressed response
  * header-forward: support duplicate headers
  * fcache: implemented a 60 seconds timeout
  * fcache: copy pointer to local variable before callback
  * event2: refresh timeout after event has occurred

 -- Max Kellermann <mk@cm4all.com>  Fri, 18 Dec 2009 16:45:24 +0100

cm4all-beng-proxy (0.7.10) unstable; urgency=low

  * http-{server,client}: fix disappearing event for duplex socket

 -- Max Kellermann <mk@cm4all.com>  Mon, 14 Dec 2009 15:46:25 +0100

cm4all-beng-proxy (0.7.9) unstable; urgency=low

  * http: "Expect" is a hop-by-hop header
  * http-server: send "100 Continue" unless request body closed
  * http-client: poll socket after splice
  * http-server: handle EAGAIN after splice
  * http-server: send a 417 response on unrecognized "Expect" request
  * response, widget-http: append filter id to resource tag
  * resource-tag: check for "Cache-Control: no-store"

 -- Max Kellermann <mk@cm4all.com>  Mon, 14 Dec 2009 13:05:15 +0100

cm4all-beng-proxy (0.7.8) unstable; urgency=low

  * http-body: support partial response in method available()
  * file-handler: support pre-compressed static files
  * fcache: honor the "Cache-Control: no-store" response header

 -- Max Kellermann <mk@cm4all.com>  Wed, 09 Dec 2009 15:49:25 +0100

cm4all-beng-proxy (0.7.7) unstable; urgency=low

  * parser: allow underscore in attribute names
  * processor: check "type" attribute before URI rewriting
  * http-client: start receiving before request is sent
  * http-client: try to read response after write error
  * http-client: deliver response body after headers are finished
  * http-client: release socket as early as possible
  * http-client: serve buffer after socket has been closed
  * istream-chunked: clear input stream in abort handler
  * growing-buffer: fix crash after close in "data" callback

 -- Max Kellermann <mk@cm4all.com>  Thu, 03 Dec 2009 13:09:57 +0100

cm4all-beng-proxy (0.7.6) unstable; urgency=low

  * istream-hold: return -2 if handler is not available yet
  * http, ajp, fcgi: use istream_hold on request body
  * http-client: implemented splicing the request body
  * response: added missing URI substitution

 -- Max Kellermann <mk@cm4all.com>  Tue, 17 Nov 2009 15:25:35 +0100

cm4all-beng-proxy (0.7.5) unstable; urgency=low

  * session: 64 bit session ids
  * session: allow arbitrary session id size (at compile-time)
  * debian: larger default log file (16 * 4MB)
  * debian: added package cm4all-beng-proxy-toi

 -- Max Kellermann <mk@cm4all.com>  Mon, 16 Nov 2009 15:51:24 +0100

cm4all-beng-proxy (0.7.4) unstable; urgency=low

  * measure the latency of external resources
  * widget-http: partially revert "don't query session if !stateful"

 -- Max Kellermann <mk@cm4all.com>  Tue, 10 Nov 2009 15:06:03 +0100

cm4all-beng-proxy (0.7.3) unstable; urgency=low

  * uri-verify: don't reject double slash after first segment
  * hostname: allow the hyphen character
  * processor: allow processing without session
  * widget-http: don't query session if !stateful
  * request: disable session management for known bots
  * python: fixed AttributeError in __getattr__()
  * python: added method Response.process()
  * translation: added the response packets URI, HOST, SCHEME
  * translation: added header forward packets

 -- Max Kellermann <mk@cm4all.com>  Mon, 09 Nov 2009 16:40:27 +0100

cm4all-beng-proxy (0.7.2) unstable; urgency=low

  * fcache: close all caching connections on exit
  * istream-file: retry reading after EAGAIN
  * direct, istream-pipe: re-enable SPLICE_F_NONBLOCK
  * direct, istream-pipe: disable the SPLICE_F_MORE flag
  * http-client: handle EAGAIN after splice
  * http-client, header-writer: remove hop-by-hop response headers
  * response: optimized transformed response headers
  * handler: mangle CGI and FastCGI headers
  * header-forward: generate the X-Forwarded-For header
  * header-forward: add local host name to "Via" request header

 -- Max Kellermann <mk@cm4all.com>  Fri, 30 Oct 2009 13:41:02 +0100

cm4all-beng-proxy (0.7.1) unstable; urgency=low

  * file-handler: close the stream on "304 Not Modified"
  * pool: use assembler code only on gcc
  * cmdline: added option "--set tcp_stock_limit"
  * Makefile.am: enable the "subdir-objects" option

 -- Max Kellermann <mk@cm4all.com>  Thu, 22 Oct 2009 12:17:11 +0200

cm4all-beng-proxy (0.7) unstable; urgency=low

  * ajp-client: check if connection was closed during response callback
  * header-forward: log session id
  * istream: separate TCP splicing checks
  * istream-pipe: fix segmentation fault after incomplete direct transfer
  * istream-pipe: implement the "available" method
  * istream-pipe: allocate pipe only if handler supports it
  * istream-pipe: flush the pipe before reading from input
  * istream-pipe: reuse pipes in a stock
  * direct: support splice() from TCP socket to pipe
  * istream: direct() returns -3 if stream has been closed
  * hstock: don't destroy stocks while items are being created
  * tcp-stock: limit number of connections per host to 256
  * translate, http-client, ajp-client, cgi, http-cache: verify the HTTP
    response status
  * prototypes/translate.py: disallow "/../" and null bytes
  * prototypes/translate.py: added "/jail-delegate/" location
  * uri-parser: strict RFC 2396 URI verification
  * uri-parser: don't unescape the URI path
  * http-client, ajp-client: verify the request URI
  * uri-escape: unescape each character only once
  * http-cache: never use the memcached stock if caching is disabled
  * allow 8192 connections by default
  * allow 65536 file handles by default
  * added package cm4all-jailed-beng-proxy-delegate-helper

 -- Max Kellermann <mk@cm4all.com>  Wed, 21 Oct 2009 15:00:56 +0200

cm4all-beng-proxy (0.6.23) unstable; urgency=low

  * header-forward: log session information
  * prototypes/translate.py: added /cgi-bin/ location
  * http-server: disable keep-alive for HTTP/1.0 clients
  * http-server: don't send "Connection: Keep-Alive"
  * delegate-stock: clear the environment
  * delegate-stock: added jail support
  * delegate-client: reuse helper process after I/O error

 -- Max Kellermann <mk@cm4all.com>  Mon, 12 Oct 2009 17:29:35 +0200

cm4all-beng-proxy (0.6.22) unstable; urgency=low

  * istream-tee: clear both "enabled" flags in the eof/abort handler
  * istream-tee: fall back to first data() return value if second stream
    closed itself
  * http-cache: don't log body_abort after close

 -- Max Kellermann <mk@cm4all.com>  Thu, 01 Oct 2009 19:19:37 +0200

cm4all-beng-proxy (0.6.21) unstable; urgency=low

  * http-client: log more error messages
  * delegate-stock: added the DOCUMENT_ROOT environment variable
  * response, widget: accept "application/xhtml+xml"
  * cookie-server: allow square brackets in unquoted cookie values
    (violating RFC 2109 and RFC 2616)

 -- Max Kellermann <mk@cm4all.com>  Thu, 01 Oct 2009 13:55:40 +0200

cm4all-beng-proxy (0.6.20) unstable; urgency=low

  * stock: clear stock after 60 seconds idle
  * hstock: remove empty stocks
  * http-server, http-client, cgi: fixed off-by-one bug in header parser
  * istream-pipe: fix the direct() return value on error
  * istream-pipe: fix formula in range assertion
  * http-cache-memcached: implemented "remove"
  * handler: added FastCGI handler
  * fcgi-client: unref caller pool after socket release
  * fcgi-client: implemented response headers

 -- Max Kellermann <mk@cm4all.com>  Tue, 29 Sep 2009 14:07:13 +0200

cm4all-beng-proxy (0.6.19) unstable; urgency=low

  * http-client: release caller pool after socket release
  * memcached-client: release socket on marshalling error
  * stock: unref caller pool in abort handler
  * stock: lazy cleanup
  * http-cache: copy caller_pool to local variable

 -- Max Kellermann <mk@cm4all.com>  Thu, 24 Sep 2009 16:02:17 +0200

cm4all-beng-proxy (0.6.18) unstable; urgency=low

  * delegate-handler: support conditional GET and ranges
  * file-handler: fix suffix-byte-range-spec parser
  * delegate-helper: call open() with O_CLOEXEC|O_NOCTTY
  * istream-file: don't set FD_CLOEXEC if O_CLOEXEC is available
  * stock: hold caller pool during "get" operation
  * main: free balancer object during shutdown
  * memcached-client: enable socket timeout
  * delegate-stock: set FD_CLOEXEC on socket

 -- Max Kellermann <mk@cm4all.com>  Thu, 24 Sep 2009 10:50:53 +0200

cm4all-beng-proxy (0.6.17) unstable; urgency=low

  * tcp-stock: implemented a load balancer
  * python: accept address list in the ajp() method
  * http-server: added timeout for the HTTP request headers
  * response: close template when the content type is wrong
  * delegate-get: implemented response headers
  * delegate-get: provide status codes and error messages

 -- Max Kellermann <mk@cm4all.com>  Fri, 18 Sep 2009 15:36:57 +0200

cm4all-beng-proxy (0.6.16) unstable; urgency=low

  * tcp-stock: added support for bulldog-tyke
  * sink-buffer: close input if it's not used in the constructor
  * http-cache-memcached: close response body when deserialization fails
  * serialize: fix regression in serialize_uint64()

 -- Max Kellermann <mk@cm4all.com>  Tue, 15 Sep 2009 19:26:07 +0200

cm4all-beng-proxy (0.6.15) unstable; urgency=low

  * http-cache-choice: find more duplicates during cleanup
  * handler: added AJP handler
  * ajp-request: unref pool only on tcp_stock failure
  * ajp-client: prevent parser recursion
  * ajp-client: free request body when response is closed
  * ajp-client: reuse connection after END_RESPONSE packet
  * ajp-client: enable TCP_CORK while sending
  * istream-ajp-body: added a second "length" header field
  * ajp-client: auto-send empty request body chunk
  * ajp-client: register "write" event after GET_BODY_CHUNK packet
  * ajp-client: implemented request and response headers
  * http-cache-rfc: don't rewind tpool if called recursively

 -- Max Kellermann <mk@cm4all.com>  Fri, 11 Sep 2009 16:04:06 +0200

cm4all-beng-proxy (0.6.14) unstable; urgency=low

  * istream-tee: don't restart reading if already in progress

 -- Max Kellermann <mk@cm4all.com>  Thu, 03 Sep 2009 13:21:06 +0200

cm4all-beng-proxy (0.6.13) unstable; urgency=low

  * cookie-server: fix parsing multiple cookies
  * http-cache-memcached: clean up expired "choice" items
  * sink-gstring: use callback instead of public struct
  * istream-tee: restart reading when one output is closed

 -- Max Kellermann <mk@cm4all.com>  Wed, 02 Sep 2009 17:02:53 +0200

cm4all-beng-proxy (0.6.12) unstable; urgency=low

  * http-cache: don't attempt to remove cache items when the cache is disabled

 -- Max Kellermann <mk@cm4all.com>  Fri, 28 Aug 2009 15:40:48 +0200

cm4all-beng-proxy (0.6.11) unstable; urgency=low

  * http-cache-memcached: store HTTP status and response headers
  * http-cache-memcached: implemented flush (SIGHUP)
  * http-cache-memcached: support "Vary"
  * http-client: work around assertion failure in response_stream_close()

 -- Max Kellermann <mk@cm4all.com>  Thu, 27 Aug 2009 12:33:17 +0200

cm4all-beng-proxy (0.6.10) unstable; urgency=low

  * parser: finish tag before bailing out
  * http-request: allow URLs without path component
  * fork: clear event in read() method
  * istream-file: pass options O_CLOEXEC|O_NOCTTY to open()
  * response: check if the "Host" request header is valid

 -- Max Kellermann <mk@cm4all.com>  Tue, 18 Aug 2009 16:37:19 +0200

cm4all-beng-proxy (0.6.9) unstable; urgency=low

  * direct: disable SPLICE_F_NONBLOCK (temporary NFS EAGAIN workaround)

 -- Max Kellermann <mk@cm4all.com>  Mon, 17 Aug 2009 13:52:49 +0200

cm4all-beng-proxy (0.6.8) unstable; urgency=low

  * widget-http: close response body in error code path
  * http-cache: implemented memcached backend (--memcached-server)
  * processor: &c:base; returns the URI without scheme and host

 -- Max Kellermann <mk@cm4all.com>  Mon, 17 Aug 2009 12:29:19 +0200

cm4all-beng-proxy (0.6.7) unstable; urgency=low

  * file-handler: generate Expires from xattr user.MaxAge
  * cmdline: added option --set to configure:
    - max_connections
    - http_cache_size
    - filter_cache_size
    - translate_cache_size
  * flush caches on SIGHUP

 -- Max Kellermann <mk@cm4all.com>  Fri, 07 Aug 2009 11:41:10 +0200

cm4all-beng-proxy (0.6.6) unstable; urgency=low

  * added missing GLib build dependency
  * cgi-handler: set the "body_consumed" flag

 -- Max Kellermann <mk@cm4all.com>  Tue, 04 Aug 2009 09:53:01 +0200

cm4all-beng-proxy (0.6.5) unstable; urgency=low

  * shm: pass MAP_NORESERVE to mmap()
  * proxy-handler: support cookies
  * translation: added DISCARD_SESSION packet

 -- Max Kellermann <mk@cm4all.com>  Wed, 15 Jul 2009 18:00:33 +0200

cm4all-beng-proxy (0.6.4) unstable; urgency=low

  * http-client: don't read response body in HEAD requests
  * ajp-client: invoke the "abort" handler on error
  * filter-cache: lock cache items while they are served

 -- Max Kellermann <mk@cm4all.com>  Thu, 09 Jul 2009 14:36:14 +0200

cm4all-beng-proxy (0.6.3) unstable; urgency=low

  * http-server: implemented the DELETE method
  * http-server: refuse HTTP/0.9 requests
  * proxy-handler: send request body to template when no widget is focused
  * widget-request: pass original HTTP method to widget
  * session: automatically defragment sessions

 -- Max Kellermann <mk@cm4all.com>  Tue, 07 Jul 2009 16:57:22 +0200

cm4all-beng-proxy (0.6.2) unstable; urgency=low

  * lock: fixed race condition in debug flag updates
  * session: use rwlock for the session manager
  * proxy-handler: pass request headers to the remote HTTP server
  * proxy-handler: forward original Accept-Charset if processor is disabled
  * pipe: don't filter resources without a body
  * fcache: forward original HTTP status over "pipe" filter
  * cgi: support the "Status" line

 -- Max Kellermann <mk@cm4all.com>  Mon, 06 Jul 2009 16:38:26 +0200

cm4all-beng-proxy (0.6.1) unstable; urgency=low

  * session: consistently lock all session objects
  * rewrite-uri: check if widget_external_uri() returns NULL
  * widget-uri: don't generate the "path" argument when it's NULL
  * widget-uri: strip superfluous question mark from widget_base_address()
  * widget-uri: append parameters from the template first
  * widget-uri: re-add configured query string in widget_absolute_uri()
  * widget-uri: eliminate configured query string in widget_external_uri()
  * processor: don't consider session data for base=child and base=parent

 -- Max Kellermann <mk@cm4all.com>  Fri, 03 Jul 2009 15:52:01 +0200

cm4all-beng-proxy (0.6) unstable; urgency=low

  * inline-widget: check the widget HTTP response status
  * response: don't apply transformation on failed response
  * resource-address: include pipe arguments in filter cache key
  * handler: removed session redirect on the first request
  * http-cache: accept ETag response header instead of Last-Modified
  * filter-cache: don't require Last-Modified or Expires
  * file-handler: disable ETag only when processor comes first
  * file-handler: read ETag from xattr
  * pipe: generate new ETag for piped resource
  * session: purge sessions when shared memory is full
  * handler: don't enforce sessions for filtered responses

 -- Max Kellermann <mk@cm4all.com>  Tue, 30 Jun 2009 17:48:20 +0200

cm4all-beng-proxy (0.5.14) unstable; urgency=low

  * ajp-client: implemented request body
  * cookie-client: obey "max-age=0" properly
  * processor: forward the original HTTP status
  * response, widget-http: don't allow processing resource without body
  * widget-http: check the Content-Type before invoking processor
  * response: pass the "Location" response header
  * debian: added a separate -optimized-dbg package
  * added init script support for multiple ports (--port) and multiple listen
    (--listen) command line argumnents
  * translation: added the "APPEND" packet for command line arguments
  * pipe: support command line arguments

 -- Max Kellermann <mk@cm4all.com>  Mon, 29 Jun 2009 16:51:16 +0200

cm4all-beng-proxy (0.5.13) unstable; urgency=low

  * widget-registry: clear local_address in translate request
  * cmdline: added the "--listen" option

 -- Max Kellermann <mk@cm4all.com>  Wed, 24 Jun 2009 12:27:17 +0200

cm4all-beng-proxy (0.5.12) unstable; urgency=low

  * response: pass the "Location" response handler
  * added support for multiple listener ports

 -- Max Kellermann <mk@cm4all.com>  Tue, 23 Jun 2009 23:34:55 +0200

cm4all-beng-proxy (0.5.11) unstable; urgency=low

  * build with autotools
  * use libcm4all-socket, GLib
  * Makefile.am: support out-of-tree builds
  * added optimized Debian package
  * tcache: fixed wrong assignment in VARY=HOST
  * translation: added request packet LOCAL_ADDRESS

 -- Max Kellermann <mk@cm4all.com>  Tue, 23 Jun 2009 15:42:12 +0200

cm4all-beng-proxy (0.5.10) unstable; urgency=low

  * widget-http: assign the "address" variable

 -- Max Kellermann <mk@cm4all.com>  Mon, 15 Jun 2009 18:38:58 +0200

cm4all-beng-proxy (0.5.9) unstable; urgency=low

  * tcache: fixed typo in tcache_string_match()
  * tcache: support VARY=SESSION
  * translate: added the INVALIDATE response packet
  * cache, session: higher size limits
  * widget-uri: separate query_string from path_info
  * widget-uri: ignore widget parameters in widget_external_uri()

 -- Max Kellermann <mk@cm4all.com>  Mon, 15 Jun 2009 17:06:11 +0200

cm4all-beng-proxy (0.5.8) unstable; urgency=low

  * handler: fixed double free bug in translate_callback()

 -- Max Kellermann <mk@cm4all.com>  Sun, 14 Jun 2009 19:05:09 +0200

cm4all-beng-proxy (0.5.7) unstable; urgency=low

  * forward the Content-Disposition header
  * handler: assign new session to local variable, fix segfault
  * handler: don't dereference the NULL session

 -- Max Kellermann <mk@cm4all.com>  Sun, 14 Jun 2009 13:01:52 +0200

cm4all-beng-proxy (0.5.6) unstable; urgency=low

  * widget-http: send the "Via" request header instead of "X-Forwarded-For"
  * proxy-handler: send the "Via" request header
  * widget-request: check the "path" argument before calling uri_compress()

 -- Max Kellermann <mk@cm4all.com>  Tue, 09 Jun 2009 12:21:00 +0200

cm4all-beng-proxy (0.5.5) unstable; urgency=low

  * processor: allow specifying relative URI in c:base=child
  * widget-request: verify the "path" argument
  * widget: allocate address from widget's pool
  * widget-http: support multiple Set-Cookie response headers

 -- Max Kellermann <mk@cm4all.com>  Thu, 04 Jun 2009 15:10:15 +0200

cm4all-beng-proxy (0.5.4) unstable; urgency=low

  * implemented delegation of open() to a helper program
  * added the BASE translation packet, supported by the translation cache
  * deprecated c:mode=proxy
  * rewrite-uri: always enable focus in mode=partial
  * http-cache: don't cache resources with query string (RFC 2616 13.9)
  * http-cache: lock cache items while they are served

 -- Max Kellermann <mk@cm4all.com>  Thu, 28 May 2009 11:44:01 +0200

cm4all-beng-proxy (0.5.3) unstable; urgency=low

  * cgi: close request body on fork() failure
  * fork: added workaround for pipe-to-pipe splice()
  * http-cache: use cache entry when response ETag matches
  * cgi: loop in istream_cgi_read() to prevent blocking
  * cache: check for expired items once a minute
  * cache: optimize search for oldest item

 -- Max Kellermann <mk@cm4all.com>  Wed, 06 May 2009 13:23:46 +0200

cm4all-beng-proxy (0.5.2) unstable; urgency=low

  * added filter cache
  * header-parser: added missing range check in header_parse_line()
  * fork: added event for writing to the child process
  * fork: don't splice() from a pipe
  * response: don't pass request body to unfocused processor
  * added filter type "pipe"

 -- Max Kellermann <mk@cm4all.com>  Wed, 29 Apr 2009 13:24:26 +0200

cm4all-beng-proxy (0.5.1) unstable; urgency=low

  * processor: fixed base=child assertion failure
  * handler: close request body if it was not consumed
  * static-file: generate Last-Modified and ETag response headers
  * static-file: obey the Content-Type provided by the translation server
  * static-file: get Content-Type from extended attribute
  * http-cache: use istream_null when cached resource is empty

 -- Max Kellermann <mk@cm4all.com>  Mon, 27 Apr 2009 10:00:20 +0200

cm4all-beng-proxy (0.5) unstable; urgency=low

  * processor: accept c:mode/c:base attributes in any order
  * processor: removed alternative (anchor) rewrite syntax

 -- Max Kellermann <mk@cm4all.com>  Mon, 20 Apr 2009 22:04:19 +0200

cm4all-beng-proxy (0.4.10) unstable; urgency=low

  * processor: lift length limitation for widget parameters
  * translate: abort if a packet is too large
  * translate: support MAX_AGE for the whole response
  * hashmap: fix corruption of slot chain in hashmap_remove_value()

 -- Max Kellermann <mk@cm4all.com>  Fri, 17 Apr 2009 13:02:50 +0200

cm4all-beng-proxy (0.4.9) unstable; urgency=low

  * http-cache: explicitly start reading into cache
  * cgi: clear "headers" variable before publishing the response
  * translate: use DOCUMENT_ROOT as CGI parameter

 -- Max Kellermann <mk@cm4all.com>  Mon, 06 Apr 2009 16:21:57 +0200

cm4all-beng-proxy (0.4.8) unstable; urgency=low

  * translate: allow ADDRESS packets in AJP addresses
  * translate: initialize all fields of a FastCGI address
  * http-cache: close all caching connections on exit
  * processor: don't rewrite SCRIPT SRC attribute when proxying

 -- Max Kellermann <mk@cm4all.com>  Thu, 02 Apr 2009 15:45:46 +0200

cm4all-beng-proxy (0.4.7) unstable; urgency=low

  * http-server: use istream_null for empty request body
  * parser: check for trailing slash only in TAG_OPEN tags
  * parser: added support for XML Processing Instructions
  * processor: implemented XML Processing Instruction "cm4all-rewrite-uri"
  * uri-escape: escape the slash character
  * cache: remove all matching items in cache_remove()
  * http-cache: lock cache items while holding a reference

 -- Max Kellermann <mk@cm4all.com>  Thu, 02 Apr 2009 12:02:53 +0200

cm4all-beng-proxy (0.4.6) unstable; urgency=low

  * file_handler: fixed logic error in If-Modified-Since check
  * date: return UTC time stamp in http_date_parse()
  * cache: continue search after item was invalidated
  * cache: remove the correct cache item
  * istream-chunked: work around invalid assertion failure
  * istream-subst: fixed corruption after partial match

 -- Max Kellermann <mk@cm4all.com>  Wed, 25 Mar 2009 15:03:10 +0100

cm4all-beng-proxy (0.4.5) unstable; urgency=low

  * http-server: assume keep-alive is enabled on HTTP 1.1
  * http-client: unregister EV_READ when the buffer is full
  * translation: added QUERY_STRING packet
  * processor: optionally parse base/mode from URI

 -- Max Kellermann <mk@cm4all.com>  Tue, 17 Mar 2009 13:04:25 +0100

cm4all-beng-proxy (0.4.4) unstable; urgency=low

  * forward Accept-Language request header to the translation server
  * translate: added the USER_AGENT request packet
  * session: obey the USER/MAX_AGE setting
  * use libcm4all-inline-dev in libcm4all-beng-proxy-dev
  * added pkg-config file for libcm4all-beng-proxy-dev
  * updated python-central dependencies
  * processor: parse c:base/c:mode attributes in PARAM tags

 -- Max Kellermann <mk@cm4all.com>  Wed, 11 Mar 2009 09:43:48 +0100

cm4all-beng-proxy (0.4.3) unstable; urgency=low

  * processor: rewrite URI in LINK tags
  * processor: rewrite URI in PARAM tags
  * use splice() from glibc 2.7
  * translate: added VARY response packet
  * build documentation with texlive

 -- Max Kellermann <mk@cm4all.com>  Wed, 04 Mar 2009 09:53:56 +0100

cm4all-beng-proxy (0.4.2) unstable; urgency=low

  * hashmap: fix corruption in slot chain
  * use monotonic clock to calculate expiry times
  * processor: rewrite URIs in the EMBED, VIDEO, AUDIO tags

 -- Max Kellermann <mk@cm4all.com>  Tue, 17 Feb 2009 17:14:48 +0100

cm4all-beng-proxy (0.4.1) unstable; urgency=low

  * translate: clear client->transformation
  * handler: check for translation errors
  * http-server: fixed assertion failure during shutdown
  * http-server: send "Keep-Alive" response header
  * worker: after fork(), call event_reinit() in the parent process
  * added valgrind build dependency
  * build with Debian's libevent-1.4 package

 -- Max Kellermann <mk@cm4all.com>  Tue, 10 Feb 2009 11:48:53 +0100

cm4all-beng-proxy (0.4) unstable; urgency=low

  * added support for transformation views
    - in the JavaScript API, mode=proxy is now deprecated
  * http-cache: fix segfault when request_headers==NULL
  * http-cache: store multiple (varying) versions of a resource
  * http-cache: use the "max-age" cache-control response

 -- Max Kellermann <mk@cm4all.com>  Fri, 30 Jan 2009 13:29:43 +0100

cm4all-beng-proxy (0.3.9) unstable; urgency=low

  * http-client: assume keep-alive is enabled on HTTP 1.1
  * processor: use configured/session path-info for mode=child URIs

 -- Max Kellermann <mk@cm4all.com>  Tue, 27 Jan 2009 13:07:51 +0100

cm4all-beng-proxy (0.3.8) unstable; urgency=low

  * processor: pass Content-Type and Content-Language headers from
    template
  * http-client: allow chunked response body without keep-alive

 -- Max Kellermann <mk@cm4all.com>  Fri, 23 Jan 2009 13:02:42 +0100

cm4all-beng-proxy (0.3.7) unstable; urgency=low

  * istream_subst: exit the loop if state==INSERT
  * istream_iconv: check if the full buffer could be flushed
  * worker: don't reinitialize session manager during shutdown

 -- Max Kellermann <mk@cm4all.com>  Thu, 15 Jan 2009 10:39:47 +0100

cm4all-beng-proxy (0.3.6) unstable; urgency=low

  * processor: ignore closing </header>
  * widget-http: now really don't check content-type in frame parents
  * parser: skip comments
  * processor: implemented c:base="parent"
  * processor: added "c:" prefix to c:widget child elements
  * processor: renamed the "c:param" element to "c:parameter"

 -- Max Kellermann <mk@cm4all.com>  Thu, 08 Jan 2009 11:17:29 +0100

cm4all-beng-proxy (0.3.5) unstable; urgency=low

  * widget-http: don't check content-type in frame parents
  * istream-subst: allow null bytes in the input stream
  * js: added the "translate" parameter for passing values to the
    translation server
  * rewrite-uri: refuse to rewrite a frame URI without widget id

 -- Max Kellermann <mk@cm4all.com>  Mon, 05 Jan 2009 16:46:32 +0100

cm4all-beng-proxy (0.3.4) unstable; urgency=low

  * processor: added support for custom widget request headers
  * http-cache: obey the "Vary" response header
  * http-cache: pass the new http_cache_info object when testing a cache
    item

 -- Max Kellermann <mk@cm4all.com>  Tue, 30 Dec 2008 15:46:44 +0100

cm4all-beng-proxy (0.3.3) unstable; urgency=low

  * processor: grew widget parameter buffer to 512 bytes
  * widget-resolver: clear widget->resolver on abort
  * cgi: clear the input's handler in cgi_async_abort()
  * widget-stream: use istream_hold (reverts r4171)

 -- Max Kellermann <mk@cm4all.com>  Fri, 05 Dec 2008 14:43:05 +0100

cm4all-beng-proxy (0.3.2) unstable; urgency=low

  * processor: free memory before calling embed_frame_widget()
  * processor: allocate query string from the widget pool
  * processor: removed the obsolete widget attributes "tag" and "style"
  * parser: hold a reference to the pool

 -- Max Kellermann <mk@cm4all.com>  Mon, 01 Dec 2008 14:15:38 +0100

cm4all-beng-proxy (0.3.1) unstable; urgency=low

  * http-client: remove Transfer-Encoding and Content-Length from response
    headers
  * http-client: don't read body after invoke_response()
  * fork: retry splice() after EAGAIN
  * fork: don't close input when splice() fails
  * cgi: abort the response handler when the stdin stream fails
  * istream_file, istream_pipe, fork, client_socket, listener: fixed file
    descriptor leaks
  * processor: hold a reference to the caller's pool
  * debian/rules: enabled test suite

 -- Max Kellermann <mk@cm4all.com>  Thu, 27 Nov 2008 16:01:16 +0100

cm4all-beng-proxy (0.3) unstable; urgency=low

  * implemented widget filters
  * translate: initialize all fields of a CGI address
  * fork: read request body on EAGAIN
  * fork: implemented the direct() method with splice()
  * python: added class Response
  * prototypes/translate.py:
    - support "filter"
    - support "content_type"
  * demo: added widget filter demo

 -- Max Kellermann <mk@cm4all.com>  Wed, 26 Nov 2008 16:27:29 +0100

cm4all-beng-proxy (0.2) unstable; urgency=low

  * don't quote text/xml widgets
  * widget-resolver: pass widget_pool to widget_class_lookup()
  * widget-registry: allocate widget_class from widget_pool
  * widget-stream: eliminated the async operation proxy, because the
    operation cannot be aborted before the constructor returns
  * widget-stream: don't clear the "delayed" stream in the response() callback
  * rewrite-uri: trigger istream_read(delayed) after istream_delayed_set()
  * doc: clarified XSLT integration

 -- Max Kellermann <mk@cm4all.com>  Tue, 25 Nov 2008 15:28:54 +0100

cm4all-beng-proxy (0.1) unstable; urgency=low

  * initial release

 -- Max Kellermann <mk@cm4all.com>  Mon, 17 Nov 2008 11:59:36 +0100<|MERGE_RESOLUTION|>--- conflicted
+++ resolved
@@ -1,7 +1,6 @@
-<<<<<<< HEAD
 cm4all-beng-proxy (1.1.33) unstable; urgency=low
 
-  * 
+  * merge release 1.0.27
 
  --   
 
@@ -238,14 +237,12 @@
 
  -- Max Kellermann <mk@cm4all.com>  Wed, 20 Jul 2011 15:04:22 +0200
   
-=======
 cm4all-beng-proxy (1.0.27) unstable; urgency=low
 
   * resource-address: fix regression when CGI URI is not set
 
  -- Max Kellermann <mk@cm4all.com>  Thu, 23 Feb 2012 17:08:16 -0000
 
->>>>>>> 4f1f470d
 cm4all-beng-proxy (1.0.26) unstable; urgency=low
 
   * resource-address: apply BASE to the CGI request URI
