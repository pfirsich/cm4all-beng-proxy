<<<<<<< HEAD
cm4all-beng-proxy (9.0.5) unstable; urgency=low

  * 

 --   

cm4all-beng-proxy (9.0.4) unstable; urgency=low

  * xml_parser: fix assertion failure on abort
  * css_parser: fix buffer overflow due to off-by-one check

 -- Max Kellermann <mk@cm4all.com>  Thu, 08 Oct 2015 19:32:07 -0000

cm4all-beng-proxy (9.0.3) unstable; urgency=low

  * fcgi: fix uninitialized variable
  * processor: fix heap corruption due to wrong string length

 -- Max Kellermann <mk@cm4all.com>  Wed, 07 Oct 2015 19:56:05 -0000

cm4all-beng-proxy (9.0.2) unstable; urgency=low

  * translation: packet REVEAL_USER sends X-CM4all-BENG-User to filter

 -- Max Kellermann <mk@cm4all.com>  Mon, 05 Oct 2015 19:08:22 -0000

cm4all-beng-proxy (9.0.1) unstable; urgency=low

  * merge release 8.4
  * translation: add header group "LINK"
  * translation: add packet MOUNT_TMPFS
  * fix spurious BIND_MOUNT_RW failures

 -- Max Kellermann <mk@cm4all.com>  Fri, 02 Oct 2015 15:36:42 -0000
=======
cm4all-beng-proxy (8.5) unstable; urgency=low

  * css_parser: fix buffer overflow due to off-by-one check
  * fcgi: fix uninitialized variable
  * fix spurious BIND_MOUNT_RW failures
  * fix two crashes due to malformed URI escapes

 -- Max Kellermann <mk@cm4all.com>  Mon, 12 Oct 2015 10:20:32 -0000
>>>>>>> 84bd5937

cm4all-beng-proxy (8.4) unstable; urgency=low

  * was: fix another memory leak

 -- Max Kellermann <mk@cm4all.com>  Fri, 02 Oct 2015 11:05:21 -0000

cm4all-beng-proxy (8.3) unstable; urgency=low

  * was: fix several memory leaks

 -- Max Kellermann <mk@cm4all.com>  Fri, 02 Oct 2015 09:54:09 -0000

cm4all-beng-proxy (8.2) unstable; urgency=low

  * debian/control: add "Breaks" on old translation servers to avoid
    runtime breakages due to broken widget descriptors; the translation
    server 1.9.1 contains a workaround
  * translate_parser: fix crash after malformed/misplaced
    UNTRUSTED_*_SITE_SUFFIX packet

 -- Max Kellermann <mk@cm4all.com>  Fri, 25 Sep 2015 12:55:18 -0000

cm4all-beng-proxy (8.1) unstable; urgency=low

  * feature freeze
  * fb_pool: compress I/O buffers periodically
  * http_cache, fcache, nfs_cache: compress the cache periodically

 -- Max Kellermann <mk@cm4all.com>  Tue, 22 Sep 2015 17:26:06 -0000

cm4all-beng-proxy (8.0.13) unstable; urgency=low

  * merge release 7.8
  * translation: support writable bind mounts (BIND_MOUNT_RW)
  * translation: add packet UNTRUSTED_RAW_SITE_SUFFIX
  * ssl: initialize OpenSSL engines
  * rewrite_uri: support "https://" and "//" URIs
  * regex: fix double free bug

 -- Max Kellermann <mk@cm4all.com>  Tue, 22 Sep 2015 08:00:20 -0000

cm4all-beng-proxy (8.0.12) unstable; urgency=low

  * merge release 7.7
  * rubber: optimized hole search
  * rubber: simplified defragmentation on tail allocation

 -- Max Kellermann <mk@cm4all.com>  Thu, 17 Sep 2015 20:41:59 -0000

cm4all-beng-proxy (8.0.11) unstable; urgency=low

  * regex: fix move operator, fixes spurious "Invalid regex capture"

 -- Max Kellermann <mk@cm4all.com>  Thu, 03 Sep 2015 13:08:16 -0000

cm4all-beng-proxy (8.0.10) unstable; urgency=low

  * regex: mismatching optional capture expands to empty string
  * regex: work around problem with mismatching optional last capture
  * request: avoid compressing the response body twice

 -- Max Kellermann <mk@cm4all.com>  Wed, 02 Sep 2015 15:56:38 -0000

cm4all-beng-proxy (8.0.9) unstable; urgency=low

  * merge release 7.6
  * regex: fix off-by-one error in capture range check

 -- Max Kellermann <mk@cm4all.com>  Tue, 01 Sep 2015 13:57:06 -0000

cm4all-beng-proxy (8.0.8) unstable; urgency=low

  * tcache: fix crash on regex mismatch

 -- Max Kellermann <mk@cm4all.com>  Mon, 31 Aug 2015 05:35:14 -0000

cm4all-beng-proxy (8.0.7) unstable; urgency=low

  * merge release 7.5
  * regex: fix spurious compile failures
  * fcache: include actual body data in stats
  * nfs_cache: add stats
  * fix several crash bugs with malformed URI escapes
  * control/stats: add cache brutto sizes
  * control/stats: add I/O buffers size

 -- Max Kellermann <mk@cm4all.com>  Thu, 27 Aug 2015 22:11:02 -0000

cm4all-beng-proxy (8.0.6) unstable; urgency=low

  * translation: decouple REGEX_UNESCAPE from INVERSE_REGEX

 -- Max Kellermann <mk@cm4all.com>  Tue, 25 Aug 2015 09:57:23 -0000

cm4all-beng-proxy (8.0.5) unstable; urgency=low

  * translation: add packet INVERSE_REGEX_UNESCAPE

 -- Max Kellermann <mk@cm4all.com>  Mon, 24 Aug 2015 16:58:16 -0000

cm4all-beng-proxy (8.0.4) unstable; urgency=low

  * translate_client: fix crash due to uninitialized variable

 -- Max Kellermann <mk@cm4all.com>  Fri, 21 Aug 2015 11:26:40 -0000

cm4all-beng-proxy (8.0.3) unstable; urgency=low

  * translation: add login packet SERVICE
  * translation: login allows packet LISTENER_TAG
  * translation: protocol v3 uses anchored regex
  * regex: disable the "multi-line" option
  * regex: switch to the PCRE library

 -- Max Kellermann <mk@cm4all.com>  Mon, 17 Aug 2015 14:31:32 -0000

cm4all-beng-proxy (8.0.2) unstable; urgency=low

  * translation: add packets LOGIN, PASSWORD, UID_GID
  * translation: native Refence support

 -- Max Kellermann <mk@cm4all.com>  Thu, 06 Aug 2015 11:15:58 -0000

cm4all-beng-proxy (8.0.1) unstable; urgency=low

  * cgi, pipe: log PID in stderr output
  * translation: add packets AUTO_GZIP, INTERNAL_REDIRECT

 -- Max Kellermann <mk@cm4all.com>  Fri, 24 Jul 2015 10:27:51 -0000

cm4all-beng-proxy (7.8) unstable; urgency=low

  * support SESSION_SITE in processor

 -- Max Kellermann <mk@cm4all.com>  Mon, 21 Sep 2015 12:26:13 -0000

cm4all-beng-proxy (7.7) unstable; urgency=low

  * merge release 6.11

 -- Max Kellermann <mk@cm4all.com>  Thu, 17 Sep 2015 19:08:50 -0000

cm4all-beng-proxy (7.6) unstable; urgency=low

  * merge release 6.10
  * fcache: include actual body data in stats
  * nfs_cache: add stats
  * control/stats: add cache brutto sizes
  * control/stats: add I/O buffers size

 -- Max Kellermann <mk@cm4all.com>  Tue, 01 Sep 2015 12:48:48 -0000

cm4all-beng-proxy (7.5) unstable; urgency=low

  * merge release 6.9

 -- Max Kellermann <mk@cm4all.com>  Thu, 27 Aug 2015 14:30:18 -0000

cm4all-beng-proxy (7.4) unstable; urgency=low

  * merge release 6.8
  * tcache: fix minor memory leak

 -- Max Kellermann <mk@cm4all.com>  Wed, 26 Aug 2015 13:29:42 -0000

cm4all-beng-proxy (7.3) unstable; urgency=low

  * merge release 6.7

 -- Max Kellermann <mk@cm4all.com>  Wed, 22 Jul 2015 21:18:30 -0000

cm4all-beng-proxy (7.2) unstable; urgency=low

  * translation: allow REGEX_ON_{HOST,USER}_URI with INVERSE_REGEX

 -- Max Kellermann <mk@cm4all.com>  Fri, 17 Jul 2015 06:53:50 -0000

cm4all-beng-proxy (7.1) unstable; urgency=low

  * feature freeze
  * translation: WANT supports USER
  * translation: add packet REGEX_ON_USER_URI

 -- Max Kellermann <mk@cm4all.com>  Tue, 14 Jul 2015 20:46:43 -0000

cm4all-beng-proxy (7.0.10) unstable; urgency=low

  * fix crash on "Cache-Control: only-if-cached"
  * fix worker respawn

 -- Max Kellermann <mk@cm4all.com>  Sat, 11 Jul 2015 10:19:11 -0000

cm4all-beng-proxy (7.0.9) unstable; urgency=low

  * istream_escape: fix crash bug when last byte is escaped
  * stats: don't crash master process on CONTROL_STATS
  * debian/rules: add kludge to support dh_python2 on Squeeze

 -- Max Kellermann <mk@cm4all.com>  Thu, 09 Jul 2015 11:40:12 -0000

cm4all-beng-proxy (7.0.8) unstable; urgency=low

  * translation: add packets EXPAND_HOME, EXPAND_STDERR_PATH
  * translation: apply EXPAND_URI to CGI addresses
  * session: fix crash while invalidating widget session

 -- Max Kellermann <mk@cm4all.com>  Thu, 25 Jun 2015 13:29:01 -0000

cm4all-beng-proxy (7.0.7) unstable; urgency=low

  * translation: add packet AUTO_DEFLATE
  * istream_deflate: fix stalled stream
  * tcache: expand uncacheable responses

 -- Max Kellermann <mk@cm4all.com>  Wed, 24 Jun 2015 11:43:47 -0000

cm4all-beng-proxy (7.0.6) unstable; urgency=low

  * tcache: expand responses of uncacheable requests

 -- Max Kellermann <mk@cm4all.com>  Fri, 19 Jun 2015 13:02:32 -0000

cm4all-beng-proxy (7.0.5) unstable; urgency=low

  * merge release 6.6
  * control: flush the whole translation cache if the TCACHE_INVALIDATE
    payload is empty
  * namespace: support IPC namespaces

 -- Max Kellermann <mk@cm4all.com>  Thu, 11 Jun 2015 16:31:34 -0000

cm4all-beng-proxy (7.0.4) unstable; urgency=low

  * handler: send LISTENER_TAG if translation protocol version is not yet
    negotiated
  * handler: bypass translation cache during protocol version negotiation

 -- Max Kellermann <mk@cm4all.com>  Thu, 28 May 2015 13:10:12 -0000

cm4all-beng-proxy (7.0.3) unstable; urgency=low

  * handler: more "verbose_response" messages
  * handler: return "502 Bad Gateway" on translation server error
  * translation: protocol v2 always transmits LISTENER_TAG
  * translation: add packets REGEX_ON_HOST_URI, SESSION_SITE
  * session_manager: fix bogus assertion failure in cleanup
  * build with libwas 1.0

 -- Max Kellermann <mk@cm4all.com>  Wed, 20 May 2015 16:41:44 -0000

cm4all-beng-proxy (7.0.2) unstable; urgency=low

  * merge release 6.5
  * require Boost 1.49

 -- Max Kellermann <mk@cm4all.com>  Wed, 29 Apr 2015 11:43:57 -0000

cm4all-beng-proxy (7.0.1) unstable; urgency=low

  * forward the "Accept-Ranges" response header
  * forward the "Range" request header
  * forward the request headers "Accept-Charset" and "Accept-Encoding" to
    frame widgets

 -- Max Kellermann <mk@cm4all.com>  Fri, 13 Mar 2015 16:53:29 -0000

cm4all-beng-proxy (6.11) unstable; urgency=low

  * fcgi_client: fix hang after error logger failure

 -- Max Kellermann <mk@cm4all.com>  Thu, 17 Sep 2015 19:06:14 -0000

cm4all-beng-proxy (6.10) unstable; urgency=low

  * translate_parser: allow absolute LOCAL_URI
  * uri-verify: don't check the query string
  * bp_control: let worker handle control packets in single-worker mode
  * stock: fix "outgoing_connections" being always zero in control stats
  * lb_stats: include TCP connections in "outgoing_connections"

 -- Max Kellermann <mk@cm4all.com>  Tue, 01 Sep 2015 11:51:11 -0000

cm4all-beng-proxy (6.9) unstable; urgency=low

  * fcgi_client: ignore STDERR packets in size calculation

 -- Max Kellermann <mk@cm4all.com>  Thu, 27 Aug 2015 14:04:04 -0000

cm4all-beng-proxy (6.8) unstable; urgency=low

  * tcache: verify URI after cache miss

 -- Max Kellermann <mk@cm4all.com>  Wed, 26 Aug 2015 12:32:19 -0000

cm4all-beng-proxy (6.7) unstable; urgency=low

  * ssl: fix certificate chain with Server Name Indication
  * lb: fix hang during shutdown

 -- Max Kellermann <mk@cm4all.com>  Wed, 22 Jul 2015 20:47:55 -0000

cm4all-beng-proxy (6.6) unstable; urgency=low

  * debian/rules: remove remaining python-central invocation
  * init: enable session_save_path by default if
    /var/run/cm4all/beng-proxy exists
  * init: read /etc/default/cm4all-beng-proxy.local
  * namespace: set "setgroups=deny" for Linux 3.18+
  * namespace: retry with mount flag "noexec" if mounting fails
  * build with libwas 1.0

 -- Max Kellermann <mk@cm4all.com>  Thu, 11 Jun 2015 15:22:14 -0000

cm4all-beng-proxy (6.5) unstable; urgency=low

  * debian: improve clang build-dependency
  * debian: migrate from python-central to dh_python2
  * debian: add missing dependency on python-twisted-names

 -- Max Kellermann <mk@cm4all.com>  Mon, 27 Apr 2015 15:27:10 -0000

cm4all-beng-proxy (6.4) unstable; urgency=low

  * widget: fix "Range" request headers with non-default view

 -- Max Kellermann <mk@cm4all.com>  Fri, 10 Apr 2015 12:28:47 -0000

cm4all-beng-proxy (6.3) unstable; urgency=low

  * forward the request headers "If-Modified-Since", "If-Unmodified-Since",
    "If-Match", "If-None-Match" and "If-Range" to frame widgets
  * session: improve session cleanup reliability
  * lb: verify SSL certificates in --check
  * ssl: reduce CPU overhead during TLS handshake

 -- Max Kellermann <mk@cm4all.com>  Tue, 24 Mar 2015 16:56:00 -0000

cm4all-beng-proxy (6.2) unstable; urgency=low

  * merge release 5.16

 -- Max Kellermann <mk@cm4all.com>  Wed, 18 Mar 2015 10:11:04 -0000

cm4all-beng-proxy (6.1) unstable; urgency=low

  * feature freeze

 -- Max Kellermann <mk@cm4all.com>  Thu, 05 Mar 2015 10:57:18 -0000

cm4all-beng-proxy (6.0.16) unstable; urgency=low

  * don't drop WANT request packet in repeated translation

 -- Max Kellermann <mk@cm4all.com>  Mon, 02 Mar 2015 08:38:49 -0000

cm4all-beng-proxy (6.0.15) unstable; urgency=low

  * widget: support the CONTENT_TYPE_LOOKUP protocol
  * CGI: disable request URI forwarding if there's a SCRIPT_NAME

 -- Max Kellermann <mk@cm4all.com>  Tue, 24 Feb 2015 16:44:37 -0000

cm4all-beng-proxy (6.0.14) unstable; urgency=low

  * merge release 5.15

 -- Max Kellermann <mk@cm4all.com>  Mon, 23 Feb 2015 12:48:39 -0000

cm4all-beng-proxy (6.0.13) unstable; urgency=low

  * don't steal the X-CM4all-View header from the HTTP cache

 -- Max Kellermann <mk@cm4all.com>  Fri, 20 Feb 2015 11:35:10 -0000

cm4all-beng-proxy (6.0.12) unstable; urgency=low

  * fcgi: don't redirect stderro to /dev/null
  * handler: reserve request body for focused widget even if processor
    disabled
  * remove the X-CM4all-View header after using it
  * headers: add group "TRANSFORMATION"
  * translation: add packet EXPAND_HEADER

 -- Max Kellermann <mk@cm4all.com>  Thu, 19 Feb 2015 15:36:19 -0000

cm4all-beng-proxy (6.0.11) unstable; urgency=low

  * translation: add packet EXPAND_READ_FILE
  * control: add command CONTROL_FADE_CHILDREN

 -- Max Kellermann <mk@cm4all.com>  Tue, 17 Feb 2015 12:02:40 -0000

cm4all-beng-proxy (6.0.10) unstable; urgency=low

  * merge release 5.14
  * translation: add packets NON_BLOCKING, READ_FILE

 -- Max Kellermann <mk@cm4all.com>  Fri, 13 Feb 2015 17:24:35 -0000

cm4all-beng-proxy (6.0.9) unstable; urgency=low

  * namespace_options: improved PIVOT_ROOT error message
  * translation: add packet EXPAND_BIND_MOUNT

 -- Max Kellermann <mk@cm4all.com>  Wed, 11 Feb 2015 11:36:51 -0000

cm4all-beng-proxy (6.0.8) unstable; urgency=low

  * debian: remove translation server demo packages
  * init: change default translation server address to @translation
  * translation: add packet EXPAND_COOKIE_HOST

 -- Max Kellermann <mk@cm4all.com>  Tue, 10 Feb 2015 12:24:22 -0000

cm4all-beng-proxy (6.0.7) unstable; urgency=low

  * translation: add packet LISTENER_TAG

 -- Max Kellermann <mk@cm4all.com>  Mon, 09 Feb 2015 11:02:06 -0000

cm4all-beng-proxy (6.0.6) unstable; urgency=low

  * http_server, http_client: reduce overhead of proxying chunked body

 -- Max Kellermann <mk@cm4all.com>  Fri, 06 Feb 2015 07:44:17 -0000

cm4all-beng-proxy (6.0.5) unstable; urgency=low

  * merge release 5.13
  * translate_client: check for PROBE_PATH_SUFFIXES without PROBE_SUFFIX
  * fix stack overflow on PROBE_SUFFIXES loop

 -- Max Kellermann <mk@cm4all.com>  Thu, 05 Feb 2015 13:30:21 -0000

cm4all-beng-proxy (6.0.4) unstable; urgency=low

  * hstock: fix memory leak
  * response: fix crash on invalid X-CM4all-View header
  * translation: add packets AUTH_FILE, EXPAND_AUTH_FILE,
    APPEND_AUTH, EXPAND_APPEND_AUTH
  * log unknown view names in X-CM4all-View

 -- Max Kellermann <mk@cm4all.com>  Wed, 04 Feb 2015 22:16:07 -0000

cm4all-beng-proxy (6.0.3) unstable; urgency=low

  * support response header X-CM4all-View for all responses
  * reduce fork overhead by dropping NFS cache
  * reduce I/O multi-threading overhead

 -- Max Kellermann <mk@cm4all.com>  Tue, 03 Feb 2015 14:50:27 -0000

cm4all-beng-proxy (6.0.2) unstable; urgency=low

  * translate_client: allow BASE="/" (regression fix)

 -- Max Kellermann <mk@cm4all.com>  Mon, 02 Feb 2015 11:32:01 -0000

cm4all-beng-proxy (6.0.1) unstable; urgency=low

  * translation: add packets EXPAND_DOCUMENT_ROOT, PROBE_PATH_SUFFIXES

 -- Max Kellermann <mk@cm4all.com>  Thu, 29 Jan 2015 22:32:02 -0000

cm4all-beng-proxy (5.16) unstable; urgency=low

  * net: fix crash due to parsing '@' twice
  * net: fix another off-by-one bug in local socket addresses
  * random: fix partial entropy collection
  * http_server: support method PATCH (RFC 5789)

 -- Max Kellermann <mk@cm4all.com>  Wed, 18 Mar 2015 09:56:43 -0000

cm4all-beng-proxy (5.15) unstable; urgency=low

  * ssl_client: fix crash on request with Keep-Alive disabled

 -- Max Kellermann <mk@cm4all.com>  Mon, 23 Feb 2015 12:44:50 -0000

cm4all-beng-proxy (5.14) unstable; urgency=low

  * merge release 4.22

 -- Max Kellermann <mk@cm4all.com>  Wed, 11 Feb 2015 20:50:41 -0000

cm4all-beng-proxy (5.13) unstable; urgency=low

  * ssl: throttle when OpenSSL buffer grows too large

 -- Max Kellermann <mk@cm4all.com>  Thu, 05 Feb 2015 10:14:15 -0000

cm4all-beng-proxy (5.12) unstable; urgency=low

  * merge release 4.21

 -- Max Kellermann <mk@cm4all.com>  Thu, 22 Jan 2015 16:42:55 -0000

cm4all-beng-proxy (5.11) unstable; urgency=low

  * merge release 4.20
  * ssl: disable weak ciphers

 -- Max Kellermann <mk@cm4all.com>  Fri, 16 Jan 2015 12:20:58 -0000

cm4all-beng-proxy (5.10) unstable; urgency=low

  * fix cookie mangling in CGI handlers

 -- Max Kellermann <mk@cm4all.com>  Wed, 14 Jan 2015 21:45:01 -0000

cm4all-beng-proxy (5.9) unstable; urgency=low

  * merge release 4.19
  * log-tee: new access logger

 -- Max Kellermann <mk@cm4all.com>  Wed, 24 Sep 2014 14:41:51 -0000

cm4all-beng-proxy (5.8) unstable; urgency=low

  * fcache: work around assertion failure

 -- Max Kellermann <mk@cm4all.com>  Thu, 18 Sep 2014 17:47:40 -0000

cm4all-beng-proxy (5.7) unstable; urgency=low

  * was_client: fix crash bug

 -- Max Kellermann <mk@cm4all.com>  Wed, 17 Sep 2014 18:39:12 -0000

cm4all-beng-proxy (5.6) unstable; urgency=low

  * ssl_filter: fix stalled connection

 -- Max Kellermann <mk@cm4all.com>  Wed, 17 Sep 2014 06:43:12 -0000

cm4all-beng-proxy (5.5) unstable; urgency=low

  * merge release 4.18

 -- Max Kellermann <mk@cm4all.com>  Fri, 12 Sep 2014 10:30:14 -0000

cm4all-beng-proxy (5.4) unstable; urgency=low

  * merge release 4.16

 -- Max Kellermann <mk@cm4all.com>  Wed, 10 Sep 2014 06:19:42 -0000

cm4all-beng-proxy (5.3) unstable; urgency=low

  * child_manager: fix tree insertion bug
  * http_server: fix logger assertion failure

 -- Max Kellermann <mk@cm4all.com>  Fri, 29 Aug 2014 18:50:09 -0000

cm4all-beng-proxy (5.2) unstable; urgency=low

  * was_input: fix assertion failure

 -- Max Kellermann <mk@cm4all.com>  Fri, 29 Aug 2014 11:30:37 -0000

cm4all-beng-proxy (5.1) unstable; urgency=low

  * merge release 4.15
  * net: fix off-by-one bug in local socket addresses

 -- Max Kellermann <mk@cm4all.com>  Fri, 29 Aug 2014 08:55:55 -0000

cm4all-beng-proxy (5.0.14) unstable; urgency=low

  * buffered_socket: reduce memory usage
  * ssl_filter: reduce memory usage further

 -- Max Kellermann <mk@cm4all.com>  Wed, 13 Aug 2014 11:01:56 -0000

cm4all-beng-proxy (5.0.13) unstable; urgency=low

  * merge release 4.14
  * ssl_filter: reduce memory usage

 -- Max Kellermann <mk@cm4all.com>  Fri, 08 Aug 2014 17:45:33 -0000

cm4all-beng-proxy (5.0.12) unstable; urgency=low

  * merge release 4.13
  * http_cache: fix memcached crash bug
  * lb: SIGHUP flushes the SSL session cache
  * ssl_factory: reduce memory usage

 -- Max Kellermann <mk@cm4all.com>  Tue, 05 Aug 2014 12:53:05 -0000

cm4all-beng-proxy (5.0.11) unstable; urgency=low

  * merge release 4.11
  * http_{client,server}: support WebSocket (RFC 6455)

 -- Max Kellermann <mk@cm4all.com>  Tue, 29 Jul 2014 20:31:30 -0000

cm4all-beng-proxy (5.0.10) unstable; urgency=low

  * merge release 4.10
  * http_server: don't disable keep-alive when discarding optional request
    body ("Expect: 100-continue")

 -- Max Kellermann <mk@cm4all.com>  Wed, 23 Jul 2014 17:51:02 -0000

cm4all-beng-proxy (5.0.9) unstable; urgency=low

  * merge release 4.9
  * translation: CONTENT_TYPE_LOOKUP response may contain transformations

 -- Max Kellermann <mk@cm4all.com>  Mon, 21 Jul 2014 16:37:34 -0000

cm4all-beng-proxy (5.0.8) unstable; urgency=low

  * merge release 4.8
  * translation: new packet AUTO_GZIPPED

 -- Max Kellermann <mk@cm4all.com>  Fri, 18 Jul 2014 19:04:45 -0000

cm4all-beng-proxy (5.0.7) unstable; urgency=low

  * lb: add per-listener option "verbose_response"
  * header_forward: another COOKIE=BOTH forwarding bug fix
  * translation: new packets REQUEST_HEADER, EXPAND_REQUEST_HEADER

 -- Max Kellermann <mk@cm4all.com>  Fri, 11 Jul 2014 13:46:08 -0000

cm4all-beng-proxy (5.0.6) unstable; urgency=low

  * merge release 4.7
  * translation: add packet EXPAND_SITE

 -- Max Kellermann <mk@cm4all.com>  Wed, 02 Jul 2014 12:58:55 +0200

cm4all-beng-proxy (5.0.5) unstable; urgency=low

  * translation: add packet EXPAND_URI
  * tcache: VALIDATE_MTIME=0 matches when the file does not exist

 -- Max Kellermann <mk@cm4all.com>  Mon, 30 Jun 2014 14:15:02 -0000

cm4all-beng-proxy (5.0.4) unstable; urgency=low

  * merge release 4.6

 -- Max Kellermann <mk@cm4all.com>  Wed, 25 Jun 2014 13:05:26 -0000

cm4all-beng-proxy (5.0.3) unstable; urgency=low

  * tcache: optimize invalidation with host filter
  * tcache: optimize invalidation with site filter

 -- Max Kellermann <mk@cm4all.com>  Tue, 24 Jun 2014 20:24:25 -0000

cm4all-beng-proxy (5.0.2) unstable; urgency=low

  * merge release 4.5
  * session: fix potential crash on shared memory exhaustion
  * session: really purge new sessions first
  * translate_client: strict HEADER_FORWARD checks
  * translate_client: fix the COOKIE=BOTH parser
  * header_forward: fix COOKIE=BOTH forwarding

 -- Max Kellermann <mk@cm4all.com>  Mon, 16 Jun 2014 14:26:06 -0000

cm4all-beng-proxy (5.0.1) unstable; urgency=low

  * processor: allow Content-Type application/xml
  * was, pipe_filter: don't inherit environment variables
  * pipe_filter: fix command-line argument corruption bug
  * pipe_filter: support custom environment variables
  * translation: SETENV sets environment vars for FastCGI and WAS
  * header_forward: add mode COOKIE=BOTH

 -- Max Kellermann <mk@cm4all.com>  Fri, 06 Jun 2014 13:41:44 -0000

cm4all-beng-proxy (4.22) unstable; urgency=low

  * fcgi: fix wrong child process reuse with different JailCGI homes

 -- Max Kellermann <mk@cm4all.com>  Wed, 11 Feb 2015 19:30:05 -0000

cm4all-beng-proxy (4.21) unstable; urgency=low

  * cgi, pipe: fix crash after fork failure when input is a regular file

 -- Max Kellermann <mk@cm4all.com>  Thu, 22 Jan 2015 16:38:00 -0000

cm4all-beng-proxy (4.20) unstable; urgency=low

  * ssl_server: disable SSLv2 and SSLv3 because they are insecure
  * ssl_client: enable TLS versions newer than 1.1

 -- Max Kellermann <mk@cm4all.com>  Fri, 16 Jan 2015 12:12:02 -0000

cm4all-beng-proxy (4.19) unstable; urgency=low

  * lb/tcp: fix assertion failure

 -- Max Kellermann <mk@cm4all.com>  Wed, 24 Sep 2014 14:31:24 -0000

cm4all-beng-proxy (4.18) unstable; urgency=low

  * http_server: fix missing response (Keep-Alive disabled)

 -- Max Kellermann <mk@cm4all.com>  Fri, 12 Sep 2014 10:22:51 -0000

cm4all-beng-proxy (4.17) unstable; urgency=low

  * http_server: fix logger assertion failure

 -- Max Kellermann <mk@cm4all.com>  Thu, 11 Sep 2014 08:52:31 -0000

cm4all-beng-proxy (4.16) unstable; urgency=low

  * was_client: fix assertion failure

 -- Max Kellermann <mk@cm4all.com>  Wed, 10 Sep 2014 06:17:58 -0000

cm4all-beng-proxy (4.15) unstable; urgency=low

  * merge release 3.1.38

 -- Max Kellermann <mk@cm4all.com>  Fri, 29 Aug 2014 08:52:10 -0000

cm4all-beng-proxy (4.14) unstable; urgency=low

  * ssl_filter: fix error check
  * http_server: log failed requests
  * lb_http: reduce verbosity of ECONNRESET log message

 -- Max Kellermann <mk@cm4all.com>  Fri, 08 Aug 2014 17:41:52 -0000

cm4all-beng-proxy (4.13) unstable; urgency=low

  * thread_worker: smaller thread stack (64 kB)
  * ssl_factory: enable ECDH for perfect forward secrecy
  * thread_socket_filter: reinvoke writing after recovering from full
    output buffer
  * buffered_socket: reschedule reading after input buffer drained

 -- Max Kellermann <mk@cm4all.com>  Tue, 05 Aug 2014 12:37:11 -0000

cm4all-beng-proxy (4.12) unstable; urgency=low

  * pool: fix bogus assertion failure after SSL disconnect
  * lb/tcp: fix send error message
  * lb/tcp: fix crash after write error
  * thread_socket_filter: fix assertion failure with full output buffer
  * thread_socket_filter: fix crash after write error

 -- Max Kellermann <mk@cm4all.com>  Thu, 31 Jul 2014 16:19:57 -0000

cm4all-beng-proxy (4.11) unstable; urgency=low

  * merge release 3.1.37

 -- Max Kellermann <mk@cm4all.com>  Mon, 28 Jul 2014 15:34:53 -0000

cm4all-beng-proxy (4.10) unstable; urgency=low

  * merge release 3.1.36
  * lhttp_stock: fix crash after fork failure

 -- Max Kellermann <mk@cm4all.com>  Wed, 23 Jul 2014 17:47:36 -0000

cm4all-beng-proxy (4.9) unstable; urgency=low

  * merge release 3.1.35

 -- Max Kellermann <mk@cm4all.com>  Mon, 21 Jul 2014 16:34:15 -0000

cm4all-beng-proxy (4.8) unstable; urgency=low

  * ssl: fix choking decryption on large SSL packets
  * http_server: discard incoming data while waiting for drained response

 -- Max Kellermann <mk@cm4all.com>  Thu, 17 Jul 2014 23:16:21 -0000

cm4all-beng-proxy (4.7) unstable; urgency=low

  * lb: flush all output buffers before closing HTTPS connection

 -- Max Kellermann <mk@cm4all.com>  Wed, 02 Jul 2014 10:46:07 -0000

cm4all-beng-proxy (4.6) unstable; urgency=low

  * merge release 3.1.34

 -- Max Kellermann <mk@cm4all.com>  Wed, 25 Jun 2014 13:02:07 -0000

cm4all-beng-proxy (4.5) unstable; urgency=low

  * tcache: enable VARY on LOCAL_ADDRESS_STRING

 -- Max Kellermann <mk@cm4all.com>  Sun, 15 Jun 2014 21:14:17 -0000

cm4all-beng-proxy (4.4) unstable; urgency=low

  * debian/control: refuse to build with libnfs 1.9.3-1 due to broken
    package name

 -- Max Kellermann <mk@cm4all.com>  Tue, 10 Jun 2014 09:59:57 -0000

cm4all-beng-proxy (4.3) unstable; urgency=low

  * merge release 3.1.33
  * widget_uri, cgi_address: fix potential crash

 -- Max Kellermann <mk@cm4all.com>  Tue, 10 Jun 2014 08:47:34 -0000

cm4all-beng-proxy (4.2) unstable; urgency=low

  * widget: avoid double slash when concatenating (Local) HTTP URI and
    path_info

 -- Max Kellermann <mk@cm4all.com>  Tue, 03 Jun 2014 18:08:54 -0000

cm4all-beng-proxy (4.1) unstable; urgency=medium

  * feature freeze

 -- Max Kellermann <mk@cm4all.com>  Fri, 30 May 2014 13:42:38 +0200

cm4all-beng-proxy (4.0.49) unstable; urgency=low

  * lb_config: allow escaping backslash in lb.conf
  * translation: add packet AUTH (yet another authentication protocol)

 -- Max Kellermann <mk@cm4all.com>  Wed, 28 May 2014 15:14:54 -0000

cm4all-beng-proxy (4.0.48) unstable; urgency=low

  * cgi_address: avoid double slash when concatenating script_name and
    path_info
  * cgi_address: default to script_name="/"

 -- Max Kellermann <mk@cm4all.com>  Tue, 27 May 2014 11:47:19 -0000

cm4all-beng-proxy (4.0.47) unstable; urgency=low

  * args: unescape values with dollar sign (4.0.46 regression)
  * translate_client: fix "Could not locate resource" (4.0.38 regression)

 -- Max Kellermann <mk@cm4all.com>  Mon, 26 May 2014 17:02:48 -0000

cm4all-beng-proxy (4.0.46) unstable; urgency=low

  * translate_client: check for valid base address after EASY_BASE
  * fcgi_client: detect bogus Content-Length response header

 -- Max Kellermann <mk@cm4all.com>  Mon, 26 May 2014 12:11:55 -0000

cm4all-beng-proxy (4.0.45) unstable; urgency=low

  * translate_client: fix crash after misplaced AUTO_BASE
  * fcgi_client: support STDERR_PATH for FastCGI's STDERR stream

 -- Max Kellermann <mk@cm4all.com>  Thu, 22 May 2014 15:42:08 -0000

cm4all-beng-proxy (4.0.44) unstable; urgency=low

  * cgi_address: unescape PATH_INFO in ENOTDIR handler
  * python/translation/response: add method bind_mount()

 -- Max Kellermann <mk@cm4all.com>  Wed, 21 May 2014 13:58:15 -0000

cm4all-beng-proxy (4.0.43) unstable; urgency=low

  * merge release 3.1.32
  * lhttp_stock: handle fork() failures
  * handler: fix assertion failure on malformed request URI

 -- Max Kellermann <mk@cm4all.com>  Wed, 21 May 2014 07:27:05 -0000

cm4all-beng-proxy (4.0.42) unstable; urgency=low

  * tstock: log abstract socket paths properly
  * translation: add packet COOKIE_PATH
  * cookie_{server,client}: upgrade to RFC 6265
  * http_string: allow comma in cookie values (RFC ignorant)

 -- Max Kellermann <mk@cm4all.com>  Wed, 14 May 2014 10:41:34 -0000

cm4all-beng-proxy (4.0.41) unstable; urgency=low

  * handler: forget CHECK after the check has completed
  * handler: apply SESSION before repeating translation
  * fcgi, lhttp, delegate: apply STDERR_PATH to stdout

 -- Max Kellermann <mk@cm4all.com>  Tue, 13 May 2014 15:14:58 -0000

cm4all-beng-proxy (4.0.40) unstable; urgency=low

  * file_hander: fix memory leak
  * rerror: add option "verbose_response"
  * translation: rename LHTTP_EXPAND_URI to EXPAND_LHTTP_URI
  * tcache: raise MAX_AGE limit to one day
  * ajp_client: fix header corruption
  * ajp_client: fix buffer overflow
  * python/translation/response: add method expand_pair()

 -- Max Kellermann <mk@cm4all.com>  Mon, 12 May 2014 15:58:07 -0000

cm4all-beng-proxy (4.0.39) unstable; urgency=low

  * file_enotdir: fix PATH_INFO forwarding for LHTTP

 -- Max Kellermann <mk@cm4all.com>  Fri, 09 May 2014 13:38:57 -0000

cm4all-beng-proxy (4.0.38) unstable; urgency=low

  * translation: add packet STDERR_PATH
  * translate_client: detect missing LHTTP_URI, NFS_EXPORT
  * handler: fix the USER translation packet (broken since 4.0.17)

 -- Max Kellermann <mk@cm4all.com>  Thu, 08 May 2014 21:49:55 -0000

cm4all-beng-proxy (4.0.37) unstable; urgency=low

  * enotdir: forward PATH_INFO to LHTTP server
  * lhttp: support environment variables via PAIR

 -- Max Kellermann <mk@cm4all.com>  Thu, 08 May 2014 12:59:50 -0000

cm4all-beng-proxy (4.0.36) unstable; urgency=low

  * tcache: log the final cache key
  * translation: add packet ENOTDIR

 -- Max Kellermann <mk@cm4all.com>  Thu, 08 May 2014 08:56:13 -0000

cm4all-beng-proxy (4.0.35) unstable; urgency=low

  * namespace_options, client-socket: Debian Squeeze compatibility tweaks
  * tcache: paranoid checks for REGEX (optional via UNSAFE_BASE)
  * translation: add packet REDIRECT_QUERY_STRING

 -- Max Kellermann <mk@cm4all.com>  Tue, 06 May 2014 16:20:22 -0000

cm4all-beng-proxy (4.0.34) unstable; urgency=low

  * tcache: fix URI with BASE
  * tcache: allow URI with AUTO_BASE/EASY_BASE
  * tcache: allow TEST_PATH with BASE
  * translation: add packet EXPAND_TEST_PATH

 -- Max Kellermann <mk@cm4all.com>  Tue, 06 May 2014 12:58:50 -0000

cm4all-beng-proxy (4.0.33) unstable; urgency=low

  * allow FILE_NOT_FOUND depth 20
  * translation: add packets EXPAND_SCRIPT_NAME, TEST_PATH

 -- Max Kellermann <mk@cm4all.com>  Mon, 05 May 2014 16:05:09 -0000

cm4all-beng-proxy (4.0.32) unstable; urgency=low

  * cgi_address: allow BASE without PATH_INFO
  * implement FILE_NOT_FOUND support for CGI, FastCGI, WAS, LHTTP

 -- Max Kellermann <mk@cm4all.com>  Fri, 02 May 2014 14:32:47 -0000

cm4all-beng-proxy (4.0.31) unstable; urgency=low

  * translation: add packet EXPAND_REDIRECT
  * tcache: regex compiler errors and base mismatches are fatal

 -- Max Kellermann <mk@cm4all.com>  Thu, 01 May 2014 18:23:24 -0000

cm4all-beng-proxy (4.0.30) unstable; urgency=low

  * merge release 3.1.31
  * uri_base: fix BASE store bug after request to the BASE

 -- Max Kellermann <mk@cm4all.com>  Tue, 29 Apr 2014 21:53:37 -0000

cm4all-beng-proxy (4.0.29) unstable; urgency=low

  * processor: add URI rewrite mode "response"

 -- Max Kellermann <mk@cm4all.com>  Wed, 23 Apr 2014 23:59:00 -0000

cm4all-beng-proxy (4.0.28) unstable; urgency=low

  * handler: fix SESSION and PARAM breakage
  * tcache: fix VARY/PARAM check
  * translation: allow null bytes in SESSION

 -- Max Kellermann <mk@cm4all.com>  Thu, 17 Apr 2014 12:21:29 -0000

cm4all-beng-proxy (4.0.27) unstable; urgency=low

  * tstock: support abstract sockets

 -- Max Kellermann <mk@cm4all.com>  Fri, 04 Apr 2014 12:58:09 -0000

cm4all-beng-proxy (4.0.26) unstable; urgency=low

  * merge release 3.1.28
  * translation: add packet EXPIRES_RELATIVE

 -- Max Kellermann <mk@cm4all.com>  Tue, 01 Apr 2014 17:18:55 -0000

cm4all-beng-proxy (4.0.25) unstable; urgency=low

  * merge release 3.1.27
  * lb/tcp: fix busy loop

 -- Max Kellermann <mk@cm4all.com>  Thu, 27 Mar 2014 11:22:05 -0000

cm4all-beng-proxy (4.0.24) unstable; urgency=low

  * failure: fix bogus assertion failure with abstract sockets
  * lb/tcp: fix memory leaks
  * lb/tcp: drain output buffers before closing the connection

 -- Max Kellermann <mk@cm4all.com>  Mon, 24 Mar 2014 17:42:04 -0000

cm4all-beng-proxy (4.0.23) unstable; urgency=low

  * translation: new packet DIRECTORY_INDEX

 -- Max Kellermann <mk@cm4all.com>  Fri, 21 Mar 2014 13:00:39 -0000

cm4all-beng-proxy (4.0.22) unstable; urgency=low

  * translation: allow ERROR_DOCUMENT payload, echo
  * translation: new packets FILE_NOT_FOUND, CONTENT_TYPE_LOOKUP
  * translate_client: check for multiple REGEX / INVERSE_REGEX
  * translate_client: support abstract sockets in ADDRESS_STRING

 -- Max Kellermann <mk@cm4all.com>  Thu, 20 Mar 2014 12:28:04 -0000

cm4all-beng-proxy (4.0.21) unstable; urgency=low

  * merge release 3.1.26
  * handler: forward HTTP errors from translation cache to browser
  * tcache: reduce memory usage
  * translate_client: don't send REMOTE_HOST unless requested via WANT
  * translate_client: check if BASE matches request URI
  * translation: make "UNSAFE_BASE" a modifier for "BASE"
  * translation: new packet "EASY_BASE" simplifies "BASE" usage
  * translation: new packets "REGEX_TAIL", "REGEX_UNESCAPE"

 -- Max Kellermann <mk@cm4all.com>  Mon, 17 Mar 2014 22:00:23 -0000

cm4all-beng-proxy (4.0.20) unstable; urgency=low

  * merge release 3.1.25
  * translate_client: refuse to parse incoming request packets
  * translate_client: check for illegal null bytes
  * translation: add packet "UNSAFE_BASE"
  * lb: drop root privileges irreversibly using PR_SET_NO_NEW_PRIVS

 -- Max Kellermann <mk@cm4all.com>  Thu, 13 Mar 2014 13:34:47 -0000

cm4all-beng-proxy (4.0.19) unstable; urgency=low

  * translation: add packet WANT, make several packets optional
  * translate_client: allow combining CHECK and WANT_FULL_URI
  * tcache: make PARAM cacheable, supported by VARY
  * python/translation/request: accept BEGIN in packetReceived()
  * python/translation/request: add attribute "protocol_version"
  * lb: detach from file system (security)

 -- Max Kellermann <mk@cm4all.com>  Wed, 05 Mar 2014 14:16:42 -0000

cm4all-beng-proxy (4.0.18) unstable; urgency=low

  * doc/lb: document sticky mode "source_ip"
  * lb/tcp: fix endless loop due to misrouted write event

 -- Max Kellermann <mk@cm4all.com>  Tue, 18 Feb 2014 14:48:47 -0000

cm4all-beng-proxy (4.0.17) unstable; urgency=low

  * handler: apply session directives from current translation response
    before resuming the "previous" response

 -- Max Kellermann <mk@cm4all.com>  Mon, 17 Feb 2014 17:46:44 -0000

cm4all-beng-proxy (4.0.16) unstable; urgency=low

  * namespace: set up uid/gid mapping without MOUNT_PROC
  * namespace: allow BIND_MOUNT, MOUNT_PROC, MOUNT_HOME, MOUNT_TMP_TMPFS without
    PIVOT_ROOT
  * configurable resource limits for child processes

 -- Max Kellermann <mk@cm4all.com>  Fri, 07 Feb 2014 12:48:44 -0000

cm4all-beng-proxy (4.0.15) unstable; urgency=low

  * daemon: set up supplementary groups
  * child_manager: log resource usage
  * fcgi_stock: kill child process after connect failure
  * fcgi_stock: kill child process after repeated timeout

 -- Max Kellermann <mk@cm4all.com>  Tue, 04 Feb 2014 15:17:36 -0000

cm4all-beng-proxy (4.0.14) unstable; urgency=low

  * add systemd unit
  * cgi, delegate, lhttp, pipe: enable missing namespace features
  * cgi, pipe: fix /proc mount failure
  * namespace: secure /proc flags
  * namespace: work around uid/gid mapper failure using PR_SET_DUMPABLE

 -- Max Kellermann <mk@cm4all.com>  Mon, 03 Feb 2014 20:40:49 -0000

cm4all-beng-proxy (4.0.13) unstable; urgency=low

  * namespace: make new root directory read-only
  * namespace: add option to mount tmpfs on /tmp
  * namespace: arbitrary bind-mounts
  * namespace: support UTS namespaces
  * namespace: set up uid/gid mapping in user namespace

 -- Max Kellermann <mk@cm4all.com>  Tue, 28 Jan 2014 22:37:47 -0000

cm4all-beng-proxy (4.0.12) unstable; urgency=low

  * cache: use monotonic clock
  * namespace: support PID namespaces
  * namespace: support mount namespace and pivot_root()
  * namespace: can mount new /proc, $HOME

 -- Max Kellermann <mk@cm4all.com>  Fri, 24 Jan 2014 14:02:34 -0000

cm4all-beng-proxy (4.0.11) unstable; urgency=low

  * was: fix misdirected pipes (4.0.10 regression)
  * translation: add packets EXPAND_APPEND, EXPAND_PAIR
  * file_handler: allow character devices

 -- Max Kellermann <mk@cm4all.com>  Tue, 21 Jan 2014 18:24:14 -0000

cm4all-beng-proxy (4.0.10) unstable; urgency=low

  * merge release 3.1.24
  * response: don't report version in "Server" response header
  * lhttp, delegate: support namespaces
  * delegate: fix spontaneous shutdown due to misrouted SIGTERM signal

 -- Max Kellermann <mk@cm4all.com>  Fri, 03 Jan 2014 21:18:45 -0000

cm4all-beng-proxy (4.0.9) unstable; urgency=low

  * pipe: fix signal handler race condition
  * pipe, CGI, FastCGI, WAS: support user/network namespaces

 -- Max Kellermann <mk@cm4all.com>  Mon, 23 Dec 2013 18:55:03 -0000

cm4all-beng-proxy (4.0.8) unstable; urgency=low

  * CGI, FastCGI, WAS: support command-line arguments
  * header-forward: add groups "CORS", "SECURE"

 -- Max Kellermann <mk@cm4all.com>  Mon, 16 Dec 2013 18:26:12 -0000

cm4all-beng-proxy (4.0.7) unstable; urgency=low

  * merge release 3.1.23
  * ssl_filter: fix stalled SSL read
  * thread_socket_filter: fix stalled SSL write

 -- Max Kellermann <mk@cm4all.com>  Sat, 07 Dec 2013 07:39:16 -0000

cm4all-beng-proxy (4.0.6) unstable; urgency=low

  * thread_queue: fix spurious thread exit

 -- Max Kellermann <mk@cm4all.com>  Tue, 26 Nov 2013 20:45:30 -0000

cm4all-beng-proxy (4.0.5) unstable; urgency=low

  * merge release 3.1.22

 -- Max Kellermann <mk@cm4all.com>  Mon, 25 Nov 2013 13:03:15 -0000

cm4all-beng-proxy (4.0.4) unstable; urgency=low

  * merge release 3.1.21
  * nfs: bind to privileged port

 -- Max Kellermann <mk@cm4all.com>  Sun, 24 Nov 2013 08:30:58 -0000

cm4all-beng-proxy (4.0.3) unstable; urgency=low

  * lb: allow the kernel to chooes a TCP bind port
  * lb: support forwarding HTTP requests with the original source IP

 -- Max Kellermann <mk@cm4all.com>  Sun, 10 Nov 2013 17:46:44 -0000

cm4all-beng-proxy (4.0.2) unstable; urgency=low

  * merge release 3.1.20
  * lb: support forwarding TCP connections with the original source IP

 -- Max Kellermann <mk@cm4all.com>  Tue, 05 Nov 2013 16:07:34 -0000

cm4all-beng-proxy (4.0.1) unstable; urgency=low

  * merge release 3.1.19

 -- Max Kellermann <mk@cm4all.com>  Wed, 30 Oct 2013 15:26:16 -0000

cm4all-beng-proxy (4.0) unstable; urgency=low

  * translation: rename TRANSLATE_PROXY to TRANSLATE_HTTP
  * thread_pool: start SSL worker threads on the first use
  * translate-client, resource-loader: support https://

 -- Max Kellermann <mk@cm4all.com>  Wed, 23 Oct 2013 19:29:38 -0000

cm4all-beng-proxy (3.1.38) unstable; urgency=low

  * istream: fix assertion failure due to inverted check
  * was_control: fix assertion failure due to missing check

 -- Max Kellermann <mk@cm4all.com>  Fri, 29 Aug 2014 08:52:53 -0000

cm4all-beng-proxy (3.1.37) unstable; urgency=low

  * http_cache: fix caching (Fast-)CGI responses
  * http_client: fix bug with HTTP 1.0 Keep-Alive
  * stock: destroy only surplus idle items

 -- Max Kellermann <mk@cm4all.com>  Mon, 28 Jul 2014 15:30:50 -0000

cm4all-beng-proxy (3.1.36) unstable; urgency=low

  * http_server: ignore case in "Connection" request header
  * http_client: allow comma-separated list in "Connection" response
    header

 -- Max Kellermann <mk@cm4all.com>  Wed, 23 Jul 2014 17:43:09 -0000

cm4all-beng-proxy (3.1.35) unstable; urgency=low

  * lb_tcp: fix memory leak after send failure
  * ssl_filter: fix race condition
  * ssl_filter: fix memory leak with client certificates

 -- Max Kellermann <mk@cm4all.com>  Mon, 21 Jul 2014 16:20:14 -0000

cm4all-beng-proxy (3.1.34) unstable; urgency=low

  * session: fix potential crash on shared memory exhaustion
  * session: really purge new sessions first
  * istream-iconv: fix endless loop with unknown charset

 -- Max Kellermann <mk@cm4all.com>  Wed, 25 Jun 2014 12:58:03 -0000

cm4all-beng-proxy (3.1.33) unstable; urgency=low

  * widget: avoid double slash when concatenating (Local) HTTP URI and
    path_info
  * pipe: fix command-line argument corruption bug
  * fcgi_client: detect bogus Content-Length response header

 -- Max Kellermann <mk@cm4all.com>  Tue, 10 Jun 2014 08:30:39 -0000

cm4all-beng-proxy (3.1.32) unstable; urgency=low

  * http_string: allow comma in cookie values (RFC ignorant)

 -- Max Kellermann <mk@cm4all.com>  Mon, 19 May 2014 07:52:24 -0000

cm4all-beng-proxy (3.1.31) unstable; urgency=low

  * rewrite-uri: fix view name corruption

 -- Max Kellermann <mk@cm4all.com>  Mon, 28 Apr 2014 16:30:17 -0000

cm4all-beng-proxy (3.1.30) unstable; urgency=low

  * translate-client: fix EXPAND_PATH on HTTP address

 -- Max Kellermann <mk@cm4all.com>  Mon, 28 Apr 2014 14:44:22 -0000

cm4all-beng-proxy (3.1.29) unstable; urgency=low

  * http-server: fix potential crash with too many request headers

 -- Max Kellermann <mk@cm4all.com>  Fri, 25 Apr 2014 15:52:16 -0000

cm4all-beng-proxy (3.1.28) unstable; urgency=low

  * buffered_socket: fix bogus assertion failure

 -- Max Kellermann <mk@cm4all.com>  Tue, 01 Apr 2014 16:53:22 -0000

cm4all-beng-proxy (3.1.27) unstable; urgency=low

  * fcgi-stock: show process name in log messages
  * fcgi-stock: check connection state before issuing new request

 -- Max Kellermann <mk@cm4all.com>  Tue, 25 Mar 2014 20:02:23 -0000

cm4all-beng-proxy (3.1.26) unstable; urgency=low

  * http-client: fix bogus assertion failure

 -- Max Kellermann <mk@cm4all.com>  Fri, 14 Mar 2014 14:36:12 -0000

cm4all-beng-proxy (3.1.25) unstable; urgency=low

  * escape: fix data corruption with glibc 2.18

 -- Max Kellermann <mk@cm4all.com>  Thu, 06 Mar 2014 11:47:14 -0000

cm4all-beng-proxy (3.1.24) unstable; urgency=low

  * fcgi-stock: fix crash on fork() failure
  * fcache: fix crash on responses without body

 -- Max Kellermann <mk@cm4all.com>  Thu, 02 Jan 2014 22:57:50 -0000

cm4all-beng-proxy (3.1.23) unstable; urgency=low

  * was-output: fix event leak
  * was-output: fix crash in error handler
  * was-client: free the request body on empty response
  * was-client: reuse connection after empty response
  * was-client: fix stalled response on LENGTH=0

 -- Max Kellermann <mk@cm4all.com>  Fri, 06 Dec 2013 13:23:40 -0000

cm4all-beng-proxy (3.1.22) unstable; urgency=low

  * http_server: fix stalled response

 -- Max Kellermann <mk@cm4all.com>  Mon, 25 Nov 2013 13:00:33 -0000

cm4all-beng-proxy (3.1.21) unstable; urgency=low

  * merge release 3.0.34
  * was-client: fix crash on abort
  * was-client: fix off-by-one error in header parser

 -- Max Kellermann <mk@cm4all.com>  Sun, 24 Nov 2013 08:04:41 -0000

cm4all-beng-proxy (3.1.20) unstable; urgency=low

  * jail: add "--" after last option, allows passing options to jail
  * keep CAP_KILL to be able to kill jailed child processes

 -- Max Kellermann <mk@cm4all.com>  Mon, 04 Nov 2013 14:41:34 -0000

cm4all-beng-proxy (3.1.19) unstable; urgency=low

  * handler: work around crash due to translation cache invalidation
  * child: send SIGKILL after 60 seconds

 -- Max Kellermann <mk@cm4all.com>  Wed, 30 Oct 2013 12:12:31 -0000

cm4all-beng-proxy (3.1.18) unstable; urgency=low

  * nfs: translate NFS3ERR_NOENT to "404 Not Found"
  * nfs_client: don't leak file descriptor to child processes

 -- Max Kellermann <mk@cm4all.com>  Wed, 30 Oct 2013 09:28:11 -0000

cm4all-beng-proxy (3.1.17) unstable; urgency=low

  * tcache: cache translation responses that contain STATUS

 -- Max Kellermann <mk@cm4all.com>  Fri, 25 Oct 2013 17:10:26 -0000

cm4all-beng-proxy (3.1.16) unstable; urgency=low

  * fcgi-stock: kill child processes with SIGUSR1 instead of SIGTERM

 -- Max Kellermann <mk@cm4all.com>  Wed, 23 Oct 2013 08:54:03 -0000

cm4all-beng-proxy (3.1.15) unstable; urgency=low

  * lhttp_address: don't unescape the BASE suffix
  * {file,nfs}_address: unescape EXPAND_PATH(_INFO) substitutions
  * child_stock: fix another assertion failure

 -- Max Kellermann <mk@cm4all.com>  Tue, 22 Oct 2013 15:15:42 -0000

cm4all-beng-proxy (3.1.14) unstable; urgency=low

  * istream_nfs: fix assertion failure on empty file
  * nfs_client: fix crash on malformed path
  * nfs_client: improved error messages
  * child_stock: fix assertion failure when busy child process gets killed

 -- Max Kellermann <mk@cm4all.com>  Mon, 21 Oct 2013 15:38:28 -0000

cm4all-beng-proxy (3.1.13) unstable; urgency=low

  * merge release 3.0.33
  * translation: new packet WANT_FULL_URI for obtaining the full URI

 -- Max Kellermann <mk@cm4all.com>  Wed, 09 Oct 2013 10:40:35 -0000

cm4all-beng-proxy (3.1.12) unstable; urgency=low

  * merge release 3.0.31
  * translation: new packet CONCURRENCY controls number of LHTTP
    connections per process

 -- Max Kellermann <mk@cm4all.com>  Sat, 05 Oct 2013 11:34:04 -0000

cm4all-beng-proxy (3.1.11) unstable; urgency=low

  * lhttp_stock: allow 4 concurrent connections per LHTTP process

 -- Max Kellermann <mk@cm4all.com>  Mon, 30 Sep 2013 16:10:05 -0000

cm4all-beng-proxy (3.1.10) unstable; urgency=low

  * resource-address: fix assertion failure in LHTTP operation
  * lhttp_request: use the LHTTP_HOST attribute
  * kill the logger process on shutdown

 -- Max Kellermann <mk@cm4all.com>  Wed, 25 Sep 2013 17:29:56 -0000

cm4all-beng-proxy (3.1.9) unstable; urgency=low

  * {fcgi,lhttp}_stock: reuse child processes after connection closed
  * translate-client: ignore DEFLATED,GZIPPED on NFS address
  * translate-client: ignore EXPAND_PATH_INFO on local file
  * ssl_factory: wildcard matches single letter
  * ssl_factory: wildcard matches only one segment

 -- Max Kellermann <mk@cm4all.com>  Tue, 24 Sep 2013 10:31:30 -0000

cm4all-beng-proxy (3.1.8) unstable; urgency=low

  * ssl_factory: fix broken certificat/key matching
  * doc: various manual updates (RFC 2617, ...)

 -- Max Kellermann <mk@cm4all.com>  Fri, 20 Sep 2013 12:55:55 -0000

cm4all-beng-proxy (3.1.7) unstable; urgency=low

  * merge release 3.0.30
  * resource-loader: new protocol "Local HTTP"

 -- Max Kellermann <mk@cm4all.com>  Tue, 17 Sep 2013 13:36:20 -0000

cm4all-beng-proxy (3.1.6) unstable; urgency=low

  * buffered_socket: fix assertion failure

 -- Max Kellermann <mk@cm4all.com>  Fri, 23 Aug 2013 12:39:47 -0000

cm4all-beng-proxy (3.1.5) unstable; urgency=low

  * merge release 3.0.26
  * lb: disallow deprecated configuration keywords
  * lb: conditional pools
  * lb_config: setting "ssl_cert" specifies both certificate and key
  * ssl_filter: support TLS Server Name Indication

 -- Max Kellermann <mk@cm4all.com>  Fri, 16 Aug 2013 16:29:34 -0000

cm4all-beng-proxy (3.1.4) unstable; urgency=low

  * nfs_cache: new dedicated cache for NFS files
  * nfs_{handler,request}: use Content-Type from translation server

 -- Max Kellermann <mk@cm4all.com>  Mon, 10 Jun 2013 20:50:58 -0000

cm4all-beng-proxy (3.1.3) unstable; urgency=low

  * nfs_client: fix crash due to uninitialized memory
  * nfs_client: disconnect idle connections
  * nfs_client: expire file metadata
  * istream-nfs: fix resuming a blocking sink
  * istream-nfs: detect file truncation

 -- Max Kellermann <mk@cm4all.com>  Mon, 03 Jun 2013 19:30:20 -0000

cm4all-beng-proxy (3.1.2) unstable; urgency=low

  * nfs_client: read larger chunks
  * nfs_handler: implement cache revalidation and byte ranges

 -- Max Kellermann <mk@cm4all.com>  Wed, 29 May 2013 16:23:15 -0000

cm4all-beng-proxy (3.1.1) unstable; urgency=low

  * nfs_client: fix crash on HEAD request
  * nfs_client: generate Last-Modified and ETag
  * http-cache: allow caching NFS files

 -- Max Kellermann <mk@cm4all.com>  Thu, 23 May 2013 11:00:49 -0000

cm4all-beng-proxy (3.1) unstable; urgency=low

  * nfs_client: new resource loader backend

 -- Max Kellermann <mk@cm4all.com>  Tue, 21 May 2013 21:14:06 -0000

cm4all-beng-proxy (3.0.34) unstable; urgency=low

  * processor: fix use-after-free crash bug

 -- Max Kellermann <mk@cm4all.com>  Sun, 24 Nov 2013 07:46:29 -0000

cm4all-beng-proxy (3.0.33) unstable; urgency=low

  * tcache: limit the cacheable CHECK length
  * tcache: allow binary data in the CHECK payload
  * tcache: fix matching the URI on INVALIDATE with CHECK

 -- Max Kellermann <mk@cm4all.com>  Wed, 09 Oct 2013 09:52:47 -0000

cm4all-beng-proxy (3.0.32) unstable; urgency=low

  * tcache: apply BASE to responses without an address
  * tcache: fix BASE on responses with CHECK
  * handler: fix crash after malformed CHECK/PREVIOUS translation

 -- Max Kellermann <mk@cm4all.com>  Tue, 08 Oct 2013 15:48:07 -0000

cm4all-beng-proxy (3.0.31) unstable; urgency=low

  * socket_wrapper: work around libevent timeout reset bug

 -- Max Kellermann <mk@cm4all.com>  Wed, 02 Oct 2013 15:30:11 -0000

cm4all-beng-proxy (3.0.30) unstable; urgency=low

  * istream-file: fix crash bug
  * fcgi, was: fix memory leak on malformed translation response

 -- Max Kellermann <mk@cm4all.com>  Tue, 17 Sep 2013 13:23:28 -0000

cm4all-beng-proxy (3.0.29) unstable; urgency=low

  * fcgi-client: fix crash on certain malformed responses
  * parser: fix crash on certain CDATA sections

 -- Max Kellermann <mk@cm4all.com>  Mon, 02 Sep 2013 10:51:58 -0000

cm4all-beng-proxy (3.0.28) unstable; urgency=low

  * processor: fix widget lookup regression

 -- Max Kellermann <mk@cm4all.com>  Mon, 26 Aug 2013 18:21:03 -0000

cm4all-beng-proxy (3.0.27) unstable; urgency=low

  * processor: fix stalled transfer with two nested processors

 -- Max Kellermann <mk@cm4all.com>  Mon, 26 Aug 2013 17:09:47 -0000

cm4all-beng-proxy (3.0.26) unstable; urgency=low

  * respones: generate header P3P:CP="CAO PSA OUR" to work around IE10 bug
  * init: auto-create /var/run/cm4all
  * lb: enable GLib multi-threading

 -- Max Kellermann <mk@cm4all.com>  Fri, 26 Jul 2013 07:21:15 -0000

cm4all-beng-proxy (3.0.25) unstable; urgency=low

  * stock: fix access to undefind memory
  * file-handler, http-util: fix If-Match / If-None-Match check

 -- Max Kellermann <mk@cm4all.com>  Wed, 29 May 2013 16:13:54 -0000

cm4all-beng-proxy (3.0.24) unstable; urgency=low

  * memcached-client: fix bogus "peer closed socket prematurely"

 -- Max Kellermann <mk@cm4all.com>  Tue, 23 Apr 2013 11:20:00 -0000

cm4all-beng-proxy (3.0.23) unstable; urgency=low

  * lb: fix memory leak when request with body gets aborted early

 -- Max Kellermann <mk@cm4all.com>  Thu, 04 Apr 2013 15:33:57 -0000

cm4all-beng-proxy (3.0.22) unstable; urgency=low

  * http-server: fix rare crash in request body handler
  * http-client: fix memory leak

 -- Max Kellermann <mk@cm4all.com>  Tue, 26 Mar 2013 07:24:22 -0000

cm4all-beng-proxy (3.0.21) unstable; urgency=low

  * ajp-client: fix malformed request packet with empty request body

 -- Max Kellermann <mk@cm4all.com>  Thu, 21 Mar 2013 17:11:22 -0000

cm4all-beng-proxy (3.0.20) unstable; urgency=low

  * http-client: fix assertion failure with certain chunked responses

 -- Max Kellermann <mk@cm4all.com>  Thu, 21 Mar 2013 10:21:13 -0000

cm4all-beng-proxy (3.0.19) unstable; urgency=low

  * istream_tee: fix crash / memory leak on I/O error before request body
    was delivered to widget

 -- Max Kellermann <mk@cm4all.com>  Mon, 18 Mar 2013 11:23:27 -0000

cm4all-beng-proxy (3.0.18) unstable; urgency=low

  * bot: detect more crawler/bot user-agents
  * lb.init: add ACCESS_LOGGER variable

 -- Max Kellermann <mk@cm4all.com>  Fri, 15 Mar 2013 14:47:08 -0000

cm4all-beng-proxy (3.0.17) unstable; urgency=low

  * lb: add ssl_verify "optional"

 -- Max Kellermann <mk@cm4all.com>  Fri, 08 Mar 2013 14:31:25 -0000

cm4all-beng-proxy (3.0.16) unstable; urgency=low

  * http-request: fix assertion failure
  * log-{cat,split}: use unsigned characters in backslash-escape

 -- Max Kellermann <mk@cm4all.com>  Thu, 07 Mar 2013 15:26:26 -0000

cm4all-beng-proxy (3.0.15) unstable; urgency=low

  * stock: fix another assertion failure during idle cleanup
  * inline-widget: avoid unrecoverable I/O errors during initialisation

 -- Max Kellermann <mk@cm4all.com>  Tue, 05 Mar 2013 07:11:46 -0000

cm4all-beng-proxy (3.0.14) unstable; urgency=low

  * stock: fix assertion failure during idle cleanup
  * http-server: count bytes received, fixes regression
  * http-server: send "100 Continue", fixes regression
  * http-client: fix potential assertion failure after "100 Continue"

 -- Max Kellermann <mk@cm4all.com>  Fri, 01 Mar 2013 16:53:54 -0000

cm4all-beng-proxy (3.0.13) unstable; urgency=low

  * merge release 2.3.7
  * uri-verify: allow double slashes
  * change product token to "CM4all Webserver"

 -- Max Kellermann <mk@cm4all.com>  Mon, 18 Feb 2013 11:35:29 -0000

cm4all-beng-proxy (3.0.12) unstable; urgency=low

  * listener: enable TCP Fast Open (requires Linux 3.7)
  * rubber: optimize huge page allocation
  * rubber: optimize hole search
  * translate-cache: optimize INVALIDATE=HOST
  * filter-cache: reserve some space in the rubber allocator

 -- Max Kellermann <mk@cm4all.com>  Fri, 15 Feb 2013 09:57:51 -0000

cm4all-beng-proxy (3.0.11) unstable; urgency=low

  * stock: slow down destruction of surplus idle items
  * fcgi-client: try harder to reuse existing FastCGI connections
  * cmdline: new options to control the FastCGI/WAS stock

 -- Max Kellermann <mk@cm4all.com>  Tue, 12 Feb 2013 09:38:35 -0000

cm4all-beng-proxy (3.0.10) unstable; urgency=low

  * child: reduce verbosity of SIGTERM log message
  * connection: reduce verbosity of ECONNRESET log message
  * http-server: fix duplicate abort call
  * http-server: add missing pool reference in request body eof
  * handler: catch malformed URIs earlier
  * rubber: allocate from holes, avoid costly compression steps
  * http-cache: reserve some space in the rubber allocator

 -- Max Kellermann <mk@cm4all.com>  Fri, 08 Feb 2013 13:15:31 -0000

cm4all-beng-proxy (3.0.9) unstable; urgency=low

  * merge release 2.3.5
  * parser: fix malformed attribute value bounds
  * translation: packet VALIDATE_MTIME discards cache items after a file
    has been modified
  * http-server: fix spurious "closed prematurely" log messages
  * http-{server,client}: improve error messages
  * istream: clear the "direct" flag set on new streams
  * slice_pool: fix slice size and slices per area calculation

 -- Max Kellermann <mk@cm4all.com>  Wed, 06 Feb 2013 17:48:47 -0000

cm4all-beng-proxy (3.0.8) unstable; urgency=low

  * merge release 2.3.3
  * return unused I/O buffers to operating system
  * parser: optimize the attribute value parser
  * sink_rubber: fix assertion failure

 -- Max Kellermann <mk@cm4all.com>  Thu, 31 Jan 2013 13:27:39 -0000

cm4all-beng-proxy (3.0.7) unstable; urgency=low

  * istream-tee: fix crash due to erroneous read

 -- Max Kellermann <mk@cm4all.com>  Fri, 18 Jan 2013 13:32:49 -0000

cm4all-beng-proxy (3.0.6) unstable; urgency=low

  * control: new command "VERBOSE" manipulates logger verbosity
  * cmdline: remove obsolete option "enable_splice"
  * ajp-client: discard response body after HEAD request
  * fcgi-client: fix assertion failure after malformed HEAD response
  * fcgi-client: don't ignore log messages after HEAD request
  * translate-client: fix assertion failure after connection reset

 -- Max Kellermann <mk@cm4all.com>  Fri, 04 Jan 2013 13:14:09 -0000

cm4all-beng-proxy (3.0.5) unstable; urgency=low

  * translate-client: reduce number of system calls (optimization)
  * http-client: release the socket earlier for reusal
  * ajp-client: fix decoding the "special" response headers
  * ajp-client: wait for "end" packet before delivering empty response
  * ajp-client: use the Content-Length response header
  * ajp-client: send Content-Length request header only if body present
  * ajp-client: support HEAD requests
  * fcgi-client: support HEAD requests
  * fcgi-client: use the Content-Length response header
  * fcgi-client: don't discard buffer after socket has been closed
  * fcgi-client: continue parsing after response has been delivered
  * fcgi-client: don't attempt to write repeatedly if request body blocks
  * fcgi-client: optimized keep-alive after empty response

 -- Max Kellermann <mk@cm4all.com>  Fri, 28 Dec 2012 13:16:02 -0000

cm4all-beng-proxy (3.0.4) unstable; urgency=low

  * {http,filter}-cache: fix garbled data on large cache entries

 -- Max Kellermann <mk@cm4all.com>  Tue, 11 Dec 2012 15:17:17 -0000

cm4all-beng-proxy (3.0.3) unstable; urgency=low

  * memcached-client: fix assertion failure

 -- Max Kellermann <mk@cm4all.com>  Fri, 07 Dec 2012 18:52:33 -0000

cm4all-beng-proxy (3.0.2) unstable; urgency=low

  * merge release 2.3.1
  * lb: verify the client certificate issuer (option "ssl_verify")
  * lb: client certificate is mandatory if "ssl_verify" is enabled
  * lb: support extra CA certificate file (option "ssl_ca_cert")
  * cmdline: can't specify both --memcached-server and http_cache_size
  * init: default to one worker

 -- Max Kellermann <mk@cm4all.com>  Fri, 07 Dec 2012 09:24:52 -0000

cm4all-beng-proxy (3.0.1) unstable; urgency=low

  * http-cache: reduce memory usage while storing
  * {http,filter}-cache: reduce fork overhead
  * pool: fix crash when first allocation is large

 -- Max Kellermann <mk@cm4all.com>  Wed, 05 Dec 2012 14:05:28 -0000

cm4all-beng-proxy (3.0) unstable; urgency=low

  * {http,filter}-cache: reduce overhead when cache is disabled
  * {http,filter}-cache: exclude allocator table from reported size
  * filter-cache: reduce memory usage while storing
  * {http,filter,translate}-cache: return more free memory to operating system
  * pool: further overhead reduction
  * pool: reduce CPU overhead for large areas
  * rubber: fix assertion failure

 -- Max Kellermann <mk@cm4all.com>  Tue, 30 Oct 2012 16:32:45 -0000

cm4all-beng-proxy (2.2.1) unstable; urgency=low

  * merge release 2.1.13
  * control_local: fix assertion failure

 -- Max Kellermann <mk@cm4all.com>  Tue, 16 Oct 2012 15:46:16 -0000

cm4all-beng-proxy (2.2) unstable; urgency=low

  * cache: optimize lookups
  * pool: reduce overhead
  * pool: optimize the linear area recycler
  * resource-address: reduce memory overhead
  * session: reduce memory usage
  * http-cache, filter-cache: return free memory to operating system
  * control_server: support local and abstract sockets
  * python/control: support abstract sockets
  * bp_control: create implicit control channel for each worker process
  * require automake 1.11

 -- Max Kellermann <mk@cm4all.com>  Tue, 09 Oct 2012 15:11:24 -0000

cm4all-beng-proxy (2.3.7) unstable; urgency=low

  * tcache: fix assertion failure in BASE handler

 -- Max Kellermann <mk@cm4all.com>  Mon, 18 Feb 2013 11:58:01 -0000

cm4all-beng-proxy (2.3.6) unstable; urgency=low

  * listener: increase the backlog to 64
  * shm: reserve swap space, avoids theoretical crash

 -- Max Kellermann <mk@cm4all.com>  Sun, 17 Feb 2013 09:29:24 -0000

cm4all-beng-proxy (2.3.5) unstable; urgency=low

  * tcache: reduce CPU pressure when there are many virtual hosts (hot fix)
  * launch the access logger after daemonizing
  * user the configured logger user for the access logger
  * auto-close the access logger
  * debian/rules: compile with -fno-omit-frame-pointer

 -- Max Kellermann <mk@cm4all.com>  Tue, 05 Feb 2013 16:27:46 -0000

cm4all-beng-proxy (2.3.4) unstable; urgency=low

  * log-split: print referer and user agent
  * log-split: cache the last file
  * log-split: allow logging local time stamps
  * log-{split,cat}: escape URI, Referer and User-Agent
  * init: add ACCESS_LOGGER variable

 -- Max Kellermann <mk@cm4all.com>  Tue, 05 Feb 2013 01:31:31 -0000

cm4all-beng-proxy (2.3.3) unstable; urgency=low

  * pool: fix a memory leak in the temporary pool
  * processor: hard limit on length of attributes and parameters

 -- Max Kellermann <mk@cm4all.com>  Thu, 31 Jan 2013 13:16:33 -0000

cm4all-beng-proxy (2.3.2) unstable; urgency=low

  * merge release 2.1.17

 -- Max Kellermann <mk@cm4all.com>  Tue, 29 Jan 2013 00:01:23 -0000

cm4all-beng-proxy (2.3.1) unstable; urgency=low

  * merge release 2.1.16
  * pool: reduce CPU overhead for large areas

 -- Max Kellermann <mk@cm4all.com>  Thu, 06 Dec 2012 16:40:02 -0000

cm4all-beng-proxy (2.3) unstable; urgency=low

  * new stable branch based on v2.1.x, without the work-in-progress
    improvements from v2.2.x
  * cache: optimize lookups
  * pool: reduce overhead
  * pool: optimize the linear area recycler
  * resource-address: reduce memory overhead
  * session: reduce memory usage
  * {http,filter}-cache: reduce overhead when cache is disabled

 -- Max Kellermann <mk@cm4all.com>  Mon, 22 Oct 2012 13:48:20 -0000

cm4all-beng-proxy (2.1.17) unstable; urgency=low

  * merge release 2.0.55

 -- Max Kellermann <mk@cm4all.com>  Mon, 28 Jan 2013 23:59:54 -0000

cm4all-beng-proxy (2.1.16) unstable; urgency=low

  * merge release 2.0.54

 -- Max Kellermann <mk@cm4all.com>  Thu, 06 Dec 2012 16:35:17 -0000

cm4all-beng-proxy (2.1.15) unstable; urgency=low

  * merge release 2.0.53

 -- Max Kellermann <mk@cm4all.com>  Mon, 22 Oct 2012 12:26:57 -0000

cm4all-beng-proxy (2.1.14) unstable; urgency=low

  * merge release 2.0.52

 -- Max Kellermann <mk@cm4all.com>  Fri, 19 Oct 2012 12:10:09 -0000

cm4all-beng-proxy (2.1.13) unstable; urgency=low

  * merge release 2.0.51

 -- Max Kellermann <mk@cm4all.com>  Tue, 16 Oct 2012 15:41:58 -0000

cm4all-beng-proxy (2.1.12) unstable; urgency=low

  * merge release 2.0.50

 -- Max Kellermann <mk@cm4all.com>  Fri, 05 Oct 2012 12:26:24 -0000

cm4all-beng-proxy (2.1.11) unstable; urgency=low

  * merge release 2.0.49

 -- Max Kellermann <mk@cm4all.com>  Fri, 28 Sep 2012 15:04:36 -0000

cm4all-beng-proxy (2.1.10) unstable; urgency=low

  * merge release 2.0.48

 -- Max Kellermann <mk@cm4all.com>  Mon, 24 Sep 2012 15:43:46 -0000

cm4all-beng-proxy (2.1.9) unstable; urgency=low

  * merge release 2.0.47
  * lb: eliminate the duplicate "Date" response header (#1169)

 -- Max Kellermann <mk@cm4all.com>  Fri, 21 Sep 2012 15:56:06 -0000

cm4all-beng-proxy (2.1.8) unstable; urgency=low

  * control: publish statistics over the control protocol

 -- Max Kellermann <mk@cm4all.com>  Fri, 07 Sep 2012 12:47:34 -0000

cm4all-beng-proxy (2.1.7) unstable; urgency=low

  * resource-address: support expanding PIPE addresses
  * translation: support EXPAND_PATH for PROXY
  * reduced connect timeouts for translation server, FastCGI and beng-lb
  * uri-relative: support relative URI with just a query string
  * uri-relative: support relative URIs starting with a double slash
  * lb: improve error messages, include listener/pool name
  * lb: validate the selected sticky modde
  * lb: add sticky mode "source_ip"

 -- Max Kellermann <mk@cm4all.com>  Fri, 31 Aug 2012 14:03:41 -0000

cm4all-beng-proxy (2.1.6) unstable; urgency=low

  * merge release 2.0.46

 -- Max Kellermann <mk@cm4all.com>  Fri, 24 Aug 2012 11:11:20 -0000

cm4all-beng-proxy (2.1.5) unstable; urgency=low

  * lb_expect_monitor: configurable connect timeout

 -- Max Kellermann <mk@cm4all.com>  Mon, 20 Aug 2012 05:40:44 -0000

cm4all-beng-proxy (2.1.4) unstable; urgency=low

  * lb_monitor: configurable timeout

 -- Max Kellermann <mk@cm4all.com>  Fri, 17 Aug 2012 09:16:36 -0000

cm4all-beng-proxy (2.1.3) unstable; urgency=low

  * merge release 2.0.44
  * lb: implement tcp_expect option "expect_graceful"

 -- Max Kellermann <mk@cm4all.com>  Tue, 14 Aug 2012 14:30:57 -0000

cm4all-beng-proxy (2.1.2) unstable; urgency=low

  * support extended HTTP status codes from RFC 6585 and WebDAV

 -- Max Kellermann <mk@cm4all.com>  Thu, 09 Aug 2012 10:10:35 -0000

cm4all-beng-proxy (2.1.1) unstable; urgency=low

  * merge release 2.0.43
  * lb: support TRACE, OPTIONS and WebDAV

 -- Max Kellermann <mk@cm4all.com>  Fri, 03 Aug 2012 11:48:46 -0000

cm4all-beng-proxy (2.1) unstable; urgency=low

  * lb: add sticky mode "jvm_route" (Tomcat)

 -- Max Kellermann <mk@cm4all.com>  Mon, 30 Jul 2012 15:53:43 -0000

cm4all-beng-proxy (2.0.55) unstable; urgency=low

  * istream-tee: fix crash due to erroneous read
  * fix random crashes in the optimized build

 -- Max Kellermann <mk@cm4all.com>  Mon, 28 Jan 2013 23:52:26 -0000

cm4all-beng-proxy (2.0.54) unstable; urgency=low

  * http-cache: fix revalidation of memcached entries

 -- Max Kellermann <mk@cm4all.com>  Thu, 06 Dec 2012 16:31:23 -0000

cm4all-beng-proxy (2.0.53) unstable; urgency=low

  * filter-cache: fix assertion failure on serving empty response
  * http-cache: limit maximum age to 5 minutes if "Vary" includes cookies
  * lb: FADE_NODE lasts for 3 hours

 -- Max Kellermann <mk@cm4all.com>  Mon, 22 Oct 2012 12:21:18 -0000

cm4all-beng-proxy (2.0.52) unstable; urgency=low

  * {http,filter}-cache: include headers in cache size calculation
  * {http,filter}-cache: reduce headers memory usage
  * http-cache: limit maximum age to 1 week
    - 1 hour when "Vary" is used
    - 30 minutes when "Vary" includes "X-WidgetId" or "X-WidgetHref"
    - 5 minutes when "Vary" includes "X-CM4all-BENG-User"
  * cache: reduce number of system calls during lookup

 -- Max Kellermann <mk@cm4all.com>  Fri, 19 Oct 2012 12:07:10 -0000

cm4all-beng-proxy (2.0.51) unstable; urgency=low

  * merge release 1.4.33
  * processor: fix assertion failure with embedded CSS
  * lb: move control channel handler to worker process

 -- Max Kellermann <mk@cm4all.com>  Tue, 16 Oct 2012 15:39:32 -0000

cm4all-beng-proxy (2.0.50) unstable; urgency=low

  * pool: reduce memory overhead of debug data
  * fcgi-client: fix assertion failure due to redundant read event
  * lb: fix crash after pipe-to-socket splice I/O error

 -- Max Kellermann <mk@cm4all.com>  Fri, 05 Oct 2012 12:23:15 -0000

cm4all-beng-proxy (2.0.49) unstable; urgency=low

  * merge release 1.4.32

 -- Max Kellermann <mk@cm4all.com>  Fri, 28 Sep 2012 15:01:26 -0000

cm4all-beng-proxy (2.0.48) unstable; urgency=low

  * lb: fix duplicate monitor requests with --watchdog
  * child: verbose logging of child process events
  * log shutdown signal

 -- Max Kellermann <mk@cm4all.com>  Mon, 24 Sep 2012 15:36:03 -0000

cm4all-beng-proxy (2.0.47) unstable; urgency=low

  * merge release 1.4.31
  * cache: disable excessive debugging checks

 -- Max Kellermann <mk@cm4all.com>  Fri, 21 Sep 2012 15:24:30 -0000

cm4all-beng-proxy (2.0.46) unstable; urgency=low

  * merge release 1.4.30
  * lb: add option --config-file

 -- Max Kellermann <mk@cm4all.com>  Fri, 24 Aug 2012 10:52:29 -0000

cm4all-beng-proxy (2.0.45) unstable; urgency=low

  * merge release 1.4.29

 -- Max Kellermann <mk@cm4all.com>  Tue, 21 Aug 2012 15:49:49 -0000

cm4all-beng-proxy (2.0.44) unstable; urgency=low

  * lb: allow sticky with only one node
  * lb: add option "--check"
  * lb: run all monitors right after startup
  * lb: disable expiry of monitor results
  * lb: improved fallback for "sticky cookie"
  * lb: use Bulldog for "sticky cookie"
  * balancer, lb: persistent "fade" flag
  * balancer, lb: use the Bulldog "graceful" flag
  * control: add packet CONTROL_DUMP_POOLS

 -- Max Kellermann <mk@cm4all.com>  Tue, 14 Aug 2012 13:13:01 -0000

cm4all-beng-proxy (2.0.43) unstable; urgency=low

  * merge release 1.4.28
  * istream-replace: fix assertion failure with embedded CSS

 -- Max Kellermann <mk@cm4all.com>  Thu, 02 Aug 2012 11:14:27 -0000

cm4all-beng-proxy (2.0.42) unstable; urgency=low

  * js: new higher-level API

 -- Max Kellermann <mk@cm4all.com>  Wed, 01 Aug 2012 11:32:28 -0000

cm4all-beng-proxy (2.0.41) unstable; urgency=low

  * session: fix bogus assertion failure when loading expired session

 -- Max Kellermann <mk@cm4all.com>  Fri, 27 Jul 2012 12:47:49 -0000

cm4all-beng-proxy (2.0.40) unstable; urgency=low

  * merge release 1.4.27

 -- Max Kellermann <mk@cm4all.com>  Tue, 24 Jul 2012 16:29:13 -0000

cm4all-beng-proxy (2.0.39) unstable; urgency=low

  * merge release 1.4.26

 -- Max Kellermann <mk@cm4all.com>  Tue, 17 Jul 2012 17:00:20 -0000

cm4all-beng-proxy (2.0.38) unstable; urgency=low

  * merge release 1.4.25
  * strset: fix GROUP_CONTAINER false negatives

 -- Max Kellermann <mk@cm4all.com>  Tue, 17 Jul 2012 16:03:49 -0000

cm4all-beng-proxy (2.0.37) unstable; urgency=low

  * merge release 1.4.24

 -- Max Kellermann <mk@cm4all.com>  Mon, 16 Jul 2012 10:36:57 -0000

cm4all-beng-proxy (2.0.36) unstable; urgency=low

  * proxy-handler: re-add the URI suffix for "transparent" requests

 -- Max Kellermann <mk@cm4all.com>  Wed, 11 Jul 2012 14:12:11 -0000

cm4all-beng-proxy (2.0.35) unstable; urgency=low

  * translate: allow WIDGET_GROUP without PROCESS

 -- Max Kellermann <mk@cm4all.com>  Thu, 05 Jul 2012 13:03:21 -0000

cm4all-beng-proxy (2.0.34) unstable; urgency=low

  * session_save: skip shutdown code if saving is not configured
  * http-server: fix assertion on I/O error during POST
  * header-forward: new group FORWARD to forward the "Host" header

 -- Max Kellermann <mk@cm4all.com>  Tue, 03 Jul 2012 16:46:39 -0000

cm4all-beng-proxy (2.0.33) unstable; urgency=low

  * processor: option SELF_CONTAINER allows widget to only embed itself
  * processor: allow embedding approved widget groups
  * processor: optionally invoke CSS processor for style attributes
  * response, lb_http: put "Discard" cookie attribute to the end (Android bug)

 -- Max Kellermann <mk@cm4all.com>  Mon, 02 Jul 2012 17:52:32 -0000

cm4all-beng-proxy (2.0.32) unstable; urgency=low

  * socket_wrapper: fix two assertion failures
  * pheaders: emit Cache-Control:no-store to work around IE quirk

 -- Max Kellermann <mk@cm4all.com>  Tue, 26 Jun 2012 09:41:51 -0000

cm4all-beng-proxy (2.0.31) unstable; urgency=low

  * lb: publish the SSL peer issuer subject
  * widget-registry: copy the direct_addressing attribute

 -- Max Kellermann <mk@cm4all.com>  Wed, 06 Jun 2012 13:36:04 -0000

cm4all-beng-proxy (2.0.30) unstable; urgency=low

  * init: add --group variable to .default file
  * doc: update view security documentation
  * processor: apply underscore prefix to <A NAME="...">
  * session: restore sessions from a file

 -- Max Kellermann <mk@cm4all.com>  Fri, 01 Jun 2012 11:06:50 -0000

cm4all-beng-proxy (2.0.29) unstable; urgency=low

  * widget: optional direct URI addressing scheme
  * processor: eliminate additional underscore from class prefix
  * ssl_filter: support TLS client certificates

 -- Max Kellermann <mk@cm4all.com>  Tue, 29 May 2012 13:29:06 -0000

cm4all-beng-proxy (2.0.28) unstable; urgency=low

  * merge release 1.4.22

 -- Max Kellermann <mk@cm4all.com>  Wed, 16 May 2012 10:24:31 -0000

cm4all-beng-proxy (2.0.27) unstable; urgency=low

  * uri-address: fix assertion failures with UNIX domain sockets
  * uri-address: fix redirects with matching absolute URI

 -- Max Kellermann <mk@cm4all.com>  Wed, 09 May 2012 16:16:06 -0000

cm4all-beng-proxy (2.0.26) unstable; urgency=low

  * processor: rewrite URIs in META/refresh

 -- Max Kellermann <mk@cm4all.com>  Thu, 03 May 2012 14:43:03 -0000

cm4all-beng-proxy (2.0.25) unstable; urgency=low

  * merge release 1.4.21
  * processor: fix double free bug on failed widget lookup
  * session: don't access the session manager after worker crash
  * proxy-widget: fix assertion failure with empty view name

 -- Max Kellermann <mk@cm4all.com>  Thu, 26 Apr 2012 14:22:10 -0000

cm4all-beng-proxy (2.0.24) unstable; urgency=low

  * processor: optionally invoke CSS processor for <style>

 -- Max Kellermann <mk@cm4all.com>  Fri, 20 Apr 2012 12:10:42 -0000

cm4all-beng-proxy (2.0.23) unstable; urgency=low

  * widget-resolver: check for translation server failure
  * widget-resolver: don't sync with session when view is invalid
  * rewrite-uri: check for invalid view name
  * {css_,}processor: eliminate second underscore from class prefix
  * doc: document the algorithm for replacing two leading underscores

 -- Max Kellermann <mk@cm4all.com>  Thu, 29 Mar 2012 15:37:52 -0000

cm4all-beng-proxy (2.0.22) unstable; urgency=low

  * merge release 1.4.20
  * proxy-widget: forbid client to select view with address
  * proxy-widget: allow any view selection when widget is not a container
  * widget-http: allow any view selection for unprocessable response
  * widget-http: inherit the view from the template
  * widget-request: sync with session only if processor is enabled
  * widget-http: postpone saving to session after receiving response headers
  * processor: add entities &c:id; &c:type; &c:class;

 -- Max Kellermann <mk@cm4all.com>  Mon, 26 Mar 2012 14:05:05 -0000

cm4all-beng-proxy (2.0.21) unstable; urgency=low

  * css_processor: use mode "partial" for @import
  * rewrite-uri: use mode "partial" on invalid input

 -- Max Kellermann <mk@cm4all.com>  Tue, 20 Mar 2012 18:11:28 -0000

cm4all-beng-proxy (2.0.20) unstable; urgency=low

  * {css_,}processor: default mode is "partial"
  * processor: handle underscore prefixes in the "for" attribute

 -- Max Kellermann <mk@cm4all.com>  Tue, 20 Mar 2012 16:48:51 -0000

cm4all-beng-proxy (2.0.19) unstable; urgency=low

  * merge release 1.4.19

 -- Max Kellermann <mk@cm4all.com>  Tue, 20 Mar 2012 08:41:03 -0000

cm4all-beng-proxy (2.0.18) unstable; urgency=low

  * merge release 1.4.18

 -- Max Kellermann <mk@cm4all.com>  Thu, 15 Mar 2012 15:53:12 -0000

cm4all-beng-proxy (2.0.17) unstable; urgency=low

  * merge release 1.4.17
  * css_parser: check for url() following another token
  * css_processor: rewrite @import URIs
  * {text_,}processor: new entity &c:local;

 -- Max Kellermann <mk@cm4all.com>  Fri, 09 Mar 2012 16:50:19 -0000

cm4all-beng-proxy (2.0.16) unstable; urgency=low

  * response: generate Vary response header from translation response
  * widget-resolver: fix NULL dereference after failure
  * translation: User-Agent classification

 -- Max Kellermann <mk@cm4all.com>  Tue, 06 Mar 2012 11:54:10 -0000

cm4all-beng-proxy (2.0.15) unstable; urgency=low

  * merge release 1.4.16
  * uri-address: fix NULL dereference on certain malformed URIs

 -- Max Kellermann <mk@cm4all.com>  Fri, 02 Mar 2012 16:28:54 -0000

cm4all-beng-proxy (2.0.14) unstable; urgency=low

  * address-resolver: add missing initialization
  * rewrite-uri: fix NULL pointer dereference with "local URI"
  * rewrite-uri: allow mode=proxy (optional temporary kludge)
  * widget-http: auto-disable processor (optional temporary kludge)

 -- Max Kellermann <mk@cm4all.com>  Thu, 01 Mar 2012 18:36:38 -0000

cm4all-beng-proxy (2.0.13) unstable; urgency=low

  * merge release 1.4.15
  * translation: make CGI auto-base optional
  * handler: fix up translation client errors

 -- Max Kellermann <mk@cm4all.com>  Thu, 23 Feb 2012 17:31:03 -0000

cm4all-beng-proxy (2.0.12) unstable; urgency=low

  * merge release 1.4.13

 -- Max Kellermann <mk@cm4all.com>  Thu, 16 Feb 2012 14:41:45 -0000

cm4all-beng-proxy (2.0.11) unstable; urgency=low

  * merge release 1.4.11
  * processor: skip rewriting absolute URIs

 -- Max Kellermann <mk@cm4all.com>  Thu, 09 Feb 2012 09:43:06 -0000

cm4all-beng-proxy (2.0.10) unstable; urgency=low

  * resource-address: initialise type, fixes assertion failure

 -- Max Kellermann <mk@cm4all.com>  Tue, 07 Feb 2012 16:57:06 -0000

cm4all-beng-proxy (2.0.9) unstable; urgency=low

  * [css]processor: expand underscore only XML id / CSS class
  * widget-http: filter processor response headers
  * processor: forward Wildfire headers in the debug build

 -- Max Kellermann <mk@cm4all.com>  Tue, 07 Feb 2012 12:32:33 -0000

cm4all-beng-proxy (2.0.8) unstable; urgency=low

  * rewrite-uri: prefix "@/" refers to widget's "local URI"

 -- Max Kellermann <mk@cm4all.com>  Fri, 03 Feb 2012 13:50:16 -0000

cm4all-beng-proxy (2.0.7) unstable; urgency=low

  * merge release 1.4.10
  * stock: clear idle objects periodically

 -- Max Kellermann <mk@cm4all.com>  Thu, 02 Feb 2012 14:10:24 -0000

cm4all-beng-proxy (2.0.6) unstable; urgency=low

  * merge release 1.4.9

 -- Max Kellermann <mk@cm4all.com>  Tue, 31 Jan 2012 15:10:18 -0000

cm4all-beng-proxy (2.0.5) unstable; urgency=low

  * merge release 1.4.8
  * translate-client: verify the PROXY and AJP payloads
  * translation: support inserting regex matches into CGI/file path
  * translation: support customizing the cookie's "Domain" attribute
  * request: new option "dynamic_session_cookie" adds suffix to cookie
    name
  * uri-address: verify the path component

 -- Max Kellermann <mk@cm4all.com>  Wed, 25 Jan 2012 17:05:09 -0000

cm4all-beng-proxy (2.0.4) unstable; urgency=low

  * merge release 1.4.6
  * access-log: don't log the remote port
  * translation: support inserting regex matches into CGI's PATH_INFO
  * tcache: generate BASE automatically for CGI

 -- Max Kellermann <mk@cm4all.com>  Tue, 10 Jan 2012 15:18:37 -0000

cm4all-beng-proxy (2.0.3) unstable; urgency=low

  * merge release 1.4.4
  * http-server: log remote host address

 -- Max Kellermann <mk@cm4all.com>  Tue, 27 Dec 2011 07:41:15 -0000

cm4all-beng-proxy (2.0.2) unstable; urgency=low

  * merge release 1.4.2
  * widget-http: improved HTTP error messages
  * processor: forbid widget request after URI compress failure

 -- Max Kellermann <mk@cm4all.com>  Wed, 07 Dec 2011 16:51:58 -0000

cm4all-beng-proxy (2.0.1) unstable; urgency=low

  * merge release 1.4.1

 -- Max Kellermann <mk@cm4all.com>  Fri, 18 Nov 2011 13:57:27 -0000

cm4all-beng-proxy (2.0) unstable; urgency=low

  * rewrite-uri: reapply 'drop the deprecated mode "proxy"'
  * proxy-widget: reapply 'client can choose only views that have an address'

 -- Max Kellermann <mk@cm4all.com>  Thu, 17 Nov 2011 08:22:39 +0100

cm4all-beng-proxy (1.4.33) unstable; urgency=low

  * istream-file: reduce memory usage for small files
  * file-handler: fix xattr usage on ranged file request (possible
    assertion failure)

 -- Max Kellermann <mk@cm4all.com>  Tue, 16 Oct 2012 15:28:57 -0000

cm4all-beng-proxy (1.4.32) unstable; urgency=low

  * cgi: fix spontaneous shutdown due to misrouted SIGTERM signal

 -- Max Kellermann <mk@cm4all.com>  Fri, 28 Sep 2012 14:39:13 -0000

cm4all-beng-proxy (1.4.31) unstable; urgency=low

  * shm: fix check for shared memory allocation failure
  * child: handle lost SIGCHLD events
  * child: ignore stale child processes

 -- Max Kellermann <mk@cm4all.com>  Fri, 21 Sep 2012 15:21:20 -0000

cm4all-beng-proxy (1.4.30) unstable; urgency=low

  * http-server: parse all tokens in the "Connection" request header

 -- Max Kellermann <mk@cm4all.com>  Fri, 24 Aug 2012 10:50:28 -0000

cm4all-beng-proxy (1.4.29) unstable; urgency=low

  * proxy-widget: fix memory leak on aborted POST request

 -- Max Kellermann <mk@cm4all.com>  Tue, 21 Aug 2012 15:05:12 -0000

cm4all-beng-proxy (1.4.28) unstable; urgency=low

  * worker: reinitialize signal handlers after fork failure
  * lb: work around libevent bug that freezes during shutdown

 -- Max Kellermann <mk@cm4all.com>  Thu, 02 Aug 2012 13:53:18 -0000

cm4all-beng-proxy (1.4.27) unstable; urgency=low

  * lb: fix hanging SSL connection on bulk transfer

 -- Max Kellermann <mk@cm4all.com>  Tue, 24 Jul 2012 14:58:17 -0000

cm4all-beng-proxy (1.4.26) unstable; urgency=low

  * processor: fix regression, missing NULL check

 -- Max Kellermann <mk@cm4all.com>  Tue, 17 Jul 2012 16:55:24 -0000

cm4all-beng-proxy (1.4.25) unstable; urgency=low

  * processor: don't rewrite the fragment part of the URI

 -- Max Kellermann <mk@cm4all.com>  Tue, 17 Jul 2012 15:50:06 -0000

cm4all-beng-proxy (1.4.24) unstable; urgency=low

  * lb: fix splicing with SSL

 -- Max Kellermann <mk@cm4all.com>  Mon, 16 Jul 2012 10:32:17 -0000

cm4all-beng-proxy (1.4.23) unstable; urgency=low

  * widget-http: fix double free bug when POST is aborted

 -- Max Kellermann <mk@cm4all.com>  Tue, 03 Jul 2012 16:42:28 -0000

cm4all-beng-proxy (1.4.22) unstable; urgency=low

  * merge release 1.2.27
  * widget: backport memory leak fix from 2.0
  * widget-http: fix memory leak on abort

 -- Max Kellermann <mk@cm4all.com>  Wed, 16 May 2012 10:00:23 -0000

cm4all-beng-proxy (1.4.21) unstable; urgency=low

  * merge release 1.2.26

 -- Max Kellermann <mk@cm4all.com>  Thu, 26 Apr 2012 14:17:56 -0000

cm4all-beng-proxy (1.4.20) unstable; urgency=low

  * merge release 1.2.25

 -- Max Kellermann <mk@cm4all.com>  Mon, 26 Mar 2012 14:03:14 -0000

cm4all-beng-proxy (1.4.19) unstable; urgency=low

  * merge release 1.2.24

 -- Max Kellermann <mk@cm4all.com>  Tue, 20 Mar 2012 08:36:19 -0000

cm4all-beng-proxy (1.4.18) unstable; urgency=low

  * merge release 1.2.23

 -- Max Kellermann <mk@cm4all.com>  Thu, 15 Mar 2012 15:50:20 -0000

cm4all-beng-proxy (1.4.17) unstable; urgency=low

  * merge release 1.2.22

 -- Max Kellermann <mk@cm4all.com>  Thu, 08 Mar 2012 18:36:00 -0000

cm4all-beng-proxy (1.4.16) unstable; urgency=low

  * merge release 1.2.21

 -- Max Kellermann <mk@cm4all.com>  Fri, 02 Mar 2012 16:03:51 -0000

cm4all-beng-proxy (1.4.15) unstable; urgency=low

  * merge release 1.2.20

 -- Max Kellermann <mk@cm4all.com>  Thu, 23 Feb 2012 17:12:30 -0000

cm4all-beng-proxy (1.4.14) unstable; urgency=low

  * merge release 1.2.19

 -- Max Kellermann <mk@cm4all.com>  Thu, 23 Feb 2012 15:35:04 -0000

cm4all-beng-proxy (1.4.13) unstable; urgency=low

  * merge release 1.2.18

 -- Max Kellermann <mk@cm4all.com>  Thu, 16 Feb 2012 13:53:49 -0000

cm4all-beng-proxy (1.4.12) unstable; urgency=low

  * merge release 1.2.17

 -- Max Kellermann <mk@cm4all.com>  Wed, 15 Feb 2012 09:27:50 -0000

cm4all-beng-proxy (1.4.11) unstable; urgency=low

  * merge release 1.2.16

 -- Max Kellermann <mk@cm4all.com>  Thu, 09 Feb 2012 09:33:30 -0000

cm4all-beng-proxy (1.4.10) unstable; urgency=low

  * merge release 1.2.15

 -- Max Kellermann <mk@cm4all.com>  Thu, 02 Feb 2012 13:43:11 -0000

cm4all-beng-proxy (1.4.9) unstable; urgency=low

  * merge release 1.2.14

 -- Max Kellermann <mk@cm4all.com>  Tue, 31 Jan 2012 15:06:57 -0000

cm4all-beng-proxy (1.4.8) unstable; urgency=low

  * merge release 1.2.13

 -- Max Kellermann <mk@cm4all.com>  Wed, 25 Jan 2012 12:16:53 -0000

cm4all-beng-proxy (1.4.7) unstable; urgency=low

  * merge release 1.2.12

 -- Max Kellermann <mk@cm4all.com>  Tue, 17 Jan 2012 08:37:01 -0000

cm4all-beng-proxy (1.4.6) unstable; urgency=low

  * merge release 1.2.11

 -- Max Kellermann <mk@cm4all.com>  Wed, 04 Jan 2012 15:41:43 -0000

cm4all-beng-proxy (1.4.5) unstable; urgency=low

  * merge release 1.2.10

 -- Max Kellermann <mk@cm4all.com>  Wed, 28 Dec 2011 17:07:13 -0000

cm4all-beng-proxy (1.4.4) unstable; urgency=low

  * merge release 1.2.9

 -- Max Kellermann <mk@cm4all.com>  Thu, 22 Dec 2011 11:28:39 -0000

cm4all-beng-proxy (1.4.3) unstable; urgency=low

  * merge release 1.2.8

 -- Max Kellermann <mk@cm4all.com>  Wed, 14 Dec 2011 11:20:04 -0000

cm4all-beng-proxy (1.4.2) unstable; urgency=low

  * text-processor: allow processing "application/javascript",
    "application/json"
  * uri-relative: allow backtracking to the widget base with "../"
  * merge release 1.2.7

 -- Max Kellermann <mk@cm4all.com>  Tue, 06 Dec 2011 12:39:24 -0000

cm4all-beng-proxy (1.4.1) unstable; urgency=low

  * merge release 1.2.6

 -- Max Kellermann <mk@cm4all.com>  Fri, 18 Nov 2011 13:53:56 -0000

cm4all-beng-proxy (1.4) unstable; urgency=low

  * proxy-widget: revert 'client can choose only views that have an address'
  * rewrite-uri: revert 'drop the deprecated mode "proxy"'

 -- Max Kellermann <mk@cm4all.com>  Thu, 17 Nov 2011 08:10:42 +0100

cm4all-beng-proxy (1.3.2) unstable; urgency=low

  * tcache: add regex matching, translation packets REGEX, INVERSE_REGEX
  * widget: don't start the prefix with an underscore
  * translation: add new packet PROCESS_TEXT, to expand entity references
  * translation: add new packet WIDGET_INFO, enables additional request headers
  * doc: document the algorithm for replacing three leading underscores

 -- Max Kellermann <mk@cm4all.com>  Wed, 16 Nov 2011 17:00:16 +0100

cm4all-beng-proxy (1.3.1) unstable; urgency=low

  * merge release 1.2.5

 -- Max Kellermann <mk@cm4all.com>  Tue, 08 Nov 2011 19:51:18 +0100

cm4all-beng-proxy (1.3) unstable; urgency=low

  * rewrite-uri: drop the deprecated mode "proxy"
  * proxy-widget: client can choose only views that have an address

 -- Max Kellermann <mk@cm4all.com>  Mon, 31 Oct 2011 17:41:14 +0100

cm4all-beng-proxy (1.2.27) unstable; urgency=low

  * merge release 1.1.40

 -- Max Kellermann <mk@cm4all.com>  Wed, 16 May 2012 09:51:50 -0000

cm4all-beng-proxy (1.2.26) unstable; urgency=low

  * merge release 1.1.39

 -- Max Kellermann <mk@cm4all.com>  Thu, 26 Apr 2012 14:16:40 -0000

cm4all-beng-proxy (1.2.25) unstable; urgency=low

  * merge release 1.1.38

 -- Max Kellermann <mk@cm4all.com>  Mon, 26 Mar 2012 14:01:44 -0000

cm4all-beng-proxy (1.2.24) unstable; urgency=low

  * merge release 1.1.37

 -- Max Kellermann <mk@cm4all.com>  Tue, 20 Mar 2012 08:33:31 -0000

cm4all-beng-proxy (1.2.23) unstable; urgency=low

  * merge release 1.1.36

 -- Max Kellermann <mk@cm4all.com>  Thu, 15 Mar 2012 15:37:10 -0000

cm4all-beng-proxy (1.2.22) unstable; urgency=low

  * merge release 1.1.35

 -- Max Kellermann <mk@cm4all.com>  Thu, 08 Mar 2012 18:29:39 -0000

cm4all-beng-proxy (1.2.21) unstable; urgency=low

  * merge release 1.1.34

 -- Max Kellermann <mk@cm4all.com>  Fri, 02 Mar 2012 16:02:00 -0000

cm4all-beng-proxy (1.2.20) unstable; urgency=low

  * merge release 1.1.33

 -- Max Kellermann <mk@cm4all.com>  Thu, 23 Feb 2012 17:11:15 -0000

cm4all-beng-proxy (1.2.19) unstable; urgency=low

  * merge release 1.1.32

 -- Max Kellermann <mk@cm4all.com>  Thu, 23 Feb 2012 15:18:36 -0000

cm4all-beng-proxy (1.2.18) unstable; urgency=low

  * merge release 1.1.31

 -- Max Kellermann <mk@cm4all.com>  Thu, 16 Feb 2012 13:52:42 -0000

cm4all-beng-proxy (1.2.17) unstable; urgency=low

  * merge release 1.1.30

 -- Max Kellermann <mk@cm4all.com>  Wed, 15 Feb 2012 09:26:45 -0000

cm4all-beng-proxy (1.2.16) unstable; urgency=low

  * merge release 1.1.29

 -- Max Kellermann <mk@cm4all.com>  Thu, 09 Feb 2012 09:31:50 -0000

cm4all-beng-proxy (1.2.15) unstable; urgency=low

  * merge release 1.1.28

 -- Max Kellermann <mk@cm4all.com>  Thu, 02 Feb 2012 13:41:45 -0000

cm4all-beng-proxy (1.2.14) unstable; urgency=low

  * merge release 1.1.27

 -- Max Kellermann <mk@cm4all.com>  Tue, 31 Jan 2012 15:04:32 -0000

cm4all-beng-proxy (1.2.13) unstable; urgency=low

  * merge release 1.1.26

 -- Max Kellermann <mk@cm4all.com>  Wed, 25 Jan 2012 12:15:19 -0000

cm4all-beng-proxy (1.2.12) unstable; urgency=low

  * merge release 1.1.25

 -- Max Kellermann <mk@cm4all.com>  Tue, 17 Jan 2012 08:31:44 -0000

cm4all-beng-proxy (1.2.11) unstable; urgency=low

  * merge release 1.1.24

 -- Max Kellermann <mk@cm4all.com>  Wed, 04 Jan 2012 15:38:27 -0000

cm4all-beng-proxy (1.2.10) unstable; urgency=low

  * merge release 1.1.23

 -- Max Kellermann <mk@cm4all.com>  Wed, 28 Dec 2011 17:01:43 -0000

cm4all-beng-proxy (1.2.9) unstable; urgency=low

  * merge release 1.1.22

 -- Max Kellermann <mk@cm4all.com>  Thu, 22 Dec 2011 10:28:29 -0000

cm4all-beng-proxy (1.2.8) unstable; urgency=low

  * merge release 1.1.21

 -- Max Kellermann <mk@cm4all.com>  Wed, 14 Dec 2011 11:12:32 -0000

cm4all-beng-proxy (1.2.7) unstable; urgency=low

  * merge release 1.1.20

 -- Max Kellermann <mk@cm4all.com>  Tue, 06 Dec 2011 11:43:10 -0000

cm4all-beng-proxy (1.2.6) unstable; urgency=low

  * merge release 1.1.19

 -- Max Kellermann <mk@cm4all.com>  Fri, 18 Nov 2011 13:47:43 -0000

cm4all-beng-proxy (1.2.5) unstable; urgency=low

  * merge release 1.1.18
  * file-handler: handle If-Modified-Since followed by filter

 -- Max Kellermann <mk@cm4all.com>  Tue, 08 Nov 2011 19:43:58 +0100

cm4all-beng-proxy (1.2.4) unstable; urgency=low

  * merge release 1.1.17

 -- Max Kellermann <mk@cm4all.com>  Wed, 02 Nov 2011 16:58:28 +0100

cm4all-beng-proxy (1.2.3) unstable; urgency=low

  * merge release 1.1.16

 -- Max Kellermann <mk@cm4all.com>  Fri, 21 Oct 2011 15:16:13 +0200

cm4all-beng-proxy (1.2.2) unstable; urgency=low

  * merge release 1.1.15
  * widget-view: an empty name refers to the default view
  * processor: new entity &c:view;

 -- Max Kellermann <mk@cm4all.com>  Wed, 19 Oct 2011 11:43:20 +0200

cm4all-beng-proxy (1.2.1) unstable; urgency=low

  * merge release 1.1.13

 -- Max Kellermann <mk@cm4all.com>  Wed, 05 Oct 2011 17:16:04 +0200

cm4all-beng-proxy (1.2) unstable; urgency=low

  * delegate-client: improved error reporting
  * response-error: resolve errno codes
  * python/control/client: bind the unix domain socket
  * python/control/client: implement timeout
  * lb_control: allow querying node status over control socket

 -- Max Kellermann <mk@cm4all.com>  Tue, 27 Sep 2011 12:00:44 +0200

cm4all-beng-proxy (1.1.40) unstable; urgency=low

  * merge release 1.0.34

 -- Max Kellermann <mk@cm4all.com>  Wed, 16 May 2012 09:50:37 -0000

cm4all-beng-proxy (1.1.39) unstable; urgency=low

  * merge release 1.0.33

 -- Max Kellermann <mk@cm4all.com>  Thu, 26 Apr 2012 14:12:30 -0000

cm4all-beng-proxy (1.1.38) unstable; urgency=low

  * merge release 1.0.32

 -- Max Kellermann <mk@cm4all.com>  Mon, 26 Mar 2012 14:00:38 -0000

cm4all-beng-proxy (1.1.37) unstable; urgency=low

  * merge release 1.0.31

 -- Max Kellermann <mk@cm4all.com>  Tue, 20 Mar 2012 08:31:08 -0000

cm4all-beng-proxy (1.1.36) unstable; urgency=low

  * merge release 1.0.30

 -- Max Kellermann <mk@cm4all.com>  Thu, 15 Mar 2012 15:36:15 -0000

cm4all-beng-proxy (1.1.35) unstable; urgency=low

  * merge release 1.0.29
  * css_processor: delete "-c-mode" and "-c-view" from output

 -- Max Kellermann <mk@cm4all.com>  Thu, 08 Mar 2012 18:16:03 -0000

cm4all-beng-proxy (1.1.34) unstable; urgency=low

  * merge release 1.0.28

 -- Max Kellermann <mk@cm4all.com>  Fri, 02 Mar 2012 15:26:44 -0000

cm4all-beng-proxy (1.1.33) unstable; urgency=low

  * merge release 1.0.27

 -- Max Kellermann <mk@cm4all.com>  Thu, 23 Feb 2012 17:09:57 -0000

cm4all-beng-proxy (1.1.32) unstable; urgency=low

  * merge release 1.0.26

 -- Max Kellermann <mk@cm4all.com>  Thu, 23 Feb 2012 15:14:56 -0000

cm4all-beng-proxy (1.1.31) unstable; urgency=low

  * merge release 1.0.25

 -- Max Kellermann <mk@cm4all.com>  Thu, 16 Feb 2012 13:49:26 -0000

cm4all-beng-proxy (1.1.30) unstable; urgency=low

  * merge release 1.0.24

 -- Max Kellermann <mk@cm4all.com>  Wed, 15 Feb 2012 09:25:38 -0000

cm4all-beng-proxy (1.1.29) unstable; urgency=low

  * merge release 1.0.23

 -- Max Kellermann <mk@cm4all.com>  Thu, 09 Feb 2012 09:30:18 -0000

cm4all-beng-proxy (1.1.28) unstable; urgency=low

  * merge release 1.0.22

 -- Max Kellermann <mk@cm4all.com>  Thu, 02 Feb 2012 13:39:21 -0000

cm4all-beng-proxy (1.1.27) unstable; urgency=low

  * merge release 1.0.21

 -- Max Kellermann <mk@cm4all.com>  Tue, 31 Jan 2012 14:59:06 -0000

cm4all-beng-proxy (1.1.26) unstable; urgency=low

  * merge release 1.0.20

 -- Max Kellermann <mk@cm4all.com>  Wed, 25 Jan 2012 12:13:43 -0000

cm4all-beng-proxy (1.1.25) unstable; urgency=low

  * merge release 1.0.19

 -- Max Kellermann <mk@cm4all.com>  Tue, 17 Jan 2012 08:29:34 -0000

cm4all-beng-proxy (1.1.24) unstable; urgency=low

  * merge release 1.0.18

 -- Max Kellermann <mk@cm4all.com>  Wed, 04 Jan 2012 15:27:35 -0000

cm4all-beng-proxy (1.1.23) unstable; urgency=low

  * header-forward: remove port number from X-Forwarded-For

 -- Max Kellermann <mk@cm4all.com>  Wed, 28 Dec 2011 16:51:41 -0000

cm4all-beng-proxy (1.1.22) unstable; urgency=low

  * merge release 1.0.17
  * istream-socket: fix potential assertion failure

 -- Max Kellermann <mk@cm4all.com>  Wed, 21 Dec 2011 16:44:46 -0000

cm4all-beng-proxy (1.1.21) unstable; urgency=low

  * merge release 1.0.16

 -- Max Kellermann <mk@cm4all.com>  Wed, 14 Dec 2011 11:07:58 -0000

cm4all-beng-proxy (1.1.20) unstable; urgency=low

  * merge release 1.0.15
  * processor: don't rewrite "mailto:" hyperlinks

 -- Max Kellermann <mk@cm4all.com>  Mon, 05 Dec 2011 18:37:10 -0000

cm4all-beng-proxy (1.1.19) unstable; urgency=low

  * {css_,}processor: quote widget classes for prefixing XML IDs, CSS classes

 -- Max Kellermann <mk@cm4all.com>  Fri, 18 Nov 2011 13:17:02 -0000

cm4all-beng-proxy (1.1.18) unstable; urgency=low

  * merge release 1.0.13
  * lb_http: eliminate the duplicate "Date" response header

 -- Max Kellermann <mk@cm4all.com>  Tue, 08 Nov 2011 19:33:07 +0100

cm4all-beng-proxy (1.1.17) unstable; urgency=low

  * merge release 1.0.13

 -- Max Kellermann <mk@cm4all.com>  Wed, 02 Nov 2011 16:52:21 +0100

cm4all-beng-proxy (1.1.16) unstable; urgency=low

  * merge release 1.0.12

 -- Max Kellermann <mk@cm4all.com>  Fri, 21 Oct 2011 15:09:55 +0200

cm4all-beng-proxy (1.1.15) unstable; urgency=low

  * merge release 1.0.11

 -- Max Kellermann <mk@cm4all.com>  Wed, 19 Oct 2011 09:36:38 +0200

cm4all-beng-proxy (1.1.14) unstable; urgency=low

  * merge release 1.0.10

 -- Max Kellermann <mk@cm4all.com>  Fri, 07 Oct 2011 15:15:00 +0200

cm4all-beng-proxy (1.1.13) unstable; urgency=low

  * merge release 1.0.9

 -- Max Kellermann <mk@cm4all.com>  Thu, 29 Sep 2011 16:47:56 +0200

cm4all-beng-proxy (1.1.12) unstable; urgency=low

  * merge release 1.0.8

 -- Max Kellermann <mk@cm4all.com>  Thu, 22 Sep 2011 17:13:41 +0200

cm4all-beng-proxy (1.1.11) unstable; urgency=low

  * merge release 1.0.7
  * widget-http: response header X-CM4all-View selects a view
  * processor, css_processor: support prefixing XML ids
  * processor: property "c:view" selects a view

 -- Max Kellermann <mk@cm4all.com>  Fri, 16 Sep 2011 12:25:24 +0200

cm4all-beng-proxy (1.1.10) unstable; urgency=low

  * merge release 1.0.6
  * http-request: don't clear failure state on successful TCP connection
  * istream-socket: fix assertion failure after receive error
  * ssl_filter: check for end-of-file on plain socket
  * ssl_filter: fix buffer assertion failures

 -- Max Kellermann <mk@cm4all.com>  Tue, 13 Sep 2011 18:50:18 +0200

cm4all-beng-proxy (1.1.9) unstable; urgency=low

  * http-request: improve keep-alive cancellation detection
  * http-request: mark server "failed" after HTTP client error
  * lb: implement the control protocol
    - can disable and re-enable workers
  * lb: don't allow sticky pool with only one member
  * lb: verify that a new sticky host is alive
  * lb: mark server "failed" after HTTP client error

 -- Max Kellermann <mk@cm4all.com>  Fri, 09 Sep 2011 13:03:55 +0200

cm4all-beng-proxy (1.1.8) unstable; urgency=low

  * merge release 1.0.5
  * {css_,}processor: one more underscore for the prefix
  * processor: remove rewrite-uri processing instructions from output
  * translate: unknown packet is a fatal error
  * processor: add option to set widget/focus by default
  * rewrite-uri: a leading tilde refers to the widget base; translation
    packet ANCHOR_ABSOLUTE enables it by default

 -- Max Kellermann <mk@cm4all.com>  Mon, 05 Sep 2011 17:56:31 +0200

cm4all-beng-proxy (1.1.7) unstable; urgency=low

  * css_processor: implement property "-c-mode"
  * css_processor: translate underscore prefix in class names
  * processor: translate underscore prefix in CSS class names

 -- Max Kellermann <mk@cm4all.com>  Mon, 29 Aug 2011 17:47:48 +0200

cm4all-beng-proxy (1.1.6) unstable; urgency=low

  * merge release 1.0.3
  * implement CSS processor

 -- Max Kellermann <mk@cm4all.com>  Mon, 22 Aug 2011 17:13:56 +0200

cm4all-beng-proxy (1.1.5) unstable; urgency=low

  * lb: optionally generate Via and X-Forwarded-For

 -- Max Kellermann <mk@cm4all.com>  Wed, 17 Aug 2011 12:45:14 +0200

cm4all-beng-proxy (1.1.4) unstable; urgency=low

  * pipe-stock: fix assertion failure after optimization bug
  * istream-pipe: reuse drained pipes immediately
  * sink-socket: reinstate write event during bulk transfers

 -- Max Kellermann <mk@cm4all.com>  Thu, 11 Aug 2011 14:41:37 +0200

cm4all-beng-proxy (1.1.3) unstable; urgency=low

  * widget: quote invalid XMLID/JS characters for &c:prefix;
  * lb: add protocol "tcp"

 -- Max Kellermann <mk@cm4all.com>  Wed, 10 Aug 2011 18:53:12 +0200

cm4all-beng-proxy (1.1.2) unstable; urgency=low

  * merge release 1.0.2
  * http-server: report detailed errors
  * widget-http: implement header dumps
  * cgi, fastcgi: enable cookie jar with custom cookie "host"

 -- Max Kellermann <mk@cm4all.com>  Thu, 04 Aug 2011 17:27:51 +0200

cm4all-beng-proxy (1.1.1) unstable; urgency=low

  * merge release 1.0.1
  * lb: don't ignore unimplemented configuration keywords
  * lb: configurable monitor check interval
  * session: configurable idle timeout

 -- Max Kellermann <mk@cm4all.com>  Tue, 26 Jul 2011 11:27:20 +0200

cm4all-beng-proxy (1.1) unstable; urgency=low

  * http-client: send "Expect: 100-continue" only for big request body
  * lb: implement monitors (ping, connect, tcp_expect)

 -- Max Kellermann <mk@cm4all.com>  Wed, 20 Jul 2011 15:04:22 +0200
  
cm4all-beng-proxy (1.0.34) unstable; urgency=low

  * resource-loader: don't strip last segment from IPv6 address

 -- Max Kellermann <mk@cm4all.com>  Wed, 16 May 2012 09:47:43 -0000

cm4all-beng-proxy (1.0.33) unstable; urgency=low

  * widget-resolver: fix assertion failure on recursive abort

 -- Max Kellermann <mk@cm4all.com>  Thu, 26 Apr 2012 14:04:01 -0000

cm4all-beng-proxy (1.0.32) unstable; urgency=low

  * http-cache: add missing initialization on memcached miss

 -- Max Kellermann <mk@cm4all.com>  Mon, 26 Mar 2012 13:35:01 -0000

cm4all-beng-proxy (1.0.31) unstable; urgency=low

  * proxy-widget: close the request body when the view doesn't exist

 -- Max Kellermann <mk@cm4all.com>  Tue, 20 Mar 2012 08:28:00 -0000

cm4all-beng-proxy (1.0.30) unstable; urgency=low

  * widget-view: initialize the header forward settings
  * translate-client: new view inherits header forward settings from
    default view
  * handler: clear transformation after translation error
  * http-cache: release the memcached response on abort
  * fcgi-request: close the request body on stock failure

 -- Max Kellermann <mk@cm4all.com>  Thu, 15 Mar 2012 15:34:18 -0000

cm4all-beng-proxy (1.0.29) unstable; urgency=low

  * processor: unescape custom header values
  * widget-resolver: fix NULL dereference after failure

 -- Max Kellermann <mk@cm4all.com>  Thu, 08 Mar 2012 18:10:14 -0000

cm4all-beng-proxy (1.0.28) unstable; urgency=low

  * widget-resolver: serve responses in the right order
  * widget-request: fix session related assertion failure
  * translate: initialize all GError variables

 -- Max Kellermann <mk@cm4all.com>  Fri, 02 Mar 2012 15:20:54 -0000

cm4all-beng-proxy (1.0.27) unstable; urgency=low

  * resource-address: fix regression when CGI URI is not set

 -- Max Kellermann <mk@cm4all.com>  Thu, 23 Feb 2012 17:08:16 -0000

cm4all-beng-proxy (1.0.26) unstable; urgency=low

  * resource-address: apply BASE to the CGI request URI

 -- Max Kellermann <mk@cm4all.com>  Thu, 23 Feb 2012 15:11:42 -0000

cm4all-beng-proxy (1.0.25) unstable; urgency=low

  * cgi-client: clear the input pointer on close

 -- Max Kellermann <mk@cm4all.com>  Thu, 16 Feb 2012 13:46:13 -0000

cm4all-beng-proxy (1.0.24) unstable; urgency=low

  * debian/rules: optimize parallel build
  * cgi: break loop when headers are finished

 -- Max Kellermann <mk@cm4all.com>  Wed, 15 Feb 2012 09:23:22 -0000

cm4all-beng-proxy (1.0.23) unstable; urgency=low

  * cgi: detect large response headers
  * cgi: continue parsing response headers after buffer boundary
  * cgi: bigger response header buffer
  * fcgi-client: detect large response headers

 -- Max Kellermann <mk@cm4all.com>  Thu, 09 Feb 2012 09:27:50 -0000

cm4all-beng-proxy (1.0.22) unstable; urgency=low

  * debian/rules: don't run libtool
  * lb: thread safety for the SSL filter
  * lb: fix crash during shutdown
  * http-server: fix uninitialised variable

 -- Max Kellermann <mk@cm4all.com>  Thu, 02 Feb 2012 13:03:08 -0000

cm4all-beng-proxy (1.0.21) unstable; urgency=low

  * hstock: fix memory leak
  * notify: fix endless busy loop
  * ssl_filter: fix hang while tearing down connection

 -- Max Kellermann <mk@cm4all.com>  Tue, 31 Jan 2012 15:24:50 -0000

cm4all-beng-proxy (1.0.20) unstable; urgency=low

  * ssl: load the whole certificate chain
  * translate: fix PATH+JAILCGI+SITE check
  * translate: fix HOME check
  * resource-address: include all CGI attributes in cache key

 -- Max Kellermann <mk@cm4all.com>  Wed, 25 Jan 2012 12:10:43 -0000

cm4all-beng-proxy (1.0.19) unstable; urgency=low

  * cookie-client: add a missing out-of-memory check

 -- Max Kellermann <mk@cm4all.com>  Tue, 17 Jan 2012 08:27:38 -0000

cm4all-beng-proxy (1.0.18) unstable; urgency=low

  * resource-address: support zero-length path_info prefix (for BASE)
  * hashmap: optimize insertions
  * http-server: limit the number of request headers
  * proxy-widget: discard the unused request body on error

 -- Max Kellermann <mk@cm4all.com>  Wed, 04 Jan 2012 14:55:59 -0000

cm4all-beng-proxy (1.0.17) unstable; urgency=low

  * istream-chunked: avoid recursive buffer write, fixes crash

 -- Max Kellermann <mk@cm4all.com>  Wed, 21 Dec 2011 16:37:44 -0000

cm4all-beng-proxy (1.0.16) unstable; urgency=low

  * http-server: disable timeout while waiting for CGI
  * cgi: fix segmentation fault
  * processor: discard child's request body on abort
  * proxy-widget: discard the unused request body on error

 -- Max Kellermann <mk@cm4all.com>  Wed, 14 Dec 2011 11:53:31 +0100

cm4all-beng-proxy (1.0.15) unstable; urgency=low

  * http-client: fix assertion failure on bogus "100 Continue"
  * handler: don't close the request body twice
  * session: add a missing out-of-memory check
  * fcgi-client: check for EV_READ event
  * fcgi-serialize: fix serializing parameter without value

 -- Max Kellermann <mk@cm4all.com>  Mon, 05 Dec 2011 17:47:20 -0000

cm4all-beng-proxy (1.0.14) unstable; urgency=low

  * http-server: don't generate chunked HEAD response
  * http-server: don't override Content-Length for HEAD response
  * lb_http, proxy-widget, response: forward Content-Length after HEAD

 -- Max Kellermann <mk@cm4all.com>  Tue, 08 Nov 2011 18:19:42 +0100

cm4all-beng-proxy (1.0.13) unstable; urgency=low

  * processor: initialize URI rewrite options for <?cm4all-rewrite-uri?>

 -- Max Kellermann <mk@cm4all.com>  Wed, 02 Nov 2011 16:47:48 +0100

cm4all-beng-proxy (1.0.12) unstable; urgency=low

  * http-server, proxy-widget: add missing newline to log message
  * fcgi_client: fix assertion failure on response body error
  * http-cache-choice: fix crash due to wrong filter callback

 -- Max Kellermann <mk@cm4all.com>  Fri, 21 Oct 2011 15:02:42 +0200

cm4all-beng-proxy (1.0.11) unstable; urgency=low

  * lb_config: fix binding to wildcard address
  * rewrite-uri: clarify warning message when widget has no id

 -- Max Kellermann <mk@cm4all.com>  Wed, 19 Oct 2011 09:26:48 +0200

cm4all-beng-proxy (1.0.10) unstable; urgency=low

  * debian/control: beng-lb doesn't need "daemon" anymore
  * http-string: allow space in unquoted cookie values (RFC ignorant)

 -- Max Kellermann <mk@cm4all.com>  Fri, 07 Oct 2011 15:06:32 +0200

cm4all-beng-proxy (1.0.9) unstable; urgency=low

  * tcp-balancer: store a copy of the socket address
  * lb: default log directory is /var/log/cm4all/beng-lb
  * lb: use new built-in watchdog instead of /usr/bin/daemon

 -- Max Kellermann <mk@cm4all.com>  Thu, 29 Sep 2011 16:19:34 +0200

cm4all-beng-proxy (1.0.8) unstable; urgency=low

  * resource-address: copy the delegate JailCGI parameters (crash bug fix)
  * response: use the same URI for storing and dropping widget sessions

 -- Max Kellermann <mk@cm4all.com>  Thu, 22 Sep 2011 13:39:08 +0200

cm4all-beng-proxy (1.0.7) unstable; urgency=low

  * inline-widget: discard request body when class lookup fails

 -- Max Kellermann <mk@cm4all.com>  Fri, 16 Sep 2011 12:16:04 +0200

cm4all-beng-proxy (1.0.6) unstable; urgency=low

  * processor: support short "SCRIPT" tag
  * widget-uri: use the template's view specification

 -- Max Kellermann <mk@cm4all.com>  Tue, 13 Sep 2011 18:14:24 +0200

cm4all-beng-proxy (1.0.5) unstable; urgency=low

  * resource-loader: delete comma when extracting from X-Forwarded-For

 -- Max Kellermann <mk@cm4all.com>  Mon, 05 Sep 2011 17:43:22 +0200

cm4all-beng-proxy (1.0.4) unstable; urgency=low

  * istream-replace: update the buffer reader after new data was added

 -- Max Kellermann <mk@cm4all.com>  Mon, 05 Sep 2011 15:43:17 +0200

cm4all-beng-proxy (1.0.3) unstable; urgency=low

  * merge release 0.9.35
  * control-handler: fix uninitialized variable

 -- Max Kellermann <mk@cm4all.com>  Thu, 18 Aug 2011 15:15:52 +0200

cm4all-beng-proxy (1.0.2) unstable; urgency=low

  * merge release 0.9.34
  * handler: always log translate client errors
  * tcp-balancer: fix memory leak in error handler
  * http-string: allow more characters in cookie values (RFC ignorant)

 -- Max Kellermann <mk@cm4all.com>  Mon, 01 Aug 2011 16:30:05 +0200

cm4all-beng-proxy (1.0.1) unstable; urgency=low

  * session: increase idle timeout to 20 minutes

 -- Max Kellermann <mk@cm4all.com>  Tue, 26 Jul 2011 11:23:36 +0200

cm4all-beng-proxy (1.0) unstable; urgency=low

  * merge release 0.9.33
  * header-forward: eliminate the duplicate "Date" response header
  * proxy-handler: don't pass internal URI arguments to CGI

 -- Max Kellermann <mk@cm4all.com>  Mon, 18 Jul 2011 17:07:42 +0200

cm4all-beng-proxy (0.10.14) unstable; urgency=low

  * merge release 0.9.32

 -- Max Kellermann <mk@cm4all.com>  Tue, 12 Jul 2011 19:02:23 +0200

cm4all-beng-proxy (0.10.13) unstable; urgency=low

  * growing-buffer: reset the position when skipping buffers

 -- Max Kellermann <mk@cm4all.com>  Wed, 06 Jul 2011 10:07:50 +0200

cm4all-beng-proxy (0.10.12) unstable; urgency=low

  * merge release 0.9.31
  * rewrite-uri: log widget base mismatch
  * istream-replace: fix assertion failure with splitted buffer

 -- Max Kellermann <mk@cm4all.com>  Tue, 05 Jul 2011 22:05:44 +0200

cm4all-beng-proxy (0.10.11) unstable; urgency=low

  * merge release 0.9.30
  * lb: add SSL/TLS support

 -- Max Kellermann <mk@cm4all.com>  Mon, 04 Jul 2011 17:14:21 +0200

cm4all-beng-proxy (0.10.10) unstable; urgency=low

  * merge release 0.9.29

 -- Max Kellermann <mk@cm4all.com>  Tue, 28 Jun 2011 17:56:43 +0200

cm4all-beng-proxy (0.10.9) unstable; urgency=low

  * merge release 0.9.28

 -- Max Kellermann <mk@cm4all.com>  Mon, 27 Jun 2011 13:38:03 +0200

cm4all-beng-proxy (0.10.8) unstable; urgency=low

  * lb_http: don't access the connection object after it was closed
  * restart the load balancer automatically

 -- Max Kellermann <mk@cm4all.com>  Wed, 22 Jun 2011 12:38:39 +0200

cm4all-beng-proxy (0.10.7) unstable; urgency=low

  * config: make the session cookie name configurable
  * uri-relative: allow relative base URIs (for CGI)
  * widget-uri: combine existing CGI PATH_INFO and given widget location
  * python/translation/widget: support "path_info" specification

 -- Max Kellermann <mk@cm4all.com>  Mon, 20 Jun 2011 14:54:38 +0200

cm4all-beng-proxy (0.10.6) unstable; urgency=low

  * merge release 0.9.26

 -- Max Kellermann <mk@cm4all.com>  Wed, 15 Jun 2011 09:19:28 +0200

cm4all-beng-proxy (0.10.5) unstable; urgency=low

  * merge release 0.9.26

 -- Max Kellermann <mk@cm4all.com>  Fri, 10 Jun 2011 10:09:09 +0200

cm4all-beng-proxy (0.10.4) unstable; urgency=low

  * doc: add beng-lb documentation
  * lb: implement "fallback" option
  * merge release 0.9.25

 -- Max Kellermann <mk@cm4all.com>  Wed, 08 Jun 2011 14:13:43 +0200

cm4all-beng-proxy (0.10.3) unstable; urgency=low

  * python/translation.widget: support keyword "sticky"
  * lb: implement sticky modes "failover", "cookie"

 -- Max Kellermann <mk@cm4all.com>  Mon, 06 Jun 2011 15:51:36 +0200

cm4all-beng-proxy (0.10.2) unstable; urgency=low

  * debian: fix beng-lb pid file name
  * lb_http: implement sticky sessions
  * merge release 0.9.24

 -- Max Kellermann <mk@cm4all.com>  Tue, 31 May 2011 14:32:03 +0200

cm4all-beng-proxy (0.10.1) unstable; urgency=low

  * lb_http: close request body on error
  * lb_listener: print error message when binding fails
  * merge release 0.9.23

 -- Max Kellermann <mk@cm4all.com>  Fri, 27 May 2011 13:13:55 +0200

cm4all-beng-proxy (0.10) unstable; urgency=low

  * failure: fix inverted logic bug in expiry check
  * tcp-balancer: implement session stickiness
  * lb: new stand-alone load balancer

 -- Max Kellermann <mk@cm4all.com>  Thu, 26 May 2011 14:32:02 +0200

cm4all-beng-proxy (0.9.35) unstable; urgency=low

  * resource-loader: pass the last X-Forwarded-For element to AJP

 -- Max Kellermann <mk@cm4all.com>  Thu, 18 Aug 2011 15:05:02 +0200

cm4all-beng-proxy (0.9.34) unstable; urgency=low

  * request: fix double request body close in errdoc handler
  * handler: close request body on early abort

 -- Max Kellermann <mk@cm4all.com>  Mon, 01 Aug 2011 16:21:43 +0200

cm4all-beng-proxy (0.9.33) unstable; urgency=low

  * {http,ajp}-request, errdoc: check before closing the request body on
    error

 -- Max Kellermann <mk@cm4all.com>  Mon, 18 Jul 2011 16:30:29 +0200

cm4all-beng-proxy (0.9.32) unstable; urgency=low

  * processor: dispose request body when focused widget was not found
  * http-string: allow the slash in cookie values (RFC ignorant)

 -- Max Kellermann <mk@cm4all.com>  Tue, 12 Jul 2011 18:16:01 +0200

cm4all-beng-proxy (0.9.31) unstable; urgency=low

  * growing-buffer: fix assertion failure with empty first buffer

 -- Max Kellermann <mk@cm4all.com>  Tue, 05 Jul 2011 21:58:24 +0200

cm4all-beng-proxy (0.9.30) unstable; urgency=low

  * growing-buffer: fix assertion failure in reader when buffer is empty

 -- Max Kellermann <mk@cm4all.com>  Mon, 04 Jul 2011 16:59:28 +0200

cm4all-beng-proxy (0.9.29) unstable; urgency=low

  * http-string: allow the equality sign in cookie values (RFC ignorant)

 -- Max Kellermann <mk@cm4all.com>  Tue, 28 Jun 2011 17:50:23 +0200

cm4all-beng-proxy (0.9.28) unstable; urgency=low

  * http-string: allow round brackets in cookie values (RFC ignorant)

 -- Max Kellermann <mk@cm4all.com>  Mon, 27 Jun 2011 13:23:58 +0200

cm4all-beng-proxy (0.9.27) unstable; urgency=low

  * handler: don't delete existing session in TRANSPARENT mode

 -- Max Kellermann <mk@cm4all.com>  Wed, 15 Jun 2011 09:08:48 +0200

cm4all-beng-proxy (0.9.26) unstable; urgency=low

  * worker: read "crash" value before destroying shared memory
  * session: fix crash while discarding session

 -- Max Kellermann <mk@cm4all.com>  Fri, 10 Jun 2011 09:54:56 +0200

cm4all-beng-proxy (0.9.25) unstable; urgency=low

  * response: discard the request body before passing to errdoc
  * worker: don't restart all workers after "safe" worker crash
  * cgi: check for end-of-file after splice

 -- Max Kellermann <mk@cm4all.com>  Wed, 08 Jun 2011 15:02:35 +0200

cm4all-beng-proxy (0.9.24) unstable; urgency=low

  * fcgi-client: really discard packets on request id mismatch
  * memcached-client: don't schedule read event when buffer is full
  * session: support beng-lb sticky sessions

 -- Max Kellermann <mk@cm4all.com>  Tue, 31 May 2011 14:23:41 +0200

cm4all-beng-proxy (0.9.23) unstable; urgency=low

  * tcp-balancer: retry connecting to cluster if a node fails

 -- Max Kellermann <mk@cm4all.com>  Fri, 27 May 2011 13:01:31 +0200

cm4all-beng-proxy (0.9.22) unstable; urgency=low

  * failure: fix inverted logic bug in expiry check
  * uri-extract: support AJP URLs, fixes AJP cookies
  * ajp-client: don't schedule read event when buffer is full

 -- Max Kellermann <mk@cm4all.com>  Thu, 26 May 2011 08:32:32 +0200

cm4all-beng-proxy (0.9.21) unstable; urgency=low

  * balancer: re-enable load balancing (regression fix)
  * merge release 0.8.38

 -- Max Kellermann <mk@cm4all.com>  Fri, 20 May 2011 11:03:31 +0200

cm4all-beng-proxy (0.9.20) unstable; urgency=low

  * http-cache: fix assertion failure caused by wrong destructor
  * merge release 0.8.37

 -- Max Kellermann <mk@cm4all.com>  Mon, 16 May 2011 14:03:09 +0200

cm4all-beng-proxy (0.9.19) unstable; urgency=low

  * http-request: don't retry requests with a request body

 -- Max Kellermann <mk@cm4all.com>  Thu, 12 May 2011 11:35:55 +0200

cm4all-beng-proxy (0.9.18) unstable; urgency=low

  * http-body: fix assertion failure on EOF chunk after socket was closed
  * widget-http: fix crash in widget lookup error handler
  * merge release 0.8.36

 -- Max Kellermann <mk@cm4all.com>  Tue, 10 May 2011 18:56:33 +0200

cm4all-beng-proxy (0.9.17) unstable; urgency=low

  * growing-buffer: fix assertion failure after large initial write
  * http-request: retry after connection failure
  * test/t-cgi: fix bashisms in test scripts

 -- Max Kellermann <mk@cm4all.com>  Wed, 04 May 2011 18:54:57 +0200

cm4all-beng-proxy (0.9.16) unstable; urgency=low

  * resource-address: append "transparent" args to CGI path_info
  * tcache: fix crash on FastCGI with BASE

 -- Max Kellermann <mk@cm4all.com>  Mon, 02 May 2011 16:07:21 +0200

cm4all-beng-proxy (0.9.15) unstable; urgency=low

  * configure.ac: check if valgrind/memcheck.h is installed
  * configure.ac: check if libattr is available
  * access-log: log Referer and User-Agent
  * access-log: log the request duration
  * proxy-handler: allow forwarding URI arguments
  * merge release 0.8.35

 -- Max Kellermann <mk@cm4all.com>  Wed, 27 Apr 2011 18:54:17 +0200

cm4all-beng-proxy (0.9.14) unstable; urgency=low

  * processor: don't clear widget pointer at opening tag
  * debian: move ulimit call from init script to *.default
  * merge release 0.8.33

 -- Max Kellermann <mk@cm4all.com>  Wed, 13 Apr 2011 17:03:29 +0200

cm4all-beng-proxy (0.9.13) unstable; urgency=low

  * proxy-widget: apply the widget's response header forward settings
  * response: add option to dump the widget tree
  * widget-class: move header forward settings to view
  * merge release 0.8.30

 -- Max Kellermann <mk@cm4all.com>  Mon, 04 Apr 2011 16:31:26 +0200

cm4all-beng-proxy (0.9.12) unstable; urgency=low

  * widget: internal API refactorization
  * was-control: fix argument order in "abort" call
  * was-client: duplicate the GError object when it is used twice
  * {file,delegate}-handler: add Expires/ETag headers to 304 response
  * cgi: allow setting environment variables

 -- Max Kellermann <mk@cm4all.com>  Thu, 24 Mar 2011 15:12:54 +0100

cm4all-beng-proxy (0.9.11) unstable; urgency=low

  * processor: major API refactorization
  * merge release 0.8.29

 -- Max Kellermann <mk@cm4all.com>  Mon, 21 Mar 2011 19:43:28 +0100

cm4all-beng-proxy (0.9.10) unstable; urgency=low

  * merge release 0.8.27

 -- Max Kellermann <mk@cm4all.com>  Fri, 18 Mar 2011 14:11:16 +0100

cm4all-beng-proxy (0.9.9) unstable; urgency=low

  * merge release 0.8.25

 -- Max Kellermann <mk@cm4all.com>  Mon, 14 Mar 2011 16:05:51 +0100

cm4all-beng-proxy (0.9.8) unstable; urgency=low

  * translate: support UNIX domain sockets in ADDRESS_STRING
  * resource-address: support connections to existing FastCGI servers

 -- Max Kellermann <mk@cm4all.com>  Fri, 11 Mar 2011 19:24:33 +0100

cm4all-beng-proxy (0.9.7) unstable; urgency=low

  * merge release 0.8.24

 -- Max Kellermann <mk@cm4all.com>  Fri, 04 Mar 2011 13:07:36 +0100

cm4all-beng-proxy (0.9.6) unstable; urgency=low

  * merge release 0.8.23

 -- Max Kellermann <mk@cm4all.com>  Mon, 28 Feb 2011 11:47:45 +0100

cm4all-beng-proxy (0.9.5) unstable; urgency=low

  * translate: allow SITE without CGI

 -- Max Kellermann <mk@cm4all.com>  Mon, 31 Jan 2011 06:35:24 +0100

cm4all-beng-proxy (0.9.4) unstable; urgency=low

  * widget-class: allow distinct addresses for each view

 -- Max Kellermann <mk@cm4all.com>  Thu, 27 Jan 2011 17:51:21 +0100

cm4all-beng-proxy (0.9.3) unstable; urgency=low

  * istream-catch: log errors
  * proxy-handler: pass the original request URI to (Fast)CGI
  * proxy-handler: pass the original document root to (Fast)CGI
  * fcgi-stock: pass site id to child process
  * translation: new packet "HOME" for JailCGI
  * resource-loader: get remote host from "X-Forwarded-For"
  * cgi, fcgi-client: pass client IP address to application

 -- Max Kellermann <mk@cm4all.com>  Fri, 21 Jan 2011 18:13:38 +0100

cm4all-beng-proxy (0.9.2) unstable; urgency=low

  * merge release 0.8.21
  * http-response: better context for error messages
  * istream: method close() does not invoke handler->abort()
  * istream: better context for error messages
  * ajp-client: destruct properly when request stream fails
  * {delegate,fcgi,was}-stock: use the JailCGI 1.4 wrapper

 -- Max Kellermann <mk@cm4all.com>  Mon, 17 Jan 2011 12:08:04 +0100

cm4all-beng-proxy (0.9.1) unstable; urgency=low

  * http-server: count the number of raw bytes sent and received
  * control-handler: support TCACHE_INVALIDATE with SITE
  * new programs "log-forward", "log-exec" for network logging
  * new program "log-split" for creating per-site log files
  * new program "log-traffic" for creating per-site traffic logs
  * move logging servers to new package cm4all-beng-proxy-logging
  * python/control.client: add parameter "broadcast"

 -- Max Kellermann <mk@cm4all.com>  Thu, 02 Dec 2010 12:07:16 +0100

cm4all-beng-proxy (0.9) unstable; urgency=low

  * merge release 0.8.19
  * was-client: explicitly send 32 bit METHOD payload
  * was-client: explicitly parse STATUS as 32 bit integer
  * was-client: clear control channel object on destruction
  * was-client: reuse child process if state is clean on EOF
  * was-client: abort properly after receiving illegal packet
  * was-client: allow "request STOP" before response completed
  * was-client: postpone the response handler invocation
  * was-control: send packets in bulk
  * python: support WAS widgets
  * http-server: enable "cork" mode only for beginning of response
  * http-cache: don't access freed memory in pool_unref_denotify()
  * http: use libcm4all-http
  * new datagram based binary protocol for access logging
  * main: default WAS stock limit is 16

 -- Max Kellermann <mk@cm4all.com>  Thu, 18 Nov 2010 19:56:17 +0100

cm4all-beng-proxy (0.8.38) unstable; urgency=low

  * failure: update time stamp on existing item
  * errdoc: free the original response body on abort

 -- Max Kellermann <mk@cm4all.com>  Fri, 20 May 2011 10:17:14 +0200

cm4all-beng-proxy (0.8.37) unstable; urgency=low

  * widget-resolver: don't reuse failed resolver
  * http-request: fix NULL pointer dereference on invalid URI
  * config: disable the TCP stock limit by default

 -- Max Kellermann <mk@cm4all.com>  Mon, 16 May 2011 13:41:32 +0200

cm4all-beng-proxy (0.8.36) unstable; urgency=low

  * http-server: check if client closes connection while processing
  * http-client: release the socket before invoking the callback
  * fcgi-client: fix assertion failure on full input buffer
  * memcached-client: re-enable socket event after direct copy
  * istream-file: fix assertion failure on range request
  * test/t-cgi: fix bashisms in test scripts

 -- Max Kellermann <mk@cm4all.com>  Tue, 10 May 2011 18:45:48 +0200

cm4all-beng-proxy (0.8.35) unstable; urgency=low

  * session: fix potential session defragmentation crash
  * ajp-request: use "host:port" as TCP stock key
  * cgi: evaluate the Content-Length response header

 -- Max Kellermann <mk@cm4all.com>  Wed, 27 Apr 2011 13:32:05 +0200

cm4all-beng-proxy (0.8.34) unstable; urgency=low

  * js: replace all '%' with '$'
  * js: check if session_id is null
  * debian: add package cm4all-beng-proxy-tools

 -- Max Kellermann <mk@cm4all.com>  Tue, 19 Apr 2011 18:43:54 +0200

cm4all-beng-proxy (0.8.33) unstable; urgency=low

  * processor: don't quote query string arguments with dollar sign
  * widget-request: safely remove "view" and "path" from argument table
  * debian/control: add "Breaks << 0.8.32" on the JavaScript library

 -- Max Kellermann <mk@cm4all.com>  Tue, 12 Apr 2011 18:21:55 +0200

cm4all-beng-proxy (0.8.32) unstable; urgency=low

  * args: quote arguments with the dollar sign

 -- Max Kellermann <mk@cm4all.com>  Tue, 12 Apr 2011 13:34:42 +0200

cm4all-beng-proxy (0.8.31) unstable; urgency=low

  * proxy-widget: eliminate the duplicate "Server" response header
  * translation: add packet UNTRUSTED_SITE_SUFFIX

 -- Max Kellermann <mk@cm4all.com>  Thu, 07 Apr 2011 16:23:37 +0200

cm4all-beng-proxy (0.8.30) unstable; urgency=low

  * handler: make lower-case realm name from the "Host" header
  * session: copy attribute "realm", fixes segmentation fault

 -- Max Kellermann <mk@cm4all.com>  Tue, 29 Mar 2011 16:47:43 +0200

cm4all-beng-proxy (0.8.29) unstable; urgency=low

  * ajp-client: send query string in an AJP attribute

 -- Max Kellermann <mk@cm4all.com>  Mon, 21 Mar 2011 19:16:16 +0100

cm4all-beng-proxy (0.8.28) unstable; urgency=low

  * resource-loader: use X-Forwarded-For to obtain AJP remote host
  * resource-loader: strip port from AJP remote address
  * resource-loader: don't pass remote host to AJP server
  * resource-loader: parse server port for AJP
  * ajp-client: always send content-length
  * ajp-client: parse the remaining buffer after EAGAIN

 -- Max Kellermann <mk@cm4all.com>  Mon, 21 Mar 2011 11:12:07 +0100

cm4all-beng-proxy (0.8.27) unstable; urgency=low

  * http-request: close the request body on malformed URI
  * ajp-request: AJP translation packet contains ajp://host:port/path

 -- Max Kellermann <mk@cm4all.com>  Fri, 18 Mar 2011 14:04:21 +0100

cm4all-beng-proxy (0.8.26) unstable; urgency=low

  * python/response: fix typo in ajp()
  * session: validate sessions only within one realm

 -- Max Kellermann <mk@cm4all.com>  Fri, 18 Mar 2011 08:59:41 +0100

cm4all-beng-proxy (0.8.25) unstable; urgency=low

  * widget-http: discard request body on unknown view name
  * inline-widget: discard request body on error
  * {http,fcgi,was}-client: allocate response headers from caller pool
  * cmdline: fcgi_stock_limit defaults to 0 (no limit)

 -- Max Kellermann <mk@cm4all.com>  Mon, 14 Mar 2011 15:53:42 +0100

cm4all-beng-proxy (0.8.24) unstable; urgency=low

  * fcgi-client: release the connection even when padding not consumed
    after empty response

 -- Max Kellermann <mk@cm4all.com>  Wed, 02 Mar 2011 17:39:33 +0100

cm4all-beng-proxy (0.8.23) unstable; urgency=low

  * memcached-client: allocate a new memory pool
  * memcached-client: copy caller_pool reference before freeing the client
  * fcgi-client: check headers!=NULL
  * fcgi-client: release the connection even when padding not consumed

 -- Max Kellermann <mk@cm4all.com>  Mon, 28 Feb 2011 10:50:02 +0100

cm4all-beng-proxy (0.8.22) unstable; urgency=low

  * cgi: fill special variables CONTENT_TYPE, CONTENT_LENGTH
  * memcached-client: remove stray pool_unref() call
  * memcached-client: reuse the socket if the remaining value is buffered
  * http-cache-choice: abbreviate memcached keys
  * *-cache: allocate a parent pool for cache items
  * pool: re-enable linear pools
  * frame: free the request body on error
  * http-cache: free cached body which was dismissed

 -- Max Kellermann <mk@cm4all.com>  Mon, 07 Feb 2011 15:34:09 +0100

cm4all-beng-proxy (0.8.21) unstable; urgency=low

  * merge release 0.7.55
  * jail: translate the document root properly
  * header-forward: forward the "Host" header to CGI/FastCGI/AJP
  * http-error: map ENOTDIR to "404 Not Found"
  * http-server: fix assertion failure on write error
  * fcgi-stock: clear all environment variables

 -- Max Kellermann <mk@cm4all.com>  Thu, 06 Jan 2011 16:04:20 +0100

cm4all-beng-proxy (0.8.20) unstable; urgency=low

  * widget-resolver: add pedantic state assertions
  * async: remember a copy of the operation in !NDEBUG
  * python/translation/response: max_age() returns self

 -- Max Kellermann <mk@cm4all.com>  Mon, 06 Dec 2010 23:02:50 +0100

cm4all-beng-proxy (0.8.19) unstable; urgency=low

  * merge release 0.7.54

 -- Max Kellermann <mk@cm4all.com>  Wed, 17 Nov 2010 16:25:10 +0100

cm4all-beng-proxy (0.8.18) unstable; urgency=low

  * was-client: explicitly send 32 bit METHOD payload
  * was-client: explicitly parse STATUS as 32 bit integer
  * istream: check presence of as_fd() in optimized build

 -- Max Kellermann <mk@cm4all.com>  Fri, 05 Nov 2010 11:00:54 +0100

cm4all-beng-proxy (0.8.17) unstable; urgency=low

  * merged release 0.7.53
  * widget: use colon as widget path separator
  * was-client: check for abort during response handler
  * was-client: implement STOP
  * was-client: release memory pools
  * was-launch: enable non-blocking mode on input and output
  * http-server: don't crash on malformed pipelined request
  * main: free the WAS stock and the UDP listener in the SIGTERM handler

 -- Max Kellermann <mk@cm4all.com>  Thu, 28 Oct 2010 19:50:26 +0200

cm4all-beng-proxy (0.8.16) unstable; urgency=low

  * merged release 0.7.52
  * was-client: support for the WAS protocol

 -- Max Kellermann <mk@cm4all.com>  Wed, 13 Oct 2010 16:45:18 +0200

cm4all-beng-proxy (0.8.15) unstable; urgency=low

  * resource-address: don't skip question mark twice

 -- Max Kellermann <mk@cm4all.com>  Tue, 28 Sep 2010 12:20:33 +0200

cm4all-beng-proxy (0.8.14) unstable; urgency=low

  * processor: schedule "xmlns:c" deletion

 -- Max Kellermann <mk@cm4all.com>  Thu, 23 Sep 2010 14:42:31 +0200

cm4all-beng-proxy (0.8.13) unstable; urgency=low

  * processor: delete "xmlns:c" attributes from link elements
  * istream-{head,zero}: implement method available()
  * merged release 0.7.51

 -- Max Kellermann <mk@cm4all.com>  Tue, 17 Aug 2010 09:54:33 +0200

cm4all-beng-proxy (0.8.12) unstable; urgency=low

  * http-cache-memcached: copy resource address
  * debian/control: add missing ${shlibs:Depends}
  * merged release 0.7.50

 -- Max Kellermann <mk@cm4all.com>  Thu, 12 Aug 2010 20:17:52 +0200

cm4all-beng-proxy (0.8.11) unstable; urgency=low

  * delegate-client: fix SCM_RIGHTS check
  * use Linux 2.6 CLOEXEC/NONBLOCK flags
  * tcache: INVALIDATE removes all variants (error documents etc.)
  * control: new UDP based protocol, allows invalidating caches
  * hashmap: fix assertion failure in hashmap_remove_match()
  * merged release 0.7.49

 -- Max Kellermann <mk@cm4all.com>  Tue, 10 Aug 2010 15:48:10 +0200

cm4all-beng-proxy (0.8.10) unstable; urgency=low

  * tcache: copy response.previous

 -- Max Kellermann <mk@cm4all.com>  Mon, 02 Aug 2010 18:03:43 +0200

cm4all-beng-proxy (0.8.9) unstable; urgency=low

  * (f?)cgi-handler: forward query string only if focused
  * ajp-handler: merge into proxy-handler
  * proxy-handler: forward query string if focused
  * cgi, fastcgi-handler: enable the resource cache
  * translation: add packets CHECK and PREVIOUS for authentication
  * python: add Response.max_age()

 -- Max Kellermann <mk@cm4all.com>  Fri, 30 Jul 2010 11:39:22 +0200

cm4all-beng-proxy (0.8.8) unstable; urgency=low

  * prototypes/translate.py: added new ticket-fastcgi programs
  * http-cache: implement FastCGI caching
  * merged release 0.7.47

 -- Max Kellermann <mk@cm4all.com>  Wed, 21 Jul 2010 13:00:43 +0200

cm4all-beng-proxy (0.8.7) unstable; urgency=low

  * istream-delayed: update the "direct" bit mask
  * http-client: send "Expect: 100-continue"
  * response, widget-http: apply istream_pipe to filter input
  * proxy-handler: apply istream_pipe to request body
  * istream-ajp-body: send larger request body packets
  * ajp-client: support splice()
  * merged release 0.7.46

 -- Max Kellermann <mk@cm4all.com>  Fri, 25 Jun 2010 18:52:04 +0200

cm4all-beng-proxy (0.8.6) unstable; urgency=low

  * translation: added support for custom error documents
  * response: convert HEAD to GET if filter follows
  * processor: short-circuit on HEAD request
  * python: depend on python-twisted-core

 -- Max Kellermann <mk@cm4all.com>  Wed, 16 Jun 2010 16:37:42 +0200

cm4all-beng-proxy (0.8.5) unstable; urgency=low

  * istream-tee: allow second output to block
  * widget-http: don't transform error documents
  * response, widget-http: disable filters after widget frame request
  * translation: added packet FILTER_4XX to filter client errors
  * merged release 0.7.45

 -- Max Kellermann <mk@cm4all.com>  Thu, 10 Jun 2010 16:13:14 +0200

cm4all-beng-proxy (0.8.4) unstable; urgency=low

  * python: added missing "Response" import
  * python: resume parsing after deferred call
  * http-client: implement istream method as_fd()
  * merged release 0.7.44

 -- Max Kellermann <mk@cm4all.com>  Mon, 07 Jun 2010 17:01:16 +0200

cm4all-beng-proxy (0.8.3) unstable; urgency=low

  * file-handler: implement If-Range (RFC 2616 14.27)
  * merged release 0.7.42

 -- Max Kellermann <mk@cm4all.com>  Tue, 01 Jun 2010 16:17:13 +0200

cm4all-beng-proxy (0.8.2) unstable; urgency=low

  * cookie-client: verify the cookie path
  * python: use Twisted's logging library
  * python: added a widget registry class
  * merged release 0.7.41

 -- Max Kellermann <mk@cm4all.com>  Wed, 26 May 2010 13:08:16 +0200

cm4all-beng-proxy (0.8.1) unstable; urgency=low

  * http-cache-memcached: delete entity records on POST

 -- Max Kellermann <mk@cm4all.com>  Tue, 18 May 2010 12:21:55 +0200

cm4all-beng-proxy (0.8) unstable; urgency=low

  * istream: added method as_fd() to convert istream to file descriptor
  * fork: support passing stdin istream fd to child process
  * http-cache: discard only matching entries on POST
  * istream-html-escape: escape single and double quote
  * rewrite-uri: escape the result with XML entities

 -- Max Kellermann <mk@cm4all.com>  Thu, 13 May 2010 12:34:46 +0200

cm4all-beng-proxy (0.7.55) unstable; urgency=low

  * pool: reparent pools in optimized build
  * istream-deflate: add missing pool reference while reading
  * istream-deflate: fix several error handlers

 -- Max Kellermann <mk@cm4all.com>  Thu, 06 Jan 2011 12:59:39 +0100

cm4all-beng-proxy (0.7.54) unstable; urgency=low

  * http-server: fix crash on deferred chunked request body
  * parser: fix crash on malformed SCRIPT element

 -- Max Kellermann <mk@cm4all.com>  Wed, 17 Nov 2010 16:13:09 +0100

cm4all-beng-proxy (0.7.53) unstable; urgency=low

  * http-server: don't crash on malformed pipelined request
  * sink-header: fix assertion failure on empty trailer

 -- Max Kellermann <mk@cm4all.com>  Thu, 28 Oct 2010 18:39:01 +0200

cm4all-beng-proxy (0.7.52) unstable; urgency=low

  * fcgi-client: fix send timeout handler
  * fork: finish the buffer after pipe was drained

 -- Max Kellermann <mk@cm4all.com>  Wed, 13 Oct 2010 16:39:26 +0200

cm4all-beng-proxy (0.7.51) unstable; urgency=low

  * http-client: clear response body pointer before forwarding EOF event
  * processor: fix assertion failure for c:mode in c:widget

 -- Max Kellermann <mk@cm4all.com>  Mon, 16 Aug 2010 17:01:48 +0200

cm4all-beng-proxy (0.7.50) unstable; urgency=low

  * header-forward: don't forward the "Host" header to HTTP servers
  * resource-address: use uri_relative() for CGI
  * uri-relative: don't lose host name in uri_absolute()
  * uri-relative: don't fail on absolute URIs
  * http-cache-heap: don't use uninitialized item size

 -- Max Kellermann <mk@cm4all.com>  Thu, 12 Aug 2010 20:03:49 +0200

cm4all-beng-proxy (0.7.49) unstable; urgency=low

  * hashmap: fix assertion failure in hashmap_remove_value()

 -- Max Kellermann <mk@cm4all.com>  Tue, 10 Aug 2010 15:37:12 +0200

cm4all-beng-proxy (0.7.48) unstable; urgency=low

  * pipe-stock: add assertions on file descriptors

 -- Max Kellermann <mk@cm4all.com>  Mon, 09 Aug 2010 14:56:54 +0200

cm4all-beng-proxy (0.7.47) unstable; urgency=low

  * cmdline: add option "--group"

 -- Max Kellermann <mk@cm4all.com>  Fri, 16 Jul 2010 18:39:53 +0200

cm4all-beng-proxy (0.7.46) unstable; urgency=low

  * handler: initialize all translate_response attributes
  * http-client: consume buffer before header length check
  * istream-pipe: clear "direct" flags in constructor
  * istream-pipe: return gracefully when handler blocks
  * ajp-client: hold pool reference to reset TCP_CORK

 -- Max Kellermann <mk@cm4all.com>  Mon, 21 Jun 2010 17:53:21 +0200

cm4all-beng-proxy (0.7.45) unstable; urgency=low

  * istream-tee: separate "weak" values for the two outputs
  * fcache: don't close output when caching has been canceled
  * tcache: copy the attribute "secure_cookie"

 -- Max Kellermann <mk@cm4all.com>  Thu, 10 Jun 2010 15:21:34 +0200

cm4all-beng-proxy (0.7.44) unstable; urgency=low

  * http-client: check response header length
  * http-server: check request header length

 -- Max Kellermann <mk@cm4all.com>  Mon, 07 Jun 2010 16:51:57 +0200

cm4all-beng-proxy (0.7.43) unstable; urgency=low

  * http-cache: fixed NULL pointer dereference when storing empty response
    body on the heap

 -- Max Kellermann <mk@cm4all.com>  Tue, 01 Jun 2010 18:52:45 +0200

cm4all-beng-proxy (0.7.42) unstable; urgency=low

  * fork: check "direct" flag again after buffer flush
  * pool: pool_unref_denotify() remembers the code location
  * sink-{buffer,gstring}: don't invoke callback in abort()
  * async: added another debug flag to verify correctness

 -- Max Kellermann <mk@cm4all.com>  Mon, 31 May 2010 21:15:58 +0200

cm4all-beng-proxy (0.7.41) unstable; urgency=low

  * http-cache: initialize response status and headers on empty body

 -- Max Kellermann <mk@cm4all.com>  Tue, 25 May 2010 16:27:25 +0200

cm4all-beng-proxy (0.7.40) unstable; urgency=low

  * http-cache: fixed NULL pointer dereference when storing empty response
    body in memcached

 -- Max Kellermann <mk@cm4all.com>  Tue, 25 May 2010 15:04:44 +0200

cm4all-beng-proxy (0.7.39) unstable; urgency=low

  * memcached-stock: close value on connect failure
  * http: implement remaining status codes
  * http-cache: allow caching empty response body
  * http-cache: cache status codes 203, 206, 300, 301, 410
  * http-cache: don't cache authorized resources

 -- Max Kellermann <mk@cm4all.com>  Fri, 21 May 2010 17:37:29 +0200

cm4all-beng-proxy (0.7.38) unstable; urgency=low

  * http-server: send HTTP/1.1 declaration with "100 Continue"
  * connection: initialize "site_name", fixes crash bug
  * translation: added packet SECURE_COOKIE

 -- Max Kellermann <mk@cm4all.com>  Thu, 20 May 2010 15:40:34 +0200

cm4all-beng-proxy (0.7.37) unstable; urgency=low

  * *-client: implement a socket leak detector
  * handler: initialize response header without translation server

 -- Max Kellermann <mk@cm4all.com>  Tue, 18 May 2010 12:05:11 +0200

cm4all-beng-proxy (0.7.36) unstable; urgency=low

  * http-client: fixed NULL pointer dereference
  * handler, response: removed duplicate request body destruction calls

 -- Max Kellermann <mk@cm4all.com>  Tue, 11 May 2010 17:16:36 +0200

cm4all-beng-proxy (0.7.35) unstable; urgency=low

  * {http,fcgi,ajp}-request: close the request body on abort
  * handler: set fake translation response on malformed URI

 -- Max Kellermann <mk@cm4all.com>  Mon, 10 May 2010 11:22:23 +0200

cm4all-beng-proxy (0.7.34) unstable; urgency=low

  * translate: check the UNTRUSTED packet
  * translation: added packet UNTRUSTED_PREFIX

 -- Max Kellermann <mk@cm4all.com>  Fri, 30 Apr 2010 19:14:37 +0200

cm4all-beng-proxy (0.7.33) unstable; urgency=low

  * merged release 0.7.27.1
  * fcache: don't continue storing in background
  * fcgi-client: re-add event after some input data has been read

 -- Max Kellermann <mk@cm4all.com>  Fri, 30 Apr 2010 11:31:08 +0200

cm4all-beng-proxy (0.7.32) unstable; urgency=low

  * response: generate the "Server" response header
  * response: support the Authentication-Info response header
  * response: support custom authentication pages
  * translation: support custom response headers

 -- Max Kellermann <mk@cm4all.com>  Tue, 27 Apr 2010 17:09:59 +0200

cm4all-beng-proxy (0.7.31) unstable; urgency=low

  * support HTTP authentication (RFC 2617)

 -- Max Kellermann <mk@cm4all.com>  Mon, 26 Apr 2010 17:26:42 +0200

cm4all-beng-proxy (0.7.30) unstable; urgency=low

  * fcgi-client: support responses without a body
  * {http,fcgi}-client: hold caller pool reference during callback

 -- Max Kellermann <mk@cm4all.com>  Fri, 23 Apr 2010 14:41:05 +0200

cm4all-beng-proxy (0.7.29) unstable; urgency=low

  * http-cache: added missing pool_unref() in memcached_miss()
  * pool: added checked pool references

 -- Max Kellermann <mk@cm4all.com>  Thu, 22 Apr 2010 15:45:48 +0200

cm4all-beng-proxy (0.7.28) unstable; urgency=low

  * fcgi-client: support response status
  * translate: malformed packets are fatal
  * http-cache: don't cache resources with very long URIs
  * memcached-client: increase the maximum key size to 32 kB

 -- Max Kellermann <mk@cm4all.com>  Thu, 15 Apr 2010 15:06:51 +0200

cm4all-beng-proxy (0.7.27.1) unstable; urgency=low

  * http-cache: added missing pool_unref() in memcached_miss()
  * http-cache: don't cache resources with very long URIs
  * memcached-client: increase the maximum key size to 32 kB
  * fork: properly handle partially filled output buffer
  * fork: re-add event after some input data has been read

 -- Max Kellermann <mk@cm4all.com>  Thu, 29 Apr 2010 15:30:21 +0200

cm4all-beng-proxy (0.7.27) unstable; urgency=low

  * session: use GLib's PRNG to generate session ids
  * session: seed the PRNG with /dev/random
  * response: log UNTRUSTED violation attempts
  * response: drop widget sessions when there is no focus

 -- Max Kellermann <mk@cm4all.com>  Fri, 09 Apr 2010 12:04:18 +0200

cm4all-beng-proxy (0.7.26) unstable; urgency=low

  * memcached-client: schedule read event before callback
  * istream-tee: continue with second output if first is closed

 -- Max Kellermann <mk@cm4all.com>  Sun, 28 Mar 2010 18:08:11 +0200

cm4all-beng-proxy (0.7.25) unstable; urgency=low

  * memcached-client: don't poll if socket is closed
  * fork: close file descriptor on input error
  * pool: don't check attachments in pool_trash()

 -- Max Kellermann <mk@cm4all.com>  Thu, 25 Mar 2010 13:28:01 +0100

cm4all-beng-proxy (0.7.24) unstable; urgency=low

  * memcached-client: release socket after splice

 -- Max Kellermann <mk@cm4all.com>  Mon, 22 Mar 2010 11:29:45 +0100

cm4all-beng-proxy (0.7.23) unstable; urgency=low

  * sink-header: support splice
  * memcached-client: support splice (response)
  * fcgi-client: recover correctly after send error
  * fcgi-client: support chunked request body
  * fcgi-client: basic splice support for the request body
  * http-cache: duplicate headers
  * {http,memcached}-client: check "direct" mode after buffer flush
  * cmdline: added option "fcgi_stock_limit"
  * python: auto-export function write_packet()
  * python: Response methods return self

 -- Max Kellermann <mk@cm4all.com>  Fri, 19 Mar 2010 13:28:35 +0100

cm4all-beng-proxy (0.7.22) unstable; urgency=low

  * python: re-add function write_packet()

 -- Max Kellermann <mk@cm4all.com>  Fri, 12 Mar 2010 12:27:21 +0100

cm4all-beng-proxy (0.7.21) unstable; urgency=low

  * ajp-client: handle EAGAIN from send()
  * python: install the missing sources

 -- Max Kellermann <mk@cm4all.com>  Thu, 11 Mar 2010 16:58:25 +0100

cm4all-beng-proxy (0.7.20) unstable; urgency=low

  * http-client: don't reinstate event when socket is closed
  * access-log: log the site name
  * python: removed unused function write_packet()
  * python: split the module beng_proxy.translation
  * python: allow overriding query string and param in absolute_uri()
  * python: moved absolute_uri() to a separate library

 -- Max Kellermann <mk@cm4all.com>  Thu, 11 Mar 2010 09:48:52 +0100

cm4all-beng-proxy (0.7.19) unstable; urgency=low

  * client-socket: translate EV_TIMEOUT to ETIMEDOUT
  * fork: refill the input buffer as soon as possible
  * delegate-client: implement an abortable event
  * pool: added assertions for libevent leaks
  * direct: added option "-s enable_splice=no"

 -- Max Kellermann <mk@cm4all.com>  Thu, 04 Mar 2010 17:34:56 +0100

cm4all-beng-proxy (0.7.18) unstable; urgency=low

  * args: reserve memory for the trailing null byte

 -- Max Kellermann <mk@cm4all.com>  Tue, 23 Feb 2010 17:46:04 +0100

cm4all-beng-proxy (0.7.17) unstable; urgency=low

  * translation: added the BOUNCE packet (variant of REDIRECT)
  * translation: change widget packet HOST to UNTRUSTED
  * translation: pass internal URI arguments to the translation server
  * handler: use the specified status with REDIRECT
  * python: added method Request.absolute_uri()

 -- Max Kellermann <mk@cm4all.com>  Tue, 23 Feb 2010 16:15:22 +0100

cm4all-beng-proxy (0.7.16) unstable; urgency=low

  * processor: separate trusted from untrusted widgets by host name
  * processor: mode=partition is deprecated
  * translate: fix DOCUMENT_ROOT handler for CGI/FASTCGI
  * fcgi-request: added JailCGI support

 -- Max Kellermann <mk@cm4all.com>  Fri, 19 Feb 2010 14:29:29 +0100

cm4all-beng-proxy (0.7.15) unstable; urgency=low

  * processor: unreference the caller pool in abort()
  * tcache: clear BASE on mismatch
  * fcgi-client: generate the Content-Length request header
  * fcgi-client: send the CONTENT_TYPE parameter
  * prototypes/translate.py: use FastCGI to run PHP

 -- Max Kellermann <mk@cm4all.com>  Thu, 11 Feb 2010 14:43:21 +0100

cm4all-beng-proxy (0.7.14) unstable; urgency=low

  * connection: drop connections when the limit is exceeded
  * resource-address: added BASE support
  * fcgi-client: check the request ID in response packets
  * http-client: check response body when request body is closed
  * html-escape: use the last ampersand before the semicolon
  * html-escape: support &apos;
  * processor: unescape widget parameter values

 -- Max Kellermann <mk@cm4all.com>  Fri, 29 Jan 2010 17:49:43 +0100

cm4all-beng-proxy (0.7.13) unstable; urgency=low

  * fcgi-request: duplicate socket path
  * fcgi-request: support ACTION
  * fcgi-client: provide SCRIPT_FILENAME
  * fcgi-client: append empty PARAMS packet
  * fcgi-client: try to read response before request is finished
  * fcgi-client: implement the STDERR packet
  * fcgi-client: support request headers and body
  * fcgi-stock: manage one socket per child process
  * fcgi-stock: unlink socket path after connect
  * fcgi-stock: redirect fd 1,2 to /dev/null
  * fcgi-stock: kill FastCGI processes after 5 minutes idle
  * translation: new packet PAIR for passing parameters to FastCGI

 -- Max Kellermann <mk@cm4all.com>  Thu, 14 Jan 2010 13:36:48 +0100

cm4all-beng-proxy (0.7.12) unstable; urgency=low

  * http-cache: unlock the cache item after successful revalidation
  * http-cache-memcached: pass the expiration time to memcached
  * sink-header: comprise pending data in method available()
  * header-forward: forward the Expires response header

 -- Max Kellermann <mk@cm4all.com>  Tue, 22 Dec 2009 16:18:49 +0100

cm4all-beng-proxy (0.7.11) unstable; urgency=low

  * {ajp,memcached}-client: fix dis\appearing event for duplex socket
  * memcached-client: handle EAGAIN after send()
  * memcached-client: release socket as early as possible
  * header-forward: don't forward Accept-Encoding if transformation is
    enabled
  * widget-http, inline-widget: check Content-Encoding before processing
  * file-handler: send "Vary: Accept-Encoding" for compressed response
  * header-forward: support duplicate headers
  * fcache: implemented a 60 seconds timeout
  * fcache: copy pointer to local variable before callback
  * event2: refresh timeout after event has occurred

 -- Max Kellermann <mk@cm4all.com>  Fri, 18 Dec 2009 16:45:24 +0100

cm4all-beng-proxy (0.7.10) unstable; urgency=low

  * http-{server,client}: fix disappearing event for duplex socket

 -- Max Kellermann <mk@cm4all.com>  Mon, 14 Dec 2009 15:46:25 +0100

cm4all-beng-proxy (0.7.9) unstable; urgency=low

  * http: "Expect" is a hop-by-hop header
  * http-server: send "100 Continue" unless request body closed
  * http-client: poll socket after splice
  * http-server: handle EAGAIN after splice
  * http-server: send a 417 response on unrecognized "Expect" request
  * response, widget-http: append filter id to resource tag
  * resource-tag: check for "Cache-Control: no-store"

 -- Max Kellermann <mk@cm4all.com>  Mon, 14 Dec 2009 13:05:15 +0100

cm4all-beng-proxy (0.7.8) unstable; urgency=low

  * http-body: support partial response in method available()
  * file-handler: support pre-compressed static files
  * fcache: honor the "Cache-Control: no-store" response header

 -- Max Kellermann <mk@cm4all.com>  Wed, 09 Dec 2009 15:49:25 +0100

cm4all-beng-proxy (0.7.7) unstable; urgency=low

  * parser: allow underscore in attribute names
  * processor: check "type" attribute before URI rewriting
  * http-client: start receiving before request is sent
  * http-client: try to read response after write error
  * http-client: deliver response body after headers are finished
  * http-client: release socket as early as possible
  * http-client: serve buffer after socket has been closed
  * istream-chunked: clear input stream in abort handler
  * growing-buffer: fix crash after close in "data" callback

 -- Max Kellermann <mk@cm4all.com>  Thu, 03 Dec 2009 13:09:57 +0100

cm4all-beng-proxy (0.7.6) unstable; urgency=low

  * istream-hold: return -2 if handler is not available yet
  * http, ajp, fcgi: use istream_hold on request body
  * http-client: implemented splicing the request body
  * response: added missing URI substitution

 -- Max Kellermann <mk@cm4all.com>  Tue, 17 Nov 2009 15:25:35 +0100

cm4all-beng-proxy (0.7.5) unstable; urgency=low

  * session: 64 bit session ids
  * session: allow arbitrary session id size (at compile-time)
  * debian: larger default log file (16 * 4MB)
  * debian: added package cm4all-beng-proxy-toi

 -- Max Kellermann <mk@cm4all.com>  Mon, 16 Nov 2009 15:51:24 +0100

cm4all-beng-proxy (0.7.4) unstable; urgency=low

  * measure the latency of external resources
  * widget-http: partially revert "don't query session if !stateful"

 -- Max Kellermann <mk@cm4all.com>  Tue, 10 Nov 2009 15:06:03 +0100

cm4all-beng-proxy (0.7.3) unstable; urgency=low

  * uri-verify: don't reject double slash after first segment
  * hostname: allow the hyphen character
  * processor: allow processing without session
  * widget-http: don't query session if !stateful
  * request: disable session management for known bots
  * python: fixed AttributeError in __getattr__()
  * python: added method Response.process()
  * translation: added the response packets URI, HOST, SCHEME
  * translation: added header forward packets

 -- Max Kellermann <mk@cm4all.com>  Mon, 09 Nov 2009 16:40:27 +0100

cm4all-beng-proxy (0.7.2) unstable; urgency=low

  * fcache: close all caching connections on exit
  * istream-file: retry reading after EAGAIN
  * direct, istream-pipe: re-enable SPLICE_F_NONBLOCK
  * direct, istream-pipe: disable the SPLICE_F_MORE flag
  * http-client: handle EAGAIN after splice
  * http-client, header-writer: remove hop-by-hop response headers
  * response: optimized transformed response headers
  * handler: mangle CGI and FastCGI headers
  * header-forward: generate the X-Forwarded-For header
  * header-forward: add local host name to "Via" request header

 -- Max Kellermann <mk@cm4all.com>  Fri, 30 Oct 2009 13:41:02 +0100

cm4all-beng-proxy (0.7.1) unstable; urgency=low

  * file-handler: close the stream on "304 Not Modified"
  * pool: use assembler code only on gcc
  * cmdline: added option "--set tcp_stock_limit"
  * Makefile.am: enable the "subdir-objects" option

 -- Max Kellermann <mk@cm4all.com>  Thu, 22 Oct 2009 12:17:11 +0200

cm4all-beng-proxy (0.7) unstable; urgency=low

  * ajp-client: check if connection was closed during response callback
  * header-forward: log session id
  * istream: separate TCP splicing checks
  * istream-pipe: fix segmentation fault after incomplete direct transfer
  * istream-pipe: implement the "available" method
  * istream-pipe: allocate pipe only if handler supports it
  * istream-pipe: flush the pipe before reading from input
  * istream-pipe: reuse pipes in a stock
  * direct: support splice() from TCP socket to pipe
  * istream: direct() returns -3 if stream has been closed
  * hstock: don't destroy stocks while items are being created
  * tcp-stock: limit number of connections per host to 256
  * translate, http-client, ajp-client, cgi, http-cache: verify the HTTP
    response status
  * prototypes/translate.py: disallow "/../" and null bytes
  * prototypes/translate.py: added "/jail-delegate/" location
  * uri-parser: strict RFC 2396 URI verification
  * uri-parser: don't unescape the URI path
  * http-client, ajp-client: verify the request URI
  * uri-escape: unescape each character only once
  * http-cache: never use the memcached stock if caching is disabled
  * allow 8192 connections by default
  * allow 65536 file handles by default
  * added package cm4all-jailed-beng-proxy-delegate-helper

 -- Max Kellermann <mk@cm4all.com>  Wed, 21 Oct 2009 15:00:56 +0200

cm4all-beng-proxy (0.6.23) unstable; urgency=low

  * header-forward: log session information
  * prototypes/translate.py: added /cgi-bin/ location
  * http-server: disable keep-alive for HTTP/1.0 clients
  * http-server: don't send "Connection: Keep-Alive"
  * delegate-stock: clear the environment
  * delegate-stock: added jail support
  * delegate-client: reuse helper process after I/O error

 -- Max Kellermann <mk@cm4all.com>  Mon, 12 Oct 2009 17:29:35 +0200

cm4all-beng-proxy (0.6.22) unstable; urgency=low

  * istream-tee: clear both "enabled" flags in the eof/abort handler
  * istream-tee: fall back to first data() return value if second stream
    closed itself
  * http-cache: don't log body_abort after close

 -- Max Kellermann <mk@cm4all.com>  Thu, 01 Oct 2009 19:19:37 +0200

cm4all-beng-proxy (0.6.21) unstable; urgency=low

  * http-client: log more error messages
  * delegate-stock: added the DOCUMENT_ROOT environment variable
  * response, widget: accept "application/xhtml+xml"
  * cookie-server: allow square brackets in unquoted cookie values
    (violating RFC 2109 and RFC 2616)

 -- Max Kellermann <mk@cm4all.com>  Thu, 01 Oct 2009 13:55:40 +0200

cm4all-beng-proxy (0.6.20) unstable; urgency=low

  * stock: clear stock after 60 seconds idle
  * hstock: remove empty stocks
  * http-server, http-client, cgi: fixed off-by-one bug in header parser
  * istream-pipe: fix the direct() return value on error
  * istream-pipe: fix formula in range assertion
  * http-cache-memcached: implemented "remove"
  * handler: added FastCGI handler
  * fcgi-client: unref caller pool after socket release
  * fcgi-client: implemented response headers

 -- Max Kellermann <mk@cm4all.com>  Tue, 29 Sep 2009 14:07:13 +0200

cm4all-beng-proxy (0.6.19) unstable; urgency=low

  * http-client: release caller pool after socket release
  * memcached-client: release socket on marshalling error
  * stock: unref caller pool in abort handler
  * stock: lazy cleanup
  * http-cache: copy caller_pool to local variable

 -- Max Kellermann <mk@cm4all.com>  Thu, 24 Sep 2009 16:02:17 +0200

cm4all-beng-proxy (0.6.18) unstable; urgency=low

  * delegate-handler: support conditional GET and ranges
  * file-handler: fix suffix-byte-range-spec parser
  * delegate-helper: call open() with O_CLOEXEC|O_NOCTTY
  * istream-file: don't set FD_CLOEXEC if O_CLOEXEC is available
  * stock: hold caller pool during "get" operation
  * main: free balancer object during shutdown
  * memcached-client: enable socket timeout
  * delegate-stock: set FD_CLOEXEC on socket

 -- Max Kellermann <mk@cm4all.com>  Thu, 24 Sep 2009 10:50:53 +0200

cm4all-beng-proxy (0.6.17) unstable; urgency=low

  * tcp-stock: implemented a load balancer
  * python: accept address list in the ajp() method
  * http-server: added timeout for the HTTP request headers
  * response: close template when the content type is wrong
  * delegate-get: implemented response headers
  * delegate-get: provide status codes and error messages

 -- Max Kellermann <mk@cm4all.com>  Fri, 18 Sep 2009 15:36:57 +0200

cm4all-beng-proxy (0.6.16) unstable; urgency=low

  * tcp-stock: added support for bulldog-tyke
  * sink-buffer: close input if it's not used in the constructor
  * http-cache-memcached: close response body when deserialization fails
  * serialize: fix regression in serialize_uint64()

 -- Max Kellermann <mk@cm4all.com>  Tue, 15 Sep 2009 19:26:07 +0200

cm4all-beng-proxy (0.6.15) unstable; urgency=low

  * http-cache-choice: find more duplicates during cleanup
  * handler: added AJP handler
  * ajp-request: unref pool only on tcp_stock failure
  * ajp-client: prevent parser recursion
  * ajp-client: free request body when response is closed
  * ajp-client: reuse connection after END_RESPONSE packet
  * ajp-client: enable TCP_CORK while sending
  * istream-ajp-body: added a second "length" header field
  * ajp-client: auto-send empty request body chunk
  * ajp-client: register "write" event after GET_BODY_CHUNK packet
  * ajp-client: implemented request and response headers
  * http-cache-rfc: don't rewind tpool if called recursively

 -- Max Kellermann <mk@cm4all.com>  Fri, 11 Sep 2009 16:04:06 +0200

cm4all-beng-proxy (0.6.14) unstable; urgency=low

  * istream-tee: don't restart reading if already in progress

 -- Max Kellermann <mk@cm4all.com>  Thu, 03 Sep 2009 13:21:06 +0200

cm4all-beng-proxy (0.6.13) unstable; urgency=low

  * cookie-server: fix parsing multiple cookies
  * http-cache-memcached: clean up expired "choice" items
  * sink-gstring: use callback instead of public struct
  * istream-tee: restart reading when one output is closed

 -- Max Kellermann <mk@cm4all.com>  Wed, 02 Sep 2009 17:02:53 +0200

cm4all-beng-proxy (0.6.12) unstable; urgency=low

  * http-cache: don't attempt to remove cache items when the cache is disabled

 -- Max Kellermann <mk@cm4all.com>  Fri, 28 Aug 2009 15:40:48 +0200

cm4all-beng-proxy (0.6.11) unstable; urgency=low

  * http-cache-memcached: store HTTP status and response headers
  * http-cache-memcached: implemented flush (SIGHUP)
  * http-cache-memcached: support "Vary"
  * http-client: work around assertion failure in response_stream_close()

 -- Max Kellermann <mk@cm4all.com>  Thu, 27 Aug 2009 12:33:17 +0200

cm4all-beng-proxy (0.6.10) unstable; urgency=low

  * parser: finish tag before bailing out
  * http-request: allow URLs without path component
  * fork: clear event in read() method
  * istream-file: pass options O_CLOEXEC|O_NOCTTY to open()
  * response: check if the "Host" request header is valid

 -- Max Kellermann <mk@cm4all.com>  Tue, 18 Aug 2009 16:37:19 +0200

cm4all-beng-proxy (0.6.9) unstable; urgency=low

  * direct: disable SPLICE_F_NONBLOCK (temporary NFS EAGAIN workaround)

 -- Max Kellermann <mk@cm4all.com>  Mon, 17 Aug 2009 13:52:49 +0200

cm4all-beng-proxy (0.6.8) unstable; urgency=low

  * widget-http: close response body in error code path
  * http-cache: implemented memcached backend (--memcached-server)
  * processor: &c:base; returns the URI without scheme and host

 -- Max Kellermann <mk@cm4all.com>  Mon, 17 Aug 2009 12:29:19 +0200

cm4all-beng-proxy (0.6.7) unstable; urgency=low

  * file-handler: generate Expires from xattr user.MaxAge
  * cmdline: added option --set to configure:
    - max_connections
    - http_cache_size
    - filter_cache_size
    - translate_cache_size
  * flush caches on SIGHUP

 -- Max Kellermann <mk@cm4all.com>  Fri, 07 Aug 2009 11:41:10 +0200

cm4all-beng-proxy (0.6.6) unstable; urgency=low

  * added missing GLib build dependency
  * cgi-handler: set the "body_consumed" flag

 -- Max Kellermann <mk@cm4all.com>  Tue, 04 Aug 2009 09:53:01 +0200

cm4all-beng-proxy (0.6.5) unstable; urgency=low

  * shm: pass MAP_NORESERVE to mmap()
  * proxy-handler: support cookies
  * translation: added DISCARD_SESSION packet

 -- Max Kellermann <mk@cm4all.com>  Wed, 15 Jul 2009 18:00:33 +0200

cm4all-beng-proxy (0.6.4) unstable; urgency=low

  * http-client: don't read response body in HEAD requests
  * ajp-client: invoke the "abort" handler on error
  * filter-cache: lock cache items while they are served

 -- Max Kellermann <mk@cm4all.com>  Thu, 09 Jul 2009 14:36:14 +0200

cm4all-beng-proxy (0.6.3) unstable; urgency=low

  * http-server: implemented the DELETE method
  * http-server: refuse HTTP/0.9 requests
  * proxy-handler: send request body to template when no widget is focused
  * widget-request: pass original HTTP method to widget
  * session: automatically defragment sessions

 -- Max Kellermann <mk@cm4all.com>  Tue, 07 Jul 2009 16:57:22 +0200

cm4all-beng-proxy (0.6.2) unstable; urgency=low

  * lock: fixed race condition in debug flag updates
  * session: use rwlock for the session manager
  * proxy-handler: pass request headers to the remote HTTP server
  * proxy-handler: forward original Accept-Charset if processor is disabled
  * pipe: don't filter resources without a body
  * fcache: forward original HTTP status over "pipe" filter
  * cgi: support the "Status" line

 -- Max Kellermann <mk@cm4all.com>  Mon, 06 Jul 2009 16:38:26 +0200

cm4all-beng-proxy (0.6.1) unstable; urgency=low

  * session: consistently lock all session objects
  * rewrite-uri: check if widget_external_uri() returns NULL
  * widget-uri: don't generate the "path" argument when it's NULL
  * widget-uri: strip superfluous question mark from widget_base_address()
  * widget-uri: append parameters from the template first
  * widget-uri: re-add configured query string in widget_absolute_uri()
  * widget-uri: eliminate configured query string in widget_external_uri()
  * processor: don't consider session data for base=child and base=parent

 -- Max Kellermann <mk@cm4all.com>  Fri, 03 Jul 2009 15:52:01 +0200

cm4all-beng-proxy (0.6) unstable; urgency=low

  * inline-widget: check the widget HTTP response status
  * response: don't apply transformation on failed response
  * resource-address: include pipe arguments in filter cache key
  * handler: removed session redirect on the first request
  * http-cache: accept ETag response header instead of Last-Modified
  * filter-cache: don't require Last-Modified or Expires
  * file-handler: disable ETag only when processor comes first
  * file-handler: read ETag from xattr
  * pipe: generate new ETag for piped resource
  * session: purge sessions when shared memory is full
  * handler: don't enforce sessions for filtered responses

 -- Max Kellermann <mk@cm4all.com>  Tue, 30 Jun 2009 17:48:20 +0200

cm4all-beng-proxy (0.5.14) unstable; urgency=low

  * ajp-client: implemented request body
  * cookie-client: obey "max-age=0" properly
  * processor: forward the original HTTP status
  * response, widget-http: don't allow processing resource without body
  * widget-http: check the Content-Type before invoking processor
  * response: pass the "Location" response header
  * debian: added a separate -optimized-dbg package
  * added init script support for multiple ports (--port) and multiple listen
    (--listen) command line argumnents
  * translation: added the "APPEND" packet for command line arguments
  * pipe: support command line arguments

 -- Max Kellermann <mk@cm4all.com>  Mon, 29 Jun 2009 16:51:16 +0200

cm4all-beng-proxy (0.5.13) unstable; urgency=low

  * widget-registry: clear local_address in translate request
  * cmdline: added the "--listen" option

 -- Max Kellermann <mk@cm4all.com>  Wed, 24 Jun 2009 12:27:17 +0200

cm4all-beng-proxy (0.5.12) unstable; urgency=low

  * response: pass the "Location" response handler
  * added support for multiple listener ports

 -- Max Kellermann <mk@cm4all.com>  Tue, 23 Jun 2009 23:34:55 +0200

cm4all-beng-proxy (0.5.11) unstable; urgency=low

  * build with autotools
  * use libcm4all-socket, GLib
  * Makefile.am: support out-of-tree builds
  * added optimized Debian package
  * tcache: fixed wrong assignment in VARY=HOST
  * translation: added request packet LOCAL_ADDRESS

 -- Max Kellermann <mk@cm4all.com>  Tue, 23 Jun 2009 15:42:12 +0200

cm4all-beng-proxy (0.5.10) unstable; urgency=low

  * widget-http: assign the "address" variable

 -- Max Kellermann <mk@cm4all.com>  Mon, 15 Jun 2009 18:38:58 +0200

cm4all-beng-proxy (0.5.9) unstable; urgency=low

  * tcache: fixed typo in tcache_string_match()
  * tcache: support VARY=SESSION
  * translate: added the INVALIDATE response packet
  * cache, session: higher size limits
  * widget-uri: separate query_string from path_info
  * widget-uri: ignore widget parameters in widget_external_uri()

 -- Max Kellermann <mk@cm4all.com>  Mon, 15 Jun 2009 17:06:11 +0200

cm4all-beng-proxy (0.5.8) unstable; urgency=low

  * handler: fixed double free bug in translate_callback()

 -- Max Kellermann <mk@cm4all.com>  Sun, 14 Jun 2009 19:05:09 +0200

cm4all-beng-proxy (0.5.7) unstable; urgency=low

  * forward the Content-Disposition header
  * handler: assign new session to local variable, fix segfault
  * handler: don't dereference the NULL session

 -- Max Kellermann <mk@cm4all.com>  Sun, 14 Jun 2009 13:01:52 +0200

cm4all-beng-proxy (0.5.6) unstable; urgency=low

  * widget-http: send the "Via" request header instead of "X-Forwarded-For"
  * proxy-handler: send the "Via" request header
  * widget-request: check the "path" argument before calling uri_compress()

 -- Max Kellermann <mk@cm4all.com>  Tue, 09 Jun 2009 12:21:00 +0200

cm4all-beng-proxy (0.5.5) unstable; urgency=low

  * processor: allow specifying relative URI in c:base=child
  * widget-request: verify the "path" argument
  * widget: allocate address from widget's pool
  * widget-http: support multiple Set-Cookie response headers

 -- Max Kellermann <mk@cm4all.com>  Thu, 04 Jun 2009 15:10:15 +0200

cm4all-beng-proxy (0.5.4) unstable; urgency=low

  * implemented delegation of open() to a helper program
  * added the BASE translation packet, supported by the translation cache
  * deprecated c:mode=proxy
  * rewrite-uri: always enable focus in mode=partial
  * http-cache: don't cache resources with query string (RFC 2616 13.9)
  * http-cache: lock cache items while they are served

 -- Max Kellermann <mk@cm4all.com>  Thu, 28 May 2009 11:44:01 +0200

cm4all-beng-proxy (0.5.3) unstable; urgency=low

  * cgi: close request body on fork() failure
  * fork: added workaround for pipe-to-pipe splice()
  * http-cache: use cache entry when response ETag matches
  * cgi: loop in istream_cgi_read() to prevent blocking
  * cache: check for expired items once a minute
  * cache: optimize search for oldest item

 -- Max Kellermann <mk@cm4all.com>  Wed, 06 May 2009 13:23:46 +0200

cm4all-beng-proxy (0.5.2) unstable; urgency=low

  * added filter cache
  * header-parser: added missing range check in header_parse_line()
  * fork: added event for writing to the child process
  * fork: don't splice() from a pipe
  * response: don't pass request body to unfocused processor
  * added filter type "pipe"

 -- Max Kellermann <mk@cm4all.com>  Wed, 29 Apr 2009 13:24:26 +0200

cm4all-beng-proxy (0.5.1) unstable; urgency=low

  * processor: fixed base=child assertion failure
  * handler: close request body if it was not consumed
  * static-file: generate Last-Modified and ETag response headers
  * static-file: obey the Content-Type provided by the translation server
  * static-file: get Content-Type from extended attribute
  * http-cache: use istream_null when cached resource is empty

 -- Max Kellermann <mk@cm4all.com>  Mon, 27 Apr 2009 10:00:20 +0200

cm4all-beng-proxy (0.5) unstable; urgency=low

  * processor: accept c:mode/c:base attributes in any order
  * processor: removed alternative (anchor) rewrite syntax

 -- Max Kellermann <mk@cm4all.com>  Mon, 20 Apr 2009 22:04:19 +0200

cm4all-beng-proxy (0.4.10) unstable; urgency=low

  * processor: lift length limitation for widget parameters
  * translate: abort if a packet is too large
  * translate: support MAX_AGE for the whole response
  * hashmap: fix corruption of slot chain in hashmap_remove_value()

 -- Max Kellermann <mk@cm4all.com>  Fri, 17 Apr 2009 13:02:50 +0200

cm4all-beng-proxy (0.4.9) unstable; urgency=low

  * http-cache: explicitly start reading into cache
  * cgi: clear "headers" variable before publishing the response
  * translate: use DOCUMENT_ROOT as CGI parameter

 -- Max Kellermann <mk@cm4all.com>  Mon, 06 Apr 2009 16:21:57 +0200

cm4all-beng-proxy (0.4.8) unstable; urgency=low

  * translate: allow ADDRESS packets in AJP addresses
  * translate: initialize all fields of a FastCGI address
  * http-cache: close all caching connections on exit
  * processor: don't rewrite SCRIPT SRC attribute when proxying

 -- Max Kellermann <mk@cm4all.com>  Thu, 02 Apr 2009 15:45:46 +0200

cm4all-beng-proxy (0.4.7) unstable; urgency=low

  * http-server: use istream_null for empty request body
  * parser: check for trailing slash only in TAG_OPEN tags
  * parser: added support for XML Processing Instructions
  * processor: implemented XML Processing Instruction "cm4all-rewrite-uri"
  * uri-escape: escape the slash character
  * cache: remove all matching items in cache_remove()
  * http-cache: lock cache items while holding a reference

 -- Max Kellermann <mk@cm4all.com>  Thu, 02 Apr 2009 12:02:53 +0200

cm4all-beng-proxy (0.4.6) unstable; urgency=low

  * file_handler: fixed logic error in If-Modified-Since check
  * date: return UTC time stamp in http_date_parse()
  * cache: continue search after item was invalidated
  * cache: remove the correct cache item
  * istream-chunked: work around invalid assertion failure
  * istream-subst: fixed corruption after partial match

 -- Max Kellermann <mk@cm4all.com>  Wed, 25 Mar 2009 15:03:10 +0100

cm4all-beng-proxy (0.4.5) unstable; urgency=low

  * http-server: assume keep-alive is enabled on HTTP 1.1
  * http-client: unregister EV_READ when the buffer is full
  * translation: added QUERY_STRING packet
  * processor: optionally parse base/mode from URI

 -- Max Kellermann <mk@cm4all.com>  Tue, 17 Mar 2009 13:04:25 +0100

cm4all-beng-proxy (0.4.4) unstable; urgency=low

  * forward Accept-Language request header to the translation server
  * translate: added the USER_AGENT request packet
  * session: obey the USER/MAX_AGE setting
  * use libcm4all-inline-dev in libcm4all-beng-proxy-dev
  * added pkg-config file for libcm4all-beng-proxy-dev
  * updated python-central dependencies
  * processor: parse c:base/c:mode attributes in PARAM tags

 -- Max Kellermann <mk@cm4all.com>  Wed, 11 Mar 2009 09:43:48 +0100

cm4all-beng-proxy (0.4.3) unstable; urgency=low

  * processor: rewrite URI in LINK tags
  * processor: rewrite URI in PARAM tags
  * use splice() from glibc 2.7
  * translate: added VARY response packet
  * build documentation with texlive

 -- Max Kellermann <mk@cm4all.com>  Wed, 04 Mar 2009 09:53:56 +0100

cm4all-beng-proxy (0.4.2) unstable; urgency=low

  * hashmap: fix corruption in slot chain
  * use monotonic clock to calculate expiry times
  * processor: rewrite URIs in the EMBED, VIDEO, AUDIO tags

 -- Max Kellermann <mk@cm4all.com>  Tue, 17 Feb 2009 17:14:48 +0100

cm4all-beng-proxy (0.4.1) unstable; urgency=low

  * translate: clear client->transformation
  * handler: check for translation errors
  * http-server: fixed assertion failure during shutdown
  * http-server: send "Keep-Alive" response header
  * worker: after fork(), call event_reinit() in the parent process
  * added valgrind build dependency
  * build with Debian's libevent-1.4 package

 -- Max Kellermann <mk@cm4all.com>  Tue, 10 Feb 2009 11:48:53 +0100

cm4all-beng-proxy (0.4) unstable; urgency=low

  * added support for transformation views
    - in the JavaScript API, mode=proxy is now deprecated
  * http-cache: fix segfault when request_headers==NULL
  * http-cache: store multiple (varying) versions of a resource
  * http-cache: use the "max-age" cache-control response

 -- Max Kellermann <mk@cm4all.com>  Fri, 30 Jan 2009 13:29:43 +0100

cm4all-beng-proxy (0.3.9) unstable; urgency=low

  * http-client: assume keep-alive is enabled on HTTP 1.1
  * processor: use configured/session path-info for mode=child URIs

 -- Max Kellermann <mk@cm4all.com>  Tue, 27 Jan 2009 13:07:51 +0100

cm4all-beng-proxy (0.3.8) unstable; urgency=low

  * processor: pass Content-Type and Content-Language headers from
    template
  * http-client: allow chunked response body without keep-alive

 -- Max Kellermann <mk@cm4all.com>  Fri, 23 Jan 2009 13:02:42 +0100

cm4all-beng-proxy (0.3.7) unstable; urgency=low

  * istream_subst: exit the loop if state==INSERT
  * istream_iconv: check if the full buffer could be flushed
  * worker: don't reinitialize session manager during shutdown

 -- Max Kellermann <mk@cm4all.com>  Thu, 15 Jan 2009 10:39:47 +0100

cm4all-beng-proxy (0.3.6) unstable; urgency=low

  * processor: ignore closing </header>
  * widget-http: now really don't check content-type in frame parents
  * parser: skip comments
  * processor: implemented c:base="parent"
  * processor: added "c:" prefix to c:widget child elements
  * processor: renamed the "c:param" element to "c:parameter"

 -- Max Kellermann <mk@cm4all.com>  Thu, 08 Jan 2009 11:17:29 +0100

cm4all-beng-proxy (0.3.5) unstable; urgency=low

  * widget-http: don't check content-type in frame parents
  * istream-subst: allow null bytes in the input stream
  * js: added the "translate" parameter for passing values to the
    translation server
  * rewrite-uri: refuse to rewrite a frame URI without widget id

 -- Max Kellermann <mk@cm4all.com>  Mon, 05 Jan 2009 16:46:32 +0100

cm4all-beng-proxy (0.3.4) unstable; urgency=low

  * processor: added support for custom widget request headers
  * http-cache: obey the "Vary" response header
  * http-cache: pass the new http_cache_info object when testing a cache
    item

 -- Max Kellermann <mk@cm4all.com>  Tue, 30 Dec 2008 15:46:44 +0100

cm4all-beng-proxy (0.3.3) unstable; urgency=low

  * processor: grew widget parameter buffer to 512 bytes
  * widget-resolver: clear widget->resolver on abort
  * cgi: clear the input's handler in cgi_async_abort()
  * widget-stream: use istream_hold (reverts r4171)

 -- Max Kellermann <mk@cm4all.com>  Fri, 05 Dec 2008 14:43:05 +0100

cm4all-beng-proxy (0.3.2) unstable; urgency=low

  * processor: free memory before calling embed_frame_widget()
  * processor: allocate query string from the widget pool
  * processor: removed the obsolete widget attributes "tag" and "style"
  * parser: hold a reference to the pool

 -- Max Kellermann <mk@cm4all.com>  Mon, 01 Dec 2008 14:15:38 +0100

cm4all-beng-proxy (0.3.1) unstable; urgency=low

  * http-client: remove Transfer-Encoding and Content-Length from response
    headers
  * http-client: don't read body after invoke_response()
  * fork: retry splice() after EAGAIN
  * fork: don't close input when splice() fails
  * cgi: abort the response handler when the stdin stream fails
  * istream_file, istream_pipe, fork, client_socket, listener: fixed file
    descriptor leaks
  * processor: hold a reference to the caller's pool
  * debian/rules: enabled test suite

 -- Max Kellermann <mk@cm4all.com>  Thu, 27 Nov 2008 16:01:16 +0100

cm4all-beng-proxy (0.3) unstable; urgency=low

  * implemented widget filters
  * translate: initialize all fields of a CGI address
  * fork: read request body on EAGAIN
  * fork: implemented the direct() method with splice()
  * python: added class Response
  * prototypes/translate.py:
    - support "filter"
    - support "content_type"
  * demo: added widget filter demo

 -- Max Kellermann <mk@cm4all.com>  Wed, 26 Nov 2008 16:27:29 +0100

cm4all-beng-proxy (0.2) unstable; urgency=low

  * don't quote text/xml widgets
  * widget-resolver: pass widget_pool to widget_class_lookup()
  * widget-registry: allocate widget_class from widget_pool
  * widget-stream: eliminated the async operation proxy, because the
    operation cannot be aborted before the constructor returns
  * widget-stream: don't clear the "delayed" stream in the response() callback
  * rewrite-uri: trigger istream_read(delayed) after istream_delayed_set()
  * doc: clarified XSLT integration

 -- Max Kellermann <mk@cm4all.com>  Tue, 25 Nov 2008 15:28:54 +0100

cm4all-beng-proxy (0.1) unstable; urgency=low

  * initial release

 -- Max Kellermann <mk@cm4all.com>  Mon, 17 Nov 2008 11:59:36 +0100<|MERGE_RESOLUTION|>--- conflicted
+++ resolved
@@ -1,7 +1,6 @@
-<<<<<<< HEAD
 cm4all-beng-proxy (9.0.5) unstable; urgency=low
 
-  * 
+  * merge release 8.5
 
  --   
 
@@ -33,7 +32,7 @@
   * fix spurious BIND_MOUNT_RW failures
 
  -- Max Kellermann <mk@cm4all.com>  Fri, 02 Oct 2015 15:36:42 -0000
-=======
+
 cm4all-beng-proxy (8.5) unstable; urgency=low
 
   * css_parser: fix buffer overflow due to off-by-one check
@@ -42,7 +41,6 @@
   * fix two crashes due to malformed URI escapes
 
  -- Max Kellermann <mk@cm4all.com>  Mon, 12 Oct 2015 10:20:32 -0000
->>>>>>> 84bd5937
 
 cm4all-beng-proxy (8.4) unstable; urgency=low
 
