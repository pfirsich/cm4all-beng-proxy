--- conflicted
+++ resolved
@@ -1,7 +1,6 @@
-<<<<<<< HEAD
 cm4all-beng-proxy (2.1.15) unstable; urgency=low
 
-  * 
+  * merge release 2.0.53
 
  --   
 
@@ -104,7 +103,7 @@
   * lb: add sticky mode "jvm_route" (Tomcat)
 
  -- Max Kellermann <mk@cm4all.com>  Mon, 30 Jul 2012 15:53:43 -0000
-=======
+
 cm4all-beng-proxy (2.0.53) unstable; urgency=low
 
   * filter-cache: fix assertion failure on serving empty response
@@ -112,7 +111,6 @@
   * lb: FADE_NODE lasts for 3 hours
 
  -- Max Kellermann <mk@cm4all.com>  Mon, 22 Oct 2012 12:21:18 -0000
->>>>>>> 5306ad19
 
 cm4all-beng-proxy (2.0.52) unstable; urgency=low
 
