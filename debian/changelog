<<<<<<< HEAD
cm4all-beng-proxy (9.0.1) unstable; urgency=low

  * merge release 8.3

 --   
=======
cm4all-beng-proxy (8.4) unstable; urgency=low

  * was: fix another memory leak

 -- Max Kellermann <mk@cm4all.com>  Fri, 02 Oct 2015 11:05:21 -0000
>>>>>>> 01a99542

cm4all-beng-proxy (8.3) unstable; urgency=low

  * was: fix several memory leaks

 -- Max Kellermann <mk@cm4all.com>  Fri, 02 Oct 2015 09:54:09 -0000

cm4all-beng-proxy (8.2) unstable; urgency=low

  * debian/control: add "Breaks" on old translation servers to avoid
    runtime breakages due to broken widget descriptors; the translation
    server 1.9.1 contains a workaround
  * translate_parser: fix crash after malformed/misplaced
    UNTRUSTED_*_SITE_SUFFIX packet

 -- Max Kellermann <mk@cm4all.com>  Fri, 25 Sep 2015 12:55:18 -0000

cm4all-beng-proxy (8.1) unstable; urgency=low

  * feature freeze
  * fb_pool: compress I/O buffers periodically
  * http_cache, fcache, nfs_cache: compress the cache periodically

 -- Max Kellermann <mk@cm4all.com>  Tue, 22 Sep 2015 17:26:06 -0000

cm4all-beng-proxy (8.0.13) unstable; urgency=low

  * merge release 7.8
  * translation: support writable bind mounts (BIND_MOUNT_RW)
  * translation: add packet UNTRUSTED_RAW_SITE_SUFFIX
  * ssl: initialize OpenSSL engines
  * rewrite_uri: support "https://" and "//" URIs
  * regex: fix double free bug

 -- Max Kellermann <mk@cm4all.com>  Tue, 22 Sep 2015 08:00:20 -0000

cm4all-beng-proxy (8.0.12) unstable; urgency=low

  * merge release 7.7
  * rubber: optimized hole search
  * rubber: simplified defragmentation on tail allocation

 -- Max Kellermann <mk@cm4all.com>  Thu, 17 Sep 2015 20:41:59 -0000

cm4all-beng-proxy (8.0.11) unstable; urgency=low

  * regex: fix move operator, fixes spurious "Invalid regex capture"

 -- Max Kellermann <mk@cm4all.com>  Thu, 03 Sep 2015 13:08:16 -0000

cm4all-beng-proxy (8.0.10) unstable; urgency=low

  * regex: mismatching optional capture expands to empty string
  * regex: work around problem with mismatching optional last capture
  * request: avoid compressing the response body twice

 -- Max Kellermann <mk@cm4all.com>  Wed, 02 Sep 2015 15:56:38 -0000

cm4all-beng-proxy (8.0.9) unstable; urgency=low

  * merge release 7.6
  * regex: fix off-by-one error in capture range check

 -- Max Kellermann <mk@cm4all.com>  Tue, 01 Sep 2015 13:57:06 -0000

cm4all-beng-proxy (8.0.8) unstable; urgency=low

  * tcache: fix crash on regex mismatch

 -- Max Kellermann <mk@cm4all.com>  Mon, 31 Aug 2015 05:35:14 -0000

cm4all-beng-proxy (8.0.7) unstable; urgency=low

  * merge release 7.5
  * regex: fix spurious compile failures
  * fcache: include actual body data in stats
  * nfs_cache: add stats
  * fix several crash bugs with malformed URI escapes
  * control/stats: add cache brutto sizes
  * control/stats: add I/O buffers size

 -- Max Kellermann <mk@cm4all.com>  Thu, 27 Aug 2015 22:11:02 -0000

cm4all-beng-proxy (8.0.6) unstable; urgency=low

  * translation: decouple REGEX_UNESCAPE from INVERSE_REGEX

 -- Max Kellermann <mk@cm4all.com>  Tue, 25 Aug 2015 09:57:23 -0000

cm4all-beng-proxy (8.0.5) unstable; urgency=low

  * translation: add packet INVERSE_REGEX_UNESCAPE

 -- Max Kellermann <mk@cm4all.com>  Mon, 24 Aug 2015 16:58:16 -0000

cm4all-beng-proxy (8.0.4) unstable; urgency=low

  * translate_client: fix crash due to uninitialized variable

 -- Max Kellermann <mk@cm4all.com>  Fri, 21 Aug 2015 11:26:40 -0000

cm4all-beng-proxy (8.0.3) unstable; urgency=low

  * translation: add login packet SERVICE
  * translation: login allows packet LISTENER_TAG
  * translation: protocol v3 uses anchored regex
  * regex: disable the "multi-line" option
  * regex: switch to the PCRE library

 -- Max Kellermann <mk@cm4all.com>  Mon, 17 Aug 2015 14:31:32 -0000

cm4all-beng-proxy (8.0.2) unstable; urgency=low

  * translation: add packets LOGIN, PASSWORD, UID_GID
  * translation: native Refence support

 -- Max Kellermann <mk@cm4all.com>  Thu, 06 Aug 2015 11:15:58 -0000

cm4all-beng-proxy (8.0.1) unstable; urgency=low

  * cgi, pipe: log PID in stderr output
  * translation: add packets AUTO_GZIP, INTERNAL_REDIRECT

 -- Max Kellermann <mk@cm4all.com>  Fri, 24 Jul 2015 10:27:51 -0000

cm4all-beng-proxy (7.8) unstable; urgency=low

  * support SESSION_SITE in processor

 -- Max Kellermann <mk@cm4all.com>  Mon, 21 Sep 2015 12:26:13 -0000

cm4all-beng-proxy (7.7) unstable; urgency=low

  * merge release 6.11

 -- Max Kellermann <mk@cm4all.com>  Thu, 17 Sep 2015 19:08:50 -0000

cm4all-beng-proxy (7.6) unstable; urgency=low

  * merge release 6.10
  * fcache: include actual body data in stats
  * nfs_cache: add stats
  * control/stats: add cache brutto sizes
  * control/stats: add I/O buffers size

 -- Max Kellermann <mk@cm4all.com>  Tue, 01 Sep 2015 12:48:48 -0000

cm4all-beng-proxy (7.5) unstable; urgency=low

  * merge release 6.9

 -- Max Kellermann <mk@cm4all.com>  Thu, 27 Aug 2015 14:30:18 -0000

cm4all-beng-proxy (7.4) unstable; urgency=low

  * merge release 6.8
  * tcache: fix minor memory leak

 -- Max Kellermann <mk@cm4all.com>  Wed, 26 Aug 2015 13:29:42 -0000

cm4all-beng-proxy (7.3) unstable; urgency=low

  * merge release 6.7

 -- Max Kellermann <mk@cm4all.com>  Wed, 22 Jul 2015 21:18:30 -0000

cm4all-beng-proxy (7.2) unstable; urgency=low

  * translation: allow REGEX_ON_{HOST,USER}_URI with INVERSE_REGEX

 -- Max Kellermann <mk@cm4all.com>  Fri, 17 Jul 2015 06:53:50 -0000

cm4all-beng-proxy (7.1) unstable; urgency=low

  * feature freeze
  * translation: WANT supports USER
  * translation: add packet REGEX_ON_USER_URI

 -- Max Kellermann <mk@cm4all.com>  Tue, 14 Jul 2015 20:46:43 -0000

cm4all-beng-proxy (7.0.10) unstable; urgency=low

  * fix crash on "Cache-Control: only-if-cached"
  * fix worker respawn

 -- Max Kellermann <mk@cm4all.com>  Sat, 11 Jul 2015 10:19:11 -0000

cm4all-beng-proxy (7.0.9) unstable; urgency=low

  * istream_escape: fix crash bug when last byte is escaped
  * stats: don't crash master process on CONTROL_STATS
  * debian/rules: add kludge to support dh_python2 on Squeeze

 -- Max Kellermann <mk@cm4all.com>  Thu, 09 Jul 2015 11:40:12 -0000

cm4all-beng-proxy (7.0.8) unstable; urgency=low

  * translation: add packets EXPAND_HOME, EXPAND_STDERR_PATH
  * translation: apply EXPAND_URI to CGI addresses
  * session: fix crash while invalidating widget session

 -- Max Kellermann <mk@cm4all.com>  Thu, 25 Jun 2015 13:29:01 -0000

cm4all-beng-proxy (7.0.7) unstable; urgency=low

  * translation: add packet AUTO_DEFLATE
  * istream_deflate: fix stalled stream
  * tcache: expand uncacheable responses

 -- Max Kellermann <mk@cm4all.com>  Wed, 24 Jun 2015 11:43:47 -0000

cm4all-beng-proxy (7.0.6) unstable; urgency=low

  * tcache: expand responses of uncacheable requests

 -- Max Kellermann <mk@cm4all.com>  Fri, 19 Jun 2015 13:02:32 -0000

cm4all-beng-proxy (7.0.5) unstable; urgency=low

  * merge release 6.6
  * control: flush the whole translation cache if the TCACHE_INVALIDATE
    payload is empty
  * namespace: support IPC namespaces

 -- Max Kellermann <mk@cm4all.com>  Thu, 11 Jun 2015 16:31:34 -0000

cm4all-beng-proxy (7.0.4) unstable; urgency=low

  * handler: send LISTENER_TAG if translation protocol version is not yet
    negotiated
  * handler: bypass translation cache during protocol version negotiation

 -- Max Kellermann <mk@cm4all.com>  Thu, 28 May 2015 13:10:12 -0000

cm4all-beng-proxy (7.0.3) unstable; urgency=low

  * handler: more "verbose_response" messages
  * handler: return "502 Bad Gateway" on translation server error
  * translation: protocol v2 always transmits LISTENER_TAG
  * translation: add packets REGEX_ON_HOST_URI, SESSION_SITE
  * session_manager: fix bogus assertion failure in cleanup
  * build with libwas 1.0

 -- Max Kellermann <mk@cm4all.com>  Wed, 20 May 2015 16:41:44 -0000

cm4all-beng-proxy (7.0.2) unstable; urgency=low

  * merge release 6.5
  * require Boost 1.49

 -- Max Kellermann <mk@cm4all.com>  Wed, 29 Apr 2015 11:43:57 -0000

cm4all-beng-proxy (7.0.1) unstable; urgency=low

  * forward the "Accept-Ranges" response header
  * forward the "Range" request header
  * forward the request headers "Accept-Charset" and "Accept-Encoding" to
    frame widgets

 -- Max Kellermann <mk@cm4all.com>  Fri, 13 Mar 2015 16:53:29 -0000

cm4all-beng-proxy (6.11) unstable; urgency=low

  * fcgi_client: fix hang after error logger failure

 -- Max Kellermann <mk@cm4all.com>  Thu, 17 Sep 2015 19:06:14 -0000

cm4all-beng-proxy (6.10) unstable; urgency=low

  * translate_parser: allow absolute LOCAL_URI
  * uri-verify: don't check the query string
  * bp_control: let worker handle control packets in single-worker mode
  * stock: fix "outgoing_connections" being always zero in control stats
  * lb_stats: include TCP connections in "outgoing_connections"

 -- Max Kellermann <mk@cm4all.com>  Tue, 01 Sep 2015 11:51:11 -0000

cm4all-beng-proxy (6.9) unstable; urgency=low

  * fcgi_client: ignore STDERR packets in size calculation

 -- Max Kellermann <mk@cm4all.com>  Thu, 27 Aug 2015 14:04:04 -0000

cm4all-beng-proxy (6.8) unstable; urgency=low

  * tcache: verify URI after cache miss

 -- Max Kellermann <mk@cm4all.com>  Wed, 26 Aug 2015 12:32:19 -0000

cm4all-beng-proxy (6.7) unstable; urgency=low

  * ssl: fix certificate chain with Server Name Indication
  * lb: fix hang during shutdown

 -- Max Kellermann <mk@cm4all.com>  Wed, 22 Jul 2015 20:47:55 -0000

cm4all-beng-proxy (6.6) unstable; urgency=low

  * debian/rules: remove remaining python-central invocation
  * init: enable session_save_path by default if
    /var/run/cm4all/beng-proxy exists
  * init: read /etc/default/cm4all-beng-proxy.local
  * namespace: set "setgroups=deny" for Linux 3.18+
  * namespace: retry with mount flag "noexec" if mounting fails
  * build with libwas 1.0

 -- Max Kellermann <mk@cm4all.com>  Thu, 11 Jun 2015 15:22:14 -0000

cm4all-beng-proxy (6.5) unstable; urgency=low

  * debian: improve clang build-dependency
  * debian: migrate from python-central to dh_python2
  * debian: add missing dependency on python-twisted-names

 -- Max Kellermann <mk@cm4all.com>  Mon, 27 Apr 2015 15:27:10 -0000

cm4all-beng-proxy (6.4) unstable; urgency=low

  * widget: fix "Range" request headers with non-default view

 -- Max Kellermann <mk@cm4all.com>  Fri, 10 Apr 2015 12:28:47 -0000

cm4all-beng-proxy (6.3) unstable; urgency=low

  * forward the request headers "If-Modified-Since", "If-Unmodified-Since",
    "If-Match", "If-None-Match" and "If-Range" to frame widgets
  * session: improve session cleanup reliability
  * lb: verify SSL certificates in --check
  * ssl: reduce CPU overhead during TLS handshake

 -- Max Kellermann <mk@cm4all.com>  Tue, 24 Mar 2015 16:56:00 -0000

cm4all-beng-proxy (6.2) unstable; urgency=low

  * merge release 5.16

 -- Max Kellermann <mk@cm4all.com>  Wed, 18 Mar 2015 10:11:04 -0000

cm4all-beng-proxy (6.1) unstable; urgency=low

  * feature freeze

 -- Max Kellermann <mk@cm4all.com>  Thu, 05 Mar 2015 10:57:18 -0000

cm4all-beng-proxy (6.0.16) unstable; urgency=low

  * don't drop WANT request packet in repeated translation

 -- Max Kellermann <mk@cm4all.com>  Mon, 02 Mar 2015 08:38:49 -0000

cm4all-beng-proxy (6.0.15) unstable; urgency=low

  * widget: support the CONTENT_TYPE_LOOKUP protocol
  * CGI: disable request URI forwarding if there's a SCRIPT_NAME

 -- Max Kellermann <mk@cm4all.com>  Tue, 24 Feb 2015 16:44:37 -0000

cm4all-beng-proxy (6.0.14) unstable; urgency=low

  * merge release 5.15

 -- Max Kellermann <mk@cm4all.com>  Mon, 23 Feb 2015 12:48:39 -0000

cm4all-beng-proxy (6.0.13) unstable; urgency=low

  * don't steal the X-CM4all-View header from the HTTP cache

 -- Max Kellermann <mk@cm4all.com>  Fri, 20 Feb 2015 11:35:10 -0000

cm4all-beng-proxy (6.0.12) unstable; urgency=low

  * fcgi: don't redirect stderro to /dev/null
  * handler: reserve request body for focused widget even if processor
    disabled
  * remove the X-CM4all-View header after using it
  * headers: add group "TRANSFORMATION"
  * translation: add packet EXPAND_HEADER

 -- Max Kellermann <mk@cm4all.com>  Thu, 19 Feb 2015 15:36:19 -0000

cm4all-beng-proxy (6.0.11) unstable; urgency=low

  * translation: add packet EXPAND_READ_FILE
  * control: add command CONTROL_FADE_CHILDREN

 -- Max Kellermann <mk@cm4all.com>  Tue, 17 Feb 2015 12:02:40 -0000

cm4all-beng-proxy (6.0.10) unstable; urgency=low

  * merge release 5.14
  * translation: add packets NON_BLOCKING, READ_FILE

 -- Max Kellermann <mk@cm4all.com>  Fri, 13 Feb 2015 17:24:35 -0000

cm4all-beng-proxy (6.0.9) unstable; urgency=low

  * namespace_options: improved PIVOT_ROOT error message
  * translation: add packet EXPAND_BIND_MOUNT

 -- Max Kellermann <mk@cm4all.com>  Wed, 11 Feb 2015 11:36:51 -0000

cm4all-beng-proxy (6.0.8) unstable; urgency=low

  * debian: remove translation server demo packages
  * init: change default translation server address to @translation
  * translation: add packet EXPAND_COOKIE_HOST

 -- Max Kellermann <mk@cm4all.com>  Tue, 10 Feb 2015 12:24:22 -0000

cm4all-beng-proxy (6.0.7) unstable; urgency=low

  * translation: add packet LISTENER_TAG

 -- Max Kellermann <mk@cm4all.com>  Mon, 09 Feb 2015 11:02:06 -0000

cm4all-beng-proxy (6.0.6) unstable; urgency=low

  * http_server, http_client: reduce overhead of proxying chunked body

 -- Max Kellermann <mk@cm4all.com>  Fri, 06 Feb 2015 07:44:17 -0000

cm4all-beng-proxy (6.0.5) unstable; urgency=low

  * merge release 5.13
  * translate_client: check for PROBE_PATH_SUFFIXES without PROBE_SUFFIX
  * fix stack overflow on PROBE_SUFFIXES loop

 -- Max Kellermann <mk@cm4all.com>  Thu, 05 Feb 2015 13:30:21 -0000

cm4all-beng-proxy (6.0.4) unstable; urgency=low

  * hstock: fix memory leak
  * response: fix crash on invalid X-CM4all-View header
  * translation: add packets AUTH_FILE, EXPAND_AUTH_FILE,
    APPEND_AUTH, EXPAND_APPEND_AUTH
  * log unknown view names in X-CM4all-View

 -- Max Kellermann <mk@cm4all.com>  Wed, 04 Feb 2015 22:16:07 -0000

cm4all-beng-proxy (6.0.3) unstable; urgency=low

  * support response header X-CM4all-View for all responses
  * reduce fork overhead by dropping NFS cache
  * reduce I/O multi-threading overhead

 -- Max Kellermann <mk@cm4all.com>  Tue, 03 Feb 2015 14:50:27 -0000

cm4all-beng-proxy (6.0.2) unstable; urgency=low

  * translate_client: allow BASE="/" (regression fix)

 -- Max Kellermann <mk@cm4all.com>  Mon, 02 Feb 2015 11:32:01 -0000

cm4all-beng-proxy (6.0.1) unstable; urgency=low

  * translation: add packets EXPAND_DOCUMENT_ROOT, PROBE_PATH_SUFFIXES

 -- Max Kellermann <mk@cm4all.com>  Thu, 29 Jan 2015 22:32:02 -0000

cm4all-beng-proxy (5.16) unstable; urgency=low

  * net: fix crash due to parsing '@' twice
  * net: fix another off-by-one bug in local socket addresses
  * random: fix partial entropy collection
  * http_server: support method PATCH (RFC 5789)

 -- Max Kellermann <mk@cm4all.com>  Wed, 18 Mar 2015 09:56:43 -0000

cm4all-beng-proxy (5.15) unstable; urgency=low

  * ssl_client: fix crash on request with Keep-Alive disabled

 -- Max Kellermann <mk@cm4all.com>  Mon, 23 Feb 2015 12:44:50 -0000

cm4all-beng-proxy (5.14) unstable; urgency=low

  * merge release 4.22

 -- Max Kellermann <mk@cm4all.com>  Wed, 11 Feb 2015 20:50:41 -0000

cm4all-beng-proxy (5.13) unstable; urgency=low

  * ssl: throttle when OpenSSL buffer grows too large

 -- Max Kellermann <mk@cm4all.com>  Thu, 05 Feb 2015 10:14:15 -0000

cm4all-beng-proxy (5.12) unstable; urgency=low

  * merge release 4.21

 -- Max Kellermann <mk@cm4all.com>  Thu, 22 Jan 2015 16:42:55 -0000

cm4all-beng-proxy (5.11) unstable; urgency=low

  * merge release 4.20
  * ssl: disable weak ciphers

 -- Max Kellermann <mk@cm4all.com>  Fri, 16 Jan 2015 12:20:58 -0000

cm4all-beng-proxy (5.10) unstable; urgency=low

  * fix cookie mangling in CGI handlers

 -- Max Kellermann <mk@cm4all.com>  Wed, 14 Jan 2015 21:45:01 -0000

cm4all-beng-proxy (5.9) unstable; urgency=low

  * merge release 4.19
  * log-tee: new access logger

 -- Max Kellermann <mk@cm4all.com>  Wed, 24 Sep 2014 14:41:51 -0000

cm4all-beng-proxy (5.8) unstable; urgency=low

  * fcache: work around assertion failure

 -- Max Kellermann <mk@cm4all.com>  Thu, 18 Sep 2014 17:47:40 -0000

cm4all-beng-proxy (5.7) unstable; urgency=low

  * was_client: fix crash bug

 -- Max Kellermann <mk@cm4all.com>  Wed, 17 Sep 2014 18:39:12 -0000

cm4all-beng-proxy (5.6) unstable; urgency=low

  * ssl_filter: fix stalled connection

 -- Max Kellermann <mk@cm4all.com>  Wed, 17 Sep 2014 06:43:12 -0000

cm4all-beng-proxy (5.5) unstable; urgency=low

  * merge release 4.18

 -- Max Kellermann <mk@cm4all.com>  Fri, 12 Sep 2014 10:30:14 -0000

cm4all-beng-proxy (5.4) unstable; urgency=low

  * merge release 4.16

 -- Max Kellermann <mk@cm4all.com>  Wed, 10 Sep 2014 06:19:42 -0000

cm4all-beng-proxy (5.3) unstable; urgency=low

  * child_manager: fix tree insertion bug
  * http_server: fix logger assertion failure

 -- Max Kellermann <mk@cm4all.com>  Fri, 29 Aug 2014 18:50:09 -0000

cm4all-beng-proxy (5.2) unstable; urgency=low

  * was_input: fix assertion failure

 -- Max Kellermann <mk@cm4all.com>  Fri, 29 Aug 2014 11:30:37 -0000

cm4all-beng-proxy (5.1) unstable; urgency=low

  * merge release 4.15
  * net: fix off-by-one bug in local socket addresses

 -- Max Kellermann <mk@cm4all.com>  Fri, 29 Aug 2014 08:55:55 -0000

cm4all-beng-proxy (5.0.14) unstable; urgency=low

  * buffered_socket: reduce memory usage
  * ssl_filter: reduce memory usage further

 -- Max Kellermann <mk@cm4all.com>  Wed, 13 Aug 2014 11:01:56 -0000

cm4all-beng-proxy (5.0.13) unstable; urgency=low

  * merge release 4.14
  * ssl_filter: reduce memory usage

 -- Max Kellermann <mk@cm4all.com>  Fri, 08 Aug 2014 17:45:33 -0000

cm4all-beng-proxy (5.0.12) unstable; urgency=low

  * merge release 4.13
  * http_cache: fix memcached crash bug
  * lb: SIGHUP flushes the SSL session cache
  * ssl_factory: reduce memory usage

 -- Max Kellermann <mk@cm4all.com>  Tue, 05 Aug 2014 12:53:05 -0000

cm4all-beng-proxy (5.0.11) unstable; urgency=low

  * merge release 4.11
  * http_{client,server}: support WebSocket (RFC 6455)

 -- Max Kellermann <mk@cm4all.com>  Tue, 29 Jul 2014 20:31:30 -0000

cm4all-beng-proxy (5.0.10) unstable; urgency=low

  * merge release 4.10
  * http_server: don't disable keep-alive when discarding optional request
    body ("Expect: 100-continue")

 -- Max Kellermann <mk@cm4all.com>  Wed, 23 Jul 2014 17:51:02 -0000

cm4all-beng-proxy (5.0.9) unstable; urgency=low

  * merge release 4.9
  * translation: CONTENT_TYPE_LOOKUP response may contain transformations

 -- Max Kellermann <mk@cm4all.com>  Mon, 21 Jul 2014 16:37:34 -0000

cm4all-beng-proxy (5.0.8) unstable; urgency=low

  * merge release 4.8
  * translation: new packet AUTO_GZIPPED

 -- Max Kellermann <mk@cm4all.com>  Fri, 18 Jul 2014 19:04:45 -0000

cm4all-beng-proxy (5.0.7) unstable; urgency=low

  * lb: add per-listener option "verbose_response"
  * header_forward: another COOKIE=BOTH forwarding bug fix
  * translation: new packets REQUEST_HEADER, EXPAND_REQUEST_HEADER

 -- Max Kellermann <mk@cm4all.com>  Fri, 11 Jul 2014 13:46:08 -0000

cm4all-beng-proxy (5.0.6) unstable; urgency=low

  * merge release 4.7
  * translation: add packet EXPAND_SITE

 -- Max Kellermann <mk@cm4all.com>  Wed, 02 Jul 2014 12:58:55 +0200

cm4all-beng-proxy (5.0.5) unstable; urgency=low

  * translation: add packet EXPAND_URI
  * tcache: VALIDATE_MTIME=0 matches when the file does not exist

 -- Max Kellermann <mk@cm4all.com>  Mon, 30 Jun 2014 14:15:02 -0000

cm4all-beng-proxy (5.0.4) unstable; urgency=low

  * merge release 4.6

 -- Max Kellermann <mk@cm4all.com>  Wed, 25 Jun 2014 13:05:26 -0000

cm4all-beng-proxy (5.0.3) unstable; urgency=low

  * tcache: optimize invalidation with host filter
  * tcache: optimize invalidation with site filter

 -- Max Kellermann <mk@cm4all.com>  Tue, 24 Jun 2014 20:24:25 -0000

cm4all-beng-proxy (5.0.2) unstable; urgency=low

  * merge release 4.5
  * session: fix potential crash on shared memory exhaustion
  * session: really purge new sessions first
  * translate_client: strict HEADER_FORWARD checks
  * translate_client: fix the COOKIE=BOTH parser
  * header_forward: fix COOKIE=BOTH forwarding

 -- Max Kellermann <mk@cm4all.com>  Mon, 16 Jun 2014 14:26:06 -0000

cm4all-beng-proxy (5.0.1) unstable; urgency=low

  * processor: allow Content-Type application/xml
  * was, pipe_filter: don't inherit environment variables
  * pipe_filter: fix command-line argument corruption bug
  * pipe_filter: support custom environment variables
  * translation: SETENV sets environment vars for FastCGI and WAS
  * header_forward: add mode COOKIE=BOTH

 -- Max Kellermann <mk@cm4all.com>  Fri, 06 Jun 2014 13:41:44 -0000

cm4all-beng-proxy (4.22) unstable; urgency=low

  * fcgi: fix wrong child process reuse with different JailCGI homes

 -- Max Kellermann <mk@cm4all.com>  Wed, 11 Feb 2015 19:30:05 -0000

cm4all-beng-proxy (4.21) unstable; urgency=low

  * cgi, pipe: fix crash after fork failure when input is a regular file

 -- Max Kellermann <mk@cm4all.com>  Thu, 22 Jan 2015 16:38:00 -0000

cm4all-beng-proxy (4.20) unstable; urgency=low

  * ssl_server: disable SSLv2 and SSLv3 because they are insecure
  * ssl_client: enable TLS versions newer than 1.1

 -- Max Kellermann <mk@cm4all.com>  Fri, 16 Jan 2015 12:12:02 -0000

cm4all-beng-proxy (4.19) unstable; urgency=low

  * lb/tcp: fix assertion failure

 -- Max Kellermann <mk@cm4all.com>  Wed, 24 Sep 2014 14:31:24 -0000

cm4all-beng-proxy (4.18) unstable; urgency=low

  * http_server: fix missing response (Keep-Alive disabled)

 -- Max Kellermann <mk@cm4all.com>  Fri, 12 Sep 2014 10:22:51 -0000

cm4all-beng-proxy (4.17) unstable; urgency=low

  * http_server: fix logger assertion failure

 -- Max Kellermann <mk@cm4all.com>  Thu, 11 Sep 2014 08:52:31 -0000

cm4all-beng-proxy (4.16) unstable; urgency=low

  * was_client: fix assertion failure

 -- Max Kellermann <mk@cm4all.com>  Wed, 10 Sep 2014 06:17:58 -0000

cm4all-beng-proxy (4.15) unstable; urgency=low

  * merge release 3.1.38

 -- Max Kellermann <mk@cm4all.com>  Fri, 29 Aug 2014 08:52:10 -0000

cm4all-beng-proxy (4.14) unstable; urgency=low

  * ssl_filter: fix error check
  * http_server: log failed requests
  * lb_http: reduce verbosity of ECONNRESET log message

 -- Max Kellermann <mk@cm4all.com>  Fri, 08 Aug 2014 17:41:52 -0000

cm4all-beng-proxy (4.13) unstable; urgency=low

  * thread_worker: smaller thread stack (64 kB)
  * ssl_factory: enable ECDH for perfect forward secrecy
  * thread_socket_filter: reinvoke writing after recovering from full
    output buffer
  * buffered_socket: reschedule reading after input buffer drained

 -- Max Kellermann <mk@cm4all.com>  Tue, 05 Aug 2014 12:37:11 -0000

cm4all-beng-proxy (4.12) unstable; urgency=low

  * pool: fix bogus assertion failure after SSL disconnect
  * lb/tcp: fix send error message
  * lb/tcp: fix crash after write error
  * thread_socket_filter: fix assertion failure with full output buffer
  * thread_socket_filter: fix crash after write error

 -- Max Kellermann <mk@cm4all.com>  Thu, 31 Jul 2014 16:19:57 -0000

cm4all-beng-proxy (4.11) unstable; urgency=low

  * merge release 3.1.37

 -- Max Kellermann <mk@cm4all.com>  Mon, 28 Jul 2014 15:34:53 -0000

cm4all-beng-proxy (4.10) unstable; urgency=low

  * merge release 3.1.36
  * lhttp_stock: fix crash after fork failure

 -- Max Kellermann <mk@cm4all.com>  Wed, 23 Jul 2014 17:47:36 -0000

cm4all-beng-proxy (4.9) unstable; urgency=low

  * merge release 3.1.35

 -- Max Kellermann <mk@cm4all.com>  Mon, 21 Jul 2014 16:34:15 -0000

cm4all-beng-proxy (4.8) unstable; urgency=low

  * ssl: fix choking decryption on large SSL packets
  * http_server: discard incoming data while waiting for drained response

 -- Max Kellermann <mk@cm4all.com>  Thu, 17 Jul 2014 23:16:21 -0000

cm4all-beng-proxy (4.7) unstable; urgency=low

  * lb: flush all output buffers before closing HTTPS connection

 -- Max Kellermann <mk@cm4all.com>  Wed, 02 Jul 2014 10:46:07 -0000

cm4all-beng-proxy (4.6) unstable; urgency=low

  * merge release 3.1.34

 -- Max Kellermann <mk@cm4all.com>  Wed, 25 Jun 2014 13:02:07 -0000

cm4all-beng-proxy (4.5) unstable; urgency=low

  * tcache: enable VARY on LOCAL_ADDRESS_STRING

 -- Max Kellermann <mk@cm4all.com>  Sun, 15 Jun 2014 21:14:17 -0000

cm4all-beng-proxy (4.4) unstable; urgency=low

  * debian/control: refuse to build with libnfs 1.9.3-1 due to broken
    package name

 -- Max Kellermann <mk@cm4all.com>  Tue, 10 Jun 2014 09:59:57 -0000

cm4all-beng-proxy (4.3) unstable; urgency=low

  * merge release 3.1.33
  * widget_uri, cgi_address: fix potential crash

 -- Max Kellermann <mk@cm4all.com>  Tue, 10 Jun 2014 08:47:34 -0000

cm4all-beng-proxy (4.2) unstable; urgency=low

  * widget: avoid double slash when concatenating (Local) HTTP URI and
    path_info

 -- Max Kellermann <mk@cm4all.com>  Tue, 03 Jun 2014 18:08:54 -0000

cm4all-beng-proxy (4.1) unstable; urgency=medium

  * feature freeze

 -- Max Kellermann <mk@cm4all.com>  Fri, 30 May 2014 13:42:38 +0200

cm4all-beng-proxy (4.0.49) unstable; urgency=low

  * lb_config: allow escaping backslash in lb.conf
  * translation: add packet AUTH (yet another authentication protocol)

 -- Max Kellermann <mk@cm4all.com>  Wed, 28 May 2014 15:14:54 -0000

cm4all-beng-proxy (4.0.48) unstable; urgency=low

  * cgi_address: avoid double slash when concatenating script_name and
    path_info
  * cgi_address: default to script_name="/"

 -- Max Kellermann <mk@cm4all.com>  Tue, 27 May 2014 11:47:19 -0000

cm4all-beng-proxy (4.0.47) unstable; urgency=low

  * args: unescape values with dollar sign (4.0.46 regression)
  * translate_client: fix "Could not locate resource" (4.0.38 regression)

 -- Max Kellermann <mk@cm4all.com>  Mon, 26 May 2014 17:02:48 -0000

cm4all-beng-proxy (4.0.46) unstable; urgency=low

  * translate_client: check for valid base address after EASY_BASE
  * fcgi_client: detect bogus Content-Length response header

 -- Max Kellermann <mk@cm4all.com>  Mon, 26 May 2014 12:11:55 -0000

cm4all-beng-proxy (4.0.45) unstable; urgency=low

  * translate_client: fix crash after misplaced AUTO_BASE
  * fcgi_client: support STDERR_PATH for FastCGI's STDERR stream

 -- Max Kellermann <mk@cm4all.com>  Thu, 22 May 2014 15:42:08 -0000

cm4all-beng-proxy (4.0.44) unstable; urgency=low

  * cgi_address: unescape PATH_INFO in ENOTDIR handler
  * python/translation/response: add method bind_mount()

 -- Max Kellermann <mk@cm4all.com>  Wed, 21 May 2014 13:58:15 -0000

cm4all-beng-proxy (4.0.43) unstable; urgency=low

  * merge release 3.1.32
  * lhttp_stock: handle fork() failures
  * handler: fix assertion failure on malformed request URI

 -- Max Kellermann <mk@cm4all.com>  Wed, 21 May 2014 07:27:05 -0000

cm4all-beng-proxy (4.0.42) unstable; urgency=low

  * tstock: log abstract socket paths properly
  * translation: add packet COOKIE_PATH
  * cookie_{server,client}: upgrade to RFC 6265
  * http_string: allow comma in cookie values (RFC ignorant)

 -- Max Kellermann <mk@cm4all.com>  Wed, 14 May 2014 10:41:34 -0000

cm4all-beng-proxy (4.0.41) unstable; urgency=low

  * handler: forget CHECK after the check has completed
  * handler: apply SESSION before repeating translation
  * fcgi, lhttp, delegate: apply STDERR_PATH to stdout

 -- Max Kellermann <mk@cm4all.com>  Tue, 13 May 2014 15:14:58 -0000

cm4all-beng-proxy (4.0.40) unstable; urgency=low

  * file_hander: fix memory leak
  * rerror: add option "verbose_response"
  * translation: rename LHTTP_EXPAND_URI to EXPAND_LHTTP_URI
  * tcache: raise MAX_AGE limit to one day
  * ajp_client: fix header corruption
  * ajp_client: fix buffer overflow
  * python/translation/response: add method expand_pair()

 -- Max Kellermann <mk@cm4all.com>  Mon, 12 May 2014 15:58:07 -0000

cm4all-beng-proxy (4.0.39) unstable; urgency=low

  * file_enotdir: fix PATH_INFO forwarding for LHTTP

 -- Max Kellermann <mk@cm4all.com>  Fri, 09 May 2014 13:38:57 -0000

cm4all-beng-proxy (4.0.38) unstable; urgency=low

  * translation: add packet STDERR_PATH
  * translate_client: detect missing LHTTP_URI, NFS_EXPORT
  * handler: fix the USER translation packet (broken since 4.0.17)

 -- Max Kellermann <mk@cm4all.com>  Thu, 08 May 2014 21:49:55 -0000

cm4all-beng-proxy (4.0.37) unstable; urgency=low

  * enotdir: forward PATH_INFO to LHTTP server
  * lhttp: support environment variables via PAIR

 -- Max Kellermann <mk@cm4all.com>  Thu, 08 May 2014 12:59:50 -0000

cm4all-beng-proxy (4.0.36) unstable; urgency=low

  * tcache: log the final cache key
  * translation: add packet ENOTDIR

 -- Max Kellermann <mk@cm4all.com>  Thu, 08 May 2014 08:56:13 -0000

cm4all-beng-proxy (4.0.35) unstable; urgency=low

  * namespace_options, client-socket: Debian Squeeze compatibility tweaks
  * tcache: paranoid checks for REGEX (optional via UNSAFE_BASE)
  * translation: add packet REDIRECT_QUERY_STRING

 -- Max Kellermann <mk@cm4all.com>  Tue, 06 May 2014 16:20:22 -0000

cm4all-beng-proxy (4.0.34) unstable; urgency=low

  * tcache: fix URI with BASE
  * tcache: allow URI with AUTO_BASE/EASY_BASE
  * tcache: allow TEST_PATH with BASE
  * translation: add packet EXPAND_TEST_PATH

 -- Max Kellermann <mk@cm4all.com>  Tue, 06 May 2014 12:58:50 -0000

cm4all-beng-proxy (4.0.33) unstable; urgency=low

  * allow FILE_NOT_FOUND depth 20
  * translation: add packets EXPAND_SCRIPT_NAME, TEST_PATH

 -- Max Kellermann <mk@cm4all.com>  Mon, 05 May 2014 16:05:09 -0000

cm4all-beng-proxy (4.0.32) unstable; urgency=low

  * cgi_address: allow BASE without PATH_INFO
  * implement FILE_NOT_FOUND support for CGI, FastCGI, WAS, LHTTP

 -- Max Kellermann <mk@cm4all.com>  Fri, 02 May 2014 14:32:47 -0000

cm4all-beng-proxy (4.0.31) unstable; urgency=low

  * translation: add packet EXPAND_REDIRECT
  * tcache: regex compiler errors and base mismatches are fatal

 -- Max Kellermann <mk@cm4all.com>  Thu, 01 May 2014 18:23:24 -0000

cm4all-beng-proxy (4.0.30) unstable; urgency=low

  * merge release 3.1.31
  * uri_base: fix BASE store bug after request to the BASE

 -- Max Kellermann <mk@cm4all.com>  Tue, 29 Apr 2014 21:53:37 -0000

cm4all-beng-proxy (4.0.29) unstable; urgency=low

  * processor: add URI rewrite mode "response"

 -- Max Kellermann <mk@cm4all.com>  Wed, 23 Apr 2014 23:59:00 -0000

cm4all-beng-proxy (4.0.28) unstable; urgency=low

  * handler: fix SESSION and PARAM breakage
  * tcache: fix VARY/PARAM check
  * translation: allow null bytes in SESSION

 -- Max Kellermann <mk@cm4all.com>  Thu, 17 Apr 2014 12:21:29 -0000

cm4all-beng-proxy (4.0.27) unstable; urgency=low

  * tstock: support abstract sockets

 -- Max Kellermann <mk@cm4all.com>  Fri, 04 Apr 2014 12:58:09 -0000

cm4all-beng-proxy (4.0.26) unstable; urgency=low

  * merge release 3.1.28
  * translation: add packet EXPIRES_RELATIVE

 -- Max Kellermann <mk@cm4all.com>  Tue, 01 Apr 2014 17:18:55 -0000

cm4all-beng-proxy (4.0.25) unstable; urgency=low

  * merge release 3.1.27
  * lb/tcp: fix busy loop

 -- Max Kellermann <mk@cm4all.com>  Thu, 27 Mar 2014 11:22:05 -0000

cm4all-beng-proxy (4.0.24) unstable; urgency=low

  * failure: fix bogus assertion failure with abstract sockets
  * lb/tcp: fix memory leaks
  * lb/tcp: drain output buffers before closing the connection

 -- Max Kellermann <mk@cm4all.com>  Mon, 24 Mar 2014 17:42:04 -0000

cm4all-beng-proxy (4.0.23) unstable; urgency=low

  * translation: new packet DIRECTORY_INDEX

 -- Max Kellermann <mk@cm4all.com>  Fri, 21 Mar 2014 13:00:39 -0000

cm4all-beng-proxy (4.0.22) unstable; urgency=low

  * translation: allow ERROR_DOCUMENT payload, echo
  * translation: new packets FILE_NOT_FOUND, CONTENT_TYPE_LOOKUP
  * translate_client: check for multiple REGEX / INVERSE_REGEX
  * translate_client: support abstract sockets in ADDRESS_STRING

 -- Max Kellermann <mk@cm4all.com>  Thu, 20 Mar 2014 12:28:04 -0000

cm4all-beng-proxy (4.0.21) unstable; urgency=low

  * merge release 3.1.26
  * handler: forward HTTP errors from translation cache to browser
  * tcache: reduce memory usage
  * translate_client: don't send REMOTE_HOST unless requested via WANT
  * translate_client: check if BASE matches request URI
  * translation: make "UNSAFE_BASE" a modifier for "BASE"
  * translation: new packet "EASY_BASE" simplifies "BASE" usage
  * translation: new packets "REGEX_TAIL", "REGEX_UNESCAPE"

 -- Max Kellermann <mk@cm4all.com>  Mon, 17 Mar 2014 22:00:23 -0000

cm4all-beng-proxy (4.0.20) unstable; urgency=low

  * merge release 3.1.25
  * translate_client: refuse to parse incoming request packets
  * translate_client: check for illegal null bytes
  * translation: add packet "UNSAFE_BASE"
  * lb: drop root privileges irreversibly using PR_SET_NO_NEW_PRIVS

 -- Max Kellermann <mk@cm4all.com>  Thu, 13 Mar 2014 13:34:47 -0000

cm4all-beng-proxy (4.0.19) unstable; urgency=low

  * translation: add packet WANT, make several packets optional
  * translate_client: allow combining CHECK and WANT_FULL_URI
  * tcache: make PARAM cacheable, supported by VARY
  * python/translation/request: accept BEGIN in packetReceived()
  * python/translation/request: add attribute "protocol_version"
  * lb: detach from file system (security)

 -- Max Kellermann <mk@cm4all.com>  Wed, 05 Mar 2014 14:16:42 -0000

cm4all-beng-proxy (4.0.18) unstable; urgency=low

  * doc/lb: document sticky mode "source_ip"
  * lb/tcp: fix endless loop due to misrouted write event

 -- Max Kellermann <mk@cm4all.com>  Tue, 18 Feb 2014 14:48:47 -0000

cm4all-beng-proxy (4.0.17) unstable; urgency=low

  * handler: apply session directives from current translation response
    before resuming the "previous" response

 -- Max Kellermann <mk@cm4all.com>  Mon, 17 Feb 2014 17:46:44 -0000

cm4all-beng-proxy (4.0.16) unstable; urgency=low

  * namespace: set up uid/gid mapping without MOUNT_PROC
  * namespace: allow BIND_MOUNT, MOUNT_PROC, MOUNT_HOME, MOUNT_TMP_TMPFS without
    PIVOT_ROOT
  * configurable resource limits for child processes

 -- Max Kellermann <mk@cm4all.com>  Fri, 07 Feb 2014 12:48:44 -0000

cm4all-beng-proxy (4.0.15) unstable; urgency=low

  * daemon: set up supplementary groups
  * child_manager: log resource usage
  * fcgi_stock: kill child process after connect failure
  * fcgi_stock: kill child process after repeated timeout

 -- Max Kellermann <mk@cm4all.com>  Tue, 04 Feb 2014 15:17:36 -0000

cm4all-beng-proxy (4.0.14) unstable; urgency=low

  * add systemd unit
  * cgi, delegate, lhttp, pipe: enable missing namespace features
  * cgi, pipe: fix /proc mount failure
  * namespace: secure /proc flags
  * namespace: work around uid/gid mapper failure using PR_SET_DUMPABLE

 -- Max Kellermann <mk@cm4all.com>  Mon, 03 Feb 2014 20:40:49 -0000

cm4all-beng-proxy (4.0.13) unstable; urgency=low

  * namespace: make new root directory read-only
  * namespace: add option to mount tmpfs on /tmp
  * namespace: arbitrary bind-mounts
  * namespace: support UTS namespaces
  * namespace: set up uid/gid mapping in user namespace

 -- Max Kellermann <mk@cm4all.com>  Tue, 28 Jan 2014 22:37:47 -0000

cm4all-beng-proxy (4.0.12) unstable; urgency=low

  * cache: use monotonic clock
  * namespace: support PID namespaces
  * namespace: support mount namespace and pivot_root()
  * namespace: can mount new /proc, $HOME

 -- Max Kellermann <mk@cm4all.com>  Fri, 24 Jan 2014 14:02:34 -0000

cm4all-beng-proxy (4.0.11) unstable; urgency=low

  * was: fix misdirected pipes (4.0.10 regression)
  * translation: add packets EXPAND_APPEND, EXPAND_PAIR
  * file_handler: allow character devices

 -- Max Kellermann <mk@cm4all.com>  Tue, 21 Jan 2014 18:24:14 -0000

cm4all-beng-proxy (4.0.10) unstable; urgency=low

  * merge release 3.1.24
  * response: don't report version in "Server" response header
  * lhttp, delegate: support namespaces
  * delegate: fix spontaneous shutdown due to misrouted SIGTERM signal

 -- Max Kellermann <mk@cm4all.com>  Fri, 03 Jan 2014 21:18:45 -0000

cm4all-beng-proxy (4.0.9) unstable; urgency=low

  * pipe: fix signal handler race condition
  * pipe, CGI, FastCGI, WAS: support user/network namespaces

 -- Max Kellermann <mk@cm4all.com>  Mon, 23 Dec 2013 18:55:03 -0000

cm4all-beng-proxy (4.0.8) unstable; urgency=low

  * CGI, FastCGI, WAS: support command-line arguments
  * header-forward: add groups "CORS", "SECURE"

 -- Max Kellermann <mk@cm4all.com>  Mon, 16 Dec 2013 18:26:12 -0000

cm4all-beng-proxy (4.0.7) unstable; urgency=low

  * merge release 3.1.23
  * ssl_filter: fix stalled SSL read
  * thread_socket_filter: fix stalled SSL write

 -- Max Kellermann <mk@cm4all.com>  Sat, 07 Dec 2013 07:39:16 -0000

cm4all-beng-proxy (4.0.6) unstable; urgency=low

  * thread_queue: fix spurious thread exit

 -- Max Kellermann <mk@cm4all.com>  Tue, 26 Nov 2013 20:45:30 -0000

cm4all-beng-proxy (4.0.5) unstable; urgency=low

  * merge release 3.1.22

 -- Max Kellermann <mk@cm4all.com>  Mon, 25 Nov 2013 13:03:15 -0000

cm4all-beng-proxy (4.0.4) unstable; urgency=low

  * merge release 3.1.21
  * nfs: bind to privileged port

 -- Max Kellermann <mk@cm4all.com>  Sun, 24 Nov 2013 08:30:58 -0000

cm4all-beng-proxy (4.0.3) unstable; urgency=low

  * lb: allow the kernel to chooes a TCP bind port
  * lb: support forwarding HTTP requests with the original source IP

 -- Max Kellermann <mk@cm4all.com>  Sun, 10 Nov 2013 17:46:44 -0000

cm4all-beng-proxy (4.0.2) unstable; urgency=low

  * merge release 3.1.20
  * lb: support forwarding TCP connections with the original source IP

 -- Max Kellermann <mk@cm4all.com>  Tue, 05 Nov 2013 16:07:34 -0000

cm4all-beng-proxy (4.0.1) unstable; urgency=low

  * merge release 3.1.19

 -- Max Kellermann <mk@cm4all.com>  Wed, 30 Oct 2013 15:26:16 -0000

cm4all-beng-proxy (4.0) unstable; urgency=low

  * translation: rename TRANSLATE_PROXY to TRANSLATE_HTTP
  * thread_pool: start SSL worker threads on the first use
  * translate-client, resource-loader: support https://

 -- Max Kellermann <mk@cm4all.com>  Wed, 23 Oct 2013 19:29:38 -0000

cm4all-beng-proxy (3.1.38) unstable; urgency=low

  * istream: fix assertion failure due to inverted check
  * was_control: fix assertion failure due to missing check

 -- Max Kellermann <mk@cm4all.com>  Fri, 29 Aug 2014 08:52:53 -0000

cm4all-beng-proxy (3.1.37) unstable; urgency=low

  * http_cache: fix caching (Fast-)CGI responses
  * http_client: fix bug with HTTP 1.0 Keep-Alive
  * stock: destroy only surplus idle items

 -- Max Kellermann <mk@cm4all.com>  Mon, 28 Jul 2014 15:30:50 -0000

cm4all-beng-proxy (3.1.36) unstable; urgency=low

  * http_server: ignore case in "Connection" request header
  * http_client: allow comma-separated list in "Connection" response
    header

 -- Max Kellermann <mk@cm4all.com>  Wed, 23 Jul 2014 17:43:09 -0000

cm4all-beng-proxy (3.1.35) unstable; urgency=low

  * lb_tcp: fix memory leak after send failure
  * ssl_filter: fix race condition
  * ssl_filter: fix memory leak with client certificates

 -- Max Kellermann <mk@cm4all.com>  Mon, 21 Jul 2014 16:20:14 -0000

cm4all-beng-proxy (3.1.34) unstable; urgency=low

  * session: fix potential crash on shared memory exhaustion
  * session: really purge new sessions first
  * istream-iconv: fix endless loop with unknown charset

 -- Max Kellermann <mk@cm4all.com>  Wed, 25 Jun 2014 12:58:03 -0000

cm4all-beng-proxy (3.1.33) unstable; urgency=low

  * widget: avoid double slash when concatenating (Local) HTTP URI and
    path_info
  * pipe: fix command-line argument corruption bug
  * fcgi_client: detect bogus Content-Length response header

 -- Max Kellermann <mk@cm4all.com>  Tue, 10 Jun 2014 08:30:39 -0000

cm4all-beng-proxy (3.1.32) unstable; urgency=low

  * http_string: allow comma in cookie values (RFC ignorant)

 -- Max Kellermann <mk@cm4all.com>  Mon, 19 May 2014 07:52:24 -0000

cm4all-beng-proxy (3.1.31) unstable; urgency=low

  * rewrite-uri: fix view name corruption

 -- Max Kellermann <mk@cm4all.com>  Mon, 28 Apr 2014 16:30:17 -0000

cm4all-beng-proxy (3.1.30) unstable; urgency=low

  * translate-client: fix EXPAND_PATH on HTTP address

 -- Max Kellermann <mk@cm4all.com>  Mon, 28 Apr 2014 14:44:22 -0000

cm4all-beng-proxy (3.1.29) unstable; urgency=low

  * http-server: fix potential crash with too many request headers

 -- Max Kellermann <mk@cm4all.com>  Fri, 25 Apr 2014 15:52:16 -0000

cm4all-beng-proxy (3.1.28) unstable; urgency=low

  * buffered_socket: fix bogus assertion failure

 -- Max Kellermann <mk@cm4all.com>  Tue, 01 Apr 2014 16:53:22 -0000

cm4all-beng-proxy (3.1.27) unstable; urgency=low

  * fcgi-stock: show process name in log messages
  * fcgi-stock: check connection state before issuing new request

 -- Max Kellermann <mk@cm4all.com>  Tue, 25 Mar 2014 20:02:23 -0000

cm4all-beng-proxy (3.1.26) unstable; urgency=low

  * http-client: fix bogus assertion failure

 -- Max Kellermann <mk@cm4all.com>  Fri, 14 Mar 2014 14:36:12 -0000

cm4all-beng-proxy (3.1.25) unstable; urgency=low

  * escape: fix data corruption with glibc 2.18

 -- Max Kellermann <mk@cm4all.com>  Thu, 06 Mar 2014 11:47:14 -0000

cm4all-beng-proxy (3.1.24) unstable; urgency=low

  * fcgi-stock: fix crash on fork() failure
  * fcache: fix crash on responses without body

 -- Max Kellermann <mk@cm4all.com>  Thu, 02 Jan 2014 22:57:50 -0000

cm4all-beng-proxy (3.1.23) unstable; urgency=low

  * was-output: fix event leak
  * was-output: fix crash in error handler
  * was-client: free the request body on empty response
  * was-client: reuse connection after empty response
  * was-client: fix stalled response on LENGTH=0

 -- Max Kellermann <mk@cm4all.com>  Fri, 06 Dec 2013 13:23:40 -0000

cm4all-beng-proxy (3.1.22) unstable; urgency=low

  * http_server: fix stalled response

 -- Max Kellermann <mk@cm4all.com>  Mon, 25 Nov 2013 13:00:33 -0000

cm4all-beng-proxy (3.1.21) unstable; urgency=low

  * merge release 3.0.34
  * was-client: fix crash on abort
  * was-client: fix off-by-one error in header parser

 -- Max Kellermann <mk@cm4all.com>  Sun, 24 Nov 2013 08:04:41 -0000

cm4all-beng-proxy (3.1.20) unstable; urgency=low

  * jail: add "--" after last option, allows passing options to jail
  * keep CAP_KILL to be able to kill jailed child processes

 -- Max Kellermann <mk@cm4all.com>  Mon, 04 Nov 2013 14:41:34 -0000

cm4all-beng-proxy (3.1.19) unstable; urgency=low

  * handler: work around crash due to translation cache invalidation
  * child: send SIGKILL after 60 seconds

 -- Max Kellermann <mk@cm4all.com>  Wed, 30 Oct 2013 12:12:31 -0000

cm4all-beng-proxy (3.1.18) unstable; urgency=low

  * nfs: translate NFS3ERR_NOENT to "404 Not Found"
  * nfs_client: don't leak file descriptor to child processes

 -- Max Kellermann <mk@cm4all.com>  Wed, 30 Oct 2013 09:28:11 -0000

cm4all-beng-proxy (3.1.17) unstable; urgency=low

  * tcache: cache translation responses that contain STATUS

 -- Max Kellermann <mk@cm4all.com>  Fri, 25 Oct 2013 17:10:26 -0000

cm4all-beng-proxy (3.1.16) unstable; urgency=low

  * fcgi-stock: kill child processes with SIGUSR1 instead of SIGTERM

 -- Max Kellermann <mk@cm4all.com>  Wed, 23 Oct 2013 08:54:03 -0000

cm4all-beng-proxy (3.1.15) unstable; urgency=low

  * lhttp_address: don't unescape the BASE suffix
  * {file,nfs}_address: unescape EXPAND_PATH(_INFO) substitutions
  * child_stock: fix another assertion failure

 -- Max Kellermann <mk@cm4all.com>  Tue, 22 Oct 2013 15:15:42 -0000

cm4all-beng-proxy (3.1.14) unstable; urgency=low

  * istream_nfs: fix assertion failure on empty file
  * nfs_client: fix crash on malformed path
  * nfs_client: improved error messages
  * child_stock: fix assertion failure when busy child process gets killed

 -- Max Kellermann <mk@cm4all.com>  Mon, 21 Oct 2013 15:38:28 -0000

cm4all-beng-proxy (3.1.13) unstable; urgency=low

  * merge release 3.0.33
  * translation: new packet WANT_FULL_URI for obtaining the full URI

 -- Max Kellermann <mk@cm4all.com>  Wed, 09 Oct 2013 10:40:35 -0000

cm4all-beng-proxy (3.1.12) unstable; urgency=low

  * merge release 3.0.31
  * translation: new packet CONCURRENCY controls number of LHTTP
    connections per process

 -- Max Kellermann <mk@cm4all.com>  Sat, 05 Oct 2013 11:34:04 -0000

cm4all-beng-proxy (3.1.11) unstable; urgency=low

  * lhttp_stock: allow 4 concurrent connections per LHTTP process

 -- Max Kellermann <mk@cm4all.com>  Mon, 30 Sep 2013 16:10:05 -0000

cm4all-beng-proxy (3.1.10) unstable; urgency=low

  * resource-address: fix assertion failure in LHTTP operation
  * lhttp_request: use the LHTTP_HOST attribute
  * kill the logger process on shutdown

 -- Max Kellermann <mk@cm4all.com>  Wed, 25 Sep 2013 17:29:56 -0000

cm4all-beng-proxy (3.1.9) unstable; urgency=low

  * {fcgi,lhttp}_stock: reuse child processes after connection closed
  * translate-client: ignore DEFLATED,GZIPPED on NFS address
  * translate-client: ignore EXPAND_PATH_INFO on local file
  * ssl_factory: wildcard matches single letter
  * ssl_factory: wildcard matches only one segment

 -- Max Kellermann <mk@cm4all.com>  Tue, 24 Sep 2013 10:31:30 -0000

cm4all-beng-proxy (3.1.8) unstable; urgency=low

  * ssl_factory: fix broken certificat/key matching
  * doc: various manual updates (RFC 2617, ...)

 -- Max Kellermann <mk@cm4all.com>  Fri, 20 Sep 2013 12:55:55 -0000

cm4all-beng-proxy (3.1.7) unstable; urgency=low

  * merge release 3.0.30
  * resource-loader: new protocol "Local HTTP"

 -- Max Kellermann <mk@cm4all.com>  Tue, 17 Sep 2013 13:36:20 -0000

cm4all-beng-proxy (3.1.6) unstable; urgency=low

  * buffered_socket: fix assertion failure

 -- Max Kellermann <mk@cm4all.com>  Fri, 23 Aug 2013 12:39:47 -0000

cm4all-beng-proxy (3.1.5) unstable; urgency=low

  * merge release 3.0.26
  * lb: disallow deprecated configuration keywords
  * lb: conditional pools
  * lb_config: setting "ssl_cert" specifies both certificate and key
  * ssl_filter: support TLS Server Name Indication

 -- Max Kellermann <mk@cm4all.com>  Fri, 16 Aug 2013 16:29:34 -0000

cm4all-beng-proxy (3.1.4) unstable; urgency=low

  * nfs_cache: new dedicated cache for NFS files
  * nfs_{handler,request}: use Content-Type from translation server

 -- Max Kellermann <mk@cm4all.com>  Mon, 10 Jun 2013 20:50:58 -0000

cm4all-beng-proxy (3.1.3) unstable; urgency=low

  * nfs_client: fix crash due to uninitialized memory
  * nfs_client: disconnect idle connections
  * nfs_client: expire file metadata
  * istream-nfs: fix resuming a blocking sink
  * istream-nfs: detect file truncation

 -- Max Kellermann <mk@cm4all.com>  Mon, 03 Jun 2013 19:30:20 -0000

cm4all-beng-proxy (3.1.2) unstable; urgency=low

  * nfs_client: read larger chunks
  * nfs_handler: implement cache revalidation and byte ranges

 -- Max Kellermann <mk@cm4all.com>  Wed, 29 May 2013 16:23:15 -0000

cm4all-beng-proxy (3.1.1) unstable; urgency=low

  * nfs_client: fix crash on HEAD request
  * nfs_client: generate Last-Modified and ETag
  * http-cache: allow caching NFS files

 -- Max Kellermann <mk@cm4all.com>  Thu, 23 May 2013 11:00:49 -0000

cm4all-beng-proxy (3.1) unstable; urgency=low

  * nfs_client: new resource loader backend

 -- Max Kellermann <mk@cm4all.com>  Tue, 21 May 2013 21:14:06 -0000

cm4all-beng-proxy (3.0.34) unstable; urgency=low

  * processor: fix use-after-free crash bug

 -- Max Kellermann <mk@cm4all.com>  Sun, 24 Nov 2013 07:46:29 -0000

cm4all-beng-proxy (3.0.33) unstable; urgency=low

  * tcache: limit the cacheable CHECK length
  * tcache: allow binary data in the CHECK payload
  * tcache: fix matching the URI on INVALIDATE with CHECK

 -- Max Kellermann <mk@cm4all.com>  Wed, 09 Oct 2013 09:52:47 -0000

cm4all-beng-proxy (3.0.32) unstable; urgency=low

  * tcache: apply BASE to responses without an address
  * tcache: fix BASE on responses with CHECK
  * handler: fix crash after malformed CHECK/PREVIOUS translation

 -- Max Kellermann <mk@cm4all.com>  Tue, 08 Oct 2013 15:48:07 -0000

cm4all-beng-proxy (3.0.31) unstable; urgency=low

  * socket_wrapper: work around libevent timeout reset bug

 -- Max Kellermann <mk@cm4all.com>  Wed, 02 Oct 2013 15:30:11 -0000

cm4all-beng-proxy (3.0.30) unstable; urgency=low

  * istream-file: fix crash bug
  * fcgi, was: fix memory leak on malformed translation response

 -- Max Kellermann <mk@cm4all.com>  Tue, 17 Sep 2013 13:23:28 -0000

cm4all-beng-proxy (3.0.29) unstable; urgency=low

  * fcgi-client: fix crash on certain malformed responses
  * parser: fix crash on certain CDATA sections

 -- Max Kellermann <mk@cm4all.com>  Mon, 02 Sep 2013 10:51:58 -0000

cm4all-beng-proxy (3.0.28) unstable; urgency=low

  * processor: fix widget lookup regression

 -- Max Kellermann <mk@cm4all.com>  Mon, 26 Aug 2013 18:21:03 -0000

cm4all-beng-proxy (3.0.27) unstable; urgency=low

  * processor: fix stalled transfer with two nested processors

 -- Max Kellermann <mk@cm4all.com>  Mon, 26 Aug 2013 17:09:47 -0000

cm4all-beng-proxy (3.0.26) unstable; urgency=low

  * respones: generate header P3P:CP="CAO PSA OUR" to work around IE10 bug
  * init: auto-create /var/run/cm4all
  * lb: enable GLib multi-threading

 -- Max Kellermann <mk@cm4all.com>  Fri, 26 Jul 2013 07:21:15 -0000

cm4all-beng-proxy (3.0.25) unstable; urgency=low

  * stock: fix access to undefind memory
  * file-handler, http-util: fix If-Match / If-None-Match check

 -- Max Kellermann <mk@cm4all.com>  Wed, 29 May 2013 16:13:54 -0000

cm4all-beng-proxy (3.0.24) unstable; urgency=low

  * memcached-client: fix bogus "peer closed socket prematurely"

 -- Max Kellermann <mk@cm4all.com>  Tue, 23 Apr 2013 11:20:00 -0000

cm4all-beng-proxy (3.0.23) unstable; urgency=low

  * lb: fix memory leak when request with body gets aborted early

 -- Max Kellermann <mk@cm4all.com>  Thu, 04 Apr 2013 15:33:57 -0000

cm4all-beng-proxy (3.0.22) unstable; urgency=low

  * http-server: fix rare crash in request body handler
  * http-client: fix memory leak

 -- Max Kellermann <mk@cm4all.com>  Tue, 26 Mar 2013 07:24:22 -0000

cm4all-beng-proxy (3.0.21) unstable; urgency=low

  * ajp-client: fix malformed request packet with empty request body

 -- Max Kellermann <mk@cm4all.com>  Thu, 21 Mar 2013 17:11:22 -0000

cm4all-beng-proxy (3.0.20) unstable; urgency=low

  * http-client: fix assertion failure with certain chunked responses

 -- Max Kellermann <mk@cm4all.com>  Thu, 21 Mar 2013 10:21:13 -0000

cm4all-beng-proxy (3.0.19) unstable; urgency=low

  * istream_tee: fix crash / memory leak on I/O error before request body
    was delivered to widget

 -- Max Kellermann <mk@cm4all.com>  Mon, 18 Mar 2013 11:23:27 -0000

cm4all-beng-proxy (3.0.18) unstable; urgency=low

  * bot: detect more crawler/bot user-agents
  * lb.init: add ACCESS_LOGGER variable

 -- Max Kellermann <mk@cm4all.com>  Fri, 15 Mar 2013 14:47:08 -0000

cm4all-beng-proxy (3.0.17) unstable; urgency=low

  * lb: add ssl_verify "optional"

 -- Max Kellermann <mk@cm4all.com>  Fri, 08 Mar 2013 14:31:25 -0000

cm4all-beng-proxy (3.0.16) unstable; urgency=low

  * http-request: fix assertion failure
  * log-{cat,split}: use unsigned characters in backslash-escape

 -- Max Kellermann <mk@cm4all.com>  Thu, 07 Mar 2013 15:26:26 -0000

cm4all-beng-proxy (3.0.15) unstable; urgency=low

  * stock: fix another assertion failure during idle cleanup
  * inline-widget: avoid unrecoverable I/O errors during initialisation

 -- Max Kellermann <mk@cm4all.com>  Tue, 05 Mar 2013 07:11:46 -0000

cm4all-beng-proxy (3.0.14) unstable; urgency=low

  * stock: fix assertion failure during idle cleanup
  * http-server: count bytes received, fixes regression
  * http-server: send "100 Continue", fixes regression
  * http-client: fix potential assertion failure after "100 Continue"

 -- Max Kellermann <mk@cm4all.com>  Fri, 01 Mar 2013 16:53:54 -0000

cm4all-beng-proxy (3.0.13) unstable; urgency=low

  * merge release 2.3.7
  * uri-verify: allow double slashes
  * change product token to "CM4all Webserver"

 -- Max Kellermann <mk@cm4all.com>  Mon, 18 Feb 2013 11:35:29 -0000

cm4all-beng-proxy (3.0.12) unstable; urgency=low

  * listener: enable TCP Fast Open (requires Linux 3.7)
  * rubber: optimize huge page allocation
  * rubber: optimize hole search
  * translate-cache: optimize INVALIDATE=HOST
  * filter-cache: reserve some space in the rubber allocator

 -- Max Kellermann <mk@cm4all.com>  Fri, 15 Feb 2013 09:57:51 -0000

cm4all-beng-proxy (3.0.11) unstable; urgency=low

  * stock: slow down destruction of surplus idle items
  * fcgi-client: try harder to reuse existing FastCGI connections
  * cmdline: new options to control the FastCGI/WAS stock

 -- Max Kellermann <mk@cm4all.com>  Tue, 12 Feb 2013 09:38:35 -0000

cm4all-beng-proxy (3.0.10) unstable; urgency=low

  * child: reduce verbosity of SIGTERM log message
  * connection: reduce verbosity of ECONNRESET log message
  * http-server: fix duplicate abort call
  * http-server: add missing pool reference in request body eof
  * handler: catch malformed URIs earlier
  * rubber: allocate from holes, avoid costly compression steps
  * http-cache: reserve some space in the rubber allocator

 -- Max Kellermann <mk@cm4all.com>  Fri, 08 Feb 2013 13:15:31 -0000

cm4all-beng-proxy (3.0.9) unstable; urgency=low

  * merge release 2.3.5
  * parser: fix malformed attribute value bounds
  * translation: packet VALIDATE_MTIME discards cache items after a file
    has been modified
  * http-server: fix spurious "closed prematurely" log messages
  * http-{server,client}: improve error messages
  * istream: clear the "direct" flag set on new streams
  * slice_pool: fix slice size and slices per area calculation

 -- Max Kellermann <mk@cm4all.com>  Wed, 06 Feb 2013 17:48:47 -0000

cm4all-beng-proxy (3.0.8) unstable; urgency=low

  * merge release 2.3.3
  * return unused I/O buffers to operating system
  * parser: optimize the attribute value parser
  * sink_rubber: fix assertion failure

 -- Max Kellermann <mk@cm4all.com>  Thu, 31 Jan 2013 13:27:39 -0000

cm4all-beng-proxy (3.0.7) unstable; urgency=low

  * istream-tee: fix crash due to erroneous read

 -- Max Kellermann <mk@cm4all.com>  Fri, 18 Jan 2013 13:32:49 -0000

cm4all-beng-proxy (3.0.6) unstable; urgency=low

  * control: new command "VERBOSE" manipulates logger verbosity
  * cmdline: remove obsolete option "enable_splice"
  * ajp-client: discard response body after HEAD request
  * fcgi-client: fix assertion failure after malformed HEAD response
  * fcgi-client: don't ignore log messages after HEAD request
  * translate-client: fix assertion failure after connection reset

 -- Max Kellermann <mk@cm4all.com>  Fri, 04 Jan 2013 13:14:09 -0000

cm4all-beng-proxy (3.0.5) unstable; urgency=low

  * translate-client: reduce number of system calls (optimization)
  * http-client: release the socket earlier for reusal
  * ajp-client: fix decoding the "special" response headers
  * ajp-client: wait for "end" packet before delivering empty response
  * ajp-client: use the Content-Length response header
  * ajp-client: send Content-Length request header only if body present
  * ajp-client: support HEAD requests
  * fcgi-client: support HEAD requests
  * fcgi-client: use the Content-Length response header
  * fcgi-client: don't discard buffer after socket has been closed
  * fcgi-client: continue parsing after response has been delivered
  * fcgi-client: don't attempt to write repeatedly if request body blocks
  * fcgi-client: optimized keep-alive after empty response

 -- Max Kellermann <mk@cm4all.com>  Fri, 28 Dec 2012 13:16:02 -0000

cm4all-beng-proxy (3.0.4) unstable; urgency=low

  * {http,filter}-cache: fix garbled data on large cache entries

 -- Max Kellermann <mk@cm4all.com>  Tue, 11 Dec 2012 15:17:17 -0000

cm4all-beng-proxy (3.0.3) unstable; urgency=low

  * memcached-client: fix assertion failure

 -- Max Kellermann <mk@cm4all.com>  Fri, 07 Dec 2012 18:52:33 -0000

cm4all-beng-proxy (3.0.2) unstable; urgency=low

  * merge release 2.3.1
  * lb: verify the client certificate issuer (option "ssl_verify")
  * lb: client certificate is mandatory if "ssl_verify" is enabled
  * lb: support extra CA certificate file (option "ssl_ca_cert")
  * cmdline: can't specify both --memcached-server and http_cache_size
  * init: default to one worker

 -- Max Kellermann <mk@cm4all.com>  Fri, 07 Dec 2012 09:24:52 -0000

cm4all-beng-proxy (3.0.1) unstable; urgency=low

  * http-cache: reduce memory usage while storing
  * {http,filter}-cache: reduce fork overhead
  * pool: fix crash when first allocation is large

 -- Max Kellermann <mk@cm4all.com>  Wed, 05 Dec 2012 14:05:28 -0000

cm4all-beng-proxy (3.0) unstable; urgency=low

  * {http,filter}-cache: reduce overhead when cache is disabled
  * {http,filter}-cache: exclude allocator table from reported size
  * filter-cache: reduce memory usage while storing
  * {http,filter,translate}-cache: return more free memory to operating system
  * pool: further overhead reduction
  * pool: reduce CPU overhead for large areas
  * rubber: fix assertion failure

 -- Max Kellermann <mk@cm4all.com>  Tue, 30 Oct 2012 16:32:45 -0000

cm4all-beng-proxy (2.2.1) unstable; urgency=low

  * merge release 2.1.13
  * control_local: fix assertion failure

 -- Max Kellermann <mk@cm4all.com>  Tue, 16 Oct 2012 15:46:16 -0000

cm4all-beng-proxy (2.2) unstable; urgency=low

  * cache: optimize lookups
  * pool: reduce overhead
  * pool: optimize the linear area recycler
  * resource-address: reduce memory overhead
  * session: reduce memory usage
  * http-cache, filter-cache: return free memory to operating system
  * control_server: support local and abstract sockets
  * python/control: support abstract sockets
  * bp_control: create implicit control channel for each worker process
  * require automake 1.11

 -- Max Kellermann <mk@cm4all.com>  Tue, 09 Oct 2012 15:11:24 -0000

cm4all-beng-proxy (2.3.7) unstable; urgency=low

  * tcache: fix assertion failure in BASE handler

 -- Max Kellermann <mk@cm4all.com>  Mon, 18 Feb 2013 11:58:01 -0000

cm4all-beng-proxy (2.3.6) unstable; urgency=low

  * listener: increase the backlog to 64
  * shm: reserve swap space, avoids theoretical crash

 -- Max Kellermann <mk@cm4all.com>  Sun, 17 Feb 2013 09:29:24 -0000

cm4all-beng-proxy (2.3.5) unstable; urgency=low

  * tcache: reduce CPU pressure when there are many virtual hosts (hot fix)
  * launch the access logger after daemonizing
  * user the configured logger user for the access logger
  * auto-close the access logger
  * debian/rules: compile with -fno-omit-frame-pointer

 -- Max Kellermann <mk@cm4all.com>  Tue, 05 Feb 2013 16:27:46 -0000

cm4all-beng-proxy (2.3.4) unstable; urgency=low

  * log-split: print referer and user agent
  * log-split: cache the last file
  * log-split: allow logging local time stamps
  * log-{split,cat}: escape URI, Referer and User-Agent
  * init: add ACCESS_LOGGER variable

 -- Max Kellermann <mk@cm4all.com>  Tue, 05 Feb 2013 01:31:31 -0000

cm4all-beng-proxy (2.3.3) unstable; urgency=low

  * pool: fix a memory leak in the temporary pool
  * processor: hard limit on length of attributes and parameters

 -- Max Kellermann <mk@cm4all.com>  Thu, 31 Jan 2013 13:16:33 -0000

cm4all-beng-proxy (2.3.2) unstable; urgency=low

  * merge release 2.1.17

 -- Max Kellermann <mk@cm4all.com>  Tue, 29 Jan 2013 00:01:23 -0000

cm4all-beng-proxy (2.3.1) unstable; urgency=low

  * merge release 2.1.16
  * pool: reduce CPU overhead for large areas

 -- Max Kellermann <mk@cm4all.com>  Thu, 06 Dec 2012 16:40:02 -0000

cm4all-beng-proxy (2.3) unstable; urgency=low

  * new stable branch based on v2.1.x, without the work-in-progress
    improvements from v2.2.x
  * cache: optimize lookups
  * pool: reduce overhead
  * pool: optimize the linear area recycler
  * resource-address: reduce memory overhead
  * session: reduce memory usage
  * {http,filter}-cache: reduce overhead when cache is disabled

 -- Max Kellermann <mk@cm4all.com>  Mon, 22 Oct 2012 13:48:20 -0000

cm4all-beng-proxy (2.1.17) unstable; urgency=low

  * merge release 2.0.55

 -- Max Kellermann <mk@cm4all.com>  Mon, 28 Jan 2013 23:59:54 -0000

cm4all-beng-proxy (2.1.16) unstable; urgency=low

  * merge release 2.0.54

 -- Max Kellermann <mk@cm4all.com>  Thu, 06 Dec 2012 16:35:17 -0000

cm4all-beng-proxy (2.1.15) unstable; urgency=low

  * merge release 2.0.53

 -- Max Kellermann <mk@cm4all.com>  Mon, 22 Oct 2012 12:26:57 -0000

cm4all-beng-proxy (2.1.14) unstable; urgency=low

  * merge release 2.0.52

 -- Max Kellermann <mk@cm4all.com>  Fri, 19 Oct 2012 12:10:09 -0000

cm4all-beng-proxy (2.1.13) unstable; urgency=low

  * merge release 2.0.51

 -- Max Kellermann <mk@cm4all.com>  Tue, 16 Oct 2012 15:41:58 -0000

cm4all-beng-proxy (2.1.12) unstable; urgency=low

  * merge release 2.0.50

 -- Max Kellermann <mk@cm4all.com>  Fri, 05 Oct 2012 12:26:24 -0000

cm4all-beng-proxy (2.1.11) unstable; urgency=low

  * merge release 2.0.49

 -- Max Kellermann <mk@cm4all.com>  Fri, 28 Sep 2012 15:04:36 -0000

cm4all-beng-proxy (2.1.10) unstable; urgency=low

  * merge release 2.0.48

 -- Max Kellermann <mk@cm4all.com>  Mon, 24 Sep 2012 15:43:46 -0000

cm4all-beng-proxy (2.1.9) unstable; urgency=low

  * merge release 2.0.47
  * lb: eliminate the duplicate "Date" response header (#1169)

 -- Max Kellermann <mk@cm4all.com>  Fri, 21 Sep 2012 15:56:06 -0000

cm4all-beng-proxy (2.1.8) unstable; urgency=low

  * control: publish statistics over the control protocol

 -- Max Kellermann <mk@cm4all.com>  Fri, 07 Sep 2012 12:47:34 -0000

cm4all-beng-proxy (2.1.7) unstable; urgency=low

  * resource-address: support expanding PIPE addresses
  * translation: support EXPAND_PATH for PROXY
  * reduced connect timeouts for translation server, FastCGI and beng-lb
  * uri-relative: support relative URI with just a query string
  * uri-relative: support relative URIs starting with a double slash
  * lb: improve error messages, include listener/pool name
  * lb: validate the selected sticky modde
  * lb: add sticky mode "source_ip"

 -- Max Kellermann <mk@cm4all.com>  Fri, 31 Aug 2012 14:03:41 -0000

cm4all-beng-proxy (2.1.6) unstable; urgency=low

  * merge release 2.0.46

 -- Max Kellermann <mk@cm4all.com>  Fri, 24 Aug 2012 11:11:20 -0000

cm4all-beng-proxy (2.1.5) unstable; urgency=low

  * lb_expect_monitor: configurable connect timeout

 -- Max Kellermann <mk@cm4all.com>  Mon, 20 Aug 2012 05:40:44 -0000

cm4all-beng-proxy (2.1.4) unstable; urgency=low

  * lb_monitor: configurable timeout

 -- Max Kellermann <mk@cm4all.com>  Fri, 17 Aug 2012 09:16:36 -0000

cm4all-beng-proxy (2.1.3) unstable; urgency=low

  * merge release 2.0.44
  * lb: implement tcp_expect option "expect_graceful"

 -- Max Kellermann <mk@cm4all.com>  Tue, 14 Aug 2012 14:30:57 -0000

cm4all-beng-proxy (2.1.2) unstable; urgency=low

  * support extended HTTP status codes from RFC 6585 and WebDAV

 -- Max Kellermann <mk@cm4all.com>  Thu, 09 Aug 2012 10:10:35 -0000

cm4all-beng-proxy (2.1.1) unstable; urgency=low

  * merge release 2.0.43
  * lb: support TRACE, OPTIONS and WebDAV

 -- Max Kellermann <mk@cm4all.com>  Fri, 03 Aug 2012 11:48:46 -0000

cm4all-beng-proxy (2.1) unstable; urgency=low

  * lb: add sticky mode "jvm_route" (Tomcat)

 -- Max Kellermann <mk@cm4all.com>  Mon, 30 Jul 2012 15:53:43 -0000

cm4all-beng-proxy (2.0.55) unstable; urgency=low

  * istream-tee: fix crash due to erroneous read
  * fix random crashes in the optimized build

 -- Max Kellermann <mk@cm4all.com>  Mon, 28 Jan 2013 23:52:26 -0000

cm4all-beng-proxy (2.0.54) unstable; urgency=low

  * http-cache: fix revalidation of memcached entries

 -- Max Kellermann <mk@cm4all.com>  Thu, 06 Dec 2012 16:31:23 -0000

cm4all-beng-proxy (2.0.53) unstable; urgency=low

  * filter-cache: fix assertion failure on serving empty response
  * http-cache: limit maximum age to 5 minutes if "Vary" includes cookies
  * lb: FADE_NODE lasts for 3 hours

 -- Max Kellermann <mk@cm4all.com>  Mon, 22 Oct 2012 12:21:18 -0000

cm4all-beng-proxy (2.0.52) unstable; urgency=low

  * {http,filter}-cache: include headers in cache size calculation
  * {http,filter}-cache: reduce headers memory usage
  * http-cache: limit maximum age to 1 week
    - 1 hour when "Vary" is used
    - 30 minutes when "Vary" includes "X-WidgetId" or "X-WidgetHref"
    - 5 minutes when "Vary" includes "X-CM4all-BENG-User"
  * cache: reduce number of system calls during lookup

 -- Max Kellermann <mk@cm4all.com>  Fri, 19 Oct 2012 12:07:10 -0000

cm4all-beng-proxy (2.0.51) unstable; urgency=low

  * merge release 1.4.33
  * processor: fix assertion failure with embedded CSS
  * lb: move control channel handler to worker process

 -- Max Kellermann <mk@cm4all.com>  Tue, 16 Oct 2012 15:39:32 -0000

cm4all-beng-proxy (2.0.50) unstable; urgency=low

  * pool: reduce memory overhead of debug data
  * fcgi-client: fix assertion failure due to redundant read event
  * lb: fix crash after pipe-to-socket splice I/O error

 -- Max Kellermann <mk@cm4all.com>  Fri, 05 Oct 2012 12:23:15 -0000

cm4all-beng-proxy (2.0.49) unstable; urgency=low

  * merge release 1.4.32

 -- Max Kellermann <mk@cm4all.com>  Fri, 28 Sep 2012 15:01:26 -0000

cm4all-beng-proxy (2.0.48) unstable; urgency=low

  * lb: fix duplicate monitor requests with --watchdog
  * child: verbose logging of child process events
  * log shutdown signal

 -- Max Kellermann <mk@cm4all.com>  Mon, 24 Sep 2012 15:36:03 -0000

cm4all-beng-proxy (2.0.47) unstable; urgency=low

  * merge release 1.4.31
  * cache: disable excessive debugging checks

 -- Max Kellermann <mk@cm4all.com>  Fri, 21 Sep 2012 15:24:30 -0000

cm4all-beng-proxy (2.0.46) unstable; urgency=low

  * merge release 1.4.30
  * lb: add option --config-file

 -- Max Kellermann <mk@cm4all.com>  Fri, 24 Aug 2012 10:52:29 -0000

cm4all-beng-proxy (2.0.45) unstable; urgency=low

  * merge release 1.4.29

 -- Max Kellermann <mk@cm4all.com>  Tue, 21 Aug 2012 15:49:49 -0000

cm4all-beng-proxy (2.0.44) unstable; urgency=low

  * lb: allow sticky with only one node
  * lb: add option "--check"
  * lb: run all monitors right after startup
  * lb: disable expiry of monitor results
  * lb: improved fallback for "sticky cookie"
  * lb: use Bulldog for "sticky cookie"
  * balancer, lb: persistent "fade" flag
  * balancer, lb: use the Bulldog "graceful" flag
  * control: add packet CONTROL_DUMP_POOLS

 -- Max Kellermann <mk@cm4all.com>  Tue, 14 Aug 2012 13:13:01 -0000

cm4all-beng-proxy (2.0.43) unstable; urgency=low

  * merge release 1.4.28
  * istream-replace: fix assertion failure with embedded CSS

 -- Max Kellermann <mk@cm4all.com>  Thu, 02 Aug 2012 11:14:27 -0000

cm4all-beng-proxy (2.0.42) unstable; urgency=low

  * js: new higher-level API

 -- Max Kellermann <mk@cm4all.com>  Wed, 01 Aug 2012 11:32:28 -0000

cm4all-beng-proxy (2.0.41) unstable; urgency=low

  * session: fix bogus assertion failure when loading expired session

 -- Max Kellermann <mk@cm4all.com>  Fri, 27 Jul 2012 12:47:49 -0000

cm4all-beng-proxy (2.0.40) unstable; urgency=low

  * merge release 1.4.27

 -- Max Kellermann <mk@cm4all.com>  Tue, 24 Jul 2012 16:29:13 -0000

cm4all-beng-proxy (2.0.39) unstable; urgency=low

  * merge release 1.4.26

 -- Max Kellermann <mk@cm4all.com>  Tue, 17 Jul 2012 17:00:20 -0000

cm4all-beng-proxy (2.0.38) unstable; urgency=low

  * merge release 1.4.25
  * strset: fix GROUP_CONTAINER false negatives

 -- Max Kellermann <mk@cm4all.com>  Tue, 17 Jul 2012 16:03:49 -0000

cm4all-beng-proxy (2.0.37) unstable; urgency=low

  * merge release 1.4.24

 -- Max Kellermann <mk@cm4all.com>  Mon, 16 Jul 2012 10:36:57 -0000

cm4all-beng-proxy (2.0.36) unstable; urgency=low

  * proxy-handler: re-add the URI suffix for "transparent" requests

 -- Max Kellermann <mk@cm4all.com>  Wed, 11 Jul 2012 14:12:11 -0000

cm4all-beng-proxy (2.0.35) unstable; urgency=low

  * translate: allow WIDGET_GROUP without PROCESS

 -- Max Kellermann <mk@cm4all.com>  Thu, 05 Jul 2012 13:03:21 -0000

cm4all-beng-proxy (2.0.34) unstable; urgency=low

  * session_save: skip shutdown code if saving is not configured
  * http-server: fix assertion on I/O error during POST
  * header-forward: new group FORWARD to forward the "Host" header

 -- Max Kellermann <mk@cm4all.com>  Tue, 03 Jul 2012 16:46:39 -0000

cm4all-beng-proxy (2.0.33) unstable; urgency=low

  * processor: option SELF_CONTAINER allows widget to only embed itself
  * processor: allow embedding approved widget groups
  * processor: optionally invoke CSS processor for style attributes
  * response, lb_http: put "Discard" cookie attribute to the end (Android bug)

 -- Max Kellermann <mk@cm4all.com>  Mon, 02 Jul 2012 17:52:32 -0000

cm4all-beng-proxy (2.0.32) unstable; urgency=low

  * socket_wrapper: fix two assertion failures
  * pheaders: emit Cache-Control:no-store to work around IE quirk

 -- Max Kellermann <mk@cm4all.com>  Tue, 26 Jun 2012 09:41:51 -0000

cm4all-beng-proxy (2.0.31) unstable; urgency=low

  * lb: publish the SSL peer issuer subject
  * widget-registry: copy the direct_addressing attribute

 -- Max Kellermann <mk@cm4all.com>  Wed, 06 Jun 2012 13:36:04 -0000

cm4all-beng-proxy (2.0.30) unstable; urgency=low

  * init: add --group variable to .default file
  * doc: update view security documentation
  * processor: apply underscore prefix to <A NAME="...">
  * session: restore sessions from a file

 -- Max Kellermann <mk@cm4all.com>  Fri, 01 Jun 2012 11:06:50 -0000

cm4all-beng-proxy (2.0.29) unstable; urgency=low

  * widget: optional direct URI addressing scheme
  * processor: eliminate additional underscore from class prefix
  * ssl_filter: support TLS client certificates

 -- Max Kellermann <mk@cm4all.com>  Tue, 29 May 2012 13:29:06 -0000

cm4all-beng-proxy (2.0.28) unstable; urgency=low

  * merge release 1.4.22

 -- Max Kellermann <mk@cm4all.com>  Wed, 16 May 2012 10:24:31 -0000

cm4all-beng-proxy (2.0.27) unstable; urgency=low

  * uri-address: fix assertion failures with UNIX domain sockets
  * uri-address: fix redirects with matching absolute URI

 -- Max Kellermann <mk@cm4all.com>  Wed, 09 May 2012 16:16:06 -0000

cm4all-beng-proxy (2.0.26) unstable; urgency=low

  * processor: rewrite URIs in META/refresh

 -- Max Kellermann <mk@cm4all.com>  Thu, 03 May 2012 14:43:03 -0000

cm4all-beng-proxy (2.0.25) unstable; urgency=low

  * merge release 1.4.21
  * processor: fix double free bug on failed widget lookup
  * session: don't access the session manager after worker crash
  * proxy-widget: fix assertion failure with empty view name

 -- Max Kellermann <mk@cm4all.com>  Thu, 26 Apr 2012 14:22:10 -0000

cm4all-beng-proxy (2.0.24) unstable; urgency=low

  * processor: optionally invoke CSS processor for <style>

 -- Max Kellermann <mk@cm4all.com>  Fri, 20 Apr 2012 12:10:42 -0000

cm4all-beng-proxy (2.0.23) unstable; urgency=low

  * widget-resolver: check for translation server failure
  * widget-resolver: don't sync with session when view is invalid
  * rewrite-uri: check for invalid view name
  * {css_,}processor: eliminate second underscore from class prefix
  * doc: document the algorithm for replacing two leading underscores

 -- Max Kellermann <mk@cm4all.com>  Thu, 29 Mar 2012 15:37:52 -0000

cm4all-beng-proxy (2.0.22) unstable; urgency=low

  * merge release 1.4.20
  * proxy-widget: forbid client to select view with address
  * proxy-widget: allow any view selection when widget is not a container
  * widget-http: allow any view selection for unprocessable response
  * widget-http: inherit the view from the template
  * widget-request: sync with session only if processor is enabled
  * widget-http: postpone saving to session after receiving response headers
  * processor: add entities &c:id; &c:type; &c:class;

 -- Max Kellermann <mk@cm4all.com>  Mon, 26 Mar 2012 14:05:05 -0000

cm4all-beng-proxy (2.0.21) unstable; urgency=low

  * css_processor: use mode "partial" for @import
  * rewrite-uri: use mode "partial" on invalid input

 -- Max Kellermann <mk@cm4all.com>  Tue, 20 Mar 2012 18:11:28 -0000

cm4all-beng-proxy (2.0.20) unstable; urgency=low

  * {css_,}processor: default mode is "partial"
  * processor: handle underscore prefixes in the "for" attribute

 -- Max Kellermann <mk@cm4all.com>  Tue, 20 Mar 2012 16:48:51 -0000

cm4all-beng-proxy (2.0.19) unstable; urgency=low

  * merge release 1.4.19

 -- Max Kellermann <mk@cm4all.com>  Tue, 20 Mar 2012 08:41:03 -0000

cm4all-beng-proxy (2.0.18) unstable; urgency=low

  * merge release 1.4.18

 -- Max Kellermann <mk@cm4all.com>  Thu, 15 Mar 2012 15:53:12 -0000

cm4all-beng-proxy (2.0.17) unstable; urgency=low

  * merge release 1.4.17
  * css_parser: check for url() following another token
  * css_processor: rewrite @import URIs
  * {text_,}processor: new entity &c:local;

 -- Max Kellermann <mk@cm4all.com>  Fri, 09 Mar 2012 16:50:19 -0000

cm4all-beng-proxy (2.0.16) unstable; urgency=low

  * response: generate Vary response header from translation response
  * widget-resolver: fix NULL dereference after failure
  * translation: User-Agent classification

 -- Max Kellermann <mk@cm4all.com>  Tue, 06 Mar 2012 11:54:10 -0000

cm4all-beng-proxy (2.0.15) unstable; urgency=low

  * merge release 1.4.16
  * uri-address: fix NULL dereference on certain malformed URIs

 -- Max Kellermann <mk@cm4all.com>  Fri, 02 Mar 2012 16:28:54 -0000

cm4all-beng-proxy (2.0.14) unstable; urgency=low

  * address-resolver: add missing initialization
  * rewrite-uri: fix NULL pointer dereference with "local URI"
  * rewrite-uri: allow mode=proxy (optional temporary kludge)
  * widget-http: auto-disable processor (optional temporary kludge)

 -- Max Kellermann <mk@cm4all.com>  Thu, 01 Mar 2012 18:36:38 -0000

cm4all-beng-proxy (2.0.13) unstable; urgency=low

  * merge release 1.4.15
  * translation: make CGI auto-base optional
  * handler: fix up translation client errors

 -- Max Kellermann <mk@cm4all.com>  Thu, 23 Feb 2012 17:31:03 -0000

cm4all-beng-proxy (2.0.12) unstable; urgency=low

  * merge release 1.4.13

 -- Max Kellermann <mk@cm4all.com>  Thu, 16 Feb 2012 14:41:45 -0000

cm4all-beng-proxy (2.0.11) unstable; urgency=low

  * merge release 1.4.11
  * processor: skip rewriting absolute URIs

 -- Max Kellermann <mk@cm4all.com>  Thu, 09 Feb 2012 09:43:06 -0000

cm4all-beng-proxy (2.0.10) unstable; urgency=low

  * resource-address: initialise type, fixes assertion failure

 -- Max Kellermann <mk@cm4all.com>  Tue, 07 Feb 2012 16:57:06 -0000

cm4all-beng-proxy (2.0.9) unstable; urgency=low

  * [css]processor: expand underscore only XML id / CSS class
  * widget-http: filter processor response headers
  * processor: forward Wildfire headers in the debug build

 -- Max Kellermann <mk@cm4all.com>  Tue, 07 Feb 2012 12:32:33 -0000

cm4all-beng-proxy (2.0.8) unstable; urgency=low

  * rewrite-uri: prefix "@/" refers to widget's "local URI"

 -- Max Kellermann <mk@cm4all.com>  Fri, 03 Feb 2012 13:50:16 -0000

cm4all-beng-proxy (2.0.7) unstable; urgency=low

  * merge release 1.4.10
  * stock: clear idle objects periodically

 -- Max Kellermann <mk@cm4all.com>  Thu, 02 Feb 2012 14:10:24 -0000

cm4all-beng-proxy (2.0.6) unstable; urgency=low

  * merge release 1.4.9

 -- Max Kellermann <mk@cm4all.com>  Tue, 31 Jan 2012 15:10:18 -0000

cm4all-beng-proxy (2.0.5) unstable; urgency=low

  * merge release 1.4.8
  * translate-client: verify the PROXY and AJP payloads
  * translation: support inserting regex matches into CGI/file path
  * translation: support customizing the cookie's "Domain" attribute
  * request: new option "dynamic_session_cookie" adds suffix to cookie
    name
  * uri-address: verify the path component

 -- Max Kellermann <mk@cm4all.com>  Wed, 25 Jan 2012 17:05:09 -0000

cm4all-beng-proxy (2.0.4) unstable; urgency=low

  * merge release 1.4.6
  * access-log: don't log the remote port
  * translation: support inserting regex matches into CGI's PATH_INFO
  * tcache: generate BASE automatically for CGI

 -- Max Kellermann <mk@cm4all.com>  Tue, 10 Jan 2012 15:18:37 -0000

cm4all-beng-proxy (2.0.3) unstable; urgency=low

  * merge release 1.4.4
  * http-server: log remote host address

 -- Max Kellermann <mk@cm4all.com>  Tue, 27 Dec 2011 07:41:15 -0000

cm4all-beng-proxy (2.0.2) unstable; urgency=low

  * merge release 1.4.2
  * widget-http: improved HTTP error messages
  * processor: forbid widget request after URI compress failure

 -- Max Kellermann <mk@cm4all.com>  Wed, 07 Dec 2011 16:51:58 -0000

cm4all-beng-proxy (2.0.1) unstable; urgency=low

  * merge release 1.4.1

 -- Max Kellermann <mk@cm4all.com>  Fri, 18 Nov 2011 13:57:27 -0000

cm4all-beng-proxy (2.0) unstable; urgency=low

  * rewrite-uri: reapply 'drop the deprecated mode "proxy"'
  * proxy-widget: reapply 'client can choose only views that have an address'

 -- Max Kellermann <mk@cm4all.com>  Thu, 17 Nov 2011 08:22:39 +0100

cm4all-beng-proxy (1.4.33) unstable; urgency=low

  * istream-file: reduce memory usage for small files
  * file-handler: fix xattr usage on ranged file request (possible
    assertion failure)

 -- Max Kellermann <mk@cm4all.com>  Tue, 16 Oct 2012 15:28:57 -0000

cm4all-beng-proxy (1.4.32) unstable; urgency=low

  * cgi: fix spontaneous shutdown due to misrouted SIGTERM signal

 -- Max Kellermann <mk@cm4all.com>  Fri, 28 Sep 2012 14:39:13 -0000

cm4all-beng-proxy (1.4.31) unstable; urgency=low

  * shm: fix check for shared memory allocation failure
  * child: handle lost SIGCHLD events
  * child: ignore stale child processes

 -- Max Kellermann <mk@cm4all.com>  Fri, 21 Sep 2012 15:21:20 -0000

cm4all-beng-proxy (1.4.30) unstable; urgency=low

  * http-server: parse all tokens in the "Connection" request header

 -- Max Kellermann <mk@cm4all.com>  Fri, 24 Aug 2012 10:50:28 -0000

cm4all-beng-proxy (1.4.29) unstable; urgency=low

  * proxy-widget: fix memory leak on aborted POST request

 -- Max Kellermann <mk@cm4all.com>  Tue, 21 Aug 2012 15:05:12 -0000

cm4all-beng-proxy (1.4.28) unstable; urgency=low

  * worker: reinitialize signal handlers after fork failure
  * lb: work around libevent bug that freezes during shutdown

 -- Max Kellermann <mk@cm4all.com>  Thu, 02 Aug 2012 13:53:18 -0000

cm4all-beng-proxy (1.4.27) unstable; urgency=low

  * lb: fix hanging SSL connection on bulk transfer

 -- Max Kellermann <mk@cm4all.com>  Tue, 24 Jul 2012 14:58:17 -0000

cm4all-beng-proxy (1.4.26) unstable; urgency=low

  * processor: fix regression, missing NULL check

 -- Max Kellermann <mk@cm4all.com>  Tue, 17 Jul 2012 16:55:24 -0000

cm4all-beng-proxy (1.4.25) unstable; urgency=low

  * processor: don't rewrite the fragment part of the URI

 -- Max Kellermann <mk@cm4all.com>  Tue, 17 Jul 2012 15:50:06 -0000

cm4all-beng-proxy (1.4.24) unstable; urgency=low

  * lb: fix splicing with SSL

 -- Max Kellermann <mk@cm4all.com>  Mon, 16 Jul 2012 10:32:17 -0000

cm4all-beng-proxy (1.4.23) unstable; urgency=low

  * widget-http: fix double free bug when POST is aborted

 -- Max Kellermann <mk@cm4all.com>  Tue, 03 Jul 2012 16:42:28 -0000

cm4all-beng-proxy (1.4.22) unstable; urgency=low

  * merge release 1.2.27
  * widget: backport memory leak fix from 2.0
  * widget-http: fix memory leak on abort

 -- Max Kellermann <mk@cm4all.com>  Wed, 16 May 2012 10:00:23 -0000

cm4all-beng-proxy (1.4.21) unstable; urgency=low

  * merge release 1.2.26

 -- Max Kellermann <mk@cm4all.com>  Thu, 26 Apr 2012 14:17:56 -0000

cm4all-beng-proxy (1.4.20) unstable; urgency=low

  * merge release 1.2.25

 -- Max Kellermann <mk@cm4all.com>  Mon, 26 Mar 2012 14:03:14 -0000

cm4all-beng-proxy (1.4.19) unstable; urgency=low

  * merge release 1.2.24

 -- Max Kellermann <mk@cm4all.com>  Tue, 20 Mar 2012 08:36:19 -0000

cm4all-beng-proxy (1.4.18) unstable; urgency=low

  * merge release 1.2.23

 -- Max Kellermann <mk@cm4all.com>  Thu, 15 Mar 2012 15:50:20 -0000

cm4all-beng-proxy (1.4.17) unstable; urgency=low

  * merge release 1.2.22

 -- Max Kellermann <mk@cm4all.com>  Thu, 08 Mar 2012 18:36:00 -0000

cm4all-beng-proxy (1.4.16) unstable; urgency=low

  * merge release 1.2.21

 -- Max Kellermann <mk@cm4all.com>  Fri, 02 Mar 2012 16:03:51 -0000

cm4all-beng-proxy (1.4.15) unstable; urgency=low

  * merge release 1.2.20

 -- Max Kellermann <mk@cm4all.com>  Thu, 23 Feb 2012 17:12:30 -0000

cm4all-beng-proxy (1.4.14) unstable; urgency=low

  * merge release 1.2.19

 -- Max Kellermann <mk@cm4all.com>  Thu, 23 Feb 2012 15:35:04 -0000

cm4all-beng-proxy (1.4.13) unstable; urgency=low

  * merge release 1.2.18

 -- Max Kellermann <mk@cm4all.com>  Thu, 16 Feb 2012 13:53:49 -0000

cm4all-beng-proxy (1.4.12) unstable; urgency=low

  * merge release 1.2.17

 -- Max Kellermann <mk@cm4all.com>  Wed, 15 Feb 2012 09:27:50 -0000

cm4all-beng-proxy (1.4.11) unstable; urgency=low

  * merge release 1.2.16

 -- Max Kellermann <mk@cm4all.com>  Thu, 09 Feb 2012 09:33:30 -0000

cm4all-beng-proxy (1.4.10) unstable; urgency=low

  * merge release 1.2.15

 -- Max Kellermann <mk@cm4all.com>  Thu, 02 Feb 2012 13:43:11 -0000

cm4all-beng-proxy (1.4.9) unstable; urgency=low

  * merge release 1.2.14

 -- Max Kellermann <mk@cm4all.com>  Tue, 31 Jan 2012 15:06:57 -0000

cm4all-beng-proxy (1.4.8) unstable; urgency=low

  * merge release 1.2.13

 -- Max Kellermann <mk@cm4all.com>  Wed, 25 Jan 2012 12:16:53 -0000

cm4all-beng-proxy (1.4.7) unstable; urgency=low

  * merge release 1.2.12

 -- Max Kellermann <mk@cm4all.com>  Tue, 17 Jan 2012 08:37:01 -0000

cm4all-beng-proxy (1.4.6) unstable; urgency=low

  * merge release 1.2.11

 -- Max Kellermann <mk@cm4all.com>  Wed, 04 Jan 2012 15:41:43 -0000

cm4all-beng-proxy (1.4.5) unstable; urgency=low

  * merge release 1.2.10

 -- Max Kellermann <mk@cm4all.com>  Wed, 28 Dec 2011 17:07:13 -0000

cm4all-beng-proxy (1.4.4) unstable; urgency=low

  * merge release 1.2.9

 -- Max Kellermann <mk@cm4all.com>  Thu, 22 Dec 2011 11:28:39 -0000

cm4all-beng-proxy (1.4.3) unstable; urgency=low

  * merge release 1.2.8

 -- Max Kellermann <mk@cm4all.com>  Wed, 14 Dec 2011 11:20:04 -0000

cm4all-beng-proxy (1.4.2) unstable; urgency=low

  * text-processor: allow processing "application/javascript",
    "application/json"
  * uri-relative: allow backtracking to the widget base with "../"
  * merge release 1.2.7

 -- Max Kellermann <mk@cm4all.com>  Tue, 06 Dec 2011 12:39:24 -0000

cm4all-beng-proxy (1.4.1) unstable; urgency=low

  * merge release 1.2.6

 -- Max Kellermann <mk@cm4all.com>  Fri, 18 Nov 2011 13:53:56 -0000

cm4all-beng-proxy (1.4) unstable; urgency=low

  * proxy-widget: revert 'client can choose only views that have an address'
  * rewrite-uri: revert 'drop the deprecated mode "proxy"'

 -- Max Kellermann <mk@cm4all.com>  Thu, 17 Nov 2011 08:10:42 +0100

cm4all-beng-proxy (1.3.2) unstable; urgency=low

  * tcache: add regex matching, translation packets REGEX, INVERSE_REGEX
  * widget: don't start the prefix with an underscore
  * translation: add new packet PROCESS_TEXT, to expand entity references
  * translation: add new packet WIDGET_INFO, enables additional request headers
  * doc: document the algorithm for replacing three leading underscores

 -- Max Kellermann <mk@cm4all.com>  Wed, 16 Nov 2011 17:00:16 +0100

cm4all-beng-proxy (1.3.1) unstable; urgency=low

  * merge release 1.2.5

 -- Max Kellermann <mk@cm4all.com>  Tue, 08 Nov 2011 19:51:18 +0100

cm4all-beng-proxy (1.3) unstable; urgency=low

  * rewrite-uri: drop the deprecated mode "proxy"
  * proxy-widget: client can choose only views that have an address

 -- Max Kellermann <mk@cm4all.com>  Mon, 31 Oct 2011 17:41:14 +0100

cm4all-beng-proxy (1.2.27) unstable; urgency=low

  * merge release 1.1.40

 -- Max Kellermann <mk@cm4all.com>  Wed, 16 May 2012 09:51:50 -0000

cm4all-beng-proxy (1.2.26) unstable; urgency=low

  * merge release 1.1.39

 -- Max Kellermann <mk@cm4all.com>  Thu, 26 Apr 2012 14:16:40 -0000

cm4all-beng-proxy (1.2.25) unstable; urgency=low

  * merge release 1.1.38

 -- Max Kellermann <mk@cm4all.com>  Mon, 26 Mar 2012 14:01:44 -0000

cm4all-beng-proxy (1.2.24) unstable; urgency=low

  * merge release 1.1.37

 -- Max Kellermann <mk@cm4all.com>  Tue, 20 Mar 2012 08:33:31 -0000

cm4all-beng-proxy (1.2.23) unstable; urgency=low

  * merge release 1.1.36

 -- Max Kellermann <mk@cm4all.com>  Thu, 15 Mar 2012 15:37:10 -0000

cm4all-beng-proxy (1.2.22) unstable; urgency=low

  * merge release 1.1.35

 -- Max Kellermann <mk@cm4all.com>  Thu, 08 Mar 2012 18:29:39 -0000

cm4all-beng-proxy (1.2.21) unstable; urgency=low

  * merge release 1.1.34

 -- Max Kellermann <mk@cm4all.com>  Fri, 02 Mar 2012 16:02:00 -0000

cm4all-beng-proxy (1.2.20) unstable; urgency=low

  * merge release 1.1.33

 -- Max Kellermann <mk@cm4all.com>  Thu, 23 Feb 2012 17:11:15 -0000

cm4all-beng-proxy (1.2.19) unstable; urgency=low

  * merge release 1.1.32

 -- Max Kellermann <mk@cm4all.com>  Thu, 23 Feb 2012 15:18:36 -0000

cm4all-beng-proxy (1.2.18) unstable; urgency=low

  * merge release 1.1.31

 -- Max Kellermann <mk@cm4all.com>  Thu, 16 Feb 2012 13:52:42 -0000

cm4all-beng-proxy (1.2.17) unstable; urgency=low

  * merge release 1.1.30

 -- Max Kellermann <mk@cm4all.com>  Wed, 15 Feb 2012 09:26:45 -0000

cm4all-beng-proxy (1.2.16) unstable; urgency=low

  * merge release 1.1.29

 -- Max Kellermann <mk@cm4all.com>  Thu, 09 Feb 2012 09:31:50 -0000

cm4all-beng-proxy (1.2.15) unstable; urgency=low

  * merge release 1.1.28

 -- Max Kellermann <mk@cm4all.com>  Thu, 02 Feb 2012 13:41:45 -0000

cm4all-beng-proxy (1.2.14) unstable; urgency=low

  * merge release 1.1.27

 -- Max Kellermann <mk@cm4all.com>  Tue, 31 Jan 2012 15:04:32 -0000

cm4all-beng-proxy (1.2.13) unstable; urgency=low

  * merge release 1.1.26

 -- Max Kellermann <mk@cm4all.com>  Wed, 25 Jan 2012 12:15:19 -0000

cm4all-beng-proxy (1.2.12) unstable; urgency=low

  * merge release 1.1.25

 -- Max Kellermann <mk@cm4all.com>  Tue, 17 Jan 2012 08:31:44 -0000

cm4all-beng-proxy (1.2.11) unstable; urgency=low

  * merge release 1.1.24

 -- Max Kellermann <mk@cm4all.com>  Wed, 04 Jan 2012 15:38:27 -0000

cm4all-beng-proxy (1.2.10) unstable; urgency=low

  * merge release 1.1.23

 -- Max Kellermann <mk@cm4all.com>  Wed, 28 Dec 2011 17:01:43 -0000

cm4all-beng-proxy (1.2.9) unstable; urgency=low

  * merge release 1.1.22

 -- Max Kellermann <mk@cm4all.com>  Thu, 22 Dec 2011 10:28:29 -0000

cm4all-beng-proxy (1.2.8) unstable; urgency=low

  * merge release 1.1.21

 -- Max Kellermann <mk@cm4all.com>  Wed, 14 Dec 2011 11:12:32 -0000

cm4all-beng-proxy (1.2.7) unstable; urgency=low

  * merge release 1.1.20

 -- Max Kellermann <mk@cm4all.com>  Tue, 06 Dec 2011 11:43:10 -0000

cm4all-beng-proxy (1.2.6) unstable; urgency=low

  * merge release 1.1.19

 -- Max Kellermann <mk@cm4all.com>  Fri, 18 Nov 2011 13:47:43 -0000

cm4all-beng-proxy (1.2.5) unstable; urgency=low

  * merge release 1.1.18
  * file-handler: handle If-Modified-Since followed by filter

 -- Max Kellermann <mk@cm4all.com>  Tue, 08 Nov 2011 19:43:58 +0100

cm4all-beng-proxy (1.2.4) unstable; urgency=low

  * merge release 1.1.17

 -- Max Kellermann <mk@cm4all.com>  Wed, 02 Nov 2011 16:58:28 +0100

cm4all-beng-proxy (1.2.3) unstable; urgency=low

  * merge release 1.1.16

 -- Max Kellermann <mk@cm4all.com>  Fri, 21 Oct 2011 15:16:13 +0200

cm4all-beng-proxy (1.2.2) unstable; urgency=low

  * merge release 1.1.15
  * widget-view: an empty name refers to the default view
  * processor: new entity &c:view;

 -- Max Kellermann <mk@cm4all.com>  Wed, 19 Oct 2011 11:43:20 +0200

cm4all-beng-proxy (1.2.1) unstable; urgency=low

  * merge release 1.1.13

 -- Max Kellermann <mk@cm4all.com>  Wed, 05 Oct 2011 17:16:04 +0200

cm4all-beng-proxy (1.2) unstable; urgency=low

  * delegate-client: improved error reporting
  * response-error: resolve errno codes
  * python/control/client: bind the unix domain socket
  * python/control/client: implement timeout
  * lb_control: allow querying node status over control socket

 -- Max Kellermann <mk@cm4all.com>  Tue, 27 Sep 2011 12:00:44 +0200

cm4all-beng-proxy (1.1.40) unstable; urgency=low

  * merge release 1.0.34

 -- Max Kellermann <mk@cm4all.com>  Wed, 16 May 2012 09:50:37 -0000

cm4all-beng-proxy (1.1.39) unstable; urgency=low

  * merge release 1.0.33

 -- Max Kellermann <mk@cm4all.com>  Thu, 26 Apr 2012 14:12:30 -0000

cm4all-beng-proxy (1.1.38) unstable; urgency=low

  * merge release 1.0.32

 -- Max Kellermann <mk@cm4all.com>  Mon, 26 Mar 2012 14:00:38 -0000

cm4all-beng-proxy (1.1.37) unstable; urgency=low

  * merge release 1.0.31

 -- Max Kellermann <mk@cm4all.com>  Tue, 20 Mar 2012 08:31:08 -0000

cm4all-beng-proxy (1.1.36) unstable; urgency=low

  * merge release 1.0.30

 -- Max Kellermann <mk@cm4all.com>  Thu, 15 Mar 2012 15:36:15 -0000

cm4all-beng-proxy (1.1.35) unstable; urgency=low

  * merge release 1.0.29
  * css_processor: delete "-c-mode" and "-c-view" from output

 -- Max Kellermann <mk@cm4all.com>  Thu, 08 Mar 2012 18:16:03 -0000

cm4all-beng-proxy (1.1.34) unstable; urgency=low

  * merge release 1.0.28

 -- Max Kellermann <mk@cm4all.com>  Fri, 02 Mar 2012 15:26:44 -0000

cm4all-beng-proxy (1.1.33) unstable; urgency=low

  * merge release 1.0.27

 -- Max Kellermann <mk@cm4all.com>  Thu, 23 Feb 2012 17:09:57 -0000

cm4all-beng-proxy (1.1.32) unstable; urgency=low

  * merge release 1.0.26

 -- Max Kellermann <mk@cm4all.com>  Thu, 23 Feb 2012 15:14:56 -0000

cm4all-beng-proxy (1.1.31) unstable; urgency=low

  * merge release 1.0.25

 -- Max Kellermann <mk@cm4all.com>  Thu, 16 Feb 2012 13:49:26 -0000

cm4all-beng-proxy (1.1.30) unstable; urgency=low

  * merge release 1.0.24

 -- Max Kellermann <mk@cm4all.com>  Wed, 15 Feb 2012 09:25:38 -0000

cm4all-beng-proxy (1.1.29) unstable; urgency=low

  * merge release 1.0.23

 -- Max Kellermann <mk@cm4all.com>  Thu, 09 Feb 2012 09:30:18 -0000

cm4all-beng-proxy (1.1.28) unstable; urgency=low

  * merge release 1.0.22

 -- Max Kellermann <mk@cm4all.com>  Thu, 02 Feb 2012 13:39:21 -0000

cm4all-beng-proxy (1.1.27) unstable; urgency=low

  * merge release 1.0.21

 -- Max Kellermann <mk@cm4all.com>  Tue, 31 Jan 2012 14:59:06 -0000

cm4all-beng-proxy (1.1.26) unstable; urgency=low

  * merge release 1.0.20

 -- Max Kellermann <mk@cm4all.com>  Wed, 25 Jan 2012 12:13:43 -0000

cm4all-beng-proxy (1.1.25) unstable; urgency=low

  * merge release 1.0.19

 -- Max Kellermann <mk@cm4all.com>  Tue, 17 Jan 2012 08:29:34 -0000

cm4all-beng-proxy (1.1.24) unstable; urgency=low

  * merge release 1.0.18

 -- Max Kellermann <mk@cm4all.com>  Wed, 04 Jan 2012 15:27:35 -0000

cm4all-beng-proxy (1.1.23) unstable; urgency=low

  * header-forward: remove port number from X-Forwarded-For

 -- Max Kellermann <mk@cm4all.com>  Wed, 28 Dec 2011 16:51:41 -0000

cm4all-beng-proxy (1.1.22) unstable; urgency=low

  * merge release 1.0.17
  * istream-socket: fix potential assertion failure

 -- Max Kellermann <mk@cm4all.com>  Wed, 21 Dec 2011 16:44:46 -0000

cm4all-beng-proxy (1.1.21) unstable; urgency=low

  * merge release 1.0.16

 -- Max Kellermann <mk@cm4all.com>  Wed, 14 Dec 2011 11:07:58 -0000

cm4all-beng-proxy (1.1.20) unstable; urgency=low

  * merge release 1.0.15
  * processor: don't rewrite "mailto:" hyperlinks

 -- Max Kellermann <mk@cm4all.com>  Mon, 05 Dec 2011 18:37:10 -0000

cm4all-beng-proxy (1.1.19) unstable; urgency=low

  * {css_,}processor: quote widget classes for prefixing XML IDs, CSS classes

 -- Max Kellermann <mk@cm4all.com>  Fri, 18 Nov 2011 13:17:02 -0000

cm4all-beng-proxy (1.1.18) unstable; urgency=low

  * merge release 1.0.13
  * lb_http: eliminate the duplicate "Date" response header

 -- Max Kellermann <mk@cm4all.com>  Tue, 08 Nov 2011 19:33:07 +0100

cm4all-beng-proxy (1.1.17) unstable; urgency=low

  * merge release 1.0.13

 -- Max Kellermann <mk@cm4all.com>  Wed, 02 Nov 2011 16:52:21 +0100

cm4all-beng-proxy (1.1.16) unstable; urgency=low

  * merge release 1.0.12

 -- Max Kellermann <mk@cm4all.com>  Fri, 21 Oct 2011 15:09:55 +0200

cm4all-beng-proxy (1.1.15) unstable; urgency=low

  * merge release 1.0.11

 -- Max Kellermann <mk@cm4all.com>  Wed, 19 Oct 2011 09:36:38 +0200

cm4all-beng-proxy (1.1.14) unstable; urgency=low

  * merge release 1.0.10

 -- Max Kellermann <mk@cm4all.com>  Fri, 07 Oct 2011 15:15:00 +0200

cm4all-beng-proxy (1.1.13) unstable; urgency=low

  * merge release 1.0.9

 -- Max Kellermann <mk@cm4all.com>  Thu, 29 Sep 2011 16:47:56 +0200

cm4all-beng-proxy (1.1.12) unstable; urgency=low

  * merge release 1.0.8

 -- Max Kellermann <mk@cm4all.com>  Thu, 22 Sep 2011 17:13:41 +0200

cm4all-beng-proxy (1.1.11) unstable; urgency=low

  * merge release 1.0.7
  * widget-http: response header X-CM4all-View selects a view
  * processor, css_processor: support prefixing XML ids
  * processor: property "c:view" selects a view

 -- Max Kellermann <mk@cm4all.com>  Fri, 16 Sep 2011 12:25:24 +0200

cm4all-beng-proxy (1.1.10) unstable; urgency=low

  * merge release 1.0.6
  * http-request: don't clear failure state on successful TCP connection
  * istream-socket: fix assertion failure after receive error
  * ssl_filter: check for end-of-file on plain socket
  * ssl_filter: fix buffer assertion failures

 -- Max Kellermann <mk@cm4all.com>  Tue, 13 Sep 2011 18:50:18 +0200

cm4all-beng-proxy (1.1.9) unstable; urgency=low

  * http-request: improve keep-alive cancellation detection
  * http-request: mark server "failed" after HTTP client error
  * lb: implement the control protocol
    - can disable and re-enable workers
  * lb: don't allow sticky pool with only one member
  * lb: verify that a new sticky host is alive
  * lb: mark server "failed" after HTTP client error

 -- Max Kellermann <mk@cm4all.com>  Fri, 09 Sep 2011 13:03:55 +0200

cm4all-beng-proxy (1.1.8) unstable; urgency=low

  * merge release 1.0.5
  * {css_,}processor: one more underscore for the prefix
  * processor: remove rewrite-uri processing instructions from output
  * translate: unknown packet is a fatal error
  * processor: add option to set widget/focus by default
  * rewrite-uri: a leading tilde refers to the widget base; translation
    packet ANCHOR_ABSOLUTE enables it by default

 -- Max Kellermann <mk@cm4all.com>  Mon, 05 Sep 2011 17:56:31 +0200

cm4all-beng-proxy (1.1.7) unstable; urgency=low

  * css_processor: implement property "-c-mode"
  * css_processor: translate underscore prefix in class names
  * processor: translate underscore prefix in CSS class names

 -- Max Kellermann <mk@cm4all.com>  Mon, 29 Aug 2011 17:47:48 +0200

cm4all-beng-proxy (1.1.6) unstable; urgency=low

  * merge release 1.0.3
  * implement CSS processor

 -- Max Kellermann <mk@cm4all.com>  Mon, 22 Aug 2011 17:13:56 +0200

cm4all-beng-proxy (1.1.5) unstable; urgency=low

  * lb: optionally generate Via and X-Forwarded-For

 -- Max Kellermann <mk@cm4all.com>  Wed, 17 Aug 2011 12:45:14 +0200

cm4all-beng-proxy (1.1.4) unstable; urgency=low

  * pipe-stock: fix assertion failure after optimization bug
  * istream-pipe: reuse drained pipes immediately
  * sink-socket: reinstate write event during bulk transfers

 -- Max Kellermann <mk@cm4all.com>  Thu, 11 Aug 2011 14:41:37 +0200

cm4all-beng-proxy (1.1.3) unstable; urgency=low

  * widget: quote invalid XMLID/JS characters for &c:prefix;
  * lb: add protocol "tcp"

 -- Max Kellermann <mk@cm4all.com>  Wed, 10 Aug 2011 18:53:12 +0200

cm4all-beng-proxy (1.1.2) unstable; urgency=low

  * merge release 1.0.2
  * http-server: report detailed errors
  * widget-http: implement header dumps
  * cgi, fastcgi: enable cookie jar with custom cookie "host"

 -- Max Kellermann <mk@cm4all.com>  Thu, 04 Aug 2011 17:27:51 +0200

cm4all-beng-proxy (1.1.1) unstable; urgency=low

  * merge release 1.0.1
  * lb: don't ignore unimplemented configuration keywords
  * lb: configurable monitor check interval
  * session: configurable idle timeout

 -- Max Kellermann <mk@cm4all.com>  Tue, 26 Jul 2011 11:27:20 +0200

cm4all-beng-proxy (1.1) unstable; urgency=low

  * http-client: send "Expect: 100-continue" only for big request body
  * lb: implement monitors (ping, connect, tcp_expect)

 -- Max Kellermann <mk@cm4all.com>  Wed, 20 Jul 2011 15:04:22 +0200
  
cm4all-beng-proxy (1.0.34) unstable; urgency=low

  * resource-loader: don't strip last segment from IPv6 address

 -- Max Kellermann <mk@cm4all.com>  Wed, 16 May 2012 09:47:43 -0000

cm4all-beng-proxy (1.0.33) unstable; urgency=low

  * widget-resolver: fix assertion failure on recursive abort

 -- Max Kellermann <mk@cm4all.com>  Thu, 26 Apr 2012 14:04:01 -0000

cm4all-beng-proxy (1.0.32) unstable; urgency=low

  * http-cache: add missing initialization on memcached miss

 -- Max Kellermann <mk@cm4all.com>  Mon, 26 Mar 2012 13:35:01 -0000

cm4all-beng-proxy (1.0.31) unstable; urgency=low

  * proxy-widget: close the request body when the view doesn't exist

 -- Max Kellermann <mk@cm4all.com>  Tue, 20 Mar 2012 08:28:00 -0000

cm4all-beng-proxy (1.0.30) unstable; urgency=low

  * widget-view: initialize the header forward settings
  * translate-client: new view inherits header forward settings from
    default view
  * handler: clear transformation after translation error
  * http-cache: release the memcached response on abort
  * fcgi-request: close the request body on stock failure

 -- Max Kellermann <mk@cm4all.com>  Thu, 15 Mar 2012 15:34:18 -0000

cm4all-beng-proxy (1.0.29) unstable; urgency=low

  * processor: unescape custom header values
  * widget-resolver: fix NULL dereference after failure

 -- Max Kellermann <mk@cm4all.com>  Thu, 08 Mar 2012 18:10:14 -0000

cm4all-beng-proxy (1.0.28) unstable; urgency=low

  * widget-resolver: serve responses in the right order
  * widget-request: fix session related assertion failure
  * translate: initialize all GError variables

 -- Max Kellermann <mk@cm4all.com>  Fri, 02 Mar 2012 15:20:54 -0000

cm4all-beng-proxy (1.0.27) unstable; urgency=low

  * resource-address: fix regression when CGI URI is not set

 -- Max Kellermann <mk@cm4all.com>  Thu, 23 Feb 2012 17:08:16 -0000

cm4all-beng-proxy (1.0.26) unstable; urgency=low

  * resource-address: apply BASE to the CGI request URI

 -- Max Kellermann <mk@cm4all.com>  Thu, 23 Feb 2012 15:11:42 -0000

cm4all-beng-proxy (1.0.25) unstable; urgency=low

  * cgi-client: clear the input pointer on close

 -- Max Kellermann <mk@cm4all.com>  Thu, 16 Feb 2012 13:46:13 -0000

cm4all-beng-proxy (1.0.24) unstable; urgency=low

  * debian/rules: optimize parallel build
  * cgi: break loop when headers are finished

 -- Max Kellermann <mk@cm4all.com>  Wed, 15 Feb 2012 09:23:22 -0000

cm4all-beng-proxy (1.0.23) unstable; urgency=low

  * cgi: detect large response headers
  * cgi: continue parsing response headers after buffer boundary
  * cgi: bigger response header buffer
  * fcgi-client: detect large response headers

 -- Max Kellermann <mk@cm4all.com>  Thu, 09 Feb 2012 09:27:50 -0000

cm4all-beng-proxy (1.0.22) unstable; urgency=low

  * debian/rules: don't run libtool
  * lb: thread safety for the SSL filter
  * lb: fix crash during shutdown
  * http-server: fix uninitialised variable

 -- Max Kellermann <mk@cm4all.com>  Thu, 02 Feb 2012 13:03:08 -0000

cm4all-beng-proxy (1.0.21) unstable; urgency=low

  * hstock: fix memory leak
  * notify: fix endless busy loop
  * ssl_filter: fix hang while tearing down connection

 -- Max Kellermann <mk@cm4all.com>  Tue, 31 Jan 2012 15:24:50 -0000

cm4all-beng-proxy (1.0.20) unstable; urgency=low

  * ssl: load the whole certificate chain
  * translate: fix PATH+JAILCGI+SITE check
  * translate: fix HOME check
  * resource-address: include all CGI attributes in cache key

 -- Max Kellermann <mk@cm4all.com>  Wed, 25 Jan 2012 12:10:43 -0000

cm4all-beng-proxy (1.0.19) unstable; urgency=low

  * cookie-client: add a missing out-of-memory check

 -- Max Kellermann <mk@cm4all.com>  Tue, 17 Jan 2012 08:27:38 -0000

cm4all-beng-proxy (1.0.18) unstable; urgency=low

  * resource-address: support zero-length path_info prefix (for BASE)
  * hashmap: optimize insertions
  * http-server: limit the number of request headers
  * proxy-widget: discard the unused request body on error

 -- Max Kellermann <mk@cm4all.com>  Wed, 04 Jan 2012 14:55:59 -0000

cm4all-beng-proxy (1.0.17) unstable; urgency=low

  * istream-chunked: avoid recursive buffer write, fixes crash

 -- Max Kellermann <mk@cm4all.com>  Wed, 21 Dec 2011 16:37:44 -0000

cm4all-beng-proxy (1.0.16) unstable; urgency=low

  * http-server: disable timeout while waiting for CGI
  * cgi: fix segmentation fault
  * processor: discard child's request body on abort
  * proxy-widget: discard the unused request body on error

 -- Max Kellermann <mk@cm4all.com>  Wed, 14 Dec 2011 11:53:31 +0100

cm4all-beng-proxy (1.0.15) unstable; urgency=low

  * http-client: fix assertion failure on bogus "100 Continue"
  * handler: don't close the request body twice
  * session: add a missing out-of-memory check
  * fcgi-client: check for EV_READ event
  * fcgi-serialize: fix serializing parameter without value

 -- Max Kellermann <mk@cm4all.com>  Mon, 05 Dec 2011 17:47:20 -0000

cm4all-beng-proxy (1.0.14) unstable; urgency=low

  * http-server: don't generate chunked HEAD response
  * http-server: don't override Content-Length for HEAD response
  * lb_http, proxy-widget, response: forward Content-Length after HEAD

 -- Max Kellermann <mk@cm4all.com>  Tue, 08 Nov 2011 18:19:42 +0100

cm4all-beng-proxy (1.0.13) unstable; urgency=low

  * processor: initialize URI rewrite options for <?cm4all-rewrite-uri?>

 -- Max Kellermann <mk@cm4all.com>  Wed, 02 Nov 2011 16:47:48 +0100

cm4all-beng-proxy (1.0.12) unstable; urgency=low

  * http-server, proxy-widget: add missing newline to log message
  * fcgi_client: fix assertion failure on response body error
  * http-cache-choice: fix crash due to wrong filter callback

 -- Max Kellermann <mk@cm4all.com>  Fri, 21 Oct 2011 15:02:42 +0200

cm4all-beng-proxy (1.0.11) unstable; urgency=low

  * lb_config: fix binding to wildcard address
  * rewrite-uri: clarify warning message when widget has no id

 -- Max Kellermann <mk@cm4all.com>  Wed, 19 Oct 2011 09:26:48 +0200

cm4all-beng-proxy (1.0.10) unstable; urgency=low

  * debian/control: beng-lb doesn't need "daemon" anymore
  * http-string: allow space in unquoted cookie values (RFC ignorant)

 -- Max Kellermann <mk@cm4all.com>  Fri, 07 Oct 2011 15:06:32 +0200

cm4all-beng-proxy (1.0.9) unstable; urgency=low

  * tcp-balancer: store a copy of the socket address
  * lb: default log directory is /var/log/cm4all/beng-lb
  * lb: use new built-in watchdog instead of /usr/bin/daemon

 -- Max Kellermann <mk@cm4all.com>  Thu, 29 Sep 2011 16:19:34 +0200

cm4all-beng-proxy (1.0.8) unstable; urgency=low

  * resource-address: copy the delegate JailCGI parameters (crash bug fix)
  * response: use the same URI for storing and dropping widget sessions

 -- Max Kellermann <mk@cm4all.com>  Thu, 22 Sep 2011 13:39:08 +0200

cm4all-beng-proxy (1.0.7) unstable; urgency=low

  * inline-widget: discard request body when class lookup fails

 -- Max Kellermann <mk@cm4all.com>  Fri, 16 Sep 2011 12:16:04 +0200

cm4all-beng-proxy (1.0.6) unstable; urgency=low

  * processor: support short "SCRIPT" tag
  * widget-uri: use the template's view specification

 -- Max Kellermann <mk@cm4all.com>  Tue, 13 Sep 2011 18:14:24 +0200

cm4all-beng-proxy (1.0.5) unstable; urgency=low

  * resource-loader: delete comma when extracting from X-Forwarded-For

 -- Max Kellermann <mk@cm4all.com>  Mon, 05 Sep 2011 17:43:22 +0200

cm4all-beng-proxy (1.0.4) unstable; urgency=low

  * istream-replace: update the buffer reader after new data was added

 -- Max Kellermann <mk@cm4all.com>  Mon, 05 Sep 2011 15:43:17 +0200

cm4all-beng-proxy (1.0.3) unstable; urgency=low

  * merge release 0.9.35
  * control-handler: fix uninitialized variable

 -- Max Kellermann <mk@cm4all.com>  Thu, 18 Aug 2011 15:15:52 +0200

cm4all-beng-proxy (1.0.2) unstable; urgency=low

  * merge release 0.9.34
  * handler: always log translate client errors
  * tcp-balancer: fix memory leak in error handler
  * http-string: allow more characters in cookie values (RFC ignorant)

 -- Max Kellermann <mk@cm4all.com>  Mon, 01 Aug 2011 16:30:05 +0200

cm4all-beng-proxy (1.0.1) unstable; urgency=low

  * session: increase idle timeout to 20 minutes

 -- Max Kellermann <mk@cm4all.com>  Tue, 26 Jul 2011 11:23:36 +0200

cm4all-beng-proxy (1.0) unstable; urgency=low

  * merge release 0.9.33
  * header-forward: eliminate the duplicate "Date" response header
  * proxy-handler: don't pass internal URI arguments to CGI

 -- Max Kellermann <mk@cm4all.com>  Mon, 18 Jul 2011 17:07:42 +0200

cm4all-beng-proxy (0.10.14) unstable; urgency=low

  * merge release 0.9.32

 -- Max Kellermann <mk@cm4all.com>  Tue, 12 Jul 2011 19:02:23 +0200

cm4all-beng-proxy (0.10.13) unstable; urgency=low

  * growing-buffer: reset the position when skipping buffers

 -- Max Kellermann <mk@cm4all.com>  Wed, 06 Jul 2011 10:07:50 +0200

cm4all-beng-proxy (0.10.12) unstable; urgency=low

  * merge release 0.9.31
  * rewrite-uri: log widget base mismatch
  * istream-replace: fix assertion failure with splitted buffer

 -- Max Kellermann <mk@cm4all.com>  Tue, 05 Jul 2011 22:05:44 +0200

cm4all-beng-proxy (0.10.11) unstable; urgency=low

  * merge release 0.9.30
  * lb: add SSL/TLS support

 -- Max Kellermann <mk@cm4all.com>  Mon, 04 Jul 2011 17:14:21 +0200

cm4all-beng-proxy (0.10.10) unstable; urgency=low

  * merge release 0.9.29

 -- Max Kellermann <mk@cm4all.com>  Tue, 28 Jun 2011 17:56:43 +0200

cm4all-beng-proxy (0.10.9) unstable; urgency=low

  * merge release 0.9.28

 -- Max Kellermann <mk@cm4all.com>  Mon, 27 Jun 2011 13:38:03 +0200

cm4all-beng-proxy (0.10.8) unstable; urgency=low

  * lb_http: don't access the connection object after it was closed
  * restart the load balancer automatically

 -- Max Kellermann <mk@cm4all.com>  Wed, 22 Jun 2011 12:38:39 +0200

cm4all-beng-proxy (0.10.7) unstable; urgency=low

  * config: make the session cookie name configurable
  * uri-relative: allow relative base URIs (for CGI)
  * widget-uri: combine existing CGI PATH_INFO and given widget location
  * python/translation/widget: support "path_info" specification

 -- Max Kellermann <mk@cm4all.com>  Mon, 20 Jun 2011 14:54:38 +0200

cm4all-beng-proxy (0.10.6) unstable; urgency=low

  * merge release 0.9.26

 -- Max Kellermann <mk@cm4all.com>  Wed, 15 Jun 2011 09:19:28 +0200

cm4all-beng-proxy (0.10.5) unstable; urgency=low

  * merge release 0.9.26

 -- Max Kellermann <mk@cm4all.com>  Fri, 10 Jun 2011 10:09:09 +0200

cm4all-beng-proxy (0.10.4) unstable; urgency=low

  * doc: add beng-lb documentation
  * lb: implement "fallback" option
  * merge release 0.9.25

 -- Max Kellermann <mk@cm4all.com>  Wed, 08 Jun 2011 14:13:43 +0200

cm4all-beng-proxy (0.10.3) unstable; urgency=low

  * python/translation.widget: support keyword "sticky"
  * lb: implement sticky modes "failover", "cookie"

 -- Max Kellermann <mk@cm4all.com>  Mon, 06 Jun 2011 15:51:36 +0200

cm4all-beng-proxy (0.10.2) unstable; urgency=low

  * debian: fix beng-lb pid file name
  * lb_http: implement sticky sessions
  * merge release 0.9.24

 -- Max Kellermann <mk@cm4all.com>  Tue, 31 May 2011 14:32:03 +0200

cm4all-beng-proxy (0.10.1) unstable; urgency=low

  * lb_http: close request body on error
  * lb_listener: print error message when binding fails
  * merge release 0.9.23

 -- Max Kellermann <mk@cm4all.com>  Fri, 27 May 2011 13:13:55 +0200

cm4all-beng-proxy (0.10) unstable; urgency=low

  * failure: fix inverted logic bug in expiry check
  * tcp-balancer: implement session stickiness
  * lb: new stand-alone load balancer

 -- Max Kellermann <mk@cm4all.com>  Thu, 26 May 2011 14:32:02 +0200

cm4all-beng-proxy (0.9.35) unstable; urgency=low

  * resource-loader: pass the last X-Forwarded-For element to AJP

 -- Max Kellermann <mk@cm4all.com>  Thu, 18 Aug 2011 15:05:02 +0200

cm4all-beng-proxy (0.9.34) unstable; urgency=low

  * request: fix double request body close in errdoc handler
  * handler: close request body on early abort

 -- Max Kellermann <mk@cm4all.com>  Mon, 01 Aug 2011 16:21:43 +0200

cm4all-beng-proxy (0.9.33) unstable; urgency=low

  * {http,ajp}-request, errdoc: check before closing the request body on
    error

 -- Max Kellermann <mk@cm4all.com>  Mon, 18 Jul 2011 16:30:29 +0200

cm4all-beng-proxy (0.9.32) unstable; urgency=low

  * processor: dispose request body when focused widget was not found
  * http-string: allow the slash in cookie values (RFC ignorant)

 -- Max Kellermann <mk@cm4all.com>  Tue, 12 Jul 2011 18:16:01 +0200

cm4all-beng-proxy (0.9.31) unstable; urgency=low

  * growing-buffer: fix assertion failure with empty first buffer

 -- Max Kellermann <mk@cm4all.com>  Tue, 05 Jul 2011 21:58:24 +0200

cm4all-beng-proxy (0.9.30) unstable; urgency=low

  * growing-buffer: fix assertion failure in reader when buffer is empty

 -- Max Kellermann <mk@cm4all.com>  Mon, 04 Jul 2011 16:59:28 +0200

cm4all-beng-proxy (0.9.29) unstable; urgency=low

  * http-string: allow the equality sign in cookie values (RFC ignorant)

 -- Max Kellermann <mk@cm4all.com>  Tue, 28 Jun 2011 17:50:23 +0200

cm4all-beng-proxy (0.9.28) unstable; urgency=low

  * http-string: allow round brackets in cookie values (RFC ignorant)

 -- Max Kellermann <mk@cm4all.com>  Mon, 27 Jun 2011 13:23:58 +0200

cm4all-beng-proxy (0.9.27) unstable; urgency=low

  * handler: don't delete existing session in TRANSPARENT mode

 -- Max Kellermann <mk@cm4all.com>  Wed, 15 Jun 2011 09:08:48 +0200

cm4all-beng-proxy (0.9.26) unstable; urgency=low

  * worker: read "crash" value before destroying shared memory
  * session: fix crash while discarding session

 -- Max Kellermann <mk@cm4all.com>  Fri, 10 Jun 2011 09:54:56 +0200

cm4all-beng-proxy (0.9.25) unstable; urgency=low

  * response: discard the request body before passing to errdoc
  * worker: don't restart all workers after "safe" worker crash
  * cgi: check for end-of-file after splice

 -- Max Kellermann <mk@cm4all.com>  Wed, 08 Jun 2011 15:02:35 +0200

cm4all-beng-proxy (0.9.24) unstable; urgency=low

  * fcgi-client: really discard packets on request id mismatch
  * memcached-client: don't schedule read event when buffer is full
  * session: support beng-lb sticky sessions

 -- Max Kellermann <mk@cm4all.com>  Tue, 31 May 2011 14:23:41 +0200

cm4all-beng-proxy (0.9.23) unstable; urgency=low

  * tcp-balancer: retry connecting to cluster if a node fails

 -- Max Kellermann <mk@cm4all.com>  Fri, 27 May 2011 13:01:31 +0200

cm4all-beng-proxy (0.9.22) unstable; urgency=low

  * failure: fix inverted logic bug in expiry check
  * uri-extract: support AJP URLs, fixes AJP cookies
  * ajp-client: don't schedule read event when buffer is full

 -- Max Kellermann <mk@cm4all.com>  Thu, 26 May 2011 08:32:32 +0200

cm4all-beng-proxy (0.9.21) unstable; urgency=low

  * balancer: re-enable load balancing (regression fix)
  * merge release 0.8.38

 -- Max Kellermann <mk@cm4all.com>  Fri, 20 May 2011 11:03:31 +0200

cm4all-beng-proxy (0.9.20) unstable; urgency=low

  * http-cache: fix assertion failure caused by wrong destructor
  * merge release 0.8.37

 -- Max Kellermann <mk@cm4all.com>  Mon, 16 May 2011 14:03:09 +0200

cm4all-beng-proxy (0.9.19) unstable; urgency=low

  * http-request: don't retry requests with a request body

 -- Max Kellermann <mk@cm4all.com>  Thu, 12 May 2011 11:35:55 +0200

cm4all-beng-proxy (0.9.18) unstable; urgency=low

  * http-body: fix assertion failure on EOF chunk after socket was closed
  * widget-http: fix crash in widget lookup error handler
  * merge release 0.8.36

 -- Max Kellermann <mk@cm4all.com>  Tue, 10 May 2011 18:56:33 +0200

cm4all-beng-proxy (0.9.17) unstable; urgency=low

  * growing-buffer: fix assertion failure after large initial write
  * http-request: retry after connection failure
  * test/t-cgi: fix bashisms in test scripts

 -- Max Kellermann <mk@cm4all.com>  Wed, 04 May 2011 18:54:57 +0200

cm4all-beng-proxy (0.9.16) unstable; urgency=low

  * resource-address: append "transparent" args to CGI path_info
  * tcache: fix crash on FastCGI with BASE

 -- Max Kellermann <mk@cm4all.com>  Mon, 02 May 2011 16:07:21 +0200

cm4all-beng-proxy (0.9.15) unstable; urgency=low

  * configure.ac: check if valgrind/memcheck.h is installed
  * configure.ac: check if libattr is available
  * access-log: log Referer and User-Agent
  * access-log: log the request duration
  * proxy-handler: allow forwarding URI arguments
  * merge release 0.8.35

 -- Max Kellermann <mk@cm4all.com>  Wed, 27 Apr 2011 18:54:17 +0200

cm4all-beng-proxy (0.9.14) unstable; urgency=low

  * processor: don't clear widget pointer at opening tag
  * debian: move ulimit call from init script to *.default
  * merge release 0.8.33

 -- Max Kellermann <mk@cm4all.com>  Wed, 13 Apr 2011 17:03:29 +0200

cm4all-beng-proxy (0.9.13) unstable; urgency=low

  * proxy-widget: apply the widget's response header forward settings
  * response: add option to dump the widget tree
  * widget-class: move header forward settings to view
  * merge release 0.8.30

 -- Max Kellermann <mk@cm4all.com>  Mon, 04 Apr 2011 16:31:26 +0200

cm4all-beng-proxy (0.9.12) unstable; urgency=low

  * widget: internal API refactorization
  * was-control: fix argument order in "abort" call
  * was-client: duplicate the GError object when it is used twice
  * {file,delegate}-handler: add Expires/ETag headers to 304 response
  * cgi: allow setting environment variables

 -- Max Kellermann <mk@cm4all.com>  Thu, 24 Mar 2011 15:12:54 +0100

cm4all-beng-proxy (0.9.11) unstable; urgency=low

  * processor: major API refactorization
  * merge release 0.8.29

 -- Max Kellermann <mk@cm4all.com>  Mon, 21 Mar 2011 19:43:28 +0100

cm4all-beng-proxy (0.9.10) unstable; urgency=low

  * merge release 0.8.27

 -- Max Kellermann <mk@cm4all.com>  Fri, 18 Mar 2011 14:11:16 +0100

cm4all-beng-proxy (0.9.9) unstable; urgency=low

  * merge release 0.8.25

 -- Max Kellermann <mk@cm4all.com>  Mon, 14 Mar 2011 16:05:51 +0100

cm4all-beng-proxy (0.9.8) unstable; urgency=low

  * translate: support UNIX domain sockets in ADDRESS_STRING
  * resource-address: support connections to existing FastCGI servers

 -- Max Kellermann <mk@cm4all.com>  Fri, 11 Mar 2011 19:24:33 +0100

cm4all-beng-proxy (0.9.7) unstable; urgency=low

  * merge release 0.8.24

 -- Max Kellermann <mk@cm4all.com>  Fri, 04 Mar 2011 13:07:36 +0100

cm4all-beng-proxy (0.9.6) unstable; urgency=low

  * merge release 0.8.23

 -- Max Kellermann <mk@cm4all.com>  Mon, 28 Feb 2011 11:47:45 +0100

cm4all-beng-proxy (0.9.5) unstable; urgency=low

  * translate: allow SITE without CGI

 -- Max Kellermann <mk@cm4all.com>  Mon, 31 Jan 2011 06:35:24 +0100

cm4all-beng-proxy (0.9.4) unstable; urgency=low

  * widget-class: allow distinct addresses for each view

 -- Max Kellermann <mk@cm4all.com>  Thu, 27 Jan 2011 17:51:21 +0100

cm4all-beng-proxy (0.9.3) unstable; urgency=low

  * istream-catch: log errors
  * proxy-handler: pass the original request URI to (Fast)CGI
  * proxy-handler: pass the original document root to (Fast)CGI
  * fcgi-stock: pass site id to child process
  * translation: new packet "HOME" for JailCGI
  * resource-loader: get remote host from "X-Forwarded-For"
  * cgi, fcgi-client: pass client IP address to application

 -- Max Kellermann <mk@cm4all.com>  Fri, 21 Jan 2011 18:13:38 +0100

cm4all-beng-proxy (0.9.2) unstable; urgency=low

  * merge release 0.8.21
  * http-response: better context for error messages
  * istream: method close() does not invoke handler->abort()
  * istream: better context for error messages
  * ajp-client: destruct properly when request stream fails
  * {delegate,fcgi,was}-stock: use the JailCGI 1.4 wrapper

 -- Max Kellermann <mk@cm4all.com>  Mon, 17 Jan 2011 12:08:04 +0100

cm4all-beng-proxy (0.9.1) unstable; urgency=low

  * http-server: count the number of raw bytes sent and received
  * control-handler: support TCACHE_INVALIDATE with SITE
  * new programs "log-forward", "log-exec" for network logging
  * new program "log-split" for creating per-site log files
  * new program "log-traffic" for creating per-site traffic logs
  * move logging servers to new package cm4all-beng-proxy-logging
  * python/control.client: add parameter "broadcast"

 -- Max Kellermann <mk@cm4all.com>  Thu, 02 Dec 2010 12:07:16 +0100

cm4all-beng-proxy (0.9) unstable; urgency=low

  * merge release 0.8.19
  * was-client: explicitly send 32 bit METHOD payload
  * was-client: explicitly parse STATUS as 32 bit integer
  * was-client: clear control channel object on destruction
  * was-client: reuse child process if state is clean on EOF
  * was-client: abort properly after receiving illegal packet
  * was-client: allow "request STOP" before response completed
  * was-client: postpone the response handler invocation
  * was-control: send packets in bulk
  * python: support WAS widgets
  * http-server: enable "cork" mode only for beginning of response
  * http-cache: don't access freed memory in pool_unref_denotify()
  * http: use libcm4all-http
  * new datagram based binary protocol for access logging
  * main: default WAS stock limit is 16

 -- Max Kellermann <mk@cm4all.com>  Thu, 18 Nov 2010 19:56:17 +0100

cm4all-beng-proxy (0.8.38) unstable; urgency=low

  * failure: update time stamp on existing item
  * errdoc: free the original response body on abort

 -- Max Kellermann <mk@cm4all.com>  Fri, 20 May 2011 10:17:14 +0200

cm4all-beng-proxy (0.8.37) unstable; urgency=low

  * widget-resolver: don't reuse failed resolver
  * http-request: fix NULL pointer dereference on invalid URI
  * config: disable the TCP stock limit by default

 -- Max Kellermann <mk@cm4all.com>  Mon, 16 May 2011 13:41:32 +0200

cm4all-beng-proxy (0.8.36) unstable; urgency=low

  * http-server: check if client closes connection while processing
  * http-client: release the socket before invoking the callback
  * fcgi-client: fix assertion failure on full input buffer
  * memcached-client: re-enable socket event after direct copy
  * istream-file: fix assertion failure on range request
  * test/t-cgi: fix bashisms in test scripts

 -- Max Kellermann <mk@cm4all.com>  Tue, 10 May 2011 18:45:48 +0200

cm4all-beng-proxy (0.8.35) unstable; urgency=low

  * session: fix potential session defragmentation crash
  * ajp-request: use "host:port" as TCP stock key
  * cgi: evaluate the Content-Length response header

 -- Max Kellermann <mk@cm4all.com>  Wed, 27 Apr 2011 13:32:05 +0200

cm4all-beng-proxy (0.8.34) unstable; urgency=low

  * js: replace all '%' with '$'
  * js: check if session_id is null
  * debian: add package cm4all-beng-proxy-tools

 -- Max Kellermann <mk@cm4all.com>  Tue, 19 Apr 2011 18:43:54 +0200

cm4all-beng-proxy (0.8.33) unstable; urgency=low

  * processor: don't quote query string arguments with dollar sign
  * widget-request: safely remove "view" and "path" from argument table
  * debian/control: add "Breaks << 0.8.32" on the JavaScript library

 -- Max Kellermann <mk@cm4all.com>  Tue, 12 Apr 2011 18:21:55 +0200

cm4all-beng-proxy (0.8.32) unstable; urgency=low

  * args: quote arguments with the dollar sign

 -- Max Kellermann <mk@cm4all.com>  Tue, 12 Apr 2011 13:34:42 +0200

cm4all-beng-proxy (0.8.31) unstable; urgency=low

  * proxy-widget: eliminate the duplicate "Server" response header
  * translation: add packet UNTRUSTED_SITE_SUFFIX

 -- Max Kellermann <mk@cm4all.com>  Thu, 07 Apr 2011 16:23:37 +0200

cm4all-beng-proxy (0.8.30) unstable; urgency=low

  * handler: make lower-case realm name from the "Host" header
  * session: copy attribute "realm", fixes segmentation fault

 -- Max Kellermann <mk@cm4all.com>  Tue, 29 Mar 2011 16:47:43 +0200

cm4all-beng-proxy (0.8.29) unstable; urgency=low

  * ajp-client: send query string in an AJP attribute

 -- Max Kellermann <mk@cm4all.com>  Mon, 21 Mar 2011 19:16:16 +0100

cm4all-beng-proxy (0.8.28) unstable; urgency=low

  * resource-loader: use X-Forwarded-For to obtain AJP remote host
  * resource-loader: strip port from AJP remote address
  * resource-loader: don't pass remote host to AJP server
  * resource-loader: parse server port for AJP
  * ajp-client: always send content-length
  * ajp-client: parse the remaining buffer after EAGAIN

 -- Max Kellermann <mk@cm4all.com>  Mon, 21 Mar 2011 11:12:07 +0100

cm4all-beng-proxy (0.8.27) unstable; urgency=low

  * http-request: close the request body on malformed URI
  * ajp-request: AJP translation packet contains ajp://host:port/path

 -- Max Kellermann <mk@cm4all.com>  Fri, 18 Mar 2011 14:04:21 +0100

cm4all-beng-proxy (0.8.26) unstable; urgency=low

  * python/response: fix typo in ajp()
  * session: validate sessions only within one realm

 -- Max Kellermann <mk@cm4all.com>  Fri, 18 Mar 2011 08:59:41 +0100

cm4all-beng-proxy (0.8.25) unstable; urgency=low

  * widget-http: discard request body on unknown view name
  * inline-widget: discard request body on error
  * {http,fcgi,was}-client: allocate response headers from caller pool
  * cmdline: fcgi_stock_limit defaults to 0 (no limit)

 -- Max Kellermann <mk@cm4all.com>  Mon, 14 Mar 2011 15:53:42 +0100

cm4all-beng-proxy (0.8.24) unstable; urgency=low

  * fcgi-client: release the connection even when padding not consumed
    after empty response

 -- Max Kellermann <mk@cm4all.com>  Wed, 02 Mar 2011 17:39:33 +0100

cm4all-beng-proxy (0.8.23) unstable; urgency=low

  * memcached-client: allocate a new memory pool
  * memcached-client: copy caller_pool reference before freeing the client
  * fcgi-client: check headers!=NULL
  * fcgi-client: release the connection even when padding not consumed

 -- Max Kellermann <mk@cm4all.com>  Mon, 28 Feb 2011 10:50:02 +0100

cm4all-beng-proxy (0.8.22) unstable; urgency=low

  * cgi: fill special variables CONTENT_TYPE, CONTENT_LENGTH
  * memcached-client: remove stray pool_unref() call
  * memcached-client: reuse the socket if the remaining value is buffered
  * http-cache-choice: abbreviate memcached keys
  * *-cache: allocate a parent pool for cache items
  * pool: re-enable linear pools
  * frame: free the request body on error
  * http-cache: free cached body which was dismissed

 -- Max Kellermann <mk@cm4all.com>  Mon, 07 Feb 2011 15:34:09 +0100

cm4all-beng-proxy (0.8.21) unstable; urgency=low

  * merge release 0.7.55
  * jail: translate the document root properly
  * header-forward: forward the "Host" header to CGI/FastCGI/AJP
  * http-error: map ENOTDIR to "404 Not Found"
  * http-server: fix assertion failure on write error
  * fcgi-stock: clear all environment variables

 -- Max Kellermann <mk@cm4all.com>  Thu, 06 Jan 2011 16:04:20 +0100

cm4all-beng-proxy (0.8.20) unstable; urgency=low

  * widget-resolver: add pedantic state assertions
  * async: remember a copy of the operation in !NDEBUG
  * python/translation/response: max_age() returns self

 -- Max Kellermann <mk@cm4all.com>  Mon, 06 Dec 2010 23:02:50 +0100

cm4all-beng-proxy (0.8.19) unstable; urgency=low

  * merge release 0.7.54

 -- Max Kellermann <mk@cm4all.com>  Wed, 17 Nov 2010 16:25:10 +0100

cm4all-beng-proxy (0.8.18) unstable; urgency=low

  * was-client: explicitly send 32 bit METHOD payload
  * was-client: explicitly parse STATUS as 32 bit integer
  * istream: check presence of as_fd() in optimized build

 -- Max Kellermann <mk@cm4all.com>  Fri, 05 Nov 2010 11:00:54 +0100

cm4all-beng-proxy (0.8.17) unstable; urgency=low

  * merged release 0.7.53
  * widget: use colon as widget path separator
  * was-client: check for abort during response handler
  * was-client: implement STOP
  * was-client: release memory pools
  * was-launch: enable non-blocking mode on input and output
  * http-server: don't crash on malformed pipelined request
  * main: free the WAS stock and the UDP listener in the SIGTERM handler

 -- Max Kellermann <mk@cm4all.com>  Thu, 28 Oct 2010 19:50:26 +0200

cm4all-beng-proxy (0.8.16) unstable; urgency=low

  * merged release 0.7.52
  * was-client: support for the WAS protocol

 -- Max Kellermann <mk@cm4all.com>  Wed, 13 Oct 2010 16:45:18 +0200

cm4all-beng-proxy (0.8.15) unstable; urgency=low

  * resource-address: don't skip question mark twice

 -- Max Kellermann <mk@cm4all.com>  Tue, 28 Sep 2010 12:20:33 +0200

cm4all-beng-proxy (0.8.14) unstable; urgency=low

  * processor: schedule "xmlns:c" deletion

 -- Max Kellermann <mk@cm4all.com>  Thu, 23 Sep 2010 14:42:31 +0200

cm4all-beng-proxy (0.8.13) unstable; urgency=low

  * processor: delete "xmlns:c" attributes from link elements
  * istream-{head,zero}: implement method available()
  * merged release 0.7.51

 -- Max Kellermann <mk@cm4all.com>  Tue, 17 Aug 2010 09:54:33 +0200

cm4all-beng-proxy (0.8.12) unstable; urgency=low

  * http-cache-memcached: copy resource address
  * debian/control: add missing ${shlibs:Depends}
  * merged release 0.7.50

 -- Max Kellermann <mk@cm4all.com>  Thu, 12 Aug 2010 20:17:52 +0200

cm4all-beng-proxy (0.8.11) unstable; urgency=low

  * delegate-client: fix SCM_RIGHTS check
  * use Linux 2.6 CLOEXEC/NONBLOCK flags
  * tcache: INVALIDATE removes all variants (error documents etc.)
  * control: new UDP based protocol, allows invalidating caches
  * hashmap: fix assertion failure in hashmap_remove_match()
  * merged release 0.7.49

 -- Max Kellermann <mk@cm4all.com>  Tue, 10 Aug 2010 15:48:10 +0200

cm4all-beng-proxy (0.8.10) unstable; urgency=low

  * tcache: copy response.previous

 -- Max Kellermann <mk@cm4all.com>  Mon, 02 Aug 2010 18:03:43 +0200

cm4all-beng-proxy (0.8.9) unstable; urgency=low

  * (f?)cgi-handler: forward query string only if focused
  * ajp-handler: merge into proxy-handler
  * proxy-handler: forward query string if focused
  * cgi, fastcgi-handler: enable the resource cache
  * translation: add packets CHECK and PREVIOUS for authentication
  * python: add Response.max_age()

 -- Max Kellermann <mk@cm4all.com>  Fri, 30 Jul 2010 11:39:22 +0200

cm4all-beng-proxy (0.8.8) unstable; urgency=low

  * prototypes/translate.py: added new ticket-fastcgi programs
  * http-cache: implement FastCGI caching
  * merged release 0.7.47

 -- Max Kellermann <mk@cm4all.com>  Wed, 21 Jul 2010 13:00:43 +0200

cm4all-beng-proxy (0.8.7) unstable; urgency=low

  * istream-delayed: update the "direct" bit mask
  * http-client: send "Expect: 100-continue"
  * response, widget-http: apply istream_pipe to filter input
  * proxy-handler: apply istream_pipe to request body
  * istream-ajp-body: send larger request body packets
  * ajp-client: support splice()
  * merged release 0.7.46

 -- Max Kellermann <mk@cm4all.com>  Fri, 25 Jun 2010 18:52:04 +0200

cm4all-beng-proxy (0.8.6) unstable; urgency=low

  * translation: added support for custom error documents
  * response: convert HEAD to GET if filter follows
  * processor: short-circuit on HEAD request
  * python: depend on python-twisted-core

 -- Max Kellermann <mk@cm4all.com>  Wed, 16 Jun 2010 16:37:42 +0200

cm4all-beng-proxy (0.8.5) unstable; urgency=low

  * istream-tee: allow second output to block
  * widget-http: don't transform error documents
  * response, widget-http: disable filters after widget frame request
  * translation: added packet FILTER_4XX to filter client errors
  * merged release 0.7.45

 -- Max Kellermann <mk@cm4all.com>  Thu, 10 Jun 2010 16:13:14 +0200

cm4all-beng-proxy (0.8.4) unstable; urgency=low

  * python: added missing "Response" import
  * python: resume parsing after deferred call
  * http-client: implement istream method as_fd()
  * merged release 0.7.44

 -- Max Kellermann <mk@cm4all.com>  Mon, 07 Jun 2010 17:01:16 +0200

cm4all-beng-proxy (0.8.3) unstable; urgency=low

  * file-handler: implement If-Range (RFC 2616 14.27)
  * merged release 0.7.42

 -- Max Kellermann <mk@cm4all.com>  Tue, 01 Jun 2010 16:17:13 +0200

cm4all-beng-proxy (0.8.2) unstable; urgency=low

  * cookie-client: verify the cookie path
  * python: use Twisted's logging library
  * python: added a widget registry class
  * merged release 0.7.41

 -- Max Kellermann <mk@cm4all.com>  Wed, 26 May 2010 13:08:16 +0200

cm4all-beng-proxy (0.8.1) unstable; urgency=low

  * http-cache-memcached: delete entity records on POST

 -- Max Kellermann <mk@cm4all.com>  Tue, 18 May 2010 12:21:55 +0200

cm4all-beng-proxy (0.8) unstable; urgency=low

  * istream: added method as_fd() to convert istream to file descriptor
  * fork: support passing stdin istream fd to child process
  * http-cache: discard only matching entries on POST
  * istream-html-escape: escape single and double quote
  * rewrite-uri: escape the result with XML entities

 -- Max Kellermann <mk@cm4all.com>  Thu, 13 May 2010 12:34:46 +0200

cm4all-beng-proxy (0.7.55) unstable; urgency=low

  * pool: reparent pools in optimized build
  * istream-deflate: add missing pool reference while reading
  * istream-deflate: fix several error handlers

 -- Max Kellermann <mk@cm4all.com>  Thu, 06 Jan 2011 12:59:39 +0100

cm4all-beng-proxy (0.7.54) unstable; urgency=low

  * http-server: fix crash on deferred chunked request body
  * parser: fix crash on malformed SCRIPT element

 -- Max Kellermann <mk@cm4all.com>  Wed, 17 Nov 2010 16:13:09 +0100

cm4all-beng-proxy (0.7.53) unstable; urgency=low

  * http-server: don't crash on malformed pipelined request
  * sink-header: fix assertion failure on empty trailer

 -- Max Kellermann <mk@cm4all.com>  Thu, 28 Oct 2010 18:39:01 +0200

cm4all-beng-proxy (0.7.52) unstable; urgency=low

  * fcgi-client: fix send timeout handler
  * fork: finish the buffer after pipe was drained

 -- Max Kellermann <mk@cm4all.com>  Wed, 13 Oct 2010 16:39:26 +0200

cm4all-beng-proxy (0.7.51) unstable; urgency=low

  * http-client: clear response body pointer before forwarding EOF event
  * processor: fix assertion failure for c:mode in c:widget

 -- Max Kellermann <mk@cm4all.com>  Mon, 16 Aug 2010 17:01:48 +0200

cm4all-beng-proxy (0.7.50) unstable; urgency=low

  * header-forward: don't forward the "Host" header to HTTP servers
  * resource-address: use uri_relative() for CGI
  * uri-relative: don't lose host name in uri_absolute()
  * uri-relative: don't fail on absolute URIs
  * http-cache-heap: don't use uninitialized item size

 -- Max Kellermann <mk@cm4all.com>  Thu, 12 Aug 2010 20:03:49 +0200

cm4all-beng-proxy (0.7.49) unstable; urgency=low

  * hashmap: fix assertion failure in hashmap_remove_value()

 -- Max Kellermann <mk@cm4all.com>  Tue, 10 Aug 2010 15:37:12 +0200

cm4all-beng-proxy (0.7.48) unstable; urgency=low

  * pipe-stock: add assertions on file descriptors

 -- Max Kellermann <mk@cm4all.com>  Mon, 09 Aug 2010 14:56:54 +0200

cm4all-beng-proxy (0.7.47) unstable; urgency=low

  * cmdline: add option "--group"

 -- Max Kellermann <mk@cm4all.com>  Fri, 16 Jul 2010 18:39:53 +0200

cm4all-beng-proxy (0.7.46) unstable; urgency=low

  * handler: initialize all translate_response attributes
  * http-client: consume buffer before header length check
  * istream-pipe: clear "direct" flags in constructor
  * istream-pipe: return gracefully when handler blocks
  * ajp-client: hold pool reference to reset TCP_CORK

 -- Max Kellermann <mk@cm4all.com>  Mon, 21 Jun 2010 17:53:21 +0200

cm4all-beng-proxy (0.7.45) unstable; urgency=low

  * istream-tee: separate "weak" values for the two outputs
  * fcache: don't close output when caching has been canceled
  * tcache: copy the attribute "secure_cookie"

 -- Max Kellermann <mk@cm4all.com>  Thu, 10 Jun 2010 15:21:34 +0200

cm4all-beng-proxy (0.7.44) unstable; urgency=low

  * http-client: check response header length
  * http-server: check request header length

 -- Max Kellermann <mk@cm4all.com>  Mon, 07 Jun 2010 16:51:57 +0200

cm4all-beng-proxy (0.7.43) unstable; urgency=low

  * http-cache: fixed NULL pointer dereference when storing empty response
    body on the heap

 -- Max Kellermann <mk@cm4all.com>  Tue, 01 Jun 2010 18:52:45 +0200

cm4all-beng-proxy (0.7.42) unstable; urgency=low

  * fork: check "direct" flag again after buffer flush
  * pool: pool_unref_denotify() remembers the code location
  * sink-{buffer,gstring}: don't invoke callback in abort()
  * async: added another debug flag to verify correctness

 -- Max Kellermann <mk@cm4all.com>  Mon, 31 May 2010 21:15:58 +0200

cm4all-beng-proxy (0.7.41) unstable; urgency=low

  * http-cache: initialize response status and headers on empty body

 -- Max Kellermann <mk@cm4all.com>  Tue, 25 May 2010 16:27:25 +0200

cm4all-beng-proxy (0.7.40) unstable; urgency=low

  * http-cache: fixed NULL pointer dereference when storing empty response
    body in memcached

 -- Max Kellermann <mk@cm4all.com>  Tue, 25 May 2010 15:04:44 +0200

cm4all-beng-proxy (0.7.39) unstable; urgency=low

  * memcached-stock: close value on connect failure
  * http: implement remaining status codes
  * http-cache: allow caching empty response body
  * http-cache: cache status codes 203, 206, 300, 301, 410
  * http-cache: don't cache authorized resources

 -- Max Kellermann <mk@cm4all.com>  Fri, 21 May 2010 17:37:29 +0200

cm4all-beng-proxy (0.7.38) unstable; urgency=low

  * http-server: send HTTP/1.1 declaration with "100 Continue"
  * connection: initialize "site_name", fixes crash bug
  * translation: added packet SECURE_COOKIE

 -- Max Kellermann <mk@cm4all.com>  Thu, 20 May 2010 15:40:34 +0200

cm4all-beng-proxy (0.7.37) unstable; urgency=low

  * *-client: implement a socket leak detector
  * handler: initialize response header without translation server

 -- Max Kellermann <mk@cm4all.com>  Tue, 18 May 2010 12:05:11 +0200

cm4all-beng-proxy (0.7.36) unstable; urgency=low

  * http-client: fixed NULL pointer dereference
  * handler, response: removed duplicate request body destruction calls

 -- Max Kellermann <mk@cm4all.com>  Tue, 11 May 2010 17:16:36 +0200

cm4all-beng-proxy (0.7.35) unstable; urgency=low

  * {http,fcgi,ajp}-request: close the request body on abort
  * handler: set fake translation response on malformed URI

 -- Max Kellermann <mk@cm4all.com>  Mon, 10 May 2010 11:22:23 +0200

cm4all-beng-proxy (0.7.34) unstable; urgency=low

  * translate: check the UNTRUSTED packet
  * translation: added packet UNTRUSTED_PREFIX

 -- Max Kellermann <mk@cm4all.com>  Fri, 30 Apr 2010 19:14:37 +0200

cm4all-beng-proxy (0.7.33) unstable; urgency=low

  * merged release 0.7.27.1
  * fcache: don't continue storing in background
  * fcgi-client: re-add event after some input data has been read

 -- Max Kellermann <mk@cm4all.com>  Fri, 30 Apr 2010 11:31:08 +0200

cm4all-beng-proxy (0.7.32) unstable; urgency=low

  * response: generate the "Server" response header
  * response: support the Authentication-Info response header
  * response: support custom authentication pages
  * translation: support custom response headers

 -- Max Kellermann <mk@cm4all.com>  Tue, 27 Apr 2010 17:09:59 +0200

cm4all-beng-proxy (0.7.31) unstable; urgency=low

  * support HTTP authentication (RFC 2617)

 -- Max Kellermann <mk@cm4all.com>  Mon, 26 Apr 2010 17:26:42 +0200

cm4all-beng-proxy (0.7.30) unstable; urgency=low

  * fcgi-client: support responses without a body
  * {http,fcgi}-client: hold caller pool reference during callback

 -- Max Kellermann <mk@cm4all.com>  Fri, 23 Apr 2010 14:41:05 +0200

cm4all-beng-proxy (0.7.29) unstable; urgency=low

  * http-cache: added missing pool_unref() in memcached_miss()
  * pool: added checked pool references

 -- Max Kellermann <mk@cm4all.com>  Thu, 22 Apr 2010 15:45:48 +0200

cm4all-beng-proxy (0.7.28) unstable; urgency=low

  * fcgi-client: support response status
  * translate: malformed packets are fatal
  * http-cache: don't cache resources with very long URIs
  * memcached-client: increase the maximum key size to 32 kB

 -- Max Kellermann <mk@cm4all.com>  Thu, 15 Apr 2010 15:06:51 +0200

cm4all-beng-proxy (0.7.27.1) unstable; urgency=low

  * http-cache: added missing pool_unref() in memcached_miss()
  * http-cache: don't cache resources with very long URIs
  * memcached-client: increase the maximum key size to 32 kB
  * fork: properly handle partially filled output buffer
  * fork: re-add event after some input data has been read

 -- Max Kellermann <mk@cm4all.com>  Thu, 29 Apr 2010 15:30:21 +0200

cm4all-beng-proxy (0.7.27) unstable; urgency=low

  * session: use GLib's PRNG to generate session ids
  * session: seed the PRNG with /dev/random
  * response: log UNTRUSTED violation attempts
  * response: drop widget sessions when there is no focus

 -- Max Kellermann <mk@cm4all.com>  Fri, 09 Apr 2010 12:04:18 +0200

cm4all-beng-proxy (0.7.26) unstable; urgency=low

  * memcached-client: schedule read event before callback
  * istream-tee: continue with second output if first is closed

 -- Max Kellermann <mk@cm4all.com>  Sun, 28 Mar 2010 18:08:11 +0200

cm4all-beng-proxy (0.7.25) unstable; urgency=low

  * memcached-client: don't poll if socket is closed
  * fork: close file descriptor on input error
  * pool: don't check attachments in pool_trash()

 -- Max Kellermann <mk@cm4all.com>  Thu, 25 Mar 2010 13:28:01 +0100

cm4all-beng-proxy (0.7.24) unstable; urgency=low

  * memcached-client: release socket after splice

 -- Max Kellermann <mk@cm4all.com>  Mon, 22 Mar 2010 11:29:45 +0100

cm4all-beng-proxy (0.7.23) unstable; urgency=low

  * sink-header: support splice
  * memcached-client: support splice (response)
  * fcgi-client: recover correctly after send error
  * fcgi-client: support chunked request body
  * fcgi-client: basic splice support for the request body
  * http-cache: duplicate headers
  * {http,memcached}-client: check "direct" mode after buffer flush
  * cmdline: added option "fcgi_stock_limit"
  * python: auto-export function write_packet()
  * python: Response methods return self

 -- Max Kellermann <mk@cm4all.com>  Fri, 19 Mar 2010 13:28:35 +0100

cm4all-beng-proxy (0.7.22) unstable; urgency=low

  * python: re-add function write_packet()

 -- Max Kellermann <mk@cm4all.com>  Fri, 12 Mar 2010 12:27:21 +0100

cm4all-beng-proxy (0.7.21) unstable; urgency=low

  * ajp-client: handle EAGAIN from send()
  * python: install the missing sources

 -- Max Kellermann <mk@cm4all.com>  Thu, 11 Mar 2010 16:58:25 +0100

cm4all-beng-proxy (0.7.20) unstable; urgency=low

  * http-client: don't reinstate event when socket is closed
  * access-log: log the site name
  * python: removed unused function write_packet()
  * python: split the module beng_proxy.translation
  * python: allow overriding query string and param in absolute_uri()
  * python: moved absolute_uri() to a separate library

 -- Max Kellermann <mk@cm4all.com>  Thu, 11 Mar 2010 09:48:52 +0100

cm4all-beng-proxy (0.7.19) unstable; urgency=low

  * client-socket: translate EV_TIMEOUT to ETIMEDOUT
  * fork: refill the input buffer as soon as possible
  * delegate-client: implement an abortable event
  * pool: added assertions for libevent leaks
  * direct: added option "-s enable_splice=no"

 -- Max Kellermann <mk@cm4all.com>  Thu, 04 Mar 2010 17:34:56 +0100

cm4all-beng-proxy (0.7.18) unstable; urgency=low

  * args: reserve memory for the trailing null byte

 -- Max Kellermann <mk@cm4all.com>  Tue, 23 Feb 2010 17:46:04 +0100

cm4all-beng-proxy (0.7.17) unstable; urgency=low

  * translation: added the BOUNCE packet (variant of REDIRECT)
  * translation: change widget packet HOST to UNTRUSTED
  * translation: pass internal URI arguments to the translation server
  * handler: use the specified status with REDIRECT
  * python: added method Request.absolute_uri()

 -- Max Kellermann <mk@cm4all.com>  Tue, 23 Feb 2010 16:15:22 +0100

cm4all-beng-proxy (0.7.16) unstable; urgency=low

  * processor: separate trusted from untrusted widgets by host name
  * processor: mode=partition is deprecated
  * translate: fix DOCUMENT_ROOT handler for CGI/FASTCGI
  * fcgi-request: added JailCGI support

 -- Max Kellermann <mk@cm4all.com>  Fri, 19 Feb 2010 14:29:29 +0100

cm4all-beng-proxy (0.7.15) unstable; urgency=low

  * processor: unreference the caller pool in abort()
  * tcache: clear BASE on mismatch
  * fcgi-client: generate the Content-Length request header
  * fcgi-client: send the CONTENT_TYPE parameter
  * prototypes/translate.py: use FastCGI to run PHP

 -- Max Kellermann <mk@cm4all.com>  Thu, 11 Feb 2010 14:43:21 +0100

cm4all-beng-proxy (0.7.14) unstable; urgency=low

  * connection: drop connections when the limit is exceeded
  * resource-address: added BASE support
  * fcgi-client: check the request ID in response packets
  * http-client: check response body when request body is closed
  * html-escape: use the last ampersand before the semicolon
  * html-escape: support &apos;
  * processor: unescape widget parameter values

 -- Max Kellermann <mk@cm4all.com>  Fri, 29 Jan 2010 17:49:43 +0100

cm4all-beng-proxy (0.7.13) unstable; urgency=low

  * fcgi-request: duplicate socket path
  * fcgi-request: support ACTION
  * fcgi-client: provide SCRIPT_FILENAME
  * fcgi-client: append empty PARAMS packet
  * fcgi-client: try to read response before request is finished
  * fcgi-client: implement the STDERR packet
  * fcgi-client: support request headers and body
  * fcgi-stock: manage one socket per child process
  * fcgi-stock: unlink socket path after connect
  * fcgi-stock: redirect fd 1,2 to /dev/null
  * fcgi-stock: kill FastCGI processes after 5 minutes idle
  * translation: new packet PAIR for passing parameters to FastCGI

 -- Max Kellermann <mk@cm4all.com>  Thu, 14 Jan 2010 13:36:48 +0100

cm4all-beng-proxy (0.7.12) unstable; urgency=low

  * http-cache: unlock the cache item after successful revalidation
  * http-cache-memcached: pass the expiration time to memcached
  * sink-header: comprise pending data in method available()
  * header-forward: forward the Expires response header

 -- Max Kellermann <mk@cm4all.com>  Tue, 22 Dec 2009 16:18:49 +0100

cm4all-beng-proxy (0.7.11) unstable; urgency=low

  * {ajp,memcached}-client: fix dis\appearing event for duplex socket
  * memcached-client: handle EAGAIN after send()
  * memcached-client: release socket as early as possible
  * header-forward: don't forward Accept-Encoding if transformation is
    enabled
  * widget-http, inline-widget: check Content-Encoding before processing
  * file-handler: send "Vary: Accept-Encoding" for compressed response
  * header-forward: support duplicate headers
  * fcache: implemented a 60 seconds timeout
  * fcache: copy pointer to local variable before callback
  * event2: refresh timeout after event has occurred

 -- Max Kellermann <mk@cm4all.com>  Fri, 18 Dec 2009 16:45:24 +0100

cm4all-beng-proxy (0.7.10) unstable; urgency=low

  * http-{server,client}: fix disappearing event for duplex socket

 -- Max Kellermann <mk@cm4all.com>  Mon, 14 Dec 2009 15:46:25 +0100

cm4all-beng-proxy (0.7.9) unstable; urgency=low

  * http: "Expect" is a hop-by-hop header
  * http-server: send "100 Continue" unless request body closed
  * http-client: poll socket after splice
  * http-server: handle EAGAIN after splice
  * http-server: send a 417 response on unrecognized "Expect" request
  * response, widget-http: append filter id to resource tag
  * resource-tag: check for "Cache-Control: no-store"

 -- Max Kellermann <mk@cm4all.com>  Mon, 14 Dec 2009 13:05:15 +0100

cm4all-beng-proxy (0.7.8) unstable; urgency=low

  * http-body: support partial response in method available()
  * file-handler: support pre-compressed static files
  * fcache: honor the "Cache-Control: no-store" response header

 -- Max Kellermann <mk@cm4all.com>  Wed, 09 Dec 2009 15:49:25 +0100

cm4all-beng-proxy (0.7.7) unstable; urgency=low

  * parser: allow underscore in attribute names
  * processor: check "type" attribute before URI rewriting
  * http-client: start receiving before request is sent
  * http-client: try to read response after write error
  * http-client: deliver response body after headers are finished
  * http-client: release socket as early as possible
  * http-client: serve buffer after socket has been closed
  * istream-chunked: clear input stream in abort handler
  * growing-buffer: fix crash after close in "data" callback

 -- Max Kellermann <mk@cm4all.com>  Thu, 03 Dec 2009 13:09:57 +0100

cm4all-beng-proxy (0.7.6) unstable; urgency=low

  * istream-hold: return -2 if handler is not available yet
  * http, ajp, fcgi: use istream_hold on request body
  * http-client: implemented splicing the request body
  * response: added missing URI substitution

 -- Max Kellermann <mk@cm4all.com>  Tue, 17 Nov 2009 15:25:35 +0100

cm4all-beng-proxy (0.7.5) unstable; urgency=low

  * session: 64 bit session ids
  * session: allow arbitrary session id size (at compile-time)
  * debian: larger default log file (16 * 4MB)
  * debian: added package cm4all-beng-proxy-toi

 -- Max Kellermann <mk@cm4all.com>  Mon, 16 Nov 2009 15:51:24 +0100

cm4all-beng-proxy (0.7.4) unstable; urgency=low

  * measure the latency of external resources
  * widget-http: partially revert "don't query session if !stateful"

 -- Max Kellermann <mk@cm4all.com>  Tue, 10 Nov 2009 15:06:03 +0100

cm4all-beng-proxy (0.7.3) unstable; urgency=low

  * uri-verify: don't reject double slash after first segment
  * hostname: allow the hyphen character
  * processor: allow processing without session
  * widget-http: don't query session if !stateful
  * request: disable session management for known bots
  * python: fixed AttributeError in __getattr__()
  * python: added method Response.process()
  * translation: added the response packets URI, HOST, SCHEME
  * translation: added header forward packets

 -- Max Kellermann <mk@cm4all.com>  Mon, 09 Nov 2009 16:40:27 +0100

cm4all-beng-proxy (0.7.2) unstable; urgency=low

  * fcache: close all caching connections on exit
  * istream-file: retry reading after EAGAIN
  * direct, istream-pipe: re-enable SPLICE_F_NONBLOCK
  * direct, istream-pipe: disable the SPLICE_F_MORE flag
  * http-client: handle EAGAIN after splice
  * http-client, header-writer: remove hop-by-hop response headers
  * response: optimized transformed response headers
  * handler: mangle CGI and FastCGI headers
  * header-forward: generate the X-Forwarded-For header
  * header-forward: add local host name to "Via" request header

 -- Max Kellermann <mk@cm4all.com>  Fri, 30 Oct 2009 13:41:02 +0100

cm4all-beng-proxy (0.7.1) unstable; urgency=low

  * file-handler: close the stream on "304 Not Modified"
  * pool: use assembler code only on gcc
  * cmdline: added option "--set tcp_stock_limit"
  * Makefile.am: enable the "subdir-objects" option

 -- Max Kellermann <mk@cm4all.com>  Thu, 22 Oct 2009 12:17:11 +0200

cm4all-beng-proxy (0.7) unstable; urgency=low

  * ajp-client: check if connection was closed during response callback
  * header-forward: log session id
  * istream: separate TCP splicing checks
  * istream-pipe: fix segmentation fault after incomplete direct transfer
  * istream-pipe: implement the "available" method
  * istream-pipe: allocate pipe only if handler supports it
  * istream-pipe: flush the pipe before reading from input
  * istream-pipe: reuse pipes in a stock
  * direct: support splice() from TCP socket to pipe
  * istream: direct() returns -3 if stream has been closed
  * hstock: don't destroy stocks while items are being created
  * tcp-stock: limit number of connections per host to 256
  * translate, http-client, ajp-client, cgi, http-cache: verify the HTTP
    response status
  * prototypes/translate.py: disallow "/../" and null bytes
  * prototypes/translate.py: added "/jail-delegate/" location
  * uri-parser: strict RFC 2396 URI verification
  * uri-parser: don't unescape the URI path
  * http-client, ajp-client: verify the request URI
  * uri-escape: unescape each character only once
  * http-cache: never use the memcached stock if caching is disabled
  * allow 8192 connections by default
  * allow 65536 file handles by default
  * added package cm4all-jailed-beng-proxy-delegate-helper

 -- Max Kellermann <mk@cm4all.com>  Wed, 21 Oct 2009 15:00:56 +0200

cm4all-beng-proxy (0.6.23) unstable; urgency=low

  * header-forward: log session information
  * prototypes/translate.py: added /cgi-bin/ location
  * http-server: disable keep-alive for HTTP/1.0 clients
  * http-server: don't send "Connection: Keep-Alive"
  * delegate-stock: clear the environment
  * delegate-stock: added jail support
  * delegate-client: reuse helper process after I/O error

 -- Max Kellermann <mk@cm4all.com>  Mon, 12 Oct 2009 17:29:35 +0200

cm4all-beng-proxy (0.6.22) unstable; urgency=low

  * istream-tee: clear both "enabled" flags in the eof/abort handler
  * istream-tee: fall back to first data() return value if second stream
    closed itself
  * http-cache: don't log body_abort after close

 -- Max Kellermann <mk@cm4all.com>  Thu, 01 Oct 2009 19:19:37 +0200

cm4all-beng-proxy (0.6.21) unstable; urgency=low

  * http-client: log more error messages
  * delegate-stock: added the DOCUMENT_ROOT environment variable
  * response, widget: accept "application/xhtml+xml"
  * cookie-server: allow square brackets in unquoted cookie values
    (violating RFC 2109 and RFC 2616)

 -- Max Kellermann <mk@cm4all.com>  Thu, 01 Oct 2009 13:55:40 +0200

cm4all-beng-proxy (0.6.20) unstable; urgency=low

  * stock: clear stock after 60 seconds idle
  * hstock: remove empty stocks
  * http-server, http-client, cgi: fixed off-by-one bug in header parser
  * istream-pipe: fix the direct() return value on error
  * istream-pipe: fix formula in range assertion
  * http-cache-memcached: implemented "remove"
  * handler: added FastCGI handler
  * fcgi-client: unref caller pool after socket release
  * fcgi-client: implemented response headers

 -- Max Kellermann <mk@cm4all.com>  Tue, 29 Sep 2009 14:07:13 +0200

cm4all-beng-proxy (0.6.19) unstable; urgency=low

  * http-client: release caller pool after socket release
  * memcached-client: release socket on marshalling error
  * stock: unref caller pool in abort handler
  * stock: lazy cleanup
  * http-cache: copy caller_pool to local variable

 -- Max Kellermann <mk@cm4all.com>  Thu, 24 Sep 2009 16:02:17 +0200

cm4all-beng-proxy (0.6.18) unstable; urgency=low

  * delegate-handler: support conditional GET and ranges
  * file-handler: fix suffix-byte-range-spec parser
  * delegate-helper: call open() with O_CLOEXEC|O_NOCTTY
  * istream-file: don't set FD_CLOEXEC if O_CLOEXEC is available
  * stock: hold caller pool during "get" operation
  * main: free balancer object during shutdown
  * memcached-client: enable socket timeout
  * delegate-stock: set FD_CLOEXEC on socket

 -- Max Kellermann <mk@cm4all.com>  Thu, 24 Sep 2009 10:50:53 +0200

cm4all-beng-proxy (0.6.17) unstable; urgency=low

  * tcp-stock: implemented a load balancer
  * python: accept address list in the ajp() method
  * http-server: added timeout for the HTTP request headers
  * response: close template when the content type is wrong
  * delegate-get: implemented response headers
  * delegate-get: provide status codes and error messages

 -- Max Kellermann <mk@cm4all.com>  Fri, 18 Sep 2009 15:36:57 +0200

cm4all-beng-proxy (0.6.16) unstable; urgency=low

  * tcp-stock: added support for bulldog-tyke
  * sink-buffer: close input if it's not used in the constructor
  * http-cache-memcached: close response body when deserialization fails
  * serialize: fix regression in serialize_uint64()

 -- Max Kellermann <mk@cm4all.com>  Tue, 15 Sep 2009 19:26:07 +0200

cm4all-beng-proxy (0.6.15) unstable; urgency=low

  * http-cache-choice: find more duplicates during cleanup
  * handler: added AJP handler
  * ajp-request: unref pool only on tcp_stock failure
  * ajp-client: prevent parser recursion
  * ajp-client: free request body when response is closed
  * ajp-client: reuse connection after END_RESPONSE packet
  * ajp-client: enable TCP_CORK while sending
  * istream-ajp-body: added a second "length" header field
  * ajp-client: auto-send empty request body chunk
  * ajp-client: register "write" event after GET_BODY_CHUNK packet
  * ajp-client: implemented request and response headers
  * http-cache-rfc: don't rewind tpool if called recursively

 -- Max Kellermann <mk@cm4all.com>  Fri, 11 Sep 2009 16:04:06 +0200

cm4all-beng-proxy (0.6.14) unstable; urgency=low

  * istream-tee: don't restart reading if already in progress

 -- Max Kellermann <mk@cm4all.com>  Thu, 03 Sep 2009 13:21:06 +0200

cm4all-beng-proxy (0.6.13) unstable; urgency=low

  * cookie-server: fix parsing multiple cookies
  * http-cache-memcached: clean up expired "choice" items
  * sink-gstring: use callback instead of public struct
  * istream-tee: restart reading when one output is closed

 -- Max Kellermann <mk@cm4all.com>  Wed, 02 Sep 2009 17:02:53 +0200

cm4all-beng-proxy (0.6.12) unstable; urgency=low

  * http-cache: don't attempt to remove cache items when the cache is disabled

 -- Max Kellermann <mk@cm4all.com>  Fri, 28 Aug 2009 15:40:48 +0200

cm4all-beng-proxy (0.6.11) unstable; urgency=low

  * http-cache-memcached: store HTTP status and response headers
  * http-cache-memcached: implemented flush (SIGHUP)
  * http-cache-memcached: support "Vary"
  * http-client: work around assertion failure in response_stream_close()

 -- Max Kellermann <mk@cm4all.com>  Thu, 27 Aug 2009 12:33:17 +0200

cm4all-beng-proxy (0.6.10) unstable; urgency=low

  * parser: finish tag before bailing out
  * http-request: allow URLs without path component
  * fork: clear event in read() method
  * istream-file: pass options O_CLOEXEC|O_NOCTTY to open()
  * response: check if the "Host" request header is valid

 -- Max Kellermann <mk@cm4all.com>  Tue, 18 Aug 2009 16:37:19 +0200

cm4all-beng-proxy (0.6.9) unstable; urgency=low

  * direct: disable SPLICE_F_NONBLOCK (temporary NFS EAGAIN workaround)

 -- Max Kellermann <mk@cm4all.com>  Mon, 17 Aug 2009 13:52:49 +0200

cm4all-beng-proxy (0.6.8) unstable; urgency=low

  * widget-http: close response body in error code path
  * http-cache: implemented memcached backend (--memcached-server)
  * processor: &c:base; returns the URI without scheme and host

 -- Max Kellermann <mk@cm4all.com>  Mon, 17 Aug 2009 12:29:19 +0200

cm4all-beng-proxy (0.6.7) unstable; urgency=low

  * file-handler: generate Expires from xattr user.MaxAge
  * cmdline: added option --set to configure:
    - max_connections
    - http_cache_size
    - filter_cache_size
    - translate_cache_size
  * flush caches on SIGHUP

 -- Max Kellermann <mk@cm4all.com>  Fri, 07 Aug 2009 11:41:10 +0200

cm4all-beng-proxy (0.6.6) unstable; urgency=low

  * added missing GLib build dependency
  * cgi-handler: set the "body_consumed" flag

 -- Max Kellermann <mk@cm4all.com>  Tue, 04 Aug 2009 09:53:01 +0200

cm4all-beng-proxy (0.6.5) unstable; urgency=low

  * shm: pass MAP_NORESERVE to mmap()
  * proxy-handler: support cookies
  * translation: added DISCARD_SESSION packet

 -- Max Kellermann <mk@cm4all.com>  Wed, 15 Jul 2009 18:00:33 +0200

cm4all-beng-proxy (0.6.4) unstable; urgency=low

  * http-client: don't read response body in HEAD requests
  * ajp-client: invoke the "abort" handler on error
  * filter-cache: lock cache items while they are served

 -- Max Kellermann <mk@cm4all.com>  Thu, 09 Jul 2009 14:36:14 +0200

cm4all-beng-proxy (0.6.3) unstable; urgency=low

  * http-server: implemented the DELETE method
  * http-server: refuse HTTP/0.9 requests
  * proxy-handler: send request body to template when no widget is focused
  * widget-request: pass original HTTP method to widget
  * session: automatically defragment sessions

 -- Max Kellermann <mk@cm4all.com>  Tue, 07 Jul 2009 16:57:22 +0200

cm4all-beng-proxy (0.6.2) unstable; urgency=low

  * lock: fixed race condition in debug flag updates
  * session: use rwlock for the session manager
  * proxy-handler: pass request headers to the remote HTTP server
  * proxy-handler: forward original Accept-Charset if processor is disabled
  * pipe: don't filter resources without a body
  * fcache: forward original HTTP status over "pipe" filter
  * cgi: support the "Status" line

 -- Max Kellermann <mk@cm4all.com>  Mon, 06 Jul 2009 16:38:26 +0200

cm4all-beng-proxy (0.6.1) unstable; urgency=low

  * session: consistently lock all session objects
  * rewrite-uri: check if widget_external_uri() returns NULL
  * widget-uri: don't generate the "path" argument when it's NULL
  * widget-uri: strip superfluous question mark from widget_base_address()
  * widget-uri: append parameters from the template first
  * widget-uri: re-add configured query string in widget_absolute_uri()
  * widget-uri: eliminate configured query string in widget_external_uri()
  * processor: don't consider session data for base=child and base=parent

 -- Max Kellermann <mk@cm4all.com>  Fri, 03 Jul 2009 15:52:01 +0200

cm4all-beng-proxy (0.6) unstable; urgency=low

  * inline-widget: check the widget HTTP response status
  * response: don't apply transformation on failed response
  * resource-address: include pipe arguments in filter cache key
  * handler: removed session redirect on the first request
  * http-cache: accept ETag response header instead of Last-Modified
  * filter-cache: don't require Last-Modified or Expires
  * file-handler: disable ETag only when processor comes first
  * file-handler: read ETag from xattr
  * pipe: generate new ETag for piped resource
  * session: purge sessions when shared memory is full
  * handler: don't enforce sessions for filtered responses

 -- Max Kellermann <mk@cm4all.com>  Tue, 30 Jun 2009 17:48:20 +0200

cm4all-beng-proxy (0.5.14) unstable; urgency=low

  * ajp-client: implemented request body
  * cookie-client: obey "max-age=0" properly
  * processor: forward the original HTTP status
  * response, widget-http: don't allow processing resource without body
  * widget-http: check the Content-Type before invoking processor
  * response: pass the "Location" response header
  * debian: added a separate -optimized-dbg package
  * added init script support for multiple ports (--port) and multiple listen
    (--listen) command line argumnents
  * translation: added the "APPEND" packet for command line arguments
  * pipe: support command line arguments

 -- Max Kellermann <mk@cm4all.com>  Mon, 29 Jun 2009 16:51:16 +0200

cm4all-beng-proxy (0.5.13) unstable; urgency=low

  * widget-registry: clear local_address in translate request
  * cmdline: added the "--listen" option

 -- Max Kellermann <mk@cm4all.com>  Wed, 24 Jun 2009 12:27:17 +0200

cm4all-beng-proxy (0.5.12) unstable; urgency=low

  * response: pass the "Location" response handler
  * added support for multiple listener ports

 -- Max Kellermann <mk@cm4all.com>  Tue, 23 Jun 2009 23:34:55 +0200

cm4all-beng-proxy (0.5.11) unstable; urgency=low

  * build with autotools
  * use libcm4all-socket, GLib
  * Makefile.am: support out-of-tree builds
  * added optimized Debian package
  * tcache: fixed wrong assignment in VARY=HOST
  * translation: added request packet LOCAL_ADDRESS

 -- Max Kellermann <mk@cm4all.com>  Tue, 23 Jun 2009 15:42:12 +0200

cm4all-beng-proxy (0.5.10) unstable; urgency=low

  * widget-http: assign the "address" variable

 -- Max Kellermann <mk@cm4all.com>  Mon, 15 Jun 2009 18:38:58 +0200

cm4all-beng-proxy (0.5.9) unstable; urgency=low

  * tcache: fixed typo in tcache_string_match()
  * tcache: support VARY=SESSION
  * translate: added the INVALIDATE response packet
  * cache, session: higher size limits
  * widget-uri: separate query_string from path_info
  * widget-uri: ignore widget parameters in widget_external_uri()

 -- Max Kellermann <mk@cm4all.com>  Mon, 15 Jun 2009 17:06:11 +0200

cm4all-beng-proxy (0.5.8) unstable; urgency=low

  * handler: fixed double free bug in translate_callback()

 -- Max Kellermann <mk@cm4all.com>  Sun, 14 Jun 2009 19:05:09 +0200

cm4all-beng-proxy (0.5.7) unstable; urgency=low

  * forward the Content-Disposition header
  * handler: assign new session to local variable, fix segfault
  * handler: don't dereference the NULL session

 -- Max Kellermann <mk@cm4all.com>  Sun, 14 Jun 2009 13:01:52 +0200

cm4all-beng-proxy (0.5.6) unstable; urgency=low

  * widget-http: send the "Via" request header instead of "X-Forwarded-For"
  * proxy-handler: send the "Via" request header
  * widget-request: check the "path" argument before calling uri_compress()

 -- Max Kellermann <mk@cm4all.com>  Tue, 09 Jun 2009 12:21:00 +0200

cm4all-beng-proxy (0.5.5) unstable; urgency=low

  * processor: allow specifying relative URI in c:base=child
  * widget-request: verify the "path" argument
  * widget: allocate address from widget's pool
  * widget-http: support multiple Set-Cookie response headers

 -- Max Kellermann <mk@cm4all.com>  Thu, 04 Jun 2009 15:10:15 +0200

cm4all-beng-proxy (0.5.4) unstable; urgency=low

  * implemented delegation of open() to a helper program
  * added the BASE translation packet, supported by the translation cache
  * deprecated c:mode=proxy
  * rewrite-uri: always enable focus in mode=partial
  * http-cache: don't cache resources with query string (RFC 2616 13.9)
  * http-cache: lock cache items while they are served

 -- Max Kellermann <mk@cm4all.com>  Thu, 28 May 2009 11:44:01 +0200

cm4all-beng-proxy (0.5.3) unstable; urgency=low

  * cgi: close request body on fork() failure
  * fork: added workaround for pipe-to-pipe splice()
  * http-cache: use cache entry when response ETag matches
  * cgi: loop in istream_cgi_read() to prevent blocking
  * cache: check for expired items once a minute
  * cache: optimize search for oldest item

 -- Max Kellermann <mk@cm4all.com>  Wed, 06 May 2009 13:23:46 +0200

cm4all-beng-proxy (0.5.2) unstable; urgency=low

  * added filter cache
  * header-parser: added missing range check in header_parse_line()
  * fork: added event for writing to the child process
  * fork: don't splice() from a pipe
  * response: don't pass request body to unfocused processor
  * added filter type "pipe"

 -- Max Kellermann <mk@cm4all.com>  Wed, 29 Apr 2009 13:24:26 +0200

cm4all-beng-proxy (0.5.1) unstable; urgency=low

  * processor: fixed base=child assertion failure
  * handler: close request body if it was not consumed
  * static-file: generate Last-Modified and ETag response headers
  * static-file: obey the Content-Type provided by the translation server
  * static-file: get Content-Type from extended attribute
  * http-cache: use istream_null when cached resource is empty

 -- Max Kellermann <mk@cm4all.com>  Mon, 27 Apr 2009 10:00:20 +0200

cm4all-beng-proxy (0.5) unstable; urgency=low

  * processor: accept c:mode/c:base attributes in any order
  * processor: removed alternative (anchor) rewrite syntax

 -- Max Kellermann <mk@cm4all.com>  Mon, 20 Apr 2009 22:04:19 +0200

cm4all-beng-proxy (0.4.10) unstable; urgency=low

  * processor: lift length limitation for widget parameters
  * translate: abort if a packet is too large
  * translate: support MAX_AGE for the whole response
  * hashmap: fix corruption of slot chain in hashmap_remove_value()

 -- Max Kellermann <mk@cm4all.com>  Fri, 17 Apr 2009 13:02:50 +0200

cm4all-beng-proxy (0.4.9) unstable; urgency=low

  * http-cache: explicitly start reading into cache
  * cgi: clear "headers" variable before publishing the response
  * translate: use DOCUMENT_ROOT as CGI parameter

 -- Max Kellermann <mk@cm4all.com>  Mon, 06 Apr 2009 16:21:57 +0200

cm4all-beng-proxy (0.4.8) unstable; urgency=low

  * translate: allow ADDRESS packets in AJP addresses
  * translate: initialize all fields of a FastCGI address
  * http-cache: close all caching connections on exit
  * processor: don't rewrite SCRIPT SRC attribute when proxying

 -- Max Kellermann <mk@cm4all.com>  Thu, 02 Apr 2009 15:45:46 +0200

cm4all-beng-proxy (0.4.7) unstable; urgency=low

  * http-server: use istream_null for empty request body
  * parser: check for trailing slash only in TAG_OPEN tags
  * parser: added support for XML Processing Instructions
  * processor: implemented XML Processing Instruction "cm4all-rewrite-uri"
  * uri-escape: escape the slash character
  * cache: remove all matching items in cache_remove()
  * http-cache: lock cache items while holding a reference

 -- Max Kellermann <mk@cm4all.com>  Thu, 02 Apr 2009 12:02:53 +0200

cm4all-beng-proxy (0.4.6) unstable; urgency=low

  * file_handler: fixed logic error in If-Modified-Since check
  * date: return UTC time stamp in http_date_parse()
  * cache: continue search after item was invalidated
  * cache: remove the correct cache item
  * istream-chunked: work around invalid assertion failure
  * istream-subst: fixed corruption after partial match

 -- Max Kellermann <mk@cm4all.com>  Wed, 25 Mar 2009 15:03:10 +0100

cm4all-beng-proxy (0.4.5) unstable; urgency=low

  * http-server: assume keep-alive is enabled on HTTP 1.1
  * http-client: unregister EV_READ when the buffer is full
  * translation: added QUERY_STRING packet
  * processor: optionally parse base/mode from URI

 -- Max Kellermann <mk@cm4all.com>  Tue, 17 Mar 2009 13:04:25 +0100

cm4all-beng-proxy (0.4.4) unstable; urgency=low

  * forward Accept-Language request header to the translation server
  * translate: added the USER_AGENT request packet
  * session: obey the USER/MAX_AGE setting
  * use libcm4all-inline-dev in libcm4all-beng-proxy-dev
  * added pkg-config file for libcm4all-beng-proxy-dev
  * updated python-central dependencies
  * processor: parse c:base/c:mode attributes in PARAM tags

 -- Max Kellermann <mk@cm4all.com>  Wed, 11 Mar 2009 09:43:48 +0100

cm4all-beng-proxy (0.4.3) unstable; urgency=low

  * processor: rewrite URI in LINK tags
  * processor: rewrite URI in PARAM tags
  * use splice() from glibc 2.7
  * translate: added VARY response packet
  * build documentation with texlive

 -- Max Kellermann <mk@cm4all.com>  Wed, 04 Mar 2009 09:53:56 +0100

cm4all-beng-proxy (0.4.2) unstable; urgency=low

  * hashmap: fix corruption in slot chain
  * use monotonic clock to calculate expiry times
  * processor: rewrite URIs in the EMBED, VIDEO, AUDIO tags

 -- Max Kellermann <mk@cm4all.com>  Tue, 17 Feb 2009 17:14:48 +0100

cm4all-beng-proxy (0.4.1) unstable; urgency=low

  * translate: clear client->transformation
  * handler: check for translation errors
  * http-server: fixed assertion failure during shutdown
  * http-server: send "Keep-Alive" response header
  * worker: after fork(), call event_reinit() in the parent process
  * added valgrind build dependency
  * build with Debian's libevent-1.4 package

 -- Max Kellermann <mk@cm4all.com>  Tue, 10 Feb 2009 11:48:53 +0100

cm4all-beng-proxy (0.4) unstable; urgency=low

  * added support for transformation views
    - in the JavaScript API, mode=proxy is now deprecated
  * http-cache: fix segfault when request_headers==NULL
  * http-cache: store multiple (varying) versions of a resource
  * http-cache: use the "max-age" cache-control response

 -- Max Kellermann <mk@cm4all.com>  Fri, 30 Jan 2009 13:29:43 +0100

cm4all-beng-proxy (0.3.9) unstable; urgency=low

  * http-client: assume keep-alive is enabled on HTTP 1.1
  * processor: use configured/session path-info for mode=child URIs

 -- Max Kellermann <mk@cm4all.com>  Tue, 27 Jan 2009 13:07:51 +0100

cm4all-beng-proxy (0.3.8) unstable; urgency=low

  * processor: pass Content-Type and Content-Language headers from
    template
  * http-client: allow chunked response body without keep-alive

 -- Max Kellermann <mk@cm4all.com>  Fri, 23 Jan 2009 13:02:42 +0100

cm4all-beng-proxy (0.3.7) unstable; urgency=low

  * istream_subst: exit the loop if state==INSERT
  * istream_iconv: check if the full buffer could be flushed
  * worker: don't reinitialize session manager during shutdown

 -- Max Kellermann <mk@cm4all.com>  Thu, 15 Jan 2009 10:39:47 +0100

cm4all-beng-proxy (0.3.6) unstable; urgency=low

  * processor: ignore closing </header>
  * widget-http: now really don't check content-type in frame parents
  * parser: skip comments
  * processor: implemented c:base="parent"
  * processor: added "c:" prefix to c:widget child elements
  * processor: renamed the "c:param" element to "c:parameter"

 -- Max Kellermann <mk@cm4all.com>  Thu, 08 Jan 2009 11:17:29 +0100

cm4all-beng-proxy (0.3.5) unstable; urgency=low

  * widget-http: don't check content-type in frame parents
  * istream-subst: allow null bytes in the input stream
  * js: added the "translate" parameter for passing values to the
    translation server
  * rewrite-uri: refuse to rewrite a frame URI without widget id

 -- Max Kellermann <mk@cm4all.com>  Mon, 05 Jan 2009 16:46:32 +0100

cm4all-beng-proxy (0.3.4) unstable; urgency=low

  * processor: added support for custom widget request headers
  * http-cache: obey the "Vary" response header
  * http-cache: pass the new http_cache_info object when testing a cache
    item

 -- Max Kellermann <mk@cm4all.com>  Tue, 30 Dec 2008 15:46:44 +0100

cm4all-beng-proxy (0.3.3) unstable; urgency=low

  * processor: grew widget parameter buffer to 512 bytes
  * widget-resolver: clear widget->resolver on abort
  * cgi: clear the input's handler in cgi_async_abort()
  * widget-stream: use istream_hold (reverts r4171)

 -- Max Kellermann <mk@cm4all.com>  Fri, 05 Dec 2008 14:43:05 +0100

cm4all-beng-proxy (0.3.2) unstable; urgency=low

  * processor: free memory before calling embed_frame_widget()
  * processor: allocate query string from the widget pool
  * processor: removed the obsolete widget attributes "tag" and "style"
  * parser: hold a reference to the pool

 -- Max Kellermann <mk@cm4all.com>  Mon, 01 Dec 2008 14:15:38 +0100

cm4all-beng-proxy (0.3.1) unstable; urgency=low

  * http-client: remove Transfer-Encoding and Content-Length from response
    headers
  * http-client: don't read body after invoke_response()
  * fork: retry splice() after EAGAIN
  * fork: don't close input when splice() fails
  * cgi: abort the response handler when the stdin stream fails
  * istream_file, istream_pipe, fork, client_socket, listener: fixed file
    descriptor leaks
  * processor: hold a reference to the caller's pool
  * debian/rules: enabled test suite

 -- Max Kellermann <mk@cm4all.com>  Thu, 27 Nov 2008 16:01:16 +0100

cm4all-beng-proxy (0.3) unstable; urgency=low

  * implemented widget filters
  * translate: initialize all fields of a CGI address
  * fork: read request body on EAGAIN
  * fork: implemented the direct() method with splice()
  * python: added class Response
  * prototypes/translate.py:
    - support "filter"
    - support "content_type"
  * demo: added widget filter demo

 -- Max Kellermann <mk@cm4all.com>  Wed, 26 Nov 2008 16:27:29 +0100

cm4all-beng-proxy (0.2) unstable; urgency=low

  * don't quote text/xml widgets
  * widget-resolver: pass widget_pool to widget_class_lookup()
  * widget-registry: allocate widget_class from widget_pool
  * widget-stream: eliminated the async operation proxy, because the
    operation cannot be aborted before the constructor returns
  * widget-stream: don't clear the "delayed" stream in the response() callback
  * rewrite-uri: trigger istream_read(delayed) after istream_delayed_set()
  * doc: clarified XSLT integration

 -- Max Kellermann <mk@cm4all.com>  Tue, 25 Nov 2008 15:28:54 +0100

cm4all-beng-proxy (0.1) unstable; urgency=low

  * initial release

 -- Max Kellermann <mk@cm4all.com>  Mon, 17 Nov 2008 11:59:36 +0100<|MERGE_RESOLUTION|>--- conflicted
+++ resolved
@@ -1,16 +1,14 @@
-<<<<<<< HEAD
 cm4all-beng-proxy (9.0.1) unstable; urgency=low
 
   * merge release 8.3
 
  --   
-=======
+
 cm4all-beng-proxy (8.4) unstable; urgency=low
 
   * was: fix another memory leak
 
  -- Max Kellermann <mk@cm4all.com>  Fri, 02 Oct 2015 11:05:21 -0000
->>>>>>> 01a99542
 
 cm4all-beng-proxy (8.3) unstable; urgency=low
 
