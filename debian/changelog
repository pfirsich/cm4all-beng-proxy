--- conflicted
+++ resolved
@@ -1,7 +1,6 @@
-<<<<<<< HEAD
 cm4all-beng-proxy (1.2.7) unstable; urgency=low
 
-  * 
+  * merge release 1.1.20
 
  --   
 
@@ -53,14 +52,13 @@
   * lb_control: allow querying node status over control socket
 
  -- Max Kellermann <mk@cm4all.com>  Tue, 27 Sep 2011 12:00:44 +0200
-=======
+
 cm4all-beng-proxy (1.1.20) unstable; urgency=low
 
   * merge release 1.0.15
   * processor: don't rewrite "mailto:" hyperlinks
 
  -- Max Kellermann <mk@cm4all.com>  Mon, 05 Dec 2011 18:37:10 -0000
->>>>>>> 3a776b0d
 
 cm4all-beng-proxy (1.1.19) unstable; urgency=low
 
