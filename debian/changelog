<<<<<<< HEAD
cm4all-beng-proxy (8.6) unstable; urgency=low

  * 

 --   

cm4all-beng-proxy (8.5) unstable; urgency=low

  * css_parser: fix buffer overflow due to off-by-one check
  * fcgi: fix uninitialized variable
  * fix spurious BIND_MOUNT_RW failures
  * fix two crashes due to malformed URI escapes

 -- Max Kellermann <mk@cm4all.com>  Mon, 12 Oct 2015 10:20:32 -0000

cm4all-beng-proxy (8.4) unstable; urgency=low

  * was: fix another memory leak

 -- Max Kellermann <mk@cm4all.com>  Fri, 02 Oct 2015 11:05:21 -0000

cm4all-beng-proxy (8.3) unstable; urgency=low

  * was: fix several memory leaks

 -- Max Kellermann <mk@cm4all.com>  Fri, 02 Oct 2015 09:54:09 -0000

cm4all-beng-proxy (8.2) unstable; urgency=low

  * debian/control: add "Breaks" on old translation servers to avoid
    runtime breakages due to broken widget descriptors; the translation
    server 1.9.1 contains a workaround
  * translate_parser: fix crash after malformed/misplaced
    UNTRUSTED_*_SITE_SUFFIX packet

 -- Max Kellermann <mk@cm4all.com>  Fri, 25 Sep 2015 12:55:18 -0000

cm4all-beng-proxy (8.1) unstable; urgency=low

  * feature freeze
  * fb_pool: compress I/O buffers periodically
  * http_cache, fcache, nfs_cache: compress the cache periodically

 -- Max Kellermann <mk@cm4all.com>  Tue, 22 Sep 2015 17:26:06 -0000

cm4all-beng-proxy (8.0.13) unstable; urgency=low

  * merge release 7.8
  * translation: support writable bind mounts (BIND_MOUNT_RW)
  * translation: add packet UNTRUSTED_RAW_SITE_SUFFIX
  * ssl: initialize OpenSSL engines
  * rewrite_uri: support "https://" and "//" URIs
  * regex: fix double free bug

 -- Max Kellermann <mk@cm4all.com>  Tue, 22 Sep 2015 08:00:20 -0000

cm4all-beng-proxy (8.0.12) unstable; urgency=low

  * merge release 7.7
  * rubber: optimized hole search
  * rubber: simplified defragmentation on tail allocation

 -- Max Kellermann <mk@cm4all.com>  Thu, 17 Sep 2015 20:41:59 -0000

cm4all-beng-proxy (8.0.11) unstable; urgency=low

  * regex: fix move operator, fixes spurious "Invalid regex capture"

 -- Max Kellermann <mk@cm4all.com>  Thu, 03 Sep 2015 13:08:16 -0000

cm4all-beng-proxy (8.0.10) unstable; urgency=low

  * regex: mismatching optional capture expands to empty string
  * regex: work around problem with mismatching optional last capture
  * request: avoid compressing the response body twice

 -- Max Kellermann <mk@cm4all.com>  Wed, 02 Sep 2015 15:56:38 -0000

cm4all-beng-proxy (8.0.9) unstable; urgency=low

  * merge release 7.6
  * regex: fix off-by-one error in capture range check

 -- Max Kellermann <mk@cm4all.com>  Tue, 01 Sep 2015 13:57:06 -0000

cm4all-beng-proxy (8.0.8) unstable; urgency=low

  * tcache: fix crash on regex mismatch

 -- Max Kellermann <mk@cm4all.com>  Mon, 31 Aug 2015 05:35:14 -0000

cm4all-beng-proxy (8.0.7) unstable; urgency=low

  * merge release 7.5
  * regex: fix spurious compile failures
  * fcache: include actual body data in stats
  * nfs_cache: add stats
  * fix several crash bugs with malformed URI escapes
  * control/stats: add cache brutto sizes
  * control/stats: add I/O buffers size

 -- Max Kellermann <mk@cm4all.com>  Thu, 27 Aug 2015 22:11:02 -0000

cm4all-beng-proxy (8.0.6) unstable; urgency=low

  * translation: decouple REGEX_UNESCAPE from INVERSE_REGEX

 -- Max Kellermann <mk@cm4all.com>  Tue, 25 Aug 2015 09:57:23 -0000

cm4all-beng-proxy (8.0.5) unstable; urgency=low

  * translation: add packet INVERSE_REGEX_UNESCAPE

 -- Max Kellermann <mk@cm4all.com>  Mon, 24 Aug 2015 16:58:16 -0000

cm4all-beng-proxy (8.0.4) unstable; urgency=low

  * translate_client: fix crash due to uninitialized variable

 -- Max Kellermann <mk@cm4all.com>  Fri, 21 Aug 2015 11:26:40 -0000

cm4all-beng-proxy (8.0.3) unstable; urgency=low

  * translation: add login packet SERVICE
  * translation: login allows packet LISTENER_TAG
  * translation: protocol v3 uses anchored regex
  * regex: disable the "multi-line" option
  * regex: switch to the PCRE library

 -- Max Kellermann <mk@cm4all.com>  Mon, 17 Aug 2015 14:31:32 -0000

cm4all-beng-proxy (8.0.2) unstable; urgency=low

  * translation: add packets LOGIN, PASSWORD, UID_GID
  * translation: native Refence support

 -- Max Kellermann <mk@cm4all.com>  Thu, 06 Aug 2015 11:15:58 -0000

cm4all-beng-proxy (8.0.1) unstable; urgency=low

  * cgi, pipe: log PID in stderr output
  * translation: add packets AUTO_GZIP, INTERNAL_REDIRECT

 -- Max Kellermann <mk@cm4all.com>  Fri, 24 Jul 2015 10:27:51 -0000
=======
cm4all-beng-proxy (7.9) unstable; urgency=low

  * merge release 6.12

 -- Max Kellermann <mk@cm4all.com>  Mon, 26 Oct 2015 09:37:41 -0000
>>>>>>> a53d9f68

cm4all-beng-proxy (7.8) unstable; urgency=low

  * support SESSION_SITE in processor

 -- Max Kellermann <mk@cm4all.com>  Mon, 21 Sep 2015 12:26:13 -0000

cm4all-beng-proxy (7.7) unstable; urgency=low

  * merge release 6.11

 -- Max Kellermann <mk@cm4all.com>  Thu, 17 Sep 2015 19:08:50 -0000

cm4all-beng-proxy (7.6) unstable; urgency=low

  * merge release 6.10
  * fcache: include actual body data in stats
  * nfs_cache: add stats
  * control/stats: add cache brutto sizes
  * control/stats: add I/O buffers size

 -- Max Kellermann <mk@cm4all.com>  Tue, 01 Sep 2015 12:48:48 -0000

cm4all-beng-proxy (7.5) unstable; urgency=low

  * merge release 6.9

 -- Max Kellermann <mk@cm4all.com>  Thu, 27 Aug 2015 14:30:18 -0000

cm4all-beng-proxy (7.4) unstable; urgency=low

  * merge release 6.8
  * tcache: fix minor memory leak

 -- Max Kellermann <mk@cm4all.com>  Wed, 26 Aug 2015 13:29:42 -0000

cm4all-beng-proxy (7.3) unstable; urgency=low

  * merge release 6.7

 -- Max Kellermann <mk@cm4all.com>  Wed, 22 Jul 2015 21:18:30 -0000

cm4all-beng-proxy (7.2) unstable; urgency=low

  * translation: allow REGEX_ON_{HOST,USER}_URI with INVERSE_REGEX

 -- Max Kellermann <mk@cm4all.com>  Fri, 17 Jul 2015 06:53:50 -0000

cm4all-beng-proxy (7.1) unstable; urgency=low

  * feature freeze
  * translation: WANT supports USER
  * translation: add packet REGEX_ON_USER_URI

 -- Max Kellermann <mk@cm4all.com>  Tue, 14 Jul 2015 20:46:43 -0000

cm4all-beng-proxy (7.0.10) unstable; urgency=low

  * fix crash on "Cache-Control: only-if-cached"
  * fix worker respawn

 -- Max Kellermann <mk@cm4all.com>  Sat, 11 Jul 2015 10:19:11 -0000

cm4all-beng-proxy (7.0.9) unstable; urgency=low

  * istream_escape: fix crash bug when last byte is escaped
  * stats: don't crash master process on CONTROL_STATS
  * debian/rules: add kludge to support dh_python2 on Squeeze

 -- Max Kellermann <mk@cm4all.com>  Thu, 09 Jul 2015 11:40:12 -0000

cm4all-beng-proxy (7.0.8) unstable; urgency=low

  * translation: add packets EXPAND_HOME, EXPAND_STDERR_PATH
  * translation: apply EXPAND_URI to CGI addresses
  * session: fix crash while invalidating widget session

 -- Max Kellermann <mk@cm4all.com>  Thu, 25 Jun 2015 13:29:01 -0000

cm4all-beng-proxy (7.0.7) unstable; urgency=low

  * translation: add packet AUTO_DEFLATE
  * istream_deflate: fix stalled stream
  * tcache: expand uncacheable responses

 -- Max Kellermann <mk@cm4all.com>  Wed, 24 Jun 2015 11:43:47 -0000

cm4all-beng-proxy (7.0.6) unstable; urgency=low

  * tcache: expand responses of uncacheable requests

 -- Max Kellermann <mk@cm4all.com>  Fri, 19 Jun 2015 13:02:32 -0000

cm4all-beng-proxy (7.0.5) unstable; urgency=low

  * merge release 6.6
  * control: flush the whole translation cache if the TCACHE_INVALIDATE
    payload is empty
  * namespace: support IPC namespaces

 -- Max Kellermann <mk@cm4all.com>  Thu, 11 Jun 2015 16:31:34 -0000

cm4all-beng-proxy (7.0.4) unstable; urgency=low

  * handler: send LISTENER_TAG if translation protocol version is not yet
    negotiated
  * handler: bypass translation cache during protocol version negotiation

 -- Max Kellermann <mk@cm4all.com>  Thu, 28 May 2015 13:10:12 -0000

cm4all-beng-proxy (7.0.3) unstable; urgency=low

  * handler: more "verbose_response" messages
  * handler: return "502 Bad Gateway" on translation server error
  * translation: protocol v2 always transmits LISTENER_TAG
  * translation: add packets REGEX_ON_HOST_URI, SESSION_SITE
  * session_manager: fix bogus assertion failure in cleanup
  * build with libwas 1.0

 -- Max Kellermann <mk@cm4all.com>  Wed, 20 May 2015 16:41:44 -0000

cm4all-beng-proxy (7.0.2) unstable; urgency=low

  * merge release 6.5
  * require Boost 1.49

 -- Max Kellermann <mk@cm4all.com>  Wed, 29 Apr 2015 11:43:57 -0000

cm4all-beng-proxy (7.0.1) unstable; urgency=low

  * forward the "Accept-Ranges" response header
  * forward the "Range" request header
  * forward the request headers "Accept-Charset" and "Accept-Encoding" to
    frame widgets

 -- Max Kellermann <mk@cm4all.com>  Fri, 13 Mar 2015 16:53:29 -0000

cm4all-beng-proxy (6.12) unstable; urgency=low

  * css_parser: fix buffer overflow due to off-by-one check
  * fcgi: fix uninitialized variable
  * was: fix error after blocking send on control channel
  * fb_pool: compress I/O buffers periodically
  * ssl: initialize OpenSSL engines
  * support SESSION_SITE in processor
  * lb: never forward headers X-CM4all-BENG-Peer-Subject and
    X-CM4all-BENG-Peer-Issuer-Subject

 -- Max Kellermann <mk@cm4all.com>  Mon, 26 Oct 2015 09:34:09 -0000

cm4all-beng-proxy (6.11) unstable; urgency=low

  * fcgi_client: fix hang after error logger failure

 -- Max Kellermann <mk@cm4all.com>  Thu, 17 Sep 2015 19:06:14 -0000

cm4all-beng-proxy (6.10) unstable; urgency=low

  * translate_parser: allow absolute LOCAL_URI
  * uri-verify: don't check the query string
  * bp_control: let worker handle control packets in single-worker mode
  * stock: fix "outgoing_connections" being always zero in control stats
  * lb_stats: include TCP connections in "outgoing_connections"

 -- Max Kellermann <mk@cm4all.com>  Tue, 01 Sep 2015 11:51:11 -0000

cm4all-beng-proxy (6.9) unstable; urgency=low

  * fcgi_client: ignore STDERR packets in size calculation

 -- Max Kellermann <mk@cm4all.com>  Thu, 27 Aug 2015 14:04:04 -0000

cm4all-beng-proxy (6.8) unstable; urgency=low

  * tcache: verify URI after cache miss

 -- Max Kellermann <mk@cm4all.com>  Wed, 26 Aug 2015 12:32:19 -0000

cm4all-beng-proxy (6.7) unstable; urgency=low

  * ssl: fix certificate chain with Server Name Indication
  * lb: fix hang during shutdown

 -- Max Kellermann <mk@cm4all.com>  Wed, 22 Jul 2015 20:47:55 -0000

cm4all-beng-proxy (6.6) unstable; urgency=low

  * debian/rules: remove remaining python-central invocation
  * init: enable session_save_path by default if
    /var/run/cm4all/beng-proxy exists
  * init: read /etc/default/cm4all-beng-proxy.local
  * namespace: set "setgroups=deny" for Linux 3.18+
  * namespace: retry with mount flag "noexec" if mounting fails
  * build with libwas 1.0

 -- Max Kellermann <mk@cm4all.com>  Thu, 11 Jun 2015 15:22:14 -0000

cm4all-beng-proxy (6.5) unstable; urgency=low

  * debian: improve clang build-dependency
  * debian: migrate from python-central to dh_python2
  * debian: add missing dependency on python-twisted-names

 -- Max Kellermann <mk@cm4all.com>  Mon, 27 Apr 2015 15:27:10 -0000

cm4all-beng-proxy (6.4) unstable; urgency=low

  * widget: fix "Range" request headers with non-default view

 -- Max Kellermann <mk@cm4all.com>  Fri, 10 Apr 2015 12:28:47 -0000

cm4all-beng-proxy (6.3) unstable; urgency=low

  * forward the request headers "If-Modified-Since", "If-Unmodified-Since",
    "If-Match", "If-None-Match" and "If-Range" to frame widgets
  * session: improve session cleanup reliability
  * lb: verify SSL certificates in --check
  * ssl: reduce CPU overhead during TLS handshake

 -- Max Kellermann <mk@cm4all.com>  Tue, 24 Mar 2015 16:56:00 -0000

cm4all-beng-proxy (6.2) unstable; urgency=low

  * merge release 5.16

 -- Max Kellermann <mk@cm4all.com>  Wed, 18 Mar 2015 10:11:04 -0000

cm4all-beng-proxy (6.1) unstable; urgency=low

  * feature freeze

 -- Max Kellermann <mk@cm4all.com>  Thu, 05 Mar 2015 10:57:18 -0000

cm4all-beng-proxy (6.0.16) unstable; urgency=low

  * don't drop WANT request packet in repeated translation

 -- Max Kellermann <mk@cm4all.com>  Mon, 02 Mar 2015 08:38:49 -0000

cm4all-beng-proxy (6.0.15) unstable; urgency=low

  * widget: support the CONTENT_TYPE_LOOKUP protocol
  * CGI: disable request URI forwarding if there's a SCRIPT_NAME

 -- Max Kellermann <mk@cm4all.com>  Tue, 24 Feb 2015 16:44:37 -0000

cm4all-beng-proxy (6.0.14) unstable; urgency=low

  * merge release 5.15

 -- Max Kellermann <mk@cm4all.com>  Mon, 23 Feb 2015 12:48:39 -0000

cm4all-beng-proxy (6.0.13) unstable; urgency=low

  * don't steal the X-CM4all-View header from the HTTP cache

 -- Max Kellermann <mk@cm4all.com>  Fri, 20 Feb 2015 11:35:10 -0000

cm4all-beng-proxy (6.0.12) unstable; urgency=low

  * fcgi: don't redirect stderro to /dev/null
  * handler: reserve request body for focused widget even if processor
    disabled
  * remove the X-CM4all-View header after using it
  * headers: add group "TRANSFORMATION"
  * translation: add packet EXPAND_HEADER

 -- Max Kellermann <mk@cm4all.com>  Thu, 19 Feb 2015 15:36:19 -0000

cm4all-beng-proxy (6.0.11) unstable; urgency=low

  * translation: add packet EXPAND_READ_FILE
  * control: add command CONTROL_FADE_CHILDREN

 -- Max Kellermann <mk@cm4all.com>  Tue, 17 Feb 2015 12:02:40 -0000

cm4all-beng-proxy (6.0.10) unstable; urgency=low

  * merge release 5.14
  * translation: add packets NON_BLOCKING, READ_FILE

 -- Max Kellermann <mk@cm4all.com>  Fri, 13 Feb 2015 17:24:35 -0000

cm4all-beng-proxy (6.0.9) unstable; urgency=low

  * namespace_options: improved PIVOT_ROOT error message
  * translation: add packet EXPAND_BIND_MOUNT

 -- Max Kellermann <mk@cm4all.com>  Wed, 11 Feb 2015 11:36:51 -0000

cm4all-beng-proxy (6.0.8) unstable; urgency=low

  * debian: remove translation server demo packages
  * init: change default translation server address to @translation
  * translation: add packet EXPAND_COOKIE_HOST

 -- Max Kellermann <mk@cm4all.com>  Tue, 10 Feb 2015 12:24:22 -0000

cm4all-beng-proxy (6.0.7) unstable; urgency=low

  * translation: add packet LISTENER_TAG

 -- Max Kellermann <mk@cm4all.com>  Mon, 09 Feb 2015 11:02:06 -0000

cm4all-beng-proxy (6.0.6) unstable; urgency=low

  * http_server, http_client: reduce overhead of proxying chunked body

 -- Max Kellermann <mk@cm4all.com>  Fri, 06 Feb 2015 07:44:17 -0000

cm4all-beng-proxy (6.0.5) unstable; urgency=low

  * merge release 5.13
  * translate_client: check for PROBE_PATH_SUFFIXES without PROBE_SUFFIX
  * fix stack overflow on PROBE_SUFFIXES loop

 -- Max Kellermann <mk@cm4all.com>  Thu, 05 Feb 2015 13:30:21 -0000

cm4all-beng-proxy (6.0.4) unstable; urgency=low

  * hstock: fix memory leak
  * response: fix crash on invalid X-CM4all-View header
  * translation: add packets AUTH_FILE, EXPAND_AUTH_FILE,
    APPEND_AUTH, EXPAND_APPEND_AUTH
  * log unknown view names in X-CM4all-View

 -- Max Kellermann <mk@cm4all.com>  Wed, 04 Feb 2015 22:16:07 -0000

cm4all-beng-proxy (6.0.3) unstable; urgency=low

  * support response header X-CM4all-View for all responses
  * reduce fork overhead by dropping NFS cache
  * reduce I/O multi-threading overhead

 -- Max Kellermann <mk@cm4all.com>  Tue, 03 Feb 2015 14:50:27 -0000

cm4all-beng-proxy (6.0.2) unstable; urgency=low

  * translate_client: allow BASE="/" (regression fix)

 -- Max Kellermann <mk@cm4all.com>  Mon, 02 Feb 2015 11:32:01 -0000

cm4all-beng-proxy (6.0.1) unstable; urgency=low

  * translation: add packets EXPAND_DOCUMENT_ROOT, PROBE_PATH_SUFFIXES

 -- Max Kellermann <mk@cm4all.com>  Thu, 29 Jan 2015 22:32:02 -0000

cm4all-beng-proxy (5.16) unstable; urgency=low

  * net: fix crash due to parsing '@' twice
  * net: fix another off-by-one bug in local socket addresses
  * random: fix partial entropy collection
  * http_server: support method PATCH (RFC 5789)

 -- Max Kellermann <mk@cm4all.com>  Wed, 18 Mar 2015 09:56:43 -0000

cm4all-beng-proxy (5.15) unstable; urgency=low

  * ssl_client: fix crash on request with Keep-Alive disabled

 -- Max Kellermann <mk@cm4all.com>  Mon, 23 Feb 2015 12:44:50 -0000

cm4all-beng-proxy (5.14) unstable; urgency=low

  * merge release 4.22

 -- Max Kellermann <mk@cm4all.com>  Wed, 11 Feb 2015 20:50:41 -0000

cm4all-beng-proxy (5.13) unstable; urgency=low

  * ssl: throttle when OpenSSL buffer grows too large

 -- Max Kellermann <mk@cm4all.com>  Thu, 05 Feb 2015 10:14:15 -0000

cm4all-beng-proxy (5.12) unstable; urgency=low

  * merge release 4.21

 -- Max Kellermann <mk@cm4all.com>  Thu, 22 Jan 2015 16:42:55 -0000

cm4all-beng-proxy (5.11) unstable; urgency=low

  * merge release 4.20
  * ssl: disable weak ciphers

 -- Max Kellermann <mk@cm4all.com>  Fri, 16 Jan 2015 12:20:58 -0000

cm4all-beng-proxy (5.10) unstable; urgency=low

  * fix cookie mangling in CGI handlers

 -- Max Kellermann <mk@cm4all.com>  Wed, 14 Jan 2015 21:45:01 -0000

cm4all-beng-proxy (5.9) unstable; urgency=low

  * merge release 4.19
  * log-tee: new access logger

 -- Max Kellermann <mk@cm4all.com>  Wed, 24 Sep 2014 14:41:51 -0000

cm4all-beng-proxy (5.8) unstable; urgency=low

  * fcache: work around assertion failure

 -- Max Kellermann <mk@cm4all.com>  Thu, 18 Sep 2014 17:47:40 -0000

cm4all-beng-proxy (5.7) unstable; urgency=low

  * was_client: fix crash bug

 -- Max Kellermann <mk@cm4all.com>  Wed, 17 Sep 2014 18:39:12 -0000

cm4all-beng-proxy (5.6) unstable; urgency=low

  * ssl_filter: fix stalled connection

 -- Max Kellermann <mk@cm4all.com>  Wed, 17 Sep 2014 06:43:12 -0000

cm4all-beng-proxy (5.5) unstable; urgency=low

  * merge release 4.18

 -- Max Kellermann <mk@cm4all.com>  Fri, 12 Sep 2014 10:30:14 -0000

cm4all-beng-proxy (5.4) unstable; urgency=low

  * merge release 4.16

 -- Max Kellermann <mk@cm4all.com>  Wed, 10 Sep 2014 06:19:42 -0000

cm4all-beng-proxy (5.3) unstable; urgency=low

  * child_manager: fix tree insertion bug
  * http_server: fix logger assertion failure

 -- Max Kellermann <mk@cm4all.com>  Fri, 29 Aug 2014 18:50:09 -0000

cm4all-beng-proxy (5.2) unstable; urgency=low

  * was_input: fix assertion failure

 -- Max Kellermann <mk@cm4all.com>  Fri, 29 Aug 2014 11:30:37 -0000

cm4all-beng-proxy (5.1) unstable; urgency=low

  * merge release 4.15
  * net: fix off-by-one bug in local socket addresses

 -- Max Kellermann <mk@cm4all.com>  Fri, 29 Aug 2014 08:55:55 -0000

cm4all-beng-proxy (5.0.14) unstable; urgency=low

  * buffered_socket: reduce memory usage
  * ssl_filter: reduce memory usage further

 -- Max Kellermann <mk@cm4all.com>  Wed, 13 Aug 2014 11:01:56 -0000

cm4all-beng-proxy (5.0.13) unstable; urgency=low

  * merge release 4.14
  * ssl_filter: reduce memory usage

 -- Max Kellermann <mk@cm4all.com>  Fri, 08 Aug 2014 17:45:33 -0000

cm4all-beng-proxy (5.0.12) unstable; urgency=low

  * merge release 4.13
  * http_cache: fix memcached crash bug
  * lb: SIGHUP flushes the SSL session cache
  * ssl_factory: reduce memory usage

 -- Max Kellermann <mk@cm4all.com>  Tue, 05 Aug 2014 12:53:05 -0000

cm4all-beng-proxy (5.0.11) unstable; urgency=low

  * merge release 4.11
  * http_{client,server}: support WebSocket (RFC 6455)

 -- Max Kellermann <mk@cm4all.com>  Tue, 29 Jul 2014 20:31:30 -0000

cm4all-beng-proxy (5.0.10) unstable; urgency=low

  * merge release 4.10
  * http_server: don't disable keep-alive when discarding optional request
    body ("Expect: 100-continue")

 -- Max Kellermann <mk@cm4all.com>  Wed, 23 Jul 2014 17:51:02 -0000

cm4all-beng-proxy (5.0.9) unstable; urgency=low

  * merge release 4.9
  * translation: CONTENT_TYPE_LOOKUP response may contain transformations

 -- Max Kellermann <mk@cm4all.com>  Mon, 21 Jul 2014 16:37:34 -0000

cm4all-beng-proxy (5.0.8) unstable; urgency=low

  * merge release 4.8
  * translation: new packet AUTO_GZIPPED

 -- Max Kellermann <mk@cm4all.com>  Fri, 18 Jul 2014 19:04:45 -0000

cm4all-beng-proxy (5.0.7) unstable; urgency=low

  * lb: add per-listener option "verbose_response"
  * header_forward: another COOKIE=BOTH forwarding bug fix
  * translation: new packets REQUEST_HEADER, EXPAND_REQUEST_HEADER

 -- Max Kellermann <mk@cm4all.com>  Fri, 11 Jul 2014 13:46:08 -0000

cm4all-beng-proxy (5.0.6) unstable; urgency=low

  * merge release 4.7
  * translation: add packet EXPAND_SITE

 -- Max Kellermann <mk@cm4all.com>  Wed, 02 Jul 2014 12:58:55 +0200

cm4all-beng-proxy (5.0.5) unstable; urgency=low

  * translation: add packet EXPAND_URI
  * tcache: VALIDATE_MTIME=0 matches when the file does not exist

 -- Max Kellermann <mk@cm4all.com>  Mon, 30 Jun 2014 14:15:02 -0000

cm4all-beng-proxy (5.0.4) unstable; urgency=low

  * merge release 4.6

 -- Max Kellermann <mk@cm4all.com>  Wed, 25 Jun 2014 13:05:26 -0000

cm4all-beng-proxy (5.0.3) unstable; urgency=low

  * tcache: optimize invalidation with host filter
  * tcache: optimize invalidation with site filter

 -- Max Kellermann <mk@cm4all.com>  Tue, 24 Jun 2014 20:24:25 -0000

cm4all-beng-proxy (5.0.2) unstable; urgency=low

  * merge release 4.5
  * session: fix potential crash on shared memory exhaustion
  * session: really purge new sessions first
  * translate_client: strict HEADER_FORWARD checks
  * translate_client: fix the COOKIE=BOTH parser
  * header_forward: fix COOKIE=BOTH forwarding

 -- Max Kellermann <mk@cm4all.com>  Mon, 16 Jun 2014 14:26:06 -0000

cm4all-beng-proxy (5.0.1) unstable; urgency=low

  * processor: allow Content-Type application/xml
  * was, pipe_filter: don't inherit environment variables
  * pipe_filter: fix command-line argument corruption bug
  * pipe_filter: support custom environment variables
  * translation: SETENV sets environment vars for FastCGI and WAS
  * header_forward: add mode COOKIE=BOTH

 -- Max Kellermann <mk@cm4all.com>  Fri, 06 Jun 2014 13:41:44 -0000

cm4all-beng-proxy (4.22) unstable; urgency=low

  * fcgi: fix wrong child process reuse with different JailCGI homes

 -- Max Kellermann <mk@cm4all.com>  Wed, 11 Feb 2015 19:30:05 -0000

cm4all-beng-proxy (4.21) unstable; urgency=low

  * cgi, pipe: fix crash after fork failure when input is a regular file

 -- Max Kellermann <mk@cm4all.com>  Thu, 22 Jan 2015 16:38:00 -0000

cm4all-beng-proxy (4.20) unstable; urgency=low

  * ssl_server: disable SSLv2 and SSLv3 because they are insecure
  * ssl_client: enable TLS versions newer than 1.1

 -- Max Kellermann <mk@cm4all.com>  Fri, 16 Jan 2015 12:12:02 -0000

cm4all-beng-proxy (4.19) unstable; urgency=low

  * lb/tcp: fix assertion failure

 -- Max Kellermann <mk@cm4all.com>  Wed, 24 Sep 2014 14:31:24 -0000

cm4all-beng-proxy (4.18) unstable; urgency=low

  * http_server: fix missing response (Keep-Alive disabled)

 -- Max Kellermann <mk@cm4all.com>  Fri, 12 Sep 2014 10:22:51 -0000

cm4all-beng-proxy (4.17) unstable; urgency=low

  * http_server: fix logger assertion failure

 -- Max Kellermann <mk@cm4all.com>  Thu, 11 Sep 2014 08:52:31 -0000

cm4all-beng-proxy (4.16) unstable; urgency=low

  * was_client: fix assertion failure

 -- Max Kellermann <mk@cm4all.com>  Wed, 10 Sep 2014 06:17:58 -0000

cm4all-beng-proxy (4.15) unstable; urgency=low

  * merge release 3.1.38

 -- Max Kellermann <mk@cm4all.com>  Fri, 29 Aug 2014 08:52:10 -0000

cm4all-beng-proxy (4.14) unstable; urgency=low

  * ssl_filter: fix error check
  * http_server: log failed requests
  * lb_http: reduce verbosity of ECONNRESET log message

 -- Max Kellermann <mk@cm4all.com>  Fri, 08 Aug 2014 17:41:52 -0000

cm4all-beng-proxy (4.13) unstable; urgency=low

  * thread_worker: smaller thread stack (64 kB)
  * ssl_factory: enable ECDH for perfect forward secrecy
  * thread_socket_filter: reinvoke writing after recovering from full
    output buffer
  * buffered_socket: reschedule reading after input buffer drained

 -- Max Kellermann <mk@cm4all.com>  Tue, 05 Aug 2014 12:37:11 -0000

cm4all-beng-proxy (4.12) unstable; urgency=low

  * pool: fix bogus assertion failure after SSL disconnect
  * lb/tcp: fix send error message
  * lb/tcp: fix crash after write error
  * thread_socket_filter: fix assertion failure with full output buffer
  * thread_socket_filter: fix crash after write error

 -- Max Kellermann <mk@cm4all.com>  Thu, 31 Jul 2014 16:19:57 -0000

cm4all-beng-proxy (4.11) unstable; urgency=low

  * merge release 3.1.37

 -- Max Kellermann <mk@cm4all.com>  Mon, 28 Jul 2014 15:34:53 -0000

cm4all-beng-proxy (4.10) unstable; urgency=low

  * merge release 3.1.36
  * lhttp_stock: fix crash after fork failure

 -- Max Kellermann <mk@cm4all.com>  Wed, 23 Jul 2014 17:47:36 -0000

cm4all-beng-proxy (4.9) unstable; urgency=low

  * merge release 3.1.35

 -- Max Kellermann <mk@cm4all.com>  Mon, 21 Jul 2014 16:34:15 -0000

cm4all-beng-proxy (4.8) unstable; urgency=low

  * ssl: fix choking decryption on large SSL packets
  * http_server: discard incoming data while waiting for drained response

 -- Max Kellermann <mk@cm4all.com>  Thu, 17 Jul 2014 23:16:21 -0000

cm4all-beng-proxy (4.7) unstable; urgency=low

  * lb: flush all output buffers before closing HTTPS connection

 -- Max Kellermann <mk@cm4all.com>  Wed, 02 Jul 2014 10:46:07 -0000

cm4all-beng-proxy (4.6) unstable; urgency=low

  * merge release 3.1.34

 -- Max Kellermann <mk@cm4all.com>  Wed, 25 Jun 2014 13:02:07 -0000

cm4all-beng-proxy (4.5) unstable; urgency=low

  * tcache: enable VARY on LOCAL_ADDRESS_STRING

 -- Max Kellermann <mk@cm4all.com>  Sun, 15 Jun 2014 21:14:17 -0000

cm4all-beng-proxy (4.4) unstable; urgency=low

  * debian/control: refuse to build with libnfs 1.9.3-1 due to broken
    package name

 -- Max Kellermann <mk@cm4all.com>  Tue, 10 Jun 2014 09:59:57 -0000

cm4all-beng-proxy (4.3) unstable; urgency=low

  * merge release 3.1.33
  * widget_uri, cgi_address: fix potential crash

 -- Max Kellermann <mk@cm4all.com>  Tue, 10 Jun 2014 08:47:34 -0000

cm4all-beng-proxy (4.2) unstable; urgency=low

  * widget: avoid double slash when concatenating (Local) HTTP URI and
    path_info

 -- Max Kellermann <mk@cm4all.com>  Tue, 03 Jun 2014 18:08:54 -0000

cm4all-beng-proxy (4.1) unstable; urgency=medium

  * feature freeze

 -- Max Kellermann <mk@cm4all.com>  Fri, 30 May 2014 13:42:38 +0200

cm4all-beng-proxy (4.0.49) unstable; urgency=low

  * lb_config: allow escaping backslash in lb.conf
  * translation: add packet AUTH (yet another authentication protocol)

 -- Max Kellermann <mk@cm4all.com>  Wed, 28 May 2014 15:14:54 -0000

cm4all-beng-proxy (4.0.48) unstable; urgency=low

  * cgi_address: avoid double slash when concatenating script_name and
    path_info
  * cgi_address: default to script_name="/"

 -- Max Kellermann <mk@cm4all.com>  Tue, 27 May 2014 11:47:19 -0000

cm4all-beng-proxy (4.0.47) unstable; urgency=low

  * args: unescape values with dollar sign (4.0.46 regression)
  * translate_client: fix "Could not locate resource" (4.0.38 regression)

 -- Max Kellermann <mk@cm4all.com>  Mon, 26 May 2014 17:02:48 -0000

cm4all-beng-proxy (4.0.46) unstable; urgency=low

  * translate_client: check for valid base address after EASY_BASE
  * fcgi_client: detect bogus Content-Length response header

 -- Max Kellermann <mk@cm4all.com>  Mon, 26 May 2014 12:11:55 -0000

cm4all-beng-proxy (4.0.45) unstable; urgency=low

  * translate_client: fix crash after misplaced AUTO_BASE
  * fcgi_client: support STDERR_PATH for FastCGI's STDERR stream

 -- Max Kellermann <mk@cm4all.com>  Thu, 22 May 2014 15:42:08 -0000

cm4all-beng-proxy (4.0.44) unstable; urgency=low

  * cgi_address: unescape PATH_INFO in ENOTDIR handler
  * python/translation/response: add method bind_mount()

 -- Max Kellermann <mk@cm4all.com>  Wed, 21 May 2014 13:58:15 -0000

cm4all-beng-proxy (4.0.43) unstable; urgency=low

  * merge release 3.1.32
  * lhttp_stock: handle fork() failures
  * handler: fix assertion failure on malformed request URI

 -- Max Kellermann <mk@cm4all.com>  Wed, 21 May 2014 07:27:05 -0000

cm4all-beng-proxy (4.0.42) unstable; urgency=low

  * tstock: log abstract socket paths properly
  * translation: add packet COOKIE_PATH
  * cookie_{server,client}: upgrade to RFC 6265
  * http_string: allow comma in cookie values (RFC ignorant)

 -- Max Kellermann <mk@cm4all.com>  Wed, 14 May 2014 10:41:34 -0000

cm4all-beng-proxy (4.0.41) unstable; urgency=low

  * handler: forget CHECK after the check has completed
  * handler: apply SESSION before repeating translation
  * fcgi, lhttp, delegate: apply STDERR_PATH to stdout

 -- Max Kellermann <mk@cm4all.com>  Tue, 13 May 2014 15:14:58 -0000

cm4all-beng-proxy (4.0.40) unstable; urgency=low

  * file_hander: fix memory leak
  * rerror: add option "verbose_response"
  * translation: rename LHTTP_EXPAND_URI to EXPAND_LHTTP_URI
  * tcache: raise MAX_AGE limit to one day
  * ajp_client: fix header corruption
  * ajp_client: fix buffer overflow
  * python/translation/response: add method expand_pair()

 -- Max Kellermann <mk@cm4all.com>  Mon, 12 May 2014 15:58:07 -0000

cm4all-beng-proxy (4.0.39) unstable; urgency=low

  * file_enotdir: fix PATH_INFO forwarding for LHTTP

 -- Max Kellermann <mk@cm4all.com>  Fri, 09 May 2014 13:38:57 -0000

cm4all-beng-proxy (4.0.38) unstable; urgency=low

  * translation: add packet STDERR_PATH
  * translate_client: detect missing LHTTP_URI, NFS_EXPORT
  * handler: fix the USER translation packet (broken since 4.0.17)

 -- Max Kellermann <mk@cm4all.com>  Thu, 08 May 2014 21:49:55 -0000

cm4all-beng-proxy (4.0.37) unstable; urgency=low

  * enotdir: forward PATH_INFO to LHTTP server
  * lhttp: support environment variables via PAIR

 -- Max Kellermann <mk@cm4all.com>  Thu, 08 May 2014 12:59:50 -0000

cm4all-beng-proxy (4.0.36) unstable; urgency=low

  * tcache: log the final cache key
  * translation: add packet ENOTDIR

 -- Max Kellermann <mk@cm4all.com>  Thu, 08 May 2014 08:56:13 -0000

cm4all-beng-proxy (4.0.35) unstable; urgency=low

  * namespace_options, client-socket: Debian Squeeze compatibility tweaks
  * tcache: paranoid checks for REGEX (optional via UNSAFE_BASE)
  * translation: add packet REDIRECT_QUERY_STRING

 -- Max Kellermann <mk@cm4all.com>  Tue, 06 May 2014 16:20:22 -0000

cm4all-beng-proxy (4.0.34) unstable; urgency=low

  * tcache: fix URI with BASE
  * tcache: allow URI with AUTO_BASE/EASY_BASE
  * tcache: allow TEST_PATH with BASE
  * translation: add packet EXPAND_TEST_PATH

 -- Max Kellermann <mk@cm4all.com>  Tue, 06 May 2014 12:58:50 -0000

cm4all-beng-proxy (4.0.33) unstable; urgency=low

  * allow FILE_NOT_FOUND depth 20
  * translation: add packets EXPAND_SCRIPT_NAME, TEST_PATH

 -- Max Kellermann <mk@cm4all.com>  Mon, 05 May 2014 16:05:09 -0000

cm4all-beng-proxy (4.0.32) unstable; urgency=low

  * cgi_address: allow BASE without PATH_INFO
  * implement FILE_NOT_FOUND support for CGI, FastCGI, WAS, LHTTP

 -- Max Kellermann <mk@cm4all.com>  Fri, 02 May 2014 14:32:47 -0000

cm4all-beng-proxy (4.0.31) unstable; urgency=low

  * translation: add packet EXPAND_REDIRECT
  * tcache: regex compiler errors and base mismatches are fatal

 -- Max Kellermann <mk@cm4all.com>  Thu, 01 May 2014 18:23:24 -0000

cm4all-beng-proxy (4.0.30) unstable; urgency=low

  * merge release 3.1.31
  * uri_base: fix BASE store bug after request to the BASE

 -- Max Kellermann <mk@cm4all.com>  Tue, 29 Apr 2014 21:53:37 -0000

cm4all-beng-proxy (4.0.29) unstable; urgency=low

  * processor: add URI rewrite mode "response"

 -- Max Kellermann <mk@cm4all.com>  Wed, 23 Apr 2014 23:59:00 -0000

cm4all-beng-proxy (4.0.28) unstable; urgency=low

  * handler: fix SESSION and PARAM breakage
  * tcache: fix VARY/PARAM check
  * translation: allow null bytes in SESSION

 -- Max Kellermann <mk@cm4all.com>  Thu, 17 Apr 2014 12:21:29 -0000

cm4all-beng-proxy (4.0.27) unstable; urgency=low

  * tstock: support abstract sockets

 -- Max Kellermann <mk@cm4all.com>  Fri, 04 Apr 2014 12:58:09 -0000

cm4all-beng-proxy (4.0.26) unstable; urgency=low

  * merge release 3.1.28
  * translation: add packet EXPIRES_RELATIVE

 -- Max Kellermann <mk@cm4all.com>  Tue, 01 Apr 2014 17:18:55 -0000

cm4all-beng-proxy (4.0.25) unstable; urgency=low

  * merge release 3.1.27
  * lb/tcp: fix busy loop

 -- Max Kellermann <mk@cm4all.com>  Thu, 27 Mar 2014 11:22:05 -0000

cm4all-beng-proxy (4.0.24) unstable; urgency=low

  * failure: fix bogus assertion failure with abstract sockets
  * lb/tcp: fix memory leaks
  * lb/tcp: drain output buffers before closing the connection

 -- Max Kellermann <mk@cm4all.com>  Mon, 24 Mar 2014 17:42:04 -0000

cm4all-beng-proxy (4.0.23) unstable; urgency=low

  * translation: new packet DIRECTORY_INDEX

 -- Max Kellermann <mk@cm4all.com>  Fri, 21 Mar 2014 13:00:39 -0000

cm4all-beng-proxy (4.0.22) unstable; urgency=low

  * translation: allow ERROR_DOCUMENT payload, echo
  * translation: new packets FILE_NOT_FOUND, CONTENT_TYPE_LOOKUP
  * translate_client: check for multiple REGEX / INVERSE_REGEX
  * translate_client: support abstract sockets in ADDRESS_STRING

 -- Max Kellermann <mk@cm4all.com>  Thu, 20 Mar 2014 12:28:04 -0000

cm4all-beng-proxy (4.0.21) unstable; urgency=low

  * merge release 3.1.26
  * handler: forward HTTP errors from translation cache to browser
  * tcache: reduce memory usage
  * translate_client: don't send REMOTE_HOST unless requested via WANT
  * translate_client: check if BASE matches request URI
  * translation: make "UNSAFE_BASE" a modifier for "BASE"
  * translation: new packet "EASY_BASE" simplifies "BASE" usage
  * translation: new packets "REGEX_TAIL", "REGEX_UNESCAPE"

 -- Max Kellermann <mk@cm4all.com>  Mon, 17 Mar 2014 22:00:23 -0000

cm4all-beng-proxy (4.0.20) unstable; urgency=low

  * merge release 3.1.25
  * translate_client: refuse to parse incoming request packets
  * translate_client: check for illegal null bytes
  * translation: add packet "UNSAFE_BASE"
  * lb: drop root privileges irreversibly using PR_SET_NO_NEW_PRIVS

 -- Max Kellermann <mk@cm4all.com>  Thu, 13 Mar 2014 13:34:47 -0000

cm4all-beng-proxy (4.0.19) unstable; urgency=low

  * translation: add packet WANT, make several packets optional
  * translate_client: allow combining CHECK and WANT_FULL_URI
  * tcache: make PARAM cacheable, supported by VARY
  * python/translation/request: accept BEGIN in packetReceived()
  * python/translation/request: add attribute "protocol_version"
  * lb: detach from file system (security)

 -- Max Kellermann <mk@cm4all.com>  Wed, 05 Mar 2014 14:16:42 -0000

cm4all-beng-proxy (4.0.18) unstable; urgency=low

  * doc/lb: document sticky mode "source_ip"
  * lb/tcp: fix endless loop due to misrouted write event

 -- Max Kellermann <mk@cm4all.com>  Tue, 18 Feb 2014 14:48:47 -0000

cm4all-beng-proxy (4.0.17) unstable; urgency=low

  * handler: apply session directives from current translation response
    before resuming the "previous" response

 -- Max Kellermann <mk@cm4all.com>  Mon, 17 Feb 2014 17:46:44 -0000

cm4all-beng-proxy (4.0.16) unstable; urgency=low

  * namespace: set up uid/gid mapping without MOUNT_PROC
  * namespace: allow BIND_MOUNT, MOUNT_PROC, MOUNT_HOME, MOUNT_TMP_TMPFS without
    PIVOT_ROOT
  * configurable resource limits for child processes

 -- Max Kellermann <mk@cm4all.com>  Fri, 07 Feb 2014 12:48:44 -0000

cm4all-beng-proxy (4.0.15) unstable; urgency=low

  * daemon: set up supplementary groups
  * child_manager: log resource usage
  * fcgi_stock: kill child process after connect failure
  * fcgi_stock: kill child process after repeated timeout

 -- Max Kellermann <mk@cm4all.com>  Tue, 04 Feb 2014 15:17:36 -0000

cm4all-beng-proxy (4.0.14) unstable; urgency=low

  * add systemd unit
  * cgi, delegate, lhttp, pipe: enable missing namespace features
  * cgi, pipe: fix /proc mount failure
  * namespace: secure /proc flags
  * namespace: work around uid/gid mapper failure using PR_SET_DUMPABLE

 -- Max Kellermann <mk@cm4all.com>  Mon, 03 Feb 2014 20:40:49 -0000

cm4all-beng-proxy (4.0.13) unstable; urgency=low

  * namespace: make new root directory read-only
  * namespace: add option to mount tmpfs on /tmp
  * namespace: arbitrary bind-mounts
  * namespace: support UTS namespaces
  * namespace: set up uid/gid mapping in user namespace

 -- Max Kellermann <mk@cm4all.com>  Tue, 28 Jan 2014 22:37:47 -0000

cm4all-beng-proxy (4.0.12) unstable; urgency=low

  * cache: use monotonic clock
  * namespace: support PID namespaces
  * namespace: support mount namespace and pivot_root()
  * namespace: can mount new /proc, $HOME

 -- Max Kellermann <mk@cm4all.com>  Fri, 24 Jan 2014 14:02:34 -0000

cm4all-beng-proxy (4.0.11) unstable; urgency=low

  * was: fix misdirected pipes (4.0.10 regression)
  * translation: add packets EXPAND_APPEND, EXPAND_PAIR
  * file_handler: allow character devices

 -- Max Kellermann <mk@cm4all.com>  Tue, 21 Jan 2014 18:24:14 -0000

cm4all-beng-proxy (4.0.10) unstable; urgency=low

  * merge release 3.1.24
  * response: don't report version in "Server" response header
  * lhttp, delegate: support namespaces
  * delegate: fix spontaneous shutdown due to misrouted SIGTERM signal

 -- Max Kellermann <mk@cm4all.com>  Fri, 03 Jan 2014 21:18:45 -0000

cm4all-beng-proxy (4.0.9) unstable; urgency=low

  * pipe: fix signal handler race condition
  * pipe, CGI, FastCGI, WAS: support user/network namespaces

 -- Max Kellermann <mk@cm4all.com>  Mon, 23 Dec 2013 18:55:03 -0000

cm4all-beng-proxy (4.0.8) unstable; urgency=low

  * CGI, FastCGI, WAS: support command-line arguments
  * header-forward: add groups "CORS", "SECURE"

 -- Max Kellermann <mk@cm4all.com>  Mon, 16 Dec 2013 18:26:12 -0000

cm4all-beng-proxy (4.0.7) unstable; urgency=low

  * merge release 3.1.23
  * ssl_filter: fix stalled SSL read
  * thread_socket_filter: fix stalled SSL write

 -- Max Kellermann <mk@cm4all.com>  Sat, 07 Dec 2013 07:39:16 -0000

cm4all-beng-proxy (4.0.6) unstable; urgency=low

  * thread_queue: fix spurious thread exit

 -- Max Kellermann <mk@cm4all.com>  Tue, 26 Nov 2013 20:45:30 -0000

cm4all-beng-proxy (4.0.5) unstable; urgency=low

  * merge release 3.1.22

 -- Max Kellermann <mk@cm4all.com>  Mon, 25 Nov 2013 13:03:15 -0000

cm4all-beng-proxy (4.0.4) unstable; urgency=low

  * merge release 3.1.21
  * nfs: bind to privileged port

 -- Max Kellermann <mk@cm4all.com>  Sun, 24 Nov 2013 08:30:58 -0000

cm4all-beng-proxy (4.0.3) unstable; urgency=low

  * lb: allow the kernel to chooes a TCP bind port
  * lb: support forwarding HTTP requests with the original source IP

 -- Max Kellermann <mk@cm4all.com>  Sun, 10 Nov 2013 17:46:44 -0000

cm4all-beng-proxy (4.0.2) unstable; urgency=low

  * merge release 3.1.20
  * lb: support forwarding TCP connections with the original source IP

 -- Max Kellermann <mk@cm4all.com>  Tue, 05 Nov 2013 16:07:34 -0000

cm4all-beng-proxy (4.0.1) unstable; urgency=low

  * merge release 3.1.19

 -- Max Kellermann <mk@cm4all.com>  Wed, 30 Oct 2013 15:26:16 -0000

cm4all-beng-proxy (4.0) unstable; urgency=low

  * translation: rename TRANSLATE_PROXY to TRANSLATE_HTTP
  * thread_pool: start SSL worker threads on the first use
  * translate-client, resource-loader: support https://

 -- Max Kellermann <mk@cm4all.com>  Wed, 23 Oct 2013 19:29:38 -0000

cm4all-beng-proxy (3.1.38) unstable; urgency=low

  * istream: fix assertion failure due to inverted check
  * was_control: fix assertion failure due to missing check

 -- Max Kellermann <mk@cm4all.com>  Fri, 29 Aug 2014 08:52:53 -0000

cm4all-beng-proxy (3.1.37) unstable; urgency=low

  * http_cache: fix caching (Fast-)CGI responses
  * http_client: fix bug with HTTP 1.0 Keep-Alive
  * stock: destroy only surplus idle items

 -- Max Kellermann <mk@cm4all.com>  Mon, 28 Jul 2014 15:30:50 -0000

cm4all-beng-proxy (3.1.36) unstable; urgency=low

  * http_server: ignore case in "Connection" request header
  * http_client: allow comma-separated list in "Connection" response
    header

 -- Max Kellermann <mk@cm4all.com>  Wed, 23 Jul 2014 17:43:09 -0000

cm4all-beng-proxy (3.1.35) unstable; urgency=low

  * lb_tcp: fix memory leak after send failure
  * ssl_filter: fix race condition
  * ssl_filter: fix memory leak with client certificates

 -- Max Kellermann <mk@cm4all.com>  Mon, 21 Jul 2014 16:20:14 -0000

cm4all-beng-proxy (3.1.34) unstable; urgency=low

  * session: fix potential crash on shared memory exhaustion
  * session: really purge new sessions first
  * istream-iconv: fix endless loop with unknown charset

 -- Max Kellermann <mk@cm4all.com>  Wed, 25 Jun 2014 12:58:03 -0000

cm4all-beng-proxy (3.1.33) unstable; urgency=low

  * widget: avoid double slash when concatenating (Local) HTTP URI and
    path_info
  * pipe: fix command-line argument corruption bug
  * fcgi_client: detect bogus Content-Length response header

 -- Max Kellermann <mk@cm4all.com>  Tue, 10 Jun 2014 08:30:39 -0000

cm4all-beng-proxy (3.1.32) unstable; urgency=low

  * http_string: allow comma in cookie values (RFC ignorant)

 -- Max Kellermann <mk@cm4all.com>  Mon, 19 May 2014 07:52:24 -0000

cm4all-beng-proxy (3.1.31) unstable; urgency=low

  * rewrite-uri: fix view name corruption

 -- Max Kellermann <mk@cm4all.com>  Mon, 28 Apr 2014 16:30:17 -0000

cm4all-beng-proxy (3.1.30) unstable; urgency=low

  * translate-client: fix EXPAND_PATH on HTTP address

 -- Max Kellermann <mk@cm4all.com>  Mon, 28 Apr 2014 14:44:22 -0000

cm4all-beng-proxy (3.1.29) unstable; urgency=low

  * http-server: fix potential crash with too many request headers

 -- Max Kellermann <mk@cm4all.com>  Fri, 25 Apr 2014 15:52:16 -0000

cm4all-beng-proxy (3.1.28) unstable; urgency=low

  * buffered_socket: fix bogus assertion failure

 -- Max Kellermann <mk@cm4all.com>  Tue, 01 Apr 2014 16:53:22 -0000

cm4all-beng-proxy (3.1.27) unstable; urgency=low

  * fcgi-stock: show process name in log messages
  * fcgi-stock: check connection state before issuing new request

 -- Max Kellermann <mk@cm4all.com>  Tue, 25 Mar 2014 20:02:23 -0000

cm4all-beng-proxy (3.1.26) unstable; urgency=low

  * http-client: fix bogus assertion failure

 -- Max Kellermann <mk@cm4all.com>  Fri, 14 Mar 2014 14:36:12 -0000

cm4all-beng-proxy (3.1.25) unstable; urgency=low

  * escape: fix data corruption with glibc 2.18

 -- Max Kellermann <mk@cm4all.com>  Thu, 06 Mar 2014 11:47:14 -0000

cm4all-beng-proxy (3.1.24) unstable; urgency=low

  * fcgi-stock: fix crash on fork() failure
  * fcache: fix crash on responses without body

 -- Max Kellermann <mk@cm4all.com>  Thu, 02 Jan 2014 22:57:50 -0000

cm4all-beng-proxy (3.1.23) unstable; urgency=low

  * was-output: fix event leak
  * was-output: fix crash in error handler
  * was-client: free the request body on empty response
  * was-client: reuse connection after empty response
  * was-client: fix stalled response on LENGTH=0

 -- Max Kellermann <mk@cm4all.com>  Fri, 06 Dec 2013 13:23:40 -0000

cm4all-beng-proxy (3.1.22) unstable; urgency=low

  * http_server: fix stalled response

 -- Max Kellermann <mk@cm4all.com>  Mon, 25 Nov 2013 13:00:33 -0000

cm4all-beng-proxy (3.1.21) unstable; urgency=low

  * merge release 3.0.34
  * was-client: fix crash on abort
  * was-client: fix off-by-one error in header parser

 -- Max Kellermann <mk@cm4all.com>  Sun, 24 Nov 2013 08:04:41 -0000

cm4all-beng-proxy (3.1.20) unstable; urgency=low

  * jail: add "--" after last option, allows passing options to jail
  * keep CAP_KILL to be able to kill jailed child processes

 -- Max Kellermann <mk@cm4all.com>  Mon, 04 Nov 2013 14:41:34 -0000

cm4all-beng-proxy (3.1.19) unstable; urgency=low

  * handler: work around crash due to translation cache invalidation
  * child: send SIGKILL after 60 seconds

 -- Max Kellermann <mk@cm4all.com>  Wed, 30 Oct 2013 12:12:31 -0000

cm4all-beng-proxy (3.1.18) unstable; urgency=low

  * nfs: translate NFS3ERR_NOENT to "404 Not Found"
  * nfs_client: don't leak file descriptor to child processes

 -- Max Kellermann <mk@cm4all.com>  Wed, 30 Oct 2013 09:28:11 -0000

cm4all-beng-proxy (3.1.17) unstable; urgency=low

  * tcache: cache translation responses that contain STATUS

 -- Max Kellermann <mk@cm4all.com>  Fri, 25 Oct 2013 17:10:26 -0000

cm4all-beng-proxy (3.1.16) unstable; urgency=low

  * fcgi-stock: kill child processes with SIGUSR1 instead of SIGTERM

 -- Max Kellermann <mk@cm4all.com>  Wed, 23 Oct 2013 08:54:03 -0000

cm4all-beng-proxy (3.1.15) unstable; urgency=low

  * lhttp_address: don't unescape the BASE suffix
  * {file,nfs}_address: unescape EXPAND_PATH(_INFO) substitutions
  * child_stock: fix another assertion failure

 -- Max Kellermann <mk@cm4all.com>  Tue, 22 Oct 2013 15:15:42 -0000

cm4all-beng-proxy (3.1.14) unstable; urgency=low

  * istream_nfs: fix assertion failure on empty file
  * nfs_client: fix crash on malformed path
  * nfs_client: improved error messages
  * child_stock: fix assertion failure when busy child process gets killed

 -- Max Kellermann <mk@cm4all.com>  Mon, 21 Oct 2013 15:38:28 -0000

cm4all-beng-proxy (3.1.13) unstable; urgency=low

  * merge release 3.0.33
  * translation: new packet WANT_FULL_URI for obtaining the full URI

 -- Max Kellermann <mk@cm4all.com>  Wed, 09 Oct 2013 10:40:35 -0000

cm4all-beng-proxy (3.1.12) unstable; urgency=low

  * merge release 3.0.31
  * translation: new packet CONCURRENCY controls number of LHTTP
    connections per process

 -- Max Kellermann <mk@cm4all.com>  Sat, 05 Oct 2013 11:34:04 -0000

cm4all-beng-proxy (3.1.11) unstable; urgency=low

  * lhttp_stock: allow 4 concurrent connections per LHTTP process

 -- Max Kellermann <mk@cm4all.com>  Mon, 30 Sep 2013 16:10:05 -0000

cm4all-beng-proxy (3.1.10) unstable; urgency=low

  * resource-address: fix assertion failure in LHTTP operation
  * lhttp_request: use the LHTTP_HOST attribute
  * kill the logger process on shutdown

 -- Max Kellermann <mk@cm4all.com>  Wed, 25 Sep 2013 17:29:56 -0000

cm4all-beng-proxy (3.1.9) unstable; urgency=low

  * {fcgi,lhttp}_stock: reuse child processes after connection closed
  * translate-client: ignore DEFLATED,GZIPPED on NFS address
  * translate-client: ignore EXPAND_PATH_INFO on local file
  * ssl_factory: wildcard matches single letter
  * ssl_factory: wildcard matches only one segment

 -- Max Kellermann <mk@cm4all.com>  Tue, 24 Sep 2013 10:31:30 -0000

cm4all-beng-proxy (3.1.8) unstable; urgency=low

  * ssl_factory: fix broken certificat/key matching
  * doc: various manual updates (RFC 2617, ...)

 -- Max Kellermann <mk@cm4all.com>  Fri, 20 Sep 2013 12:55:55 -0000

cm4all-beng-proxy (3.1.7) unstable; urgency=low

  * merge release 3.0.30
  * resource-loader: new protocol "Local HTTP"

 -- Max Kellermann <mk@cm4all.com>  Tue, 17 Sep 2013 13:36:20 -0000

cm4all-beng-proxy (3.1.6) unstable; urgency=low

  * buffered_socket: fix assertion failure

 -- Max Kellermann <mk@cm4all.com>  Fri, 23 Aug 2013 12:39:47 -0000

cm4all-beng-proxy (3.1.5) unstable; urgency=low

  * merge release 3.0.26
  * lb: disallow deprecated configuration keywords
  * lb: conditional pools
  * lb_config: setting "ssl_cert" specifies both certificate and key
  * ssl_filter: support TLS Server Name Indication

 -- Max Kellermann <mk@cm4all.com>  Fri, 16 Aug 2013 16:29:34 -0000

cm4all-beng-proxy (3.1.4) unstable; urgency=low

  * nfs_cache: new dedicated cache for NFS files
  * nfs_{handler,request}: use Content-Type from translation server

 -- Max Kellermann <mk@cm4all.com>  Mon, 10 Jun 2013 20:50:58 -0000

cm4all-beng-proxy (3.1.3) unstable; urgency=low

  * nfs_client: fix crash due to uninitialized memory
  * nfs_client: disconnect idle connections
  * nfs_client: expire file metadata
  * istream-nfs: fix resuming a blocking sink
  * istream-nfs: detect file truncation

 -- Max Kellermann <mk@cm4all.com>  Mon, 03 Jun 2013 19:30:20 -0000

cm4all-beng-proxy (3.1.2) unstable; urgency=low

  * nfs_client: read larger chunks
  * nfs_handler: implement cache revalidation and byte ranges

 -- Max Kellermann <mk@cm4all.com>  Wed, 29 May 2013 16:23:15 -0000

cm4all-beng-proxy (3.1.1) unstable; urgency=low

  * nfs_client: fix crash on HEAD request
  * nfs_client: generate Last-Modified and ETag
  * http-cache: allow caching NFS files

 -- Max Kellermann <mk@cm4all.com>  Thu, 23 May 2013 11:00:49 -0000

cm4all-beng-proxy (3.1) unstable; urgency=low

  * nfs_client: new resource loader backend

 -- Max Kellermann <mk@cm4all.com>  Tue, 21 May 2013 21:14:06 -0000

cm4all-beng-proxy (3.0.34) unstable; urgency=low

  * processor: fix use-after-free crash bug

 -- Max Kellermann <mk@cm4all.com>  Sun, 24 Nov 2013 07:46:29 -0000

cm4all-beng-proxy (3.0.33) unstable; urgency=low

  * tcache: limit the cacheable CHECK length
  * tcache: allow binary data in the CHECK payload
  * tcache: fix matching the URI on INVALIDATE with CHECK

 -- Max Kellermann <mk@cm4all.com>  Wed, 09 Oct 2013 09:52:47 -0000

cm4all-beng-proxy (3.0.32) unstable; urgency=low

  * tcache: apply BASE to responses without an address
  * tcache: fix BASE on responses with CHECK
  * handler: fix crash after malformed CHECK/PREVIOUS translation

 -- Max Kellermann <mk@cm4all.com>  Tue, 08 Oct 2013 15:48:07 -0000

cm4all-beng-proxy (3.0.31) unstable; urgency=low

  * socket_wrapper: work around libevent timeout reset bug

 -- Max Kellermann <mk@cm4all.com>  Wed, 02 Oct 2013 15:30:11 -0000

cm4all-beng-proxy (3.0.30) unstable; urgency=low

  * istream-file: fix crash bug
  * fcgi, was: fix memory leak on malformed translation response

 -- Max Kellermann <mk@cm4all.com>  Tue, 17 Sep 2013 13:23:28 -0000

cm4all-beng-proxy (3.0.29) unstable; urgency=low

  * fcgi-client: fix crash on certain malformed responses
  * parser: fix crash on certain CDATA sections

 -- Max Kellermann <mk@cm4all.com>  Mon, 02 Sep 2013 10:51:58 -0000

cm4all-beng-proxy (3.0.28) unstable; urgency=low

  * processor: fix widget lookup regression

 -- Max Kellermann <mk@cm4all.com>  Mon, 26 Aug 2013 18:21:03 -0000

cm4all-beng-proxy (3.0.27) unstable; urgency=low

  * processor: fix stalled transfer with two nested processors

 -- Max Kellermann <mk@cm4all.com>  Mon, 26 Aug 2013 17:09:47 -0000

cm4all-beng-proxy (3.0.26) unstable; urgency=low

  * respones: generate header P3P:CP="CAO PSA OUR" to work around IE10 bug
  * init: auto-create /var/run/cm4all
  * lb: enable GLib multi-threading

 -- Max Kellermann <mk@cm4all.com>  Fri, 26 Jul 2013 07:21:15 -0000

cm4all-beng-proxy (3.0.25) unstable; urgency=low

  * stock: fix access to undefind memory
  * file-handler, http-util: fix If-Match / If-None-Match check

 -- Max Kellermann <mk@cm4all.com>  Wed, 29 May 2013 16:13:54 -0000

cm4all-beng-proxy (3.0.24) unstable; urgency=low

  * memcached-client: fix bogus "peer closed socket prematurely"

 -- Max Kellermann <mk@cm4all.com>  Tue, 23 Apr 2013 11:20:00 -0000

cm4all-beng-proxy (3.0.23) unstable; urgency=low

  * lb: fix memory leak when request with body gets aborted early

 -- Max Kellermann <mk@cm4all.com>  Thu, 04 Apr 2013 15:33:57 -0000

cm4all-beng-proxy (3.0.22) unstable; urgency=low

  * http-server: fix rare crash in request body handler
  * http-client: fix memory leak

 -- Max Kellermann <mk@cm4all.com>  Tue, 26 Mar 2013 07:24:22 -0000

cm4all-beng-proxy (3.0.21) unstable; urgency=low

  * ajp-client: fix malformed request packet with empty request body

 -- Max Kellermann <mk@cm4all.com>  Thu, 21 Mar 2013 17:11:22 -0000

cm4all-beng-proxy (3.0.20) unstable; urgency=low

  * http-client: fix assertion failure with certain chunked responses

 -- Max Kellermann <mk@cm4all.com>  Thu, 21 Mar 2013 10:21:13 -0000

cm4all-beng-proxy (3.0.19) unstable; urgency=low

  * istream_tee: fix crash / memory leak on I/O error before request body
    was delivered to widget

 -- Max Kellermann <mk@cm4all.com>  Mon, 18 Mar 2013 11:23:27 -0000

cm4all-beng-proxy (3.0.18) unstable; urgency=low

  * bot: detect more crawler/bot user-agents
  * lb.init: add ACCESS_LOGGER variable

 -- Max Kellermann <mk@cm4all.com>  Fri, 15 Mar 2013 14:47:08 -0000

cm4all-beng-proxy (3.0.17) unstable; urgency=low

  * lb: add ssl_verify "optional"

 -- Max Kellermann <mk@cm4all.com>  Fri, 08 Mar 2013 14:31:25 -0000

cm4all-beng-proxy (3.0.16) unstable; urgency=low

  * http-request: fix assertion failure
  * log-{cat,split}: use unsigned characters in backslash-escape

 -- Max Kellermann <mk@cm4all.com>  Thu, 07 Mar 2013 15:26:26 -0000

cm4all-beng-proxy (3.0.15) unstable; urgency=low

  * stock: fix another assertion failure during idle cleanup
  * inline-widget: avoid unrecoverable I/O errors during initialisation

 -- Max Kellermann <mk@cm4all.com>  Tue, 05 Mar 2013 07:11:46 -0000

cm4all-beng-proxy (3.0.14) unstable; urgency=low

  * stock: fix assertion failure during idle cleanup
  * http-server: count bytes received, fixes regression
  * http-server: send "100 Continue", fixes regression
  * http-client: fix potential assertion failure after "100 Continue"

 -- Max Kellermann <mk@cm4all.com>  Fri, 01 Mar 2013 16:53:54 -0000

cm4all-beng-proxy (3.0.13) unstable; urgency=low

  * merge release 2.3.7
  * uri-verify: allow double slashes
  * change product token to "CM4all Webserver"

 -- Max Kellermann <mk@cm4all.com>  Mon, 18 Feb 2013 11:35:29 -0000

cm4all-beng-proxy (3.0.12) unstable; urgency=low

  * listener: enable TCP Fast Open (requires Linux 3.7)
  * rubber: optimize huge page allocation
  * rubber: optimize hole search
  * translate-cache: optimize INVALIDATE=HOST
  * filter-cache: reserve some space in the rubber allocator

 -- Max Kellermann <mk@cm4all.com>  Fri, 15 Feb 2013 09:57:51 -0000

cm4all-beng-proxy (3.0.11) unstable; urgency=low

  * stock: slow down destruction of surplus idle items
  * fcgi-client: try harder to reuse existing FastCGI connections
  * cmdline: new options to control the FastCGI/WAS stock

 -- Max Kellermann <mk@cm4all.com>  Tue, 12 Feb 2013 09:38:35 -0000

cm4all-beng-proxy (3.0.10) unstable; urgency=low

  * child: reduce verbosity of SIGTERM log message
  * connection: reduce verbosity of ECONNRESET log message
  * http-server: fix duplicate abort call
  * http-server: add missing pool reference in request body eof
  * handler: catch malformed URIs earlier
  * rubber: allocate from holes, avoid costly compression steps
  * http-cache: reserve some space in the rubber allocator

 -- Max Kellermann <mk@cm4all.com>  Fri, 08 Feb 2013 13:15:31 -0000

cm4all-beng-proxy (3.0.9) unstable; urgency=low

  * merge release 2.3.5
  * parser: fix malformed attribute value bounds
  * translation: packet VALIDATE_MTIME discards cache items after a file
    has been modified
  * http-server: fix spurious "closed prematurely" log messages
  * http-{server,client}: improve error messages
  * istream: clear the "direct" flag set on new streams
  * slice_pool: fix slice size and slices per area calculation

 -- Max Kellermann <mk@cm4all.com>  Wed, 06 Feb 2013 17:48:47 -0000

cm4all-beng-proxy (3.0.8) unstable; urgency=low

  * merge release 2.3.3
  * return unused I/O buffers to operating system
  * parser: optimize the attribute value parser
  * sink_rubber: fix assertion failure

 -- Max Kellermann <mk@cm4all.com>  Thu, 31 Jan 2013 13:27:39 -0000

cm4all-beng-proxy (3.0.7) unstable; urgency=low

  * istream-tee: fix crash due to erroneous read

 -- Max Kellermann <mk@cm4all.com>  Fri, 18 Jan 2013 13:32:49 -0000

cm4all-beng-proxy (3.0.6) unstable; urgency=low

  * control: new command "VERBOSE" manipulates logger verbosity
  * cmdline: remove obsolete option "enable_splice"
  * ajp-client: discard response body after HEAD request
  * fcgi-client: fix assertion failure after malformed HEAD response
  * fcgi-client: don't ignore log messages after HEAD request
  * translate-client: fix assertion failure after connection reset

 -- Max Kellermann <mk@cm4all.com>  Fri, 04 Jan 2013 13:14:09 -0000

cm4all-beng-proxy (3.0.5) unstable; urgency=low

  * translate-client: reduce number of system calls (optimization)
  * http-client: release the socket earlier for reusal
  * ajp-client: fix decoding the "special" response headers
  * ajp-client: wait for "end" packet before delivering empty response
  * ajp-client: use the Content-Length response header
  * ajp-client: send Content-Length request header only if body present
  * ajp-client: support HEAD requests
  * fcgi-client: support HEAD requests
  * fcgi-client: use the Content-Length response header
  * fcgi-client: don't discard buffer after socket has been closed
  * fcgi-client: continue parsing after response has been delivered
  * fcgi-client: don't attempt to write repeatedly if request body blocks
  * fcgi-client: optimized keep-alive after empty response

 -- Max Kellermann <mk@cm4all.com>  Fri, 28 Dec 2012 13:16:02 -0000

cm4all-beng-proxy (3.0.4) unstable; urgency=low

  * {http,filter}-cache: fix garbled data on large cache entries

 -- Max Kellermann <mk@cm4all.com>  Tue, 11 Dec 2012 15:17:17 -0000

cm4all-beng-proxy (3.0.3) unstable; urgency=low

  * memcached-client: fix assertion failure

 -- Max Kellermann <mk@cm4all.com>  Fri, 07 Dec 2012 18:52:33 -0000

cm4all-beng-proxy (3.0.2) unstable; urgency=low

  * merge release 2.3.1
  * lb: verify the client certificate issuer (option "ssl_verify")
  * lb: client certificate is mandatory if "ssl_verify" is enabled
  * lb: support extra CA certificate file (option "ssl_ca_cert")
  * cmdline: can't specify both --memcached-server and http_cache_size
  * init: default to one worker

 -- Max Kellermann <mk@cm4all.com>  Fri, 07 Dec 2012 09:24:52 -0000

cm4all-beng-proxy (3.0.1) unstable; urgency=low

  * http-cache: reduce memory usage while storing
  * {http,filter}-cache: reduce fork overhead
  * pool: fix crash when first allocation is large

 -- Max Kellermann <mk@cm4all.com>  Wed, 05 Dec 2012 14:05:28 -0000

cm4all-beng-proxy (3.0) unstable; urgency=low

  * {http,filter}-cache: reduce overhead when cache is disabled
  * {http,filter}-cache: exclude allocator table from reported size
  * filter-cache: reduce memory usage while storing
  * {http,filter,translate}-cache: return more free memory to operating system
  * pool: further overhead reduction
  * pool: reduce CPU overhead for large areas
  * rubber: fix assertion failure

 -- Max Kellermann <mk@cm4all.com>  Tue, 30 Oct 2012 16:32:45 -0000

cm4all-beng-proxy (2.2.1) unstable; urgency=low

  * merge release 2.1.13
  * control_local: fix assertion failure

 -- Max Kellermann <mk@cm4all.com>  Tue, 16 Oct 2012 15:46:16 -0000

cm4all-beng-proxy (2.2) unstable; urgency=low

  * cache: optimize lookups
  * pool: reduce overhead
  * pool: optimize the linear area recycler
  * resource-address: reduce memory overhead
  * session: reduce memory usage
  * http-cache, filter-cache: return free memory to operating system
  * control_server: support local and abstract sockets
  * python/control: support abstract sockets
  * bp_control: create implicit control channel for each worker process
  * require automake 1.11

 -- Max Kellermann <mk@cm4all.com>  Tue, 09 Oct 2012 15:11:24 -0000

cm4all-beng-proxy (2.3.7) unstable; urgency=low

  * tcache: fix assertion failure in BASE handler

 -- Max Kellermann <mk@cm4all.com>  Mon, 18 Feb 2013 11:58:01 -0000

cm4all-beng-proxy (2.3.6) unstable; urgency=low

  * listener: increase the backlog to 64
  * shm: reserve swap space, avoids theoretical crash

 -- Max Kellermann <mk@cm4all.com>  Sun, 17 Feb 2013 09:29:24 -0000

cm4all-beng-proxy (2.3.5) unstable; urgency=low

  * tcache: reduce CPU pressure when there are many virtual hosts (hot fix)
  * launch the access logger after daemonizing
  * user the configured logger user for the access logger
  * auto-close the access logger
  * debian/rules: compile with -fno-omit-frame-pointer

 -- Max Kellermann <mk@cm4all.com>  Tue, 05 Feb 2013 16:27:46 -0000

cm4all-beng-proxy (2.3.4) unstable; urgency=low

  * log-split: print referer and user agent
  * log-split: cache the last file
  * log-split: allow logging local time stamps
  * log-{split,cat}: escape URI, Referer and User-Agent
  * init: add ACCESS_LOGGER variable

 -- Max Kellermann <mk@cm4all.com>  Tue, 05 Feb 2013 01:31:31 -0000

cm4all-beng-proxy (2.3.3) unstable; urgency=low

  * pool: fix a memory leak in the temporary pool
  * processor: hard limit on length of attributes and parameters

 -- Max Kellermann <mk@cm4all.com>  Thu, 31 Jan 2013 13:16:33 -0000

cm4all-beng-proxy (2.3.2) unstable; urgency=low

  * merge release 2.1.17

 -- Max Kellermann <mk@cm4all.com>  Tue, 29 Jan 2013 00:01:23 -0000

cm4all-beng-proxy (2.3.1) unstable; urgency=low

  * merge release 2.1.16
  * pool: reduce CPU overhead for large areas

 -- Max Kellermann <mk@cm4all.com>  Thu, 06 Dec 2012 16:40:02 -0000

cm4all-beng-proxy (2.3) unstable; urgency=low

  * new stable branch based on v2.1.x, without the work-in-progress
    improvements from v2.2.x
  * cache: optimize lookups
  * pool: reduce overhead
  * pool: optimize the linear area recycler
  * resource-address: reduce memory overhead
  * session: reduce memory usage
  * {http,filter}-cache: reduce overhead when cache is disabled

 -- Max Kellermann <mk@cm4all.com>  Mon, 22 Oct 2012 13:48:20 -0000

cm4all-beng-proxy (2.1.17) unstable; urgency=low

  * merge release 2.0.55

 -- Max Kellermann <mk@cm4all.com>  Mon, 28 Jan 2013 23:59:54 -0000

cm4all-beng-proxy (2.1.16) unstable; urgency=low

  * merge release 2.0.54

 -- Max Kellermann <mk@cm4all.com>  Thu, 06 Dec 2012 16:35:17 -0000

cm4all-beng-proxy (2.1.15) unstable; urgency=low

  * merge release 2.0.53

 -- Max Kellermann <mk@cm4all.com>  Mon, 22 Oct 2012 12:26:57 -0000

cm4all-beng-proxy (2.1.14) unstable; urgency=low

  * merge release 2.0.52

 -- Max Kellermann <mk@cm4all.com>  Fri, 19 Oct 2012 12:10:09 -0000

cm4all-beng-proxy (2.1.13) unstable; urgency=low

  * merge release 2.0.51

 -- Max Kellermann <mk@cm4all.com>  Tue, 16 Oct 2012 15:41:58 -0000

cm4all-beng-proxy (2.1.12) unstable; urgency=low

  * merge release 2.0.50

 -- Max Kellermann <mk@cm4all.com>  Fri, 05 Oct 2012 12:26:24 -0000

cm4all-beng-proxy (2.1.11) unstable; urgency=low

  * merge release 2.0.49

 -- Max Kellermann <mk@cm4all.com>  Fri, 28 Sep 2012 15:04:36 -0000

cm4all-beng-proxy (2.1.10) unstable; urgency=low

  * merge release 2.0.48

 -- Max Kellermann <mk@cm4all.com>  Mon, 24 Sep 2012 15:43:46 -0000

cm4all-beng-proxy (2.1.9) unstable; urgency=low

  * merge release 2.0.47
  * lb: eliminate the duplicate "Date" response header (#1169)

 -- Max Kellermann <mk@cm4all.com>  Fri, 21 Sep 2012 15:56:06 -0000

cm4all-beng-proxy (2.1.8) unstable; urgency=low

  * control: publish statistics over the control protocol

 -- Max Kellermann <mk@cm4all.com>  Fri, 07 Sep 2012 12:47:34 -0000

cm4all-beng-proxy (2.1.7) unstable; urgency=low

  * resource-address: support expanding PIPE addresses
  * translation: support EXPAND_PATH for PROXY
  * reduced connect timeouts for translation server, FastCGI and beng-lb
  * uri-relative: support relative URI with just a query string
  * uri-relative: support relative URIs starting with a double slash
  * lb: improve error messages, include listener/pool name
  * lb: validate the selected sticky modde
  * lb: add sticky mode "source_ip"

 -- Max Kellermann <mk@cm4all.com>  Fri, 31 Aug 2012 14:03:41 -0000

cm4all-beng-proxy (2.1.6) unstable; urgency=low

  * merge release 2.0.46

 -- Max Kellermann <mk@cm4all.com>  Fri, 24 Aug 2012 11:11:20 -0000

cm4all-beng-proxy (2.1.5) unstable; urgency=low

  * lb_expect_monitor: configurable connect timeout

 -- Max Kellermann <mk@cm4all.com>  Mon, 20 Aug 2012 05:40:44 -0000

cm4all-beng-proxy (2.1.4) unstable; urgency=low

  * lb_monitor: configurable timeout

 -- Max Kellermann <mk@cm4all.com>  Fri, 17 Aug 2012 09:16:36 -0000

cm4all-beng-proxy (2.1.3) unstable; urgency=low

  * merge release 2.0.44
  * lb: implement tcp_expect option "expect_graceful"

 -- Max Kellermann <mk@cm4all.com>  Tue, 14 Aug 2012 14:30:57 -0000

cm4all-beng-proxy (2.1.2) unstable; urgency=low

  * support extended HTTP status codes from RFC 6585 and WebDAV

 -- Max Kellermann <mk@cm4all.com>  Thu, 09 Aug 2012 10:10:35 -0000

cm4all-beng-proxy (2.1.1) unstable; urgency=low

  * merge release 2.0.43
  * lb: support TRACE, OPTIONS and WebDAV

 -- Max Kellermann <mk@cm4all.com>  Fri, 03 Aug 2012 11:48:46 -0000

cm4all-beng-proxy (2.1) unstable; urgency=low

  * lb: add sticky mode "jvm_route" (Tomcat)

 -- Max Kellermann <mk@cm4all.com>  Mon, 30 Jul 2012 15:53:43 -0000

cm4all-beng-proxy (2.0.55) unstable; urgency=low

  * istream-tee: fix crash due to erroneous read
  * fix random crashes in the optimized build

 -- Max Kellermann <mk@cm4all.com>  Mon, 28 Jan 2013 23:52:26 -0000

cm4all-beng-proxy (2.0.54) unstable; urgency=low

  * http-cache: fix revalidation of memcached entries

 -- Max Kellermann <mk@cm4all.com>  Thu, 06 Dec 2012 16:31:23 -0000

cm4all-beng-proxy (2.0.53) unstable; urgency=low

  * filter-cache: fix assertion failure on serving empty response
  * http-cache: limit maximum age to 5 minutes if "Vary" includes cookies
  * lb: FADE_NODE lasts for 3 hours

 -- Max Kellermann <mk@cm4all.com>  Mon, 22 Oct 2012 12:21:18 -0000

cm4all-beng-proxy (2.0.52) unstable; urgency=low

  * {http,filter}-cache: include headers in cache size calculation
  * {http,filter}-cache: reduce headers memory usage
  * http-cache: limit maximum age to 1 week
    - 1 hour when "Vary" is used
    - 30 minutes when "Vary" includes "X-WidgetId" or "X-WidgetHref"
    - 5 minutes when "Vary" includes "X-CM4all-BENG-User"
  * cache: reduce number of system calls during lookup

 -- Max Kellermann <mk@cm4all.com>  Fri, 19 Oct 2012 12:07:10 -0000

cm4all-beng-proxy (2.0.51) unstable; urgency=low

  * merge release 1.4.33
  * processor: fix assertion failure with embedded CSS
  * lb: move control channel handler to worker process

 -- Max Kellermann <mk@cm4all.com>  Tue, 16 Oct 2012 15:39:32 -0000

cm4all-beng-proxy (2.0.50) unstable; urgency=low

  * pool: reduce memory overhead of debug data
  * fcgi-client: fix assertion failure due to redundant read event
  * lb: fix crash after pipe-to-socket splice I/O error

 -- Max Kellermann <mk@cm4all.com>  Fri, 05 Oct 2012 12:23:15 -0000

cm4all-beng-proxy (2.0.49) unstable; urgency=low

  * merge release 1.4.32

 -- Max Kellermann <mk@cm4all.com>  Fri, 28 Sep 2012 15:01:26 -0000

cm4all-beng-proxy (2.0.48) unstable; urgency=low

  * lb: fix duplicate monitor requests with --watchdog
  * child: verbose logging of child process events
  * log shutdown signal

 -- Max Kellermann <mk@cm4all.com>  Mon, 24 Sep 2012 15:36:03 -0000

cm4all-beng-proxy (2.0.47) unstable; urgency=low

  * merge release 1.4.31
  * cache: disable excessive debugging checks

 -- Max Kellermann <mk@cm4all.com>  Fri, 21 Sep 2012 15:24:30 -0000

cm4all-beng-proxy (2.0.46) unstable; urgency=low

  * merge release 1.4.30
  * lb: add option --config-file

 -- Max Kellermann <mk@cm4all.com>  Fri, 24 Aug 2012 10:52:29 -0000

cm4all-beng-proxy (2.0.45) unstable; urgency=low

  * merge release 1.4.29

 -- Max Kellermann <mk@cm4all.com>  Tue, 21 Aug 2012 15:49:49 -0000

cm4all-beng-proxy (2.0.44) unstable; urgency=low

  * lb: allow sticky with only one node
  * lb: add option "--check"
  * lb: run all monitors right after startup
  * lb: disable expiry of monitor results
  * lb: improved fallback for "sticky cookie"
  * lb: use Bulldog for "sticky cookie"
  * balancer, lb: persistent "fade" flag
  * balancer, lb: use the Bulldog "graceful" flag
  * control: add packet CONTROL_DUMP_POOLS

 -- Max Kellermann <mk@cm4all.com>  Tue, 14 Aug 2012 13:13:01 -0000

cm4all-beng-proxy (2.0.43) unstable; urgency=low

  * merge release 1.4.28
  * istream-replace: fix assertion failure with embedded CSS

 -- Max Kellermann <mk@cm4all.com>  Thu, 02 Aug 2012 11:14:27 -0000

cm4all-beng-proxy (2.0.42) unstable; urgency=low

  * js: new higher-level API

 -- Max Kellermann <mk@cm4all.com>  Wed, 01 Aug 2012 11:32:28 -0000

cm4all-beng-proxy (2.0.41) unstable; urgency=low

  * session: fix bogus assertion failure when loading expired session

 -- Max Kellermann <mk@cm4all.com>  Fri, 27 Jul 2012 12:47:49 -0000

cm4all-beng-proxy (2.0.40) unstable; urgency=low

  * merge release 1.4.27

 -- Max Kellermann <mk@cm4all.com>  Tue, 24 Jul 2012 16:29:13 -0000

cm4all-beng-proxy (2.0.39) unstable; urgency=low

  * merge release 1.4.26

 -- Max Kellermann <mk@cm4all.com>  Tue, 17 Jul 2012 17:00:20 -0000

cm4all-beng-proxy (2.0.38) unstable; urgency=low

  * merge release 1.4.25
  * strset: fix GROUP_CONTAINER false negatives

 -- Max Kellermann <mk@cm4all.com>  Tue, 17 Jul 2012 16:03:49 -0000

cm4all-beng-proxy (2.0.37) unstable; urgency=low

  * merge release 1.4.24

 -- Max Kellermann <mk@cm4all.com>  Mon, 16 Jul 2012 10:36:57 -0000

cm4all-beng-proxy (2.0.36) unstable; urgency=low

  * proxy-handler: re-add the URI suffix for "transparent" requests

 -- Max Kellermann <mk@cm4all.com>  Wed, 11 Jul 2012 14:12:11 -0000

cm4all-beng-proxy (2.0.35) unstable; urgency=low

  * translate: allow WIDGET_GROUP without PROCESS

 -- Max Kellermann <mk@cm4all.com>  Thu, 05 Jul 2012 13:03:21 -0000

cm4all-beng-proxy (2.0.34) unstable; urgency=low

  * session_save: skip shutdown code if saving is not configured
  * http-server: fix assertion on I/O error during POST
  * header-forward: new group FORWARD to forward the "Host" header

 -- Max Kellermann <mk@cm4all.com>  Tue, 03 Jul 2012 16:46:39 -0000

cm4all-beng-proxy (2.0.33) unstable; urgency=low

  * processor: option SELF_CONTAINER allows widget to only embed itself
  * processor: allow embedding approved widget groups
  * processor: optionally invoke CSS processor for style attributes
  * response, lb_http: put "Discard" cookie attribute to the end (Android bug)

 -- Max Kellermann <mk@cm4all.com>  Mon, 02 Jul 2012 17:52:32 -0000

cm4all-beng-proxy (2.0.32) unstable; urgency=low

  * socket_wrapper: fix two assertion failures
  * pheaders: emit Cache-Control:no-store to work around IE quirk

 -- Max Kellermann <mk@cm4all.com>  Tue, 26 Jun 2012 09:41:51 -0000

cm4all-beng-proxy (2.0.31) unstable; urgency=low

  * lb: publish the SSL peer issuer subject
  * widget-registry: copy the direct_addressing attribute

 -- Max Kellermann <mk@cm4all.com>  Wed, 06 Jun 2012 13:36:04 -0000

cm4all-beng-proxy (2.0.30) unstable; urgency=low

  * init: add --group variable to .default file
  * doc: update view security documentation
  * processor: apply underscore prefix to <A NAME="...">
  * session: restore sessions from a file

 -- Max Kellermann <mk@cm4all.com>  Fri, 01 Jun 2012 11:06:50 -0000

cm4all-beng-proxy (2.0.29) unstable; urgency=low

  * widget: optional direct URI addressing scheme
  * processor: eliminate additional underscore from class prefix
  * ssl_filter: support TLS client certificates

 -- Max Kellermann <mk@cm4all.com>  Tue, 29 May 2012 13:29:06 -0000

cm4all-beng-proxy (2.0.28) unstable; urgency=low

  * merge release 1.4.22

 -- Max Kellermann <mk@cm4all.com>  Wed, 16 May 2012 10:24:31 -0000

cm4all-beng-proxy (2.0.27) unstable; urgency=low

  * uri-address: fix assertion failures with UNIX domain sockets
  * uri-address: fix redirects with matching absolute URI

 -- Max Kellermann <mk@cm4all.com>  Wed, 09 May 2012 16:16:06 -0000

cm4all-beng-proxy (2.0.26) unstable; urgency=low

  * processor: rewrite URIs in META/refresh

 -- Max Kellermann <mk@cm4all.com>  Thu, 03 May 2012 14:43:03 -0000

cm4all-beng-proxy (2.0.25) unstable; urgency=low

  * merge release 1.4.21
  * processor: fix double free bug on failed widget lookup
  * session: don't access the session manager after worker crash
  * proxy-widget: fix assertion failure with empty view name

 -- Max Kellermann <mk@cm4all.com>  Thu, 26 Apr 2012 14:22:10 -0000

cm4all-beng-proxy (2.0.24) unstable; urgency=low

  * processor: optionally invoke CSS processor for <style>

 -- Max Kellermann <mk@cm4all.com>  Fri, 20 Apr 2012 12:10:42 -0000

cm4all-beng-proxy (2.0.23) unstable; urgency=low

  * widget-resolver: check for translation server failure
  * widget-resolver: don't sync with session when view is invalid
  * rewrite-uri: check for invalid view name
  * {css_,}processor: eliminate second underscore from class prefix
  * doc: document the algorithm for replacing two leading underscores

 -- Max Kellermann <mk@cm4all.com>  Thu, 29 Mar 2012 15:37:52 -0000

cm4all-beng-proxy (2.0.22) unstable; urgency=low

  * merge release 1.4.20
  * proxy-widget: forbid client to select view with address
  * proxy-widget: allow any view selection when widget is not a container
  * widget-http: allow any view selection for unprocessable response
  * widget-http: inherit the view from the template
  * widget-request: sync with session only if processor is enabled
  * widget-http: postpone saving to session after receiving response headers
  * processor: add entities &c:id; &c:type; &c:class;

 -- Max Kellermann <mk@cm4all.com>  Mon, 26 Mar 2012 14:05:05 -0000

cm4all-beng-proxy (2.0.21) unstable; urgency=low

  * css_processor: use mode "partial" for @import
  * rewrite-uri: use mode "partial" on invalid input

 -- Max Kellermann <mk@cm4all.com>  Tue, 20 Mar 2012 18:11:28 -0000

cm4all-beng-proxy (2.0.20) unstable; urgency=low

  * {css_,}processor: default mode is "partial"
  * processor: handle underscore prefixes in the "for" attribute

 -- Max Kellermann <mk@cm4all.com>  Tue, 20 Mar 2012 16:48:51 -0000

cm4all-beng-proxy (2.0.19) unstable; urgency=low

  * merge release 1.4.19

 -- Max Kellermann <mk@cm4all.com>  Tue, 20 Mar 2012 08:41:03 -0000

cm4all-beng-proxy (2.0.18) unstable; urgency=low

  * merge release 1.4.18

 -- Max Kellermann <mk@cm4all.com>  Thu, 15 Mar 2012 15:53:12 -0000

cm4all-beng-proxy (2.0.17) unstable; urgency=low

  * merge release 1.4.17
  * css_parser: check for url() following another token
  * css_processor: rewrite @import URIs
  * {text_,}processor: new entity &c:local;

 -- Max Kellermann <mk@cm4all.com>  Fri, 09 Mar 2012 16:50:19 -0000

cm4all-beng-proxy (2.0.16) unstable; urgency=low

  * response: generate Vary response header from translation response
  * widget-resolver: fix NULL dereference after failure
  * translation: User-Agent classification

 -- Max Kellermann <mk@cm4all.com>  Tue, 06 Mar 2012 11:54:10 -0000

cm4all-beng-proxy (2.0.15) unstable; urgency=low

  * merge release 1.4.16
  * uri-address: fix NULL dereference on certain malformed URIs

 -- Max Kellermann <mk@cm4all.com>  Fri, 02 Mar 2012 16:28:54 -0000

cm4all-beng-proxy (2.0.14) unstable; urgency=low

  * address-resolver: add missing initialization
  * rewrite-uri: fix NULL pointer dereference with "local URI"
  * rewrite-uri: allow mode=proxy (optional temporary kludge)
  * widget-http: auto-disable processor (optional temporary kludge)

 -- Max Kellermann <mk@cm4all.com>  Thu, 01 Mar 2012 18:36:38 -0000

cm4all-beng-proxy (2.0.13) unstable; urgency=low

  * merge release 1.4.15
  * translation: make CGI auto-base optional
  * handler: fix up translation client errors

 -- Max Kellermann <mk@cm4all.com>  Thu, 23 Feb 2012 17:31:03 -0000

cm4all-beng-proxy (2.0.12) unstable; urgency=low

  * merge release 1.4.13

 -- Max Kellermann <mk@cm4all.com>  Thu, 16 Feb 2012 14:41:45 -0000

cm4all-beng-proxy (2.0.11) unstable; urgency=low

  * merge release 1.4.11
  * processor: skip rewriting absolute URIs

 -- Max Kellermann <mk@cm4all.com>  Thu, 09 Feb 2012 09:43:06 -0000

cm4all-beng-proxy (2.0.10) unstable; urgency=low

  * resource-address: initialise type, fixes assertion failure

 -- Max Kellermann <mk@cm4all.com>  Tue, 07 Feb 2012 16:57:06 -0000

cm4all-beng-proxy (2.0.9) unstable; urgency=low

  * [css]processor: expand underscore only XML id / CSS class
  * widget-http: filter processor response headers
  * processor: forward Wildfire headers in the debug build

 -- Max Kellermann <mk@cm4all.com>  Tue, 07 Feb 2012 12:32:33 -0000

cm4all-beng-proxy (2.0.8) unstable; urgency=low

  * rewrite-uri: prefix "@/" refers to widget's "local URI"

 -- Max Kellermann <mk@cm4all.com>  Fri, 03 Feb 2012 13:50:16 -0000

cm4all-beng-proxy (2.0.7) unstable; urgency=low

  * merge release 1.4.10
  * stock: clear idle objects periodically

 -- Max Kellermann <mk@cm4all.com>  Thu, 02 Feb 2012 14:10:24 -0000

cm4all-beng-proxy (2.0.6) unstable; urgency=low

  * merge release 1.4.9

 -- Max Kellermann <mk@cm4all.com>  Tue, 31 Jan 2012 15:10:18 -0000

cm4all-beng-proxy (2.0.5) unstable; urgency=low

  * merge release 1.4.8
  * translate-client: verify the PROXY and AJP payloads
  * translation: support inserting regex matches into CGI/file path
  * translation: support customizing the cookie's "Domain" attribute
  * request: new option "dynamic_session_cookie" adds suffix to cookie
    name
  * uri-address: verify the path component

 -- Max Kellermann <mk@cm4all.com>  Wed, 25 Jan 2012 17:05:09 -0000

cm4all-beng-proxy (2.0.4) unstable; urgency=low

  * merge release 1.4.6
  * access-log: don't log the remote port
  * translation: support inserting regex matches into CGI's PATH_INFO
  * tcache: generate BASE automatically for CGI

 -- Max Kellermann <mk@cm4all.com>  Tue, 10 Jan 2012 15:18:37 -0000

cm4all-beng-proxy (2.0.3) unstable; urgency=low

  * merge release 1.4.4
  * http-server: log remote host address

 -- Max Kellermann <mk@cm4all.com>  Tue, 27 Dec 2011 07:41:15 -0000

cm4all-beng-proxy (2.0.2) unstable; urgency=low

  * merge release 1.4.2
  * widget-http: improved HTTP error messages
  * processor: forbid widget request after URI compress failure

 -- Max Kellermann <mk@cm4all.com>  Wed, 07 Dec 2011 16:51:58 -0000

cm4all-beng-proxy (2.0.1) unstable; urgency=low

  * merge release 1.4.1

 -- Max Kellermann <mk@cm4all.com>  Fri, 18 Nov 2011 13:57:27 -0000

cm4all-beng-proxy (2.0) unstable; urgency=low

  * rewrite-uri: reapply 'drop the deprecated mode "proxy"'
  * proxy-widget: reapply 'client can choose only views that have an address'

 -- Max Kellermann <mk@cm4all.com>  Thu, 17 Nov 2011 08:22:39 +0100

cm4all-beng-proxy (1.4.33) unstable; urgency=low

  * istream-file: reduce memory usage for small files
  * file-handler: fix xattr usage on ranged file request (possible
    assertion failure)

 -- Max Kellermann <mk@cm4all.com>  Tue, 16 Oct 2012 15:28:57 -0000

cm4all-beng-proxy (1.4.32) unstable; urgency=low

  * cgi: fix spontaneous shutdown due to misrouted SIGTERM signal

 -- Max Kellermann <mk@cm4all.com>  Fri, 28 Sep 2012 14:39:13 -0000

cm4all-beng-proxy (1.4.31) unstable; urgency=low

  * shm: fix check for shared memory allocation failure
  * child: handle lost SIGCHLD events
  * child: ignore stale child processes

 -- Max Kellermann <mk@cm4all.com>  Fri, 21 Sep 2012 15:21:20 -0000

cm4all-beng-proxy (1.4.30) unstable; urgency=low

  * http-server: parse all tokens in the "Connection" request header

 -- Max Kellermann <mk@cm4all.com>  Fri, 24 Aug 2012 10:50:28 -0000

cm4all-beng-proxy (1.4.29) unstable; urgency=low

  * proxy-widget: fix memory leak on aborted POST request

 -- Max Kellermann <mk@cm4all.com>  Tue, 21 Aug 2012 15:05:12 -0000

cm4all-beng-proxy (1.4.28) unstable; urgency=low

  * worker: reinitialize signal handlers after fork failure
  * lb: work around libevent bug that freezes during shutdown

 -- Max Kellermann <mk@cm4all.com>  Thu, 02 Aug 2012 13:53:18 -0000

cm4all-beng-proxy (1.4.27) unstable; urgency=low

  * lb: fix hanging SSL connection on bulk transfer

 -- Max Kellermann <mk@cm4all.com>  Tue, 24 Jul 2012 14:58:17 -0000

cm4all-beng-proxy (1.4.26) unstable; urgency=low

  * processor: fix regression, missing NULL check

 -- Max Kellermann <mk@cm4all.com>  Tue, 17 Jul 2012 16:55:24 -0000

cm4all-beng-proxy (1.4.25) unstable; urgency=low

  * processor: don't rewrite the fragment part of the URI

 -- Max Kellermann <mk@cm4all.com>  Tue, 17 Jul 2012 15:50:06 -0000

cm4all-beng-proxy (1.4.24) unstable; urgency=low

  * lb: fix splicing with SSL

 -- Max Kellermann <mk@cm4all.com>  Mon, 16 Jul 2012 10:32:17 -0000

cm4all-beng-proxy (1.4.23) unstable; urgency=low

  * widget-http: fix double free bug when POST is aborted

 -- Max Kellermann <mk@cm4all.com>  Tue, 03 Jul 2012 16:42:28 -0000

cm4all-beng-proxy (1.4.22) unstable; urgency=low

  * merge release 1.2.27
  * widget: backport memory leak fix from 2.0
  * widget-http: fix memory leak on abort

 -- Max Kellermann <mk@cm4all.com>  Wed, 16 May 2012 10:00:23 -0000

cm4all-beng-proxy (1.4.21) unstable; urgency=low

  * merge release 1.2.26

 -- Max Kellermann <mk@cm4all.com>  Thu, 26 Apr 2012 14:17:56 -0000

cm4all-beng-proxy (1.4.20) unstable; urgency=low

  * merge release 1.2.25

 -- Max Kellermann <mk@cm4all.com>  Mon, 26 Mar 2012 14:03:14 -0000

cm4all-beng-proxy (1.4.19) unstable; urgency=low

  * merge release 1.2.24

 -- Max Kellermann <mk@cm4all.com>  Tue, 20 Mar 2012 08:36:19 -0000

cm4all-beng-proxy (1.4.18) unstable; urgency=low

  * merge release 1.2.23

 -- Max Kellermann <mk@cm4all.com>  Thu, 15 Mar 2012 15:50:20 -0000

cm4all-beng-proxy (1.4.17) unstable; urgency=low

  * merge release 1.2.22

 -- Max Kellermann <mk@cm4all.com>  Thu, 08 Mar 2012 18:36:00 -0000

cm4all-beng-proxy (1.4.16) unstable; urgency=low

  * merge release 1.2.21

 -- Max Kellermann <mk@cm4all.com>  Fri, 02 Mar 2012 16:03:51 -0000

cm4all-beng-proxy (1.4.15) unstable; urgency=low

  * merge release 1.2.20

 -- Max Kellermann <mk@cm4all.com>  Thu, 23 Feb 2012 17:12:30 -0000

cm4all-beng-proxy (1.4.14) unstable; urgency=low

  * merge release 1.2.19

 -- Max Kellermann <mk@cm4all.com>  Thu, 23 Feb 2012 15:35:04 -0000

cm4all-beng-proxy (1.4.13) unstable; urgency=low

  * merge release 1.2.18

 -- Max Kellermann <mk@cm4all.com>  Thu, 16 Feb 2012 13:53:49 -0000

cm4all-beng-proxy (1.4.12) unstable; urgency=low

  * merge release 1.2.17

 -- Max Kellermann <mk@cm4all.com>  Wed, 15 Feb 2012 09:27:50 -0000

cm4all-beng-proxy (1.4.11) unstable; urgency=low

  * merge release 1.2.16

 -- Max Kellermann <mk@cm4all.com>  Thu, 09 Feb 2012 09:33:30 -0000

cm4all-beng-proxy (1.4.10) unstable; urgency=low

  * merge release 1.2.15

 -- Max Kellermann <mk@cm4all.com>  Thu, 02 Feb 2012 13:43:11 -0000

cm4all-beng-proxy (1.4.9) unstable; urgency=low

  * merge release 1.2.14

 -- Max Kellermann <mk@cm4all.com>  Tue, 31 Jan 2012 15:06:57 -0000

cm4all-beng-proxy (1.4.8) unstable; urgency=low

  * merge release 1.2.13

 -- Max Kellermann <mk@cm4all.com>  Wed, 25 Jan 2012 12:16:53 -0000

cm4all-beng-proxy (1.4.7) unstable; urgency=low

  * merge release 1.2.12

 -- Max Kellermann <mk@cm4all.com>  Tue, 17 Jan 2012 08:37:01 -0000

cm4all-beng-proxy (1.4.6) unstable; urgency=low

  * merge release 1.2.11

 -- Max Kellermann <mk@cm4all.com>  Wed, 04 Jan 2012 15:41:43 -0000

cm4all-beng-proxy (1.4.5) unstable; urgency=low

  * merge release 1.2.10

 -- Max Kellermann <mk@cm4all.com>  Wed, 28 Dec 2011 17:07:13 -0000

cm4all-beng-proxy (1.4.4) unstable; urgency=low

  * merge release 1.2.9

 -- Max Kellermann <mk@cm4all.com>  Thu, 22 Dec 2011 11:28:39 -0000

cm4all-beng-proxy (1.4.3) unstable; urgency=low

  * merge release 1.2.8

 -- Max Kellermann <mk@cm4all.com>  Wed, 14 Dec 2011 11:20:04 -0000

cm4all-beng-proxy (1.4.2) unstable; urgency=low

  * text-processor: allow processing "application/javascript",
    "application/json"
  * uri-relative: allow backtracking to the widget base with "../"
  * merge release 1.2.7

 -- Max Kellermann <mk@cm4all.com>  Tue, 06 Dec 2011 12:39:24 -0000

cm4all-beng-proxy (1.4.1) unstable; urgency=low

  * merge release 1.2.6

 -- Max Kellermann <mk@cm4all.com>  Fri, 18 Nov 2011 13:53:56 -0000

cm4all-beng-proxy (1.4) unstable; urgency=low

  * proxy-widget: revert 'client can choose only views that have an address'
  * rewrite-uri: revert 'drop the deprecated mode "proxy"'

 -- Max Kellermann <mk@cm4all.com>  Thu, 17 Nov 2011 08:10:42 +0100

cm4all-beng-proxy (1.3.2) unstable; urgency=low

  * tcache: add regex matching, translation packets REGEX, INVERSE_REGEX
  * widget: don't start the prefix with an underscore
  * translation: add new packet PROCESS_TEXT, to expand entity references
  * translation: add new packet WIDGET_INFO, enables additional request headers
  * doc: document the algorithm for replacing three leading underscores

 -- Max Kellermann <mk@cm4all.com>  Wed, 16 Nov 2011 17:00:16 +0100

cm4all-beng-proxy (1.3.1) unstable; urgency=low

  * merge release 1.2.5

 -- Max Kellermann <mk@cm4all.com>  Tue, 08 Nov 2011 19:51:18 +0100

cm4all-beng-proxy (1.3) unstable; urgency=low

  * rewrite-uri: drop the deprecated mode "proxy"
  * proxy-widget: client can choose only views that have an address

 -- Max Kellermann <mk@cm4all.com>  Mon, 31 Oct 2011 17:41:14 +0100

cm4all-beng-proxy (1.2.27) unstable; urgency=low

  * merge release 1.1.40

 -- Max Kellermann <mk@cm4all.com>  Wed, 16 May 2012 09:51:50 -0000

cm4all-beng-proxy (1.2.26) unstable; urgency=low

  * merge release 1.1.39

 -- Max Kellermann <mk@cm4all.com>  Thu, 26 Apr 2012 14:16:40 -0000

cm4all-beng-proxy (1.2.25) unstable; urgency=low

  * merge release 1.1.38

 -- Max Kellermann <mk@cm4all.com>  Mon, 26 Mar 2012 14:01:44 -0000

cm4all-beng-proxy (1.2.24) unstable; urgency=low

  * merge release 1.1.37

 -- Max Kellermann <mk@cm4all.com>  Tue, 20 Mar 2012 08:33:31 -0000

cm4all-beng-proxy (1.2.23) unstable; urgency=low

  * merge release 1.1.36

 -- Max Kellermann <mk@cm4all.com>  Thu, 15 Mar 2012 15:37:10 -0000

cm4all-beng-proxy (1.2.22) unstable; urgency=low

  * merge release 1.1.35

 -- Max Kellermann <mk@cm4all.com>  Thu, 08 Mar 2012 18:29:39 -0000

cm4all-beng-proxy (1.2.21) unstable; urgency=low

  * merge release 1.1.34

 -- Max Kellermann <mk@cm4all.com>  Fri, 02 Mar 2012 16:02:00 -0000

cm4all-beng-proxy (1.2.20) unstable; urgency=low

  * merge release 1.1.33

 -- Max Kellermann <mk@cm4all.com>  Thu, 23 Feb 2012 17:11:15 -0000

cm4all-beng-proxy (1.2.19) unstable; urgency=low

  * merge release 1.1.32

 -- Max Kellermann <mk@cm4all.com>  Thu, 23 Feb 2012 15:18:36 -0000

cm4all-beng-proxy (1.2.18) unstable; urgency=low

  * merge release 1.1.31

 -- Max Kellermann <mk@cm4all.com>  Thu, 16 Feb 2012 13:52:42 -0000

cm4all-beng-proxy (1.2.17) unstable; urgency=low

  * merge release 1.1.30

 -- Max Kellermann <mk@cm4all.com>  Wed, 15 Feb 2012 09:26:45 -0000

cm4all-beng-proxy (1.2.16) unstable; urgency=low

  * merge release 1.1.29

 -- Max Kellermann <mk@cm4all.com>  Thu, 09 Feb 2012 09:31:50 -0000

cm4all-beng-proxy (1.2.15) unstable; urgency=low

  * merge release 1.1.28

 -- Max Kellermann <mk@cm4all.com>  Thu, 02 Feb 2012 13:41:45 -0000

cm4all-beng-proxy (1.2.14) unstable; urgency=low

  * merge release 1.1.27

 -- Max Kellermann <mk@cm4all.com>  Tue, 31 Jan 2012 15:04:32 -0000

cm4all-beng-proxy (1.2.13) unstable; urgency=low

  * merge release 1.1.26

 -- Max Kellermann <mk@cm4all.com>  Wed, 25 Jan 2012 12:15:19 -0000

cm4all-beng-proxy (1.2.12) unstable; urgency=low

  * merge release 1.1.25

 -- Max Kellermann <mk@cm4all.com>  Tue, 17 Jan 2012 08:31:44 -0000

cm4all-beng-proxy (1.2.11) unstable; urgency=low

  * merge release 1.1.24

 -- Max Kellermann <mk@cm4all.com>  Wed, 04 Jan 2012 15:38:27 -0000

cm4all-beng-proxy (1.2.10) unstable; urgency=low

  * merge release 1.1.23

 -- Max Kellermann <mk@cm4all.com>  Wed, 28 Dec 2011 17:01:43 -0000

cm4all-beng-proxy (1.2.9) unstable; urgency=low

  * merge release 1.1.22

 -- Max Kellermann <mk@cm4all.com>  Thu, 22 Dec 2011 10:28:29 -0000

cm4all-beng-proxy (1.2.8) unstable; urgency=low

  * merge release 1.1.21

 -- Max Kellermann <mk@cm4all.com>  Wed, 14 Dec 2011 11:12:32 -0000

cm4all-beng-proxy (1.2.7) unstable; urgency=low

  * merge release 1.1.20

 -- Max Kellermann <mk@cm4all.com>  Tue, 06 Dec 2011 11:43:10 -0000

cm4all-beng-proxy (1.2.6) unstable; urgency=low

  * merge release 1.1.19

 -- Max Kellermann <mk@cm4all.com>  Fri, 18 Nov 2011 13:47:43 -0000

cm4all-beng-proxy (1.2.5) unstable; urgency=low

  * merge release 1.1.18
  * file-handler: handle If-Modified-Since followed by filter

 -- Max Kellermann <mk@cm4all.com>  Tue, 08 Nov 2011 19:43:58 +0100

cm4all-beng-proxy (1.2.4) unstable; urgency=low

  * merge release 1.1.17

 -- Max Kellermann <mk@cm4all.com>  Wed, 02 Nov 2011 16:58:28 +0100

cm4all-beng-proxy (1.2.3) unstable; urgency=low

  * merge release 1.1.16

 -- Max Kellermann <mk@cm4all.com>  Fri, 21 Oct 2011 15:16:13 +0200

cm4all-beng-proxy (1.2.2) unstable; urgency=low

  * merge release 1.1.15
  * widget-view: an empty name refers to the default view
  * processor: new entity &c:view;

 -- Max Kellermann <mk@cm4all.com>  Wed, 19 Oct 2011 11:43:20 +0200

cm4all-beng-proxy (1.2.1) unstable; urgency=low

  * merge release 1.1.13

 -- Max Kellermann <mk@cm4all.com>  Wed, 05 Oct 2011 17:16:04 +0200

cm4all-beng-proxy (1.2) unstable; urgency=low

  * delegate-client: improved error reporting
  * response-error: resolve errno codes
  * python/control/client: bind the unix domain socket
  * python/control/client: implement timeout
  * lb_control: allow querying node status over control socket

 -- Max Kellermann <mk@cm4all.com>  Tue, 27 Sep 2011 12:00:44 +0200

cm4all-beng-proxy (1.1.40) unstable; urgency=low

  * merge release 1.0.34

 -- Max Kellermann <mk@cm4all.com>  Wed, 16 May 2012 09:50:37 -0000

cm4all-beng-proxy (1.1.39) unstable; urgency=low

  * merge release 1.0.33

 -- Max Kellermann <mk@cm4all.com>  Thu, 26 Apr 2012 14:12:30 -0000

cm4all-beng-proxy (1.1.38) unstable; urgency=low

  * merge release 1.0.32

 -- Max Kellermann <mk@cm4all.com>  Mon, 26 Mar 2012 14:00:38 -0000

cm4all-beng-proxy (1.1.37) unstable; urgency=low

  * merge release 1.0.31

 -- Max Kellermann <mk@cm4all.com>  Tue, 20 Mar 2012 08:31:08 -0000

cm4all-beng-proxy (1.1.36) unstable; urgency=low

  * merge release 1.0.30

 -- Max Kellermann <mk@cm4all.com>  Thu, 15 Mar 2012 15:36:15 -0000

cm4all-beng-proxy (1.1.35) unstable; urgency=low

  * merge release 1.0.29
  * css_processor: delete "-c-mode" and "-c-view" from output

 -- Max Kellermann <mk@cm4all.com>  Thu, 08 Mar 2012 18:16:03 -0000

cm4all-beng-proxy (1.1.34) unstable; urgency=low

  * merge release 1.0.28

 -- Max Kellermann <mk@cm4all.com>  Fri, 02 Mar 2012 15:26:44 -0000

cm4all-beng-proxy (1.1.33) unstable; urgency=low

  * merge release 1.0.27

 -- Max Kellermann <mk@cm4all.com>  Thu, 23 Feb 2012 17:09:57 -0000

cm4all-beng-proxy (1.1.32) unstable; urgency=low

  * merge release 1.0.26

 -- Max Kellermann <mk@cm4all.com>  Thu, 23 Feb 2012 15:14:56 -0000

cm4all-beng-proxy (1.1.31) unstable; urgency=low

  * merge release 1.0.25

 -- Max Kellermann <mk@cm4all.com>  Thu, 16 Feb 2012 13:49:26 -0000

cm4all-beng-proxy (1.1.30) unstable; urgency=low

  * merge release 1.0.24

 -- Max Kellermann <mk@cm4all.com>  Wed, 15 Feb 2012 09:25:38 -0000

cm4all-beng-proxy (1.1.29) unstable; urgency=low

  * merge release 1.0.23

 -- Max Kellermann <mk@cm4all.com>  Thu, 09 Feb 2012 09:30:18 -0000

cm4all-beng-proxy (1.1.28) unstable; urgency=low

  * merge release 1.0.22

 -- Max Kellermann <mk@cm4all.com>  Thu, 02 Feb 2012 13:39:21 -0000

cm4all-beng-proxy (1.1.27) unstable; urgency=low

  * merge release 1.0.21

 -- Max Kellermann <mk@cm4all.com>  Tue, 31 Jan 2012 14:59:06 -0000

cm4all-beng-proxy (1.1.26) unstable; urgency=low

  * merge release 1.0.20

 -- Max Kellermann <mk@cm4all.com>  Wed, 25 Jan 2012 12:13:43 -0000

cm4all-beng-proxy (1.1.25) unstable; urgency=low

  * merge release 1.0.19

 -- Max Kellermann <mk@cm4all.com>  Tue, 17 Jan 2012 08:29:34 -0000

cm4all-beng-proxy (1.1.24) unstable; urgency=low

  * merge release 1.0.18

 -- Max Kellermann <mk@cm4all.com>  Wed, 04 Jan 2012 15:27:35 -0000

cm4all-beng-proxy (1.1.23) unstable; urgency=low

  * header-forward: remove port number from X-Forwarded-For

 -- Max Kellermann <mk@cm4all.com>  Wed, 28 Dec 2011 16:51:41 -0000

cm4all-beng-proxy (1.1.22) unstable; urgency=low

  * merge release 1.0.17
  * istream-socket: fix potential assertion failure

 -- Max Kellermann <mk@cm4all.com>  Wed, 21 Dec 2011 16:44:46 -0000

cm4all-beng-proxy (1.1.21) unstable; urgency=low

  * merge release 1.0.16

 -- Max Kellermann <mk@cm4all.com>  Wed, 14 Dec 2011 11:07:58 -0000

cm4all-beng-proxy (1.1.20) unstable; urgency=low

  * merge release 1.0.15
  * processor: don't rewrite "mailto:" hyperlinks

 -- Max Kellermann <mk@cm4all.com>  Mon, 05 Dec 2011 18:37:10 -0000

cm4all-beng-proxy (1.1.19) unstable; urgency=low

  * {css_,}processor: quote widget classes for prefixing XML IDs, CSS classes

 -- Max Kellermann <mk@cm4all.com>  Fri, 18 Nov 2011 13:17:02 -0000

cm4all-beng-proxy (1.1.18) unstable; urgency=low

  * merge release 1.0.13
  * lb_http: eliminate the duplicate "Date" response header

 -- Max Kellermann <mk@cm4all.com>  Tue, 08 Nov 2011 19:33:07 +0100

cm4all-beng-proxy (1.1.17) unstable; urgency=low

  * merge release 1.0.13

 -- Max Kellermann <mk@cm4all.com>  Wed, 02 Nov 2011 16:52:21 +0100

cm4all-beng-proxy (1.1.16) unstable; urgency=low

  * merge release 1.0.12

 -- Max Kellermann <mk@cm4all.com>  Fri, 21 Oct 2011 15:09:55 +0200

cm4all-beng-proxy (1.1.15) unstable; urgency=low

  * merge release 1.0.11

 -- Max Kellermann <mk@cm4all.com>  Wed, 19 Oct 2011 09:36:38 +0200

cm4all-beng-proxy (1.1.14) unstable; urgency=low

  * merge release 1.0.10

 -- Max Kellermann <mk@cm4all.com>  Fri, 07 Oct 2011 15:15:00 +0200

cm4all-beng-proxy (1.1.13) unstable; urgency=low

  * merge release 1.0.9

 -- Max Kellermann <mk@cm4all.com>  Thu, 29 Sep 2011 16:47:56 +0200

cm4all-beng-proxy (1.1.12) unstable; urgency=low

  * merge release 1.0.8

 -- Max Kellermann <mk@cm4all.com>  Thu, 22 Sep 2011 17:13:41 +0200

cm4all-beng-proxy (1.1.11) unstable; urgency=low

  * merge release 1.0.7
  * widget-http: response header X-CM4all-View selects a view
  * processor, css_processor: support prefixing XML ids
  * processor: property "c:view" selects a view

 -- Max Kellermann <mk@cm4all.com>  Fri, 16 Sep 2011 12:25:24 +0200

cm4all-beng-proxy (1.1.10) unstable; urgency=low

  * merge release 1.0.6
  * http-request: don't clear failure state on successful TCP connection
  * istream-socket: fix assertion failure after receive error
  * ssl_filter: check for end-of-file on plain socket
  * ssl_filter: fix buffer assertion failures

 -- Max Kellermann <mk@cm4all.com>  Tue, 13 Sep 2011 18:50:18 +0200

cm4all-beng-proxy (1.1.9) unstable; urgency=low

  * http-request: improve keep-alive cancellation detection
  * http-request: mark server "failed" after HTTP client error
  * lb: implement the control protocol
    - can disable and re-enable workers
  * lb: don't allow sticky pool with only one member
  * lb: verify that a new sticky host is alive
  * lb: mark server "failed" after HTTP client error

 -- Max Kellermann <mk@cm4all.com>  Fri, 09 Sep 2011 13:03:55 +0200

cm4all-beng-proxy (1.1.8) unstable; urgency=low

  * merge release 1.0.5
  * {css_,}processor: one more underscore for the prefix
  * processor: remove rewrite-uri processing instructions from output
  * translate: unknown packet is a fatal error
  * processor: add option to set widget/focus by default
  * rewrite-uri: a leading tilde refers to the widget base; translation
    packet ANCHOR_ABSOLUTE enables it by default

 -- Max Kellermann <mk@cm4all.com>  Mon, 05 Sep 2011 17:56:31 +0200

cm4all-beng-proxy (1.1.7) unstable; urgency=low

  * css_processor: implement property "-c-mode"
  * css_processor: translate underscore prefix in class names
  * processor: translate underscore prefix in CSS class names

 -- Max Kellermann <mk@cm4all.com>  Mon, 29 Aug 2011 17:47:48 +0200

cm4all-beng-proxy (1.1.6) unstable; urgency=low

  * merge release 1.0.3
  * implement CSS processor

 -- Max Kellermann <mk@cm4all.com>  Mon, 22 Aug 2011 17:13:56 +0200

cm4all-beng-proxy (1.1.5) unstable; urgency=low

  * lb: optionally generate Via and X-Forwarded-For

 -- Max Kellermann <mk@cm4all.com>  Wed, 17 Aug 2011 12:45:14 +0200

cm4all-beng-proxy (1.1.4) unstable; urgency=low

  * pipe-stock: fix assertion failure after optimization bug
  * istream-pipe: reuse drained pipes immediately
  * sink-socket: reinstate write event during bulk transfers

 -- Max Kellermann <mk@cm4all.com>  Thu, 11 Aug 2011 14:41:37 +0200

cm4all-beng-proxy (1.1.3) unstable; urgency=low

  * widget: quote invalid XMLID/JS characters for &c:prefix;
  * lb: add protocol "tcp"

 -- Max Kellermann <mk@cm4all.com>  Wed, 10 Aug 2011 18:53:12 +0200

cm4all-beng-proxy (1.1.2) unstable; urgency=low

  * merge release 1.0.2
  * http-server: report detailed errors
  * widget-http: implement header dumps
  * cgi, fastcgi: enable cookie jar with custom cookie "host"

 -- Max Kellermann <mk@cm4all.com>  Thu, 04 Aug 2011 17:27:51 +0200

cm4all-beng-proxy (1.1.1) unstable; urgency=low

  * merge release 1.0.1
  * lb: don't ignore unimplemented configuration keywords
  * lb: configurable monitor check interval
  * session: configurable idle timeout

 -- Max Kellermann <mk@cm4all.com>  Tue, 26 Jul 2011 11:27:20 +0200

cm4all-beng-proxy (1.1) unstable; urgency=low

  * http-client: send "Expect: 100-continue" only for big request body
  * lb: implement monitors (ping, connect, tcp_expect)

 -- Max Kellermann <mk@cm4all.com>  Wed, 20 Jul 2011 15:04:22 +0200
  
cm4all-beng-proxy (1.0.34) unstable; urgency=low

  * resource-loader: don't strip last segment from IPv6 address

 -- Max Kellermann <mk@cm4all.com>  Wed, 16 May 2012 09:47:43 -0000

cm4all-beng-proxy (1.0.33) unstable; urgency=low

  * widget-resolver: fix assertion failure on recursive abort

 -- Max Kellermann <mk@cm4all.com>  Thu, 26 Apr 2012 14:04:01 -0000

cm4all-beng-proxy (1.0.32) unstable; urgency=low

  * http-cache: add missing initialization on memcached miss

 -- Max Kellermann <mk@cm4all.com>  Mon, 26 Mar 2012 13:35:01 -0000

cm4all-beng-proxy (1.0.31) unstable; urgency=low

  * proxy-widget: close the request body when the view doesn't exist

 -- Max Kellermann <mk@cm4all.com>  Tue, 20 Mar 2012 08:28:00 -0000

cm4all-beng-proxy (1.0.30) unstable; urgency=low

  * widget-view: initialize the header forward settings
  * translate-client: new view inherits header forward settings from
    default view
  * handler: clear transformation after translation error
  * http-cache: release the memcached response on abort
  * fcgi-request: close the request body on stock failure

 -- Max Kellermann <mk@cm4all.com>  Thu, 15 Mar 2012 15:34:18 -0000

cm4all-beng-proxy (1.0.29) unstable; urgency=low

  * processor: unescape custom header values
  * widget-resolver: fix NULL dereference after failure

 -- Max Kellermann <mk@cm4all.com>  Thu, 08 Mar 2012 18:10:14 -0000

cm4all-beng-proxy (1.0.28) unstable; urgency=low

  * widget-resolver: serve responses in the right order
  * widget-request: fix session related assertion failure
  * translate: initialize all GError variables

 -- Max Kellermann <mk@cm4all.com>  Fri, 02 Mar 2012 15:20:54 -0000

cm4all-beng-proxy (1.0.27) unstable; urgency=low

  * resource-address: fix regression when CGI URI is not set

 -- Max Kellermann <mk@cm4all.com>  Thu, 23 Feb 2012 17:08:16 -0000

cm4all-beng-proxy (1.0.26) unstable; urgency=low

  * resource-address: apply BASE to the CGI request URI

 -- Max Kellermann <mk@cm4all.com>  Thu, 23 Feb 2012 15:11:42 -0000

cm4all-beng-proxy (1.0.25) unstable; urgency=low

  * cgi-client: clear the input pointer on close

 -- Max Kellermann <mk@cm4all.com>  Thu, 16 Feb 2012 13:46:13 -0000

cm4all-beng-proxy (1.0.24) unstable; urgency=low

  * debian/rules: optimize parallel build
  * cgi: break loop when headers are finished

 -- Max Kellermann <mk@cm4all.com>  Wed, 15 Feb 2012 09:23:22 -0000

cm4all-beng-proxy (1.0.23) unstable; urgency=low

  * cgi: detect large response headers
  * cgi: continue parsing response headers after buffer boundary
  * cgi: bigger response header buffer
  * fcgi-client: detect large response headers

 -- Max Kellermann <mk@cm4all.com>  Thu, 09 Feb 2012 09:27:50 -0000

cm4all-beng-proxy (1.0.22) unstable; urgency=low

  * debian/rules: don't run libtool
  * lb: thread safety for the SSL filter
  * lb: fix crash during shutdown
  * http-server: fix uninitialised variable

 -- Max Kellermann <mk@cm4all.com>  Thu, 02 Feb 2012 13:03:08 -0000

cm4all-beng-proxy (1.0.21) unstable; urgency=low

  * hstock: fix memory leak
  * notify: fix endless busy loop
  * ssl_filter: fix hang while tearing down connection

 -- Max Kellermann <mk@cm4all.com>  Tue, 31 Jan 2012 15:24:50 -0000

cm4all-beng-proxy (1.0.20) unstable; urgency=low

  * ssl: load the whole certificate chain
  * translate: fix PATH+JAILCGI+SITE check
  * translate: fix HOME check
  * resource-address: include all CGI attributes in cache key

 -- Max Kellermann <mk@cm4all.com>  Wed, 25 Jan 2012 12:10:43 -0000

cm4all-beng-proxy (1.0.19) unstable; urgency=low

  * cookie-client: add a missing out-of-memory check

 -- Max Kellermann <mk@cm4all.com>  Tue, 17 Jan 2012 08:27:38 -0000

cm4all-beng-proxy (1.0.18) unstable; urgency=low

  * resource-address: support zero-length path_info prefix (for BASE)
  * hashmap: optimize insertions
  * http-server: limit the number of request headers
  * proxy-widget: discard the unused request body on error

 -- Max Kellermann <mk@cm4all.com>  Wed, 04 Jan 2012 14:55:59 -0000

cm4all-beng-proxy (1.0.17) unstable; urgency=low

  * istream-chunked: avoid recursive buffer write, fixes crash

 -- Max Kellermann <mk@cm4all.com>  Wed, 21 Dec 2011 16:37:44 -0000

cm4all-beng-proxy (1.0.16) unstable; urgency=low

  * http-server: disable timeout while waiting for CGI
  * cgi: fix segmentation fault
  * processor: discard child's request body on abort
  * proxy-widget: discard the unused request body on error

 -- Max Kellermann <mk@cm4all.com>  Wed, 14 Dec 2011 11:53:31 +0100

cm4all-beng-proxy (1.0.15) unstable; urgency=low

  * http-client: fix assertion failure on bogus "100 Continue"
  * handler: don't close the request body twice
  * session: add a missing out-of-memory check
  * fcgi-client: check for EV_READ event
  * fcgi-serialize: fix serializing parameter without value

 -- Max Kellermann <mk@cm4all.com>  Mon, 05 Dec 2011 17:47:20 -0000

cm4all-beng-proxy (1.0.14) unstable; urgency=low

  * http-server: don't generate chunked HEAD response
  * http-server: don't override Content-Length for HEAD response
  * lb_http, proxy-widget, response: forward Content-Length after HEAD

 -- Max Kellermann <mk@cm4all.com>  Tue, 08 Nov 2011 18:19:42 +0100

cm4all-beng-proxy (1.0.13) unstable; urgency=low

  * processor: initialize URI rewrite options for <?cm4all-rewrite-uri?>

 -- Max Kellermann <mk@cm4all.com>  Wed, 02 Nov 2011 16:47:48 +0100

cm4all-beng-proxy (1.0.12) unstable; urgency=low

  * http-server, proxy-widget: add missing newline to log message
  * fcgi_client: fix assertion failure on response body error
  * http-cache-choice: fix crash due to wrong filter callback

 -- Max Kellermann <mk@cm4all.com>  Fri, 21 Oct 2011 15:02:42 +0200

cm4all-beng-proxy (1.0.11) unstable; urgency=low

  * lb_config: fix binding to wildcard address
  * rewrite-uri: clarify warning message when widget has no id

 -- Max Kellermann <mk@cm4all.com>  Wed, 19 Oct 2011 09:26:48 +0200

cm4all-beng-proxy (1.0.10) unstable; urgency=low

  * debian/control: beng-lb doesn't need "daemon" anymore
  * http-string: allow space in unquoted cookie values (RFC ignorant)

 -- Max Kellermann <mk@cm4all.com>  Fri, 07 Oct 2011 15:06:32 +0200

cm4all-beng-proxy (1.0.9) unstable; urgency=low

  * tcp-balancer: store a copy of the socket address
  * lb: default log directory is /var/log/cm4all/beng-lb
  * lb: use new built-in watchdog instead of /usr/bin/daemon

 -- Max Kellermann <mk@cm4all.com>  Thu, 29 Sep 2011 16:19:34 +0200

cm4all-beng-proxy (1.0.8) unstable; urgency=low

  * resource-address: copy the delegate JailCGI parameters (crash bug fix)
  * response: use the same URI for storing and dropping widget sessions

 -- Max Kellermann <mk@cm4all.com>  Thu, 22 Sep 2011 13:39:08 +0200

cm4all-beng-proxy (1.0.7) unstable; urgency=low

  * inline-widget: discard request body when class lookup fails

 -- Max Kellermann <mk@cm4all.com>  Fri, 16 Sep 2011 12:16:04 +0200

cm4all-beng-proxy (1.0.6) unstable; urgency=low

  * processor: support short "SCRIPT" tag
  * widget-uri: use the template's view specification

 -- Max Kellermann <mk@cm4all.com>  Tue, 13 Sep 2011 18:14:24 +0200

cm4all-beng-proxy (1.0.5) unstable; urgency=low

  * resource-loader: delete comma when extracting from X-Forwarded-For

 -- Max Kellermann <mk@cm4all.com>  Mon, 05 Sep 2011 17:43:22 +0200

cm4all-beng-proxy (1.0.4) unstable; urgency=low

  * istream-replace: update the buffer reader after new data was added

 -- Max Kellermann <mk@cm4all.com>  Mon, 05 Sep 2011 15:43:17 +0200

cm4all-beng-proxy (1.0.3) unstable; urgency=low

  * merge release 0.9.35
  * control-handler: fix uninitialized variable

 -- Max Kellermann <mk@cm4all.com>  Thu, 18 Aug 2011 15:15:52 +0200

cm4all-beng-proxy (1.0.2) unstable; urgency=low

  * merge release 0.9.34
  * handler: always log translate client errors
  * tcp-balancer: fix memory leak in error handler
  * http-string: allow more characters in cookie values (RFC ignorant)

 -- Max Kellermann <mk@cm4all.com>  Mon, 01 Aug 2011 16:30:05 +0200

cm4all-beng-proxy (1.0.1) unstable; urgency=low

  * session: increase idle timeout to 20 minutes

 -- Max Kellermann <mk@cm4all.com>  Tue, 26 Jul 2011 11:23:36 +0200

cm4all-beng-proxy (1.0) unstable; urgency=low

  * merge release 0.9.33
  * header-forward: eliminate the duplicate "Date" response header
  * proxy-handler: don't pass internal URI arguments to CGI

 -- Max Kellermann <mk@cm4all.com>  Mon, 18 Jul 2011 17:07:42 +0200

cm4all-beng-proxy (0.10.14) unstable; urgency=low

  * merge release 0.9.32

 -- Max Kellermann <mk@cm4all.com>  Tue, 12 Jul 2011 19:02:23 +0200

cm4all-beng-proxy (0.10.13) unstable; urgency=low

  * growing-buffer: reset the position when skipping buffers

 -- Max Kellermann <mk@cm4all.com>  Wed, 06 Jul 2011 10:07:50 +0200

cm4all-beng-proxy (0.10.12) unstable; urgency=low

  * merge release 0.9.31
  * rewrite-uri: log widget base mismatch
  * istream-replace: fix assertion failure with splitted buffer

 -- Max Kellermann <mk@cm4all.com>  Tue, 05 Jul 2011 22:05:44 +0200

cm4all-beng-proxy (0.10.11) unstable; urgency=low

  * merge release 0.9.30
  * lb: add SSL/TLS support

 -- Max Kellermann <mk@cm4all.com>  Mon, 04 Jul 2011 17:14:21 +0200

cm4all-beng-proxy (0.10.10) unstable; urgency=low

  * merge release 0.9.29

 -- Max Kellermann <mk@cm4all.com>  Tue, 28 Jun 2011 17:56:43 +0200

cm4all-beng-proxy (0.10.9) unstable; urgency=low

  * merge release 0.9.28

 -- Max Kellermann <mk@cm4all.com>  Mon, 27 Jun 2011 13:38:03 +0200

cm4all-beng-proxy (0.10.8) unstable; urgency=low

  * lb_http: don't access the connection object after it was closed
  * restart the load balancer automatically

 -- Max Kellermann <mk@cm4all.com>  Wed, 22 Jun 2011 12:38:39 +0200

cm4all-beng-proxy (0.10.7) unstable; urgency=low

  * config: make the session cookie name configurable
  * uri-relative: allow relative base URIs (for CGI)
  * widget-uri: combine existing CGI PATH_INFO and given widget location
  * python/translation/widget: support "path_info" specification

 -- Max Kellermann <mk@cm4all.com>  Mon, 20 Jun 2011 14:54:38 +0200

cm4all-beng-proxy (0.10.6) unstable; urgency=low

  * merge release 0.9.26

 -- Max Kellermann <mk@cm4all.com>  Wed, 15 Jun 2011 09:19:28 +0200

cm4all-beng-proxy (0.10.5) unstable; urgency=low

  * merge release 0.9.26

 -- Max Kellermann <mk@cm4all.com>  Fri, 10 Jun 2011 10:09:09 +0200

cm4all-beng-proxy (0.10.4) unstable; urgency=low

  * doc: add beng-lb documentation
  * lb: implement "fallback" option
  * merge release 0.9.25

 -- Max Kellermann <mk@cm4all.com>  Wed, 08 Jun 2011 14:13:43 +0200

cm4all-beng-proxy (0.10.3) unstable; urgency=low

  * python/translation.widget: support keyword "sticky"
  * lb: implement sticky modes "failover", "cookie"

 -- Max Kellermann <mk@cm4all.com>  Mon, 06 Jun 2011 15:51:36 +0200

cm4all-beng-proxy (0.10.2) unstable; urgency=low

  * debian: fix beng-lb pid file name
  * lb_http: implement sticky sessions
  * merge release 0.9.24

 -- Max Kellermann <mk@cm4all.com>  Tue, 31 May 2011 14:32:03 +0200

cm4all-beng-proxy (0.10.1) unstable; urgency=low

  * lb_http: close request body on error
  * lb_listener: print error message when binding fails
  * merge release 0.9.23

 -- Max Kellermann <mk@cm4all.com>  Fri, 27 May 2011 13:13:55 +0200

cm4all-beng-proxy (0.10) unstable; urgency=low

  * failure: fix inverted logic bug in expiry check
  * tcp-balancer: implement session stickiness
  * lb: new stand-alone load balancer

 -- Max Kellermann <mk@cm4all.com>  Thu, 26 May 2011 14:32:02 +0200

cm4all-beng-proxy (0.9.35) unstable; urgency=low

  * resource-loader: pass the last X-Forwarded-For element to AJP

 -- Max Kellermann <mk@cm4all.com>  Thu, 18 Aug 2011 15:05:02 +0200

cm4all-beng-proxy (0.9.34) unstable; urgency=low

  * request: fix double request body close in errdoc handler
  * handler: close request body on early abort

 -- Max Kellermann <mk@cm4all.com>  Mon, 01 Aug 2011 16:21:43 +0200

cm4all-beng-proxy (0.9.33) unstable; urgency=low

  * {http,ajp}-request, errdoc: check before closing the request body on
    error

 -- Max Kellermann <mk@cm4all.com>  Mon, 18 Jul 2011 16:30:29 +0200

cm4all-beng-proxy (0.9.32) unstable; urgency=low

  * processor: dispose request body when focused widget was not found
  * http-string: allow the slash in cookie values (RFC ignorant)

 -- Max Kellermann <mk@cm4all.com>  Tue, 12 Jul 2011 18:16:01 +0200

cm4all-beng-proxy (0.9.31) unstable; urgency=low

  * growing-buffer: fix assertion failure with empty first buffer

 -- Max Kellermann <mk@cm4all.com>  Tue, 05 Jul 2011 21:58:24 +0200

cm4all-beng-proxy (0.9.30) unstable; urgency=low

  * growing-buffer: fix assertion failure in reader when buffer is empty

 -- Max Kellermann <mk@cm4all.com>  Mon, 04 Jul 2011 16:59:28 +0200

cm4all-beng-proxy (0.9.29) unstable; urgency=low

  * http-string: allow the equality sign in cookie values (RFC ignorant)

 -- Max Kellermann <mk@cm4all.com>  Tue, 28 Jun 2011 17:50:23 +0200

cm4all-beng-proxy (0.9.28) unstable; urgency=low

  * http-string: allow round brackets in cookie values (RFC ignorant)

 -- Max Kellermann <mk@cm4all.com>  Mon, 27 Jun 2011 13:23:58 +0200

cm4all-beng-proxy (0.9.27) unstable; urgency=low

  * handler: don't delete existing session in TRANSPARENT mode

 -- Max Kellermann <mk@cm4all.com>  Wed, 15 Jun 2011 09:08:48 +0200

cm4all-beng-proxy (0.9.26) unstable; urgency=low

  * worker: read "crash" value before destroying shared memory
  * session: fix crash while discarding session

 -- Max Kellermann <mk@cm4all.com>  Fri, 10 Jun 2011 09:54:56 +0200

cm4all-beng-proxy (0.9.25) unstable; urgency=low

  * response: discard the request body before passing to errdoc
  * worker: don't restart all workers after "safe" worker crash
  * cgi: check for end-of-file after splice

 -- Max Kellermann <mk@cm4all.com>  Wed, 08 Jun 2011 15:02:35 +0200

cm4all-beng-proxy (0.9.24) unstable; urgency=low

  * fcgi-client: really discard packets on request id mismatch
  * memcached-client: don't schedule read event when buffer is full
  * session: support beng-lb sticky sessions

 -- Max Kellermann <mk@cm4all.com>  Tue, 31 May 2011 14:23:41 +0200

cm4all-beng-proxy (0.9.23) unstable; urgency=low

  * tcp-balancer: retry connecting to cluster if a node fails

 -- Max Kellermann <mk@cm4all.com>  Fri, 27 May 2011 13:01:31 +0200

cm4all-beng-proxy (0.9.22) unstable; urgency=low

  * failure: fix inverted logic bug in expiry check
  * uri-extract: support AJP URLs, fixes AJP cookies
  * ajp-client: don't schedule read event when buffer is full

 -- Max Kellermann <mk@cm4all.com>  Thu, 26 May 2011 08:32:32 +0200

cm4all-beng-proxy (0.9.21) unstable; urgency=low

  * balancer: re-enable load balancing (regression fix)
  * merge release 0.8.38

 -- Max Kellermann <mk@cm4all.com>  Fri, 20 May 2011 11:03:31 +0200

cm4all-beng-proxy (0.9.20) unstable; urgency=low

  * http-cache: fix assertion failure caused by wrong destructor
  * merge release 0.8.37

 -- Max Kellermann <mk@cm4all.com>  Mon, 16 May 2011 14:03:09 +0200

cm4all-beng-proxy (0.9.19) unstable; urgency=low

  * http-request: don't retry requests with a request body

 -- Max Kellermann <mk@cm4all.com>  Thu, 12 May 2011 11:35:55 +0200

cm4all-beng-proxy (0.9.18) unstable; urgency=low

  * http-body: fix assertion failure on EOF chunk after socket was closed
  * widget-http: fix crash in widget lookup error handler
  * merge release 0.8.36

 -- Max Kellermann <mk@cm4all.com>  Tue, 10 May 2011 18:56:33 +0200

cm4all-beng-proxy (0.9.17) unstable; urgency=low

  * growing-buffer: fix assertion failure after large initial write
  * http-request: retry after connection failure
  * test/t-cgi: fix bashisms in test scripts

 -- Max Kellermann <mk@cm4all.com>  Wed, 04 May 2011 18:54:57 +0200

cm4all-beng-proxy (0.9.16) unstable; urgency=low

  * resource-address: append "transparent" args to CGI path_info
  * tcache: fix crash on FastCGI with BASE

 -- Max Kellermann <mk@cm4all.com>  Mon, 02 May 2011 16:07:21 +0200

cm4all-beng-proxy (0.9.15) unstable; urgency=low

  * configure.ac: check if valgrind/memcheck.h is installed
  * configure.ac: check if libattr is available
  * access-log: log Referer and User-Agent
  * access-log: log the request duration
  * proxy-handler: allow forwarding URI arguments
  * merge release 0.8.35

 -- Max Kellermann <mk@cm4all.com>  Wed, 27 Apr 2011 18:54:17 +0200

cm4all-beng-proxy (0.9.14) unstable; urgency=low

  * processor: don't clear widget pointer at opening tag
  * debian: move ulimit call from init script to *.default
  * merge release 0.8.33

 -- Max Kellermann <mk@cm4all.com>  Wed, 13 Apr 2011 17:03:29 +0200

cm4all-beng-proxy (0.9.13) unstable; urgency=low

  * proxy-widget: apply the widget's response header forward settings
  * response: add option to dump the widget tree
  * widget-class: move header forward settings to view
  * merge release 0.8.30

 -- Max Kellermann <mk@cm4all.com>  Mon, 04 Apr 2011 16:31:26 +0200

cm4all-beng-proxy (0.9.12) unstable; urgency=low

  * widget: internal API refactorization
  * was-control: fix argument order in "abort" call
  * was-client: duplicate the GError object when it is used twice
  * {file,delegate}-handler: add Expires/ETag headers to 304 response
  * cgi: allow setting environment variables

 -- Max Kellermann <mk@cm4all.com>  Thu, 24 Mar 2011 15:12:54 +0100

cm4all-beng-proxy (0.9.11) unstable; urgency=low

  * processor: major API refactorization
  * merge release 0.8.29

 -- Max Kellermann <mk@cm4all.com>  Mon, 21 Mar 2011 19:43:28 +0100

cm4all-beng-proxy (0.9.10) unstable; urgency=low

  * merge release 0.8.27

 -- Max Kellermann <mk@cm4all.com>  Fri, 18 Mar 2011 14:11:16 +0100

cm4all-beng-proxy (0.9.9) unstable; urgency=low

  * merge release 0.8.25

 -- Max Kellermann <mk@cm4all.com>  Mon, 14 Mar 2011 16:05:51 +0100

cm4all-beng-proxy (0.9.8) unstable; urgency=low

  * translate: support UNIX domain sockets in ADDRESS_STRING
  * resource-address: support connections to existing FastCGI servers

 -- Max Kellermann <mk@cm4all.com>  Fri, 11 Mar 2011 19:24:33 +0100

cm4all-beng-proxy (0.9.7) unstable; urgency=low

  * merge release 0.8.24

 -- Max Kellermann <mk@cm4all.com>  Fri, 04 Mar 2011 13:07:36 +0100

cm4all-beng-proxy (0.9.6) unstable; urgency=low

  * merge release 0.8.23

 -- Max Kellermann <mk@cm4all.com>  Mon, 28 Feb 2011 11:47:45 +0100

cm4all-beng-proxy (0.9.5) unstable; urgency=low

  * translate: allow SITE without CGI

 -- Max Kellermann <mk@cm4all.com>  Mon, 31 Jan 2011 06:35:24 +0100

cm4all-beng-proxy (0.9.4) unstable; urgency=low

  * widget-class: allow distinct addresses for each view

 -- Max Kellermann <mk@cm4all.com>  Thu, 27 Jan 2011 17:51:21 +0100

cm4all-beng-proxy (0.9.3) unstable; urgency=low

  * istream-catch: log errors
  * proxy-handler: pass the original request URI to (Fast)CGI
  * proxy-handler: pass the original document root to (Fast)CGI
  * fcgi-stock: pass site id to child process
  * translation: new packet "HOME" for JailCGI
  * resource-loader: get remote host from "X-Forwarded-For"
  * cgi, fcgi-client: pass client IP address to application

 -- Max Kellermann <mk@cm4all.com>  Fri, 21 Jan 2011 18:13:38 +0100

cm4all-beng-proxy (0.9.2) unstable; urgency=low

  * merge release 0.8.21
  * http-response: better context for error messages
  * istream: method close() does not invoke handler->abort()
  * istream: better context for error messages
  * ajp-client: destruct properly when request stream fails
  * {delegate,fcgi,was}-stock: use the JailCGI 1.4 wrapper

 -- Max Kellermann <mk@cm4all.com>  Mon, 17 Jan 2011 12:08:04 +0100

cm4all-beng-proxy (0.9.1) unstable; urgency=low

  * http-server: count the number of raw bytes sent and received
  * control-handler: support TCACHE_INVALIDATE with SITE
  * new programs "log-forward", "log-exec" for network logging
  * new program "log-split" for creating per-site log files
  * new program "log-traffic" for creating per-site traffic logs
  * move logging servers to new package cm4all-beng-proxy-logging
  * python/control.client: add parameter "broadcast"

 -- Max Kellermann <mk@cm4all.com>  Thu, 02 Dec 2010 12:07:16 +0100

cm4all-beng-proxy (0.9) unstable; urgency=low

  * merge release 0.8.19
  * was-client: explicitly send 32 bit METHOD payload
  * was-client: explicitly parse STATUS as 32 bit integer
  * was-client: clear control channel object on destruction
  * was-client: reuse child process if state is clean on EOF
  * was-client: abort properly after receiving illegal packet
  * was-client: allow "request STOP" before response completed
  * was-client: postpone the response handler invocation
  * was-control: send packets in bulk
  * python: support WAS widgets
  * http-server: enable "cork" mode only for beginning of response
  * http-cache: don't access freed memory in pool_unref_denotify()
  * http: use libcm4all-http
  * new datagram based binary protocol for access logging
  * main: default WAS stock limit is 16

 -- Max Kellermann <mk@cm4all.com>  Thu, 18 Nov 2010 19:56:17 +0100

cm4all-beng-proxy (0.8.38) unstable; urgency=low

  * failure: update time stamp on existing item
  * errdoc: free the original response body on abort

 -- Max Kellermann <mk@cm4all.com>  Fri, 20 May 2011 10:17:14 +0200

cm4all-beng-proxy (0.8.37) unstable; urgency=low

  * widget-resolver: don't reuse failed resolver
  * http-request: fix NULL pointer dereference on invalid URI
  * config: disable the TCP stock limit by default

 -- Max Kellermann <mk@cm4all.com>  Mon, 16 May 2011 13:41:32 +0200

cm4all-beng-proxy (0.8.36) unstable; urgency=low

  * http-server: check if client closes connection while processing
  * http-client: release the socket before invoking the callback
  * fcgi-client: fix assertion failure on full input buffer
  * memcached-client: re-enable socket event after direct copy
  * istream-file: fix assertion failure on range request
  * test/t-cgi: fix bashisms in test scripts

 -- Max Kellermann <mk@cm4all.com>  Tue, 10 May 2011 18:45:48 +0200

cm4all-beng-proxy (0.8.35) unstable; urgency=low

  * session: fix potential session defragmentation crash
  * ajp-request: use "host:port" as TCP stock key
  * cgi: evaluate the Content-Length response header

 -- Max Kellermann <mk@cm4all.com>  Wed, 27 Apr 2011 13:32:05 +0200

cm4all-beng-proxy (0.8.34) unstable; urgency=low

  * js: replace all '%' with '$'
  * js: check if session_id is null
  * debian: add package cm4all-beng-proxy-tools

 -- Max Kellermann <mk@cm4all.com>  Tue, 19 Apr 2011 18:43:54 +0200

cm4all-beng-proxy (0.8.33) unstable; urgency=low

  * processor: don't quote query string arguments with dollar sign
  * widget-request: safely remove "view" and "path" from argument table
  * debian/control: add "Breaks << 0.8.32" on the JavaScript library

 -- Max Kellermann <mk@cm4all.com>  Tue, 12 Apr 2011 18:21:55 +0200

cm4all-beng-proxy (0.8.32) unstable; urgency=low

  * args: quote arguments with the dollar sign

 -- Max Kellermann <mk@cm4all.com>  Tue, 12 Apr 2011 13:34:42 +0200

cm4all-beng-proxy (0.8.31) unstable; urgency=low

  * proxy-widget: eliminate the duplicate "Server" response header
  * translation: add packet UNTRUSTED_SITE_SUFFIX

 -- Max Kellermann <mk@cm4all.com>  Thu, 07 Apr 2011 16:23:37 +0200

cm4all-beng-proxy (0.8.30) unstable; urgency=low

  * handler: make lower-case realm name from the "Host" header
  * session: copy attribute "realm", fixes segmentation fault

 -- Max Kellermann <mk@cm4all.com>  Tue, 29 Mar 2011 16:47:43 +0200

cm4all-beng-proxy (0.8.29) unstable; urgency=low

  * ajp-client: send query string in an AJP attribute

 -- Max Kellermann <mk@cm4all.com>  Mon, 21 Mar 2011 19:16:16 +0100

cm4all-beng-proxy (0.8.28) unstable; urgency=low

  * resource-loader: use X-Forwarded-For to obtain AJP remote host
  * resource-loader: strip port from AJP remote address
  * resource-loader: don't pass remote host to AJP server
  * resource-loader: parse server port for AJP
  * ajp-client: always send content-length
  * ajp-client: parse the remaining buffer after EAGAIN

 -- Max Kellermann <mk@cm4all.com>  Mon, 21 Mar 2011 11:12:07 +0100

cm4all-beng-proxy (0.8.27) unstable; urgency=low

  * http-request: close the request body on malformed URI
  * ajp-request: AJP translation packet contains ajp://host:port/path

 -- Max Kellermann <mk@cm4all.com>  Fri, 18 Mar 2011 14:04:21 +0100

cm4all-beng-proxy (0.8.26) unstable; urgency=low

  * python/response: fix typo in ajp()
  * session: validate sessions only within one realm

 -- Max Kellermann <mk@cm4all.com>  Fri, 18 Mar 2011 08:59:41 +0100

cm4all-beng-proxy (0.8.25) unstable; urgency=low

  * widget-http: discard request body on unknown view name
  * inline-widget: discard request body on error
  * {http,fcgi,was}-client: allocate response headers from caller pool
  * cmdline: fcgi_stock_limit defaults to 0 (no limit)

 -- Max Kellermann <mk@cm4all.com>  Mon, 14 Mar 2011 15:53:42 +0100

cm4all-beng-proxy (0.8.24) unstable; urgency=low

  * fcgi-client: release the connection even when padding not consumed
    after empty response

 -- Max Kellermann <mk@cm4all.com>  Wed, 02 Mar 2011 17:39:33 +0100

cm4all-beng-proxy (0.8.23) unstable; urgency=low

  * memcached-client: allocate a new memory pool
  * memcached-client: copy caller_pool reference before freeing the client
  * fcgi-client: check headers!=NULL
  * fcgi-client: release the connection even when padding not consumed

 -- Max Kellermann <mk@cm4all.com>  Mon, 28 Feb 2011 10:50:02 +0100

cm4all-beng-proxy (0.8.22) unstable; urgency=low

  * cgi: fill special variables CONTENT_TYPE, CONTENT_LENGTH
  * memcached-client: remove stray pool_unref() call
  * memcached-client: reuse the socket if the remaining value is buffered
  * http-cache-choice: abbreviate memcached keys
  * *-cache: allocate a parent pool for cache items
  * pool: re-enable linear pools
  * frame: free the request body on error
  * http-cache: free cached body which was dismissed

 -- Max Kellermann <mk@cm4all.com>  Mon, 07 Feb 2011 15:34:09 +0100

cm4all-beng-proxy (0.8.21) unstable; urgency=low

  * merge release 0.7.55
  * jail: translate the document root properly
  * header-forward: forward the "Host" header to CGI/FastCGI/AJP
  * http-error: map ENOTDIR to "404 Not Found"
  * http-server: fix assertion failure on write error
  * fcgi-stock: clear all environment variables

 -- Max Kellermann <mk@cm4all.com>  Thu, 06 Jan 2011 16:04:20 +0100

cm4all-beng-proxy (0.8.20) unstable; urgency=low

  * widget-resolver: add pedantic state assertions
  * async: remember a copy of the operation in !NDEBUG
  * python/translation/response: max_age() returns self

 -- Max Kellermann <mk@cm4all.com>  Mon, 06 Dec 2010 23:02:50 +0100

cm4all-beng-proxy (0.8.19) unstable; urgency=low

  * merge release 0.7.54

 -- Max Kellermann <mk@cm4all.com>  Wed, 17 Nov 2010 16:25:10 +0100

cm4all-beng-proxy (0.8.18) unstable; urgency=low

  * was-client: explicitly send 32 bit METHOD payload
  * was-client: explicitly parse STATUS as 32 bit integer
  * istream: check presence of as_fd() in optimized build

 -- Max Kellermann <mk@cm4all.com>  Fri, 05 Nov 2010 11:00:54 +0100

cm4all-beng-proxy (0.8.17) unstable; urgency=low

  * merged release 0.7.53
  * widget: use colon as widget path separator
  * was-client: check for abort during response handler
  * was-client: implement STOP
  * was-client: release memory pools
  * was-launch: enable non-blocking mode on input and output
  * http-server: don't crash on malformed pipelined request
  * main: free the WAS stock and the UDP listener in the SIGTERM handler

 -- Max Kellermann <mk@cm4all.com>  Thu, 28 Oct 2010 19:50:26 +0200

cm4all-beng-proxy (0.8.16) unstable; urgency=low

  * merged release 0.7.52
  * was-client: support for the WAS protocol

 -- Max Kellermann <mk@cm4all.com>  Wed, 13 Oct 2010 16:45:18 +0200

cm4all-beng-proxy (0.8.15) unstable; urgency=low

  * resource-address: don't skip question mark twice

 -- Max Kellermann <mk@cm4all.com>  Tue, 28 Sep 2010 12:20:33 +0200

cm4all-beng-proxy (0.8.14) unstable; urgency=low

  * processor: schedule "xmlns:c" deletion

 -- Max Kellermann <mk@cm4all.com>  Thu, 23 Sep 2010 14:42:31 +0200

cm4all-beng-proxy (0.8.13) unstable; urgency=low

  * processor: delete "xmlns:c" attributes from link elements
  * istream-{head,zero}: implement method available()
  * merged release 0.7.51

 -- Max Kellermann <mk@cm4all.com>  Tue, 17 Aug 2010 09:54:33 +0200

cm4all-beng-proxy (0.8.12) unstable; urgency=low

  * http-cache-memcached: copy resource address
  * debian/control: add missing ${shlibs:Depends}
  * merged release 0.7.50

 -- Max Kellermann <mk@cm4all.com>  Thu, 12 Aug 2010 20:17:52 +0200

cm4all-beng-proxy (0.8.11) unstable; urgency=low

  * delegate-client: fix SCM_RIGHTS check
  * use Linux 2.6 CLOEXEC/NONBLOCK flags
  * tcache: INVALIDATE removes all variants (error documents etc.)
  * control: new UDP based protocol, allows invalidating caches
  * hashmap: fix assertion failure in hashmap_remove_match()
  * merged release 0.7.49

 -- Max Kellermann <mk@cm4all.com>  Tue, 10 Aug 2010 15:48:10 +0200

cm4all-beng-proxy (0.8.10) unstable; urgency=low

  * tcache: copy response.previous

 -- Max Kellermann <mk@cm4all.com>  Mon, 02 Aug 2010 18:03:43 +0200

cm4all-beng-proxy (0.8.9) unstable; urgency=low

  * (f?)cgi-handler: forward query string only if focused
  * ajp-handler: merge into proxy-handler
  * proxy-handler: forward query string if focused
  * cgi, fastcgi-handler: enable the resource cache
  * translation: add packets CHECK and PREVIOUS for authentication
  * python: add Response.max_age()

 -- Max Kellermann <mk@cm4all.com>  Fri, 30 Jul 2010 11:39:22 +0200

cm4all-beng-proxy (0.8.8) unstable; urgency=low

  * prototypes/translate.py: added new ticket-fastcgi programs
  * http-cache: implement FastCGI caching
  * merged release 0.7.47

 -- Max Kellermann <mk@cm4all.com>  Wed, 21 Jul 2010 13:00:43 +0200

cm4all-beng-proxy (0.8.7) unstable; urgency=low

  * istream-delayed: update the "direct" bit mask
  * http-client: send "Expect: 100-continue"
  * response, widget-http: apply istream_pipe to filter input
  * proxy-handler: apply istream_pipe to request body
  * istream-ajp-body: send larger request body packets
  * ajp-client: support splice()
  * merged release 0.7.46

 -- Max Kellermann <mk@cm4all.com>  Fri, 25 Jun 2010 18:52:04 +0200

cm4all-beng-proxy (0.8.6) unstable; urgency=low

  * translation: added support for custom error documents
  * response: convert HEAD to GET if filter follows
  * processor: short-circuit on HEAD request
  * python: depend on python-twisted-core

 -- Max Kellermann <mk@cm4all.com>  Wed, 16 Jun 2010 16:37:42 +0200

cm4all-beng-proxy (0.8.5) unstable; urgency=low

  * istream-tee: allow second output to block
  * widget-http: don't transform error documents
  * response, widget-http: disable filters after widget frame request
  * translation: added packet FILTER_4XX to filter client errors
  * merged release 0.7.45

 -- Max Kellermann <mk@cm4all.com>  Thu, 10 Jun 2010 16:13:14 +0200

cm4all-beng-proxy (0.8.4) unstable; urgency=low

  * python: added missing "Response" import
  * python: resume parsing after deferred call
  * http-client: implement istream method as_fd()
  * merged release 0.7.44

 -- Max Kellermann <mk@cm4all.com>  Mon, 07 Jun 2010 17:01:16 +0200

cm4all-beng-proxy (0.8.3) unstable; urgency=low

  * file-handler: implement If-Range (RFC 2616 14.27)
  * merged release 0.7.42

 -- Max Kellermann <mk@cm4all.com>  Tue, 01 Jun 2010 16:17:13 +0200

cm4all-beng-proxy (0.8.2) unstable; urgency=low

  * cookie-client: verify the cookie path
  * python: use Twisted's logging library
  * python: added a widget registry class
  * merged release 0.7.41

 -- Max Kellermann <mk@cm4all.com>  Wed, 26 May 2010 13:08:16 +0200

cm4all-beng-proxy (0.8.1) unstable; urgency=low

  * http-cache-memcached: delete entity records on POST

 -- Max Kellermann <mk@cm4all.com>  Tue, 18 May 2010 12:21:55 +0200

cm4all-beng-proxy (0.8) unstable; urgency=low

  * istream: added method as_fd() to convert istream to file descriptor
  * fork: support passing stdin istream fd to child process
  * http-cache: discard only matching entries on POST
  * istream-html-escape: escape single and double quote
  * rewrite-uri: escape the result with XML entities

 -- Max Kellermann <mk@cm4all.com>  Thu, 13 May 2010 12:34:46 +0200

cm4all-beng-proxy (0.7.55) unstable; urgency=low

  * pool: reparent pools in optimized build
  * istream-deflate: add missing pool reference while reading
  * istream-deflate: fix several error handlers

 -- Max Kellermann <mk@cm4all.com>  Thu, 06 Jan 2011 12:59:39 +0100

cm4all-beng-proxy (0.7.54) unstable; urgency=low

  * http-server: fix crash on deferred chunked request body
  * parser: fix crash on malformed SCRIPT element

 -- Max Kellermann <mk@cm4all.com>  Wed, 17 Nov 2010 16:13:09 +0100

cm4all-beng-proxy (0.7.53) unstable; urgency=low

  * http-server: don't crash on malformed pipelined request
  * sink-header: fix assertion failure on empty trailer

 -- Max Kellermann <mk@cm4all.com>  Thu, 28 Oct 2010 18:39:01 +0200

cm4all-beng-proxy (0.7.52) unstable; urgency=low

  * fcgi-client: fix send timeout handler
  * fork: finish the buffer after pipe was drained

 -- Max Kellermann <mk@cm4all.com>  Wed, 13 Oct 2010 16:39:26 +0200

cm4all-beng-proxy (0.7.51) unstable; urgency=low

  * http-client: clear response body pointer before forwarding EOF event
  * processor: fix assertion failure for c:mode in c:widget

 -- Max Kellermann <mk@cm4all.com>  Mon, 16 Aug 2010 17:01:48 +0200

cm4all-beng-proxy (0.7.50) unstable; urgency=low

  * header-forward: don't forward the "Host" header to HTTP servers
  * resource-address: use uri_relative() for CGI
  * uri-relative: don't lose host name in uri_absolute()
  * uri-relative: don't fail on absolute URIs
  * http-cache-heap: don't use uninitialized item size

 -- Max Kellermann <mk@cm4all.com>  Thu, 12 Aug 2010 20:03:49 +0200

cm4all-beng-proxy (0.7.49) unstable; urgency=low

  * hashmap: fix assertion failure in hashmap_remove_value()

 -- Max Kellermann <mk@cm4all.com>  Tue, 10 Aug 2010 15:37:12 +0200

cm4all-beng-proxy (0.7.48) unstable; urgency=low

  * pipe-stock: add assertions on file descriptors

 -- Max Kellermann <mk@cm4all.com>  Mon, 09 Aug 2010 14:56:54 +0200

cm4all-beng-proxy (0.7.47) unstable; urgency=low

  * cmdline: add option "--group"

 -- Max Kellermann <mk@cm4all.com>  Fri, 16 Jul 2010 18:39:53 +0200

cm4all-beng-proxy (0.7.46) unstable; urgency=low

  * handler: initialize all translate_response attributes
  * http-client: consume buffer before header length check
  * istream-pipe: clear "direct" flags in constructor
  * istream-pipe: return gracefully when handler blocks
  * ajp-client: hold pool reference to reset TCP_CORK

 -- Max Kellermann <mk@cm4all.com>  Mon, 21 Jun 2010 17:53:21 +0200

cm4all-beng-proxy (0.7.45) unstable; urgency=low

  * istream-tee: separate "weak" values for the two outputs
  * fcache: don't close output when caching has been canceled
  * tcache: copy the attribute "secure_cookie"

 -- Max Kellermann <mk@cm4all.com>  Thu, 10 Jun 2010 15:21:34 +0200

cm4all-beng-proxy (0.7.44) unstable; urgency=low

  * http-client: check response header length
  * http-server: check request header length

 -- Max Kellermann <mk@cm4all.com>  Mon, 07 Jun 2010 16:51:57 +0200

cm4all-beng-proxy (0.7.43) unstable; urgency=low

  * http-cache: fixed NULL pointer dereference when storing empty response
    body on the heap

 -- Max Kellermann <mk@cm4all.com>  Tue, 01 Jun 2010 18:52:45 +0200

cm4all-beng-proxy (0.7.42) unstable; urgency=low

  * fork: check "direct" flag again after buffer flush
  * pool: pool_unref_denotify() remembers the code location
  * sink-{buffer,gstring}: don't invoke callback in abort()
  * async: added another debug flag to verify correctness

 -- Max Kellermann <mk@cm4all.com>  Mon, 31 May 2010 21:15:58 +0200

cm4all-beng-proxy (0.7.41) unstable; urgency=low

  * http-cache: initialize response status and headers on empty body

 -- Max Kellermann <mk@cm4all.com>  Tue, 25 May 2010 16:27:25 +0200

cm4all-beng-proxy (0.7.40) unstable; urgency=low

  * http-cache: fixed NULL pointer dereference when storing empty response
    body in memcached

 -- Max Kellermann <mk@cm4all.com>  Tue, 25 May 2010 15:04:44 +0200

cm4all-beng-proxy (0.7.39) unstable; urgency=low

  * memcached-stock: close value on connect failure
  * http: implement remaining status codes
  * http-cache: allow caching empty response body
  * http-cache: cache status codes 203, 206, 300, 301, 410
  * http-cache: don't cache authorized resources

 -- Max Kellermann <mk@cm4all.com>  Fri, 21 May 2010 17:37:29 +0200

cm4all-beng-proxy (0.7.38) unstable; urgency=low

  * http-server: send HTTP/1.1 declaration with "100 Continue"
  * connection: initialize "site_name", fixes crash bug
  * translation: added packet SECURE_COOKIE

 -- Max Kellermann <mk@cm4all.com>  Thu, 20 May 2010 15:40:34 +0200

cm4all-beng-proxy (0.7.37) unstable; urgency=low

  * *-client: implement a socket leak detector
  * handler: initialize response header without translation server

 -- Max Kellermann <mk@cm4all.com>  Tue, 18 May 2010 12:05:11 +0200

cm4all-beng-proxy (0.7.36) unstable; urgency=low

  * http-client: fixed NULL pointer dereference
  * handler, response: removed duplicate request body destruction calls

 -- Max Kellermann <mk@cm4all.com>  Tue, 11 May 2010 17:16:36 +0200

cm4all-beng-proxy (0.7.35) unstable; urgency=low

  * {http,fcgi,ajp}-request: close the request body on abort
  * handler: set fake translation response on malformed URI

 -- Max Kellermann <mk@cm4all.com>  Mon, 10 May 2010 11:22:23 +0200

cm4all-beng-proxy (0.7.34) unstable; urgency=low

  * translate: check the UNTRUSTED packet
  * translation: added packet UNTRUSTED_PREFIX

 -- Max Kellermann <mk@cm4all.com>  Fri, 30 Apr 2010 19:14:37 +0200

cm4all-beng-proxy (0.7.33) unstable; urgency=low

  * merged release 0.7.27.1
  * fcache: don't continue storing in background
  * fcgi-client: re-add event after some input data has been read

 -- Max Kellermann <mk@cm4all.com>  Fri, 30 Apr 2010 11:31:08 +0200

cm4all-beng-proxy (0.7.32) unstable; urgency=low

  * response: generate the "Server" response header
  * response: support the Authentication-Info response header
  * response: support custom authentication pages
  * translation: support custom response headers

 -- Max Kellermann <mk@cm4all.com>  Tue, 27 Apr 2010 17:09:59 +0200

cm4all-beng-proxy (0.7.31) unstable; urgency=low

  * support HTTP authentication (RFC 2617)

 -- Max Kellermann <mk@cm4all.com>  Mon, 26 Apr 2010 17:26:42 +0200

cm4all-beng-proxy (0.7.30) unstable; urgency=low

  * fcgi-client: support responses without a body
  * {http,fcgi}-client: hold caller pool reference during callback

 -- Max Kellermann <mk@cm4all.com>  Fri, 23 Apr 2010 14:41:05 +0200

cm4all-beng-proxy (0.7.29) unstable; urgency=low

  * http-cache: added missing pool_unref() in memcached_miss()
  * pool: added checked pool references

 -- Max Kellermann <mk@cm4all.com>  Thu, 22 Apr 2010 15:45:48 +0200

cm4all-beng-proxy (0.7.28) unstable; urgency=low

  * fcgi-client: support response status
  * translate: malformed packets are fatal
  * http-cache: don't cache resources with very long URIs
  * memcached-client: increase the maximum key size to 32 kB

 -- Max Kellermann <mk@cm4all.com>  Thu, 15 Apr 2010 15:06:51 +0200

cm4all-beng-proxy (0.7.27.1) unstable; urgency=low

  * http-cache: added missing pool_unref() in memcached_miss()
  * http-cache: don't cache resources with very long URIs
  * memcached-client: increase the maximum key size to 32 kB
  * fork: properly handle partially filled output buffer
  * fork: re-add event after some input data has been read

 -- Max Kellermann <mk@cm4all.com>  Thu, 29 Apr 2010 15:30:21 +0200

cm4all-beng-proxy (0.7.27) unstable; urgency=low

  * session: use GLib's PRNG to generate session ids
  * session: seed the PRNG with /dev/random
  * response: log UNTRUSTED violation attempts
  * response: drop widget sessions when there is no focus

 -- Max Kellermann <mk@cm4all.com>  Fri, 09 Apr 2010 12:04:18 +0200

cm4all-beng-proxy (0.7.26) unstable; urgency=low

  * memcached-client: schedule read event before callback
  * istream-tee: continue with second output if first is closed

 -- Max Kellermann <mk@cm4all.com>  Sun, 28 Mar 2010 18:08:11 +0200

cm4all-beng-proxy (0.7.25) unstable; urgency=low

  * memcached-client: don't poll if socket is closed
  * fork: close file descriptor on input error
  * pool: don't check attachments in pool_trash()

 -- Max Kellermann <mk@cm4all.com>  Thu, 25 Mar 2010 13:28:01 +0100

cm4all-beng-proxy (0.7.24) unstable; urgency=low

  * memcached-client: release socket after splice

 -- Max Kellermann <mk@cm4all.com>  Mon, 22 Mar 2010 11:29:45 +0100

cm4all-beng-proxy (0.7.23) unstable; urgency=low

  * sink-header: support splice
  * memcached-client: support splice (response)
  * fcgi-client: recover correctly after send error
  * fcgi-client: support chunked request body
  * fcgi-client: basic splice support for the request body
  * http-cache: duplicate headers
  * {http,memcached}-client: check "direct" mode after buffer flush
  * cmdline: added option "fcgi_stock_limit"
  * python: auto-export function write_packet()
  * python: Response methods return self

 -- Max Kellermann <mk@cm4all.com>  Fri, 19 Mar 2010 13:28:35 +0100

cm4all-beng-proxy (0.7.22) unstable; urgency=low

  * python: re-add function write_packet()

 -- Max Kellermann <mk@cm4all.com>  Fri, 12 Mar 2010 12:27:21 +0100

cm4all-beng-proxy (0.7.21) unstable; urgency=low

  * ajp-client: handle EAGAIN from send()
  * python: install the missing sources

 -- Max Kellermann <mk@cm4all.com>  Thu, 11 Mar 2010 16:58:25 +0100

cm4all-beng-proxy (0.7.20) unstable; urgency=low

  * http-client: don't reinstate event when socket is closed
  * access-log: log the site name
  * python: removed unused function write_packet()
  * python: split the module beng_proxy.translation
  * python: allow overriding query string and param in absolute_uri()
  * python: moved absolute_uri() to a separate library

 -- Max Kellermann <mk@cm4all.com>  Thu, 11 Mar 2010 09:48:52 +0100

cm4all-beng-proxy (0.7.19) unstable; urgency=low

  * client-socket: translate EV_TIMEOUT to ETIMEDOUT
  * fork: refill the input buffer as soon as possible
  * delegate-client: implement an abortable event
  * pool: added assertions for libevent leaks
  * direct: added option "-s enable_splice=no"

 -- Max Kellermann <mk@cm4all.com>  Thu, 04 Mar 2010 17:34:56 +0100

cm4all-beng-proxy (0.7.18) unstable; urgency=low

  * args: reserve memory for the trailing null byte

 -- Max Kellermann <mk@cm4all.com>  Tue, 23 Feb 2010 17:46:04 +0100

cm4all-beng-proxy (0.7.17) unstable; urgency=low

  * translation: added the BOUNCE packet (variant of REDIRECT)
  * translation: change widget packet HOST to UNTRUSTED
  * translation: pass internal URI arguments to the translation server
  * handler: use the specified status with REDIRECT
  * python: added method Request.absolute_uri()

 -- Max Kellermann <mk@cm4all.com>  Tue, 23 Feb 2010 16:15:22 +0100

cm4all-beng-proxy (0.7.16) unstable; urgency=low

  * processor: separate trusted from untrusted widgets by host name
  * processor: mode=partition is deprecated
  * translate: fix DOCUMENT_ROOT handler for CGI/FASTCGI
  * fcgi-request: added JailCGI support

 -- Max Kellermann <mk@cm4all.com>  Fri, 19 Feb 2010 14:29:29 +0100

cm4all-beng-proxy (0.7.15) unstable; urgency=low

  * processor: unreference the caller pool in abort()
  * tcache: clear BASE on mismatch
  * fcgi-client: generate the Content-Length request header
  * fcgi-client: send the CONTENT_TYPE parameter
  * prototypes/translate.py: use FastCGI to run PHP

 -- Max Kellermann <mk@cm4all.com>  Thu, 11 Feb 2010 14:43:21 +0100

cm4all-beng-proxy (0.7.14) unstable; urgency=low

  * connection: drop connections when the limit is exceeded
  * resource-address: added BASE support
  * fcgi-client: check the request ID in response packets
  * http-client: check response body when request body is closed
  * html-escape: use the last ampersand before the semicolon
  * html-escape: support &apos;
  * processor: unescape widget parameter values

 -- Max Kellermann <mk@cm4all.com>  Fri, 29 Jan 2010 17:49:43 +0100

cm4all-beng-proxy (0.7.13) unstable; urgency=low

  * fcgi-request: duplicate socket path
  * fcgi-request: support ACTION
  * fcgi-client: provide SCRIPT_FILENAME
  * fcgi-client: append empty PARAMS packet
  * fcgi-client: try to read response before request is finished
  * fcgi-client: implement the STDERR packet
  * fcgi-client: support request headers and body
  * fcgi-stock: manage one socket per child process
  * fcgi-stock: unlink socket path after connect
  * fcgi-stock: redirect fd 1,2 to /dev/null
  * fcgi-stock: kill FastCGI processes after 5 minutes idle
  * translation: new packet PAIR for passing parameters to FastCGI

 -- Max Kellermann <mk@cm4all.com>  Thu, 14 Jan 2010 13:36:48 +0100

cm4all-beng-proxy (0.7.12) unstable; urgency=low

  * http-cache: unlock the cache item after successful revalidation
  * http-cache-memcached: pass the expiration time to memcached
  * sink-header: comprise pending data in method available()
  * header-forward: forward the Expires response header

 -- Max Kellermann <mk@cm4all.com>  Tue, 22 Dec 2009 16:18:49 +0100

cm4all-beng-proxy (0.7.11) unstable; urgency=low

  * {ajp,memcached}-client: fix dis\appearing event for duplex socket
  * memcached-client: handle EAGAIN after send()
  * memcached-client: release socket as early as possible
  * header-forward: don't forward Accept-Encoding if transformation is
    enabled
  * widget-http, inline-widget: check Content-Encoding before processing
  * file-handler: send "Vary: Accept-Encoding" for compressed response
  * header-forward: support duplicate headers
  * fcache: implemented a 60 seconds timeout
  * fcache: copy pointer to local variable before callback
  * event2: refresh timeout after event has occurred

 -- Max Kellermann <mk@cm4all.com>  Fri, 18 Dec 2009 16:45:24 +0100

cm4all-beng-proxy (0.7.10) unstable; urgency=low

  * http-{server,client}: fix disappearing event for duplex socket

 -- Max Kellermann <mk@cm4all.com>  Mon, 14 Dec 2009 15:46:25 +0100

cm4all-beng-proxy (0.7.9) unstable; urgency=low

  * http: "Expect" is a hop-by-hop header
  * http-server: send "100 Continue" unless request body closed
  * http-client: poll socket after splice
  * http-server: handle EAGAIN after splice
  * http-server: send a 417 response on unrecognized "Expect" request
  * response, widget-http: append filter id to resource tag
  * resource-tag: check for "Cache-Control: no-store"

 -- Max Kellermann <mk@cm4all.com>  Mon, 14 Dec 2009 13:05:15 +0100

cm4all-beng-proxy (0.7.8) unstable; urgency=low

  * http-body: support partial response in method available()
  * file-handler: support pre-compressed static files
  * fcache: honor the "Cache-Control: no-store" response header

 -- Max Kellermann <mk@cm4all.com>  Wed, 09 Dec 2009 15:49:25 +0100

cm4all-beng-proxy (0.7.7) unstable; urgency=low

  * parser: allow underscore in attribute names
  * processor: check "type" attribute before URI rewriting
  * http-client: start receiving before request is sent
  * http-client: try to read response after write error
  * http-client: deliver response body after headers are finished
  * http-client: release socket as early as possible
  * http-client: serve buffer after socket has been closed
  * istream-chunked: clear input stream in abort handler
  * growing-buffer: fix crash after close in "data" callback

 -- Max Kellermann <mk@cm4all.com>  Thu, 03 Dec 2009 13:09:57 +0100

cm4all-beng-proxy (0.7.6) unstable; urgency=low

  * istream-hold: return -2 if handler is not available yet
  * http, ajp, fcgi: use istream_hold on request body
  * http-client: implemented splicing the request body
  * response: added missing URI substitution

 -- Max Kellermann <mk@cm4all.com>  Tue, 17 Nov 2009 15:25:35 +0100

cm4all-beng-proxy (0.7.5) unstable; urgency=low

  * session: 64 bit session ids
  * session: allow arbitrary session id size (at compile-time)
  * debian: larger default log file (16 * 4MB)
  * debian: added package cm4all-beng-proxy-toi

 -- Max Kellermann <mk@cm4all.com>  Mon, 16 Nov 2009 15:51:24 +0100

cm4all-beng-proxy (0.7.4) unstable; urgency=low

  * measure the latency of external resources
  * widget-http: partially revert "don't query session if !stateful"

 -- Max Kellermann <mk@cm4all.com>  Tue, 10 Nov 2009 15:06:03 +0100

cm4all-beng-proxy (0.7.3) unstable; urgency=low

  * uri-verify: don't reject double slash after first segment
  * hostname: allow the hyphen character
  * processor: allow processing without session
  * widget-http: don't query session if !stateful
  * request: disable session management for known bots
  * python: fixed AttributeError in __getattr__()
  * python: added method Response.process()
  * translation: added the response packets URI, HOST, SCHEME
  * translation: added header forward packets

 -- Max Kellermann <mk@cm4all.com>  Mon, 09 Nov 2009 16:40:27 +0100

cm4all-beng-proxy (0.7.2) unstable; urgency=low

  * fcache: close all caching connections on exit
  * istream-file: retry reading after EAGAIN
  * direct, istream-pipe: re-enable SPLICE_F_NONBLOCK
  * direct, istream-pipe: disable the SPLICE_F_MORE flag
  * http-client: handle EAGAIN after splice
  * http-client, header-writer: remove hop-by-hop response headers
  * response: optimized transformed response headers
  * handler: mangle CGI and FastCGI headers
  * header-forward: generate the X-Forwarded-For header
  * header-forward: add local host name to "Via" request header

 -- Max Kellermann <mk@cm4all.com>  Fri, 30 Oct 2009 13:41:02 +0100

cm4all-beng-proxy (0.7.1) unstable; urgency=low

  * file-handler: close the stream on "304 Not Modified"
  * pool: use assembler code only on gcc
  * cmdline: added option "--set tcp_stock_limit"
  * Makefile.am: enable the "subdir-objects" option

 -- Max Kellermann <mk@cm4all.com>  Thu, 22 Oct 2009 12:17:11 +0200

cm4all-beng-proxy (0.7) unstable; urgency=low

  * ajp-client: check if connection was closed during response callback
  * header-forward: log session id
  * istream: separate TCP splicing checks
  * istream-pipe: fix segmentation fault after incomplete direct transfer
  * istream-pipe: implement the "available" method
  * istream-pipe: allocate pipe only if handler supports it
  * istream-pipe: flush the pipe before reading from input
  * istream-pipe: reuse pipes in a stock
  * direct: support splice() from TCP socket to pipe
  * istream: direct() returns -3 if stream has been closed
  * hstock: don't destroy stocks while items are being created
  * tcp-stock: limit number of connections per host to 256
  * translate, http-client, ajp-client, cgi, http-cache: verify the HTTP
    response status
  * prototypes/translate.py: disallow "/../" and null bytes
  * prototypes/translate.py: added "/jail-delegate/" location
  * uri-parser: strict RFC 2396 URI verification
  * uri-parser: don't unescape the URI path
  * http-client, ajp-client: verify the request URI
  * uri-escape: unescape each character only once
  * http-cache: never use the memcached stock if caching is disabled
  * allow 8192 connections by default
  * allow 65536 file handles by default
  * added package cm4all-jailed-beng-proxy-delegate-helper

 -- Max Kellermann <mk@cm4all.com>  Wed, 21 Oct 2009 15:00:56 +0200

cm4all-beng-proxy (0.6.23) unstable; urgency=low

  * header-forward: log session information
  * prototypes/translate.py: added /cgi-bin/ location
  * http-server: disable keep-alive for HTTP/1.0 clients
  * http-server: don't send "Connection: Keep-Alive"
  * delegate-stock: clear the environment
  * delegate-stock: added jail support
  * delegate-client: reuse helper process after I/O error

 -- Max Kellermann <mk@cm4all.com>  Mon, 12 Oct 2009 17:29:35 +0200

cm4all-beng-proxy (0.6.22) unstable; urgency=low

  * istream-tee: clear both "enabled" flags in the eof/abort handler
  * istream-tee: fall back to first data() return value if second stream
    closed itself
  * http-cache: don't log body_abort after close

 -- Max Kellermann <mk@cm4all.com>  Thu, 01 Oct 2009 19:19:37 +0200

cm4all-beng-proxy (0.6.21) unstable; urgency=low

  * http-client: log more error messages
  * delegate-stock: added the DOCUMENT_ROOT environment variable
  * response, widget: accept "application/xhtml+xml"
  * cookie-server: allow square brackets in unquoted cookie values
    (violating RFC 2109 and RFC 2616)

 -- Max Kellermann <mk@cm4all.com>  Thu, 01 Oct 2009 13:55:40 +0200

cm4all-beng-proxy (0.6.20) unstable; urgency=low

  * stock: clear stock after 60 seconds idle
  * hstock: remove empty stocks
  * http-server, http-client, cgi: fixed off-by-one bug in header parser
  * istream-pipe: fix the direct() return value on error
  * istream-pipe: fix formula in range assertion
  * http-cache-memcached: implemented "remove"
  * handler: added FastCGI handler
  * fcgi-client: unref caller pool after socket release
  * fcgi-client: implemented response headers

 -- Max Kellermann <mk@cm4all.com>  Tue, 29 Sep 2009 14:07:13 +0200

cm4all-beng-proxy (0.6.19) unstable; urgency=low

  * http-client: release caller pool after socket release
  * memcached-client: release socket on marshalling error
  * stock: unref caller pool in abort handler
  * stock: lazy cleanup
  * http-cache: copy caller_pool to local variable

 -- Max Kellermann <mk@cm4all.com>  Thu, 24 Sep 2009 16:02:17 +0200

cm4all-beng-proxy (0.6.18) unstable; urgency=low

  * delegate-handler: support conditional GET and ranges
  * file-handler: fix suffix-byte-range-spec parser
  * delegate-helper: call open() with O_CLOEXEC|O_NOCTTY
  * istream-file: don't set FD_CLOEXEC if O_CLOEXEC is available
  * stock: hold caller pool during "get" operation
  * main: free balancer object during shutdown
  * memcached-client: enable socket timeout
  * delegate-stock: set FD_CLOEXEC on socket

 -- Max Kellermann <mk@cm4all.com>  Thu, 24 Sep 2009 10:50:53 +0200

cm4all-beng-proxy (0.6.17) unstable; urgency=low

  * tcp-stock: implemented a load balancer
  * python: accept address list in the ajp() method
  * http-server: added timeout for the HTTP request headers
  * response: close template when the content type is wrong
  * delegate-get: implemented response headers
  * delegate-get: provide status codes and error messages

 -- Max Kellermann <mk@cm4all.com>  Fri, 18 Sep 2009 15:36:57 +0200

cm4all-beng-proxy (0.6.16) unstable; urgency=low

  * tcp-stock: added support for bulldog-tyke
  * sink-buffer: close input if it's not used in the constructor
  * http-cache-memcached: close response body when deserialization fails
  * serialize: fix regression in serialize_uint64()

 -- Max Kellermann <mk@cm4all.com>  Tue, 15 Sep 2009 19:26:07 +0200

cm4all-beng-proxy (0.6.15) unstable; urgency=low

  * http-cache-choice: find more duplicates during cleanup
  * handler: added AJP handler
  * ajp-request: unref pool only on tcp_stock failure
  * ajp-client: prevent parser recursion
  * ajp-client: free request body when response is closed
  * ajp-client: reuse connection after END_RESPONSE packet
  * ajp-client: enable TCP_CORK while sending
  * istream-ajp-body: added a second "length" header field
  * ajp-client: auto-send empty request body chunk
  * ajp-client: register "write" event after GET_BODY_CHUNK packet
  * ajp-client: implemented request and response headers
  * http-cache-rfc: don't rewind tpool if called recursively

 -- Max Kellermann <mk@cm4all.com>  Fri, 11 Sep 2009 16:04:06 +0200

cm4all-beng-proxy (0.6.14) unstable; urgency=low

  * istream-tee: don't restart reading if already in progress

 -- Max Kellermann <mk@cm4all.com>  Thu, 03 Sep 2009 13:21:06 +0200

cm4all-beng-proxy (0.6.13) unstable; urgency=low

  * cookie-server: fix parsing multiple cookies
  * http-cache-memcached: clean up expired "choice" items
  * sink-gstring: use callback instead of public struct
  * istream-tee: restart reading when one output is closed

 -- Max Kellermann <mk@cm4all.com>  Wed, 02 Sep 2009 17:02:53 +0200

cm4all-beng-proxy (0.6.12) unstable; urgency=low

  * http-cache: don't attempt to remove cache items when the cache is disabled

 -- Max Kellermann <mk@cm4all.com>  Fri, 28 Aug 2009 15:40:48 +0200

cm4all-beng-proxy (0.6.11) unstable; urgency=low

  * http-cache-memcached: store HTTP status and response headers
  * http-cache-memcached: implemented flush (SIGHUP)
  * http-cache-memcached: support "Vary"
  * http-client: work around assertion failure in response_stream_close()

 -- Max Kellermann <mk@cm4all.com>  Thu, 27 Aug 2009 12:33:17 +0200

cm4all-beng-proxy (0.6.10) unstable; urgency=low

  * parser: finish tag before bailing out
  * http-request: allow URLs without path component
  * fork: clear event in read() method
  * istream-file: pass options O_CLOEXEC|O_NOCTTY to open()
  * response: check if the "Host" request header is valid

 -- Max Kellermann <mk@cm4all.com>  Tue, 18 Aug 2009 16:37:19 +0200

cm4all-beng-proxy (0.6.9) unstable; urgency=low

  * direct: disable SPLICE_F_NONBLOCK (temporary NFS EAGAIN workaround)

 -- Max Kellermann <mk@cm4all.com>  Mon, 17 Aug 2009 13:52:49 +0200

cm4all-beng-proxy (0.6.8) unstable; urgency=low

  * widget-http: close response body in error code path
  * http-cache: implemented memcached backend (--memcached-server)
  * processor: &c:base; returns the URI without scheme and host

 -- Max Kellermann <mk@cm4all.com>  Mon, 17 Aug 2009 12:29:19 +0200

cm4all-beng-proxy (0.6.7) unstable; urgency=low

  * file-handler: generate Expires from xattr user.MaxAge
  * cmdline: added option --set to configure:
    - max_connections
    - http_cache_size
    - filter_cache_size
    - translate_cache_size
  * flush caches on SIGHUP

 -- Max Kellermann <mk@cm4all.com>  Fri, 07 Aug 2009 11:41:10 +0200

cm4all-beng-proxy (0.6.6) unstable; urgency=low

  * added missing GLib build dependency
  * cgi-handler: set the "body_consumed" flag

 -- Max Kellermann <mk@cm4all.com>  Tue, 04 Aug 2009 09:53:01 +0200

cm4all-beng-proxy (0.6.5) unstable; urgency=low

  * shm: pass MAP_NORESERVE to mmap()
  * proxy-handler: support cookies
  * translation: added DISCARD_SESSION packet

 -- Max Kellermann <mk@cm4all.com>  Wed, 15 Jul 2009 18:00:33 +0200

cm4all-beng-proxy (0.6.4) unstable; urgency=low

  * http-client: don't read response body in HEAD requests
  * ajp-client: invoke the "abort" handler on error
  * filter-cache: lock cache items while they are served

 -- Max Kellermann <mk@cm4all.com>  Thu, 09 Jul 2009 14:36:14 +0200

cm4all-beng-proxy (0.6.3) unstable; urgency=low

  * http-server: implemented the DELETE method
  * http-server: refuse HTTP/0.9 requests
  * proxy-handler: send request body to template when no widget is focused
  * widget-request: pass original HTTP method to widget
  * session: automatically defragment sessions

 -- Max Kellermann <mk@cm4all.com>  Tue, 07 Jul 2009 16:57:22 +0200

cm4all-beng-proxy (0.6.2) unstable; urgency=low

  * lock: fixed race condition in debug flag updates
  * session: use rwlock for the session manager
  * proxy-handler: pass request headers to the remote HTTP server
  * proxy-handler: forward original Accept-Charset if processor is disabled
  * pipe: don't filter resources without a body
  * fcache: forward original HTTP status over "pipe" filter
  * cgi: support the "Status" line

 -- Max Kellermann <mk@cm4all.com>  Mon, 06 Jul 2009 16:38:26 +0200

cm4all-beng-proxy (0.6.1) unstable; urgency=low

  * session: consistently lock all session objects
  * rewrite-uri: check if widget_external_uri() returns NULL
  * widget-uri: don't generate the "path" argument when it's NULL
  * widget-uri: strip superfluous question mark from widget_base_address()
  * widget-uri: append parameters from the template first
  * widget-uri: re-add configured query string in widget_absolute_uri()
  * widget-uri: eliminate configured query string in widget_external_uri()
  * processor: don't consider session data for base=child and base=parent

 -- Max Kellermann <mk@cm4all.com>  Fri, 03 Jul 2009 15:52:01 +0200

cm4all-beng-proxy (0.6) unstable; urgency=low

  * inline-widget: check the widget HTTP response status
  * response: don't apply transformation on failed response
  * resource-address: include pipe arguments in filter cache key
  * handler: removed session redirect on the first request
  * http-cache: accept ETag response header instead of Last-Modified
  * filter-cache: don't require Last-Modified or Expires
  * file-handler: disable ETag only when processor comes first
  * file-handler: read ETag from xattr
  * pipe: generate new ETag for piped resource
  * session: purge sessions when shared memory is full
  * handler: don't enforce sessions for filtered responses

 -- Max Kellermann <mk@cm4all.com>  Tue, 30 Jun 2009 17:48:20 +0200

cm4all-beng-proxy (0.5.14) unstable; urgency=low

  * ajp-client: implemented request body
  * cookie-client: obey "max-age=0" properly
  * processor: forward the original HTTP status
  * response, widget-http: don't allow processing resource without body
  * widget-http: check the Content-Type before invoking processor
  * response: pass the "Location" response header
  * debian: added a separate -optimized-dbg package
  * added init script support for multiple ports (--port) and multiple listen
    (--listen) command line argumnents
  * translation: added the "APPEND" packet for command line arguments
  * pipe: support command line arguments

 -- Max Kellermann <mk@cm4all.com>  Mon, 29 Jun 2009 16:51:16 +0200

cm4all-beng-proxy (0.5.13) unstable; urgency=low

  * widget-registry: clear local_address in translate request
  * cmdline: added the "--listen" option

 -- Max Kellermann <mk@cm4all.com>  Wed, 24 Jun 2009 12:27:17 +0200

cm4all-beng-proxy (0.5.12) unstable; urgency=low

  * response: pass the "Location" response handler
  * added support for multiple listener ports

 -- Max Kellermann <mk@cm4all.com>  Tue, 23 Jun 2009 23:34:55 +0200

cm4all-beng-proxy (0.5.11) unstable; urgency=low

  * build with autotools
  * use libcm4all-socket, GLib
  * Makefile.am: support out-of-tree builds
  * added optimized Debian package
  * tcache: fixed wrong assignment in VARY=HOST
  * translation: added request packet LOCAL_ADDRESS

 -- Max Kellermann <mk@cm4all.com>  Tue, 23 Jun 2009 15:42:12 +0200

cm4all-beng-proxy (0.5.10) unstable; urgency=low

  * widget-http: assign the "address" variable

 -- Max Kellermann <mk@cm4all.com>  Mon, 15 Jun 2009 18:38:58 +0200

cm4all-beng-proxy (0.5.9) unstable; urgency=low

  * tcache: fixed typo in tcache_string_match()
  * tcache: support VARY=SESSION
  * translate: added the INVALIDATE response packet
  * cache, session: higher size limits
  * widget-uri: separate query_string from path_info
  * widget-uri: ignore widget parameters in widget_external_uri()

 -- Max Kellermann <mk@cm4all.com>  Mon, 15 Jun 2009 17:06:11 +0200

cm4all-beng-proxy (0.5.8) unstable; urgency=low

  * handler: fixed double free bug in translate_callback()

 -- Max Kellermann <mk@cm4all.com>  Sun, 14 Jun 2009 19:05:09 +0200

cm4all-beng-proxy (0.5.7) unstable; urgency=low

  * forward the Content-Disposition header
  * handler: assign new session to local variable, fix segfault
  * handler: don't dereference the NULL session

 -- Max Kellermann <mk@cm4all.com>  Sun, 14 Jun 2009 13:01:52 +0200

cm4all-beng-proxy (0.5.6) unstable; urgency=low

  * widget-http: send the "Via" request header instead of "X-Forwarded-For"
  * proxy-handler: send the "Via" request header
  * widget-request: check the "path" argument before calling uri_compress()

 -- Max Kellermann <mk@cm4all.com>  Tue, 09 Jun 2009 12:21:00 +0200

cm4all-beng-proxy (0.5.5) unstable; urgency=low

  * processor: allow specifying relative URI in c:base=child
  * widget-request: verify the "path" argument
  * widget: allocate address from widget's pool
  * widget-http: support multiple Set-Cookie response headers

 -- Max Kellermann <mk@cm4all.com>  Thu, 04 Jun 2009 15:10:15 +0200

cm4all-beng-proxy (0.5.4) unstable; urgency=low

  * implemented delegation of open() to a helper program
  * added the BASE translation packet, supported by the translation cache
  * deprecated c:mode=proxy
  * rewrite-uri: always enable focus in mode=partial
  * http-cache: don't cache resources with query string (RFC 2616 13.9)
  * http-cache: lock cache items while they are served

 -- Max Kellermann <mk@cm4all.com>  Thu, 28 May 2009 11:44:01 +0200

cm4all-beng-proxy (0.5.3) unstable; urgency=low

  * cgi: close request body on fork() failure
  * fork: added workaround for pipe-to-pipe splice()
  * http-cache: use cache entry when response ETag matches
  * cgi: loop in istream_cgi_read() to prevent blocking
  * cache: check for expired items once a minute
  * cache: optimize search for oldest item

 -- Max Kellermann <mk@cm4all.com>  Wed, 06 May 2009 13:23:46 +0200

cm4all-beng-proxy (0.5.2) unstable; urgency=low

  * added filter cache
  * header-parser: added missing range check in header_parse_line()
  * fork: added event for writing to the child process
  * fork: don't splice() from a pipe
  * response: don't pass request body to unfocused processor
  * added filter type "pipe"

 -- Max Kellermann <mk@cm4all.com>  Wed, 29 Apr 2009 13:24:26 +0200

cm4all-beng-proxy (0.5.1) unstable; urgency=low

  * processor: fixed base=child assertion failure
  * handler: close request body if it was not consumed
  * static-file: generate Last-Modified and ETag response headers
  * static-file: obey the Content-Type provided by the translation server
  * static-file: get Content-Type from extended attribute
  * http-cache: use istream_null when cached resource is empty

 -- Max Kellermann <mk@cm4all.com>  Mon, 27 Apr 2009 10:00:20 +0200

cm4all-beng-proxy (0.5) unstable; urgency=low

  * processor: accept c:mode/c:base attributes in any order
  * processor: removed alternative (anchor) rewrite syntax

 -- Max Kellermann <mk@cm4all.com>  Mon, 20 Apr 2009 22:04:19 +0200

cm4all-beng-proxy (0.4.10) unstable; urgency=low

  * processor: lift length limitation for widget parameters
  * translate: abort if a packet is too large
  * translate: support MAX_AGE for the whole response
  * hashmap: fix corruption of slot chain in hashmap_remove_value()

 -- Max Kellermann <mk@cm4all.com>  Fri, 17 Apr 2009 13:02:50 +0200

cm4all-beng-proxy (0.4.9) unstable; urgency=low

  * http-cache: explicitly start reading into cache
  * cgi: clear "headers" variable before publishing the response
  * translate: use DOCUMENT_ROOT as CGI parameter

 -- Max Kellermann <mk@cm4all.com>  Mon, 06 Apr 2009 16:21:57 +0200

cm4all-beng-proxy (0.4.8) unstable; urgency=low

  * translate: allow ADDRESS packets in AJP addresses
  * translate: initialize all fields of a FastCGI address
  * http-cache: close all caching connections on exit
  * processor: don't rewrite SCRIPT SRC attribute when proxying

 -- Max Kellermann <mk@cm4all.com>  Thu, 02 Apr 2009 15:45:46 +0200

cm4all-beng-proxy (0.4.7) unstable; urgency=low

  * http-server: use istream_null for empty request body
  * parser: check for trailing slash only in TAG_OPEN tags
  * parser: added support for XML Processing Instructions
  * processor: implemented XML Processing Instruction "cm4all-rewrite-uri"
  * uri-escape: escape the slash character
  * cache: remove all matching items in cache_remove()
  * http-cache: lock cache items while holding a reference

 -- Max Kellermann <mk@cm4all.com>  Thu, 02 Apr 2009 12:02:53 +0200

cm4all-beng-proxy (0.4.6) unstable; urgency=low

  * file_handler: fixed logic error in If-Modified-Since check
  * date: return UTC time stamp in http_date_parse()
  * cache: continue search after item was invalidated
  * cache: remove the correct cache item
  * istream-chunked: work around invalid assertion failure
  * istream-subst: fixed corruption after partial match

 -- Max Kellermann <mk@cm4all.com>  Wed, 25 Mar 2009 15:03:10 +0100

cm4all-beng-proxy (0.4.5) unstable; urgency=low

  * http-server: assume keep-alive is enabled on HTTP 1.1
  * http-client: unregister EV_READ when the buffer is full
  * translation: added QUERY_STRING packet
  * processor: optionally parse base/mode from URI

 -- Max Kellermann <mk@cm4all.com>  Tue, 17 Mar 2009 13:04:25 +0100

cm4all-beng-proxy (0.4.4) unstable; urgency=low

  * forward Accept-Language request header to the translation server
  * translate: added the USER_AGENT request packet
  * session: obey the USER/MAX_AGE setting
  * use libcm4all-inline-dev in libcm4all-beng-proxy-dev
  * added pkg-config file for libcm4all-beng-proxy-dev
  * updated python-central dependencies
  * processor: parse c:base/c:mode attributes in PARAM tags

 -- Max Kellermann <mk@cm4all.com>  Wed, 11 Mar 2009 09:43:48 +0100

cm4all-beng-proxy (0.4.3) unstable; urgency=low

  * processor: rewrite URI in LINK tags
  * processor: rewrite URI in PARAM tags
  * use splice() from glibc 2.7
  * translate: added VARY response packet
  * build documentation with texlive

 -- Max Kellermann <mk@cm4all.com>  Wed, 04 Mar 2009 09:53:56 +0100

cm4all-beng-proxy (0.4.2) unstable; urgency=low

  * hashmap: fix corruption in slot chain
  * use monotonic clock to calculate expiry times
  * processor: rewrite URIs in the EMBED, VIDEO, AUDIO tags

 -- Max Kellermann <mk@cm4all.com>  Tue, 17 Feb 2009 17:14:48 +0100

cm4all-beng-proxy (0.4.1) unstable; urgency=low

  * translate: clear client->transformation
  * handler: check for translation errors
  * http-server: fixed assertion failure during shutdown
  * http-server: send "Keep-Alive" response header
  * worker: after fork(), call event_reinit() in the parent process
  * added valgrind build dependency
  * build with Debian's libevent-1.4 package

 -- Max Kellermann <mk@cm4all.com>  Tue, 10 Feb 2009 11:48:53 +0100

cm4all-beng-proxy (0.4) unstable; urgency=low

  * added support for transformation views
    - in the JavaScript API, mode=proxy is now deprecated
  * http-cache: fix segfault when request_headers==NULL
  * http-cache: store multiple (varying) versions of a resource
  * http-cache: use the "max-age" cache-control response

 -- Max Kellermann <mk@cm4all.com>  Fri, 30 Jan 2009 13:29:43 +0100

cm4all-beng-proxy (0.3.9) unstable; urgency=low

  * http-client: assume keep-alive is enabled on HTTP 1.1
  * processor: use configured/session path-info for mode=child URIs

 -- Max Kellermann <mk@cm4all.com>  Tue, 27 Jan 2009 13:07:51 +0100

cm4all-beng-proxy (0.3.8) unstable; urgency=low

  * processor: pass Content-Type and Content-Language headers from
    template
  * http-client: allow chunked response body without keep-alive

 -- Max Kellermann <mk@cm4all.com>  Fri, 23 Jan 2009 13:02:42 +0100

cm4all-beng-proxy (0.3.7) unstable; urgency=low

  * istream_subst: exit the loop if state==INSERT
  * istream_iconv: check if the full buffer could be flushed
  * worker: don't reinitialize session manager during shutdown

 -- Max Kellermann <mk@cm4all.com>  Thu, 15 Jan 2009 10:39:47 +0100

cm4all-beng-proxy (0.3.6) unstable; urgency=low

  * processor: ignore closing </header>
  * widget-http: now really don't check content-type in frame parents
  * parser: skip comments
  * processor: implemented c:base="parent"
  * processor: added "c:" prefix to c:widget child elements
  * processor: renamed the "c:param" element to "c:parameter"

 -- Max Kellermann <mk@cm4all.com>  Thu, 08 Jan 2009 11:17:29 +0100

cm4all-beng-proxy (0.3.5) unstable; urgency=low

  * widget-http: don't check content-type in frame parents
  * istream-subst: allow null bytes in the input stream
  * js: added the "translate" parameter for passing values to the
    translation server
  * rewrite-uri: refuse to rewrite a frame URI without widget id

 -- Max Kellermann <mk@cm4all.com>  Mon, 05 Jan 2009 16:46:32 +0100

cm4all-beng-proxy (0.3.4) unstable; urgency=low

  * processor: added support for custom widget request headers
  * http-cache: obey the "Vary" response header
  * http-cache: pass the new http_cache_info object when testing a cache
    item

 -- Max Kellermann <mk@cm4all.com>  Tue, 30 Dec 2008 15:46:44 +0100

cm4all-beng-proxy (0.3.3) unstable; urgency=low

  * processor: grew widget parameter buffer to 512 bytes
  * widget-resolver: clear widget->resolver on abort
  * cgi: clear the input's handler in cgi_async_abort()
  * widget-stream: use istream_hold (reverts r4171)

 -- Max Kellermann <mk@cm4all.com>  Fri, 05 Dec 2008 14:43:05 +0100

cm4all-beng-proxy (0.3.2) unstable; urgency=low

  * processor: free memory before calling embed_frame_widget()
  * processor: allocate query string from the widget pool
  * processor: removed the obsolete widget attributes "tag" and "style"
  * parser: hold a reference to the pool

 -- Max Kellermann <mk@cm4all.com>  Mon, 01 Dec 2008 14:15:38 +0100

cm4all-beng-proxy (0.3.1) unstable; urgency=low

  * http-client: remove Transfer-Encoding and Content-Length from response
    headers
  * http-client: don't read body after invoke_response()
  * fork: retry splice() after EAGAIN
  * fork: don't close input when splice() fails
  * cgi: abort the response handler when the stdin stream fails
  * istream_file, istream_pipe, fork, client_socket, listener: fixed file
    descriptor leaks
  * processor: hold a reference to the caller's pool
  * debian/rules: enabled test suite

 -- Max Kellermann <mk@cm4all.com>  Thu, 27 Nov 2008 16:01:16 +0100

cm4all-beng-proxy (0.3) unstable; urgency=low

  * implemented widget filters
  * translate: initialize all fields of a CGI address
  * fork: read request body on EAGAIN
  * fork: implemented the direct() method with splice()
  * python: added class Response
  * prototypes/translate.py:
    - support "filter"
    - support "content_type"
  * demo: added widget filter demo

 -- Max Kellermann <mk@cm4all.com>  Wed, 26 Nov 2008 16:27:29 +0100

cm4all-beng-proxy (0.2) unstable; urgency=low

  * don't quote text/xml widgets
  * widget-resolver: pass widget_pool to widget_class_lookup()
  * widget-registry: allocate widget_class from widget_pool
  * widget-stream: eliminated the async operation proxy, because the
    operation cannot be aborted before the constructor returns
  * widget-stream: don't clear the "delayed" stream in the response() callback
  * rewrite-uri: trigger istream_read(delayed) after istream_delayed_set()
  * doc: clarified XSLT integration

 -- Max Kellermann <mk@cm4all.com>  Tue, 25 Nov 2008 15:28:54 +0100

cm4all-beng-proxy (0.1) unstable; urgency=low

  * initial release

 -- Max Kellermann <mk@cm4all.com>  Mon, 17 Nov 2008 11:59:36 +0100<|MERGE_RESOLUTION|>--- conflicted
+++ resolved
@@ -1,7 +1,6 @@
-<<<<<<< HEAD
 cm4all-beng-proxy (8.6) unstable; urgency=low
 
-  * 
+  * merge release 7.9
 
  --   
 
@@ -143,13 +142,12 @@
   * translation: add packets AUTO_GZIP, INTERNAL_REDIRECT
 
  -- Max Kellermann <mk@cm4all.com>  Fri, 24 Jul 2015 10:27:51 -0000
-=======
+
 cm4all-beng-proxy (7.9) unstable; urgency=low
 
   * merge release 6.12
 
  -- Max Kellermann <mk@cm4all.com>  Mon, 26 Oct 2015 09:37:41 -0000
->>>>>>> a53d9f68
 
 cm4all-beng-proxy (7.8) unstable; urgency=low
 
