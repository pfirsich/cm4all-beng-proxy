<<<<<<< HEAD
cm4all-beng-proxy (8.0.9) unstable; urgency=low

  * translate_parser: allow absolute LOCAL_URI

 --   

cm4all-beng-proxy (8.0.8) unstable; urgency=low

  * tcache: fix crash on regex mismatch

 -- Max Kellermann <mk@cm4all.com>  Mon, 31 Aug 2015 05:35:14 -0000

cm4all-beng-proxy (8.0.7) unstable; urgency=low

  * merge release 7.5
  * regex: fix spurious compile failures
  * fcache: include actual body data in stats
  * nfs_cache: add stats
  * fix several crash bugs with malformed URI escapes
  * control/stats: add cache brutto sizes
  * control/stats: add I/O buffers size

 -- Max Kellermann <mk@cm4all.com>  Thu, 27 Aug 2015 22:11:02 -0000

cm4all-beng-proxy (8.0.6) unstable; urgency=low

  * translation: decouple REGEX_UNESCAPE from INVERSE_REGEX

 -- Max Kellermann <mk@cm4all.com>  Tue, 25 Aug 2015 09:57:23 -0000

cm4all-beng-proxy (8.0.5) unstable; urgency=low

  * translation: add packet INVERSE_REGEX_UNESCAPE

 -- Max Kellermann <mk@cm4all.com>  Mon, 24 Aug 2015 16:58:16 -0000

cm4all-beng-proxy (8.0.4) unstable; urgency=low

  * translate_client: fix crash due to uninitialized variable

 -- Max Kellermann <mk@cm4all.com>  Fri, 21 Aug 2015 11:26:40 -0000

cm4all-beng-proxy (8.0.3) unstable; urgency=low

  * translation: add login packet SERVICE
  * translation: login allows packet LISTENER_TAG
  * translation: protocol v3 uses anchored regex
  * regex: disable the "multi-line" option
  * regex: switch to the PCRE library

 -- Max Kellermann <mk@cm4all.com>  Mon, 17 Aug 2015 14:31:32 -0000

cm4all-beng-proxy (8.0.2) unstable; urgency=low

  * translation: add packets LOGIN, PASSWORD, UID_GID
  * translation: native Refence support

 -- Max Kellermann <mk@cm4all.com>  Thu, 06 Aug 2015 11:15:58 -0000

cm4all-beng-proxy (8.0.1) unstable; urgency=low

  * cgi, pipe: log PID in stderr output
  * translation: add packets AUTO_GZIP, INTERNAL_REDIRECT

 -- Max Kellermann <mk@cm4all.com>  Fri, 24 Jul 2015 10:27:51 -0000
=======
cm4all-beng-proxy (7.6) unstable; urgency=low

  * merge release 6.10
  * fcache: include actual body data in stats
  * nfs_cache: add stats
  * control/stats: add cache brutto sizes
  * control/stats: add I/O buffers size

 -- Max Kellermann <mk@cm4all.com>  Tue, 01 Sep 2015 12:48:48 -0000
>>>>>>> b66fb6d7

cm4all-beng-proxy (7.5) unstable; urgency=low

  * merge release 6.9

 -- Max Kellermann <mk@cm4all.com>  Thu, 27 Aug 2015 14:30:18 -0000

cm4all-beng-proxy (7.4) unstable; urgency=low

  * merge release 6.8
  * tcache: fix minor memory leak

 -- Max Kellermann <mk@cm4all.com>  Wed, 26 Aug 2015 13:29:42 -0000

cm4all-beng-proxy (7.3) unstable; urgency=low

  * merge release 6.7

 -- Max Kellermann <mk@cm4all.com>  Wed, 22 Jul 2015 21:18:30 -0000

cm4all-beng-proxy (7.2) unstable; urgency=low

  * translation: allow REGEX_ON_{HOST,USER}_URI with INVERSE_REGEX

 -- Max Kellermann <mk@cm4all.com>  Fri, 17 Jul 2015 06:53:50 -0000

cm4all-beng-proxy (7.1) unstable; urgency=low

  * feature freeze
  * translation: WANT supports USER
  * translation: add packet REGEX_ON_USER_URI

 -- Max Kellermann <mk@cm4all.com>  Tue, 14 Jul 2015 20:46:43 -0000

cm4all-beng-proxy (7.0.10) unstable; urgency=low

  * fix crash on "Cache-Control: only-if-cached"
  * fix worker respawn

 -- Max Kellermann <mk@cm4all.com>  Sat, 11 Jul 2015 10:19:11 -0000

cm4all-beng-proxy (7.0.9) unstable; urgency=low

  * istream_escape: fix crash bug when last byte is escaped
  * stats: don't crash master process on CONTROL_STATS
  * debian/rules: add kludge to support dh_python2 on Squeeze

 -- Max Kellermann <mk@cm4all.com>  Thu, 09 Jul 2015 11:40:12 -0000

cm4all-beng-proxy (7.0.8) unstable; urgency=low

  * translation: add packets EXPAND_HOME, EXPAND_STDERR_PATH
  * translation: apply EXPAND_URI to CGI addresses
  * session: fix crash while invalidating widget session

 -- Max Kellermann <mk@cm4all.com>  Thu, 25 Jun 2015 13:29:01 -0000

cm4all-beng-proxy (7.0.7) unstable; urgency=low

  * translation: add packet AUTO_DEFLATE
  * istream_deflate: fix stalled stream
  * tcache: expand uncacheable responses

 -- Max Kellermann <mk@cm4all.com>  Wed, 24 Jun 2015 11:43:47 -0000

cm4all-beng-proxy (7.0.6) unstable; urgency=low

  * tcache: expand responses of uncacheable requests

 -- Max Kellermann <mk@cm4all.com>  Fri, 19 Jun 2015 13:02:32 -0000

cm4all-beng-proxy (7.0.5) unstable; urgency=low

  * merge release 6.6
  * control: flush the whole translation cache if the TCACHE_INVALIDATE
    payload is empty
  * namespace: support IPC namespaces

 -- Max Kellermann <mk@cm4all.com>  Thu, 11 Jun 2015 16:31:34 -0000

cm4all-beng-proxy (7.0.4) unstable; urgency=low

  * handler: send LISTENER_TAG if translation protocol version is not yet
    negotiated
  * handler: bypass translation cache during protocol version negotiation

 -- Max Kellermann <mk@cm4all.com>  Thu, 28 May 2015 13:10:12 -0000

cm4all-beng-proxy (7.0.3) unstable; urgency=low

  * handler: more "verbose_response" messages
  * handler: return "502 Bad Gateway" on translation server error
  * translation: protocol v2 always transmits LISTENER_TAG
  * translation: add packets REGEX_ON_HOST_URI, SESSION_SITE
  * session_manager: fix bogus assertion failure in cleanup
  * build with libwas 1.0

 -- Max Kellermann <mk@cm4all.com>  Wed, 20 May 2015 16:41:44 -0000

cm4all-beng-proxy (7.0.2) unstable; urgency=low

  * merge release 6.5
  * require Boost 1.49

 -- Max Kellermann <mk@cm4all.com>  Wed, 29 Apr 2015 11:43:57 -0000

cm4all-beng-proxy (7.0.1) unstable; urgency=low

  * forward the "Accept-Ranges" response header
  * forward the "Range" request header
  * forward the request headers "Accept-Charset" and "Accept-Encoding" to
    frame widgets

 -- Max Kellermann <mk@cm4all.com>  Fri, 13 Mar 2015 16:53:29 -0000

cm4all-beng-proxy (6.10) unstable; urgency=low

  * translate_parser: allow absolute LOCAL_URI
  * uri-verify: don't check the query string
  * bp_control: let worker handle control packets in single-worker mode
  * stock: fix "outgoing_connections" being always zero in control stats
  * lb_stats: include TCP connections in "outgoing_connections"

 -- Max Kellermann <mk@cm4all.com>  Tue, 01 Sep 2015 11:51:11 -0000

cm4all-beng-proxy (6.9) unstable; urgency=low

  * fcgi_client: ignore STDERR packets in size calculation

 -- Max Kellermann <mk@cm4all.com>  Thu, 27 Aug 2015 14:04:04 -0000

cm4all-beng-proxy (6.8) unstable; urgency=low

  * tcache: verify URI after cache miss

 -- Max Kellermann <mk@cm4all.com>  Wed, 26 Aug 2015 12:32:19 -0000

cm4all-beng-proxy (6.7) unstable; urgency=low

  * ssl: fix certificate chain with Server Name Indication
  * lb: fix hang during shutdown

 -- Max Kellermann <mk@cm4all.com>  Wed, 22 Jul 2015 20:47:55 -0000

cm4all-beng-proxy (6.6) unstable; urgency=low

  * debian/rules: remove remaining python-central invocation
  * init: enable session_save_path by default if
    /var/run/cm4all/beng-proxy exists
  * init: read /etc/default/cm4all-beng-proxy.local
  * namespace: set "setgroups=deny" for Linux 3.18+
  * namespace: retry with mount flag "noexec" if mounting fails
  * build with libwas 1.0

 -- Max Kellermann <mk@cm4all.com>  Thu, 11 Jun 2015 15:22:14 -0000

cm4all-beng-proxy (6.5) unstable; urgency=low

  * debian: improve clang build-dependency
  * debian: migrate from python-central to dh_python2
  * debian: add missing dependency on python-twisted-names

 -- Max Kellermann <mk@cm4all.com>  Mon, 27 Apr 2015 15:27:10 -0000

cm4all-beng-proxy (6.4) unstable; urgency=low

  * widget: fix "Range" request headers with non-default view

 -- Max Kellermann <mk@cm4all.com>  Fri, 10 Apr 2015 12:28:47 -0000

cm4all-beng-proxy (6.3) unstable; urgency=low

  * forward the request headers "If-Modified-Since", "If-Unmodified-Since",
    "If-Match", "If-None-Match" and "If-Range" to frame widgets
  * session: improve session cleanup reliability
  * lb: verify SSL certificates in --check
  * ssl: reduce CPU overhead during TLS handshake

 -- Max Kellermann <mk@cm4all.com>  Tue, 24 Mar 2015 16:56:00 -0000

cm4all-beng-proxy (6.2) unstable; urgency=low

  * merge release 5.16

 -- Max Kellermann <mk@cm4all.com>  Wed, 18 Mar 2015 10:11:04 -0000

cm4all-beng-proxy (6.1) unstable; urgency=low

  * feature freeze

 -- Max Kellermann <mk@cm4all.com>  Thu, 05 Mar 2015 10:57:18 -0000

cm4all-beng-proxy (6.0.16) unstable; urgency=low

  * don't drop WANT request packet in repeated translation

 -- Max Kellermann <mk@cm4all.com>  Mon, 02 Mar 2015 08:38:49 -0000

cm4all-beng-proxy (6.0.15) unstable; urgency=low

  * widget: support the CONTENT_TYPE_LOOKUP protocol
  * CGI: disable request URI forwarding if there's a SCRIPT_NAME

 -- Max Kellermann <mk@cm4all.com>  Tue, 24 Feb 2015 16:44:37 -0000

cm4all-beng-proxy (6.0.14) unstable; urgency=low

  * merge release 5.15

 -- Max Kellermann <mk@cm4all.com>  Mon, 23 Feb 2015 12:48:39 -0000

cm4all-beng-proxy (6.0.13) unstable; urgency=low

  * don't steal the X-CM4all-View header from the HTTP cache

 -- Max Kellermann <mk@cm4all.com>  Fri, 20 Feb 2015 11:35:10 -0000

cm4all-beng-proxy (6.0.12) unstable; urgency=low

  * fcgi: don't redirect stderro to /dev/null
  * handler: reserve request body for focused widget even if processor
    disabled
  * remove the X-CM4all-View header after using it
  * headers: add group "TRANSFORMATION"
  * translation: add packet EXPAND_HEADER

 -- Max Kellermann <mk@cm4all.com>  Thu, 19 Feb 2015 15:36:19 -0000

cm4all-beng-proxy (6.0.11) unstable; urgency=low

  * translation: add packet EXPAND_READ_FILE
  * control: add command CONTROL_FADE_CHILDREN

 -- Max Kellermann <mk@cm4all.com>  Tue, 17 Feb 2015 12:02:40 -0000

cm4all-beng-proxy (6.0.10) unstable; urgency=low

  * merge release 5.14
  * translation: add packets NON_BLOCKING, READ_FILE

 -- Max Kellermann <mk@cm4all.com>  Fri, 13 Feb 2015 17:24:35 -0000

cm4all-beng-proxy (6.0.9) unstable; urgency=low

  * namespace_options: improved PIVOT_ROOT error message
  * translation: add packet EXPAND_BIND_MOUNT

 -- Max Kellermann <mk@cm4all.com>  Wed, 11 Feb 2015 11:36:51 -0000

cm4all-beng-proxy (6.0.8) unstable; urgency=low

  * debian: remove translation server demo packages
  * init: change default translation server address to @translation
  * translation: add packet EXPAND_COOKIE_HOST

 -- Max Kellermann <mk@cm4all.com>  Tue, 10 Feb 2015 12:24:22 -0000

cm4all-beng-proxy (6.0.7) unstable; urgency=low

  * translation: add packet LISTENER_TAG

 -- Max Kellermann <mk@cm4all.com>  Mon, 09 Feb 2015 11:02:06 -0000

cm4all-beng-proxy (6.0.6) unstable; urgency=low

  * http_server, http_client: reduce overhead of proxying chunked body

 -- Max Kellermann <mk@cm4all.com>  Fri, 06 Feb 2015 07:44:17 -0000

cm4all-beng-proxy (6.0.5) unstable; urgency=low

  * merge release 5.13
  * translate_client: check for PROBE_PATH_SUFFIXES without PROBE_SUFFIX
  * fix stack overflow on PROBE_SUFFIXES loop

 -- Max Kellermann <mk@cm4all.com>  Thu, 05 Feb 2015 13:30:21 -0000

cm4all-beng-proxy (6.0.4) unstable; urgency=low

  * hstock: fix memory leak
  * response: fix crash on invalid X-CM4all-View header
  * translation: add packets AUTH_FILE, EXPAND_AUTH_FILE,
    APPEND_AUTH, EXPAND_APPEND_AUTH
  * log unknown view names in X-CM4all-View

 -- Max Kellermann <mk@cm4all.com>  Wed, 04 Feb 2015 22:16:07 -0000

cm4all-beng-proxy (6.0.3) unstable; urgency=low

  * support response header X-CM4all-View for all responses
  * reduce fork overhead by dropping NFS cache
  * reduce I/O multi-threading overhead

 -- Max Kellermann <mk@cm4all.com>  Tue, 03 Feb 2015 14:50:27 -0000

cm4all-beng-proxy (6.0.2) unstable; urgency=low

  * translate_client: allow BASE="/" (regression fix)

 -- Max Kellermann <mk@cm4all.com>  Mon, 02 Feb 2015 11:32:01 -0000

cm4all-beng-proxy (6.0.1) unstable; urgency=low

  * translation: add packets EXPAND_DOCUMENT_ROOT, PROBE_PATH_SUFFIXES

 -- Max Kellermann <mk@cm4all.com>  Thu, 29 Jan 2015 22:32:02 -0000

cm4all-beng-proxy (5.16) unstable; urgency=low

  * net: fix crash due to parsing '@' twice
  * net: fix another off-by-one bug in local socket addresses
  * random: fix partial entropy collection
  * http_server: support method PATCH (RFC 5789)

 -- Max Kellermann <mk@cm4all.com>  Wed, 18 Mar 2015 09:56:43 -0000

cm4all-beng-proxy (5.15) unstable; urgency=low

  * ssl_client: fix crash on request with Keep-Alive disabled

 -- Max Kellermann <mk@cm4all.com>  Mon, 23 Feb 2015 12:44:50 -0000

cm4all-beng-proxy (5.14) unstable; urgency=low

  * merge release 4.22

 -- Max Kellermann <mk@cm4all.com>  Wed, 11 Feb 2015 20:50:41 -0000

cm4all-beng-proxy (5.13) unstable; urgency=low

  * ssl: throttle when OpenSSL buffer grows too large

 -- Max Kellermann <mk@cm4all.com>  Thu, 05 Feb 2015 10:14:15 -0000

cm4all-beng-proxy (5.12) unstable; urgency=low

  * merge release 4.21

 -- Max Kellermann <mk@cm4all.com>  Thu, 22 Jan 2015 16:42:55 -0000

cm4all-beng-proxy (5.11) unstable; urgency=low

  * merge release 4.20
  * ssl: disable weak ciphers

 -- Max Kellermann <mk@cm4all.com>  Fri, 16 Jan 2015 12:20:58 -0000

cm4all-beng-proxy (5.10) unstable; urgency=low

  * fix cookie mangling in CGI handlers

 -- Max Kellermann <mk@cm4all.com>  Wed, 14 Jan 2015 21:45:01 -0000

cm4all-beng-proxy (5.9) unstable; urgency=low

  * merge release 4.19
  * log-tee: new access logger

 -- Max Kellermann <mk@cm4all.com>  Wed, 24 Sep 2014 14:41:51 -0000

cm4all-beng-proxy (5.8) unstable; urgency=low

  * fcache: work around assertion failure

 -- Max Kellermann <mk@cm4all.com>  Thu, 18 Sep 2014 17:47:40 -0000

cm4all-beng-proxy (5.7) unstable; urgency=low

  * was_client: fix crash bug

 -- Max Kellermann <mk@cm4all.com>  Wed, 17 Sep 2014 18:39:12 -0000

cm4all-beng-proxy (5.6) unstable; urgency=low

  * ssl_filter: fix stalled connection

 -- Max Kellermann <mk@cm4all.com>  Wed, 17 Sep 2014 06:43:12 -0000

cm4all-beng-proxy (5.5) unstable; urgency=low

  * merge release 4.18

 -- Max Kellermann <mk@cm4all.com>  Fri, 12 Sep 2014 10:30:14 -0000

cm4all-beng-proxy (5.4) unstable; urgency=low

  * merge release 4.16

 -- Max Kellermann <mk@cm4all.com>  Wed, 10 Sep 2014 06:19:42 -0000

cm4all-beng-proxy (5.3) unstable; urgency=low

  * child_manager: fix tree insertion bug
  * http_server: fix logger assertion failure

 -- Max Kellermann <mk@cm4all.com>  Fri, 29 Aug 2014 18:50:09 -0000

cm4all-beng-proxy (5.2) unstable; urgency=low

  * was_input: fix assertion failure

 -- Max Kellermann <mk@cm4all.com>  Fri, 29 Aug 2014 11:30:37 -0000

cm4all-beng-proxy (5.1) unstable; urgency=low

  * merge release 4.15
  * net: fix off-by-one bug in local socket addresses

 -- Max Kellermann <mk@cm4all.com>  Fri, 29 Aug 2014 08:55:55 -0000

cm4all-beng-proxy (5.0.14) unstable; urgency=low

  * buffered_socket: reduce memory usage
  * ssl_filter: reduce memory usage further

 -- Max Kellermann <mk@cm4all.com>  Wed, 13 Aug 2014 11:01:56 -0000

cm4all-beng-proxy (5.0.13) unstable; urgency=low

  * merge release 4.14
  * ssl_filter: reduce memory usage

 -- Max Kellermann <mk@cm4all.com>  Fri, 08 Aug 2014 17:45:33 -0000

cm4all-beng-proxy (5.0.12) unstable; urgency=low

  * merge release 4.13
  * http_cache: fix memcached crash bug
  * lb: SIGHUP flushes the SSL session cache
  * ssl_factory: reduce memory usage

 -- Max Kellermann <mk@cm4all.com>  Tue, 05 Aug 2014 12:53:05 -0000

cm4all-beng-proxy (5.0.11) unstable; urgency=low

  * merge release 4.11
  * http_{client,server}: support WebSocket (RFC 6455)

 -- Max Kellermann <mk@cm4all.com>  Tue, 29 Jul 2014 20:31:30 -0000

cm4all-beng-proxy (5.0.10) unstable; urgency=low

  * merge release 4.10
  * http_server: don't disable keep-alive when discarding optional request
    body ("Expect: 100-continue")

 -- Max Kellermann <mk@cm4all.com>  Wed, 23 Jul 2014 17:51:02 -0000

cm4all-beng-proxy (5.0.9) unstable; urgency=low

  * merge release 4.9
  * translation: CONTENT_TYPE_LOOKUP response may contain transformations

 -- Max Kellermann <mk@cm4all.com>  Mon, 21 Jul 2014 16:37:34 -0000

cm4all-beng-proxy (5.0.8) unstable; urgency=low

  * merge release 4.8
  * translation: new packet AUTO_GZIPPED

 -- Max Kellermann <mk@cm4all.com>  Fri, 18 Jul 2014 19:04:45 -0000

cm4all-beng-proxy (5.0.7) unstable; urgency=low

  * lb: add per-listener option "verbose_response"
  * header_forward: another COOKIE=BOTH forwarding bug fix
  * translation: new packets REQUEST_HEADER, EXPAND_REQUEST_HEADER

 -- Max Kellermann <mk@cm4all.com>  Fri, 11 Jul 2014 13:46:08 -0000

cm4all-beng-proxy (5.0.6) unstable; urgency=low

  * merge release 4.7
  * translation: add packet EXPAND_SITE

 -- Max Kellermann <mk@cm4all.com>  Wed, 02 Jul 2014 12:58:55 +0200

cm4all-beng-proxy (5.0.5) unstable; urgency=low

  * translation: add packet EXPAND_URI
  * tcache: VALIDATE_MTIME=0 matches when the file does not exist

 -- Max Kellermann <mk@cm4all.com>  Mon, 30 Jun 2014 14:15:02 -0000

cm4all-beng-proxy (5.0.4) unstable; urgency=low

  * merge release 4.6

 -- Max Kellermann <mk@cm4all.com>  Wed, 25 Jun 2014 13:05:26 -0000

cm4all-beng-proxy (5.0.3) unstable; urgency=low

  * tcache: optimize invalidation with host filter
  * tcache: optimize invalidation with site filter

 -- Max Kellermann <mk@cm4all.com>  Tue, 24 Jun 2014 20:24:25 -0000

cm4all-beng-proxy (5.0.2) unstable; urgency=low

  * merge release 4.5
  * session: fix potential crash on shared memory exhaustion
  * session: really purge new sessions first
  * translate_client: strict HEADER_FORWARD checks
  * translate_client: fix the COOKIE=BOTH parser
  * header_forward: fix COOKIE=BOTH forwarding

 -- Max Kellermann <mk@cm4all.com>  Mon, 16 Jun 2014 14:26:06 -0000

cm4all-beng-proxy (5.0.1) unstable; urgency=low

  * processor: allow Content-Type application/xml
  * was, pipe_filter: don't inherit environment variables
  * pipe_filter: fix command-line argument corruption bug
  * pipe_filter: support custom environment variables
  * translation: SETENV sets environment vars for FastCGI and WAS
  * header_forward: add mode COOKIE=BOTH

 -- Max Kellermann <mk@cm4all.com>  Fri, 06 Jun 2014 13:41:44 -0000

cm4all-beng-proxy (4.22) unstable; urgency=low

  * fcgi: fix wrong child process reuse with different JailCGI homes

 -- Max Kellermann <mk@cm4all.com>  Wed, 11 Feb 2015 19:30:05 -0000

cm4all-beng-proxy (4.21) unstable; urgency=low

  * cgi, pipe: fix crash after fork failure when input is a regular file

 -- Max Kellermann <mk@cm4all.com>  Thu, 22 Jan 2015 16:38:00 -0000

cm4all-beng-proxy (4.20) unstable; urgency=low

  * ssl_server: disable SSLv2 and SSLv3 because they are insecure
  * ssl_client: enable TLS versions newer than 1.1

 -- Max Kellermann <mk@cm4all.com>  Fri, 16 Jan 2015 12:12:02 -0000

cm4all-beng-proxy (4.19) unstable; urgency=low

  * lb/tcp: fix assertion failure

 -- Max Kellermann <mk@cm4all.com>  Wed, 24 Sep 2014 14:31:24 -0000

cm4all-beng-proxy (4.18) unstable; urgency=low

  * http_server: fix missing response (Keep-Alive disabled)

 -- Max Kellermann <mk@cm4all.com>  Fri, 12 Sep 2014 10:22:51 -0000

cm4all-beng-proxy (4.17) unstable; urgency=low

  * http_server: fix logger assertion failure

 -- Max Kellermann <mk@cm4all.com>  Thu, 11 Sep 2014 08:52:31 -0000

cm4all-beng-proxy (4.16) unstable; urgency=low

  * was_client: fix assertion failure

 -- Max Kellermann <mk@cm4all.com>  Wed, 10 Sep 2014 06:17:58 -0000

cm4all-beng-proxy (4.15) unstable; urgency=low

  * merge release 3.1.38

 -- Max Kellermann <mk@cm4all.com>  Fri, 29 Aug 2014 08:52:10 -0000

cm4all-beng-proxy (4.14) unstable; urgency=low

  * ssl_filter: fix error check
  * http_server: log failed requests
  * lb_http: reduce verbosity of ECONNRESET log message

 -- Max Kellermann <mk@cm4all.com>  Fri, 08 Aug 2014 17:41:52 -0000

cm4all-beng-proxy (4.13) unstable; urgency=low

  * thread_worker: smaller thread stack (64 kB)
  * ssl_factory: enable ECDH for perfect forward secrecy
  * thread_socket_filter: reinvoke writing after recovering from full
    output buffer
  * buffered_socket: reschedule reading after input buffer drained

 -- Max Kellermann <mk@cm4all.com>  Tue, 05 Aug 2014 12:37:11 -0000

cm4all-beng-proxy (4.12) unstable; urgency=low

  * pool: fix bogus assertion failure after SSL disconnect
  * lb/tcp: fix send error message
  * lb/tcp: fix crash after write error
  * thread_socket_filter: fix assertion failure with full output buffer
  * thread_socket_filter: fix crash after write error

 -- Max Kellermann <mk@cm4all.com>  Thu, 31 Jul 2014 16:19:57 -0000

cm4all-beng-proxy (4.11) unstable; urgency=low

  * merge release 3.1.37

 -- Max Kellermann <mk@cm4all.com>  Mon, 28 Jul 2014 15:34:53 -0000

cm4all-beng-proxy (4.10) unstable; urgency=low

  * merge release 3.1.36
  * lhttp_stock: fix crash after fork failure

 -- Max Kellermann <mk@cm4all.com>  Wed, 23 Jul 2014 17:47:36 -0000

cm4all-beng-proxy (4.9) unstable; urgency=low

  * merge release 3.1.35

 -- Max Kellermann <mk@cm4all.com>  Mon, 21 Jul 2014 16:34:15 -0000

cm4all-beng-proxy (4.8) unstable; urgency=low

  * ssl: fix choking decryption on large SSL packets
  * http_server: discard incoming data while waiting for drained response

 -- Max Kellermann <mk@cm4all.com>  Thu, 17 Jul 2014 23:16:21 -0000

cm4all-beng-proxy (4.7) unstable; urgency=low

  * lb: flush all output buffers before closing HTTPS connection

 -- Max Kellermann <mk@cm4all.com>  Wed, 02 Jul 2014 10:46:07 -0000

cm4all-beng-proxy (4.6) unstable; urgency=low

  * merge release 3.1.34

 -- Max Kellermann <mk@cm4all.com>  Wed, 25 Jun 2014 13:02:07 -0000

cm4all-beng-proxy (4.5) unstable; urgency=low

  * tcache: enable VARY on LOCAL_ADDRESS_STRING

 -- Max Kellermann <mk@cm4all.com>  Sun, 15 Jun 2014 21:14:17 -0000

cm4all-beng-proxy (4.4) unstable; urgency=low

  * debian/control: refuse to build with libnfs 1.9.3-1 due to broken
    package name

 -- Max Kellermann <mk@cm4all.com>  Tue, 10 Jun 2014 09:59:57 -0000

cm4all-beng-proxy (4.3) unstable; urgency=low

  * merge release 3.1.33
  * widget_uri, cgi_address: fix potential crash

 -- Max Kellermann <mk@cm4all.com>  Tue, 10 Jun 2014 08:47:34 -0000

cm4all-beng-proxy (4.2) unstable; urgency=low

  * widget: avoid double slash when concatenating (Local) HTTP URI and
    path_info

 -- Max Kellermann <mk@cm4all.com>  Tue, 03 Jun 2014 18:08:54 -0000

cm4all-beng-proxy (4.1) unstable; urgency=medium

  * feature freeze

 -- Max Kellermann <mk@cm4all.com>  Fri, 30 May 2014 13:42:38 +0200

cm4all-beng-proxy (4.0.49) unstable; urgency=low

  * lb_config: allow escaping backslash in lb.conf
  * translation: add packet AUTH (yet another authentication protocol)

 -- Max Kellermann <mk@cm4all.com>  Wed, 28 May 2014 15:14:54 -0000

cm4all-beng-proxy (4.0.48) unstable; urgency=low

  * cgi_address: avoid double slash when concatenating script_name and
    path_info
  * cgi_address: default to script_name="/"

 -- Max Kellermann <mk@cm4all.com>  Tue, 27 May 2014 11:47:19 -0000

cm4all-beng-proxy (4.0.47) unstable; urgency=low

  * args: unescape values with dollar sign (4.0.46 regression)
  * translate_client: fix "Could not locate resource" (4.0.38 regression)

 -- Max Kellermann <mk@cm4all.com>  Mon, 26 May 2014 17:02:48 -0000

cm4all-beng-proxy (4.0.46) unstable; urgency=low

  * translate_client: check for valid base address after EASY_BASE
  * fcgi_client: detect bogus Content-Length response header

 -- Max Kellermann <mk@cm4all.com>  Mon, 26 May 2014 12:11:55 -0000

cm4all-beng-proxy (4.0.45) unstable; urgency=low

  * translate_client: fix crash after misplaced AUTO_BASE
  * fcgi_client: support STDERR_PATH for FastCGI's STDERR stream

 -- Max Kellermann <mk@cm4all.com>  Thu, 22 May 2014 15:42:08 -0000

cm4all-beng-proxy (4.0.44) unstable; urgency=low

  * cgi_address: unescape PATH_INFO in ENOTDIR handler
  * python/translation/response: add method bind_mount()

 -- Max Kellermann <mk@cm4all.com>  Wed, 21 May 2014 13:58:15 -0000

cm4all-beng-proxy (4.0.43) unstable; urgency=low

  * merge release 3.1.32
  * lhttp_stock: handle fork() failures
  * handler: fix assertion failure on malformed request URI

 -- Max Kellermann <mk@cm4all.com>  Wed, 21 May 2014 07:27:05 -0000

cm4all-beng-proxy (4.0.42) unstable; urgency=low

  * tstock: log abstract socket paths properly
  * translation: add packet COOKIE_PATH
  * cookie_{server,client}: upgrade to RFC 6265
  * http_string: allow comma in cookie values (RFC ignorant)

 -- Max Kellermann <mk@cm4all.com>  Wed, 14 May 2014 10:41:34 -0000

cm4all-beng-proxy (4.0.41) unstable; urgency=low

  * handler: forget CHECK after the check has completed
  * handler: apply SESSION before repeating translation
  * fcgi, lhttp, delegate: apply STDERR_PATH to stdout

 -- Max Kellermann <mk@cm4all.com>  Tue, 13 May 2014 15:14:58 -0000

cm4all-beng-proxy (4.0.40) unstable; urgency=low

  * file_hander: fix memory leak
  * rerror: add option "verbose_response"
  * translation: rename LHTTP_EXPAND_URI to EXPAND_LHTTP_URI
  * tcache: raise MAX_AGE limit to one day
  * ajp_client: fix header corruption
  * ajp_client: fix buffer overflow
  * python/translation/response: add method expand_pair()

 -- Max Kellermann <mk@cm4all.com>  Mon, 12 May 2014 15:58:07 -0000

cm4all-beng-proxy (4.0.39) unstable; urgency=low

  * file_enotdir: fix PATH_INFO forwarding for LHTTP

 -- Max Kellermann <mk@cm4all.com>  Fri, 09 May 2014 13:38:57 -0000

cm4all-beng-proxy (4.0.38) unstable; urgency=low

  * translation: add packet STDERR_PATH
  * translate_client: detect missing LHTTP_URI, NFS_EXPORT
  * handler: fix the USER translation packet (broken since 4.0.17)

 -- Max Kellermann <mk@cm4all.com>  Thu, 08 May 2014 21:49:55 -0000

cm4all-beng-proxy (4.0.37) unstable; urgency=low

  * enotdir: forward PATH_INFO to LHTTP server
  * lhttp: support environment variables via PAIR

 -- Max Kellermann <mk@cm4all.com>  Thu, 08 May 2014 12:59:50 -0000

cm4all-beng-proxy (4.0.36) unstable; urgency=low

  * tcache: log the final cache key
  * translation: add packet ENOTDIR

 -- Max Kellermann <mk@cm4all.com>  Thu, 08 May 2014 08:56:13 -0000

cm4all-beng-proxy (4.0.35) unstable; urgency=low

  * namespace_options, client-socket: Debian Squeeze compatibility tweaks
  * tcache: paranoid checks for REGEX (optional via UNSAFE_BASE)
  * translation: add packet REDIRECT_QUERY_STRING

 -- Max Kellermann <mk@cm4all.com>  Tue, 06 May 2014 16:20:22 -0000

cm4all-beng-proxy (4.0.34) unstable; urgency=low

  * tcache: fix URI with BASE
  * tcache: allow URI with AUTO_BASE/EASY_BASE
  * tcache: allow TEST_PATH with BASE
  * translation: add packet EXPAND_TEST_PATH

 -- Max Kellermann <mk@cm4all.com>  Tue, 06 May 2014 12:58:50 -0000

cm4all-beng-proxy (4.0.33) unstable; urgency=low

  * allow FILE_NOT_FOUND depth 20
  * translation: add packets EXPAND_SCRIPT_NAME, TEST_PATH

 -- Max Kellermann <mk@cm4all.com>  Mon, 05 May 2014 16:05:09 -0000

cm4all-beng-proxy (4.0.32) unstable; urgency=low

  * cgi_address: allow BASE without PATH_INFO
  * implement FILE_NOT_FOUND support for CGI, FastCGI, WAS, LHTTP

 -- Max Kellermann <mk@cm4all.com>  Fri, 02 May 2014 14:32:47 -0000

cm4all-beng-proxy (4.0.31) unstable; urgency=low

  * translation: add packet EXPAND_REDIRECT
  * tcache: regex compiler errors and base mismatches are fatal

 -- Max Kellermann <mk@cm4all.com>  Thu, 01 May 2014 18:23:24 -0000

cm4all-beng-proxy (4.0.30) unstable; urgency=low

  * merge release 3.1.31
  * uri_base: fix BASE store bug after request to the BASE

 -- Max Kellermann <mk@cm4all.com>  Tue, 29 Apr 2014 21:53:37 -0000

cm4all-beng-proxy (4.0.29) unstable; urgency=low

  * processor: add URI rewrite mode "response"

 -- Max Kellermann <mk@cm4all.com>  Wed, 23 Apr 2014 23:59:00 -0000

cm4all-beng-proxy (4.0.28) unstable; urgency=low

  * handler: fix SESSION and PARAM breakage
  * tcache: fix VARY/PARAM check
  * translation: allow null bytes in SESSION

 -- Max Kellermann <mk@cm4all.com>  Thu, 17 Apr 2014 12:21:29 -0000

cm4all-beng-proxy (4.0.27) unstable; urgency=low

  * tstock: support abstract sockets

 -- Max Kellermann <mk@cm4all.com>  Fri, 04 Apr 2014 12:58:09 -0000

cm4all-beng-proxy (4.0.26) unstable; urgency=low

  * merge release 3.1.28
  * translation: add packet EXPIRES_RELATIVE

 -- Max Kellermann <mk@cm4all.com>  Tue, 01 Apr 2014 17:18:55 -0000

cm4all-beng-proxy (4.0.25) unstable; urgency=low

  * merge release 3.1.27
  * lb/tcp: fix busy loop

 -- Max Kellermann <mk@cm4all.com>  Thu, 27 Mar 2014 11:22:05 -0000

cm4all-beng-proxy (4.0.24) unstable; urgency=low

  * failure: fix bogus assertion failure with abstract sockets
  * lb/tcp: fix memory leaks
  * lb/tcp: drain output buffers before closing the connection

 -- Max Kellermann <mk@cm4all.com>  Mon, 24 Mar 2014 17:42:04 -0000

cm4all-beng-proxy (4.0.23) unstable; urgency=low

  * translation: new packet DIRECTORY_INDEX

 -- Max Kellermann <mk@cm4all.com>  Fri, 21 Mar 2014 13:00:39 -0000

cm4all-beng-proxy (4.0.22) unstable; urgency=low

  * translation: allow ERROR_DOCUMENT payload, echo
  * translation: new packets FILE_NOT_FOUND, CONTENT_TYPE_LOOKUP
  * translate_client: check for multiple REGEX / INVERSE_REGEX
  * translate_client: support abstract sockets in ADDRESS_STRING

 -- Max Kellermann <mk@cm4all.com>  Thu, 20 Mar 2014 12:28:04 -0000

cm4all-beng-proxy (4.0.21) unstable; urgency=low

  * merge release 3.1.26
  * handler: forward HTTP errors from translation cache to browser
  * tcache: reduce memory usage
  * translate_client: don't send REMOTE_HOST unless requested via WANT
  * translate_client: check if BASE matches request URI
  * translation: make "UNSAFE_BASE" a modifier for "BASE"
  * translation: new packet "EASY_BASE" simplifies "BASE" usage
  * translation: new packets "REGEX_TAIL", "REGEX_UNESCAPE"

 -- Max Kellermann <mk@cm4all.com>  Mon, 17 Mar 2014 22:00:23 -0000

cm4all-beng-proxy (4.0.20) unstable; urgency=low

  * merge release 3.1.25
  * translate_client: refuse to parse incoming request packets
  * translate_client: check for illegal null bytes
  * translation: add packet "UNSAFE_BASE"
  * lb: drop root privileges irreversibly using PR_SET_NO_NEW_PRIVS

 -- Max Kellermann <mk@cm4all.com>  Thu, 13 Mar 2014 13:34:47 -0000

cm4all-beng-proxy (4.0.19) unstable; urgency=low

  * translation: add packet WANT, make several packets optional
  * translate_client: allow combining CHECK and WANT_FULL_URI
  * tcache: make PARAM cacheable, supported by VARY
  * python/translation/request: accept BEGIN in packetReceived()
  * python/translation/request: add attribute "protocol_version"
  * lb: detach from file system (security)

 -- Max Kellermann <mk@cm4all.com>  Wed, 05 Mar 2014 14:16:42 -0000

cm4all-beng-proxy (4.0.18) unstable; urgency=low

  * doc/lb: document sticky mode "source_ip"
  * lb/tcp: fix endless loop due to misrouted write event

 -- Max Kellermann <mk@cm4all.com>  Tue, 18 Feb 2014 14:48:47 -0000

cm4all-beng-proxy (4.0.17) unstable; urgency=low

  * handler: apply session directives from current translation response
    before resuming the "previous" response

 -- Max Kellermann <mk@cm4all.com>  Mon, 17 Feb 2014 17:46:44 -0000

cm4all-beng-proxy (4.0.16) unstable; urgency=low

  * namespace: set up uid/gid mapping without MOUNT_PROC
  * namespace: allow BIND_MOUNT, MOUNT_PROC, MOUNT_HOME, MOUNT_TMP_TMPFS without
    PIVOT_ROOT
  * configurable resource limits for child processes

 -- Max Kellermann <mk@cm4all.com>  Fri, 07 Feb 2014 12:48:44 -0000

cm4all-beng-proxy (4.0.15) unstable; urgency=low

  * daemon: set up supplementary groups
  * child_manager: log resource usage
  * fcgi_stock: kill child process after connect failure
  * fcgi_stock: kill child process after repeated timeout

 -- Max Kellermann <mk@cm4all.com>  Tue, 04 Feb 2014 15:17:36 -0000

cm4all-beng-proxy (4.0.14) unstable; urgency=low

  * add systemd unit
  * cgi, delegate, lhttp, pipe: enable missing namespace features
  * cgi, pipe: fix /proc mount failure
  * namespace: secure /proc flags
  * namespace: work around uid/gid mapper failure using PR_SET_DUMPABLE

 -- Max Kellermann <mk@cm4all.com>  Mon, 03 Feb 2014 20:40:49 -0000

cm4all-beng-proxy (4.0.13) unstable; urgency=low

  * namespace: make new root directory read-only
  * namespace: add option to mount tmpfs on /tmp
  * namespace: arbitrary bind-mounts
  * namespace: support UTS namespaces
  * namespace: set up uid/gid mapping in user namespace

 -- Max Kellermann <mk@cm4all.com>  Tue, 28 Jan 2014 22:37:47 -0000

cm4all-beng-proxy (4.0.12) unstable; urgency=low

  * cache: use monotonic clock
  * namespace: support PID namespaces
  * namespace: support mount namespace and pivot_root()
  * namespace: can mount new /proc, $HOME

 -- Max Kellermann <mk@cm4all.com>  Fri, 24 Jan 2014 14:02:34 -0000

cm4all-beng-proxy (4.0.11) unstable; urgency=low

  * was: fix misdirected pipes (4.0.10 regression)
  * translation: add packets EXPAND_APPEND, EXPAND_PAIR
  * file_handler: allow character devices

 -- Max Kellermann <mk@cm4all.com>  Tue, 21 Jan 2014 18:24:14 -0000

cm4all-beng-proxy (4.0.10) unstable; urgency=low

  * merge release 3.1.24
  * response: don't report version in "Server" response header
  * lhttp, delegate: support namespaces
  * delegate: fix spontaneous shutdown due to misrouted SIGTERM signal

 -- Max Kellermann <mk@cm4all.com>  Fri, 03 Jan 2014 21:18:45 -0000

cm4all-beng-proxy (4.0.9) unstable; urgency=low

  * pipe: fix signal handler race condition
  * pipe, CGI, FastCGI, WAS: support user/network namespaces

 -- Max Kellermann <mk@cm4all.com>  Mon, 23 Dec 2013 18:55:03 -0000

cm4all-beng-proxy (4.0.8) unstable; urgency=low

  * CGI, FastCGI, WAS: support command-line arguments
  * header-forward: add groups "CORS", "SECURE"

 -- Max Kellermann <mk@cm4all.com>  Mon, 16 Dec 2013 18:26:12 -0000

cm4all-beng-proxy (4.0.7) unstable; urgency=low

  * merge release 3.1.23
  * ssl_filter: fix stalled SSL read
  * thread_socket_filter: fix stalled SSL write

 -- Max Kellermann <mk@cm4all.com>  Sat, 07 Dec 2013 07:39:16 -0000

cm4all-beng-proxy (4.0.6) unstable; urgency=low

  * thread_queue: fix spurious thread exit

 -- Max Kellermann <mk@cm4all.com>  Tue, 26 Nov 2013 20:45:30 -0000

cm4all-beng-proxy (4.0.5) unstable; urgency=low

  * merge release 3.1.22

 -- Max Kellermann <mk@cm4all.com>  Mon, 25 Nov 2013 13:03:15 -0000

cm4all-beng-proxy (4.0.4) unstable; urgency=low

  * merge release 3.1.21
  * nfs: bind to privileged port

 -- Max Kellermann <mk@cm4all.com>  Sun, 24 Nov 2013 08:30:58 -0000

cm4all-beng-proxy (4.0.3) unstable; urgency=low

  * lb: allow the kernel to chooes a TCP bind port
  * lb: support forwarding HTTP requests with the original source IP

 -- Max Kellermann <mk@cm4all.com>  Sun, 10 Nov 2013 17:46:44 -0000

cm4all-beng-proxy (4.0.2) unstable; urgency=low

  * merge release 3.1.20
  * lb: support forwarding TCP connections with the original source IP

 -- Max Kellermann <mk@cm4all.com>  Tue, 05 Nov 2013 16:07:34 -0000

cm4all-beng-proxy (4.0.1) unstable; urgency=low

  * merge release 3.1.19

 -- Max Kellermann <mk@cm4all.com>  Wed, 30 Oct 2013 15:26:16 -0000

cm4all-beng-proxy (4.0) unstable; urgency=low

  * translation: rename TRANSLATE_PROXY to TRANSLATE_HTTP
  * thread_pool: start SSL worker threads on the first use
  * translate-client, resource-loader: support https://

 -- Max Kellermann <mk@cm4all.com>  Wed, 23 Oct 2013 19:29:38 -0000

cm4all-beng-proxy (3.1.38) unstable; urgency=low

  * istream: fix assertion failure due to inverted check
  * was_control: fix assertion failure due to missing check

 -- Max Kellermann <mk@cm4all.com>  Fri, 29 Aug 2014 08:52:53 -0000

cm4all-beng-proxy (3.1.37) unstable; urgency=low

  * http_cache: fix caching (Fast-)CGI responses
  * http_client: fix bug with HTTP 1.0 Keep-Alive
  * stock: destroy only surplus idle items

 -- Max Kellermann <mk@cm4all.com>  Mon, 28 Jul 2014 15:30:50 -0000

cm4all-beng-proxy (3.1.36) unstable; urgency=low

  * http_server: ignore case in "Connection" request header
  * http_client: allow comma-separated list in "Connection" response
    header

 -- Max Kellermann <mk@cm4all.com>  Wed, 23 Jul 2014 17:43:09 -0000

cm4all-beng-proxy (3.1.35) unstable; urgency=low

  * lb_tcp: fix memory leak after send failure
  * ssl_filter: fix race condition
  * ssl_filter: fix memory leak with client certificates

 -- Max Kellermann <mk@cm4all.com>  Mon, 21 Jul 2014 16:20:14 -0000

cm4all-beng-proxy (3.1.34) unstable; urgency=low

  * session: fix potential crash on shared memory exhaustion
  * session: really purge new sessions first
  * istream-iconv: fix endless loop with unknown charset

 -- Max Kellermann <mk@cm4all.com>  Wed, 25 Jun 2014 12:58:03 -0000

cm4all-beng-proxy (3.1.33) unstable; urgency=low

  * widget: avoid double slash when concatenating (Local) HTTP URI and
    path_info
  * pipe: fix command-line argument corruption bug
  * fcgi_client: detect bogus Content-Length response header

 -- Max Kellermann <mk@cm4all.com>  Tue, 10 Jun 2014 08:30:39 -0000

cm4all-beng-proxy (3.1.32) unstable; urgency=low

  * http_string: allow comma in cookie values (RFC ignorant)

 -- Max Kellermann <mk@cm4all.com>  Mon, 19 May 2014 07:52:24 -0000

cm4all-beng-proxy (3.1.31) unstable; urgency=low

  * rewrite-uri: fix view name corruption

 -- Max Kellermann <mk@cm4all.com>  Mon, 28 Apr 2014 16:30:17 -0000

cm4all-beng-proxy (3.1.30) unstable; urgency=low

  * translate-client: fix EXPAND_PATH on HTTP address

 -- Max Kellermann <mk@cm4all.com>  Mon, 28 Apr 2014 14:44:22 -0000

cm4all-beng-proxy (3.1.29) unstable; urgency=low

  * http-server: fix potential crash with too many request headers

 -- Max Kellermann <mk@cm4all.com>  Fri, 25 Apr 2014 15:52:16 -0000

cm4all-beng-proxy (3.1.28) unstable; urgency=low

  * buffered_socket: fix bogus assertion failure

 -- Max Kellermann <mk@cm4all.com>  Tue, 01 Apr 2014 16:53:22 -0000

cm4all-beng-proxy (3.1.27) unstable; urgency=low

  * fcgi-stock: show process name in log messages
  * fcgi-stock: check connection state before issuing new request

 -- Max Kellermann <mk@cm4all.com>  Tue, 25 Mar 2014 20:02:23 -0000

cm4all-beng-proxy (3.1.26) unstable; urgency=low

  * http-client: fix bogus assertion failure

 -- Max Kellermann <mk@cm4all.com>  Fri, 14 Mar 2014 14:36:12 -0000

cm4all-beng-proxy (3.1.25) unstable; urgency=low

  * escape: fix data corruption with glibc 2.18

 -- Max Kellermann <mk@cm4all.com>  Thu, 06 Mar 2014 11:47:14 -0000

cm4all-beng-proxy (3.1.24) unstable; urgency=low

  * fcgi-stock: fix crash on fork() failure
  * fcache: fix crash on responses without body

 -- Max Kellermann <mk@cm4all.com>  Thu, 02 Jan 2014 22:57:50 -0000

cm4all-beng-proxy (3.1.23) unstable; urgency=low

  * was-output: fix event leak
  * was-output: fix crash in error handler
  * was-client: free the request body on empty response
  * was-client: reuse connection after empty response
  * was-client: fix stalled response on LENGTH=0

 -- Max Kellermann <mk@cm4all.com>  Fri, 06 Dec 2013 13:23:40 -0000

cm4all-beng-proxy (3.1.22) unstable; urgency=low

  * http_server: fix stalled response

 -- Max Kellermann <mk@cm4all.com>  Mon, 25 Nov 2013 13:00:33 -0000

cm4all-beng-proxy (3.1.21) unstable; urgency=low

  * merge release 3.0.34
  * was-client: fix crash on abort
  * was-client: fix off-by-one error in header parser

 -- Max Kellermann <mk@cm4all.com>  Sun, 24 Nov 2013 08:04:41 -0000

cm4all-beng-proxy (3.1.20) unstable; urgency=low

  * jail: add "--" after last option, allows passing options to jail
  * keep CAP_KILL to be able to kill jailed child processes

 -- Max Kellermann <mk@cm4all.com>  Mon, 04 Nov 2013 14:41:34 -0000

cm4all-beng-proxy (3.1.19) unstable; urgency=low

  * handler: work around crash due to translation cache invalidation
  * child: send SIGKILL after 60 seconds

 -- Max Kellermann <mk@cm4all.com>  Wed, 30 Oct 2013 12:12:31 -0000

cm4all-beng-proxy (3.1.18) unstable; urgency=low

  * nfs: translate NFS3ERR_NOENT to "404 Not Found"
  * nfs_client: don't leak file descriptor to child processes

 -- Max Kellermann <mk@cm4all.com>  Wed, 30 Oct 2013 09:28:11 -0000

cm4all-beng-proxy (3.1.17) unstable; urgency=low

  * tcache: cache translation responses that contain STATUS

 -- Max Kellermann <mk@cm4all.com>  Fri, 25 Oct 2013 17:10:26 -0000

cm4all-beng-proxy (3.1.16) unstable; urgency=low

  * fcgi-stock: kill child processes with SIGUSR1 instead of SIGTERM

 -- Max Kellermann <mk@cm4all.com>  Wed, 23 Oct 2013 08:54:03 -0000

cm4all-beng-proxy (3.1.15) unstable; urgency=low

  * lhttp_address: don't unescape the BASE suffix
  * {file,nfs}_address: unescape EXPAND_PATH(_INFO) substitutions
  * child_stock: fix another assertion failure

 -- Max Kellermann <mk@cm4all.com>  Tue, 22 Oct 2013 15:15:42 -0000

cm4all-beng-proxy (3.1.14) unstable; urgency=low

  * istream_nfs: fix assertion failure on empty file
  * nfs_client: fix crash on malformed path
  * nfs_client: improved error messages
  * child_stock: fix assertion failure when busy child process gets killed

 -- Max Kellermann <mk@cm4all.com>  Mon, 21 Oct 2013 15:38:28 -0000

cm4all-beng-proxy (3.1.13) unstable; urgency=low

  * merge release 3.0.33
  * translation: new packet WANT_FULL_URI for obtaining the full URI

 -- Max Kellermann <mk@cm4all.com>  Wed, 09 Oct 2013 10:40:35 -0000

cm4all-beng-proxy (3.1.12) unstable; urgency=low

  * merge release 3.0.31
  * translation: new packet CONCURRENCY controls number of LHTTP
    connections per process

 -- Max Kellermann <mk@cm4all.com>  Sat, 05 Oct 2013 11:34:04 -0000

cm4all-beng-proxy (3.1.11) unstable; urgency=low

  * lhttp_stock: allow 4 concurrent connections per LHTTP process

 -- Max Kellermann <mk@cm4all.com>  Mon, 30 Sep 2013 16:10:05 -0000

cm4all-beng-proxy (3.1.10) unstable; urgency=low

  * resource-address: fix assertion failure in LHTTP operation
  * lhttp_request: use the LHTTP_HOST attribute
  * kill the logger process on shutdown

 -- Max Kellermann <mk@cm4all.com>  Wed, 25 Sep 2013 17:29:56 -0000

cm4all-beng-proxy (3.1.9) unstable; urgency=low

  * {fcgi,lhttp}_stock: reuse child processes after connection closed
  * translate-client: ignore DEFLATED,GZIPPED on NFS address
  * translate-client: ignore EXPAND_PATH_INFO on local file
  * ssl_factory: wildcard matches single letter
  * ssl_factory: wildcard matches only one segment

 -- Max Kellermann <mk@cm4all.com>  Tue, 24 Sep 2013 10:31:30 -0000

cm4all-beng-proxy (3.1.8) unstable; urgency=low

  * ssl_factory: fix broken certificat/key matching
  * doc: various manual updates (RFC 2617, ...)

 -- Max Kellermann <mk@cm4all.com>  Fri, 20 Sep 2013 12:55:55 -0000

cm4all-beng-proxy (3.1.7) unstable; urgency=low

  * merge release 3.0.30
  * resource-loader: new protocol "Local HTTP"

 -- Max Kellermann <mk@cm4all.com>  Tue, 17 Sep 2013 13:36:20 -0000

cm4all-beng-proxy (3.1.6) unstable; urgency=low

  * buffered_socket: fix assertion failure

 -- Max Kellermann <mk@cm4all.com>  Fri, 23 Aug 2013 12:39:47 -0000

cm4all-beng-proxy (3.1.5) unstable; urgency=low

  * merge release 3.0.26
  * lb: disallow deprecated configuration keywords
  * lb: conditional pools
  * lb_config: setting "ssl_cert" specifies both certificate and key
  * ssl_filter: support TLS Server Name Indication

 -- Max Kellermann <mk@cm4all.com>  Fri, 16 Aug 2013 16:29:34 -0000

cm4all-beng-proxy (3.1.4) unstable; urgency=low

  * nfs_cache: new dedicated cache for NFS files
  * nfs_{handler,request}: use Content-Type from translation server

 -- Max Kellermann <mk@cm4all.com>  Mon, 10 Jun 2013 20:50:58 -0000

cm4all-beng-proxy (3.1.3) unstable; urgency=low

  * nfs_client: fix crash due to uninitialized memory
  * nfs_client: disconnect idle connections
  * nfs_client: expire file metadata
  * istream-nfs: fix resuming a blocking sink
  * istream-nfs: detect file truncation

 -- Max Kellermann <mk@cm4all.com>  Mon, 03 Jun 2013 19:30:20 -0000

cm4all-beng-proxy (3.1.2) unstable; urgency=low

  * nfs_client: read larger chunks
  * nfs_handler: implement cache revalidation and byte ranges

 -- Max Kellermann <mk@cm4all.com>  Wed, 29 May 2013 16:23:15 -0000

cm4all-beng-proxy (3.1.1) unstable; urgency=low

  * nfs_client: fix crash on HEAD request
  * nfs_client: generate Last-Modified and ETag
  * http-cache: allow caching NFS files

 -- Max Kellermann <mk@cm4all.com>  Thu, 23 May 2013 11:00:49 -0000

cm4all-beng-proxy (3.1) unstable; urgency=low

  * nfs_client: new resource loader backend

 -- Max Kellermann <mk@cm4all.com>  Tue, 21 May 2013 21:14:06 -0000

cm4all-beng-proxy (3.0.34) unstable; urgency=low

  * processor: fix use-after-free crash bug

 -- Max Kellermann <mk@cm4all.com>  Sun, 24 Nov 2013 07:46:29 -0000

cm4all-beng-proxy (3.0.33) unstable; urgency=low

  * tcache: limit the cacheable CHECK length
  * tcache: allow binary data in the CHECK payload
  * tcache: fix matching the URI on INVALIDATE with CHECK

 -- Max Kellermann <mk@cm4all.com>  Wed, 09 Oct 2013 09:52:47 -0000

cm4all-beng-proxy (3.0.32) unstable; urgency=low

  * tcache: apply BASE to responses without an address
  * tcache: fix BASE on responses with CHECK
  * handler: fix crash after malformed CHECK/PREVIOUS translation

 -- Max Kellermann <mk@cm4all.com>  Tue, 08 Oct 2013 15:48:07 -0000

cm4all-beng-proxy (3.0.31) unstable; urgency=low

  * socket_wrapper: work around libevent timeout reset bug

 -- Max Kellermann <mk@cm4all.com>  Wed, 02 Oct 2013 15:30:11 -0000

cm4all-beng-proxy (3.0.30) unstable; urgency=low

  * istream-file: fix crash bug
  * fcgi, was: fix memory leak on malformed translation response

 -- Max Kellermann <mk@cm4all.com>  Tue, 17 Sep 2013 13:23:28 -0000

cm4all-beng-proxy (3.0.29) unstable; urgency=low

  * fcgi-client: fix crash on certain malformed responses
  * parser: fix crash on certain CDATA sections

 -- Max Kellermann <mk@cm4all.com>  Mon, 02 Sep 2013 10:51:58 -0000

cm4all-beng-proxy (3.0.28) unstable; urgency=low

  * processor: fix widget lookup regression

 -- Max Kellermann <mk@cm4all.com>  Mon, 26 Aug 2013 18:21:03 -0000

cm4all-beng-proxy (3.0.27) unstable; urgency=low

  * processor: fix stalled transfer with two nested processors

 -- Max Kellermann <mk@cm4all.com>  Mon, 26 Aug 2013 17:09:47 -0000

cm4all-beng-proxy (3.0.26) unstable; urgency=low

  * respones: generate header P3P:CP="CAO PSA OUR" to work around IE10 bug
  * init: auto-create /var/run/cm4all
  * lb: enable GLib multi-threading

 -- Max Kellermann <mk@cm4all.com>  Fri, 26 Jul 2013 07:21:15 -0000

cm4all-beng-proxy (3.0.25) unstable; urgency=low

  * stock: fix access to undefind memory
  * file-handler, http-util: fix If-Match / If-None-Match check

 -- Max Kellermann <mk@cm4all.com>  Wed, 29 May 2013 16:13:54 -0000

cm4all-beng-proxy (3.0.24) unstable; urgency=low

  * memcached-client: fix bogus "peer closed socket prematurely"

 -- Max Kellermann <mk@cm4all.com>  Tue, 23 Apr 2013 11:20:00 -0000

cm4all-beng-proxy (3.0.23) unstable; urgency=low

  * lb: fix memory leak when request with body gets aborted early

 -- Max Kellermann <mk@cm4all.com>  Thu, 04 Apr 2013 15:33:57 -0000

cm4all-beng-proxy (3.0.22) unstable; urgency=low

  * http-server: fix rare crash in request body handler
  * http-client: fix memory leak

 -- Max Kellermann <mk@cm4all.com>  Tue, 26 Mar 2013 07:24:22 -0000

cm4all-beng-proxy (3.0.21) unstable; urgency=low

  * ajp-client: fix malformed request packet with empty request body

 -- Max Kellermann <mk@cm4all.com>  Thu, 21 Mar 2013 17:11:22 -0000

cm4all-beng-proxy (3.0.20) unstable; urgency=low

  * http-client: fix assertion failure with certain chunked responses

 -- Max Kellermann <mk@cm4all.com>  Thu, 21 Mar 2013 10:21:13 -0000

cm4all-beng-proxy (3.0.19) unstable; urgency=low

  * istream_tee: fix crash / memory leak on I/O error before request body
    was delivered to widget

 -- Max Kellermann <mk@cm4all.com>  Mon, 18 Mar 2013 11:23:27 -0000

cm4all-beng-proxy (3.0.18) unstable; urgency=low

  * bot: detect more crawler/bot user-agents
  * lb.init: add ACCESS_LOGGER variable

 -- Max Kellermann <mk@cm4all.com>  Fri, 15 Mar 2013 14:47:08 -0000

cm4all-beng-proxy (3.0.17) unstable; urgency=low

  * lb: add ssl_verify "optional"

 -- Max Kellermann <mk@cm4all.com>  Fri, 08 Mar 2013 14:31:25 -0000

cm4all-beng-proxy (3.0.16) unstable; urgency=low

  * http-request: fix assertion failure
  * log-{cat,split}: use unsigned characters in backslash-escape

 -- Max Kellermann <mk@cm4all.com>  Thu, 07 Mar 2013 15:26:26 -0000

cm4all-beng-proxy (3.0.15) unstable; urgency=low

  * stock: fix another assertion failure during idle cleanup
  * inline-widget: avoid unrecoverable I/O errors during initialisation

 -- Max Kellermann <mk@cm4all.com>  Tue, 05 Mar 2013 07:11:46 -0000

cm4all-beng-proxy (3.0.14) unstable; urgency=low

  * stock: fix assertion failure during idle cleanup
  * http-server: count bytes received, fixes regression
  * http-server: send "100 Continue", fixes regression
  * http-client: fix potential assertion failure after "100 Continue"

 -- Max Kellermann <mk@cm4all.com>  Fri, 01 Mar 2013 16:53:54 -0000

cm4all-beng-proxy (3.0.13) unstable; urgency=low

  * merge release 2.3.7
  * uri-verify: allow double slashes
  * change product token to "CM4all Webserver"

 -- Max Kellermann <mk@cm4all.com>  Mon, 18 Feb 2013 11:35:29 -0000

cm4all-beng-proxy (3.0.12) unstable; urgency=low

  * listener: enable TCP Fast Open (requires Linux 3.7)
  * rubber: optimize huge page allocation
  * rubber: optimize hole search
  * translate-cache: optimize INVALIDATE=HOST
  * filter-cache: reserve some space in the rubber allocator

 -- Max Kellermann <mk@cm4all.com>  Fri, 15 Feb 2013 09:57:51 -0000

cm4all-beng-proxy (3.0.11) unstable; urgency=low

  * stock: slow down destruction of surplus idle items
  * fcgi-client: try harder to reuse existing FastCGI connections
  * cmdline: new options to control the FastCGI/WAS stock

 -- Max Kellermann <mk@cm4all.com>  Tue, 12 Feb 2013 09:38:35 -0000

cm4all-beng-proxy (3.0.10) unstable; urgency=low

  * child: reduce verbosity of SIGTERM log message
  * connection: reduce verbosity of ECONNRESET log message
  * http-server: fix duplicate abort call
  * http-server: add missing pool reference in request body eof
  * handler: catch malformed URIs earlier
  * rubber: allocate from holes, avoid costly compression steps
  * http-cache: reserve some space in the rubber allocator

 -- Max Kellermann <mk@cm4all.com>  Fri, 08 Feb 2013 13:15:31 -0000

cm4all-beng-proxy (3.0.9) unstable; urgency=low

  * merge release 2.3.5
  * parser: fix malformed attribute value bounds
  * translation: packet VALIDATE_MTIME discards cache items after a file
    has been modified
  * http-server: fix spurious "closed prematurely" log messages
  * http-{server,client}: improve error messages
  * istream: clear the "direct" flag set on new streams
  * slice_pool: fix slice size and slices per area calculation

 -- Max Kellermann <mk@cm4all.com>  Wed, 06 Feb 2013 17:48:47 -0000

cm4all-beng-proxy (3.0.8) unstable; urgency=low

  * merge release 2.3.3
  * return unused I/O buffers to operating system
  * parser: optimize the attribute value parser
  * sink_rubber: fix assertion failure

 -- Max Kellermann <mk@cm4all.com>  Thu, 31 Jan 2013 13:27:39 -0000

cm4all-beng-proxy (3.0.7) unstable; urgency=low

  * istream-tee: fix crash due to erroneous read

 -- Max Kellermann <mk@cm4all.com>  Fri, 18 Jan 2013 13:32:49 -0000

cm4all-beng-proxy (3.0.6) unstable; urgency=low

  * control: new command "VERBOSE" manipulates logger verbosity
  * cmdline: remove obsolete option "enable_splice"
  * ajp-client: discard response body after HEAD request
  * fcgi-client: fix assertion failure after malformed HEAD response
  * fcgi-client: don't ignore log messages after HEAD request
  * translate-client: fix assertion failure after connection reset

 -- Max Kellermann <mk@cm4all.com>  Fri, 04 Jan 2013 13:14:09 -0000

cm4all-beng-proxy (3.0.5) unstable; urgency=low

  * translate-client: reduce number of system calls (optimization)
  * http-client: release the socket earlier for reusal
  * ajp-client: fix decoding the "special" response headers
  * ajp-client: wait for "end" packet before delivering empty response
  * ajp-client: use the Content-Length response header
  * ajp-client: send Content-Length request header only if body present
  * ajp-client: support HEAD requests
  * fcgi-client: support HEAD requests
  * fcgi-client: use the Content-Length response header
  * fcgi-client: don't discard buffer after socket has been closed
  * fcgi-client: continue parsing after response has been delivered
  * fcgi-client: don't attempt to write repeatedly if request body blocks
  * fcgi-client: optimized keep-alive after empty response

 -- Max Kellermann <mk@cm4all.com>  Fri, 28 Dec 2012 13:16:02 -0000

cm4all-beng-proxy (3.0.4) unstable; urgency=low

  * {http,filter}-cache: fix garbled data on large cache entries

 -- Max Kellermann <mk@cm4all.com>  Tue, 11 Dec 2012 15:17:17 -0000

cm4all-beng-proxy (3.0.3) unstable; urgency=low

  * memcached-client: fix assertion failure

 -- Max Kellermann <mk@cm4all.com>  Fri, 07 Dec 2012 18:52:33 -0000

cm4all-beng-proxy (3.0.2) unstable; urgency=low

  * merge release 2.3.1
  * lb: verify the client certificate issuer (option "ssl_verify")
  * lb: client certificate is mandatory if "ssl_verify" is enabled
  * lb: support extra CA certificate file (option "ssl_ca_cert")
  * cmdline: can't specify both --memcached-server and http_cache_size
  * init: default to one worker

 -- Max Kellermann <mk@cm4all.com>  Fri, 07 Dec 2012 09:24:52 -0000

cm4all-beng-proxy (3.0.1) unstable; urgency=low

  * http-cache: reduce memory usage while storing
  * {http,filter}-cache: reduce fork overhead
  * pool: fix crash when first allocation is large

 -- Max Kellermann <mk@cm4all.com>  Wed, 05 Dec 2012 14:05:28 -0000

cm4all-beng-proxy (3.0) unstable; urgency=low

  * {http,filter}-cache: reduce overhead when cache is disabled
  * {http,filter}-cache: exclude allocator table from reported size
  * filter-cache: reduce memory usage while storing
  * {http,filter,translate}-cache: return more free memory to operating system
  * pool: further overhead reduction
  * pool: reduce CPU overhead for large areas
  * rubber: fix assertion failure

 -- Max Kellermann <mk@cm4all.com>  Tue, 30 Oct 2012 16:32:45 -0000

cm4all-beng-proxy (2.2.1) unstable; urgency=low

  * merge release 2.1.13
  * control_local: fix assertion failure

 -- Max Kellermann <mk@cm4all.com>  Tue, 16 Oct 2012 15:46:16 -0000

cm4all-beng-proxy (2.2) unstable; urgency=low

  * cache: optimize lookups
  * pool: reduce overhead
  * pool: optimize the linear area recycler
  * resource-address: reduce memory overhead
  * session: reduce memory usage
  * http-cache, filter-cache: return free memory to operating system
  * control_server: support local and abstract sockets
  * python/control: support abstract sockets
  * bp_control: create implicit control channel for each worker process
  * require automake 1.11

 -- Max Kellermann <mk@cm4all.com>  Tue, 09 Oct 2012 15:11:24 -0000

cm4all-beng-proxy (2.3.7) unstable; urgency=low

  * tcache: fix assertion failure in BASE handler

 -- Max Kellermann <mk@cm4all.com>  Mon, 18 Feb 2013 11:58:01 -0000

cm4all-beng-proxy (2.3.6) unstable; urgency=low

  * listener: increase the backlog to 64
  * shm: reserve swap space, avoids theoretical crash

 -- Max Kellermann <mk@cm4all.com>  Sun, 17 Feb 2013 09:29:24 -0000

cm4all-beng-proxy (2.3.5) unstable; urgency=low

  * tcache: reduce CPU pressure when there are many virtual hosts (hot fix)
  * launch the access logger after daemonizing
  * user the configured logger user for the access logger
  * auto-close the access logger
  * debian/rules: compile with -fno-omit-frame-pointer

 -- Max Kellermann <mk@cm4all.com>  Tue, 05 Feb 2013 16:27:46 -0000

cm4all-beng-proxy (2.3.4) unstable; urgency=low

  * log-split: print referer and user agent
  * log-split: cache the last file
  * log-split: allow logging local time stamps
  * log-{split,cat}: escape URI, Referer and User-Agent
  * init: add ACCESS_LOGGER variable

 -- Max Kellermann <mk@cm4all.com>  Tue, 05 Feb 2013 01:31:31 -0000

cm4all-beng-proxy (2.3.3) unstable; urgency=low

  * pool: fix a memory leak in the temporary pool
  * processor: hard limit on length of attributes and parameters

 -- Max Kellermann <mk@cm4all.com>  Thu, 31 Jan 2013 13:16:33 -0000

cm4all-beng-proxy (2.3.2) unstable; urgency=low

  * merge release 2.1.17

 -- Max Kellermann <mk@cm4all.com>  Tue, 29 Jan 2013 00:01:23 -0000

cm4all-beng-proxy (2.3.1) unstable; urgency=low

  * merge release 2.1.16
  * pool: reduce CPU overhead for large areas

 -- Max Kellermann <mk@cm4all.com>  Thu, 06 Dec 2012 16:40:02 -0000

cm4all-beng-proxy (2.3) unstable; urgency=low

  * new stable branch based on v2.1.x, without the work-in-progress
    improvements from v2.2.x
  * cache: optimize lookups
  * pool: reduce overhead
  * pool: optimize the linear area recycler
  * resource-address: reduce memory overhead
  * session: reduce memory usage
  * {http,filter}-cache: reduce overhead when cache is disabled

 -- Max Kellermann <mk@cm4all.com>  Mon, 22 Oct 2012 13:48:20 -0000

cm4all-beng-proxy (2.1.17) unstable; urgency=low

  * merge release 2.0.55

 -- Max Kellermann <mk@cm4all.com>  Mon, 28 Jan 2013 23:59:54 -0000

cm4all-beng-proxy (2.1.16) unstable; urgency=low

  * merge release 2.0.54

 -- Max Kellermann <mk@cm4all.com>  Thu, 06 Dec 2012 16:35:17 -0000

cm4all-beng-proxy (2.1.15) unstable; urgency=low

  * merge release 2.0.53

 -- Max Kellermann <mk@cm4all.com>  Mon, 22 Oct 2012 12:26:57 -0000

cm4all-beng-proxy (2.1.14) unstable; urgency=low

  * merge release 2.0.52

 -- Max Kellermann <mk@cm4all.com>  Fri, 19 Oct 2012 12:10:09 -0000

cm4all-beng-proxy (2.1.13) unstable; urgency=low

  * merge release 2.0.51

 -- Max Kellermann <mk@cm4all.com>  Tue, 16 Oct 2012 15:41:58 -0000

cm4all-beng-proxy (2.1.12) unstable; urgency=low

  * merge release 2.0.50

 -- Max Kellermann <mk@cm4all.com>  Fri, 05 Oct 2012 12:26:24 -0000

cm4all-beng-proxy (2.1.11) unstable; urgency=low

  * merge release 2.0.49

 -- Max Kellermann <mk@cm4all.com>  Fri, 28 Sep 2012 15:04:36 -0000

cm4all-beng-proxy (2.1.10) unstable; urgency=low

  * merge release 2.0.48

 -- Max Kellermann <mk@cm4all.com>  Mon, 24 Sep 2012 15:43:46 -0000

cm4all-beng-proxy (2.1.9) unstable; urgency=low

  * merge release 2.0.47
  * lb: eliminate the duplicate "Date" response header (#1169)

 -- Max Kellermann <mk@cm4all.com>  Fri, 21 Sep 2012 15:56:06 -0000

cm4all-beng-proxy (2.1.8) unstable; urgency=low

  * control: publish statistics over the control protocol

 -- Max Kellermann <mk@cm4all.com>  Fri, 07 Sep 2012 12:47:34 -0000

cm4all-beng-proxy (2.1.7) unstable; urgency=low

  * resource-address: support expanding PIPE addresses
  * translation: support EXPAND_PATH for PROXY
  * reduced connect timeouts for translation server, FastCGI and beng-lb
  * uri-relative: support relative URI with just a query string
  * uri-relative: support relative URIs starting with a double slash
  * lb: improve error messages, include listener/pool name
  * lb: validate the selected sticky modde
  * lb: add sticky mode "source_ip"

 -- Max Kellermann <mk@cm4all.com>  Fri, 31 Aug 2012 14:03:41 -0000

cm4all-beng-proxy (2.1.6) unstable; urgency=low

  * merge release 2.0.46

 -- Max Kellermann <mk@cm4all.com>  Fri, 24 Aug 2012 11:11:20 -0000

cm4all-beng-proxy (2.1.5) unstable; urgency=low

  * lb_expect_monitor: configurable connect timeout

 -- Max Kellermann <mk@cm4all.com>  Mon, 20 Aug 2012 05:40:44 -0000

cm4all-beng-proxy (2.1.4) unstable; urgency=low

  * lb_monitor: configurable timeout

 -- Max Kellermann <mk@cm4all.com>  Fri, 17 Aug 2012 09:16:36 -0000

cm4all-beng-proxy (2.1.3) unstable; urgency=low

  * merge release 2.0.44
  * lb: implement tcp_expect option "expect_graceful"

 -- Max Kellermann <mk@cm4all.com>  Tue, 14 Aug 2012 14:30:57 -0000

cm4all-beng-proxy (2.1.2) unstable; urgency=low

  * support extended HTTP status codes from RFC 6585 and WebDAV

 -- Max Kellermann <mk@cm4all.com>  Thu, 09 Aug 2012 10:10:35 -0000

cm4all-beng-proxy (2.1.1) unstable; urgency=low

  * merge release 2.0.43
  * lb: support TRACE, OPTIONS and WebDAV

 -- Max Kellermann <mk@cm4all.com>  Fri, 03 Aug 2012 11:48:46 -0000

cm4all-beng-proxy (2.1) unstable; urgency=low

  * lb: add sticky mode "jvm_route" (Tomcat)

 -- Max Kellermann <mk@cm4all.com>  Mon, 30 Jul 2012 15:53:43 -0000

cm4all-beng-proxy (2.0.55) unstable; urgency=low

  * istream-tee: fix crash due to erroneous read
  * fix random crashes in the optimized build

 -- Max Kellermann <mk@cm4all.com>  Mon, 28 Jan 2013 23:52:26 -0000

cm4all-beng-proxy (2.0.54) unstable; urgency=low

  * http-cache: fix revalidation of memcached entries

 -- Max Kellermann <mk@cm4all.com>  Thu, 06 Dec 2012 16:31:23 -0000

cm4all-beng-proxy (2.0.53) unstable; urgency=low

  * filter-cache: fix assertion failure on serving empty response
  * http-cache: limit maximum age to 5 minutes if "Vary" includes cookies
  * lb: FADE_NODE lasts for 3 hours

 -- Max Kellermann <mk@cm4all.com>  Mon, 22 Oct 2012 12:21:18 -0000

cm4all-beng-proxy (2.0.52) unstable; urgency=low

  * {http,filter}-cache: include headers in cache size calculation
  * {http,filter}-cache: reduce headers memory usage
  * http-cache: limit maximum age to 1 week
    - 1 hour when "Vary" is used
    - 30 minutes when "Vary" includes "X-WidgetId" or "X-WidgetHref"
    - 5 minutes when "Vary" includes "X-CM4all-BENG-User"
  * cache: reduce number of system calls during lookup

 -- Max Kellermann <mk@cm4all.com>  Fri, 19 Oct 2012 12:07:10 -0000

cm4all-beng-proxy (2.0.51) unstable; urgency=low

  * merge release 1.4.33
  * processor: fix assertion failure with embedded CSS
  * lb: move control channel handler to worker process

 -- Max Kellermann <mk@cm4all.com>  Tue, 16 Oct 2012 15:39:32 -0000

cm4all-beng-proxy (2.0.50) unstable; urgency=low

  * pool: reduce memory overhead of debug data
  * fcgi-client: fix assertion failure due to redundant read event
  * lb: fix crash after pipe-to-socket splice I/O error

 -- Max Kellermann <mk@cm4all.com>  Fri, 05 Oct 2012 12:23:15 -0000

cm4all-beng-proxy (2.0.49) unstable; urgency=low

  * merge release 1.4.32

 -- Max Kellermann <mk@cm4all.com>  Fri, 28 Sep 2012 15:01:26 -0000

cm4all-beng-proxy (2.0.48) unstable; urgency=low

  * lb: fix duplicate monitor requests with --watchdog
  * child: verbose logging of child process events
  * log shutdown signal

 -- Max Kellermann <mk@cm4all.com>  Mon, 24 Sep 2012 15:36:03 -0000

cm4all-beng-proxy (2.0.47) unstable; urgency=low

  * merge release 1.4.31
  * cache: disable excessive debugging checks

 -- Max Kellermann <mk@cm4all.com>  Fri, 21 Sep 2012 15:24:30 -0000

cm4all-beng-proxy (2.0.46) unstable; urgency=low

  * merge release 1.4.30
  * lb: add option --config-file

 -- Max Kellermann <mk@cm4all.com>  Fri, 24 Aug 2012 10:52:29 -0000

cm4all-beng-proxy (2.0.45) unstable; urgency=low

  * merge release 1.4.29

 -- Max Kellermann <mk@cm4all.com>  Tue, 21 Aug 2012 15:49:49 -0000

cm4all-beng-proxy (2.0.44) unstable; urgency=low

  * lb: allow sticky with only one node
  * lb: add option "--check"
  * lb: run all monitors right after startup
  * lb: disable expiry of monitor results
  * lb: improved fallback for "sticky cookie"
  * lb: use Bulldog for "sticky cookie"
  * balancer, lb: persistent "fade" flag
  * balancer, lb: use the Bulldog "graceful" flag
  * control: add packet CONTROL_DUMP_POOLS

 -- Max Kellermann <mk@cm4all.com>  Tue, 14 Aug 2012 13:13:01 -0000

cm4all-beng-proxy (2.0.43) unstable; urgency=low

  * merge release 1.4.28
  * istream-replace: fix assertion failure with embedded CSS

 -- Max Kellermann <mk@cm4all.com>  Thu, 02 Aug 2012 11:14:27 -0000

cm4all-beng-proxy (2.0.42) unstable; urgency=low

  * js: new higher-level API

 -- Max Kellermann <mk@cm4all.com>  Wed, 01 Aug 2012 11:32:28 -0000

cm4all-beng-proxy (2.0.41) unstable; urgency=low

  * session: fix bogus assertion failure when loading expired session

 -- Max Kellermann <mk@cm4all.com>  Fri, 27 Jul 2012 12:47:49 -0000

cm4all-beng-proxy (2.0.40) unstable; urgency=low

  * merge release 1.4.27

 -- Max Kellermann <mk@cm4all.com>  Tue, 24 Jul 2012 16:29:13 -0000

cm4all-beng-proxy (2.0.39) unstable; urgency=low

  * merge release 1.4.26

 -- Max Kellermann <mk@cm4all.com>  Tue, 17 Jul 2012 17:00:20 -0000

cm4all-beng-proxy (2.0.38) unstable; urgency=low

  * merge release 1.4.25
  * strset: fix GROUP_CONTAINER false negatives

 -- Max Kellermann <mk@cm4all.com>  Tue, 17 Jul 2012 16:03:49 -0000

cm4all-beng-proxy (2.0.37) unstable; urgency=low

  * merge release 1.4.24

 -- Max Kellermann <mk@cm4all.com>  Mon, 16 Jul 2012 10:36:57 -0000

cm4all-beng-proxy (2.0.36) unstable; urgency=low

  * proxy-handler: re-add the URI suffix for "transparent" requests

 -- Max Kellermann <mk@cm4all.com>  Wed, 11 Jul 2012 14:12:11 -0000

cm4all-beng-proxy (2.0.35) unstable; urgency=low

  * translate: allow WIDGET_GROUP without PROCESS

 -- Max Kellermann <mk@cm4all.com>  Thu, 05 Jul 2012 13:03:21 -0000

cm4all-beng-proxy (2.0.34) unstable; urgency=low

  * session_save: skip shutdown code if saving is not configured
  * http-server: fix assertion on I/O error during POST
  * header-forward: new group FORWARD to forward the "Host" header

 -- Max Kellermann <mk@cm4all.com>  Tue, 03 Jul 2012 16:46:39 -0000

cm4all-beng-proxy (2.0.33) unstable; urgency=low

  * processor: option SELF_CONTAINER allows widget to only embed itself
  * processor: allow embedding approved widget groups
  * processor: optionally invoke CSS processor for style attributes
  * response, lb_http: put "Discard" cookie attribute to the end (Android bug)

 -- Max Kellermann <mk@cm4all.com>  Mon, 02 Jul 2012 17:52:32 -0000

cm4all-beng-proxy (2.0.32) unstable; urgency=low

  * socket_wrapper: fix two assertion failures
  * pheaders: emit Cache-Control:no-store to work around IE quirk

 -- Max Kellermann <mk@cm4all.com>  Tue, 26 Jun 2012 09:41:51 -0000

cm4all-beng-proxy (2.0.31) unstable; urgency=low

  * lb: publish the SSL peer issuer subject
  * widget-registry: copy the direct_addressing attribute

 -- Max Kellermann <mk@cm4all.com>  Wed, 06 Jun 2012 13:36:04 -0000

cm4all-beng-proxy (2.0.30) unstable; urgency=low

  * init: add --group variable to .default file
  * doc: update view security documentation
  * processor: apply underscore prefix to <A NAME="...">
  * session: restore sessions from a file

 -- Max Kellermann <mk@cm4all.com>  Fri, 01 Jun 2012 11:06:50 -0000

cm4all-beng-proxy (2.0.29) unstable; urgency=low

  * widget: optional direct URI addressing scheme
  * processor: eliminate additional underscore from class prefix
  * ssl_filter: support TLS client certificates

 -- Max Kellermann <mk@cm4all.com>  Tue, 29 May 2012 13:29:06 -0000

cm4all-beng-proxy (2.0.28) unstable; urgency=low

  * merge release 1.4.22

 -- Max Kellermann <mk@cm4all.com>  Wed, 16 May 2012 10:24:31 -0000

cm4all-beng-proxy (2.0.27) unstable; urgency=low

  * uri-address: fix assertion failures with UNIX domain sockets
  * uri-address: fix redirects with matching absolute URI

 -- Max Kellermann <mk@cm4all.com>  Wed, 09 May 2012 16:16:06 -0000

cm4all-beng-proxy (2.0.26) unstable; urgency=low

  * processor: rewrite URIs in META/refresh

 -- Max Kellermann <mk@cm4all.com>  Thu, 03 May 2012 14:43:03 -0000

cm4all-beng-proxy (2.0.25) unstable; urgency=low

  * merge release 1.4.21
  * processor: fix double free bug on failed widget lookup
  * session: don't access the session manager after worker crash
  * proxy-widget: fix assertion failure with empty view name

 -- Max Kellermann <mk@cm4all.com>  Thu, 26 Apr 2012 14:22:10 -0000

cm4all-beng-proxy (2.0.24) unstable; urgency=low

  * processor: optionally invoke CSS processor for <style>

 -- Max Kellermann <mk@cm4all.com>  Fri, 20 Apr 2012 12:10:42 -0000

cm4all-beng-proxy (2.0.23) unstable; urgency=low

  * widget-resolver: check for translation server failure
  * widget-resolver: don't sync with session when view is invalid
  * rewrite-uri: check for invalid view name
  * {css_,}processor: eliminate second underscore from class prefix
  * doc: document the algorithm for replacing two leading underscores

 -- Max Kellermann <mk@cm4all.com>  Thu, 29 Mar 2012 15:37:52 -0000

cm4all-beng-proxy (2.0.22) unstable; urgency=low

  * merge release 1.4.20
  * proxy-widget: forbid client to select view with address
  * proxy-widget: allow any view selection when widget is not a container
  * widget-http: allow any view selection for unprocessable response
  * widget-http: inherit the view from the template
  * widget-request: sync with session only if processor is enabled
  * widget-http: postpone saving to session after receiving response headers
  * processor: add entities &c:id; &c:type; &c:class;

 -- Max Kellermann <mk@cm4all.com>  Mon, 26 Mar 2012 14:05:05 -0000

cm4all-beng-proxy (2.0.21) unstable; urgency=low

  * css_processor: use mode "partial" for @import
  * rewrite-uri: use mode "partial" on invalid input

 -- Max Kellermann <mk@cm4all.com>  Tue, 20 Mar 2012 18:11:28 -0000

cm4all-beng-proxy (2.0.20) unstable; urgency=low

  * {css_,}processor: default mode is "partial"
  * processor: handle underscore prefixes in the "for" attribute

 -- Max Kellermann <mk@cm4all.com>  Tue, 20 Mar 2012 16:48:51 -0000

cm4all-beng-proxy (2.0.19) unstable; urgency=low

  * merge release 1.4.19

 -- Max Kellermann <mk@cm4all.com>  Tue, 20 Mar 2012 08:41:03 -0000

cm4all-beng-proxy (2.0.18) unstable; urgency=low

  * merge release 1.4.18

 -- Max Kellermann <mk@cm4all.com>  Thu, 15 Mar 2012 15:53:12 -0000

cm4all-beng-proxy (2.0.17) unstable; urgency=low

  * merge release 1.4.17
  * css_parser: check for url() following another token
  * css_processor: rewrite @import URIs
  * {text_,}processor: new entity &c:local;

 -- Max Kellermann <mk@cm4all.com>  Fri, 09 Mar 2012 16:50:19 -0000

cm4all-beng-proxy (2.0.16) unstable; urgency=low

  * response: generate Vary response header from translation response
  * widget-resolver: fix NULL dereference after failure
  * translation: User-Agent classification

 -- Max Kellermann <mk@cm4all.com>  Tue, 06 Mar 2012 11:54:10 -0000

cm4all-beng-proxy (2.0.15) unstable; urgency=low

  * merge release 1.4.16
  * uri-address: fix NULL dereference on certain malformed URIs

 -- Max Kellermann <mk@cm4all.com>  Fri, 02 Mar 2012 16:28:54 -0000

cm4all-beng-proxy (2.0.14) unstable; urgency=low

  * address-resolver: add missing initialization
  * rewrite-uri: fix NULL pointer dereference with "local URI"
  * rewrite-uri: allow mode=proxy (optional temporary kludge)
  * widget-http: auto-disable processor (optional temporary kludge)

 -- Max Kellermann <mk@cm4all.com>  Thu, 01 Mar 2012 18:36:38 -0000

cm4all-beng-proxy (2.0.13) unstable; urgency=low

  * merge release 1.4.15
  * translation: make CGI auto-base optional
  * handler: fix up translation client errors

 -- Max Kellermann <mk@cm4all.com>  Thu, 23 Feb 2012 17:31:03 -0000

cm4all-beng-proxy (2.0.12) unstable; urgency=low

  * merge release 1.4.13

 -- Max Kellermann <mk@cm4all.com>  Thu, 16 Feb 2012 14:41:45 -0000

cm4all-beng-proxy (2.0.11) unstable; urgency=low

  * merge release 1.4.11
  * processor: skip rewriting absolute URIs

 -- Max Kellermann <mk@cm4all.com>  Thu, 09 Feb 2012 09:43:06 -0000

cm4all-beng-proxy (2.0.10) unstable; urgency=low

  * resource-address: initialise type, fixes assertion failure

 -- Max Kellermann <mk@cm4all.com>  Tue, 07 Feb 2012 16:57:06 -0000

cm4all-beng-proxy (2.0.9) unstable; urgency=low

  * [css]processor: expand underscore only XML id / CSS class
  * widget-http: filter processor response headers
  * processor: forward Wildfire headers in the debug build

 -- Max Kellermann <mk@cm4all.com>  Tue, 07 Feb 2012 12:32:33 -0000

cm4all-beng-proxy (2.0.8) unstable; urgency=low

  * rewrite-uri: prefix "@/" refers to widget's "local URI"

 -- Max Kellermann <mk@cm4all.com>  Fri, 03 Feb 2012 13:50:16 -0000

cm4all-beng-proxy (2.0.7) unstable; urgency=low

  * merge release 1.4.10
  * stock: clear idle objects periodically

 -- Max Kellermann <mk@cm4all.com>  Thu, 02 Feb 2012 14:10:24 -0000

cm4all-beng-proxy (2.0.6) unstable; urgency=low

  * merge release 1.4.9

 -- Max Kellermann <mk@cm4all.com>  Tue, 31 Jan 2012 15:10:18 -0000

cm4all-beng-proxy (2.0.5) unstable; urgency=low

  * merge release 1.4.8
  * translate-client: verify the PROXY and AJP payloads
  * translation: support inserting regex matches into CGI/file path
  * translation: support customizing the cookie's "Domain" attribute
  * request: new option "dynamic_session_cookie" adds suffix to cookie
    name
  * uri-address: verify the path component

 -- Max Kellermann <mk@cm4all.com>  Wed, 25 Jan 2012 17:05:09 -0000

cm4all-beng-proxy (2.0.4) unstable; urgency=low

  * merge release 1.4.6
  * access-log: don't log the remote port
  * translation: support inserting regex matches into CGI's PATH_INFO
  * tcache: generate BASE automatically for CGI

 -- Max Kellermann <mk@cm4all.com>  Tue, 10 Jan 2012 15:18:37 -0000

cm4all-beng-proxy (2.0.3) unstable; urgency=low

  * merge release 1.4.4
  * http-server: log remote host address

 -- Max Kellermann <mk@cm4all.com>  Tue, 27 Dec 2011 07:41:15 -0000

cm4all-beng-proxy (2.0.2) unstable; urgency=low

  * merge release 1.4.2
  * widget-http: improved HTTP error messages
  * processor: forbid widget request after URI compress failure

 -- Max Kellermann <mk@cm4all.com>  Wed, 07 Dec 2011 16:51:58 -0000

cm4all-beng-proxy (2.0.1) unstable; urgency=low

  * merge release 1.4.1

 -- Max Kellermann <mk@cm4all.com>  Fri, 18 Nov 2011 13:57:27 -0000

cm4all-beng-proxy (2.0) unstable; urgency=low

  * rewrite-uri: reapply 'drop the deprecated mode "proxy"'
  * proxy-widget: reapply 'client can choose only views that have an address'

 -- Max Kellermann <mk@cm4all.com>  Thu, 17 Nov 2011 08:22:39 +0100

cm4all-beng-proxy (1.4.33) unstable; urgency=low

  * istream-file: reduce memory usage for small files
  * file-handler: fix xattr usage on ranged file request (possible
    assertion failure)

 -- Max Kellermann <mk@cm4all.com>  Tue, 16 Oct 2012 15:28:57 -0000

cm4all-beng-proxy (1.4.32) unstable; urgency=low

  * cgi: fix spontaneous shutdown due to misrouted SIGTERM signal

 -- Max Kellermann <mk@cm4all.com>  Fri, 28 Sep 2012 14:39:13 -0000

cm4all-beng-proxy (1.4.31) unstable; urgency=low

  * shm: fix check for shared memory allocation failure
  * child: handle lost SIGCHLD events
  * child: ignore stale child processes

 -- Max Kellermann <mk@cm4all.com>  Fri, 21 Sep 2012 15:21:20 -0000

cm4all-beng-proxy (1.4.30) unstable; urgency=low

  * http-server: parse all tokens in the "Connection" request header

 -- Max Kellermann <mk@cm4all.com>  Fri, 24 Aug 2012 10:50:28 -0000

cm4all-beng-proxy (1.4.29) unstable; urgency=low

  * proxy-widget: fix memory leak on aborted POST request

 -- Max Kellermann <mk@cm4all.com>  Tue, 21 Aug 2012 15:05:12 -0000

cm4all-beng-proxy (1.4.28) unstable; urgency=low

  * worker: reinitialize signal handlers after fork failure
  * lb: work around libevent bug that freezes during shutdown

 -- Max Kellermann <mk@cm4all.com>  Thu, 02 Aug 2012 13:53:18 -0000

cm4all-beng-proxy (1.4.27) unstable; urgency=low

  * lb: fix hanging SSL connection on bulk transfer

 -- Max Kellermann <mk@cm4all.com>  Tue, 24 Jul 2012 14:58:17 -0000

cm4all-beng-proxy (1.4.26) unstable; urgency=low

  * processor: fix regression, missing NULL check

 -- Max Kellermann <mk@cm4all.com>  Tue, 17 Jul 2012 16:55:24 -0000

cm4all-beng-proxy (1.4.25) unstable; urgency=low

  * processor: don't rewrite the fragment part of the URI

 -- Max Kellermann <mk@cm4all.com>  Tue, 17 Jul 2012 15:50:06 -0000

cm4all-beng-proxy (1.4.24) unstable; urgency=low

  * lb: fix splicing with SSL

 -- Max Kellermann <mk@cm4all.com>  Mon, 16 Jul 2012 10:32:17 -0000

cm4all-beng-proxy (1.4.23) unstable; urgency=low

  * widget-http: fix double free bug when POST is aborted

 -- Max Kellermann <mk@cm4all.com>  Tue, 03 Jul 2012 16:42:28 -0000

cm4all-beng-proxy (1.4.22) unstable; urgency=low

  * merge release 1.2.27
  * widget: backport memory leak fix from 2.0
  * widget-http: fix memory leak on abort

 -- Max Kellermann <mk@cm4all.com>  Wed, 16 May 2012 10:00:23 -0000

cm4all-beng-proxy (1.4.21) unstable; urgency=low

  * merge release 1.2.26

 -- Max Kellermann <mk@cm4all.com>  Thu, 26 Apr 2012 14:17:56 -0000

cm4all-beng-proxy (1.4.20) unstable; urgency=low

  * merge release 1.2.25

 -- Max Kellermann <mk@cm4all.com>  Mon, 26 Mar 2012 14:03:14 -0000

cm4all-beng-proxy (1.4.19) unstable; urgency=low

  * merge release 1.2.24

 -- Max Kellermann <mk@cm4all.com>  Tue, 20 Mar 2012 08:36:19 -0000

cm4all-beng-proxy (1.4.18) unstable; urgency=low

  * merge release 1.2.23

 -- Max Kellermann <mk@cm4all.com>  Thu, 15 Mar 2012 15:50:20 -0000

cm4all-beng-proxy (1.4.17) unstable; urgency=low

  * merge release 1.2.22

 -- Max Kellermann <mk@cm4all.com>  Thu, 08 Mar 2012 18:36:00 -0000

cm4all-beng-proxy (1.4.16) unstable; urgency=low

  * merge release 1.2.21

 -- Max Kellermann <mk@cm4all.com>  Fri, 02 Mar 2012 16:03:51 -0000

cm4all-beng-proxy (1.4.15) unstable; urgency=low

  * merge release 1.2.20

 -- Max Kellermann <mk@cm4all.com>  Thu, 23 Feb 2012 17:12:30 -0000

cm4all-beng-proxy (1.4.14) unstable; urgency=low

  * merge release 1.2.19

 -- Max Kellermann <mk@cm4all.com>  Thu, 23 Feb 2012 15:35:04 -0000

cm4all-beng-proxy (1.4.13) unstable; urgency=low

  * merge release 1.2.18

 -- Max Kellermann <mk@cm4all.com>  Thu, 16 Feb 2012 13:53:49 -0000

cm4all-beng-proxy (1.4.12) unstable; urgency=low

  * merge release 1.2.17

 -- Max Kellermann <mk@cm4all.com>  Wed, 15 Feb 2012 09:27:50 -0000

cm4all-beng-proxy (1.4.11) unstable; urgency=low

  * merge release 1.2.16

 -- Max Kellermann <mk@cm4all.com>  Thu, 09 Feb 2012 09:33:30 -0000

cm4all-beng-proxy (1.4.10) unstable; urgency=low

  * merge release 1.2.15

 -- Max Kellermann <mk@cm4all.com>  Thu, 02 Feb 2012 13:43:11 -0000

cm4all-beng-proxy (1.4.9) unstable; urgency=low

  * merge release 1.2.14

 -- Max Kellermann <mk@cm4all.com>  Tue, 31 Jan 2012 15:06:57 -0000

cm4all-beng-proxy (1.4.8) unstable; urgency=low

  * merge release 1.2.13

 -- Max Kellermann <mk@cm4all.com>  Wed, 25 Jan 2012 12:16:53 -0000

cm4all-beng-proxy (1.4.7) unstable; urgency=low

  * merge release 1.2.12

 -- Max Kellermann <mk@cm4all.com>  Tue, 17 Jan 2012 08:37:01 -0000

cm4all-beng-proxy (1.4.6) unstable; urgency=low

  * merge release 1.2.11

 -- Max Kellermann <mk@cm4all.com>  Wed, 04 Jan 2012 15:41:43 -0000

cm4all-beng-proxy (1.4.5) unstable; urgency=low

  * merge release 1.2.10

 -- Max Kellermann <mk@cm4all.com>  Wed, 28 Dec 2011 17:07:13 -0000

cm4all-beng-proxy (1.4.4) unstable; urgency=low

  * merge release 1.2.9

 -- Max Kellermann <mk@cm4all.com>  Thu, 22 Dec 2011 11:28:39 -0000

cm4all-beng-proxy (1.4.3) unstable; urgency=low

  * merge release 1.2.8

 -- Max Kellermann <mk@cm4all.com>  Wed, 14 Dec 2011 11:20:04 -0000

cm4all-beng-proxy (1.4.2) unstable; urgency=low

  * text-processor: allow processing "application/javascript",
    "application/json"
  * uri-relative: allow backtracking to the widget base with "../"
  * merge release 1.2.7

 -- Max Kellermann <mk@cm4all.com>  Tue, 06 Dec 2011 12:39:24 -0000

cm4all-beng-proxy (1.4.1) unstable; urgency=low

  * merge release 1.2.6

 -- Max Kellermann <mk@cm4all.com>  Fri, 18 Nov 2011 13:53:56 -0000

cm4all-beng-proxy (1.4) unstable; urgency=low

  * proxy-widget: revert 'client can choose only views that have an address'
  * rewrite-uri: revert 'drop the deprecated mode "proxy"'

 -- Max Kellermann <mk@cm4all.com>  Thu, 17 Nov 2011 08:10:42 +0100

cm4all-beng-proxy (1.3.2) unstable; urgency=low

  * tcache: add regex matching, translation packets REGEX, INVERSE_REGEX
  * widget: don't start the prefix with an underscore
  * translation: add new packet PROCESS_TEXT, to expand entity references
  * translation: add new packet WIDGET_INFO, enables additional request headers
  * doc: document the algorithm for replacing three leading underscores

 -- Max Kellermann <mk@cm4all.com>  Wed, 16 Nov 2011 17:00:16 +0100

cm4all-beng-proxy (1.3.1) unstable; urgency=low

  * merge release 1.2.5

 -- Max Kellermann <mk@cm4all.com>  Tue, 08 Nov 2011 19:51:18 +0100

cm4all-beng-proxy (1.3) unstable; urgency=low

  * rewrite-uri: drop the deprecated mode "proxy"
  * proxy-widget: client can choose only views that have an address

 -- Max Kellermann <mk@cm4all.com>  Mon, 31 Oct 2011 17:41:14 +0100

cm4all-beng-proxy (1.2.27) unstable; urgency=low

  * merge release 1.1.40

 -- Max Kellermann <mk@cm4all.com>  Wed, 16 May 2012 09:51:50 -0000

cm4all-beng-proxy (1.2.26) unstable; urgency=low

  * merge release 1.1.39

 -- Max Kellermann <mk@cm4all.com>  Thu, 26 Apr 2012 14:16:40 -0000

cm4all-beng-proxy (1.2.25) unstable; urgency=low

  * merge release 1.1.38

 -- Max Kellermann <mk@cm4all.com>  Mon, 26 Mar 2012 14:01:44 -0000

cm4all-beng-proxy (1.2.24) unstable; urgency=low

  * merge release 1.1.37

 -- Max Kellermann <mk@cm4all.com>  Tue, 20 Mar 2012 08:33:31 -0000

cm4all-beng-proxy (1.2.23) unstable; urgency=low

  * merge release 1.1.36

 -- Max Kellermann <mk@cm4all.com>  Thu, 15 Mar 2012 15:37:10 -0000

cm4all-beng-proxy (1.2.22) unstable; urgency=low

  * merge release 1.1.35

 -- Max Kellermann <mk@cm4all.com>  Thu, 08 Mar 2012 18:29:39 -0000

cm4all-beng-proxy (1.2.21) unstable; urgency=low

  * merge release 1.1.34

 -- Max Kellermann <mk@cm4all.com>  Fri, 02 Mar 2012 16:02:00 -0000

cm4all-beng-proxy (1.2.20) unstable; urgency=low

  * merge release 1.1.33

 -- Max Kellermann <mk@cm4all.com>  Thu, 23 Feb 2012 17:11:15 -0000

cm4all-beng-proxy (1.2.19) unstable; urgency=low

  * merge release 1.1.32

 -- Max Kellermann <mk@cm4all.com>  Thu, 23 Feb 2012 15:18:36 -0000

cm4all-beng-proxy (1.2.18) unstable; urgency=low

  * merge release 1.1.31

 -- Max Kellermann <mk@cm4all.com>  Thu, 16 Feb 2012 13:52:42 -0000

cm4all-beng-proxy (1.2.17) unstable; urgency=low

  * merge release 1.1.30

 -- Max Kellermann <mk@cm4all.com>  Wed, 15 Feb 2012 09:26:45 -0000

cm4all-beng-proxy (1.2.16) unstable; urgency=low

  * merge release 1.1.29

 -- Max Kellermann <mk@cm4all.com>  Thu, 09 Feb 2012 09:31:50 -0000

cm4all-beng-proxy (1.2.15) unstable; urgency=low

  * merge release 1.1.28

 -- Max Kellermann <mk@cm4all.com>  Thu, 02 Feb 2012 13:41:45 -0000

cm4all-beng-proxy (1.2.14) unstable; urgency=low

  * merge release 1.1.27

 -- Max Kellermann <mk@cm4all.com>  Tue, 31 Jan 2012 15:04:32 -0000

cm4all-beng-proxy (1.2.13) unstable; urgency=low

  * merge release 1.1.26

 -- Max Kellermann <mk@cm4all.com>  Wed, 25 Jan 2012 12:15:19 -0000

cm4all-beng-proxy (1.2.12) unstable; urgency=low

  * merge release 1.1.25

 -- Max Kellermann <mk@cm4all.com>  Tue, 17 Jan 2012 08:31:44 -0000

cm4all-beng-proxy (1.2.11) unstable; urgency=low

  * merge release 1.1.24

 -- Max Kellermann <mk@cm4all.com>  Wed, 04 Jan 2012 15:38:27 -0000

cm4all-beng-proxy (1.2.10) unstable; urgency=low

  * merge release 1.1.23

 -- Max Kellermann <mk@cm4all.com>  Wed, 28 Dec 2011 17:01:43 -0000

cm4all-beng-proxy (1.2.9) unstable; urgency=low

  * merge release 1.1.22

 -- Max Kellermann <mk@cm4all.com>  Thu, 22 Dec 2011 10:28:29 -0000

cm4all-beng-proxy (1.2.8) unstable; urgency=low

  * merge release 1.1.21

 -- Max Kellermann <mk@cm4all.com>  Wed, 14 Dec 2011 11:12:32 -0000

cm4all-beng-proxy (1.2.7) unstable; urgency=low

  * merge release 1.1.20

 -- Max Kellermann <mk@cm4all.com>  Tue, 06 Dec 2011 11:43:10 -0000

cm4all-beng-proxy (1.2.6) unstable; urgency=low

  * merge release 1.1.19

 -- Max Kellermann <mk@cm4all.com>  Fri, 18 Nov 2011 13:47:43 -0000

cm4all-beng-proxy (1.2.5) unstable; urgency=low

  * merge release 1.1.18
  * file-handler: handle If-Modified-Since followed by filter

 -- Max Kellermann <mk@cm4all.com>  Tue, 08 Nov 2011 19:43:58 +0100

cm4all-beng-proxy (1.2.4) unstable; urgency=low

  * merge release 1.1.17

 -- Max Kellermann <mk@cm4all.com>  Wed, 02 Nov 2011 16:58:28 +0100

cm4all-beng-proxy (1.2.3) unstable; urgency=low

  * merge release 1.1.16

 -- Max Kellermann <mk@cm4all.com>  Fri, 21 Oct 2011 15:16:13 +0200

cm4all-beng-proxy (1.2.2) unstable; urgency=low

  * merge release 1.1.15
  * widget-view: an empty name refers to the default view
  * processor: new entity &c:view;

 -- Max Kellermann <mk@cm4all.com>  Wed, 19 Oct 2011 11:43:20 +0200

cm4all-beng-proxy (1.2.1) unstable; urgency=low

  * merge release 1.1.13

 -- Max Kellermann <mk@cm4all.com>  Wed, 05 Oct 2011 17:16:04 +0200

cm4all-beng-proxy (1.2) unstable; urgency=low

  * delegate-client: improved error reporting
  * response-error: resolve errno codes
  * python/control/client: bind the unix domain socket
  * python/control/client: implement timeout
  * lb_control: allow querying node status over control socket

 -- Max Kellermann <mk@cm4all.com>  Tue, 27 Sep 2011 12:00:44 +0200

cm4all-beng-proxy (1.1.40) unstable; urgency=low

  * merge release 1.0.34

 -- Max Kellermann <mk@cm4all.com>  Wed, 16 May 2012 09:50:37 -0000

cm4all-beng-proxy (1.1.39) unstable; urgency=low

  * merge release 1.0.33

 -- Max Kellermann <mk@cm4all.com>  Thu, 26 Apr 2012 14:12:30 -0000

cm4all-beng-proxy (1.1.38) unstable; urgency=low

  * merge release 1.0.32

 -- Max Kellermann <mk@cm4all.com>  Mon, 26 Mar 2012 14:00:38 -0000

cm4all-beng-proxy (1.1.37) unstable; urgency=low

  * merge release 1.0.31

 -- Max Kellermann <mk@cm4all.com>  Tue, 20 Mar 2012 08:31:08 -0000

cm4all-beng-proxy (1.1.36) unstable; urgency=low

  * merge release 1.0.30

 -- Max Kellermann <mk@cm4all.com>  Thu, 15 Mar 2012 15:36:15 -0000

cm4all-beng-proxy (1.1.35) unstable; urgency=low

  * merge release 1.0.29
  * css_processor: delete "-c-mode" and "-c-view" from output

 -- Max Kellermann <mk@cm4all.com>  Thu, 08 Mar 2012 18:16:03 -0000

cm4all-beng-proxy (1.1.34) unstable; urgency=low

  * merge release 1.0.28

 -- Max Kellermann <mk@cm4all.com>  Fri, 02 Mar 2012 15:26:44 -0000

cm4all-beng-proxy (1.1.33) unstable; urgency=low

  * merge release 1.0.27

 -- Max Kellermann <mk@cm4all.com>  Thu, 23 Feb 2012 17:09:57 -0000

cm4all-beng-proxy (1.1.32) unstable; urgency=low

  * merge release 1.0.26

 -- Max Kellermann <mk@cm4all.com>  Thu, 23 Feb 2012 15:14:56 -0000

cm4all-beng-proxy (1.1.31) unstable; urgency=low

  * merge release 1.0.25

 -- Max Kellermann <mk@cm4all.com>  Thu, 16 Feb 2012 13:49:26 -0000

cm4all-beng-proxy (1.1.30) unstable; urgency=low

  * merge release 1.0.24

 -- Max Kellermann <mk@cm4all.com>  Wed, 15 Feb 2012 09:25:38 -0000

cm4all-beng-proxy (1.1.29) unstable; urgency=low

  * merge release 1.0.23

 -- Max Kellermann <mk@cm4all.com>  Thu, 09 Feb 2012 09:30:18 -0000

cm4all-beng-proxy (1.1.28) unstable; urgency=low

  * merge release 1.0.22

 -- Max Kellermann <mk@cm4all.com>  Thu, 02 Feb 2012 13:39:21 -0000

cm4all-beng-proxy (1.1.27) unstable; urgency=low

  * merge release 1.0.21

 -- Max Kellermann <mk@cm4all.com>  Tue, 31 Jan 2012 14:59:06 -0000

cm4all-beng-proxy (1.1.26) unstable; urgency=low

  * merge release 1.0.20

 -- Max Kellermann <mk@cm4all.com>  Wed, 25 Jan 2012 12:13:43 -0000

cm4all-beng-proxy (1.1.25) unstable; urgency=low

  * merge release 1.0.19

 -- Max Kellermann <mk@cm4all.com>  Tue, 17 Jan 2012 08:29:34 -0000

cm4all-beng-proxy (1.1.24) unstable; urgency=low

  * merge release 1.0.18

 -- Max Kellermann <mk@cm4all.com>  Wed, 04 Jan 2012 15:27:35 -0000

cm4all-beng-proxy (1.1.23) unstable; urgency=low

  * header-forward: remove port number from X-Forwarded-For

 -- Max Kellermann <mk@cm4all.com>  Wed, 28 Dec 2011 16:51:41 -0000

cm4all-beng-proxy (1.1.22) unstable; urgency=low

  * merge release 1.0.17
  * istream-socket: fix potential assertion failure

 -- Max Kellermann <mk@cm4all.com>  Wed, 21 Dec 2011 16:44:46 -0000

cm4all-beng-proxy (1.1.21) unstable; urgency=low

  * merge release 1.0.16

 -- Max Kellermann <mk@cm4all.com>  Wed, 14 Dec 2011 11:07:58 -0000

cm4all-beng-proxy (1.1.20) unstable; urgency=low

  * merge release 1.0.15
  * processor: don't rewrite "mailto:" hyperlinks

 -- Max Kellermann <mk@cm4all.com>  Mon, 05 Dec 2011 18:37:10 -0000

cm4all-beng-proxy (1.1.19) unstable; urgency=low

  * {css_,}processor: quote widget classes for prefixing XML IDs, CSS classes

 -- Max Kellermann <mk@cm4all.com>  Fri, 18 Nov 2011 13:17:02 -0000

cm4all-beng-proxy (1.1.18) unstable; urgency=low

  * merge release 1.0.13
  * lb_http: eliminate the duplicate "Date" response header

 -- Max Kellermann <mk@cm4all.com>  Tue, 08 Nov 2011 19:33:07 +0100

cm4all-beng-proxy (1.1.17) unstable; urgency=low

  * merge release 1.0.13

 -- Max Kellermann <mk@cm4all.com>  Wed, 02 Nov 2011 16:52:21 +0100

cm4all-beng-proxy (1.1.16) unstable; urgency=low

  * merge release 1.0.12

 -- Max Kellermann <mk@cm4all.com>  Fri, 21 Oct 2011 15:09:55 +0200

cm4all-beng-proxy (1.1.15) unstable; urgency=low

  * merge release 1.0.11

 -- Max Kellermann <mk@cm4all.com>  Wed, 19 Oct 2011 09:36:38 +0200

cm4all-beng-proxy (1.1.14) unstable; urgency=low

  * merge release 1.0.10

 -- Max Kellermann <mk@cm4all.com>  Fri, 07 Oct 2011 15:15:00 +0200

cm4all-beng-proxy (1.1.13) unstable; urgency=low

  * merge release 1.0.9

 -- Max Kellermann <mk@cm4all.com>  Thu, 29 Sep 2011 16:47:56 +0200

cm4all-beng-proxy (1.1.12) unstable; urgency=low

  * merge release 1.0.8

 -- Max Kellermann <mk@cm4all.com>  Thu, 22 Sep 2011 17:13:41 +0200

cm4all-beng-proxy (1.1.11) unstable; urgency=low

  * merge release 1.0.7
  * widget-http: response header X-CM4all-View selects a view
  * processor, css_processor: support prefixing XML ids
  * processor: property "c:view" selects a view

 -- Max Kellermann <mk@cm4all.com>  Fri, 16 Sep 2011 12:25:24 +0200

cm4all-beng-proxy (1.1.10) unstable; urgency=low

  * merge release 1.0.6
  * http-request: don't clear failure state on successful TCP connection
  * istream-socket: fix assertion failure after receive error
  * ssl_filter: check for end-of-file on plain socket
  * ssl_filter: fix buffer assertion failures

 -- Max Kellermann <mk@cm4all.com>  Tue, 13 Sep 2011 18:50:18 +0200

cm4all-beng-proxy (1.1.9) unstable; urgency=low

  * http-request: improve keep-alive cancellation detection
  * http-request: mark server "failed" after HTTP client error
  * lb: implement the control protocol
    - can disable and re-enable workers
  * lb: don't allow sticky pool with only one member
  * lb: verify that a new sticky host is alive
  * lb: mark server "failed" after HTTP client error

 -- Max Kellermann <mk@cm4all.com>  Fri, 09 Sep 2011 13:03:55 +0200

cm4all-beng-proxy (1.1.8) unstable; urgency=low

  * merge release 1.0.5
  * {css_,}processor: one more underscore for the prefix
  * processor: remove rewrite-uri processing instructions from output
  * translate: unknown packet is a fatal error
  * processor: add option to set widget/focus by default
  * rewrite-uri: a leading tilde refers to the widget base; translation
    packet ANCHOR_ABSOLUTE enables it by default

 -- Max Kellermann <mk@cm4all.com>  Mon, 05 Sep 2011 17:56:31 +0200

cm4all-beng-proxy (1.1.7) unstable; urgency=low

  * css_processor: implement property "-c-mode"
  * css_processor: translate underscore prefix in class names
  * processor: translate underscore prefix in CSS class names

 -- Max Kellermann <mk@cm4all.com>  Mon, 29 Aug 2011 17:47:48 +0200

cm4all-beng-proxy (1.1.6) unstable; urgency=low

  * merge release 1.0.3
  * implement CSS processor

 -- Max Kellermann <mk@cm4all.com>  Mon, 22 Aug 2011 17:13:56 +0200

cm4all-beng-proxy (1.1.5) unstable; urgency=low

  * lb: optionally generate Via and X-Forwarded-For

 -- Max Kellermann <mk@cm4all.com>  Wed, 17 Aug 2011 12:45:14 +0200

cm4all-beng-proxy (1.1.4) unstable; urgency=low

  * pipe-stock: fix assertion failure after optimization bug
  * istream-pipe: reuse drained pipes immediately
  * sink-socket: reinstate write event during bulk transfers

 -- Max Kellermann <mk@cm4all.com>  Thu, 11 Aug 2011 14:41:37 +0200

cm4all-beng-proxy (1.1.3) unstable; urgency=low

  * widget: quote invalid XMLID/JS characters for &c:prefix;
  * lb: add protocol "tcp"

 -- Max Kellermann <mk@cm4all.com>  Wed, 10 Aug 2011 18:53:12 +0200

cm4all-beng-proxy (1.1.2) unstable; urgency=low

  * merge release 1.0.2
  * http-server: report detailed errors
  * widget-http: implement header dumps
  * cgi, fastcgi: enable cookie jar with custom cookie "host"

 -- Max Kellermann <mk@cm4all.com>  Thu, 04 Aug 2011 17:27:51 +0200

cm4all-beng-proxy (1.1.1) unstable; urgency=low

  * merge release 1.0.1
  * lb: don't ignore unimplemented configuration keywords
  * lb: configurable monitor check interval
  * session: configurable idle timeout

 -- Max Kellermann <mk@cm4all.com>  Tue, 26 Jul 2011 11:27:20 +0200

cm4all-beng-proxy (1.1) unstable; urgency=low

  * http-client: send "Expect: 100-continue" only for big request body
  * lb: implement monitors (ping, connect, tcp_expect)

 -- Max Kellermann <mk@cm4all.com>  Wed, 20 Jul 2011 15:04:22 +0200
  
cm4all-beng-proxy (1.0.34) unstable; urgency=low

  * resource-loader: don't strip last segment from IPv6 address

 -- Max Kellermann <mk@cm4all.com>  Wed, 16 May 2012 09:47:43 -0000

cm4all-beng-proxy (1.0.33) unstable; urgency=low

  * widget-resolver: fix assertion failure on recursive abort

 -- Max Kellermann <mk@cm4all.com>  Thu, 26 Apr 2012 14:04:01 -0000

cm4all-beng-proxy (1.0.32) unstable; urgency=low

  * http-cache: add missing initialization on memcached miss

 -- Max Kellermann <mk@cm4all.com>  Mon, 26 Mar 2012 13:35:01 -0000

cm4all-beng-proxy (1.0.31) unstable; urgency=low

  * proxy-widget: close the request body when the view doesn't exist

 -- Max Kellermann <mk@cm4all.com>  Tue, 20 Mar 2012 08:28:00 -0000

cm4all-beng-proxy (1.0.30) unstable; urgency=low

  * widget-view: initialize the header forward settings
  * translate-client: new view inherits header forward settings from
    default view
  * handler: clear transformation after translation error
  * http-cache: release the memcached response on abort
  * fcgi-request: close the request body on stock failure

 -- Max Kellermann <mk@cm4all.com>  Thu, 15 Mar 2012 15:34:18 -0000

cm4all-beng-proxy (1.0.29) unstable; urgency=low

  * processor: unescape custom header values
  * widget-resolver: fix NULL dereference after failure

 -- Max Kellermann <mk@cm4all.com>  Thu, 08 Mar 2012 18:10:14 -0000

cm4all-beng-proxy (1.0.28) unstable; urgency=low

  * widget-resolver: serve responses in the right order
  * widget-request: fix session related assertion failure
  * translate: initialize all GError variables

 -- Max Kellermann <mk@cm4all.com>  Fri, 02 Mar 2012 15:20:54 -0000

cm4all-beng-proxy (1.0.27) unstable; urgency=low

  * resource-address: fix regression when CGI URI is not set

 -- Max Kellermann <mk@cm4all.com>  Thu, 23 Feb 2012 17:08:16 -0000

cm4all-beng-proxy (1.0.26) unstable; urgency=low

  * resource-address: apply BASE to the CGI request URI

 -- Max Kellermann <mk@cm4all.com>  Thu, 23 Feb 2012 15:11:42 -0000

cm4all-beng-proxy (1.0.25) unstable; urgency=low

  * cgi-client: clear the input pointer on close

 -- Max Kellermann <mk@cm4all.com>  Thu, 16 Feb 2012 13:46:13 -0000

cm4all-beng-proxy (1.0.24) unstable; urgency=low

  * debian/rules: optimize parallel build
  * cgi: break loop when headers are finished

 -- Max Kellermann <mk@cm4all.com>  Wed, 15 Feb 2012 09:23:22 -0000

cm4all-beng-proxy (1.0.23) unstable; urgency=low

  * cgi: detect large response headers
  * cgi: continue parsing response headers after buffer boundary
  * cgi: bigger response header buffer
  * fcgi-client: detect large response headers

 -- Max Kellermann <mk@cm4all.com>  Thu, 09 Feb 2012 09:27:50 -0000

cm4all-beng-proxy (1.0.22) unstable; urgency=low

  * debian/rules: don't run libtool
  * lb: thread safety for the SSL filter
  * lb: fix crash during shutdown
  * http-server: fix uninitialised variable

 -- Max Kellermann <mk@cm4all.com>  Thu, 02 Feb 2012 13:03:08 -0000

cm4all-beng-proxy (1.0.21) unstable; urgency=low

  * hstock: fix memory leak
  * notify: fix endless busy loop
  * ssl_filter: fix hang while tearing down connection

 -- Max Kellermann <mk@cm4all.com>  Tue, 31 Jan 2012 15:24:50 -0000

cm4all-beng-proxy (1.0.20) unstable; urgency=low

  * ssl: load the whole certificate chain
  * translate: fix PATH+JAILCGI+SITE check
  * translate: fix HOME check
  * resource-address: include all CGI attributes in cache key

 -- Max Kellermann <mk@cm4all.com>  Wed, 25 Jan 2012 12:10:43 -0000

cm4all-beng-proxy (1.0.19) unstable; urgency=low

  * cookie-client: add a missing out-of-memory check

 -- Max Kellermann <mk@cm4all.com>  Tue, 17 Jan 2012 08:27:38 -0000

cm4all-beng-proxy (1.0.18) unstable; urgency=low

  * resource-address: support zero-length path_info prefix (for BASE)
  * hashmap: optimize insertions
  * http-server: limit the number of request headers
  * proxy-widget: discard the unused request body on error

 -- Max Kellermann <mk@cm4all.com>  Wed, 04 Jan 2012 14:55:59 -0000

cm4all-beng-proxy (1.0.17) unstable; urgency=low

  * istream-chunked: avoid recursive buffer write, fixes crash

 -- Max Kellermann <mk@cm4all.com>  Wed, 21 Dec 2011 16:37:44 -0000

cm4all-beng-proxy (1.0.16) unstable; urgency=low

  * http-server: disable timeout while waiting for CGI
  * cgi: fix segmentation fault
  * processor: discard child's request body on abort
  * proxy-widget: discard the unused request body on error

 -- Max Kellermann <mk@cm4all.com>  Wed, 14 Dec 2011 11:53:31 +0100

cm4all-beng-proxy (1.0.15) unstable; urgency=low

  * http-client: fix assertion failure on bogus "100 Continue"
  * handler: don't close the request body twice
  * session: add a missing out-of-memory check
  * fcgi-client: check for EV_READ event
  * fcgi-serialize: fix serializing parameter without value

 -- Max Kellermann <mk@cm4all.com>  Mon, 05 Dec 2011 17:47:20 -0000

cm4all-beng-proxy (1.0.14) unstable; urgency=low

  * http-server: don't generate chunked HEAD response
  * http-server: don't override Content-Length for HEAD response
  * lb_http, proxy-widget, response: forward Content-Length after HEAD

 -- Max Kellermann <mk@cm4all.com>  Tue, 08 Nov 2011 18:19:42 +0100

cm4all-beng-proxy (1.0.13) unstable; urgency=low

  * processor: initialize URI rewrite options for <?cm4all-rewrite-uri?>

 -- Max Kellermann <mk@cm4all.com>  Wed, 02 Nov 2011 16:47:48 +0100

cm4all-beng-proxy (1.0.12) unstable; urgency=low

  * http-server, proxy-widget: add missing newline to log message
  * fcgi_client: fix assertion failure on response body error
  * http-cache-choice: fix crash due to wrong filter callback

 -- Max Kellermann <mk@cm4all.com>  Fri, 21 Oct 2011 15:02:42 +0200

cm4all-beng-proxy (1.0.11) unstable; urgency=low

  * lb_config: fix binding to wildcard address
  * rewrite-uri: clarify warning message when widget has no id

 -- Max Kellermann <mk@cm4all.com>  Wed, 19 Oct 2011 09:26:48 +0200

cm4all-beng-proxy (1.0.10) unstable; urgency=low

  * debian/control: beng-lb doesn't need "daemon" anymore
  * http-string: allow space in unquoted cookie values (RFC ignorant)

 -- Max Kellermann <mk@cm4all.com>  Fri, 07 Oct 2011 15:06:32 +0200

cm4all-beng-proxy (1.0.9) unstable; urgency=low

  * tcp-balancer: store a copy of the socket address
  * lb: default log directory is /var/log/cm4all/beng-lb
  * lb: use new built-in watchdog instead of /usr/bin/daemon

 -- Max Kellermann <mk@cm4all.com>  Thu, 29 Sep 2011 16:19:34 +0200

cm4all-beng-proxy (1.0.8) unstable; urgency=low

  * resource-address: copy the delegate JailCGI parameters (crash bug fix)
  * response: use the same URI for storing and dropping widget sessions

 -- Max Kellermann <mk@cm4all.com>  Thu, 22 Sep 2011 13:39:08 +0200

cm4all-beng-proxy (1.0.7) unstable; urgency=low

  * inline-widget: discard request body when class lookup fails

 -- Max Kellermann <mk@cm4all.com>  Fri, 16 Sep 2011 12:16:04 +0200

cm4all-beng-proxy (1.0.6) unstable; urgency=low

  * processor: support short "SCRIPT" tag
  * widget-uri: use the template's view specification

 -- Max Kellermann <mk@cm4all.com>  Tue, 13 Sep 2011 18:14:24 +0200

cm4all-beng-proxy (1.0.5) unstable; urgency=low

  * resource-loader: delete comma when extracting from X-Forwarded-For

 -- Max Kellermann <mk@cm4all.com>  Mon, 05 Sep 2011 17:43:22 +0200

cm4all-beng-proxy (1.0.4) unstable; urgency=low

  * istream-replace: update the buffer reader after new data was added

 -- Max Kellermann <mk@cm4all.com>  Mon, 05 Sep 2011 15:43:17 +0200

cm4all-beng-proxy (1.0.3) unstable; urgency=low

  * merge release 0.9.35
  * control-handler: fix uninitialized variable

 -- Max Kellermann <mk@cm4all.com>  Thu, 18 Aug 2011 15:15:52 +0200

cm4all-beng-proxy (1.0.2) unstable; urgency=low

  * merge release 0.9.34
  * handler: always log translate client errors
  * tcp-balancer: fix memory leak in error handler
  * http-string: allow more characters in cookie values (RFC ignorant)

 -- Max Kellermann <mk@cm4all.com>  Mon, 01 Aug 2011 16:30:05 +0200

cm4all-beng-proxy (1.0.1) unstable; urgency=low

  * session: increase idle timeout to 20 minutes

 -- Max Kellermann <mk@cm4all.com>  Tue, 26 Jul 2011 11:23:36 +0200

cm4all-beng-proxy (1.0) unstable; urgency=low

  * merge release 0.9.33
  * header-forward: eliminate the duplicate "Date" response header
  * proxy-handler: don't pass internal URI arguments to CGI

 -- Max Kellermann <mk@cm4all.com>  Mon, 18 Jul 2011 17:07:42 +0200

cm4all-beng-proxy (0.10.14) unstable; urgency=low

  * merge release 0.9.32

 -- Max Kellermann <mk@cm4all.com>  Tue, 12 Jul 2011 19:02:23 +0200

cm4all-beng-proxy (0.10.13) unstable; urgency=low

  * growing-buffer: reset the position when skipping buffers

 -- Max Kellermann <mk@cm4all.com>  Wed, 06 Jul 2011 10:07:50 +0200

cm4all-beng-proxy (0.10.12) unstable; urgency=low

  * merge release 0.9.31
  * rewrite-uri: log widget base mismatch
  * istream-replace: fix assertion failure with splitted buffer

 -- Max Kellermann <mk@cm4all.com>  Tue, 05 Jul 2011 22:05:44 +0200

cm4all-beng-proxy (0.10.11) unstable; urgency=low

  * merge release 0.9.30
  * lb: add SSL/TLS support

 -- Max Kellermann <mk@cm4all.com>  Mon, 04 Jul 2011 17:14:21 +0200

cm4all-beng-proxy (0.10.10) unstable; urgency=low

  * merge release 0.9.29

 -- Max Kellermann <mk@cm4all.com>  Tue, 28 Jun 2011 17:56:43 +0200

cm4all-beng-proxy (0.10.9) unstable; urgency=low

  * merge release 0.9.28

 -- Max Kellermann <mk@cm4all.com>  Mon, 27 Jun 2011 13:38:03 +0200

cm4all-beng-proxy (0.10.8) unstable; urgency=low

  * lb_http: don't access the connection object after it was closed
  * restart the load balancer automatically

 -- Max Kellermann <mk@cm4all.com>  Wed, 22 Jun 2011 12:38:39 +0200

cm4all-beng-proxy (0.10.7) unstable; urgency=low

  * config: make the session cookie name configurable
  * uri-relative: allow relative base URIs (for CGI)
  * widget-uri: combine existing CGI PATH_INFO and given widget location
  * python/translation/widget: support "path_info" specification

 -- Max Kellermann <mk@cm4all.com>  Mon, 20 Jun 2011 14:54:38 +0200

cm4all-beng-proxy (0.10.6) unstable; urgency=low

  * merge release 0.9.26

 -- Max Kellermann <mk@cm4all.com>  Wed, 15 Jun 2011 09:19:28 +0200

cm4all-beng-proxy (0.10.5) unstable; urgency=low

  * merge release 0.9.26

 -- Max Kellermann <mk@cm4all.com>  Fri, 10 Jun 2011 10:09:09 +0200

cm4all-beng-proxy (0.10.4) unstable; urgency=low

  * doc: add beng-lb documentation
  * lb: implement "fallback" option
  * merge release 0.9.25

 -- Max Kellermann <mk@cm4all.com>  Wed, 08 Jun 2011 14:13:43 +0200

cm4all-beng-proxy (0.10.3) unstable; urgency=low

  * python/translation.widget: support keyword "sticky"
  * lb: implement sticky modes "failover", "cookie"

 -- Max Kellermann <mk@cm4all.com>  Mon, 06 Jun 2011 15:51:36 +0200

cm4all-beng-proxy (0.10.2) unstable; urgency=low

  * debian: fix beng-lb pid file name
  * lb_http: implement sticky sessions
  * merge release 0.9.24

 -- Max Kellermann <mk@cm4all.com>  Tue, 31 May 2011 14:32:03 +0200

cm4all-beng-proxy (0.10.1) unstable; urgency=low

  * lb_http: close request body on error
  * lb_listener: print error message when binding fails
  * merge release 0.9.23

 -- Max Kellermann <mk@cm4all.com>  Fri, 27 May 2011 13:13:55 +0200

cm4all-beng-proxy (0.10) unstable; urgency=low

  * failure: fix inverted logic bug in expiry check
  * tcp-balancer: implement session stickiness
  * lb: new stand-alone load balancer

 -- Max Kellermann <mk@cm4all.com>  Thu, 26 May 2011 14:32:02 +0200

cm4all-beng-proxy (0.9.35) unstable; urgency=low

  * resource-loader: pass the last X-Forwarded-For element to AJP

 -- Max Kellermann <mk@cm4all.com>  Thu, 18 Aug 2011 15:05:02 +0200

cm4all-beng-proxy (0.9.34) unstable; urgency=low

  * request: fix double request body close in errdoc handler
  * handler: close request body on early abort

 -- Max Kellermann <mk@cm4all.com>  Mon, 01 Aug 2011 16:21:43 +0200

cm4all-beng-proxy (0.9.33) unstable; urgency=low

  * {http,ajp}-request, errdoc: check before closing the request body on
    error

 -- Max Kellermann <mk@cm4all.com>  Mon, 18 Jul 2011 16:30:29 +0200

cm4all-beng-proxy (0.9.32) unstable; urgency=low

  * processor: dispose request body when focused widget was not found
  * http-string: allow the slash in cookie values (RFC ignorant)

 -- Max Kellermann <mk@cm4all.com>  Tue, 12 Jul 2011 18:16:01 +0200

cm4all-beng-proxy (0.9.31) unstable; urgency=low

  * growing-buffer: fix assertion failure with empty first buffer

 -- Max Kellermann <mk@cm4all.com>  Tue, 05 Jul 2011 21:58:24 +0200

cm4all-beng-proxy (0.9.30) unstable; urgency=low

  * growing-buffer: fix assertion failure in reader when buffer is empty

 -- Max Kellermann <mk@cm4all.com>  Mon, 04 Jul 2011 16:59:28 +0200

cm4all-beng-proxy (0.9.29) unstable; urgency=low

  * http-string: allow the equality sign in cookie values (RFC ignorant)

 -- Max Kellermann <mk@cm4all.com>  Tue, 28 Jun 2011 17:50:23 +0200

cm4all-beng-proxy (0.9.28) unstable; urgency=low

  * http-string: allow round brackets in cookie values (RFC ignorant)

 -- Max Kellermann <mk@cm4all.com>  Mon, 27 Jun 2011 13:23:58 +0200

cm4all-beng-proxy (0.9.27) unstable; urgency=low

  * handler: don't delete existing session in TRANSPARENT mode

 -- Max Kellermann <mk@cm4all.com>  Wed, 15 Jun 2011 09:08:48 +0200

cm4all-beng-proxy (0.9.26) unstable; urgency=low

  * worker: read "crash" value before destroying shared memory
  * session: fix crash while discarding session

 -- Max Kellermann <mk@cm4all.com>  Fri, 10 Jun 2011 09:54:56 +0200

cm4all-beng-proxy (0.9.25) unstable; urgency=low

  * response: discard the request body before passing to errdoc
  * worker: don't restart all workers after "safe" worker crash
  * cgi: check for end-of-file after splice

 -- Max Kellermann <mk@cm4all.com>  Wed, 08 Jun 2011 15:02:35 +0200

cm4all-beng-proxy (0.9.24) unstable; urgency=low

  * fcgi-client: really discard packets on request id mismatch
  * memcached-client: don't schedule read event when buffer is full
  * session: support beng-lb sticky sessions

 -- Max Kellermann <mk@cm4all.com>  Tue, 31 May 2011 14:23:41 +0200

cm4all-beng-proxy (0.9.23) unstable; urgency=low

  * tcp-balancer: retry connecting to cluster if a node fails

 -- Max Kellermann <mk@cm4all.com>  Fri, 27 May 2011 13:01:31 +0200

cm4all-beng-proxy (0.9.22) unstable; urgency=low

  * failure: fix inverted logic bug in expiry check
  * uri-extract: support AJP URLs, fixes AJP cookies
  * ajp-client: don't schedule read event when buffer is full

 -- Max Kellermann <mk@cm4all.com>  Thu, 26 May 2011 08:32:32 +0200

cm4all-beng-proxy (0.9.21) unstable; urgency=low

  * balancer: re-enable load balancing (regression fix)
  * merge release 0.8.38

 -- Max Kellermann <mk@cm4all.com>  Fri, 20 May 2011 11:03:31 +0200

cm4all-beng-proxy (0.9.20) unstable; urgency=low

  * http-cache: fix assertion failure caused by wrong destructor
  * merge release 0.8.37

 -- Max Kellermann <mk@cm4all.com>  Mon, 16 May 2011 14:03:09 +0200

cm4all-beng-proxy (0.9.19) unstable; urgency=low

  * http-request: don't retry requests with a request body

 -- Max Kellermann <mk@cm4all.com>  Thu, 12 May 2011 11:35:55 +0200

cm4all-beng-proxy (0.9.18) unstable; urgency=low

  * http-body: fix assertion failure on EOF chunk after socket was closed
  * widget-http: fix crash in widget lookup error handler
  * merge release 0.8.36

 -- Max Kellermann <mk@cm4all.com>  Tue, 10 May 2011 18:56:33 +0200

cm4all-beng-proxy (0.9.17) unstable; urgency=low

  * growing-buffer: fix assertion failure after large initial write
  * http-request: retry after connection failure
  * test/t-cgi: fix bashisms in test scripts

 -- Max Kellermann <mk@cm4all.com>  Wed, 04 May 2011 18:54:57 +0200

cm4all-beng-proxy (0.9.16) unstable; urgency=low

  * resource-address: append "transparent" args to CGI path_info
  * tcache: fix crash on FastCGI with BASE

 -- Max Kellermann <mk@cm4all.com>  Mon, 02 May 2011 16:07:21 +0200

cm4all-beng-proxy (0.9.15) unstable; urgency=low

  * configure.ac: check if valgrind/memcheck.h is installed
  * configure.ac: check if libattr is available
  * access-log: log Referer and User-Agent
  * access-log: log the request duration
  * proxy-handler: allow forwarding URI arguments
  * merge release 0.8.35

 -- Max Kellermann <mk@cm4all.com>  Wed, 27 Apr 2011 18:54:17 +0200

cm4all-beng-proxy (0.9.14) unstable; urgency=low

  * processor: don't clear widget pointer at opening tag
  * debian: move ulimit call from init script to *.default
  * merge release 0.8.33

 -- Max Kellermann <mk@cm4all.com>  Wed, 13 Apr 2011 17:03:29 +0200

cm4all-beng-proxy (0.9.13) unstable; urgency=low

  * proxy-widget: apply the widget's response header forward settings
  * response: add option to dump the widget tree
  * widget-class: move header forward settings to view
  * merge release 0.8.30

 -- Max Kellermann <mk@cm4all.com>  Mon, 04 Apr 2011 16:31:26 +0200

cm4all-beng-proxy (0.9.12) unstable; urgency=low

  * widget: internal API refactorization
  * was-control: fix argument order in "abort" call
  * was-client: duplicate the GError object when it is used twice
  * {file,delegate}-handler: add Expires/ETag headers to 304 response
  * cgi: allow setting environment variables

 -- Max Kellermann <mk@cm4all.com>  Thu, 24 Mar 2011 15:12:54 +0100

cm4all-beng-proxy (0.9.11) unstable; urgency=low

  * processor: major API refactorization
  * merge release 0.8.29

 -- Max Kellermann <mk@cm4all.com>  Mon, 21 Mar 2011 19:43:28 +0100

cm4all-beng-proxy (0.9.10) unstable; urgency=low

  * merge release 0.8.27

 -- Max Kellermann <mk@cm4all.com>  Fri, 18 Mar 2011 14:11:16 +0100

cm4all-beng-proxy (0.9.9) unstable; urgency=low

  * merge release 0.8.25

 -- Max Kellermann <mk@cm4all.com>  Mon, 14 Mar 2011 16:05:51 +0100

cm4all-beng-proxy (0.9.8) unstable; urgency=low

  * translate: support UNIX domain sockets in ADDRESS_STRING
  * resource-address: support connections to existing FastCGI servers

 -- Max Kellermann <mk@cm4all.com>  Fri, 11 Mar 2011 19:24:33 +0100

cm4all-beng-proxy (0.9.7) unstable; urgency=low

  * merge release 0.8.24

 -- Max Kellermann <mk@cm4all.com>  Fri, 04 Mar 2011 13:07:36 +0100

cm4all-beng-proxy (0.9.6) unstable; urgency=low

  * merge release 0.8.23

 -- Max Kellermann <mk@cm4all.com>  Mon, 28 Feb 2011 11:47:45 +0100

cm4all-beng-proxy (0.9.5) unstable; urgency=low

  * translate: allow SITE without CGI

 -- Max Kellermann <mk@cm4all.com>  Mon, 31 Jan 2011 06:35:24 +0100

cm4all-beng-proxy (0.9.4) unstable; urgency=low

  * widget-class: allow distinct addresses for each view

 -- Max Kellermann <mk@cm4all.com>  Thu, 27 Jan 2011 17:51:21 +0100

cm4all-beng-proxy (0.9.3) unstable; urgency=low

  * istream-catch: log errors
  * proxy-handler: pass the original request URI to (Fast)CGI
  * proxy-handler: pass the original document root to (Fast)CGI
  * fcgi-stock: pass site id to child process
  * translation: new packet "HOME" for JailCGI
  * resource-loader: get remote host from "X-Forwarded-For"
  * cgi, fcgi-client: pass client IP address to application

 -- Max Kellermann <mk@cm4all.com>  Fri, 21 Jan 2011 18:13:38 +0100

cm4all-beng-proxy (0.9.2) unstable; urgency=low

  * merge release 0.8.21
  * http-response: better context for error messages
  * istream: method close() does not invoke handler->abort()
  * istream: better context for error messages
  * ajp-client: destruct properly when request stream fails
  * {delegate,fcgi,was}-stock: use the JailCGI 1.4 wrapper

 -- Max Kellermann <mk@cm4all.com>  Mon, 17 Jan 2011 12:08:04 +0100

cm4all-beng-proxy (0.9.1) unstable; urgency=low

  * http-server: count the number of raw bytes sent and received
  * control-handler: support TCACHE_INVALIDATE with SITE
  * new programs "log-forward", "log-exec" for network logging
  * new program "log-split" for creating per-site log files
  * new program "log-traffic" for creating per-site traffic logs
  * move logging servers to new package cm4all-beng-proxy-logging
  * python/control.client: add parameter "broadcast"

 -- Max Kellermann <mk@cm4all.com>  Thu, 02 Dec 2010 12:07:16 +0100

cm4all-beng-proxy (0.9) unstable; urgency=low

  * merge release 0.8.19
  * was-client: explicitly send 32 bit METHOD payload
  * was-client: explicitly parse STATUS as 32 bit integer
  * was-client: clear control channel object on destruction
  * was-client: reuse child process if state is clean on EOF
  * was-client: abort properly after receiving illegal packet
  * was-client: allow "request STOP" before response completed
  * was-client: postpone the response handler invocation
  * was-control: send packets in bulk
  * python: support WAS widgets
  * http-server: enable "cork" mode only for beginning of response
  * http-cache: don't access freed memory in pool_unref_denotify()
  * http: use libcm4all-http
  * new datagram based binary protocol for access logging
  * main: default WAS stock limit is 16

 -- Max Kellermann <mk@cm4all.com>  Thu, 18 Nov 2010 19:56:17 +0100

cm4all-beng-proxy (0.8.38) unstable; urgency=low

  * failure: update time stamp on existing item
  * errdoc: free the original response body on abort

 -- Max Kellermann <mk@cm4all.com>  Fri, 20 May 2011 10:17:14 +0200

cm4all-beng-proxy (0.8.37) unstable; urgency=low

  * widget-resolver: don't reuse failed resolver
  * http-request: fix NULL pointer dereference on invalid URI
  * config: disable the TCP stock limit by default

 -- Max Kellermann <mk@cm4all.com>  Mon, 16 May 2011 13:41:32 +0200

cm4all-beng-proxy (0.8.36) unstable; urgency=low

  * http-server: check if client closes connection while processing
  * http-client: release the socket before invoking the callback
  * fcgi-client: fix assertion failure on full input buffer
  * memcached-client: re-enable socket event after direct copy
  * istream-file: fix assertion failure on range request
  * test/t-cgi: fix bashisms in test scripts

 -- Max Kellermann <mk@cm4all.com>  Tue, 10 May 2011 18:45:48 +0200

cm4all-beng-proxy (0.8.35) unstable; urgency=low

  * session: fix potential session defragmentation crash
  * ajp-request: use "host:port" as TCP stock key
  * cgi: evaluate the Content-Length response header

 -- Max Kellermann <mk@cm4all.com>  Wed, 27 Apr 2011 13:32:05 +0200

cm4all-beng-proxy (0.8.34) unstable; urgency=low

  * js: replace all '%' with '$'
  * js: check if session_id is null
  * debian: add package cm4all-beng-proxy-tools

 -- Max Kellermann <mk@cm4all.com>  Tue, 19 Apr 2011 18:43:54 +0200

cm4all-beng-proxy (0.8.33) unstable; urgency=low

  * processor: don't quote query string arguments with dollar sign
  * widget-request: safely remove "view" and "path" from argument table
  * debian/control: add "Breaks << 0.8.32" on the JavaScript library

 -- Max Kellermann <mk@cm4all.com>  Tue, 12 Apr 2011 18:21:55 +0200

cm4all-beng-proxy (0.8.32) unstable; urgency=low

  * args: quote arguments with the dollar sign

 -- Max Kellermann <mk@cm4all.com>  Tue, 12 Apr 2011 13:34:42 +0200

cm4all-beng-proxy (0.8.31) unstable; urgency=low

  * proxy-widget: eliminate the duplicate "Server" response header
  * translation: add packet UNTRUSTED_SITE_SUFFIX

 -- Max Kellermann <mk@cm4all.com>  Thu, 07 Apr 2011 16:23:37 +0200

cm4all-beng-proxy (0.8.30) unstable; urgency=low

  * handler: make lower-case realm name from the "Host" header
  * session: copy attribute "realm", fixes segmentation fault

 -- Max Kellermann <mk@cm4all.com>  Tue, 29 Mar 2011 16:47:43 +0200

cm4all-beng-proxy (0.8.29) unstable; urgency=low

  * ajp-client: send query string in an AJP attribute

 -- Max Kellermann <mk@cm4all.com>  Mon, 21 Mar 2011 19:16:16 +0100

cm4all-beng-proxy (0.8.28) unstable; urgency=low

  * resource-loader: use X-Forwarded-For to obtain AJP remote host
  * resource-loader: strip port from AJP remote address
  * resource-loader: don't pass remote host to AJP server
  * resource-loader: parse server port for AJP
  * ajp-client: always send content-length
  * ajp-client: parse the remaining buffer after EAGAIN

 -- Max Kellermann <mk@cm4all.com>  Mon, 21 Mar 2011 11:12:07 +0100

cm4all-beng-proxy (0.8.27) unstable; urgency=low

  * http-request: close the request body on malformed URI
  * ajp-request: AJP translation packet contains ajp://host:port/path

 -- Max Kellermann <mk@cm4all.com>  Fri, 18 Mar 2011 14:04:21 +0100

cm4all-beng-proxy (0.8.26) unstable; urgency=low

  * python/response: fix typo in ajp()
  * session: validate sessions only within one realm

 -- Max Kellermann <mk@cm4all.com>  Fri, 18 Mar 2011 08:59:41 +0100

cm4all-beng-proxy (0.8.25) unstable; urgency=low

  * widget-http: discard request body on unknown view name
  * inline-widget: discard request body on error
  * {http,fcgi,was}-client: allocate response headers from caller pool
  * cmdline: fcgi_stock_limit defaults to 0 (no limit)

 -- Max Kellermann <mk@cm4all.com>  Mon, 14 Mar 2011 15:53:42 +0100

cm4all-beng-proxy (0.8.24) unstable; urgency=low

  * fcgi-client: release the connection even when padding not consumed
    after empty response

 -- Max Kellermann <mk@cm4all.com>  Wed, 02 Mar 2011 17:39:33 +0100

cm4all-beng-proxy (0.8.23) unstable; urgency=low

  * memcached-client: allocate a new memory pool
  * memcached-client: copy caller_pool reference before freeing the client
  * fcgi-client: check headers!=NULL
  * fcgi-client: release the connection even when padding not consumed

 -- Max Kellermann <mk@cm4all.com>  Mon, 28 Feb 2011 10:50:02 +0100

cm4all-beng-proxy (0.8.22) unstable; urgency=low

  * cgi: fill special variables CONTENT_TYPE, CONTENT_LENGTH
  * memcached-client: remove stray pool_unref() call
  * memcached-client: reuse the socket if the remaining value is buffered
  * http-cache-choice: abbreviate memcached keys
  * *-cache: allocate a parent pool for cache items
  * pool: re-enable linear pools
  * frame: free the request body on error
  * http-cache: free cached body which was dismissed

 -- Max Kellermann <mk@cm4all.com>  Mon, 07 Feb 2011 15:34:09 +0100

cm4all-beng-proxy (0.8.21) unstable; urgency=low

  * merge release 0.7.55
  * jail: translate the document root properly
  * header-forward: forward the "Host" header to CGI/FastCGI/AJP
  * http-error: map ENOTDIR to "404 Not Found"
  * http-server: fix assertion failure on write error
  * fcgi-stock: clear all environment variables

 -- Max Kellermann <mk@cm4all.com>  Thu, 06 Jan 2011 16:04:20 +0100

cm4all-beng-proxy (0.8.20) unstable; urgency=low

  * widget-resolver: add pedantic state assertions
  * async: remember a copy of the operation in !NDEBUG
  * python/translation/response: max_age() returns self

 -- Max Kellermann <mk@cm4all.com>  Mon, 06 Dec 2010 23:02:50 +0100

cm4all-beng-proxy (0.8.19) unstable; urgency=low

  * merge release 0.7.54

 -- Max Kellermann <mk@cm4all.com>  Wed, 17 Nov 2010 16:25:10 +0100

cm4all-beng-proxy (0.8.18) unstable; urgency=low

  * was-client: explicitly send 32 bit METHOD payload
  * was-client: explicitly parse STATUS as 32 bit integer
  * istream: check presence of as_fd() in optimized build

 -- Max Kellermann <mk@cm4all.com>  Fri, 05 Nov 2010 11:00:54 +0100

cm4all-beng-proxy (0.8.17) unstable; urgency=low

  * merged release 0.7.53
  * widget: use colon as widget path separator
  * was-client: check for abort during response handler
  * was-client: implement STOP
  * was-client: release memory pools
  * was-launch: enable non-blocking mode on input and output
  * http-server: don't crash on malformed pipelined request
  * main: free the WAS stock and the UDP listener in the SIGTERM handler

 -- Max Kellermann <mk@cm4all.com>  Thu, 28 Oct 2010 19:50:26 +0200

cm4all-beng-proxy (0.8.16) unstable; urgency=low

  * merged release 0.7.52
  * was-client: support for the WAS protocol

 -- Max Kellermann <mk@cm4all.com>  Wed, 13 Oct 2010 16:45:18 +0200

cm4all-beng-proxy (0.8.15) unstable; urgency=low

  * resource-address: don't skip question mark twice

 -- Max Kellermann <mk@cm4all.com>  Tue, 28 Sep 2010 12:20:33 +0200

cm4all-beng-proxy (0.8.14) unstable; urgency=low

  * processor: schedule "xmlns:c" deletion

 -- Max Kellermann <mk@cm4all.com>  Thu, 23 Sep 2010 14:42:31 +0200

cm4all-beng-proxy (0.8.13) unstable; urgency=low

  * processor: delete "xmlns:c" attributes from link elements
  * istream-{head,zero}: implement method available()
  * merged release 0.7.51

 -- Max Kellermann <mk@cm4all.com>  Tue, 17 Aug 2010 09:54:33 +0200

cm4all-beng-proxy (0.8.12) unstable; urgency=low

  * http-cache-memcached: copy resource address
  * debian/control: add missing ${shlibs:Depends}
  * merged release 0.7.50

 -- Max Kellermann <mk@cm4all.com>  Thu, 12 Aug 2010 20:17:52 +0200

cm4all-beng-proxy (0.8.11) unstable; urgency=low

  * delegate-client: fix SCM_RIGHTS check
  * use Linux 2.6 CLOEXEC/NONBLOCK flags
  * tcache: INVALIDATE removes all variants (error documents etc.)
  * control: new UDP based protocol, allows invalidating caches
  * hashmap: fix assertion failure in hashmap_remove_match()
  * merged release 0.7.49

 -- Max Kellermann <mk@cm4all.com>  Tue, 10 Aug 2010 15:48:10 +0200

cm4all-beng-proxy (0.8.10) unstable; urgency=low

  * tcache: copy response.previous

 -- Max Kellermann <mk@cm4all.com>  Mon, 02 Aug 2010 18:03:43 +0200

cm4all-beng-proxy (0.8.9) unstable; urgency=low

  * (f?)cgi-handler: forward query string only if focused
  * ajp-handler: merge into proxy-handler
  * proxy-handler: forward query string if focused
  * cgi, fastcgi-handler: enable the resource cache
  * translation: add packets CHECK and PREVIOUS for authentication
  * python: add Response.max_age()

 -- Max Kellermann <mk@cm4all.com>  Fri, 30 Jul 2010 11:39:22 +0200

cm4all-beng-proxy (0.8.8) unstable; urgency=low

  * prototypes/translate.py: added new ticket-fastcgi programs
  * http-cache: implement FastCGI caching
  * merged release 0.7.47

 -- Max Kellermann <mk@cm4all.com>  Wed, 21 Jul 2010 13:00:43 +0200

cm4all-beng-proxy (0.8.7) unstable; urgency=low

  * istream-delayed: update the "direct" bit mask
  * http-client: send "Expect: 100-continue"
  * response, widget-http: apply istream_pipe to filter input
  * proxy-handler: apply istream_pipe to request body
  * istream-ajp-body: send larger request body packets
  * ajp-client: support splice()
  * merged release 0.7.46

 -- Max Kellermann <mk@cm4all.com>  Fri, 25 Jun 2010 18:52:04 +0200

cm4all-beng-proxy (0.8.6) unstable; urgency=low

  * translation: added support for custom error documents
  * response: convert HEAD to GET if filter follows
  * processor: short-circuit on HEAD request
  * python: depend on python-twisted-core

 -- Max Kellermann <mk@cm4all.com>  Wed, 16 Jun 2010 16:37:42 +0200

cm4all-beng-proxy (0.8.5) unstable; urgency=low

  * istream-tee: allow second output to block
  * widget-http: don't transform error documents
  * response, widget-http: disable filters after widget frame request
  * translation: added packet FILTER_4XX to filter client errors
  * merged release 0.7.45

 -- Max Kellermann <mk@cm4all.com>  Thu, 10 Jun 2010 16:13:14 +0200

cm4all-beng-proxy (0.8.4) unstable; urgency=low

  * python: added missing "Response" import
  * python: resume parsing after deferred call
  * http-client: implement istream method as_fd()
  * merged release 0.7.44

 -- Max Kellermann <mk@cm4all.com>  Mon, 07 Jun 2010 17:01:16 +0200

cm4all-beng-proxy (0.8.3) unstable; urgency=low

  * file-handler: implement If-Range (RFC 2616 14.27)
  * merged release 0.7.42

 -- Max Kellermann <mk@cm4all.com>  Tue, 01 Jun 2010 16:17:13 +0200

cm4all-beng-proxy (0.8.2) unstable; urgency=low

  * cookie-client: verify the cookie path
  * python: use Twisted's logging library
  * python: added a widget registry class
  * merged release 0.7.41

 -- Max Kellermann <mk@cm4all.com>  Wed, 26 May 2010 13:08:16 +0200

cm4all-beng-proxy (0.8.1) unstable; urgency=low

  * http-cache-memcached: delete entity records on POST

 -- Max Kellermann <mk@cm4all.com>  Tue, 18 May 2010 12:21:55 +0200

cm4all-beng-proxy (0.8) unstable; urgency=low

  * istream: added method as_fd() to convert istream to file descriptor
  * fork: support passing stdin istream fd to child process
  * http-cache: discard only matching entries on POST
  * istream-html-escape: escape single and double quote
  * rewrite-uri: escape the result with XML entities

 -- Max Kellermann <mk@cm4all.com>  Thu, 13 May 2010 12:34:46 +0200

cm4all-beng-proxy (0.7.55) unstable; urgency=low

  * pool: reparent pools in optimized build
  * istream-deflate: add missing pool reference while reading
  * istream-deflate: fix several error handlers

 -- Max Kellermann <mk@cm4all.com>  Thu, 06 Jan 2011 12:59:39 +0100

cm4all-beng-proxy (0.7.54) unstable; urgency=low

  * http-server: fix crash on deferred chunked request body
  * parser: fix crash on malformed SCRIPT element

 -- Max Kellermann <mk@cm4all.com>  Wed, 17 Nov 2010 16:13:09 +0100

cm4all-beng-proxy (0.7.53) unstable; urgency=low

  * http-server: don't crash on malformed pipelined request
  * sink-header: fix assertion failure on empty trailer

 -- Max Kellermann <mk@cm4all.com>  Thu, 28 Oct 2010 18:39:01 +0200

cm4all-beng-proxy (0.7.52) unstable; urgency=low

  * fcgi-client: fix send timeout handler
  * fork: finish the buffer after pipe was drained

 -- Max Kellermann <mk@cm4all.com>  Wed, 13 Oct 2010 16:39:26 +0200

cm4all-beng-proxy (0.7.51) unstable; urgency=low

  * http-client: clear response body pointer before forwarding EOF event
  * processor: fix assertion failure for c:mode in c:widget

 -- Max Kellermann <mk@cm4all.com>  Mon, 16 Aug 2010 17:01:48 +0200

cm4all-beng-proxy (0.7.50) unstable; urgency=low

  * header-forward: don't forward the "Host" header to HTTP servers
  * resource-address: use uri_relative() for CGI
  * uri-relative: don't lose host name in uri_absolute()
  * uri-relative: don't fail on absolute URIs
  * http-cache-heap: don't use uninitialized item size

 -- Max Kellermann <mk@cm4all.com>  Thu, 12 Aug 2010 20:03:49 +0200

cm4all-beng-proxy (0.7.49) unstable; urgency=low

  * hashmap: fix assertion failure in hashmap_remove_value()

 -- Max Kellermann <mk@cm4all.com>  Tue, 10 Aug 2010 15:37:12 +0200

cm4all-beng-proxy (0.7.48) unstable; urgency=low

  * pipe-stock: add assertions on file descriptors

 -- Max Kellermann <mk@cm4all.com>  Mon, 09 Aug 2010 14:56:54 +0200

cm4all-beng-proxy (0.7.47) unstable; urgency=low

  * cmdline: add option "--group"

 -- Max Kellermann <mk@cm4all.com>  Fri, 16 Jul 2010 18:39:53 +0200

cm4all-beng-proxy (0.7.46) unstable; urgency=low

  * handler: initialize all translate_response attributes
  * http-client: consume buffer before header length check
  * istream-pipe: clear "direct" flags in constructor
  * istream-pipe: return gracefully when handler blocks
  * ajp-client: hold pool reference to reset TCP_CORK

 -- Max Kellermann <mk@cm4all.com>  Mon, 21 Jun 2010 17:53:21 +0200

cm4all-beng-proxy (0.7.45) unstable; urgency=low

  * istream-tee: separate "weak" values for the two outputs
  * fcache: don't close output when caching has been canceled
  * tcache: copy the attribute "secure_cookie"

 -- Max Kellermann <mk@cm4all.com>  Thu, 10 Jun 2010 15:21:34 +0200

cm4all-beng-proxy (0.7.44) unstable; urgency=low

  * http-client: check response header length
  * http-server: check request header length

 -- Max Kellermann <mk@cm4all.com>  Mon, 07 Jun 2010 16:51:57 +0200

cm4all-beng-proxy (0.7.43) unstable; urgency=low

  * http-cache: fixed NULL pointer dereference when storing empty response
    body on the heap

 -- Max Kellermann <mk@cm4all.com>  Tue, 01 Jun 2010 18:52:45 +0200

cm4all-beng-proxy (0.7.42) unstable; urgency=low

  * fork: check "direct" flag again after buffer flush
  * pool: pool_unref_denotify() remembers the code location
  * sink-{buffer,gstring}: don't invoke callback in abort()
  * async: added another debug flag to verify correctness

 -- Max Kellermann <mk@cm4all.com>  Mon, 31 May 2010 21:15:58 +0200

cm4all-beng-proxy (0.7.41) unstable; urgency=low

  * http-cache: initialize response status and headers on empty body

 -- Max Kellermann <mk@cm4all.com>  Tue, 25 May 2010 16:27:25 +0200

cm4all-beng-proxy (0.7.40) unstable; urgency=low

  * http-cache: fixed NULL pointer dereference when storing empty response
    body in memcached

 -- Max Kellermann <mk@cm4all.com>  Tue, 25 May 2010 15:04:44 +0200

cm4all-beng-proxy (0.7.39) unstable; urgency=low

  * memcached-stock: close value on connect failure
  * http: implement remaining status codes
  * http-cache: allow caching empty response body
  * http-cache: cache status codes 203, 206, 300, 301, 410
  * http-cache: don't cache authorized resources

 -- Max Kellermann <mk@cm4all.com>  Fri, 21 May 2010 17:37:29 +0200

cm4all-beng-proxy (0.7.38) unstable; urgency=low

  * http-server: send HTTP/1.1 declaration with "100 Continue"
  * connection: initialize "site_name", fixes crash bug
  * translation: added packet SECURE_COOKIE

 -- Max Kellermann <mk@cm4all.com>  Thu, 20 May 2010 15:40:34 +0200

cm4all-beng-proxy (0.7.37) unstable; urgency=low

  * *-client: implement a socket leak detector
  * handler: initialize response header without translation server

 -- Max Kellermann <mk@cm4all.com>  Tue, 18 May 2010 12:05:11 +0200

cm4all-beng-proxy (0.7.36) unstable; urgency=low

  * http-client: fixed NULL pointer dereference
  * handler, response: removed duplicate request body destruction calls

 -- Max Kellermann <mk@cm4all.com>  Tue, 11 May 2010 17:16:36 +0200

cm4all-beng-proxy (0.7.35) unstable; urgency=low

  * {http,fcgi,ajp}-request: close the request body on abort
  * handler: set fake translation response on malformed URI

 -- Max Kellermann <mk@cm4all.com>  Mon, 10 May 2010 11:22:23 +0200

cm4all-beng-proxy (0.7.34) unstable; urgency=low

  * translate: check the UNTRUSTED packet
  * translation: added packet UNTRUSTED_PREFIX

 -- Max Kellermann <mk@cm4all.com>  Fri, 30 Apr 2010 19:14:37 +0200

cm4all-beng-proxy (0.7.33) unstable; urgency=low

  * merged release 0.7.27.1
  * fcache: don't continue storing in background
  * fcgi-client: re-add event after some input data has been read

 -- Max Kellermann <mk@cm4all.com>  Fri, 30 Apr 2010 11:31:08 +0200

cm4all-beng-proxy (0.7.32) unstable; urgency=low

  * response: generate the "Server" response header
  * response: support the Authentication-Info response header
  * response: support custom authentication pages
  * translation: support custom response headers

 -- Max Kellermann <mk@cm4all.com>  Tue, 27 Apr 2010 17:09:59 +0200

cm4all-beng-proxy (0.7.31) unstable; urgency=low

  * support HTTP authentication (RFC 2617)

 -- Max Kellermann <mk@cm4all.com>  Mon, 26 Apr 2010 17:26:42 +0200

cm4all-beng-proxy (0.7.30) unstable; urgency=low

  * fcgi-client: support responses without a body
  * {http,fcgi}-client: hold caller pool reference during callback

 -- Max Kellermann <mk@cm4all.com>  Fri, 23 Apr 2010 14:41:05 +0200

cm4all-beng-proxy (0.7.29) unstable; urgency=low

  * http-cache: added missing pool_unref() in memcached_miss()
  * pool: added checked pool references

 -- Max Kellermann <mk@cm4all.com>  Thu, 22 Apr 2010 15:45:48 +0200

cm4all-beng-proxy (0.7.28) unstable; urgency=low

  * fcgi-client: support response status
  * translate: malformed packets are fatal
  * http-cache: don't cache resources with very long URIs
  * memcached-client: increase the maximum key size to 32 kB

 -- Max Kellermann <mk@cm4all.com>  Thu, 15 Apr 2010 15:06:51 +0200

cm4all-beng-proxy (0.7.27.1) unstable; urgency=low

  * http-cache: added missing pool_unref() in memcached_miss()
  * http-cache: don't cache resources with very long URIs
  * memcached-client: increase the maximum key size to 32 kB
  * fork: properly handle partially filled output buffer
  * fork: re-add event after some input data has been read

 -- Max Kellermann <mk@cm4all.com>  Thu, 29 Apr 2010 15:30:21 +0200

cm4all-beng-proxy (0.7.27) unstable; urgency=low

  * session: use GLib's PRNG to generate session ids
  * session: seed the PRNG with /dev/random
  * response: log UNTRUSTED violation attempts
  * response: drop widget sessions when there is no focus

 -- Max Kellermann <mk@cm4all.com>  Fri, 09 Apr 2010 12:04:18 +0200

cm4all-beng-proxy (0.7.26) unstable; urgency=low

  * memcached-client: schedule read event before callback
  * istream-tee: continue with second output if first is closed

 -- Max Kellermann <mk@cm4all.com>  Sun, 28 Mar 2010 18:08:11 +0200

cm4all-beng-proxy (0.7.25) unstable; urgency=low

  * memcached-client: don't poll if socket is closed
  * fork: close file descriptor on input error
  * pool: don't check attachments in pool_trash()

 -- Max Kellermann <mk@cm4all.com>  Thu, 25 Mar 2010 13:28:01 +0100

cm4all-beng-proxy (0.7.24) unstable; urgency=low

  * memcached-client: release socket after splice

 -- Max Kellermann <mk@cm4all.com>  Mon, 22 Mar 2010 11:29:45 +0100

cm4all-beng-proxy (0.7.23) unstable; urgency=low

  * sink-header: support splice
  * memcached-client: support splice (response)
  * fcgi-client: recover correctly after send error
  * fcgi-client: support chunked request body
  * fcgi-client: basic splice support for the request body
  * http-cache: duplicate headers
  * {http,memcached}-client: check "direct" mode after buffer flush
  * cmdline: added option "fcgi_stock_limit"
  * python: auto-export function write_packet()
  * python: Response methods return self

 -- Max Kellermann <mk@cm4all.com>  Fri, 19 Mar 2010 13:28:35 +0100

cm4all-beng-proxy (0.7.22) unstable; urgency=low

  * python: re-add function write_packet()

 -- Max Kellermann <mk@cm4all.com>  Fri, 12 Mar 2010 12:27:21 +0100

cm4all-beng-proxy (0.7.21) unstable; urgency=low

  * ajp-client: handle EAGAIN from send()
  * python: install the missing sources

 -- Max Kellermann <mk@cm4all.com>  Thu, 11 Mar 2010 16:58:25 +0100

cm4all-beng-proxy (0.7.20) unstable; urgency=low

  * http-client: don't reinstate event when socket is closed
  * access-log: log the site name
  * python: removed unused function write_packet()
  * python: split the module beng_proxy.translation
  * python: allow overriding query string and param in absolute_uri()
  * python: moved absolute_uri() to a separate library

 -- Max Kellermann <mk@cm4all.com>  Thu, 11 Mar 2010 09:48:52 +0100

cm4all-beng-proxy (0.7.19) unstable; urgency=low

  * client-socket: translate EV_TIMEOUT to ETIMEDOUT
  * fork: refill the input buffer as soon as possible
  * delegate-client: implement an abortable event
  * pool: added assertions for libevent leaks
  * direct: added option "-s enable_splice=no"

 -- Max Kellermann <mk@cm4all.com>  Thu, 04 Mar 2010 17:34:56 +0100

cm4all-beng-proxy (0.7.18) unstable; urgency=low

  * args: reserve memory for the trailing null byte

 -- Max Kellermann <mk@cm4all.com>  Tue, 23 Feb 2010 17:46:04 +0100

cm4all-beng-proxy (0.7.17) unstable; urgency=low

  * translation: added the BOUNCE packet (variant of REDIRECT)
  * translation: change widget packet HOST to UNTRUSTED
  * translation: pass internal URI arguments to the translation server
  * handler: use the specified status with REDIRECT
  * python: added method Request.absolute_uri()

 -- Max Kellermann <mk@cm4all.com>  Tue, 23 Feb 2010 16:15:22 +0100

cm4all-beng-proxy (0.7.16) unstable; urgency=low

  * processor: separate trusted from untrusted widgets by host name
  * processor: mode=partition is deprecated
  * translate: fix DOCUMENT_ROOT handler for CGI/FASTCGI
  * fcgi-request: added JailCGI support

 -- Max Kellermann <mk@cm4all.com>  Fri, 19 Feb 2010 14:29:29 +0100

cm4all-beng-proxy (0.7.15) unstable; urgency=low

  * processor: unreference the caller pool in abort()
  * tcache: clear BASE on mismatch
  * fcgi-client: generate the Content-Length request header
  * fcgi-client: send the CONTENT_TYPE parameter
  * prototypes/translate.py: use FastCGI to run PHP

 -- Max Kellermann <mk@cm4all.com>  Thu, 11 Feb 2010 14:43:21 +0100

cm4all-beng-proxy (0.7.14) unstable; urgency=low

  * connection: drop connections when the limit is exceeded
  * resource-address: added BASE support
  * fcgi-client: check the request ID in response packets
  * http-client: check response body when request body is closed
  * html-escape: use the last ampersand before the semicolon
  * html-escape: support &apos;
  * processor: unescape widget parameter values

 -- Max Kellermann <mk@cm4all.com>  Fri, 29 Jan 2010 17:49:43 +0100

cm4all-beng-proxy (0.7.13) unstable; urgency=low

  * fcgi-request: duplicate socket path
  * fcgi-request: support ACTION
  * fcgi-client: provide SCRIPT_FILENAME
  * fcgi-client: append empty PARAMS packet
  * fcgi-client: try to read response before request is finished
  * fcgi-client: implement the STDERR packet
  * fcgi-client: support request headers and body
  * fcgi-stock: manage one socket per child process
  * fcgi-stock: unlink socket path after connect
  * fcgi-stock: redirect fd 1,2 to /dev/null
  * fcgi-stock: kill FastCGI processes after 5 minutes idle
  * translation: new packet PAIR for passing parameters to FastCGI

 -- Max Kellermann <mk@cm4all.com>  Thu, 14 Jan 2010 13:36:48 +0100

cm4all-beng-proxy (0.7.12) unstable; urgency=low

  * http-cache: unlock the cache item after successful revalidation
  * http-cache-memcached: pass the expiration time to memcached
  * sink-header: comprise pending data in method available()
  * header-forward: forward the Expires response header

 -- Max Kellermann <mk@cm4all.com>  Tue, 22 Dec 2009 16:18:49 +0100

cm4all-beng-proxy (0.7.11) unstable; urgency=low

  * {ajp,memcached}-client: fix dis\appearing event for duplex socket
  * memcached-client: handle EAGAIN after send()
  * memcached-client: release socket as early as possible
  * header-forward: don't forward Accept-Encoding if transformation is
    enabled
  * widget-http, inline-widget: check Content-Encoding before processing
  * file-handler: send "Vary: Accept-Encoding" for compressed response
  * header-forward: support duplicate headers
  * fcache: implemented a 60 seconds timeout
  * fcache: copy pointer to local variable before callback
  * event2: refresh timeout after event has occurred

 -- Max Kellermann <mk@cm4all.com>  Fri, 18 Dec 2009 16:45:24 +0100

cm4all-beng-proxy (0.7.10) unstable; urgency=low

  * http-{server,client}: fix disappearing event for duplex socket

 -- Max Kellermann <mk@cm4all.com>  Mon, 14 Dec 2009 15:46:25 +0100

cm4all-beng-proxy (0.7.9) unstable; urgency=low

  * http: "Expect" is a hop-by-hop header
  * http-server: send "100 Continue" unless request body closed
  * http-client: poll socket after splice
  * http-server: handle EAGAIN after splice
  * http-server: send a 417 response on unrecognized "Expect" request
  * response, widget-http: append filter id to resource tag
  * resource-tag: check for "Cache-Control: no-store"

 -- Max Kellermann <mk@cm4all.com>  Mon, 14 Dec 2009 13:05:15 +0100

cm4all-beng-proxy (0.7.8) unstable; urgency=low

  * http-body: support partial response in method available()
  * file-handler: support pre-compressed static files
  * fcache: honor the "Cache-Control: no-store" response header

 -- Max Kellermann <mk@cm4all.com>  Wed, 09 Dec 2009 15:49:25 +0100

cm4all-beng-proxy (0.7.7) unstable; urgency=low

  * parser: allow underscore in attribute names
  * processor: check "type" attribute before URI rewriting
  * http-client: start receiving before request is sent
  * http-client: try to read response after write error
  * http-client: deliver response body after headers are finished
  * http-client: release socket as early as possible
  * http-client: serve buffer after socket has been closed
  * istream-chunked: clear input stream in abort handler
  * growing-buffer: fix crash after close in "data" callback

 -- Max Kellermann <mk@cm4all.com>  Thu, 03 Dec 2009 13:09:57 +0100

cm4all-beng-proxy (0.7.6) unstable; urgency=low

  * istream-hold: return -2 if handler is not available yet
  * http, ajp, fcgi: use istream_hold on request body
  * http-client: implemented splicing the request body
  * response: added missing URI substitution

 -- Max Kellermann <mk@cm4all.com>  Tue, 17 Nov 2009 15:25:35 +0100

cm4all-beng-proxy (0.7.5) unstable; urgency=low

  * session: 64 bit session ids
  * session: allow arbitrary session id size (at compile-time)
  * debian: larger default log file (16 * 4MB)
  * debian: added package cm4all-beng-proxy-toi

 -- Max Kellermann <mk@cm4all.com>  Mon, 16 Nov 2009 15:51:24 +0100

cm4all-beng-proxy (0.7.4) unstable; urgency=low

  * measure the latency of external resources
  * widget-http: partially revert "don't query session if !stateful"

 -- Max Kellermann <mk@cm4all.com>  Tue, 10 Nov 2009 15:06:03 +0100

cm4all-beng-proxy (0.7.3) unstable; urgency=low

  * uri-verify: don't reject double slash after first segment
  * hostname: allow the hyphen character
  * processor: allow processing without session
  * widget-http: don't query session if !stateful
  * request: disable session management for known bots
  * python: fixed AttributeError in __getattr__()
  * python: added method Response.process()
  * translation: added the response packets URI, HOST, SCHEME
  * translation: added header forward packets

 -- Max Kellermann <mk@cm4all.com>  Mon, 09 Nov 2009 16:40:27 +0100

cm4all-beng-proxy (0.7.2) unstable; urgency=low

  * fcache: close all caching connections on exit
  * istream-file: retry reading after EAGAIN
  * direct, istream-pipe: re-enable SPLICE_F_NONBLOCK
  * direct, istream-pipe: disable the SPLICE_F_MORE flag
  * http-client: handle EAGAIN after splice
  * http-client, header-writer: remove hop-by-hop response headers
  * response: optimized transformed response headers
  * handler: mangle CGI and FastCGI headers
  * header-forward: generate the X-Forwarded-For header
  * header-forward: add local host name to "Via" request header

 -- Max Kellermann <mk@cm4all.com>  Fri, 30 Oct 2009 13:41:02 +0100

cm4all-beng-proxy (0.7.1) unstable; urgency=low

  * file-handler: close the stream on "304 Not Modified"
  * pool: use assembler code only on gcc
  * cmdline: added option "--set tcp_stock_limit"
  * Makefile.am: enable the "subdir-objects" option

 -- Max Kellermann <mk@cm4all.com>  Thu, 22 Oct 2009 12:17:11 +0200

cm4all-beng-proxy (0.7) unstable; urgency=low

  * ajp-client: check if connection was closed during response callback
  * header-forward: log session id
  * istream: separate TCP splicing checks
  * istream-pipe: fix segmentation fault after incomplete direct transfer
  * istream-pipe: implement the "available" method
  * istream-pipe: allocate pipe only if handler supports it
  * istream-pipe: flush the pipe before reading from input
  * istream-pipe: reuse pipes in a stock
  * direct: support splice() from TCP socket to pipe
  * istream: direct() returns -3 if stream has been closed
  * hstock: don't destroy stocks while items are being created
  * tcp-stock: limit number of connections per host to 256
  * translate, http-client, ajp-client, cgi, http-cache: verify the HTTP
    response status
  * prototypes/translate.py: disallow "/../" and null bytes
  * prototypes/translate.py: added "/jail-delegate/" location
  * uri-parser: strict RFC 2396 URI verification
  * uri-parser: don't unescape the URI path
  * http-client, ajp-client: verify the request URI
  * uri-escape: unescape each character only once
  * http-cache: never use the memcached stock if caching is disabled
  * allow 8192 connections by default
  * allow 65536 file handles by default
  * added package cm4all-jailed-beng-proxy-delegate-helper

 -- Max Kellermann <mk@cm4all.com>  Wed, 21 Oct 2009 15:00:56 +0200

cm4all-beng-proxy (0.6.23) unstable; urgency=low

  * header-forward: log session information
  * prototypes/translate.py: added /cgi-bin/ location
  * http-server: disable keep-alive for HTTP/1.0 clients
  * http-server: don't send "Connection: Keep-Alive"
  * delegate-stock: clear the environment
  * delegate-stock: added jail support
  * delegate-client: reuse helper process after I/O error

 -- Max Kellermann <mk@cm4all.com>  Mon, 12 Oct 2009 17:29:35 +0200

cm4all-beng-proxy (0.6.22) unstable; urgency=low

  * istream-tee: clear both "enabled" flags in the eof/abort handler
  * istream-tee: fall back to first data() return value if second stream
    closed itself
  * http-cache: don't log body_abort after close

 -- Max Kellermann <mk@cm4all.com>  Thu, 01 Oct 2009 19:19:37 +0200

cm4all-beng-proxy (0.6.21) unstable; urgency=low

  * http-client: log more error messages
  * delegate-stock: added the DOCUMENT_ROOT environment variable
  * response, widget: accept "application/xhtml+xml"
  * cookie-server: allow square brackets in unquoted cookie values
    (violating RFC 2109 and RFC 2616)

 -- Max Kellermann <mk@cm4all.com>  Thu, 01 Oct 2009 13:55:40 +0200

cm4all-beng-proxy (0.6.20) unstable; urgency=low

  * stock: clear stock after 60 seconds idle
  * hstock: remove empty stocks
  * http-server, http-client, cgi: fixed off-by-one bug in header parser
  * istream-pipe: fix the direct() return value on error
  * istream-pipe: fix formula in range assertion
  * http-cache-memcached: implemented "remove"
  * handler: added FastCGI handler
  * fcgi-client: unref caller pool after socket release
  * fcgi-client: implemented response headers

 -- Max Kellermann <mk@cm4all.com>  Tue, 29 Sep 2009 14:07:13 +0200

cm4all-beng-proxy (0.6.19) unstable; urgency=low

  * http-client: release caller pool after socket release
  * memcached-client: release socket on marshalling error
  * stock: unref caller pool in abort handler
  * stock: lazy cleanup
  * http-cache: copy caller_pool to local variable

 -- Max Kellermann <mk@cm4all.com>  Thu, 24 Sep 2009 16:02:17 +0200

cm4all-beng-proxy (0.6.18) unstable; urgency=low

  * delegate-handler: support conditional GET and ranges
  * file-handler: fix suffix-byte-range-spec parser
  * delegate-helper: call open() with O_CLOEXEC|O_NOCTTY
  * istream-file: don't set FD_CLOEXEC if O_CLOEXEC is available
  * stock: hold caller pool during "get" operation
  * main: free balancer object during shutdown
  * memcached-client: enable socket timeout
  * delegate-stock: set FD_CLOEXEC on socket

 -- Max Kellermann <mk@cm4all.com>  Thu, 24 Sep 2009 10:50:53 +0200

cm4all-beng-proxy (0.6.17) unstable; urgency=low

  * tcp-stock: implemented a load balancer
  * python: accept address list in the ajp() method
  * http-server: added timeout for the HTTP request headers
  * response: close template when the content type is wrong
  * delegate-get: implemented response headers
  * delegate-get: provide status codes and error messages

 -- Max Kellermann <mk@cm4all.com>  Fri, 18 Sep 2009 15:36:57 +0200

cm4all-beng-proxy (0.6.16) unstable; urgency=low

  * tcp-stock: added support for bulldog-tyke
  * sink-buffer: close input if it's not used in the constructor
  * http-cache-memcached: close response body when deserialization fails
  * serialize: fix regression in serialize_uint64()

 -- Max Kellermann <mk@cm4all.com>  Tue, 15 Sep 2009 19:26:07 +0200

cm4all-beng-proxy (0.6.15) unstable; urgency=low

  * http-cache-choice: find more duplicates during cleanup
  * handler: added AJP handler
  * ajp-request: unref pool only on tcp_stock failure
  * ajp-client: prevent parser recursion
  * ajp-client: free request body when response is closed
  * ajp-client: reuse connection after END_RESPONSE packet
  * ajp-client: enable TCP_CORK while sending
  * istream-ajp-body: added a second "length" header field
  * ajp-client: auto-send empty request body chunk
  * ajp-client: register "write" event after GET_BODY_CHUNK packet
  * ajp-client: implemented request and response headers
  * http-cache-rfc: don't rewind tpool if called recursively

 -- Max Kellermann <mk@cm4all.com>  Fri, 11 Sep 2009 16:04:06 +0200

cm4all-beng-proxy (0.6.14) unstable; urgency=low

  * istream-tee: don't restart reading if already in progress

 -- Max Kellermann <mk@cm4all.com>  Thu, 03 Sep 2009 13:21:06 +0200

cm4all-beng-proxy (0.6.13) unstable; urgency=low

  * cookie-server: fix parsing multiple cookies
  * http-cache-memcached: clean up expired "choice" items
  * sink-gstring: use callback instead of public struct
  * istream-tee: restart reading when one output is closed

 -- Max Kellermann <mk@cm4all.com>  Wed, 02 Sep 2009 17:02:53 +0200

cm4all-beng-proxy (0.6.12) unstable; urgency=low

  * http-cache: don't attempt to remove cache items when the cache is disabled

 -- Max Kellermann <mk@cm4all.com>  Fri, 28 Aug 2009 15:40:48 +0200

cm4all-beng-proxy (0.6.11) unstable; urgency=low

  * http-cache-memcached: store HTTP status and response headers
  * http-cache-memcached: implemented flush (SIGHUP)
  * http-cache-memcached: support "Vary"
  * http-client: work around assertion failure in response_stream_close()

 -- Max Kellermann <mk@cm4all.com>  Thu, 27 Aug 2009 12:33:17 +0200

cm4all-beng-proxy (0.6.10) unstable; urgency=low

  * parser: finish tag before bailing out
  * http-request: allow URLs without path component
  * fork: clear event in read() method
  * istream-file: pass options O_CLOEXEC|O_NOCTTY to open()
  * response: check if the "Host" request header is valid

 -- Max Kellermann <mk@cm4all.com>  Tue, 18 Aug 2009 16:37:19 +0200

cm4all-beng-proxy (0.6.9) unstable; urgency=low

  * direct: disable SPLICE_F_NONBLOCK (temporary NFS EAGAIN workaround)

 -- Max Kellermann <mk@cm4all.com>  Mon, 17 Aug 2009 13:52:49 +0200

cm4all-beng-proxy (0.6.8) unstable; urgency=low

  * widget-http: close response body in error code path
  * http-cache: implemented memcached backend (--memcached-server)
  * processor: &c:base; returns the URI without scheme and host

 -- Max Kellermann <mk@cm4all.com>  Mon, 17 Aug 2009 12:29:19 +0200

cm4all-beng-proxy (0.6.7) unstable; urgency=low

  * file-handler: generate Expires from xattr user.MaxAge
  * cmdline: added option --set to configure:
    - max_connections
    - http_cache_size
    - filter_cache_size
    - translate_cache_size
  * flush caches on SIGHUP

 -- Max Kellermann <mk@cm4all.com>  Fri, 07 Aug 2009 11:41:10 +0200

cm4all-beng-proxy (0.6.6) unstable; urgency=low

  * added missing GLib build dependency
  * cgi-handler: set the "body_consumed" flag

 -- Max Kellermann <mk@cm4all.com>  Tue, 04 Aug 2009 09:53:01 +0200

cm4all-beng-proxy (0.6.5) unstable; urgency=low

  * shm: pass MAP_NORESERVE to mmap()
  * proxy-handler: support cookies
  * translation: added DISCARD_SESSION packet

 -- Max Kellermann <mk@cm4all.com>  Wed, 15 Jul 2009 18:00:33 +0200

cm4all-beng-proxy (0.6.4) unstable; urgency=low

  * http-client: don't read response body in HEAD requests
  * ajp-client: invoke the "abort" handler on error
  * filter-cache: lock cache items while they are served

 -- Max Kellermann <mk@cm4all.com>  Thu, 09 Jul 2009 14:36:14 +0200

cm4all-beng-proxy (0.6.3) unstable; urgency=low

  * http-server: implemented the DELETE method
  * http-server: refuse HTTP/0.9 requests
  * proxy-handler: send request body to template when no widget is focused
  * widget-request: pass original HTTP method to widget
  * session: automatically defragment sessions

 -- Max Kellermann <mk@cm4all.com>  Tue, 07 Jul 2009 16:57:22 +0200

cm4all-beng-proxy (0.6.2) unstable; urgency=low

  * lock: fixed race condition in debug flag updates
  * session: use rwlock for the session manager
  * proxy-handler: pass request headers to the remote HTTP server
  * proxy-handler: forward original Accept-Charset if processor is disabled
  * pipe: don't filter resources without a body
  * fcache: forward original HTTP status over "pipe" filter
  * cgi: support the "Status" line

 -- Max Kellermann <mk@cm4all.com>  Mon, 06 Jul 2009 16:38:26 +0200

cm4all-beng-proxy (0.6.1) unstable; urgency=low

  * session: consistently lock all session objects
  * rewrite-uri: check if widget_external_uri() returns NULL
  * widget-uri: don't generate the "path" argument when it's NULL
  * widget-uri: strip superfluous question mark from widget_base_address()
  * widget-uri: append parameters from the template first
  * widget-uri: re-add configured query string in widget_absolute_uri()
  * widget-uri: eliminate configured query string in widget_external_uri()
  * processor: don't consider session data for base=child and base=parent

 -- Max Kellermann <mk@cm4all.com>  Fri, 03 Jul 2009 15:52:01 +0200

cm4all-beng-proxy (0.6) unstable; urgency=low

  * inline-widget: check the widget HTTP response status
  * response: don't apply transformation on failed response
  * resource-address: include pipe arguments in filter cache key
  * handler: removed session redirect on the first request
  * http-cache: accept ETag response header instead of Last-Modified
  * filter-cache: don't require Last-Modified or Expires
  * file-handler: disable ETag only when processor comes first
  * file-handler: read ETag from xattr
  * pipe: generate new ETag for piped resource
  * session: purge sessions when shared memory is full
  * handler: don't enforce sessions for filtered responses

 -- Max Kellermann <mk@cm4all.com>  Tue, 30 Jun 2009 17:48:20 +0200

cm4all-beng-proxy (0.5.14) unstable; urgency=low

  * ajp-client: implemented request body
  * cookie-client: obey "max-age=0" properly
  * processor: forward the original HTTP status
  * response, widget-http: don't allow processing resource without body
  * widget-http: check the Content-Type before invoking processor
  * response: pass the "Location" response header
  * debian: added a separate -optimized-dbg package
  * added init script support for multiple ports (--port) and multiple listen
    (--listen) command line argumnents
  * translation: added the "APPEND" packet for command line arguments
  * pipe: support command line arguments

 -- Max Kellermann <mk@cm4all.com>  Mon, 29 Jun 2009 16:51:16 +0200

cm4all-beng-proxy (0.5.13) unstable; urgency=low

  * widget-registry: clear local_address in translate request
  * cmdline: added the "--listen" option

 -- Max Kellermann <mk@cm4all.com>  Wed, 24 Jun 2009 12:27:17 +0200

cm4all-beng-proxy (0.5.12) unstable; urgency=low

  * response: pass the "Location" response handler
  * added support for multiple listener ports

 -- Max Kellermann <mk@cm4all.com>  Tue, 23 Jun 2009 23:34:55 +0200

cm4all-beng-proxy (0.5.11) unstable; urgency=low

  * build with autotools
  * use libcm4all-socket, GLib
  * Makefile.am: support out-of-tree builds
  * added optimized Debian package
  * tcache: fixed wrong assignment in VARY=HOST
  * translation: added request packet LOCAL_ADDRESS

 -- Max Kellermann <mk@cm4all.com>  Tue, 23 Jun 2009 15:42:12 +0200

cm4all-beng-proxy (0.5.10) unstable; urgency=low

  * widget-http: assign the "address" variable

 -- Max Kellermann <mk@cm4all.com>  Mon, 15 Jun 2009 18:38:58 +0200

cm4all-beng-proxy (0.5.9) unstable; urgency=low

  * tcache: fixed typo in tcache_string_match()
  * tcache: support VARY=SESSION
  * translate: added the INVALIDATE response packet
  * cache, session: higher size limits
  * widget-uri: separate query_string from path_info
  * widget-uri: ignore widget parameters in widget_external_uri()

 -- Max Kellermann <mk@cm4all.com>  Mon, 15 Jun 2009 17:06:11 +0200

cm4all-beng-proxy (0.5.8) unstable; urgency=low

  * handler: fixed double free bug in translate_callback()

 -- Max Kellermann <mk@cm4all.com>  Sun, 14 Jun 2009 19:05:09 +0200

cm4all-beng-proxy (0.5.7) unstable; urgency=low

  * forward the Content-Disposition header
  * handler: assign new session to local variable, fix segfault
  * handler: don't dereference the NULL session

 -- Max Kellermann <mk@cm4all.com>  Sun, 14 Jun 2009 13:01:52 +0200

cm4all-beng-proxy (0.5.6) unstable; urgency=low

  * widget-http: send the "Via" request header instead of "X-Forwarded-For"
  * proxy-handler: send the "Via" request header
  * widget-request: check the "path" argument before calling uri_compress()

 -- Max Kellermann <mk@cm4all.com>  Tue, 09 Jun 2009 12:21:00 +0200

cm4all-beng-proxy (0.5.5) unstable; urgency=low

  * processor: allow specifying relative URI in c:base=child
  * widget-request: verify the "path" argument
  * widget: allocate address from widget's pool
  * widget-http: support multiple Set-Cookie response headers

 -- Max Kellermann <mk@cm4all.com>  Thu, 04 Jun 2009 15:10:15 +0200

cm4all-beng-proxy (0.5.4) unstable; urgency=low

  * implemented delegation of open() to a helper program
  * added the BASE translation packet, supported by the translation cache
  * deprecated c:mode=proxy
  * rewrite-uri: always enable focus in mode=partial
  * http-cache: don't cache resources with query string (RFC 2616 13.9)
  * http-cache: lock cache items while they are served

 -- Max Kellermann <mk@cm4all.com>  Thu, 28 May 2009 11:44:01 +0200

cm4all-beng-proxy (0.5.3) unstable; urgency=low

  * cgi: close request body on fork() failure
  * fork: added workaround for pipe-to-pipe splice()
  * http-cache: use cache entry when response ETag matches
  * cgi: loop in istream_cgi_read() to prevent blocking
  * cache: check for expired items once a minute
  * cache: optimize search for oldest item

 -- Max Kellermann <mk@cm4all.com>  Wed, 06 May 2009 13:23:46 +0200

cm4all-beng-proxy (0.5.2) unstable; urgency=low

  * added filter cache
  * header-parser: added missing range check in header_parse_line()
  * fork: added event for writing to the child process
  * fork: don't splice() from a pipe
  * response: don't pass request body to unfocused processor
  * added filter type "pipe"

 -- Max Kellermann <mk@cm4all.com>  Wed, 29 Apr 2009 13:24:26 +0200

cm4all-beng-proxy (0.5.1) unstable; urgency=low

  * processor: fixed base=child assertion failure
  * handler: close request body if it was not consumed
  * static-file: generate Last-Modified and ETag response headers
  * static-file: obey the Content-Type provided by the translation server
  * static-file: get Content-Type from extended attribute
  * http-cache: use istream_null when cached resource is empty

 -- Max Kellermann <mk@cm4all.com>  Mon, 27 Apr 2009 10:00:20 +0200

cm4all-beng-proxy (0.5) unstable; urgency=low

  * processor: accept c:mode/c:base attributes in any order
  * processor: removed alternative (anchor) rewrite syntax

 -- Max Kellermann <mk@cm4all.com>  Mon, 20 Apr 2009 22:04:19 +0200

cm4all-beng-proxy (0.4.10) unstable; urgency=low

  * processor: lift length limitation for widget parameters
  * translate: abort if a packet is too large
  * translate: support MAX_AGE for the whole response
  * hashmap: fix corruption of slot chain in hashmap_remove_value()

 -- Max Kellermann <mk@cm4all.com>  Fri, 17 Apr 2009 13:02:50 +0200

cm4all-beng-proxy (0.4.9) unstable; urgency=low

  * http-cache: explicitly start reading into cache
  * cgi: clear "headers" variable before publishing the response
  * translate: use DOCUMENT_ROOT as CGI parameter

 -- Max Kellermann <mk@cm4all.com>  Mon, 06 Apr 2009 16:21:57 +0200

cm4all-beng-proxy (0.4.8) unstable; urgency=low

  * translate: allow ADDRESS packets in AJP addresses
  * translate: initialize all fields of a FastCGI address
  * http-cache: close all caching connections on exit
  * processor: don't rewrite SCRIPT SRC attribute when proxying

 -- Max Kellermann <mk@cm4all.com>  Thu, 02 Apr 2009 15:45:46 +0200

cm4all-beng-proxy (0.4.7) unstable; urgency=low

  * http-server: use istream_null for empty request body
  * parser: check for trailing slash only in TAG_OPEN tags
  * parser: added support for XML Processing Instructions
  * processor: implemented XML Processing Instruction "cm4all-rewrite-uri"
  * uri-escape: escape the slash character
  * cache: remove all matching items in cache_remove()
  * http-cache: lock cache items while holding a reference

 -- Max Kellermann <mk@cm4all.com>  Thu, 02 Apr 2009 12:02:53 +0200

cm4all-beng-proxy (0.4.6) unstable; urgency=low

  * file_handler: fixed logic error in If-Modified-Since check
  * date: return UTC time stamp in http_date_parse()
  * cache: continue search after item was invalidated
  * cache: remove the correct cache item
  * istream-chunked: work around invalid assertion failure
  * istream-subst: fixed corruption after partial match

 -- Max Kellermann <mk@cm4all.com>  Wed, 25 Mar 2009 15:03:10 +0100

cm4all-beng-proxy (0.4.5) unstable; urgency=low

  * http-server: assume keep-alive is enabled on HTTP 1.1
  * http-client: unregister EV_READ when the buffer is full
  * translation: added QUERY_STRING packet
  * processor: optionally parse base/mode from URI

 -- Max Kellermann <mk@cm4all.com>  Tue, 17 Mar 2009 13:04:25 +0100

cm4all-beng-proxy (0.4.4) unstable; urgency=low

  * forward Accept-Language request header to the translation server
  * translate: added the USER_AGENT request packet
  * session: obey the USER/MAX_AGE setting
  * use libcm4all-inline-dev in libcm4all-beng-proxy-dev
  * added pkg-config file for libcm4all-beng-proxy-dev
  * updated python-central dependencies
  * processor: parse c:base/c:mode attributes in PARAM tags

 -- Max Kellermann <mk@cm4all.com>  Wed, 11 Mar 2009 09:43:48 +0100

cm4all-beng-proxy (0.4.3) unstable; urgency=low

  * processor: rewrite URI in LINK tags
  * processor: rewrite URI in PARAM tags
  * use splice() from glibc 2.7
  * translate: added VARY response packet
  * build documentation with texlive

 -- Max Kellermann <mk@cm4all.com>  Wed, 04 Mar 2009 09:53:56 +0100

cm4all-beng-proxy (0.4.2) unstable; urgency=low

  * hashmap: fix corruption in slot chain
  * use monotonic clock to calculate expiry times
  * processor: rewrite URIs in the EMBED, VIDEO, AUDIO tags

 -- Max Kellermann <mk@cm4all.com>  Tue, 17 Feb 2009 17:14:48 +0100

cm4all-beng-proxy (0.4.1) unstable; urgency=low

  * translate: clear client->transformation
  * handler: check for translation errors
  * http-server: fixed assertion failure during shutdown
  * http-server: send "Keep-Alive" response header
  * worker: after fork(), call event_reinit() in the parent process
  * added valgrind build dependency
  * build with Debian's libevent-1.4 package

 -- Max Kellermann <mk@cm4all.com>  Tue, 10 Feb 2009 11:48:53 +0100

cm4all-beng-proxy (0.4) unstable; urgency=low

  * added support for transformation views
    - in the JavaScript API, mode=proxy is now deprecated
  * http-cache: fix segfault when request_headers==NULL
  * http-cache: store multiple (varying) versions of a resource
  * http-cache: use the "max-age" cache-control response

 -- Max Kellermann <mk@cm4all.com>  Fri, 30 Jan 2009 13:29:43 +0100

cm4all-beng-proxy (0.3.9) unstable; urgency=low

  * http-client: assume keep-alive is enabled on HTTP 1.1
  * processor: use configured/session path-info for mode=child URIs

 -- Max Kellermann <mk@cm4all.com>  Tue, 27 Jan 2009 13:07:51 +0100

cm4all-beng-proxy (0.3.8) unstable; urgency=low

  * processor: pass Content-Type and Content-Language headers from
    template
  * http-client: allow chunked response body without keep-alive

 -- Max Kellermann <mk@cm4all.com>  Fri, 23 Jan 2009 13:02:42 +0100

cm4all-beng-proxy (0.3.7) unstable; urgency=low

  * istream_subst: exit the loop if state==INSERT
  * istream_iconv: check if the full buffer could be flushed
  * worker: don't reinitialize session manager during shutdown

 -- Max Kellermann <mk@cm4all.com>  Thu, 15 Jan 2009 10:39:47 +0100

cm4all-beng-proxy (0.3.6) unstable; urgency=low

  * processor: ignore closing </header>
  * widget-http: now really don't check content-type in frame parents
  * parser: skip comments
  * processor: implemented c:base="parent"
  * processor: added "c:" prefix to c:widget child elements
  * processor: renamed the "c:param" element to "c:parameter"

 -- Max Kellermann <mk@cm4all.com>  Thu, 08 Jan 2009 11:17:29 +0100

cm4all-beng-proxy (0.3.5) unstable; urgency=low

  * widget-http: don't check content-type in frame parents
  * istream-subst: allow null bytes in the input stream
  * js: added the "translate" parameter for passing values to the
    translation server
  * rewrite-uri: refuse to rewrite a frame URI without widget id

 -- Max Kellermann <mk@cm4all.com>  Mon, 05 Jan 2009 16:46:32 +0100

cm4all-beng-proxy (0.3.4) unstable; urgency=low

  * processor: added support for custom widget request headers
  * http-cache: obey the "Vary" response header
  * http-cache: pass the new http_cache_info object when testing a cache
    item

 -- Max Kellermann <mk@cm4all.com>  Tue, 30 Dec 2008 15:46:44 +0100

cm4all-beng-proxy (0.3.3) unstable; urgency=low

  * processor: grew widget parameter buffer to 512 bytes
  * widget-resolver: clear widget->resolver on abort
  * cgi: clear the input's handler in cgi_async_abort()
  * widget-stream: use istream_hold (reverts r4171)

 -- Max Kellermann <mk@cm4all.com>  Fri, 05 Dec 2008 14:43:05 +0100

cm4all-beng-proxy (0.3.2) unstable; urgency=low

  * processor: free memory before calling embed_frame_widget()
  * processor: allocate query string from the widget pool
  * processor: removed the obsolete widget attributes "tag" and "style"
  * parser: hold a reference to the pool

 -- Max Kellermann <mk@cm4all.com>  Mon, 01 Dec 2008 14:15:38 +0100

cm4all-beng-proxy (0.3.1) unstable; urgency=low

  * http-client: remove Transfer-Encoding and Content-Length from response
    headers
  * http-client: don't read body after invoke_response()
  * fork: retry splice() after EAGAIN
  * fork: don't close input when splice() fails
  * cgi: abort the response handler when the stdin stream fails
  * istream_file, istream_pipe, fork, client_socket, listener: fixed file
    descriptor leaks
  * processor: hold a reference to the caller's pool
  * debian/rules: enabled test suite

 -- Max Kellermann <mk@cm4all.com>  Thu, 27 Nov 2008 16:01:16 +0100

cm4all-beng-proxy (0.3) unstable; urgency=low

  * implemented widget filters
  * translate: initialize all fields of a CGI address
  * fork: read request body on EAGAIN
  * fork: implemented the direct() method with splice()
  * python: added class Response
  * prototypes/translate.py:
    - support "filter"
    - support "content_type"
  * demo: added widget filter demo

 -- Max Kellermann <mk@cm4all.com>  Wed, 26 Nov 2008 16:27:29 +0100

cm4all-beng-proxy (0.2) unstable; urgency=low

  * don't quote text/xml widgets
  * widget-resolver: pass widget_pool to widget_class_lookup()
  * widget-registry: allocate widget_class from widget_pool
  * widget-stream: eliminated the async operation proxy, because the
    operation cannot be aborted before the constructor returns
  * widget-stream: don't clear the "delayed" stream in the response() callback
  * rewrite-uri: trigger istream_read(delayed) after istream_delayed_set()
  * doc: clarified XSLT integration

 -- Max Kellermann <mk@cm4all.com>  Tue, 25 Nov 2008 15:28:54 +0100

cm4all-beng-proxy (0.1) unstable; urgency=low

  * initial release

 -- Max Kellermann <mk@cm4all.com>  Mon, 17 Nov 2008 11:59:36 +0100<|MERGE_RESOLUTION|>--- conflicted
+++ resolved
@@ -1,7 +1,6 @@
-<<<<<<< HEAD
 cm4all-beng-proxy (8.0.9) unstable; urgency=low
 
-  * translate_parser: allow absolute LOCAL_URI
+  * merge release 7.6
 
  --   
 
@@ -64,7 +63,7 @@
   * translation: add packets AUTO_GZIP, INTERNAL_REDIRECT
 
  -- Max Kellermann <mk@cm4all.com>  Fri, 24 Jul 2015 10:27:51 -0000
-=======
+
 cm4all-beng-proxy (7.6) unstable; urgency=low
 
   * merge release 6.10
@@ -74,7 +73,6 @@
   * control/stats: add I/O buffers size
 
  -- Max Kellermann <mk@cm4all.com>  Tue, 01 Sep 2015 12:48:48 -0000
->>>>>>> b66fb6d7
 
 cm4all-beng-proxy (7.5) unstable; urgency=low
 
