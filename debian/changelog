<<<<<<< HEAD
cm4all-beng-proxy (0.8.19) unstable; urgency=low

  * 

 --

cm4all-beng-proxy (0.8.18) unstable; urgency=low

  * was-client: explicitly send 32 bit METHOD payload
  * was-client: explicitly parse STATUS as 32 bit integer
  * istream: check presence of as_fd() in optimized build

 -- Max Kellermann <mk@cm4all.com>  Fri, 05 Nov 2010 11:00:54 +0100

cm4all-beng-proxy (0.8.17) unstable; urgency=low

  * merged release 0.7.53
  * widget: use colon as widget path separator
  * was-client: check for abort during response handler
  * was-client: implement STOP
  * was-client: release memory pools
  * was-launch: enable non-blocking mode on input and output
  * http-server: don't crash on malformed pipelined request
  * main: free the WAS stock and the UDP listener in the SIGTERM handler

 -- Max Kellermann <mk@cm4all.com>  Thu, 28 Oct 2010 19:50:26 +0200

cm4all-beng-proxy (0.8.16) unstable; urgency=low

  * merged release 0.7.52
  * was-client: support for the WAS protocol

 -- Max Kellermann <mk@cm4all.com>  Wed, 13 Oct 2010 16:45:18 +0200

cm4all-beng-proxy (0.8.15) unstable; urgency=low

  * resource-address: don't skip question mark twice

 -- Max Kellermann <mk@cm4all.com>  Tue, 28 Sep 2010 12:20:33 +0200

cm4all-beng-proxy (0.8.14) unstable; urgency=low

  * processor: schedule "xmlns:c" deletion

 -- Max Kellermann <mk@cm4all.com>  Thu, 23 Sep 2010 14:42:31 +0200

cm4all-beng-proxy (0.8.13) unstable; urgency=low

  * processor: delete "xmlns:c" attributes from link elements
  * istream-{head,zero}: implement method available()
  * merged release 0.7.51

 -- Max Kellermann <mk@cm4all.com>  Tue, 17 Aug 2010 09:54:33 +0200

cm4all-beng-proxy (0.8.12) unstable; urgency=low

  * http-cache-memcached: copy resource address
  * debian/control: add missing ${shlibs:Depends}
  * merged release 0.7.50

 -- Max Kellermann <mk@cm4all.com>  Thu, 12 Aug 2010 20:17:52 +0200

cm4all-beng-proxy (0.8.11) unstable; urgency=low

  * delegate-client: fix SCM_RIGHTS check
  * use Linux 2.6 CLOEXEC/NONBLOCK flags
  * tcache: INVALIDATE removes all variants (error documents etc.)
  * control: new UDP based protocol, allows invalidating caches
  * hashmap: fix assertion failure in hashmap_remove_match()
  * merged release 0.7.49

 -- Max Kellermann <mk@cm4all.com>  Tue, 10 Aug 2010 15:48:10 +0200

cm4all-beng-proxy (0.8.10) unstable; urgency=low

  * tcache: copy response.previous

 -- Max Kellermann <mk@cm4all.com>  Mon, 02 Aug 2010 18:03:43 +0200

cm4all-beng-proxy (0.8.9) unstable; urgency=low

  * (f?)cgi-handler: forward query string only if focused
  * ajp-handler: merge into proxy-handler
  * proxy-handler: forward query string if focused
  * cgi, fastcgi-handler: enable the resource cache
  * translation: add packets CHECK and PREVIOUS for authentication
  * python: add Response.max_age()

 -- Max Kellermann <mk@cm4all.com>  Fri, 30 Jul 2010 11:39:22 +0200

cm4all-beng-proxy (0.8.8) unstable; urgency=low

  * prototypes/translate.py: added new ticket-fastcgi programs
  * http-cache: implement FastCGI caching
  * merged release 0.7.47

 -- Max Kellermann <mk@cm4all.com>  Wed, 21 Jul 2010 13:00:43 +0200

cm4all-beng-proxy (0.8.7) unstable; urgency=low

  * istream-delayed: update the "direct" bit mask
  * http-client: send "Expect: 100-continue"
  * response, widget-http: apply istream_pipe to filter input
  * proxy-handler: apply istream_pipe to request body
  * istream-ajp-body: send larger request body packets
  * ajp-client: support splice()
  * merged release 0.7.46

 -- Max Kellermann <mk@cm4all.com>  Fri, 25 Jun 2010 18:52:04 +0200

cm4all-beng-proxy (0.8.6) unstable; urgency=low

  * translation: added support for custom error documents
  * response: convert HEAD to GET if filter follows
  * processor: short-circuit on HEAD request
  * python: depend on python-twisted-core

 -- Max Kellermann <mk@cm4all.com>  Wed, 16 Jun 2010 16:37:42 +0200

cm4all-beng-proxy (0.8.5) unstable; urgency=low

  * istream-tee: allow second output to block
  * widget-http: don't transform error documents
  * response, widget-http: disable filters after widget frame request
  * translation: added packet FILTER_4XX to filter client errors
  * merged release 0.7.45

 -- Max Kellermann <mk@cm4all.com>  Thu, 10 Jun 2010 16:13:14 +0200

cm4all-beng-proxy (0.8.4) unstable; urgency=low

  * python: added missing "Response" import
  * python: resume parsing after deferred call
  * http-client: implement istream method as_fd()
  * merged release 0.7.44

 -- Max Kellermann <mk@cm4all.com>  Mon, 07 Jun 2010 17:01:16 +0200

cm4all-beng-proxy (0.8.3) unstable; urgency=low

  * file-handler: implement If-Range (RFC 2616 14.27)
  * merged release 0.7.42

 -- Max Kellermann <mk@cm4all.com>  Tue, 01 Jun 2010 16:17:13 +0200

cm4all-beng-proxy (0.8.2) unstable; urgency=low

  * cookie-client: verify the cookie path
  * python: use Twisted's logging library
  * python: added a widget registry class
  * merged release 0.7.41

 -- Max Kellermann <mk@cm4all.com>  Wed, 26 May 2010 13:08:16 +0200

cm4all-beng-proxy (0.8.1) unstable; urgency=low

  * http-cache-memcached: delete entity records on POST

 -- Max Kellermann <mk@cm4all.com>  Tue, 18 May 2010 12:21:55 +0200

cm4all-beng-proxy (0.8) unstable; urgency=low

  * istream: added method as_fd() to convert istream to file descriptor
  * fork: support passing stdin istream fd to child process
  * http-cache: discard only matching entries on POST
  * istream-html-escape: escape single and double quote
  * rewrite-uri: escape the result with XML entities

 -- Max Kellermann <mk@cm4all.com>  Thu, 13 May 2010 12:34:46 +0200
=======
cm4all-beng-proxy (0.7.54) unstable; urgency=low

  * http-server: fix crash on deferred chunked request body
  * parser: fix crash on malformed SCRIPT element

 -- Max Kellermann <mk@cm4all.com>  Wed, 17 Nov 2010 16:13:09 +0100
>>>>>>> 87ca9c31

cm4all-beng-proxy (0.7.53) unstable; urgency=low

  * http-server: don't crash on malformed pipelined request
  * sink-header: fix assertion failure on empty trailer

 -- Max Kellermann <mk@cm4all.com>  Thu, 28 Oct 2010 18:39:01 +0200

cm4all-beng-proxy (0.7.52) unstable; urgency=low

  * fcgi-client: fix send timeout handler
  * fork: finish the buffer after pipe was drained

 -- Max Kellermann <mk@cm4all.com>  Wed, 13 Oct 2010 16:39:26 +0200

cm4all-beng-proxy (0.7.51) unstable; urgency=low

  * http-client: clear response body pointer before forwarding EOF event
  * processor: fix assertion failure for c:mode in c:widget

 -- Max Kellermann <mk@cm4all.com>  Mon, 16 Aug 2010 17:01:48 +0200

cm4all-beng-proxy (0.7.50) unstable; urgency=low

  * header-forward: don't forward the "Host" header to HTTP servers
  * resource-address: use uri_relative() for CGI
  * uri-relative: don't lose host name in uri_absolute()
  * uri-relative: don't fail on absolute URIs
  * http-cache-heap: don't use uninitialized item size

 -- Max Kellermann <mk@cm4all.com>  Thu, 12 Aug 2010 20:03:49 +0200

cm4all-beng-proxy (0.7.49) unstable; urgency=low

  * hashmap: fix assertion failure in hashmap_remove_value()

 -- Max Kellermann <mk@cm4all.com>  Tue, 10 Aug 2010 15:37:12 +0200

cm4all-beng-proxy (0.7.48) unstable; urgency=low

  * pipe-stock: add assertions on file descriptors

 -- Max Kellermann <mk@cm4all.com>  Mon, 09 Aug 2010 14:56:54 +0200

cm4all-beng-proxy (0.7.47) unstable; urgency=low

  * cmdline: add option "--group"

 -- Max Kellermann <mk@cm4all.com>  Fri, 16 Jul 2010 18:39:53 +0200

cm4all-beng-proxy (0.7.46) unstable; urgency=low

  * handler: initialize all translate_response attributes
  * http-client: consume buffer before header length check
  * istream-pipe: clear "direct" flags in constructor
  * istream-pipe: return gracefully when handler blocks
  * ajp-client: hold pool reference to reset TCP_CORK

 -- Max Kellermann <mk@cm4all.com>  Mon, 21 Jun 2010 17:53:21 +0200

cm4all-beng-proxy (0.7.45) unstable; urgency=low

  * istream-tee: separate "weak" values for the two outputs
  * fcache: don't close output when caching has been canceled
  * tcache: copy the attribute "secure_cookie"

 -- Max Kellermann <mk@cm4all.com>  Thu, 10 Jun 2010 15:21:34 +0200

cm4all-beng-proxy (0.7.44) unstable; urgency=low

  * http-client: check response header length
  * http-server: check request header length

 -- Max Kellermann <mk@cm4all.com>  Mon, 07 Jun 2010 16:51:57 +0200

cm4all-beng-proxy (0.7.43) unstable; urgency=low

  * http-cache: fixed NULL pointer dereference when storing empty response
    body on the heap

 -- Max Kellermann <mk@cm4all.com>  Tue, 01 Jun 2010 18:52:45 +0200

cm4all-beng-proxy (0.7.42) unstable; urgency=low

  * fork: check "direct" flag again after buffer flush
  * pool: pool_unref_denotify() remembers the code location
  * sink-{buffer,gstring}: don't invoke callback in abort()
  * async: added another debug flag to verify correctness

 -- Max Kellermann <mk@cm4all.com>  Mon, 31 May 2010 21:15:58 +0200

cm4all-beng-proxy (0.7.41) unstable; urgency=low

  * http-cache: initialize response status and headers on empty body

 -- Max Kellermann <mk@cm4all.com>  Tue, 25 May 2010 16:27:25 +0200

cm4all-beng-proxy (0.7.40) unstable; urgency=low

  * http-cache: fixed NULL pointer dereference when storing empty response
    body in memcached

 -- Max Kellermann <mk@cm4all.com>  Tue, 25 May 2010 15:04:44 +0200

cm4all-beng-proxy (0.7.39) unstable; urgency=low

  * memcached-stock: close value on connect failure
  * http: implement remaining status codes
  * http-cache: allow caching empty response body
  * http-cache: cache status codes 203, 206, 300, 301, 410
  * http-cache: don't cache authorized resources

 -- Max Kellermann <mk@cm4all.com>  Fri, 21 May 2010 17:37:29 +0200

cm4all-beng-proxy (0.7.38) unstable; urgency=low

  * http-server: send HTTP/1.1 declaration with "100 Continue"
  * connection: initialize "site_name", fixes crash bug
  * translation: added packet SECURE_COOKIE

 -- Max Kellermann <mk@cm4all.com>  Thu, 20 May 2010 15:40:34 +0200

cm4all-beng-proxy (0.7.37) unstable; urgency=low

  * *-client: implement a socket leak detector
  * handler: initialize response header without translation server

 -- Max Kellermann <mk@cm4all.com>  Tue, 18 May 2010 12:05:11 +0200

cm4all-beng-proxy (0.7.36) unstable; urgency=low

  * http-client: fixed NULL pointer dereference
  * handler, response: removed duplicate request body destruction calls

 -- Max Kellermann <mk@cm4all.com>  Tue, 11 May 2010 17:16:36 +0200

cm4all-beng-proxy (0.7.35) unstable; urgency=low

  * {http,fcgi,ajp}-request: close the request body on abort
  * handler: set fake translation response on malformed URI

 -- Max Kellermann <mk@cm4all.com>  Mon, 10 May 2010 11:22:23 +0200

cm4all-beng-proxy (0.7.34) unstable; urgency=low

  * translate: check the UNTRUSTED packet
  * translation: added packet UNTRUSTED_PREFIX

 -- Max Kellermann <mk@cm4all.com>  Fri, 30 Apr 2010 19:14:37 +0200

cm4all-beng-proxy (0.7.33) unstable; urgency=low

  * merged release 0.7.27.1
  * fcache: don't continue storing in background
  * fcgi-client: re-add event after some input data has been read

 -- Max Kellermann <mk@cm4all.com>  Fri, 30 Apr 2010 11:31:08 +0200

cm4all-beng-proxy (0.7.32) unstable; urgency=low

  * response: generate the "Server" response header
  * response: support the Authentication-Info response header
  * response: support custom authentication pages
  * translation: support custom response headers

 -- Max Kellermann <mk@cm4all.com>  Tue, 27 Apr 2010 17:09:59 +0200

cm4all-beng-proxy (0.7.31) unstable; urgency=low

  * support HTTP authentication (RFC 2617)

 -- Max Kellermann <mk@cm4all.com>  Mon, 26 Apr 2010 17:26:42 +0200

cm4all-beng-proxy (0.7.30) unstable; urgency=low

  * fcgi-client: support responses without a body
  * {http,fcgi}-client: hold caller pool reference during callback

 -- Max Kellermann <mk@cm4all.com>  Fri, 23 Apr 2010 14:41:05 +0200

cm4all-beng-proxy (0.7.29) unstable; urgency=low

  * http-cache: added missing pool_unref() in memcached_miss()
  * pool: added checked pool references

 -- Max Kellermann <mk@cm4all.com>  Thu, 22 Apr 2010 15:45:48 +0200

cm4all-beng-proxy (0.7.28) unstable; urgency=low

  * fcgi-client: support response status
  * translate: malformed packets are fatal
  * http-cache: don't cache resources with very long URIs
  * memcached-client: increase the maximum key size to 32 kB

 -- Max Kellermann <mk@cm4all.com>  Thu, 15 Apr 2010 15:06:51 +0200

cm4all-beng-proxy (0.7.27.1) unstable; urgency=low

  * http-cache: added missing pool_unref() in memcached_miss()
  * http-cache: don't cache resources with very long URIs
  * memcached-client: increase the maximum key size to 32 kB
  * fork: properly handle partially filled output buffer
  * fork: re-add event after some input data has been read

 -- Max Kellermann <mk@cm4all.com>  Thu, 29 Apr 2010 15:30:21 +0200

cm4all-beng-proxy (0.7.27) unstable; urgency=low

  * session: use GLib's PRNG to generate session ids
  * session: seed the PRNG with /dev/random
  * response: log UNTRUSTED violation attempts
  * response: drop widget sessions when there is no focus

 -- Max Kellermann <mk@cm4all.com>  Fri, 09 Apr 2010 12:04:18 +0200

cm4all-beng-proxy (0.7.26) unstable; urgency=low

  * memcached-client: schedule read event before callback
  * istream-tee: continue with second output if first is closed

 -- Max Kellermann <mk@cm4all.com>  Sun, 28 Mar 2010 18:08:11 +0200

cm4all-beng-proxy (0.7.25) unstable; urgency=low

  * memcached-client: don't poll if socket is closed
  * fork: close file descriptor on input error
  * pool: don't check attachments in pool_trash()

 -- Max Kellermann <mk@cm4all.com>  Thu, 25 Mar 2010 13:28:01 +0100

cm4all-beng-proxy (0.7.24) unstable; urgency=low

  * memcached-client: release socket after splice

 -- Max Kellermann <mk@cm4all.com>  Mon, 22 Mar 2010 11:29:45 +0100

cm4all-beng-proxy (0.7.23) unstable; urgency=low

  * sink-header: support splice
  * memcached-client: support splice (response)
  * fcgi-client: recover correctly after send error
  * fcgi-client: support chunked request body
  * fcgi-client: basic splice support for the request body
  * http-cache: duplicate headers
  * {http,memcached}-client: check "direct" mode after buffer flush
  * cmdline: added option "fcgi_stock_limit"
  * python: auto-export function write_packet()
  * python: Response methods return self

 -- Max Kellermann <mk@cm4all.com>  Fri, 19 Mar 2010 13:28:35 +0100

cm4all-beng-proxy (0.7.22) unstable; urgency=low

  * python: re-add function write_packet()

 -- Max Kellermann <mk@cm4all.com>  Fri, 12 Mar 2010 12:27:21 +0100

cm4all-beng-proxy (0.7.21) unstable; urgency=low

  * ajp-client: handle EAGAIN from send()
  * python: install the missing sources

 -- Max Kellermann <mk@cm4all.com>  Thu, 11 Mar 2010 16:58:25 +0100

cm4all-beng-proxy (0.7.20) unstable; urgency=low

  * http-client: don't reinstate event when socket is closed
  * access-log: log the site name
  * python: removed unused function write_packet()
  * python: split the module beng_proxy.translation
  * python: allow overriding query string and param in absolute_uri()
  * python: moved absolute_uri() to a separate library

 -- Max Kellermann <mk@cm4all.com>  Thu, 11 Mar 2010 09:48:52 +0100

cm4all-beng-proxy (0.7.19) unstable; urgency=low

  * client-socket: translate EV_TIMEOUT to ETIMEDOUT
  * fork: refill the input buffer as soon as possible
  * delegate-client: implement an abortable event
  * pool: added assertions for libevent leaks
  * direct: added option "-s enable_splice=no"

 -- Max Kellermann <mk@cm4all.com>  Thu, 04 Mar 2010 17:34:56 +0100

cm4all-beng-proxy (0.7.18) unstable; urgency=low

  * args: reserve memory for the trailing null byte

 -- Max Kellermann <mk@cm4all.com>  Tue, 23 Feb 2010 17:46:04 +0100

cm4all-beng-proxy (0.7.17) unstable; urgency=low

  * translation: added the BOUNCE packet (variant of REDIRECT)
  * translation: change widget packet HOST to UNTRUSTED
  * translation: pass internal URI arguments to the translation server
  * handler: use the specified status with REDIRECT
  * python: added method Request.absolute_uri()

 -- Max Kellermann <mk@cm4all.com>  Tue, 23 Feb 2010 16:15:22 +0100

cm4all-beng-proxy (0.7.16) unstable; urgency=low

  * processor: separate trusted from untrusted widgets by host name
  * processor: mode=partition is deprecated
  * translate: fix DOCUMENT_ROOT handler for CGI/FASTCGI
  * fcgi-request: added JailCGI support

 -- Max Kellermann <mk@cm4all.com>  Fri, 19 Feb 2010 14:29:29 +0100

cm4all-beng-proxy (0.7.15) unstable; urgency=low

  * processor: unreference the caller pool in abort()
  * tcache: clear BASE on mismatch
  * fcgi-client: generate the Content-Length request header
  * fcgi-client: send the CONTENT_TYPE parameter
  * prototypes/translate.py: use FastCGI to run PHP

 -- Max Kellermann <mk@cm4all.com>  Thu, 11 Feb 2010 14:43:21 +0100

cm4all-beng-proxy (0.7.14) unstable; urgency=low

  * connection: drop connections when the limit is exceeded
  * resource-address: added BASE support
  * fcgi-client: check the request ID in response packets
  * http-client: check response body when request body is closed
  * html-escape: use the last ampersand before the semicolon
  * html-escape: support &apos;
  * processor: unescape widget parameter values

 -- Max Kellermann <mk@cm4all.com>  Fri, 29 Jan 2010 17:49:43 +0100

cm4all-beng-proxy (0.7.13) unstable; urgency=low

  * fcgi-request: duplicate socket path
  * fcgi-request: support ACTION
  * fcgi-client: provide SCRIPT_FILENAME
  * fcgi-client: append empty PARAMS packet
  * fcgi-client: try to read response before request is finished
  * fcgi-client: implement the STDERR packet
  * fcgi-client: support request headers and body
  * fcgi-stock: manage one socket per child process
  * fcgi-stock: unlink socket path after connect
  * fcgi-stock: redirect fd 1,2 to /dev/null
  * fcgi-stock: kill FastCGI processes after 5 minutes idle
  * translation: new packet PAIR for passing parameters to FastCGI

 -- Max Kellermann <mk@cm4all.com>  Thu, 14 Jan 2010 13:36:48 +0100

cm4all-beng-proxy (0.7.12) unstable; urgency=low

  * http-cache: unlock the cache item after successful revalidation
  * http-cache-memcached: pass the expiration time to memcached
  * sink-header: comprise pending data in method available()
  * header-forward: forward the Expires response header

 -- Max Kellermann <mk@cm4all.com>  Tue, 22 Dec 2009 16:18:49 +0100

cm4all-beng-proxy (0.7.11) unstable; urgency=low

  * {ajp,memcached}-client: fix dis\appearing event for duplex socket
  * memcached-client: handle EAGAIN after send()
  * memcached-client: release socket as early as possible
  * header-forward: don't forward Accept-Encoding if transformation is
    enabled
  * widget-http, inline-widget: check Content-Encoding before processing
  * file-handler: send "Vary: Accept-Encoding" for compressed response
  * header-forward: support duplicate headers
  * fcache: implemented a 60 seconds timeout
  * fcache: copy pointer to local variable before callback
  * event2: refresh timeout after event has occurred

 -- Max Kellermann <mk@cm4all.com>  Fri, 18 Dec 2009 16:45:24 +0100

cm4all-beng-proxy (0.7.10) unstable; urgency=low

  * http-{server,client}: fix disappearing event for duplex socket

 -- Max Kellermann <mk@cm4all.com>  Mon, 14 Dec 2009 15:46:25 +0100

cm4all-beng-proxy (0.7.9) unstable; urgency=low

  * http: "Expect" is a hop-by-hop header
  * http-server: send "100 Continue" unless request body closed
  * http-client: poll socket after splice
  * http-server: handle EAGAIN after splice
  * http-server: send a 417 response on unrecognized "Expect" request
  * response, widget-http: append filter id to resource tag
  * resource-tag: check for "Cache-Control: no-store"

 -- Max Kellermann <mk@cm4all.com>  Mon, 14 Dec 2009 13:05:15 +0100

cm4all-beng-proxy (0.7.8) unstable; urgency=low

  * http-body: support partial response in method available()
  * file-handler: support pre-compressed static files
  * fcache: honor the "Cache-Control: no-store" response header

 -- Max Kellermann <mk@cm4all.com>  Wed, 09 Dec 2009 15:49:25 +0100

cm4all-beng-proxy (0.7.7) unstable; urgency=low

  * parser: allow underscore in attribute names
  * processor: check "type" attribute before URI rewriting
  * http-client: start receiving before request is sent
  * http-client: try to read response after write error
  * http-client: deliver response body after headers are finished
  * http-client: release socket as early as possible
  * http-client: serve buffer after socket has been closed
  * istream-chunked: clear input stream in abort handler
  * growing-buffer: fix crash after close in "data" callback

 -- Max Kellermann <mk@cm4all.com>  Thu, 03 Dec 2009 13:09:57 +0100

cm4all-beng-proxy (0.7.6) unstable; urgency=low

  * istream-hold: return -2 if handler is not available yet
  * http, ajp, fcgi: use istream_hold on request body
  * http-client: implemented splicing the request body
  * response: added missing URI substitution

 -- Max Kellermann <mk@cm4all.com>  Tue, 17 Nov 2009 15:25:35 +0100

cm4all-beng-proxy (0.7.5) unstable; urgency=low

  * session: 64 bit session ids
  * session: allow arbitrary session id size (at compile-time)
  * debian: larger default log file (16 * 4MB)
  * debian: added package cm4all-beng-proxy-toi

 -- Max Kellermann <mk@cm4all.com>  Mon, 16 Nov 2009 15:51:24 +0100

cm4all-beng-proxy (0.7.4) unstable; urgency=low

  * measure the latency of external resources
  * widget-http: partially revert "don't query session if !stateful"

 -- Max Kellermann <mk@cm4all.com>  Tue, 10 Nov 2009 15:06:03 +0100

cm4all-beng-proxy (0.7.3) unstable; urgency=low

  * uri-verify: don't reject double slash after first segment
  * hostname: allow the hyphen character
  * processor: allow processing without session
  * widget-http: don't query session if !stateful
  * request: disable session management for known bots
  * python: fixed AttributeError in __getattr__()
  * python: added method Response.process()
  * translation: added the response packets URI, HOST, SCHEME
  * translation: added header forward packets

 -- Max Kellermann <mk@cm4all.com>  Mon, 09 Nov 2009 16:40:27 +0100

cm4all-beng-proxy (0.7.2) unstable; urgency=low

  * fcache: close all caching connections on exit
  * istream-file: retry reading after EAGAIN
  * direct, istream-pipe: re-enable SPLICE_F_NONBLOCK
  * direct, istream-pipe: disable the SPLICE_F_MORE flag
  * http-client: handle EAGAIN after splice
  * http-client, header-writer: remove hop-by-hop response headers
  * response: optimized transformed response headers
  * handler: mangle CGI and FastCGI headers
  * header-forward: generate the X-Forwarded-For header
  * header-forward: add local host name to "Via" request header

 -- Max Kellermann <mk@cm4all.com>  Fri, 30 Oct 2009 13:41:02 +0100

cm4all-beng-proxy (0.7.1) unstable; urgency=low

  * file-handler: close the stream on "304 Not Modified"
  * pool: use assembler code only on gcc
  * cmdline: added option "--set tcp_stock_limit"
  * Makefile.am: enable the "subdir-objects" option

 -- Max Kellermann <mk@cm4all.com>  Thu, 22 Oct 2009 12:17:11 +0200

cm4all-beng-proxy (0.7) unstable; urgency=low

  * ajp-client: check if connection was closed during response callback
  * header-forward: log session id
  * istream: separate TCP splicing checks
  * istream-pipe: fix segmentation fault after incomplete direct transfer
  * istream-pipe: implement the "available" method
  * istream-pipe: allocate pipe only if handler supports it
  * istream-pipe: flush the pipe before reading from input
  * istream-pipe: reuse pipes in a stock
  * direct: support splice() from TCP socket to pipe
  * istream: direct() returns -3 if stream has been closed
  * hstock: don't destroy stocks while items are being created
  * tcp-stock: limit number of connections per host to 256
  * translate, http-client, ajp-client, cgi, http-cache: verify the HTTP
    response status
  * prototypes/translate.py: disallow "/../" and null bytes
  * prototypes/translate.py: added "/jail-delegate/" location
  * uri-parser: strict RFC 2396 URI verification
  * uri-parser: don't unescape the URI path
  * http-client, ajp-client: verify the request URI
  * uri-escape: unescape each character only once
  * http-cache: never use the memcached stock if caching is disabled
  * allow 8192 connections by default
  * allow 65536 file handles by default
  * added package cm4all-jailed-beng-proxy-delegate-helper

 -- Max Kellermann <mk@cm4all.com>  Wed, 21 Oct 2009 15:00:56 +0200

cm4all-beng-proxy (0.6.23) unstable; urgency=low

  * header-forward: log session information
  * prototypes/translate.py: added /cgi-bin/ location
  * http-server: disable keep-alive for HTTP/1.0 clients
  * http-server: don't send "Connection: Keep-Alive"
  * delegate-stock: clear the environment
  * delegate-stock: added jail support
  * delegate-client: reuse helper process after I/O error

 -- Max Kellermann <mk@cm4all.com>  Mon, 12 Oct 2009 17:29:35 +0200

cm4all-beng-proxy (0.6.22) unstable; urgency=low

  * istream-tee: clear both "enabled" flags in the eof/abort handler
  * istream-tee: fall back to first data() return value if second stream
    closed itself
  * http-cache: don't log body_abort after close

 -- Max Kellermann <mk@cm4all.com>  Thu, 01 Oct 2009 19:19:37 +0200

cm4all-beng-proxy (0.6.21) unstable; urgency=low

  * http-client: log more error messages
  * delegate-stock: added the DOCUMENT_ROOT environment variable
  * response, widget: accept "application/xhtml+xml"
  * cookie-server: allow square brackets in unquoted cookie values
    (violating RFC 2109 and RFC 2616)

 -- Max Kellermann <mk@cm4all.com>  Thu, 01 Oct 2009 13:55:40 +0200

cm4all-beng-proxy (0.6.20) unstable; urgency=low

  * stock: clear stock after 60 seconds idle
  * hstock: remove empty stocks
  * http-server, http-client, cgi: fixed off-by-one bug in header parser
  * istream-pipe: fix the direct() return value on error
  * istream-pipe: fix formula in range assertion
  * http-cache-memcached: implemented "remove"
  * handler: added FastCGI handler
  * fcgi-client: unref caller pool after socket release
  * fcgi-client: implemented response headers

 -- Max Kellermann <mk@cm4all.com>  Tue, 29 Sep 2009 14:07:13 +0200

cm4all-beng-proxy (0.6.19) unstable; urgency=low

  * http-client: release caller pool after socket release
  * memcached-client: release socket on marshalling error
  * stock: unref caller pool in abort handler
  * stock: lazy cleanup
  * http-cache: copy caller_pool to local variable

 -- Max Kellermann <mk@cm4all.com>  Thu, 24 Sep 2009 16:02:17 +0200

cm4all-beng-proxy (0.6.18) unstable; urgency=low

  * delegate-handler: support conditional GET and ranges
  * file-handler: fix suffix-byte-range-spec parser
  * delegate-helper: call open() with O_CLOEXEC|O_NOCTTY
  * istream-file: don't set FD_CLOEXEC if O_CLOEXEC is available
  * stock: hold caller pool during "get" operation
  * main: free balancer object during shutdown
  * memcached-client: enable socket timeout
  * delegate-stock: set FD_CLOEXEC on socket

 -- Max Kellermann <mk@cm4all.com>  Thu, 24 Sep 2009 10:50:53 +0200

cm4all-beng-proxy (0.6.17) unstable; urgency=low

  * tcp-stock: implemented a load balancer
  * python: accept address list in the ajp() method
  * http-server: added timeout for the HTTP request headers
  * response: close template when the content type is wrong
  * delegate-get: implemented response headers
  * delegate-get: provide status codes and error messages

 -- Max Kellermann <mk@cm4all.com>  Fri, 18 Sep 2009 15:36:57 +0200

cm4all-beng-proxy (0.6.16) unstable; urgency=low

  * tcp-stock: added support for bulldog-tyke
  * sink-buffer: close input if it's not used in the constructor
  * http-cache-memcached: close response body when deserialization fails
  * serialize: fix regression in serialize_uint64()

 -- Max Kellermann <mk@cm4all.com>  Tue, 15 Sep 2009 19:26:07 +0200

cm4all-beng-proxy (0.6.15) unstable; urgency=low

  * http-cache-choice: find more duplicates during cleanup
  * handler: added AJP handler
  * ajp-request: unref pool only on tcp_stock failure
  * ajp-client: prevent parser recursion
  * ajp-client: free request body when response is closed
  * ajp-client: reuse connection after END_RESPONSE packet
  * ajp-client: enable TCP_CORK while sending
  * istream-ajp-body: added a second "length" header field
  * ajp-client: auto-send empty request body chunk
  * ajp-client: register "write" event after GET_BODY_CHUNK packet
  * ajp-client: implemented request and response headers
  * http-cache-rfc: don't rewind tpool if called recursively

 -- Max Kellermann <mk@cm4all.com>  Fri, 11 Sep 2009 16:04:06 +0200

cm4all-beng-proxy (0.6.14) unstable; urgency=low

  * istream-tee: don't restart reading if already in progress

 -- Max Kellermann <mk@cm4all.com>  Thu, 03 Sep 2009 13:21:06 +0200

cm4all-beng-proxy (0.6.13) unstable; urgency=low

  * cookie-server: fix parsing multiple cookies
  * http-cache-memcached: clean up expired "choice" items
  * sink-gstring: use callback instead of public struct
  * istream-tee: restart reading when one output is closed

 -- Max Kellermann <mk@cm4all.com>  Wed, 02 Sep 2009 17:02:53 +0200

cm4all-beng-proxy (0.6.12) unstable; urgency=low

  * http-cache: don't attempt to remove cache items when the cache is disabled

 -- Max Kellermann <mk@cm4all.com>  Fri, 28 Aug 2009 15:40:48 +0200

cm4all-beng-proxy (0.6.11) unstable; urgency=low

  * http-cache-memcached: store HTTP status and response headers
  * http-cache-memcached: implemented flush (SIGHUP)
  * http-cache-memcached: support "Vary"
  * http-client: work around assertion failure in response_stream_close()

 -- Max Kellermann <mk@cm4all.com>  Thu, 27 Aug 2009 12:33:17 +0200

cm4all-beng-proxy (0.6.10) unstable; urgency=low

  * parser: finish tag before bailing out
  * http-request: allow URLs without path component
  * fork: clear event in read() method
  * istream-file: pass options O_CLOEXEC|O_NOCTTY to open()
  * response: check if the "Host" request header is valid

 -- Max Kellermann <mk@cm4all.com>  Tue, 18 Aug 2009 16:37:19 +0200

cm4all-beng-proxy (0.6.9) unstable; urgency=low

  * direct: disable SPLICE_F_NONBLOCK (temporary NFS EAGAIN workaround)

 -- Max Kellermann <mk@cm4all.com>  Mon, 17 Aug 2009 13:52:49 +0200

cm4all-beng-proxy (0.6.8) unstable; urgency=low

  * widget-http: close response body in error code path
  * http-cache: implemented memcached backend (--memcached-server)
  * processor: &c:base; returns the URI without scheme and host

 -- Max Kellermann <mk@cm4all.com>  Mon, 17 Aug 2009 12:29:19 +0200

cm4all-beng-proxy (0.6.7) unstable; urgency=low

  * file-handler: generate Expires from xattr user.MaxAge
  * cmdline: added option --set to configure:
    - max_connections
    - http_cache_size
    - filter_cache_size
    - translate_cache_size
  * flush caches on SIGHUP

 -- Max Kellermann <mk@cm4all.com>  Fri, 07 Aug 2009 11:41:10 +0200

cm4all-beng-proxy (0.6.6) unstable; urgency=low

  * added missing GLib build dependency
  * cgi-handler: set the "body_consumed" flag

 -- Max Kellermann <mk@cm4all.com>  Tue, 04 Aug 2009 09:53:01 +0200

cm4all-beng-proxy (0.6.5) unstable; urgency=low

  * shm: pass MAP_NORESERVE to mmap()
  * proxy-handler: support cookies
  * translation: added DISCARD_SESSION packet

 -- Max Kellermann <mk@cm4all.com>  Wed, 15 Jul 2009 18:00:33 +0200

cm4all-beng-proxy (0.6.4) unstable; urgency=low

  * http-client: don't read response body in HEAD requests
  * ajp-client: invoke the "abort" handler on error
  * filter-cache: lock cache items while they are served

 -- Max Kellermann <mk@cm4all.com>  Thu, 09 Jul 2009 14:36:14 +0200

cm4all-beng-proxy (0.6.3) unstable; urgency=low

  * http-server: implemented the DELETE method
  * http-server: refuse HTTP/0.9 requests
  * proxy-handler: send request body to template when no widget is focused
  * widget-request: pass original HTTP method to widget
  * session: automatically defragment sessions

 -- Max Kellermann <mk@cm4all.com>  Tue, 07 Jul 2009 16:57:22 +0200

cm4all-beng-proxy (0.6.2) unstable; urgency=low

  * lock: fixed race condition in debug flag updates
  * session: use rwlock for the session manager
  * proxy-handler: pass request headers to the remote HTTP server
  * proxy-handler: forward original Accept-Charset if processor is disabled
  * pipe: don't filter resources without a body
  * fcache: forward original HTTP status over "pipe" filter
  * cgi: support the "Status" line

 -- Max Kellermann <mk@cm4all.com>  Mon, 06 Jul 2009 16:38:26 +0200

cm4all-beng-proxy (0.6.1) unstable; urgency=low

  * session: consistently lock all session objects
  * rewrite-uri: check if widget_external_uri() returns NULL
  * widget-uri: don't generate the "path" argument when it's NULL
  * widget-uri: strip superfluous question mark from widget_base_address()
  * widget-uri: append parameters from the template first
  * widget-uri: re-add configured query string in widget_absolute_uri()
  * widget-uri: eliminate configured query string in widget_external_uri()
  * processor: don't consider session data for base=child and base=parent

 -- Max Kellermann <mk@cm4all.com>  Fri, 03 Jul 2009 15:52:01 +0200

cm4all-beng-proxy (0.6) unstable; urgency=low

  * inline-widget: check the widget HTTP response status
  * response: don't apply transformation on failed response
  * resource-address: include pipe arguments in filter cache key
  * handler: removed session redirect on the first request
  * http-cache: accept ETag response header instead of Last-Modified
  * filter-cache: don't require Last-Modified or Expires
  * file-handler: disable ETag only when processor comes first
  * file-handler: read ETag from xattr
  * pipe: generate new ETag for piped resource
  * session: purge sessions when shared memory is full
  * handler: don't enforce sessions for filtered responses

 -- Max Kellermann <mk@cm4all.com>  Tue, 30 Jun 2009 17:48:20 +0200

cm4all-beng-proxy (0.5.14) unstable; urgency=low

  * ajp-client: implemented request body
  * cookie-client: obey "max-age=0" properly
  * processor: forward the original HTTP status
  * response, widget-http: don't allow processing resource without body
  * widget-http: check the Content-Type before invoking processor
  * response: pass the "Location" response header
  * debian: added a separate -optimized-dbg package
  * added init script support for multiple ports (--port) and multiple listen
    (--listen) command line argumnents
  * translation: added the "APPEND" packet for command line arguments
  * pipe: support command line arguments

 -- Max Kellermann <mk@cm4all.com>  Mon, 29 Jun 2009 16:51:16 +0200

cm4all-beng-proxy (0.5.13) unstable; urgency=low

  * widget-registry: clear local_address in translate request
  * cmdline: added the "--listen" option

 -- Max Kellermann <mk@cm4all.com>  Wed, 24 Jun 2009 12:27:17 +0200

cm4all-beng-proxy (0.5.12) unstable; urgency=low

  * response: pass the "Location" response handler
  * added support for multiple listener ports

 -- Max Kellermann <mk@cm4all.com>  Tue, 23 Jun 2009 23:34:55 +0200

cm4all-beng-proxy (0.5.11) unstable; urgency=low

  * build with autotools
  * use libcm4all-socket, GLib
  * Makefile.am: support out-of-tree builds
  * added optimized Debian package
  * tcache: fixed wrong assignment in VARY=HOST
  * translation: added request packet LOCAL_ADDRESS

 -- Max Kellermann <mk@cm4all.com>  Tue, 23 Jun 2009 15:42:12 +0200

cm4all-beng-proxy (0.5.10) unstable; urgency=low

  * widget-http: assign the "address" variable

 -- Max Kellermann <mk@cm4all.com>  Mon, 15 Jun 2009 18:38:58 +0200

cm4all-beng-proxy (0.5.9) unstable; urgency=low

  * tcache: fixed typo in tcache_string_match()
  * tcache: support VARY=SESSION
  * translate: added the INVALIDATE response packet
  * cache, session: higher size limits
  * widget-uri: separate query_string from path_info
  * widget-uri: ignore widget parameters in widget_external_uri()

 -- Max Kellermann <mk@cm4all.com>  Mon, 15 Jun 2009 17:06:11 +0200

cm4all-beng-proxy (0.5.8) unstable; urgency=low

  * handler: fixed double free bug in translate_callback()

 -- Max Kellermann <mk@cm4all.com>  Sun, 14 Jun 2009 19:05:09 +0200

cm4all-beng-proxy (0.5.7) unstable; urgency=low

  * forward the Content-Disposition header
  * handler: assign new session to local variable, fix segfault
  * handler: don't dereference the NULL session

 -- Max Kellermann <mk@cm4all.com>  Sun, 14 Jun 2009 13:01:52 +0200

cm4all-beng-proxy (0.5.6) unstable; urgency=low

  * widget-http: send the "Via" request header instead of "X-Forwarded-For"
  * proxy-handler: send the "Via" request header
  * widget-request: check the "path" argument before calling uri_compress()

 -- Max Kellermann <mk@cm4all.com>  Tue, 09 Jun 2009 12:21:00 +0200

cm4all-beng-proxy (0.5.5) unstable; urgency=low

  * processor: allow specifying relative URI in c:base=child
  * widget-request: verify the "path" argument
  * widget: allocate address from widget's pool
  * widget-http: support multiple Set-Cookie response headers

 -- Max Kellermann <mk@cm4all.com>  Thu, 04 Jun 2009 15:10:15 +0200

cm4all-beng-proxy (0.5.4) unstable; urgency=low

  * implemented delegation of open() to a helper program
  * added the BASE translation packet, supported by the translation cache
  * deprecated c:mode=proxy
  * rewrite-uri: always enable focus in mode=partial
  * http-cache: don't cache resources with query string (RFC 2616 13.9)
  * http-cache: lock cache items while they are served

 -- Max Kellermann <mk@cm4all.com>  Thu, 28 May 2009 11:44:01 +0200

cm4all-beng-proxy (0.5.3) unstable; urgency=low

  * cgi: close request body on fork() failure
  * fork: added workaround for pipe-to-pipe splice()
  * http-cache: use cache entry when response ETag matches
  * cgi: loop in istream_cgi_read() to prevent blocking
  * cache: check for expired items once a minute
  * cache: optimize search for oldest item

 -- Max Kellermann <mk@cm4all.com>  Wed, 06 May 2009 13:23:46 +0200

cm4all-beng-proxy (0.5.2) unstable; urgency=low

  * added filter cache
  * header-parser: added missing range check in header_parse_line()
  * fork: added event for writing to the child process
  * fork: don't splice() from a pipe
  * response: don't pass request body to unfocused processor
  * added filter type "pipe"

 -- Max Kellermann <mk@cm4all.com>  Wed, 29 Apr 2009 13:24:26 +0200

cm4all-beng-proxy (0.5.1) unstable; urgency=low

  * processor: fixed base=child assertion failure
  * handler: close request body if it was not consumed
  * static-file: generate Last-Modified and ETag response headers
  * static-file: obey the Content-Type provided by the translation server
  * static-file: get Content-Type from extended attribute
  * http-cache: use istream_null when cached resource is empty

 -- Max Kellermann <mk@cm4all.com>  Mon, 27 Apr 2009 10:00:20 +0200

cm4all-beng-proxy (0.5) unstable; urgency=low

  * processor: accept c:mode/c:base attributes in any order
  * processor: removed alternative (anchor) rewrite syntax

 -- Max Kellermann <mk@cm4all.com>  Mon, 20 Apr 2009 22:04:19 +0200

cm4all-beng-proxy (0.4.10) unstable; urgency=low

  * processor: lift length limitation for widget parameters
  * translate: abort if a packet is too large
  * translate: support MAX_AGE for the whole response
  * hashmap: fix corruption of slot chain in hashmap_remove_value()

 -- Max Kellermann <mk@cm4all.com>  Fri, 17 Apr 2009 13:02:50 +0200

cm4all-beng-proxy (0.4.9) unstable; urgency=low

  * http-cache: explicitly start reading into cache
  * cgi: clear "headers" variable before publishing the response
  * translate: use DOCUMENT_ROOT as CGI parameter

 -- Max Kellermann <mk@cm4all.com>  Mon, 06 Apr 2009 16:21:57 +0200

cm4all-beng-proxy (0.4.8) unstable; urgency=low

  * translate: allow ADDRESS packets in AJP addresses
  * translate: initialize all fields of a FastCGI address
  * http-cache: close all caching connections on exit
  * processor: don't rewrite SCRIPT SRC attribute when proxying

 -- Max Kellermann <mk@cm4all.com>  Thu, 02 Apr 2009 15:45:46 +0200

cm4all-beng-proxy (0.4.7) unstable; urgency=low

  * http-server: use istream_null for empty request body
  * parser: check for trailing slash only in TAG_OPEN tags
  * parser: added support for XML Processing Instructions
  * processor: implemented XML Processing Instruction "cm4all-rewrite-uri"
  * uri-escape: escape the slash character
  * cache: remove all matching items in cache_remove()
  * http-cache: lock cache items while holding a reference

 -- Max Kellermann <mk@cm4all.com>  Thu, 02 Apr 2009 12:02:53 +0200

cm4all-beng-proxy (0.4.6) unstable; urgency=low

  * file_handler: fixed logic error in If-Modified-Since check
  * date: return UTC time stamp in http_date_parse()
  * cache: continue search after item was invalidated
  * cache: remove the correct cache item
  * istream-chunked: work around invalid assertion failure
  * istream-subst: fixed corruption after partial match

 -- Max Kellermann <mk@cm4all.com>  Wed, 25 Mar 2009 15:03:10 +0100

cm4all-beng-proxy (0.4.5) unstable; urgency=low

  * http-server: assume keep-alive is enabled on HTTP 1.1
  * http-client: unregister EV_READ when the buffer is full
  * translation: added QUERY_STRING packet
  * processor: optionally parse base/mode from URI

 -- Max Kellermann <mk@cm4all.com>  Tue, 17 Mar 2009 13:04:25 +0100

cm4all-beng-proxy (0.4.4) unstable; urgency=low

  * forward Accept-Language request header to the translation server
  * translate: added the USER_AGENT request packet
  * session: obey the USER/MAX_AGE setting
  * use libcm4all-inline-dev in libcm4all-beng-proxy-dev
  * added pkg-config file for libcm4all-beng-proxy-dev
  * updated python-central dependencies
  * processor: parse c:base/c:mode attributes in PARAM tags

 -- Max Kellermann <mk@cm4all.com>  Wed, 11 Mar 2009 09:43:48 +0100

cm4all-beng-proxy (0.4.3) unstable; urgency=low

  * processor: rewrite URI in LINK tags
  * processor: rewrite URI in PARAM tags
  * use splice() from glibc 2.7
  * translate: added VARY response packet
  * build documentation with texlive

 -- Max Kellermann <mk@cm4all.com>  Wed, 04 Mar 2009 09:53:56 +0100

cm4all-beng-proxy (0.4.2) unstable; urgency=low

  * hashmap: fix corruption in slot chain
  * use monotonic clock to calculate expiry times
  * processor: rewrite URIs in the EMBED, VIDEO, AUDIO tags

 -- Max Kellermann <mk@cm4all.com>  Tue, 17 Feb 2009 17:14:48 +0100

cm4all-beng-proxy (0.4.1) unstable; urgency=low

  * translate: clear client->transformation
  * handler: check for translation errors
  * http-server: fixed assertion failure during shutdown
  * http-server: send "Keep-Alive" response header
  * worker: after fork(), call event_reinit() in the parent process
  * added valgrind build dependency
  * build with Debian's libevent-1.4 package

 -- Max Kellermann <mk@cm4all.com>  Tue, 10 Feb 2009 11:48:53 +0100

cm4all-beng-proxy (0.4) unstable; urgency=low

  * added support for transformation views
    - in the JavaScript API, mode=proxy is now deprecated
  * http-cache: fix segfault when request_headers==NULL
  * http-cache: store multiple (varying) versions of a resource
  * http-cache: use the "max-age" cache-control response

 -- Max Kellermann <mk@cm4all.com>  Fri, 30 Jan 2009 13:29:43 +0100

cm4all-beng-proxy (0.3.9) unstable; urgency=low

  * http-client: assume keep-alive is enabled on HTTP 1.1
  * processor: use configured/session path-info for mode=child URIs

 -- Max Kellermann <mk@cm4all.com>  Tue, 27 Jan 2009 13:07:51 +0100

cm4all-beng-proxy (0.3.8) unstable; urgency=low

  * processor: pass Content-Type and Content-Language headers from
    template
  * http-client: allow chunked response body without keep-alive

 -- Max Kellermann <mk@cm4all.com>  Fri, 23 Jan 2009 13:02:42 +0100

cm4all-beng-proxy (0.3.7) unstable; urgency=low

  * istream_subst: exit the loop if state==INSERT
  * istream_iconv: check if the full buffer could be flushed
  * worker: don't reinitialize session manager during shutdown

 -- Max Kellermann <mk@cm4all.com>  Thu, 15 Jan 2009 10:39:47 +0100

cm4all-beng-proxy (0.3.6) unstable; urgency=low

  * processor: ignore closing </header>
  * widget-http: now really don't check content-type in frame parents
  * parser: skip comments
  * processor: implemented c:base="parent"
  * processor: added "c:" prefix to c:widget child elements
  * processor: renamed the "c:param" element to "c:parameter"

 -- Max Kellermann <mk@cm4all.com>  Thu, 08 Jan 2009 11:17:29 +0100

cm4all-beng-proxy (0.3.5) unstable; urgency=low

  * widget-http: don't check content-type in frame parents
  * istream-subst: allow null bytes in the input stream
  * js: added the "translate" parameter for passing values to the
    translation server
  * rewrite-uri: refuse to rewrite a frame URI without widget id

 -- Max Kellermann <mk@cm4all.com>  Mon, 05 Jan 2009 16:46:32 +0100

cm4all-beng-proxy (0.3.4) unstable; urgency=low

  * processor: added support for custom widget request headers
  * http-cache: obey the "Vary" response header
  * http-cache: pass the new http_cache_info object when testing a cache
    item

 -- Max Kellermann <mk@cm4all.com>  Tue, 30 Dec 2008 15:46:44 +0100

cm4all-beng-proxy (0.3.3) unstable; urgency=low

  * processor: grew widget parameter buffer to 512 bytes
  * widget-resolver: clear widget->resolver on abort
  * cgi: clear the input's handler in cgi_async_abort()
  * widget-stream: use istream_hold (reverts r4171)

 -- Max Kellermann <mk@cm4all.com>  Fri, 05 Dec 2008 14:43:05 +0100

cm4all-beng-proxy (0.3.2) unstable; urgency=low

  * processor: free memory before calling embed_frame_widget()
  * processor: allocate query string from the widget pool
  * processor: removed the obsolete widget attributes "tag" and "style"
  * parser: hold a reference to the pool

 -- Max Kellermann <mk@cm4all.com>  Mon, 01 Dec 2008 14:15:38 +0100

cm4all-beng-proxy (0.3.1) unstable; urgency=low

  * http-client: remove Transfer-Encoding and Content-Length from response
    headers
  * http-client: don't read body after invoke_response()
  * fork: retry splice() after EAGAIN
  * fork: don't close input when splice() fails
  * cgi: abort the response handler when the stdin stream fails
  * istream_file, istream_pipe, fork, client_socket, listener: fixed file
    descriptor leaks
  * processor: hold a reference to the caller's pool
  * debian/rules: enabled test suite

 -- Max Kellermann <mk@cm4all.com>  Thu, 27 Nov 2008 16:01:16 +0100

cm4all-beng-proxy (0.3) unstable; urgency=low

  * implemented widget filters
  * translate: initialize all fields of a CGI address
  * fork: read request body on EAGAIN
  * fork: implemented the direct() method with splice()
  * python: added class Response
  * prototypes/translate.py:
    - support "filter"
    - support "content_type"
  * demo: added widget filter demo

 -- Max Kellermann <mk@cm4all.com>  Wed, 26 Nov 2008 16:27:29 +0100

cm4all-beng-proxy (0.2) unstable; urgency=low

  * don't quote text/xml widgets
  * widget-resolver: pass widget_pool to widget_class_lookup()
  * widget-registry: allocate widget_class from widget_pool
  * widget-stream: eliminated the async operation proxy, because the
    operation cannot be aborted before the constructor returns
  * widget-stream: don't clear the "delayed" stream in the response() callback
  * rewrite-uri: trigger istream_read(delayed) after istream_delayed_set()
  * doc: clarified XSLT integration

 -- Max Kellermann <mk@cm4all.com>  Tue, 25 Nov 2008 15:28:54 +0100

cm4all-beng-proxy (0.1) unstable; urgency=low

  * initial release

 -- Max Kellermann <mk@cm4all.com>  Mon, 17 Nov 2008 11:59:36 +0100<|MERGE_RESOLUTION|>--- conflicted
+++ resolved
@@ -1,7 +1,6 @@
-<<<<<<< HEAD
 cm4all-beng-proxy (0.8.19) unstable; urgency=low
 
-  * 
+  * merge release 0.7.54
 
  --
 
@@ -168,14 +167,13 @@
   * rewrite-uri: escape the result with XML entities
 
  -- Max Kellermann <mk@cm4all.com>  Thu, 13 May 2010 12:34:46 +0200
-=======
+
 cm4all-beng-proxy (0.7.54) unstable; urgency=low
 
   * http-server: fix crash on deferred chunked request body
   * parser: fix crash on malformed SCRIPT element
 
  -- Max Kellermann <mk@cm4all.com>  Wed, 17 Nov 2010 16:13:09 +0100
->>>>>>> 87ca9c31
 
 cm4all-beng-proxy (0.7.53) unstable; urgency=low
 
