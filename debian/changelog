--- conflicted
+++ resolved
@@ -1,7 +1,6 @@
-<<<<<<< HEAD
 cm4all-beng-proxy (0.10.6) unstable; urgency=low
 
-  * 
+  * merge release 0.9.26
 
  --
 
@@ -49,13 +48,12 @@
   * lb: new stand-alone load balancer
 
  -- Max Kellermann <mk@cm4all.com>  Thu, 26 May 2011 14:32:02 +0200
-=======
+
 cm4all-beng-proxy (0.9.27) unstable; urgency=low
 
   * handler: don't delete existing session in TRANSPARENT mode
 
  -- Max Kellermann <mk@cm4all.com>  Wed, 15 Jun 2011 09:08:48 +0200
->>>>>>> a9269872
 
 cm4all-beng-proxy (0.9.26) unstable; urgency=low
 
