--- conflicted
+++ resolved
@@ -1,17 +1,15 @@
-<<<<<<< HEAD
 cm4all-beng-proxy (16.0.1) unstable; urgency=low
 
   * 
 
  --   
-=======
+
 cm4all-beng-proxy (15.9) unstable; urgency=low
 
   * merge release 14.22
   * bot: add Applebot
 
  -- Max Kellermann <mk@cm4all.com>  Mon, 11 Feb 2019 08:57:30 +0100
->>>>>>> 067ef0e9
 
 cm4all-beng-proxy (15.8) unstable; urgency=low
 
