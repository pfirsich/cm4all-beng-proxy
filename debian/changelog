--- conflicted
+++ resolved
@@ -1,11 +1,10 @@
-<<<<<<< HEAD
 cm4all-beng-proxy (4.0) unstable; urgency=low
 
   * translation: rename TRANSLATE_PROXY to TRANSLATE_HTTP
   * thread_pool: start SSL worker threads on the first use
 
  --
-=======
+
 cm4all-beng-proxy (3.1.15) unstable; urgency=low
 
   * lhttp_address: don't unescape the BASE suffix
@@ -13,7 +12,6 @@
   * child_stock: fix another assertion failure
 
  -- Max Kellermann <mk@cm4all.com>  Tue, 22 Oct 2013 15:15:42 -0000
->>>>>>> dc495470
 
 cm4all-beng-proxy (3.1.14) unstable; urgency=low
 
