<<<<<<< HEAD
cm4all-beng-proxy (9.8) unstable; urgency=low

  * 

 --   

cm4all-beng-proxy (9.7) unstable; urgency=low

  * merge release 8.7
  * http_request: fix connection leak after OpenSSL error

 -- Max Kellermann <mk@cm4all.com>  Tue, 26 Jan 2016 15:56:31 -0000

cm4all-beng-proxy (9.6) unstable; urgency=low

  * systemd: log to systemd-journald by default
  * header_forward: fix duplicate "Location" header
  * "--access-logger=null" disables the access log
  * widget: log Set-Cookie without host

 -- Max Kellermann <mk@cm4all.com>  Thu, 17 Dec 2015 22:15:04 -0000

cm4all-beng-proxy (9.5) unstable; urgency=low

  * merge release 4.23
  * auth: send the LISTENER_TAG packet with AUTH requests

 -- Max Kellermann <mk@cm4all.com>  Tue, 15 Dec 2015 13:46:36 -0000

cm4all-beng-proxy (9.4) unstable; urgency=low

  * processor: fix crash bug
  * ajp: fix bogus error "Peer closed the socket prematurely"
  * fcgi: fail after receiving excess data at end of response body
  * fcgi: fix assertion failure on i386
  * was: fold header name case
  * was: announce request body length as early as possible
  * was: fix crash bug with empty response

 -- Max Kellermann <mk@cm4all.com>  Thu, 19 Nov 2015 11:28:59 -0000

cm4all-beng-proxy (9.3) unstable; urgency=low

  * fcgi: fix buffer overflow with large response body
  * header_forward: always forward "Allow"

 -- Max Kellermann <mk@cm4all.com>  Tue, 17 Nov 2015 00:33:20 -0000

cm4all-beng-proxy (9.2) unstable; urgency=low

  * translate_client: fix crash bug

 -- Max Kellermann <mk@cm4all.com>  Mon, 16 Nov 2015 08:38:02 -0000

cm4all-beng-proxy (9.1) unstable; urgency=low

  * feature freeze
  * http_client: response body allows optimized socket writes
  * http_cache: response body allows optimized socket writes
  * fcgi: fix stall bug
  * fcgi: optimized response body chunking
  * fcgi: don't send empty PARAMS packet when request headers are empty
  * handler: use lstat() for FILE_NOT_FOUND
  * client_balancer: fix memory leak
  * istream: fix assertion failure
  * istream_tee: fix size miscalculation
  * nfs_stock: fix assertion failure
  * translate_cache: optimize memory usage
  * reduce fork() overhead

 -- Max Kellermann <mk@cm4all.com>  Fri, 13 Nov 2015 00:50:52 -0000

cm4all-beng-proxy (9.0.9) unstable; urgency=low

  * tstock: fix libevent crash on connection failure
  * tstock: fix hanging process during shutdown
  * request_session: don't send cleared session id of ignored session
  * pipe_stock: fix EBADF error due to malformed pointer cast
  * http_{client,server}: optimize chunked socket writes

 -- Max Kellermann <mk@cm4all.com>  Fri, 06 Nov 2015 23:39:50 -0000

cm4all-beng-proxy (9.0.8) unstable; urgency=low

  * child_stock: fix crash bug
  * translate_stock: fix use-after-free crash bug

 -- Max Kellermann <mk@cm4all.com>  Thu, 05 Nov 2015 15:14:43 -0000

cm4all-beng-proxy (9.0.7) unstable; urgency=low

  * merge release 8.6
  * ajp: fix regression after code refactoring
  * http_{client,server}: optimize socket writes
  * translate_stock: configurable stock limit, defaulting to 64
  * translate_cache: fix crash bug when cache is disabled
  * errdoc: fix crash bug when aborting error document generator

 -- Max Kellermann <mk@cm4all.com>  Wed, 04 Nov 2015 21:50:44 -0000

cm4all-beng-proxy (9.0.6) unstable; urgency=low

  * debian/rules: cross-compiler support
  * debian: build with gcc 5 on Debian Stretch
  * processor: fix broken URI rewrite after <script> due to inverted check
  * widget: log class name

 -- Max Kellermann <mk@cm4all.com>  Fri, 16 Oct 2015 10:21:42 -0000

cm4all-beng-proxy (9.0.5) unstable; urgency=low

  * merge release 8.5

 -- Max Kellermann <mk@cm4all.com>  Mon, 12 Oct 2015 10:44:20 -0000

cm4all-beng-proxy (9.0.4) unstable; urgency=low

  * xml_parser: fix assertion failure on abort
  * css_parser: fix buffer overflow due to off-by-one check

 -- Max Kellermann <mk@cm4all.com>  Thu, 08 Oct 2015 19:32:07 -0000

cm4all-beng-proxy (9.0.3) unstable; urgency=low

  * fcgi: fix uninitialized variable
  * processor: fix heap corruption due to wrong string length

 -- Max Kellermann <mk@cm4all.com>  Wed, 07 Oct 2015 19:56:05 -0000

cm4all-beng-proxy (9.0.2) unstable; urgency=low

  * translation: packet REVEAL_USER sends X-CM4all-BENG-User to filter

 -- Max Kellermann <mk@cm4all.com>  Mon, 05 Oct 2015 19:08:22 -0000

cm4all-beng-proxy (9.0.1) unstable; urgency=low

  * merge release 8.4
  * translation: add header group "LINK"
  * translation: add packet MOUNT_TMPFS
  * fix spurious BIND_MOUNT_RW failures

 -- Max Kellermann <mk@cm4all.com>  Fri, 02 Oct 2015 15:36:42 -0000
=======
cm4all-beng-proxy (8.8) unstable; urgency=low

  * istream/catch: fix assertion failure

 -- Max Kellermann <mk@cm4all.com>  Tue, 16 Feb 2016 11:21:25 -0000
>>>>>>> b7693d3f

cm4all-beng-proxy (8.7) unstable; urgency=low

  * cgi, pipe: fix off-by-one bug in stderr filter

 -- Max Kellermann <mk@cm4all.com>  Tue, 26 Jan 2016 15:55:03 -0000

cm4all-beng-proxy (8.6) unstable; urgency=low

  * merge release 7.9

 -- Max Kellermann <mk@cm4all.com>  Mon, 26 Oct 2015 09:48:00 -0000

cm4all-beng-proxy (8.5) unstable; urgency=low

  * css_parser: fix buffer overflow due to off-by-one check
  * fcgi: fix uninitialized variable
  * fix spurious BIND_MOUNT_RW failures
  * fix two crashes due to malformed URI escapes

 -- Max Kellermann <mk@cm4all.com>  Mon, 12 Oct 2015 10:20:32 -0000

cm4all-beng-proxy (8.4) unstable; urgency=low

  * was: fix another memory leak

 -- Max Kellermann <mk@cm4all.com>  Fri, 02 Oct 2015 11:05:21 -0000

cm4all-beng-proxy (8.3) unstable; urgency=low

  * was: fix several memory leaks

 -- Max Kellermann <mk@cm4all.com>  Fri, 02 Oct 2015 09:54:09 -0000

cm4all-beng-proxy (8.2) unstable; urgency=low

  * debian/control: add "Breaks" on old translation servers to avoid
    runtime breakages due to broken widget descriptors; the translation
    server 1.9.1 contains a workaround
  * translate_parser: fix crash after malformed/misplaced
    UNTRUSTED_*_SITE_SUFFIX packet

 -- Max Kellermann <mk@cm4all.com>  Fri, 25 Sep 2015 12:55:18 -0000

cm4all-beng-proxy (8.1) unstable; urgency=low

  * feature freeze
  * fb_pool: compress I/O buffers periodically
  * http_cache, fcache, nfs_cache: compress the cache periodically

 -- Max Kellermann <mk@cm4all.com>  Tue, 22 Sep 2015 17:26:06 -0000

cm4all-beng-proxy (8.0.13) unstable; urgency=low

  * merge release 7.8
  * translation: support writable bind mounts (BIND_MOUNT_RW)
  * translation: add packet UNTRUSTED_RAW_SITE_SUFFIX
  * ssl: initialize OpenSSL engines
  * rewrite_uri: support "https://" and "//" URIs
  * regex: fix double free bug

 -- Max Kellermann <mk@cm4all.com>  Tue, 22 Sep 2015 08:00:20 -0000

cm4all-beng-proxy (8.0.12) unstable; urgency=low

  * merge release 7.7
  * rubber: optimized hole search
  * rubber: simplified defragmentation on tail allocation

 -- Max Kellermann <mk@cm4all.com>  Thu, 17 Sep 2015 20:41:59 -0000

cm4all-beng-proxy (8.0.11) unstable; urgency=low

  * regex: fix move operator, fixes spurious "Invalid regex capture"

 -- Max Kellermann <mk@cm4all.com>  Thu, 03 Sep 2015 13:08:16 -0000

cm4all-beng-proxy (8.0.10) unstable; urgency=low

  * regex: mismatching optional capture expands to empty string
  * regex: work around problem with mismatching optional last capture
  * request: avoid compressing the response body twice

 -- Max Kellermann <mk@cm4all.com>  Wed, 02 Sep 2015 15:56:38 -0000

cm4all-beng-proxy (8.0.9) unstable; urgency=low

  * merge release 7.6
  * regex: fix off-by-one error in capture range check

 -- Max Kellermann <mk@cm4all.com>  Tue, 01 Sep 2015 13:57:06 -0000

cm4all-beng-proxy (8.0.8) unstable; urgency=low

  * tcache: fix crash on regex mismatch

 -- Max Kellermann <mk@cm4all.com>  Mon, 31 Aug 2015 05:35:14 -0000

cm4all-beng-proxy (8.0.7) unstable; urgency=low

  * merge release 7.5
  * regex: fix spurious compile failures
  * fcache: include actual body data in stats
  * nfs_cache: add stats
  * fix several crash bugs with malformed URI escapes
  * control/stats: add cache brutto sizes
  * control/stats: add I/O buffers size

 -- Max Kellermann <mk@cm4all.com>  Thu, 27 Aug 2015 22:11:02 -0000

cm4all-beng-proxy (8.0.6) unstable; urgency=low

  * translation: decouple REGEX_UNESCAPE from INVERSE_REGEX

 -- Max Kellermann <mk@cm4all.com>  Tue, 25 Aug 2015 09:57:23 -0000

cm4all-beng-proxy (8.0.5) unstable; urgency=low

  * translation: add packet INVERSE_REGEX_UNESCAPE

 -- Max Kellermann <mk@cm4all.com>  Mon, 24 Aug 2015 16:58:16 -0000

cm4all-beng-proxy (8.0.4) unstable; urgency=low

  * translate_client: fix crash due to uninitialized variable

 -- Max Kellermann <mk@cm4all.com>  Fri, 21 Aug 2015 11:26:40 -0000

cm4all-beng-proxy (8.0.3) unstable; urgency=low

  * translation: add login packet SERVICE
  * translation: login allows packet LISTENER_TAG
  * translation: protocol v3 uses anchored regex
  * regex: disable the "multi-line" option
  * regex: switch to the PCRE library

 -- Max Kellermann <mk@cm4all.com>  Mon, 17 Aug 2015 14:31:32 -0000

cm4all-beng-proxy (8.0.2) unstable; urgency=low

  * translation: add packets LOGIN, PASSWORD, UID_GID
  * translation: native Refence support

 -- Max Kellermann <mk@cm4all.com>  Thu, 06 Aug 2015 11:15:58 -0000

cm4all-beng-proxy (8.0.1) unstable; urgency=low

  * cgi, pipe: log PID in stderr output
  * translation: add packets AUTO_GZIP, INTERNAL_REDIRECT

 -- Max Kellermann <mk@cm4all.com>  Fri, 24 Jul 2015 10:27:51 -0000

cm4all-beng-proxy (7.9) unstable; urgency=low

  * merge release 6.12

 -- Max Kellermann <mk@cm4all.com>  Mon, 26 Oct 2015 09:37:41 -0000

cm4all-beng-proxy (7.8) unstable; urgency=low

  * support SESSION_SITE in processor

 -- Max Kellermann <mk@cm4all.com>  Mon, 21 Sep 2015 12:26:13 -0000

cm4all-beng-proxy (7.7) unstable; urgency=low

  * merge release 6.11

 -- Max Kellermann <mk@cm4all.com>  Thu, 17 Sep 2015 19:08:50 -0000

cm4all-beng-proxy (7.6) unstable; urgency=low

  * merge release 6.10
  * fcache: include actual body data in stats
  * nfs_cache: add stats
  * control/stats: add cache brutto sizes
  * control/stats: add I/O buffers size

 -- Max Kellermann <mk@cm4all.com>  Tue, 01 Sep 2015 12:48:48 -0000

cm4all-beng-proxy (7.5) unstable; urgency=low

  * merge release 6.9

 -- Max Kellermann <mk@cm4all.com>  Thu, 27 Aug 2015 14:30:18 -0000

cm4all-beng-proxy (7.4) unstable; urgency=low

  * merge release 6.8
  * tcache: fix minor memory leak

 -- Max Kellermann <mk@cm4all.com>  Wed, 26 Aug 2015 13:29:42 -0000

cm4all-beng-proxy (7.3) unstable; urgency=low

  * merge release 6.7

 -- Max Kellermann <mk@cm4all.com>  Wed, 22 Jul 2015 21:18:30 -0000

cm4all-beng-proxy (7.2) unstable; urgency=low

  * translation: allow REGEX_ON_{HOST,USER}_URI with INVERSE_REGEX

 -- Max Kellermann <mk@cm4all.com>  Fri, 17 Jul 2015 06:53:50 -0000

cm4all-beng-proxy (7.1) unstable; urgency=low

  * feature freeze
  * translation: WANT supports USER
  * translation: add packet REGEX_ON_USER_URI

 -- Max Kellermann <mk@cm4all.com>  Tue, 14 Jul 2015 20:46:43 -0000

cm4all-beng-proxy (7.0.10) unstable; urgency=low

  * fix crash on "Cache-Control: only-if-cached"
  * fix worker respawn

 -- Max Kellermann <mk@cm4all.com>  Sat, 11 Jul 2015 10:19:11 -0000

cm4all-beng-proxy (7.0.9) unstable; urgency=low

  * istream_escape: fix crash bug when last byte is escaped
  * stats: don't crash master process on CONTROL_STATS
  * debian/rules: add kludge to support dh_python2 on Squeeze

 -- Max Kellermann <mk@cm4all.com>  Thu, 09 Jul 2015 11:40:12 -0000

cm4all-beng-proxy (7.0.8) unstable; urgency=low

  * translation: add packets EXPAND_HOME, EXPAND_STDERR_PATH
  * translation: apply EXPAND_URI to CGI addresses
  * session: fix crash while invalidating widget session

 -- Max Kellermann <mk@cm4all.com>  Thu, 25 Jun 2015 13:29:01 -0000

cm4all-beng-proxy (7.0.7) unstable; urgency=low

  * translation: add packet AUTO_DEFLATE
  * istream_deflate: fix stalled stream
  * tcache: expand uncacheable responses

 -- Max Kellermann <mk@cm4all.com>  Wed, 24 Jun 2015 11:43:47 -0000

cm4all-beng-proxy (7.0.6) unstable; urgency=low

  * tcache: expand responses of uncacheable requests

 -- Max Kellermann <mk@cm4all.com>  Fri, 19 Jun 2015 13:02:32 -0000

cm4all-beng-proxy (7.0.5) unstable; urgency=low

  * merge release 6.6
  * control: flush the whole translation cache if the TCACHE_INVALIDATE
    payload is empty
  * namespace: support IPC namespaces

 -- Max Kellermann <mk@cm4all.com>  Thu, 11 Jun 2015 16:31:34 -0000

cm4all-beng-proxy (7.0.4) unstable; urgency=low

  * handler: send LISTENER_TAG if translation protocol version is not yet
    negotiated
  * handler: bypass translation cache during protocol version negotiation

 -- Max Kellermann <mk@cm4all.com>  Thu, 28 May 2015 13:10:12 -0000

cm4all-beng-proxy (7.0.3) unstable; urgency=low

  * handler: more "verbose_response" messages
  * handler: return "502 Bad Gateway" on translation server error
  * translation: protocol v2 always transmits LISTENER_TAG
  * translation: add packets REGEX_ON_HOST_URI, SESSION_SITE
  * session_manager: fix bogus assertion failure in cleanup
  * build with libwas 1.0

 -- Max Kellermann <mk@cm4all.com>  Wed, 20 May 2015 16:41:44 -0000

cm4all-beng-proxy (7.0.2) unstable; urgency=low

  * merge release 6.5
  * require Boost 1.49

 -- Max Kellermann <mk@cm4all.com>  Wed, 29 Apr 2015 11:43:57 -0000

cm4all-beng-proxy (7.0.1) unstable; urgency=low

  * forward the "Accept-Ranges" response header
  * forward the "Range" request header
  * forward the request headers "Accept-Charset" and "Accept-Encoding" to
    frame widgets

 -- Max Kellermann <mk@cm4all.com>  Fri, 13 Mar 2015 16:53:29 -0000

cm4all-beng-proxy (6.12) unstable; urgency=low

  * css_parser: fix buffer overflow due to off-by-one check
  * fcgi: fix uninitialized variable
  * was: fix error after blocking send on control channel
  * fb_pool: compress I/O buffers periodically
  * ssl: initialize OpenSSL engines
  * support SESSION_SITE in processor
  * lb: never forward headers X-CM4all-BENG-Peer-Subject and
    X-CM4all-BENG-Peer-Issuer-Subject

 -- Max Kellermann <mk@cm4all.com>  Mon, 26 Oct 2015 09:34:09 -0000

cm4all-beng-proxy (6.11) unstable; urgency=low

  * fcgi_client: fix hang after error logger failure

 -- Max Kellermann <mk@cm4all.com>  Thu, 17 Sep 2015 19:06:14 -0000

cm4all-beng-proxy (6.10) unstable; urgency=low

  * translate_parser: allow absolute LOCAL_URI
  * uri-verify: don't check the query string
  * bp_control: let worker handle control packets in single-worker mode
  * stock: fix "outgoing_connections" being always zero in control stats
  * lb_stats: include TCP connections in "outgoing_connections"

 -- Max Kellermann <mk@cm4all.com>  Tue, 01 Sep 2015 11:51:11 -0000

cm4all-beng-proxy (6.9) unstable; urgency=low

  * fcgi_client: ignore STDERR packets in size calculation

 -- Max Kellermann <mk@cm4all.com>  Thu, 27 Aug 2015 14:04:04 -0000

cm4all-beng-proxy (6.8) unstable; urgency=low

  * tcache: verify URI after cache miss

 -- Max Kellermann <mk@cm4all.com>  Wed, 26 Aug 2015 12:32:19 -0000

cm4all-beng-proxy (6.7) unstable; urgency=low

  * ssl: fix certificate chain with Server Name Indication
  * lb: fix hang during shutdown

 -- Max Kellermann <mk@cm4all.com>  Wed, 22 Jul 2015 20:47:55 -0000

cm4all-beng-proxy (6.6) unstable; urgency=low

  * debian/rules: remove remaining python-central invocation
  * init: enable session_save_path by default if
    /var/run/cm4all/beng-proxy exists
  * init: read /etc/default/cm4all-beng-proxy.local
  * namespace: set "setgroups=deny" for Linux 3.18+
  * namespace: retry with mount flag "noexec" if mounting fails
  * build with libwas 1.0

 -- Max Kellermann <mk@cm4all.com>  Thu, 11 Jun 2015 15:22:14 -0000

cm4all-beng-proxy (6.5) unstable; urgency=low

  * debian: improve clang build-dependency
  * debian: migrate from python-central to dh_python2
  * debian: add missing dependency on python-twisted-names

 -- Max Kellermann <mk@cm4all.com>  Mon, 27 Apr 2015 15:27:10 -0000

cm4all-beng-proxy (6.4) unstable; urgency=low

  * widget: fix "Range" request headers with non-default view

 -- Max Kellermann <mk@cm4all.com>  Fri, 10 Apr 2015 12:28:47 -0000

cm4all-beng-proxy (6.3) unstable; urgency=low

  * forward the request headers "If-Modified-Since", "If-Unmodified-Since",
    "If-Match", "If-None-Match" and "If-Range" to frame widgets
  * session: improve session cleanup reliability
  * lb: verify SSL certificates in --check
  * ssl: reduce CPU overhead during TLS handshake

 -- Max Kellermann <mk@cm4all.com>  Tue, 24 Mar 2015 16:56:00 -0000

cm4all-beng-proxy (6.2) unstable; urgency=low

  * merge release 5.16

 -- Max Kellermann <mk@cm4all.com>  Wed, 18 Mar 2015 10:11:04 -0000

cm4all-beng-proxy (6.1) unstable; urgency=low

  * feature freeze

 -- Max Kellermann <mk@cm4all.com>  Thu, 05 Mar 2015 10:57:18 -0000

cm4all-beng-proxy (6.0.16) unstable; urgency=low

  * don't drop WANT request packet in repeated translation

 -- Max Kellermann <mk@cm4all.com>  Mon, 02 Mar 2015 08:38:49 -0000

cm4all-beng-proxy (6.0.15) unstable; urgency=low

  * widget: support the CONTENT_TYPE_LOOKUP protocol
  * CGI: disable request URI forwarding if there's a SCRIPT_NAME

 -- Max Kellermann <mk@cm4all.com>  Tue, 24 Feb 2015 16:44:37 -0000

cm4all-beng-proxy (6.0.14) unstable; urgency=low

  * merge release 5.15

 -- Max Kellermann <mk@cm4all.com>  Mon, 23 Feb 2015 12:48:39 -0000

cm4all-beng-proxy (6.0.13) unstable; urgency=low

  * don't steal the X-CM4all-View header from the HTTP cache

 -- Max Kellermann <mk@cm4all.com>  Fri, 20 Feb 2015 11:35:10 -0000

cm4all-beng-proxy (6.0.12) unstable; urgency=low

  * fcgi: don't redirect stderro to /dev/null
  * handler: reserve request body for focused widget even if processor
    disabled
  * remove the X-CM4all-View header after using it
  * headers: add group "TRANSFORMATION"
  * translation: add packet EXPAND_HEADER

 -- Max Kellermann <mk@cm4all.com>  Thu, 19 Feb 2015 15:36:19 -0000

cm4all-beng-proxy (6.0.11) unstable; urgency=low

  * translation: add packet EXPAND_READ_FILE
  * control: add command CONTROL_FADE_CHILDREN

 -- Max Kellermann <mk@cm4all.com>  Tue, 17 Feb 2015 12:02:40 -0000

cm4all-beng-proxy (6.0.10) unstable; urgency=low

  * merge release 5.14
  * translation: add packets NON_BLOCKING, READ_FILE

 -- Max Kellermann <mk@cm4all.com>  Fri, 13 Feb 2015 17:24:35 -0000

cm4all-beng-proxy (6.0.9) unstable; urgency=low

  * namespace_options: improved PIVOT_ROOT error message
  * translation: add packet EXPAND_BIND_MOUNT

 -- Max Kellermann <mk@cm4all.com>  Wed, 11 Feb 2015 11:36:51 -0000

cm4all-beng-proxy (6.0.8) unstable; urgency=low

  * debian: remove translation server demo packages
  * init: change default translation server address to @translation
  * translation: add packet EXPAND_COOKIE_HOST

 -- Max Kellermann <mk@cm4all.com>  Tue, 10 Feb 2015 12:24:22 -0000

cm4all-beng-proxy (6.0.7) unstable; urgency=low

  * translation: add packet LISTENER_TAG

 -- Max Kellermann <mk@cm4all.com>  Mon, 09 Feb 2015 11:02:06 -0000

cm4all-beng-proxy (6.0.6) unstable; urgency=low

  * http_server, http_client: reduce overhead of proxying chunked body

 -- Max Kellermann <mk@cm4all.com>  Fri, 06 Feb 2015 07:44:17 -0000

cm4all-beng-proxy (6.0.5) unstable; urgency=low

  * merge release 5.13
  * translate_client: check for PROBE_PATH_SUFFIXES without PROBE_SUFFIX
  * fix stack overflow on PROBE_SUFFIXES loop

 -- Max Kellermann <mk@cm4all.com>  Thu, 05 Feb 2015 13:30:21 -0000

cm4all-beng-proxy (6.0.4) unstable; urgency=low

  * hstock: fix memory leak
  * response: fix crash on invalid X-CM4all-View header
  * translation: add packets AUTH_FILE, EXPAND_AUTH_FILE,
    APPEND_AUTH, EXPAND_APPEND_AUTH
  * log unknown view names in X-CM4all-View

 -- Max Kellermann <mk@cm4all.com>  Wed, 04 Feb 2015 22:16:07 -0000

cm4all-beng-proxy (6.0.3) unstable; urgency=low

  * support response header X-CM4all-View for all responses
  * reduce fork overhead by dropping NFS cache
  * reduce I/O multi-threading overhead

 -- Max Kellermann <mk@cm4all.com>  Tue, 03 Feb 2015 14:50:27 -0000

cm4all-beng-proxy (6.0.2) unstable; urgency=low

  * translate_client: allow BASE="/" (regression fix)

 -- Max Kellermann <mk@cm4all.com>  Mon, 02 Feb 2015 11:32:01 -0000

cm4all-beng-proxy (6.0.1) unstable; urgency=low

  * translation: add packets EXPAND_DOCUMENT_ROOT, PROBE_PATH_SUFFIXES

 -- Max Kellermann <mk@cm4all.com>  Thu, 29 Jan 2015 22:32:02 -0000

cm4all-beng-proxy (5.16) unstable; urgency=low

  * net: fix crash due to parsing '@' twice
  * net: fix another off-by-one bug in local socket addresses
  * random: fix partial entropy collection
  * http_server: support method PATCH (RFC 5789)

 -- Max Kellermann <mk@cm4all.com>  Wed, 18 Mar 2015 09:56:43 -0000

cm4all-beng-proxy (5.15) unstable; urgency=low

  * ssl_client: fix crash on request with Keep-Alive disabled

 -- Max Kellermann <mk@cm4all.com>  Mon, 23 Feb 2015 12:44:50 -0000

cm4all-beng-proxy (5.14) unstable; urgency=low

  * merge release 4.22

 -- Max Kellermann <mk@cm4all.com>  Wed, 11 Feb 2015 20:50:41 -0000

cm4all-beng-proxy (5.13) unstable; urgency=low

  * ssl: throttle when OpenSSL buffer grows too large

 -- Max Kellermann <mk@cm4all.com>  Thu, 05 Feb 2015 10:14:15 -0000

cm4all-beng-proxy (5.12) unstable; urgency=low

  * merge release 4.21

 -- Max Kellermann <mk@cm4all.com>  Thu, 22 Jan 2015 16:42:55 -0000

cm4all-beng-proxy (5.11) unstable; urgency=low

  * merge release 4.20
  * ssl: disable weak ciphers

 -- Max Kellermann <mk@cm4all.com>  Fri, 16 Jan 2015 12:20:58 -0000

cm4all-beng-proxy (5.10) unstable; urgency=low

  * fix cookie mangling in CGI handlers

 -- Max Kellermann <mk@cm4all.com>  Wed, 14 Jan 2015 21:45:01 -0000

cm4all-beng-proxy (5.9) unstable; urgency=low

  * merge release 4.19
  * log-tee: new access logger

 -- Max Kellermann <mk@cm4all.com>  Wed, 24 Sep 2014 14:41:51 -0000

cm4all-beng-proxy (5.8) unstable; urgency=low

  * fcache: work around assertion failure

 -- Max Kellermann <mk@cm4all.com>  Thu, 18 Sep 2014 17:47:40 -0000

cm4all-beng-proxy (5.7) unstable; urgency=low

  * was_client: fix crash bug

 -- Max Kellermann <mk@cm4all.com>  Wed, 17 Sep 2014 18:39:12 -0000

cm4all-beng-proxy (5.6) unstable; urgency=low

  * ssl_filter: fix stalled connection

 -- Max Kellermann <mk@cm4all.com>  Wed, 17 Sep 2014 06:43:12 -0000

cm4all-beng-proxy (5.5) unstable; urgency=low

  * merge release 4.18

 -- Max Kellermann <mk@cm4all.com>  Fri, 12 Sep 2014 10:30:14 -0000

cm4all-beng-proxy (5.4) unstable; urgency=low

  * merge release 4.16

 -- Max Kellermann <mk@cm4all.com>  Wed, 10 Sep 2014 06:19:42 -0000

cm4all-beng-proxy (5.3) unstable; urgency=low

  * child_manager: fix tree insertion bug
  * http_server: fix logger assertion failure

 -- Max Kellermann <mk@cm4all.com>  Fri, 29 Aug 2014 18:50:09 -0000

cm4all-beng-proxy (5.2) unstable; urgency=low

  * was_input: fix assertion failure

 -- Max Kellermann <mk@cm4all.com>  Fri, 29 Aug 2014 11:30:37 -0000

cm4all-beng-proxy (5.1) unstable; urgency=low

  * merge release 4.15
  * net: fix off-by-one bug in local socket addresses

 -- Max Kellermann <mk@cm4all.com>  Fri, 29 Aug 2014 08:55:55 -0000

cm4all-beng-proxy (5.0.14) unstable; urgency=low

  * buffered_socket: reduce memory usage
  * ssl_filter: reduce memory usage further

 -- Max Kellermann <mk@cm4all.com>  Wed, 13 Aug 2014 11:01:56 -0000

cm4all-beng-proxy (5.0.13) unstable; urgency=low

  * merge release 4.14
  * ssl_filter: reduce memory usage

 -- Max Kellermann <mk@cm4all.com>  Fri, 08 Aug 2014 17:45:33 -0000

cm4all-beng-proxy (5.0.12) unstable; urgency=low

  * merge release 4.13
  * http_cache: fix memcached crash bug
  * lb: SIGHUP flushes the SSL session cache
  * ssl_factory: reduce memory usage

 -- Max Kellermann <mk@cm4all.com>  Tue, 05 Aug 2014 12:53:05 -0000

cm4all-beng-proxy (5.0.11) unstable; urgency=low

  * merge release 4.11
  * http_{client,server}: support WebSocket (RFC 6455)

 -- Max Kellermann <mk@cm4all.com>  Tue, 29 Jul 2014 20:31:30 -0000

cm4all-beng-proxy (5.0.10) unstable; urgency=low

  * merge release 4.10
  * http_server: don't disable keep-alive when discarding optional request
    body ("Expect: 100-continue")

 -- Max Kellermann <mk@cm4all.com>  Wed, 23 Jul 2014 17:51:02 -0000

cm4all-beng-proxy (5.0.9) unstable; urgency=low

  * merge release 4.9
  * translation: CONTENT_TYPE_LOOKUP response may contain transformations

 -- Max Kellermann <mk@cm4all.com>  Mon, 21 Jul 2014 16:37:34 -0000

cm4all-beng-proxy (5.0.8) unstable; urgency=low

  * merge release 4.8
  * translation: new packet AUTO_GZIPPED

 -- Max Kellermann <mk@cm4all.com>  Fri, 18 Jul 2014 19:04:45 -0000

cm4all-beng-proxy (5.0.7) unstable; urgency=low

  * lb: add per-listener option "verbose_response"
  * header_forward: another COOKIE=BOTH forwarding bug fix
  * translation: new packets REQUEST_HEADER, EXPAND_REQUEST_HEADER

 -- Max Kellermann <mk@cm4all.com>  Fri, 11 Jul 2014 13:46:08 -0000

cm4all-beng-proxy (5.0.6) unstable; urgency=low

  * merge release 4.7
  * translation: add packet EXPAND_SITE

 -- Max Kellermann <mk@cm4all.com>  Wed, 02 Jul 2014 12:58:55 +0200

cm4all-beng-proxy (5.0.5) unstable; urgency=low

  * translation: add packet EXPAND_URI
  * tcache: VALIDATE_MTIME=0 matches when the file does not exist

 -- Max Kellermann <mk@cm4all.com>  Mon, 30 Jun 2014 14:15:02 -0000

cm4all-beng-proxy (5.0.4) unstable; urgency=low

  * merge release 4.6

 -- Max Kellermann <mk@cm4all.com>  Wed, 25 Jun 2014 13:05:26 -0000

cm4all-beng-proxy (5.0.3) unstable; urgency=low

  * tcache: optimize invalidation with host filter
  * tcache: optimize invalidation with site filter

 -- Max Kellermann <mk@cm4all.com>  Tue, 24 Jun 2014 20:24:25 -0000

cm4all-beng-proxy (5.0.2) unstable; urgency=low

  * merge release 4.5
  * session: fix potential crash on shared memory exhaustion
  * session: really purge new sessions first
  * translate_client: strict HEADER_FORWARD checks
  * translate_client: fix the COOKIE=BOTH parser
  * header_forward: fix COOKIE=BOTH forwarding

 -- Max Kellermann <mk@cm4all.com>  Mon, 16 Jun 2014 14:26:06 -0000

cm4all-beng-proxy (5.0.1) unstable; urgency=low

  * processor: allow Content-Type application/xml
  * was, pipe_filter: don't inherit environment variables
  * pipe_filter: fix command-line argument corruption bug
  * pipe_filter: support custom environment variables
  * translation: SETENV sets environment vars for FastCGI and WAS
  * header_forward: add mode COOKIE=BOTH

 -- Max Kellermann <mk@cm4all.com>  Fri, 06 Jun 2014 13:41:44 -0000

cm4all-beng-proxy (4.23) unstable; urgency=low

  * http_server: support method PATCH (RFC 5789)
  * session: fix expiration timer
  * session: allocate 64k sessions (was 32k)
  * session: work around high CPU usage due to session purging
  * request_session: don't send cleared session id of ignored session
  * ajp: fix bogus error "Peer closed the socket prematurely"
  * fcgi: fix uninitialized variable
  * fcgi: fix hang after error logger failure
  * fcgi: ignore STDERR packets in size calculation
  * header_forward: always forward "Allow"
  * translate_cache: optimize memory usage
  * css_parser: fix buffer overflow due to off-by-one check
  * support SESSION_SITE in processor
  * lb: fix hang during shutdown
  * namespace: retry with mount flag "noexec" if mounting fails
  * random: fix partial entropy collection

 -- Max Kellermann <mk@cm4all.com>  Fri, 04 Dec 2015 16:52:26 -0000

cm4all-beng-proxy (4.22) unstable; urgency=low

  * fcgi: fix wrong child process reuse with different JailCGI homes

 -- Max Kellermann <mk@cm4all.com>  Wed, 11 Feb 2015 19:30:05 -0000

cm4all-beng-proxy (4.21) unstable; urgency=low

  * cgi, pipe: fix crash after fork failure when input is a regular file

 -- Max Kellermann <mk@cm4all.com>  Thu, 22 Jan 2015 16:38:00 -0000

cm4all-beng-proxy (4.20) unstable; urgency=low

  * ssl_server: disable SSLv2 and SSLv3 because they are insecure
  * ssl_client: enable TLS versions newer than 1.1

 -- Max Kellermann <mk@cm4all.com>  Fri, 16 Jan 2015 12:12:02 -0000

cm4all-beng-proxy (4.19) unstable; urgency=low

  * lb/tcp: fix assertion failure

 -- Max Kellermann <mk@cm4all.com>  Wed, 24 Sep 2014 14:31:24 -0000

cm4all-beng-proxy (4.18) unstable; urgency=low

  * http_server: fix missing response (Keep-Alive disabled)

 -- Max Kellermann <mk@cm4all.com>  Fri, 12 Sep 2014 10:22:51 -0000

cm4all-beng-proxy (4.17) unstable; urgency=low

  * http_server: fix logger assertion failure

 -- Max Kellermann <mk@cm4all.com>  Thu, 11 Sep 2014 08:52:31 -0000

cm4all-beng-proxy (4.16) unstable; urgency=low

  * was_client: fix assertion failure

 -- Max Kellermann <mk@cm4all.com>  Wed, 10 Sep 2014 06:17:58 -0000

cm4all-beng-proxy (4.15) unstable; urgency=low

  * merge release 3.1.38

 -- Max Kellermann <mk@cm4all.com>  Fri, 29 Aug 2014 08:52:10 -0000

cm4all-beng-proxy (4.14) unstable; urgency=low

  * ssl_filter: fix error check
  * http_server: log failed requests
  * lb_http: reduce verbosity of ECONNRESET log message

 -- Max Kellermann <mk@cm4all.com>  Fri, 08 Aug 2014 17:41:52 -0000

cm4all-beng-proxy (4.13) unstable; urgency=low

  * thread_worker: smaller thread stack (64 kB)
  * ssl_factory: enable ECDH for perfect forward secrecy
  * thread_socket_filter: reinvoke writing after recovering from full
    output buffer
  * buffered_socket: reschedule reading after input buffer drained

 -- Max Kellermann <mk@cm4all.com>  Tue, 05 Aug 2014 12:37:11 -0000

cm4all-beng-proxy (4.12) unstable; urgency=low

  * pool: fix bogus assertion failure after SSL disconnect
  * lb/tcp: fix send error message
  * lb/tcp: fix crash after write error
  * thread_socket_filter: fix assertion failure with full output buffer
  * thread_socket_filter: fix crash after write error

 -- Max Kellermann <mk@cm4all.com>  Thu, 31 Jul 2014 16:19:57 -0000

cm4all-beng-proxy (4.11) unstable; urgency=low

  * merge release 3.1.37

 -- Max Kellermann <mk@cm4all.com>  Mon, 28 Jul 2014 15:34:53 -0000

cm4all-beng-proxy (4.10) unstable; urgency=low

  * merge release 3.1.36
  * lhttp_stock: fix crash after fork failure

 -- Max Kellermann <mk@cm4all.com>  Wed, 23 Jul 2014 17:47:36 -0000

cm4all-beng-proxy (4.9) unstable; urgency=low

  * merge release 3.1.35

 -- Max Kellermann <mk@cm4all.com>  Mon, 21 Jul 2014 16:34:15 -0000

cm4all-beng-proxy (4.8) unstable; urgency=low

  * ssl: fix choking decryption on large SSL packets
  * http_server: discard incoming data while waiting for drained response

 -- Max Kellermann <mk@cm4all.com>  Thu, 17 Jul 2014 23:16:21 -0000

cm4all-beng-proxy (4.7) unstable; urgency=low

  * lb: flush all output buffers before closing HTTPS connection

 -- Max Kellermann <mk@cm4all.com>  Wed, 02 Jul 2014 10:46:07 -0000

cm4all-beng-proxy (4.6) unstable; urgency=low

  * merge release 3.1.34

 -- Max Kellermann <mk@cm4all.com>  Wed, 25 Jun 2014 13:02:07 -0000

cm4all-beng-proxy (4.5) unstable; urgency=low

  * tcache: enable VARY on LOCAL_ADDRESS_STRING

 -- Max Kellermann <mk@cm4all.com>  Sun, 15 Jun 2014 21:14:17 -0000

cm4all-beng-proxy (4.4) unstable; urgency=low

  * debian/control: refuse to build with libnfs 1.9.3-1 due to broken
    package name

 -- Max Kellermann <mk@cm4all.com>  Tue, 10 Jun 2014 09:59:57 -0000

cm4all-beng-proxy (4.3) unstable; urgency=low

  * merge release 3.1.33
  * widget_uri, cgi_address: fix potential crash

 -- Max Kellermann <mk@cm4all.com>  Tue, 10 Jun 2014 08:47:34 -0000

cm4all-beng-proxy (4.2) unstable; urgency=low

  * widget: avoid double slash when concatenating (Local) HTTP URI and
    path_info

 -- Max Kellermann <mk@cm4all.com>  Tue, 03 Jun 2014 18:08:54 -0000

cm4all-beng-proxy (4.1) unstable; urgency=medium

  * feature freeze

 -- Max Kellermann <mk@cm4all.com>  Fri, 30 May 2014 13:42:38 +0200

cm4all-beng-proxy (4.0.49) unstable; urgency=low

  * lb_config: allow escaping backslash in lb.conf
  * translation: add packet AUTH (yet another authentication protocol)

 -- Max Kellermann <mk@cm4all.com>  Wed, 28 May 2014 15:14:54 -0000

cm4all-beng-proxy (4.0.48) unstable; urgency=low

  * cgi_address: avoid double slash when concatenating script_name and
    path_info
  * cgi_address: default to script_name="/"

 -- Max Kellermann <mk@cm4all.com>  Tue, 27 May 2014 11:47:19 -0000

cm4all-beng-proxy (4.0.47) unstable; urgency=low

  * args: unescape values with dollar sign (4.0.46 regression)
  * translate_client: fix "Could not locate resource" (4.0.38 regression)

 -- Max Kellermann <mk@cm4all.com>  Mon, 26 May 2014 17:02:48 -0000

cm4all-beng-proxy (4.0.46) unstable; urgency=low

  * translate_client: check for valid base address after EASY_BASE
  * fcgi_client: detect bogus Content-Length response header

 -- Max Kellermann <mk@cm4all.com>  Mon, 26 May 2014 12:11:55 -0000

cm4all-beng-proxy (4.0.45) unstable; urgency=low

  * translate_client: fix crash after misplaced AUTO_BASE
  * fcgi_client: support STDERR_PATH for FastCGI's STDERR stream

 -- Max Kellermann <mk@cm4all.com>  Thu, 22 May 2014 15:42:08 -0000

cm4all-beng-proxy (4.0.44) unstable; urgency=low

  * cgi_address: unescape PATH_INFO in ENOTDIR handler
  * python/translation/response: add method bind_mount()

 -- Max Kellermann <mk@cm4all.com>  Wed, 21 May 2014 13:58:15 -0000

cm4all-beng-proxy (4.0.43) unstable; urgency=low

  * merge release 3.1.32
  * lhttp_stock: handle fork() failures
  * handler: fix assertion failure on malformed request URI

 -- Max Kellermann <mk@cm4all.com>  Wed, 21 May 2014 07:27:05 -0000

cm4all-beng-proxy (4.0.42) unstable; urgency=low

  * tstock: log abstract socket paths properly
  * translation: add packet COOKIE_PATH
  * cookie_{server,client}: upgrade to RFC 6265
  * http_string: allow comma in cookie values (RFC ignorant)

 -- Max Kellermann <mk@cm4all.com>  Wed, 14 May 2014 10:41:34 -0000

cm4all-beng-proxy (4.0.41) unstable; urgency=low

  * handler: forget CHECK after the check has completed
  * handler: apply SESSION before repeating translation
  * fcgi, lhttp, delegate: apply STDERR_PATH to stdout

 -- Max Kellermann <mk@cm4all.com>  Tue, 13 May 2014 15:14:58 -0000

cm4all-beng-proxy (4.0.40) unstable; urgency=low

  * file_hander: fix memory leak
  * rerror: add option "verbose_response"
  * translation: rename LHTTP_EXPAND_URI to EXPAND_LHTTP_URI
  * tcache: raise MAX_AGE limit to one day
  * ajp_client: fix header corruption
  * ajp_client: fix buffer overflow
  * python/translation/response: add method expand_pair()

 -- Max Kellermann <mk@cm4all.com>  Mon, 12 May 2014 15:58:07 -0000

cm4all-beng-proxy (4.0.39) unstable; urgency=low

  * file_enotdir: fix PATH_INFO forwarding for LHTTP

 -- Max Kellermann <mk@cm4all.com>  Fri, 09 May 2014 13:38:57 -0000

cm4all-beng-proxy (4.0.38) unstable; urgency=low

  * translation: add packet STDERR_PATH
  * translate_client: detect missing LHTTP_URI, NFS_EXPORT
  * handler: fix the USER translation packet (broken since 4.0.17)

 -- Max Kellermann <mk@cm4all.com>  Thu, 08 May 2014 21:49:55 -0000

cm4all-beng-proxy (4.0.37) unstable; urgency=low

  * enotdir: forward PATH_INFO to LHTTP server
  * lhttp: support environment variables via PAIR

 -- Max Kellermann <mk@cm4all.com>  Thu, 08 May 2014 12:59:50 -0000

cm4all-beng-proxy (4.0.36) unstable; urgency=low

  * tcache: log the final cache key
  * translation: add packet ENOTDIR

 -- Max Kellermann <mk@cm4all.com>  Thu, 08 May 2014 08:56:13 -0000

cm4all-beng-proxy (4.0.35) unstable; urgency=low

  * namespace_options, client-socket: Debian Squeeze compatibility tweaks
  * tcache: paranoid checks for REGEX (optional via UNSAFE_BASE)
  * translation: add packet REDIRECT_QUERY_STRING

 -- Max Kellermann <mk@cm4all.com>  Tue, 06 May 2014 16:20:22 -0000

cm4all-beng-proxy (4.0.34) unstable; urgency=low

  * tcache: fix URI with BASE
  * tcache: allow URI with AUTO_BASE/EASY_BASE
  * tcache: allow TEST_PATH with BASE
  * translation: add packet EXPAND_TEST_PATH

 -- Max Kellermann <mk@cm4all.com>  Tue, 06 May 2014 12:58:50 -0000

cm4all-beng-proxy (4.0.33) unstable; urgency=low

  * allow FILE_NOT_FOUND depth 20
  * translation: add packets EXPAND_SCRIPT_NAME, TEST_PATH

 -- Max Kellermann <mk@cm4all.com>  Mon, 05 May 2014 16:05:09 -0000

cm4all-beng-proxy (4.0.32) unstable; urgency=low

  * cgi_address: allow BASE without PATH_INFO
  * implement FILE_NOT_FOUND support for CGI, FastCGI, WAS, LHTTP

 -- Max Kellermann <mk@cm4all.com>  Fri, 02 May 2014 14:32:47 -0000

cm4all-beng-proxy (4.0.31) unstable; urgency=low

  * translation: add packet EXPAND_REDIRECT
  * tcache: regex compiler errors and base mismatches are fatal

 -- Max Kellermann <mk@cm4all.com>  Thu, 01 May 2014 18:23:24 -0000

cm4all-beng-proxy (4.0.30) unstable; urgency=low

  * merge release 3.1.31
  * uri_base: fix BASE store bug after request to the BASE

 -- Max Kellermann <mk@cm4all.com>  Tue, 29 Apr 2014 21:53:37 -0000

cm4all-beng-proxy (4.0.29) unstable; urgency=low

  * processor: add URI rewrite mode "response"

 -- Max Kellermann <mk@cm4all.com>  Wed, 23 Apr 2014 23:59:00 -0000

cm4all-beng-proxy (4.0.28) unstable; urgency=low

  * handler: fix SESSION and PARAM breakage
  * tcache: fix VARY/PARAM check
  * translation: allow null bytes in SESSION

 -- Max Kellermann <mk@cm4all.com>  Thu, 17 Apr 2014 12:21:29 -0000

cm4all-beng-proxy (4.0.27) unstable; urgency=low

  * tstock: support abstract sockets

 -- Max Kellermann <mk@cm4all.com>  Fri, 04 Apr 2014 12:58:09 -0000

cm4all-beng-proxy (4.0.26) unstable; urgency=low

  * merge release 3.1.28
  * translation: add packet EXPIRES_RELATIVE

 -- Max Kellermann <mk@cm4all.com>  Tue, 01 Apr 2014 17:18:55 -0000

cm4all-beng-proxy (4.0.25) unstable; urgency=low

  * merge release 3.1.27
  * lb/tcp: fix busy loop

 -- Max Kellermann <mk@cm4all.com>  Thu, 27 Mar 2014 11:22:05 -0000

cm4all-beng-proxy (4.0.24) unstable; urgency=low

  * failure: fix bogus assertion failure with abstract sockets
  * lb/tcp: fix memory leaks
  * lb/tcp: drain output buffers before closing the connection

 -- Max Kellermann <mk@cm4all.com>  Mon, 24 Mar 2014 17:42:04 -0000

cm4all-beng-proxy (4.0.23) unstable; urgency=low

  * translation: new packet DIRECTORY_INDEX

 -- Max Kellermann <mk@cm4all.com>  Fri, 21 Mar 2014 13:00:39 -0000

cm4all-beng-proxy (4.0.22) unstable; urgency=low

  * translation: allow ERROR_DOCUMENT payload, echo
  * translation: new packets FILE_NOT_FOUND, CONTENT_TYPE_LOOKUP
  * translate_client: check for multiple REGEX / INVERSE_REGEX
  * translate_client: support abstract sockets in ADDRESS_STRING

 -- Max Kellermann <mk@cm4all.com>  Thu, 20 Mar 2014 12:28:04 -0000

cm4all-beng-proxy (4.0.21) unstable; urgency=low

  * merge release 3.1.26
  * handler: forward HTTP errors from translation cache to browser
  * tcache: reduce memory usage
  * translate_client: don't send REMOTE_HOST unless requested via WANT
  * translate_client: check if BASE matches request URI
  * translation: make "UNSAFE_BASE" a modifier for "BASE"
  * translation: new packet "EASY_BASE" simplifies "BASE" usage
  * translation: new packets "REGEX_TAIL", "REGEX_UNESCAPE"

 -- Max Kellermann <mk@cm4all.com>  Mon, 17 Mar 2014 22:00:23 -0000

cm4all-beng-proxy (4.0.20) unstable; urgency=low

  * merge release 3.1.25
  * translate_client: refuse to parse incoming request packets
  * translate_client: check for illegal null bytes
  * translation: add packet "UNSAFE_BASE"
  * lb: drop root privileges irreversibly using PR_SET_NO_NEW_PRIVS

 -- Max Kellermann <mk@cm4all.com>  Thu, 13 Mar 2014 13:34:47 -0000

cm4all-beng-proxy (4.0.19) unstable; urgency=low

  * translation: add packet WANT, make several packets optional
  * translate_client: allow combining CHECK and WANT_FULL_URI
  * tcache: make PARAM cacheable, supported by VARY
  * python/translation/request: accept BEGIN in packetReceived()
  * python/translation/request: add attribute "protocol_version"
  * lb: detach from file system (security)

 -- Max Kellermann <mk@cm4all.com>  Wed, 05 Mar 2014 14:16:42 -0000

cm4all-beng-proxy (4.0.18) unstable; urgency=low

  * doc/lb: document sticky mode "source_ip"
  * lb/tcp: fix endless loop due to misrouted write event

 -- Max Kellermann <mk@cm4all.com>  Tue, 18 Feb 2014 14:48:47 -0000

cm4all-beng-proxy (4.0.17) unstable; urgency=low

  * handler: apply session directives from current translation response
    before resuming the "previous" response

 -- Max Kellermann <mk@cm4all.com>  Mon, 17 Feb 2014 17:46:44 -0000

cm4all-beng-proxy (4.0.16) unstable; urgency=low

  * namespace: set up uid/gid mapping without MOUNT_PROC
  * namespace: allow BIND_MOUNT, MOUNT_PROC, MOUNT_HOME, MOUNT_TMP_TMPFS without
    PIVOT_ROOT
  * configurable resource limits for child processes

 -- Max Kellermann <mk@cm4all.com>  Fri, 07 Feb 2014 12:48:44 -0000

cm4all-beng-proxy (4.0.15) unstable; urgency=low

  * daemon: set up supplementary groups
  * child_manager: log resource usage
  * fcgi_stock: kill child process after connect failure
  * fcgi_stock: kill child process after repeated timeout

 -- Max Kellermann <mk@cm4all.com>  Tue, 04 Feb 2014 15:17:36 -0000

cm4all-beng-proxy (4.0.14) unstable; urgency=low

  * add systemd unit
  * cgi, delegate, lhttp, pipe: enable missing namespace features
  * cgi, pipe: fix /proc mount failure
  * namespace: secure /proc flags
  * namespace: work around uid/gid mapper failure using PR_SET_DUMPABLE

 -- Max Kellermann <mk@cm4all.com>  Mon, 03 Feb 2014 20:40:49 -0000

cm4all-beng-proxy (4.0.13) unstable; urgency=low

  * namespace: make new root directory read-only
  * namespace: add option to mount tmpfs on /tmp
  * namespace: arbitrary bind-mounts
  * namespace: support UTS namespaces
  * namespace: set up uid/gid mapping in user namespace

 -- Max Kellermann <mk@cm4all.com>  Tue, 28 Jan 2014 22:37:47 -0000

cm4all-beng-proxy (4.0.12) unstable; urgency=low

  * cache: use monotonic clock
  * namespace: support PID namespaces
  * namespace: support mount namespace and pivot_root()
  * namespace: can mount new /proc, $HOME

 -- Max Kellermann <mk@cm4all.com>  Fri, 24 Jan 2014 14:02:34 -0000

cm4all-beng-proxy (4.0.11) unstable; urgency=low

  * was: fix misdirected pipes (4.0.10 regression)
  * translation: add packets EXPAND_APPEND, EXPAND_PAIR
  * file_handler: allow character devices

 -- Max Kellermann <mk@cm4all.com>  Tue, 21 Jan 2014 18:24:14 -0000

cm4all-beng-proxy (4.0.10) unstable; urgency=low

  * merge release 3.1.24
  * response: don't report version in "Server" response header
  * lhttp, delegate: support namespaces
  * delegate: fix spontaneous shutdown due to misrouted SIGTERM signal

 -- Max Kellermann <mk@cm4all.com>  Fri, 03 Jan 2014 21:18:45 -0000

cm4all-beng-proxy (4.0.9) unstable; urgency=low

  * pipe: fix signal handler race condition
  * pipe, CGI, FastCGI, WAS: support user/network namespaces

 -- Max Kellermann <mk@cm4all.com>  Mon, 23 Dec 2013 18:55:03 -0000

cm4all-beng-proxy (4.0.8) unstable; urgency=low

  * CGI, FastCGI, WAS: support command-line arguments
  * header-forward: add groups "CORS", "SECURE"

 -- Max Kellermann <mk@cm4all.com>  Mon, 16 Dec 2013 18:26:12 -0000

cm4all-beng-proxy (4.0.7) unstable; urgency=low

  * merge release 3.1.23
  * ssl_filter: fix stalled SSL read
  * thread_socket_filter: fix stalled SSL write

 -- Max Kellermann <mk@cm4all.com>  Sat, 07 Dec 2013 07:39:16 -0000

cm4all-beng-proxy (4.0.6) unstable; urgency=low

  * thread_queue: fix spurious thread exit

 -- Max Kellermann <mk@cm4all.com>  Tue, 26 Nov 2013 20:45:30 -0000

cm4all-beng-proxy (4.0.5) unstable; urgency=low

  * merge release 3.1.22

 -- Max Kellermann <mk@cm4all.com>  Mon, 25 Nov 2013 13:03:15 -0000

cm4all-beng-proxy (4.0.4) unstable; urgency=low

  * merge release 3.1.21
  * nfs: bind to privileged port

 -- Max Kellermann <mk@cm4all.com>  Sun, 24 Nov 2013 08:30:58 -0000

cm4all-beng-proxy (4.0.3) unstable; urgency=low

  * lb: allow the kernel to chooes a TCP bind port
  * lb: support forwarding HTTP requests with the original source IP

 -- Max Kellermann <mk@cm4all.com>  Sun, 10 Nov 2013 17:46:44 -0000

cm4all-beng-proxy (4.0.2) unstable; urgency=low

  * merge release 3.1.20
  * lb: support forwarding TCP connections with the original source IP

 -- Max Kellermann <mk@cm4all.com>  Tue, 05 Nov 2013 16:07:34 -0000

cm4all-beng-proxy (4.0.1) unstable; urgency=low

  * merge release 3.1.19

 -- Max Kellermann <mk@cm4all.com>  Wed, 30 Oct 2013 15:26:16 -0000

cm4all-beng-proxy (4.0) unstable; urgency=low

  * translation: rename TRANSLATE_PROXY to TRANSLATE_HTTP
  * thread_pool: start SSL worker threads on the first use
  * translate-client, resource-loader: support https://

 -- Max Kellermann <mk@cm4all.com>  Wed, 23 Oct 2013 19:29:38 -0000

cm4all-beng-proxy (3.1.38) unstable; urgency=low

  * istream: fix assertion failure due to inverted check
  * was_control: fix assertion failure due to missing check

 -- Max Kellermann <mk@cm4all.com>  Fri, 29 Aug 2014 08:52:53 -0000

cm4all-beng-proxy (3.1.37) unstable; urgency=low

  * http_cache: fix caching (Fast-)CGI responses
  * http_client: fix bug with HTTP 1.0 Keep-Alive
  * stock: destroy only surplus idle items

 -- Max Kellermann <mk@cm4all.com>  Mon, 28 Jul 2014 15:30:50 -0000

cm4all-beng-proxy (3.1.36) unstable; urgency=low

  * http_server: ignore case in "Connection" request header
  * http_client: allow comma-separated list in "Connection" response
    header

 -- Max Kellermann <mk@cm4all.com>  Wed, 23 Jul 2014 17:43:09 -0000

cm4all-beng-proxy (3.1.35) unstable; urgency=low

  * lb_tcp: fix memory leak after send failure
  * ssl_filter: fix race condition
  * ssl_filter: fix memory leak with client certificates

 -- Max Kellermann <mk@cm4all.com>  Mon, 21 Jul 2014 16:20:14 -0000

cm4all-beng-proxy (3.1.34) unstable; urgency=low

  * session: fix potential crash on shared memory exhaustion
  * session: really purge new sessions first
  * istream-iconv: fix endless loop with unknown charset

 -- Max Kellermann <mk@cm4all.com>  Wed, 25 Jun 2014 12:58:03 -0000

cm4all-beng-proxy (3.1.33) unstable; urgency=low

  * widget: avoid double slash when concatenating (Local) HTTP URI and
    path_info
  * pipe: fix command-line argument corruption bug
  * fcgi_client: detect bogus Content-Length response header

 -- Max Kellermann <mk@cm4all.com>  Tue, 10 Jun 2014 08:30:39 -0000

cm4all-beng-proxy (3.1.32) unstable; urgency=low

  * http_string: allow comma in cookie values (RFC ignorant)

 -- Max Kellermann <mk@cm4all.com>  Mon, 19 May 2014 07:52:24 -0000

cm4all-beng-proxy (3.1.31) unstable; urgency=low

  * rewrite-uri: fix view name corruption

 -- Max Kellermann <mk@cm4all.com>  Mon, 28 Apr 2014 16:30:17 -0000

cm4all-beng-proxy (3.1.30) unstable; urgency=low

  * translate-client: fix EXPAND_PATH on HTTP address

 -- Max Kellermann <mk@cm4all.com>  Mon, 28 Apr 2014 14:44:22 -0000

cm4all-beng-proxy (3.1.29) unstable; urgency=low

  * http-server: fix potential crash with too many request headers

 -- Max Kellermann <mk@cm4all.com>  Fri, 25 Apr 2014 15:52:16 -0000

cm4all-beng-proxy (3.1.28) unstable; urgency=low

  * buffered_socket: fix bogus assertion failure

 -- Max Kellermann <mk@cm4all.com>  Tue, 01 Apr 2014 16:53:22 -0000

cm4all-beng-proxy (3.1.27) unstable; urgency=low

  * fcgi-stock: show process name in log messages
  * fcgi-stock: check connection state before issuing new request

 -- Max Kellermann <mk@cm4all.com>  Tue, 25 Mar 2014 20:02:23 -0000

cm4all-beng-proxy (3.1.26) unstable; urgency=low

  * http-client: fix bogus assertion failure

 -- Max Kellermann <mk@cm4all.com>  Fri, 14 Mar 2014 14:36:12 -0000

cm4all-beng-proxy (3.1.25) unstable; urgency=low

  * escape: fix data corruption with glibc 2.18

 -- Max Kellermann <mk@cm4all.com>  Thu, 06 Mar 2014 11:47:14 -0000

cm4all-beng-proxy (3.1.24) unstable; urgency=low

  * fcgi-stock: fix crash on fork() failure
  * fcache: fix crash on responses without body

 -- Max Kellermann <mk@cm4all.com>  Thu, 02 Jan 2014 22:57:50 -0000

cm4all-beng-proxy (3.1.23) unstable; urgency=low

  * was-output: fix event leak
  * was-output: fix crash in error handler
  * was-client: free the request body on empty response
  * was-client: reuse connection after empty response
  * was-client: fix stalled response on LENGTH=0

 -- Max Kellermann <mk@cm4all.com>  Fri, 06 Dec 2013 13:23:40 -0000

cm4all-beng-proxy (3.1.22) unstable; urgency=low

  * http_server: fix stalled response

 -- Max Kellermann <mk@cm4all.com>  Mon, 25 Nov 2013 13:00:33 -0000

cm4all-beng-proxy (3.1.21) unstable; urgency=low

  * merge release 3.0.34
  * was-client: fix crash on abort
  * was-client: fix off-by-one error in header parser

 -- Max Kellermann <mk@cm4all.com>  Sun, 24 Nov 2013 08:04:41 -0000

cm4all-beng-proxy (3.1.20) unstable; urgency=low

  * jail: add "--" after last option, allows passing options to jail
  * keep CAP_KILL to be able to kill jailed child processes

 -- Max Kellermann <mk@cm4all.com>  Mon, 04 Nov 2013 14:41:34 -0000

cm4all-beng-proxy (3.1.19) unstable; urgency=low

  * handler: work around crash due to translation cache invalidation
  * child: send SIGKILL after 60 seconds

 -- Max Kellermann <mk@cm4all.com>  Wed, 30 Oct 2013 12:12:31 -0000

cm4all-beng-proxy (3.1.18) unstable; urgency=low

  * nfs: translate NFS3ERR_NOENT to "404 Not Found"
  * nfs_client: don't leak file descriptor to child processes

 -- Max Kellermann <mk@cm4all.com>  Wed, 30 Oct 2013 09:28:11 -0000

cm4all-beng-proxy (3.1.17) unstable; urgency=low

  * tcache: cache translation responses that contain STATUS

 -- Max Kellermann <mk@cm4all.com>  Fri, 25 Oct 2013 17:10:26 -0000

cm4all-beng-proxy (3.1.16) unstable; urgency=low

  * fcgi-stock: kill child processes with SIGUSR1 instead of SIGTERM

 -- Max Kellermann <mk@cm4all.com>  Wed, 23 Oct 2013 08:54:03 -0000

cm4all-beng-proxy (3.1.15) unstable; urgency=low

  * lhttp_address: don't unescape the BASE suffix
  * {file,nfs}_address: unescape EXPAND_PATH(_INFO) substitutions
  * child_stock: fix another assertion failure

 -- Max Kellermann <mk@cm4all.com>  Tue, 22 Oct 2013 15:15:42 -0000

cm4all-beng-proxy (3.1.14) unstable; urgency=low

  * istream_nfs: fix assertion failure on empty file
  * nfs_client: fix crash on malformed path
  * nfs_client: improved error messages
  * child_stock: fix assertion failure when busy child process gets killed

 -- Max Kellermann <mk@cm4all.com>  Mon, 21 Oct 2013 15:38:28 -0000

cm4all-beng-proxy (3.1.13) unstable; urgency=low

  * merge release 3.0.33
  * translation: new packet WANT_FULL_URI for obtaining the full URI

 -- Max Kellermann <mk@cm4all.com>  Wed, 09 Oct 2013 10:40:35 -0000

cm4all-beng-proxy (3.1.12) unstable; urgency=low

  * merge release 3.0.31
  * translation: new packet CONCURRENCY controls number of LHTTP
    connections per process

 -- Max Kellermann <mk@cm4all.com>  Sat, 05 Oct 2013 11:34:04 -0000

cm4all-beng-proxy (3.1.11) unstable; urgency=low

  * lhttp_stock: allow 4 concurrent connections per LHTTP process

 -- Max Kellermann <mk@cm4all.com>  Mon, 30 Sep 2013 16:10:05 -0000

cm4all-beng-proxy (3.1.10) unstable; urgency=low

  * resource-address: fix assertion failure in LHTTP operation
  * lhttp_request: use the LHTTP_HOST attribute
  * kill the logger process on shutdown

 -- Max Kellermann <mk@cm4all.com>  Wed, 25 Sep 2013 17:29:56 -0000

cm4all-beng-proxy (3.1.9) unstable; urgency=low

  * {fcgi,lhttp}_stock: reuse child processes after connection closed
  * translate-client: ignore DEFLATED,GZIPPED on NFS address
  * translate-client: ignore EXPAND_PATH_INFO on local file
  * ssl_factory: wildcard matches single letter
  * ssl_factory: wildcard matches only one segment

 -- Max Kellermann <mk@cm4all.com>  Tue, 24 Sep 2013 10:31:30 -0000

cm4all-beng-proxy (3.1.8) unstable; urgency=low

  * ssl_factory: fix broken certificat/key matching
  * doc: various manual updates (RFC 2617, ...)

 -- Max Kellermann <mk@cm4all.com>  Fri, 20 Sep 2013 12:55:55 -0000

cm4all-beng-proxy (3.1.7) unstable; urgency=low

  * merge release 3.0.30
  * resource-loader: new protocol "Local HTTP"

 -- Max Kellermann <mk@cm4all.com>  Tue, 17 Sep 2013 13:36:20 -0000

cm4all-beng-proxy (3.1.6) unstable; urgency=low

  * buffered_socket: fix assertion failure

 -- Max Kellermann <mk@cm4all.com>  Fri, 23 Aug 2013 12:39:47 -0000

cm4all-beng-proxy (3.1.5) unstable; urgency=low

  * merge release 3.0.26
  * lb: disallow deprecated configuration keywords
  * lb: conditional pools
  * lb_config: setting "ssl_cert" specifies both certificate and key
  * ssl_filter: support TLS Server Name Indication

 -- Max Kellermann <mk@cm4all.com>  Fri, 16 Aug 2013 16:29:34 -0000

cm4all-beng-proxy (3.1.4) unstable; urgency=low

  * nfs_cache: new dedicated cache for NFS files
  * nfs_{handler,request}: use Content-Type from translation server

 -- Max Kellermann <mk@cm4all.com>  Mon, 10 Jun 2013 20:50:58 -0000

cm4all-beng-proxy (3.1.3) unstable; urgency=low

  * nfs_client: fix crash due to uninitialized memory
  * nfs_client: disconnect idle connections
  * nfs_client: expire file metadata
  * istream-nfs: fix resuming a blocking sink
  * istream-nfs: detect file truncation

 -- Max Kellermann <mk@cm4all.com>  Mon, 03 Jun 2013 19:30:20 -0000

cm4all-beng-proxy (3.1.2) unstable; urgency=low

  * nfs_client: read larger chunks
  * nfs_handler: implement cache revalidation and byte ranges

 -- Max Kellermann <mk@cm4all.com>  Wed, 29 May 2013 16:23:15 -0000

cm4all-beng-proxy (3.1.1) unstable; urgency=low

  * nfs_client: fix crash on HEAD request
  * nfs_client: generate Last-Modified and ETag
  * http-cache: allow caching NFS files

 -- Max Kellermann <mk@cm4all.com>  Thu, 23 May 2013 11:00:49 -0000

cm4all-beng-proxy (3.1) unstable; urgency=low

  * nfs_client: new resource loader backend

 -- Max Kellermann <mk@cm4all.com>  Tue, 21 May 2013 21:14:06 -0000

cm4all-beng-proxy (3.0.34) unstable; urgency=low

  * processor: fix use-after-free crash bug

 -- Max Kellermann <mk@cm4all.com>  Sun, 24 Nov 2013 07:46:29 -0000

cm4all-beng-proxy (3.0.33) unstable; urgency=low

  * tcache: limit the cacheable CHECK length
  * tcache: allow binary data in the CHECK payload
  * tcache: fix matching the URI on INVALIDATE with CHECK

 -- Max Kellermann <mk@cm4all.com>  Wed, 09 Oct 2013 09:52:47 -0000

cm4all-beng-proxy (3.0.32) unstable; urgency=low

  * tcache: apply BASE to responses without an address
  * tcache: fix BASE on responses with CHECK
  * handler: fix crash after malformed CHECK/PREVIOUS translation

 -- Max Kellermann <mk@cm4all.com>  Tue, 08 Oct 2013 15:48:07 -0000

cm4all-beng-proxy (3.0.31) unstable; urgency=low

  * socket_wrapper: work around libevent timeout reset bug

 -- Max Kellermann <mk@cm4all.com>  Wed, 02 Oct 2013 15:30:11 -0000

cm4all-beng-proxy (3.0.30) unstable; urgency=low

  * istream-file: fix crash bug
  * fcgi, was: fix memory leak on malformed translation response

 -- Max Kellermann <mk@cm4all.com>  Tue, 17 Sep 2013 13:23:28 -0000

cm4all-beng-proxy (3.0.29) unstable; urgency=low

  * fcgi-client: fix crash on certain malformed responses
  * parser: fix crash on certain CDATA sections

 -- Max Kellermann <mk@cm4all.com>  Mon, 02 Sep 2013 10:51:58 -0000

cm4all-beng-proxy (3.0.28) unstable; urgency=low

  * processor: fix widget lookup regression

 -- Max Kellermann <mk@cm4all.com>  Mon, 26 Aug 2013 18:21:03 -0000

cm4all-beng-proxy (3.0.27) unstable; urgency=low

  * processor: fix stalled transfer with two nested processors

 -- Max Kellermann <mk@cm4all.com>  Mon, 26 Aug 2013 17:09:47 -0000

cm4all-beng-proxy (3.0.26) unstable; urgency=low

  * respones: generate header P3P:CP="CAO PSA OUR" to work around IE10 bug
  * init: auto-create /var/run/cm4all
  * lb: enable GLib multi-threading

 -- Max Kellermann <mk@cm4all.com>  Fri, 26 Jul 2013 07:21:15 -0000

cm4all-beng-proxy (3.0.25) unstable; urgency=low

  * stock: fix access to undefind memory
  * file-handler, http-util: fix If-Match / If-None-Match check

 -- Max Kellermann <mk@cm4all.com>  Wed, 29 May 2013 16:13:54 -0000

cm4all-beng-proxy (3.0.24) unstable; urgency=low

  * memcached-client: fix bogus "peer closed socket prematurely"

 -- Max Kellermann <mk@cm4all.com>  Tue, 23 Apr 2013 11:20:00 -0000

cm4all-beng-proxy (3.0.23) unstable; urgency=low

  * lb: fix memory leak when request with body gets aborted early

 -- Max Kellermann <mk@cm4all.com>  Thu, 04 Apr 2013 15:33:57 -0000

cm4all-beng-proxy (3.0.22) unstable; urgency=low

  * http-server: fix rare crash in request body handler
  * http-client: fix memory leak

 -- Max Kellermann <mk@cm4all.com>  Tue, 26 Mar 2013 07:24:22 -0000

cm4all-beng-proxy (3.0.21) unstable; urgency=low

  * ajp-client: fix malformed request packet with empty request body

 -- Max Kellermann <mk@cm4all.com>  Thu, 21 Mar 2013 17:11:22 -0000

cm4all-beng-proxy (3.0.20) unstable; urgency=low

  * http-client: fix assertion failure with certain chunked responses

 -- Max Kellermann <mk@cm4all.com>  Thu, 21 Mar 2013 10:21:13 -0000

cm4all-beng-proxy (3.0.19) unstable; urgency=low

  * istream_tee: fix crash / memory leak on I/O error before request body
    was delivered to widget

 -- Max Kellermann <mk@cm4all.com>  Mon, 18 Mar 2013 11:23:27 -0000

cm4all-beng-proxy (3.0.18) unstable; urgency=low

  * bot: detect more crawler/bot user-agents
  * lb.init: add ACCESS_LOGGER variable

 -- Max Kellermann <mk@cm4all.com>  Fri, 15 Mar 2013 14:47:08 -0000

cm4all-beng-proxy (3.0.17) unstable; urgency=low

  * lb: add ssl_verify "optional"

 -- Max Kellermann <mk@cm4all.com>  Fri, 08 Mar 2013 14:31:25 -0000

cm4all-beng-proxy (3.0.16) unstable; urgency=low

  * http-request: fix assertion failure
  * log-{cat,split}: use unsigned characters in backslash-escape

 -- Max Kellermann <mk@cm4all.com>  Thu, 07 Mar 2013 15:26:26 -0000

cm4all-beng-proxy (3.0.15) unstable; urgency=low

  * stock: fix another assertion failure during idle cleanup
  * inline-widget: avoid unrecoverable I/O errors during initialisation

 -- Max Kellermann <mk@cm4all.com>  Tue, 05 Mar 2013 07:11:46 -0000

cm4all-beng-proxy (3.0.14) unstable; urgency=low

  * stock: fix assertion failure during idle cleanup
  * http-server: count bytes received, fixes regression
  * http-server: send "100 Continue", fixes regression
  * http-client: fix potential assertion failure after "100 Continue"

 -- Max Kellermann <mk@cm4all.com>  Fri, 01 Mar 2013 16:53:54 -0000

cm4all-beng-proxy (3.0.13) unstable; urgency=low

  * merge release 2.3.7
  * uri-verify: allow double slashes
  * change product token to "CM4all Webserver"

 -- Max Kellermann <mk@cm4all.com>  Mon, 18 Feb 2013 11:35:29 -0000

cm4all-beng-proxy (3.0.12) unstable; urgency=low

  * listener: enable TCP Fast Open (requires Linux 3.7)
  * rubber: optimize huge page allocation
  * rubber: optimize hole search
  * translate-cache: optimize INVALIDATE=HOST
  * filter-cache: reserve some space in the rubber allocator

 -- Max Kellermann <mk@cm4all.com>  Fri, 15 Feb 2013 09:57:51 -0000

cm4all-beng-proxy (3.0.11) unstable; urgency=low

  * stock: slow down destruction of surplus idle items
  * fcgi-client: try harder to reuse existing FastCGI connections
  * cmdline: new options to control the FastCGI/WAS stock

 -- Max Kellermann <mk@cm4all.com>  Tue, 12 Feb 2013 09:38:35 -0000

cm4all-beng-proxy (3.0.10) unstable; urgency=low

  * child: reduce verbosity of SIGTERM log message
  * connection: reduce verbosity of ECONNRESET log message
  * http-server: fix duplicate abort call
  * http-server: add missing pool reference in request body eof
  * handler: catch malformed URIs earlier
  * rubber: allocate from holes, avoid costly compression steps
  * http-cache: reserve some space in the rubber allocator

 -- Max Kellermann <mk@cm4all.com>  Fri, 08 Feb 2013 13:15:31 -0000

cm4all-beng-proxy (3.0.9) unstable; urgency=low

  * merge release 2.3.5
  * parser: fix malformed attribute value bounds
  * translation: packet VALIDATE_MTIME discards cache items after a file
    has been modified
  * http-server: fix spurious "closed prematurely" log messages
  * http-{server,client}: improve error messages
  * istream: clear the "direct" flag set on new streams
  * slice_pool: fix slice size and slices per area calculation

 -- Max Kellermann <mk@cm4all.com>  Wed, 06 Feb 2013 17:48:47 -0000

cm4all-beng-proxy (3.0.8) unstable; urgency=low

  * merge release 2.3.3
  * return unused I/O buffers to operating system
  * parser: optimize the attribute value parser
  * sink_rubber: fix assertion failure

 -- Max Kellermann <mk@cm4all.com>  Thu, 31 Jan 2013 13:27:39 -0000

cm4all-beng-proxy (3.0.7) unstable; urgency=low

  * istream-tee: fix crash due to erroneous read

 -- Max Kellermann <mk@cm4all.com>  Fri, 18 Jan 2013 13:32:49 -0000

cm4all-beng-proxy (3.0.6) unstable; urgency=low

  * control: new command "VERBOSE" manipulates logger verbosity
  * cmdline: remove obsolete option "enable_splice"
  * ajp-client: discard response body after HEAD request
  * fcgi-client: fix assertion failure after malformed HEAD response
  * fcgi-client: don't ignore log messages after HEAD request
  * translate-client: fix assertion failure after connection reset

 -- Max Kellermann <mk@cm4all.com>  Fri, 04 Jan 2013 13:14:09 -0000

cm4all-beng-proxy (3.0.5) unstable; urgency=low

  * translate-client: reduce number of system calls (optimization)
  * http-client: release the socket earlier for reusal
  * ajp-client: fix decoding the "special" response headers
  * ajp-client: wait for "end" packet before delivering empty response
  * ajp-client: use the Content-Length response header
  * ajp-client: send Content-Length request header only if body present
  * ajp-client: support HEAD requests
  * fcgi-client: support HEAD requests
  * fcgi-client: use the Content-Length response header
  * fcgi-client: don't discard buffer after socket has been closed
  * fcgi-client: continue parsing after response has been delivered
  * fcgi-client: don't attempt to write repeatedly if request body blocks
  * fcgi-client: optimized keep-alive after empty response

 -- Max Kellermann <mk@cm4all.com>  Fri, 28 Dec 2012 13:16:02 -0000

cm4all-beng-proxy (3.0.4) unstable; urgency=low

  * {http,filter}-cache: fix garbled data on large cache entries

 -- Max Kellermann <mk@cm4all.com>  Tue, 11 Dec 2012 15:17:17 -0000

cm4all-beng-proxy (3.0.3) unstable; urgency=low

  * memcached-client: fix assertion failure

 -- Max Kellermann <mk@cm4all.com>  Fri, 07 Dec 2012 18:52:33 -0000

cm4all-beng-proxy (3.0.2) unstable; urgency=low

  * merge release 2.3.1
  * lb: verify the client certificate issuer (option "ssl_verify")
  * lb: client certificate is mandatory if "ssl_verify" is enabled
  * lb: support extra CA certificate file (option "ssl_ca_cert")
  * cmdline: can't specify both --memcached-server and http_cache_size
  * init: default to one worker

 -- Max Kellermann <mk@cm4all.com>  Fri, 07 Dec 2012 09:24:52 -0000

cm4all-beng-proxy (3.0.1) unstable; urgency=low

  * http-cache: reduce memory usage while storing
  * {http,filter}-cache: reduce fork overhead
  * pool: fix crash when first allocation is large

 -- Max Kellermann <mk@cm4all.com>  Wed, 05 Dec 2012 14:05:28 -0000

cm4all-beng-proxy (3.0) unstable; urgency=low

  * {http,filter}-cache: reduce overhead when cache is disabled
  * {http,filter}-cache: exclude allocator table from reported size
  * filter-cache: reduce memory usage while storing
  * {http,filter,translate}-cache: return more free memory to operating system
  * pool: further overhead reduction
  * pool: reduce CPU overhead for large areas
  * rubber: fix assertion failure

 -- Max Kellermann <mk@cm4all.com>  Tue, 30 Oct 2012 16:32:45 -0000

cm4all-beng-proxy (2.2.1) unstable; urgency=low

  * merge release 2.1.13
  * control_local: fix assertion failure

 -- Max Kellermann <mk@cm4all.com>  Tue, 16 Oct 2012 15:46:16 -0000

cm4all-beng-proxy (2.2) unstable; urgency=low

  * cache: optimize lookups
  * pool: reduce overhead
  * pool: optimize the linear area recycler
  * resource-address: reduce memory overhead
  * session: reduce memory usage
  * http-cache, filter-cache: return free memory to operating system
  * control_server: support local and abstract sockets
  * python/control: support abstract sockets
  * bp_control: create implicit control channel for each worker process
  * require automake 1.11

 -- Max Kellermann <mk@cm4all.com>  Tue, 09 Oct 2012 15:11:24 -0000

cm4all-beng-proxy (2.3.7) unstable; urgency=low

  * tcache: fix assertion failure in BASE handler

 -- Max Kellermann <mk@cm4all.com>  Mon, 18 Feb 2013 11:58:01 -0000

cm4all-beng-proxy (2.3.6) unstable; urgency=low

  * listener: increase the backlog to 64
  * shm: reserve swap space, avoids theoretical crash

 -- Max Kellermann <mk@cm4all.com>  Sun, 17 Feb 2013 09:29:24 -0000

cm4all-beng-proxy (2.3.5) unstable; urgency=low

  * tcache: reduce CPU pressure when there are many virtual hosts (hot fix)
  * launch the access logger after daemonizing
  * user the configured logger user for the access logger
  * auto-close the access logger
  * debian/rules: compile with -fno-omit-frame-pointer

 -- Max Kellermann <mk@cm4all.com>  Tue, 05 Feb 2013 16:27:46 -0000

cm4all-beng-proxy (2.3.4) unstable; urgency=low

  * log-split: print referer and user agent
  * log-split: cache the last file
  * log-split: allow logging local time stamps
  * log-{split,cat}: escape URI, Referer and User-Agent
  * init: add ACCESS_LOGGER variable

 -- Max Kellermann <mk@cm4all.com>  Tue, 05 Feb 2013 01:31:31 -0000

cm4all-beng-proxy (2.3.3) unstable; urgency=low

  * pool: fix a memory leak in the temporary pool
  * processor: hard limit on length of attributes and parameters

 -- Max Kellermann <mk@cm4all.com>  Thu, 31 Jan 2013 13:16:33 -0000

cm4all-beng-proxy (2.3.2) unstable; urgency=low

  * merge release 2.1.17

 -- Max Kellermann <mk@cm4all.com>  Tue, 29 Jan 2013 00:01:23 -0000

cm4all-beng-proxy (2.3.1) unstable; urgency=low

  * merge release 2.1.16
  * pool: reduce CPU overhead for large areas

 -- Max Kellermann <mk@cm4all.com>  Thu, 06 Dec 2012 16:40:02 -0000

cm4all-beng-proxy (2.3) unstable; urgency=low

  * new stable branch based on v2.1.x, without the work-in-progress
    improvements from v2.2.x
  * cache: optimize lookups
  * pool: reduce overhead
  * pool: optimize the linear area recycler
  * resource-address: reduce memory overhead
  * session: reduce memory usage
  * {http,filter}-cache: reduce overhead when cache is disabled

 -- Max Kellermann <mk@cm4all.com>  Mon, 22 Oct 2012 13:48:20 -0000

cm4all-beng-proxy (2.1.17) unstable; urgency=low

  * merge release 2.0.55

 -- Max Kellermann <mk@cm4all.com>  Mon, 28 Jan 2013 23:59:54 -0000

cm4all-beng-proxy (2.1.16) unstable; urgency=low

  * merge release 2.0.54

 -- Max Kellermann <mk@cm4all.com>  Thu, 06 Dec 2012 16:35:17 -0000

cm4all-beng-proxy (2.1.15) unstable; urgency=low

  * merge release 2.0.53

 -- Max Kellermann <mk@cm4all.com>  Mon, 22 Oct 2012 12:26:57 -0000

cm4all-beng-proxy (2.1.14) unstable; urgency=low

  * merge release 2.0.52

 -- Max Kellermann <mk@cm4all.com>  Fri, 19 Oct 2012 12:10:09 -0000

cm4all-beng-proxy (2.1.13) unstable; urgency=low

  * merge release 2.0.51

 -- Max Kellermann <mk@cm4all.com>  Tue, 16 Oct 2012 15:41:58 -0000

cm4all-beng-proxy (2.1.12) unstable; urgency=low

  * merge release 2.0.50

 -- Max Kellermann <mk@cm4all.com>  Fri, 05 Oct 2012 12:26:24 -0000

cm4all-beng-proxy (2.1.11) unstable; urgency=low

  * merge release 2.0.49

 -- Max Kellermann <mk@cm4all.com>  Fri, 28 Sep 2012 15:04:36 -0000

cm4all-beng-proxy (2.1.10) unstable; urgency=low

  * merge release 2.0.48

 -- Max Kellermann <mk@cm4all.com>  Mon, 24 Sep 2012 15:43:46 -0000

cm4all-beng-proxy (2.1.9) unstable; urgency=low

  * merge release 2.0.47
  * lb: eliminate the duplicate "Date" response header (#1169)

 -- Max Kellermann <mk@cm4all.com>  Fri, 21 Sep 2012 15:56:06 -0000

cm4all-beng-proxy (2.1.8) unstable; urgency=low

  * control: publish statistics over the control protocol

 -- Max Kellermann <mk@cm4all.com>  Fri, 07 Sep 2012 12:47:34 -0000

cm4all-beng-proxy (2.1.7) unstable; urgency=low

  * resource-address: support expanding PIPE addresses
  * translation: support EXPAND_PATH for PROXY
  * reduced connect timeouts for translation server, FastCGI and beng-lb
  * uri-relative: support relative URI with just a query string
  * uri-relative: support relative URIs starting with a double slash
  * lb: improve error messages, include listener/pool name
  * lb: validate the selected sticky modde
  * lb: add sticky mode "source_ip"

 -- Max Kellermann <mk@cm4all.com>  Fri, 31 Aug 2012 14:03:41 -0000

cm4all-beng-proxy (2.1.6) unstable; urgency=low

  * merge release 2.0.46

 -- Max Kellermann <mk@cm4all.com>  Fri, 24 Aug 2012 11:11:20 -0000

cm4all-beng-proxy (2.1.5) unstable; urgency=low

  * lb_expect_monitor: configurable connect timeout

 -- Max Kellermann <mk@cm4all.com>  Mon, 20 Aug 2012 05:40:44 -0000

cm4all-beng-proxy (2.1.4) unstable; urgency=low

  * lb_monitor: configurable timeout

 -- Max Kellermann <mk@cm4all.com>  Fri, 17 Aug 2012 09:16:36 -0000

cm4all-beng-proxy (2.1.3) unstable; urgency=low

  * merge release 2.0.44
  * lb: implement tcp_expect option "expect_graceful"

 -- Max Kellermann <mk@cm4all.com>  Tue, 14 Aug 2012 14:30:57 -0000

cm4all-beng-proxy (2.1.2) unstable; urgency=low

  * support extended HTTP status codes from RFC 6585 and WebDAV

 -- Max Kellermann <mk@cm4all.com>  Thu, 09 Aug 2012 10:10:35 -0000

cm4all-beng-proxy (2.1.1) unstable; urgency=low

  * merge release 2.0.43
  * lb: support TRACE, OPTIONS and WebDAV

 -- Max Kellermann <mk@cm4all.com>  Fri, 03 Aug 2012 11:48:46 -0000

cm4all-beng-proxy (2.1) unstable; urgency=low

  * lb: add sticky mode "jvm_route" (Tomcat)

 -- Max Kellermann <mk@cm4all.com>  Mon, 30 Jul 2012 15:53:43 -0000

cm4all-beng-proxy (2.0.55) unstable; urgency=low

  * istream-tee: fix crash due to erroneous read
  * fix random crashes in the optimized build

 -- Max Kellermann <mk@cm4all.com>  Mon, 28 Jan 2013 23:52:26 -0000

cm4all-beng-proxy (2.0.54) unstable; urgency=low

  * http-cache: fix revalidation of memcached entries

 -- Max Kellermann <mk@cm4all.com>  Thu, 06 Dec 2012 16:31:23 -0000

cm4all-beng-proxy (2.0.53) unstable; urgency=low

  * filter-cache: fix assertion failure on serving empty response
  * http-cache: limit maximum age to 5 minutes if "Vary" includes cookies
  * lb: FADE_NODE lasts for 3 hours

 -- Max Kellermann <mk@cm4all.com>  Mon, 22 Oct 2012 12:21:18 -0000

cm4all-beng-proxy (2.0.52) unstable; urgency=low

  * {http,filter}-cache: include headers in cache size calculation
  * {http,filter}-cache: reduce headers memory usage
  * http-cache: limit maximum age to 1 week
    - 1 hour when "Vary" is used
    - 30 minutes when "Vary" includes "X-WidgetId" or "X-WidgetHref"
    - 5 minutes when "Vary" includes "X-CM4all-BENG-User"
  * cache: reduce number of system calls during lookup

 -- Max Kellermann <mk@cm4all.com>  Fri, 19 Oct 2012 12:07:10 -0000

cm4all-beng-proxy (2.0.51) unstable; urgency=low

  * merge release 1.4.33
  * processor: fix assertion failure with embedded CSS
  * lb: move control channel handler to worker process

 -- Max Kellermann <mk@cm4all.com>  Tue, 16 Oct 2012 15:39:32 -0000

cm4all-beng-proxy (2.0.50) unstable; urgency=low

  * pool: reduce memory overhead of debug data
  * fcgi-client: fix assertion failure due to redundant read event
  * lb: fix crash after pipe-to-socket splice I/O error

 -- Max Kellermann <mk@cm4all.com>  Fri, 05 Oct 2012 12:23:15 -0000

cm4all-beng-proxy (2.0.49) unstable; urgency=low

  * merge release 1.4.32

 -- Max Kellermann <mk@cm4all.com>  Fri, 28 Sep 2012 15:01:26 -0000

cm4all-beng-proxy (2.0.48) unstable; urgency=low

  * lb: fix duplicate monitor requests with --watchdog
  * child: verbose logging of child process events
  * log shutdown signal

 -- Max Kellermann <mk@cm4all.com>  Mon, 24 Sep 2012 15:36:03 -0000

cm4all-beng-proxy (2.0.47) unstable; urgency=low

  * merge release 1.4.31
  * cache: disable excessive debugging checks

 -- Max Kellermann <mk@cm4all.com>  Fri, 21 Sep 2012 15:24:30 -0000

cm4all-beng-proxy (2.0.46) unstable; urgency=low

  * merge release 1.4.30
  * lb: add option --config-file

 -- Max Kellermann <mk@cm4all.com>  Fri, 24 Aug 2012 10:52:29 -0000

cm4all-beng-proxy (2.0.45) unstable; urgency=low

  * merge release 1.4.29

 -- Max Kellermann <mk@cm4all.com>  Tue, 21 Aug 2012 15:49:49 -0000

cm4all-beng-proxy (2.0.44) unstable; urgency=low

  * lb: allow sticky with only one node
  * lb: add option "--check"
  * lb: run all monitors right after startup
  * lb: disable expiry of monitor results
  * lb: improved fallback for "sticky cookie"
  * lb: use Bulldog for "sticky cookie"
  * balancer, lb: persistent "fade" flag
  * balancer, lb: use the Bulldog "graceful" flag
  * control: add packet CONTROL_DUMP_POOLS

 -- Max Kellermann <mk@cm4all.com>  Tue, 14 Aug 2012 13:13:01 -0000

cm4all-beng-proxy (2.0.43) unstable; urgency=low

  * merge release 1.4.28
  * istream-replace: fix assertion failure with embedded CSS

 -- Max Kellermann <mk@cm4all.com>  Thu, 02 Aug 2012 11:14:27 -0000

cm4all-beng-proxy (2.0.42) unstable; urgency=low

  * js: new higher-level API

 -- Max Kellermann <mk@cm4all.com>  Wed, 01 Aug 2012 11:32:28 -0000

cm4all-beng-proxy (2.0.41) unstable; urgency=low

  * session: fix bogus assertion failure when loading expired session

 -- Max Kellermann <mk@cm4all.com>  Fri, 27 Jul 2012 12:47:49 -0000

cm4all-beng-proxy (2.0.40) unstable; urgency=low

  * merge release 1.4.27

 -- Max Kellermann <mk@cm4all.com>  Tue, 24 Jul 2012 16:29:13 -0000

cm4all-beng-proxy (2.0.39) unstable; urgency=low

  * merge release 1.4.26

 -- Max Kellermann <mk@cm4all.com>  Tue, 17 Jul 2012 17:00:20 -0000

cm4all-beng-proxy (2.0.38) unstable; urgency=low

  * merge release 1.4.25
  * strset: fix GROUP_CONTAINER false negatives

 -- Max Kellermann <mk@cm4all.com>  Tue, 17 Jul 2012 16:03:49 -0000

cm4all-beng-proxy (2.0.37) unstable; urgency=low

  * merge release 1.4.24

 -- Max Kellermann <mk@cm4all.com>  Mon, 16 Jul 2012 10:36:57 -0000

cm4all-beng-proxy (2.0.36) unstable; urgency=low

  * proxy-handler: re-add the URI suffix for "transparent" requests

 -- Max Kellermann <mk@cm4all.com>  Wed, 11 Jul 2012 14:12:11 -0000

cm4all-beng-proxy (2.0.35) unstable; urgency=low

  * translate: allow WIDGET_GROUP without PROCESS

 -- Max Kellermann <mk@cm4all.com>  Thu, 05 Jul 2012 13:03:21 -0000

cm4all-beng-proxy (2.0.34) unstable; urgency=low

  * session_save: skip shutdown code if saving is not configured
  * http-server: fix assertion on I/O error during POST
  * header-forward: new group FORWARD to forward the "Host" header

 -- Max Kellermann <mk@cm4all.com>  Tue, 03 Jul 2012 16:46:39 -0000

cm4all-beng-proxy (2.0.33) unstable; urgency=low

  * processor: option SELF_CONTAINER allows widget to only embed itself
  * processor: allow embedding approved widget groups
  * processor: optionally invoke CSS processor for style attributes
  * response, lb_http: put "Discard" cookie attribute to the end (Android bug)

 -- Max Kellermann <mk@cm4all.com>  Mon, 02 Jul 2012 17:52:32 -0000

cm4all-beng-proxy (2.0.32) unstable; urgency=low

  * socket_wrapper: fix two assertion failures
  * pheaders: emit Cache-Control:no-store to work around IE quirk

 -- Max Kellermann <mk@cm4all.com>  Tue, 26 Jun 2012 09:41:51 -0000

cm4all-beng-proxy (2.0.31) unstable; urgency=low

  * lb: publish the SSL peer issuer subject
  * widget-registry: copy the direct_addressing attribute

 -- Max Kellermann <mk@cm4all.com>  Wed, 06 Jun 2012 13:36:04 -0000

cm4all-beng-proxy (2.0.30) unstable; urgency=low

  * init: add --group variable to .default file
  * doc: update view security documentation
  * processor: apply underscore prefix to <A NAME="...">
  * session: restore sessions from a file

 -- Max Kellermann <mk@cm4all.com>  Fri, 01 Jun 2012 11:06:50 -0000

cm4all-beng-proxy (2.0.29) unstable; urgency=low

  * widget: optional direct URI addressing scheme
  * processor: eliminate additional underscore from class prefix
  * ssl_filter: support TLS client certificates

 -- Max Kellermann <mk@cm4all.com>  Tue, 29 May 2012 13:29:06 -0000

cm4all-beng-proxy (2.0.28) unstable; urgency=low

  * merge release 1.4.22

 -- Max Kellermann <mk@cm4all.com>  Wed, 16 May 2012 10:24:31 -0000

cm4all-beng-proxy (2.0.27) unstable; urgency=low

  * uri-address: fix assertion failures with UNIX domain sockets
  * uri-address: fix redirects with matching absolute URI

 -- Max Kellermann <mk@cm4all.com>  Wed, 09 May 2012 16:16:06 -0000

cm4all-beng-proxy (2.0.26) unstable; urgency=low

  * processor: rewrite URIs in META/refresh

 -- Max Kellermann <mk@cm4all.com>  Thu, 03 May 2012 14:43:03 -0000

cm4all-beng-proxy (2.0.25) unstable; urgency=low

  * merge release 1.4.21
  * processor: fix double free bug on failed widget lookup
  * session: don't access the session manager after worker crash
  * proxy-widget: fix assertion failure with empty view name

 -- Max Kellermann <mk@cm4all.com>  Thu, 26 Apr 2012 14:22:10 -0000

cm4all-beng-proxy (2.0.24) unstable; urgency=low

  * processor: optionally invoke CSS processor for <style>

 -- Max Kellermann <mk@cm4all.com>  Fri, 20 Apr 2012 12:10:42 -0000

cm4all-beng-proxy (2.0.23) unstable; urgency=low

  * widget-resolver: check for translation server failure
  * widget-resolver: don't sync with session when view is invalid
  * rewrite-uri: check for invalid view name
  * {css_,}processor: eliminate second underscore from class prefix
  * doc: document the algorithm for replacing two leading underscores

 -- Max Kellermann <mk@cm4all.com>  Thu, 29 Mar 2012 15:37:52 -0000

cm4all-beng-proxy (2.0.22) unstable; urgency=low

  * merge release 1.4.20
  * proxy-widget: forbid client to select view with address
  * proxy-widget: allow any view selection when widget is not a container
  * widget-http: allow any view selection for unprocessable response
  * widget-http: inherit the view from the template
  * widget-request: sync with session only if processor is enabled
  * widget-http: postpone saving to session after receiving response headers
  * processor: add entities &c:id; &c:type; &c:class;

 -- Max Kellermann <mk@cm4all.com>  Mon, 26 Mar 2012 14:05:05 -0000

cm4all-beng-proxy (2.0.21) unstable; urgency=low

  * css_processor: use mode "partial" for @import
  * rewrite-uri: use mode "partial" on invalid input

 -- Max Kellermann <mk@cm4all.com>  Tue, 20 Mar 2012 18:11:28 -0000

cm4all-beng-proxy (2.0.20) unstable; urgency=low

  * {css_,}processor: default mode is "partial"
  * processor: handle underscore prefixes in the "for" attribute

 -- Max Kellermann <mk@cm4all.com>  Tue, 20 Mar 2012 16:48:51 -0000

cm4all-beng-proxy (2.0.19) unstable; urgency=low

  * merge release 1.4.19

 -- Max Kellermann <mk@cm4all.com>  Tue, 20 Mar 2012 08:41:03 -0000

cm4all-beng-proxy (2.0.18) unstable; urgency=low

  * merge release 1.4.18

 -- Max Kellermann <mk@cm4all.com>  Thu, 15 Mar 2012 15:53:12 -0000

cm4all-beng-proxy (2.0.17) unstable; urgency=low

  * merge release 1.4.17
  * css_parser: check for url() following another token
  * css_processor: rewrite @import URIs
  * {text_,}processor: new entity &c:local;

 -- Max Kellermann <mk@cm4all.com>  Fri, 09 Mar 2012 16:50:19 -0000

cm4all-beng-proxy (2.0.16) unstable; urgency=low

  * response: generate Vary response header from translation response
  * widget-resolver: fix NULL dereference after failure
  * translation: User-Agent classification

 -- Max Kellermann <mk@cm4all.com>  Tue, 06 Mar 2012 11:54:10 -0000

cm4all-beng-proxy (2.0.15) unstable; urgency=low

  * merge release 1.4.16
  * uri-address: fix NULL dereference on certain malformed URIs

 -- Max Kellermann <mk@cm4all.com>  Fri, 02 Mar 2012 16:28:54 -0000

cm4all-beng-proxy (2.0.14) unstable; urgency=low

  * address-resolver: add missing initialization
  * rewrite-uri: fix NULL pointer dereference with "local URI"
  * rewrite-uri: allow mode=proxy (optional temporary kludge)
  * widget-http: auto-disable processor (optional temporary kludge)

 -- Max Kellermann <mk@cm4all.com>  Thu, 01 Mar 2012 18:36:38 -0000

cm4all-beng-proxy (2.0.13) unstable; urgency=low

  * merge release 1.4.15
  * translation: make CGI auto-base optional
  * handler: fix up translation client errors

 -- Max Kellermann <mk@cm4all.com>  Thu, 23 Feb 2012 17:31:03 -0000

cm4all-beng-proxy (2.0.12) unstable; urgency=low

  * merge release 1.4.13

 -- Max Kellermann <mk@cm4all.com>  Thu, 16 Feb 2012 14:41:45 -0000

cm4all-beng-proxy (2.0.11) unstable; urgency=low

  * merge release 1.4.11
  * processor: skip rewriting absolute URIs

 -- Max Kellermann <mk@cm4all.com>  Thu, 09 Feb 2012 09:43:06 -0000

cm4all-beng-proxy (2.0.10) unstable; urgency=low

  * resource-address: initialise type, fixes assertion failure

 -- Max Kellermann <mk@cm4all.com>  Tue, 07 Feb 2012 16:57:06 -0000

cm4all-beng-proxy (2.0.9) unstable; urgency=low

  * [css]processor: expand underscore only XML id / CSS class
  * widget-http: filter processor response headers
  * processor: forward Wildfire headers in the debug build

 -- Max Kellermann <mk@cm4all.com>  Tue, 07 Feb 2012 12:32:33 -0000

cm4all-beng-proxy (2.0.8) unstable; urgency=low

  * rewrite-uri: prefix "@/" refers to widget's "local URI"

 -- Max Kellermann <mk@cm4all.com>  Fri, 03 Feb 2012 13:50:16 -0000

cm4all-beng-proxy (2.0.7) unstable; urgency=low

  * merge release 1.4.10
  * stock: clear idle objects periodically

 -- Max Kellermann <mk@cm4all.com>  Thu, 02 Feb 2012 14:10:24 -0000

cm4all-beng-proxy (2.0.6) unstable; urgency=low

  * merge release 1.4.9

 -- Max Kellermann <mk@cm4all.com>  Tue, 31 Jan 2012 15:10:18 -0000

cm4all-beng-proxy (2.0.5) unstable; urgency=low

  * merge release 1.4.8
  * translate-client: verify the PROXY and AJP payloads
  * translation: support inserting regex matches into CGI/file path
  * translation: support customizing the cookie's "Domain" attribute
  * request: new option "dynamic_session_cookie" adds suffix to cookie
    name
  * uri-address: verify the path component

 -- Max Kellermann <mk@cm4all.com>  Wed, 25 Jan 2012 17:05:09 -0000

cm4all-beng-proxy (2.0.4) unstable; urgency=low

  * merge release 1.4.6
  * access-log: don't log the remote port
  * translation: support inserting regex matches into CGI's PATH_INFO
  * tcache: generate BASE automatically for CGI

 -- Max Kellermann <mk@cm4all.com>  Tue, 10 Jan 2012 15:18:37 -0000

cm4all-beng-proxy (2.0.3) unstable; urgency=low

  * merge release 1.4.4
  * http-server: log remote host address

 -- Max Kellermann <mk@cm4all.com>  Tue, 27 Dec 2011 07:41:15 -0000

cm4all-beng-proxy (2.0.2) unstable; urgency=low

  * merge release 1.4.2
  * widget-http: improved HTTP error messages
  * processor: forbid widget request after URI compress failure

 -- Max Kellermann <mk@cm4all.com>  Wed, 07 Dec 2011 16:51:58 -0000

cm4all-beng-proxy (2.0.1) unstable; urgency=low

  * merge release 1.4.1

 -- Max Kellermann <mk@cm4all.com>  Fri, 18 Nov 2011 13:57:27 -0000

cm4all-beng-proxy (2.0) unstable; urgency=low

  * rewrite-uri: reapply 'drop the deprecated mode "proxy"'
  * proxy-widget: reapply 'client can choose only views that have an address'

 -- Max Kellermann <mk@cm4all.com>  Thu, 17 Nov 2011 08:22:39 +0100

cm4all-beng-proxy (1.4.33) unstable; urgency=low

  * istream-file: reduce memory usage for small files
  * file-handler: fix xattr usage on ranged file request (possible
    assertion failure)

 -- Max Kellermann <mk@cm4all.com>  Tue, 16 Oct 2012 15:28:57 -0000

cm4all-beng-proxy (1.4.32) unstable; urgency=low

  * cgi: fix spontaneous shutdown due to misrouted SIGTERM signal

 -- Max Kellermann <mk@cm4all.com>  Fri, 28 Sep 2012 14:39:13 -0000

cm4all-beng-proxy (1.4.31) unstable; urgency=low

  * shm: fix check for shared memory allocation failure
  * child: handle lost SIGCHLD events
  * child: ignore stale child processes

 -- Max Kellermann <mk@cm4all.com>  Fri, 21 Sep 2012 15:21:20 -0000

cm4all-beng-proxy (1.4.30) unstable; urgency=low

  * http-server: parse all tokens in the "Connection" request header

 -- Max Kellermann <mk@cm4all.com>  Fri, 24 Aug 2012 10:50:28 -0000

cm4all-beng-proxy (1.4.29) unstable; urgency=low

  * proxy-widget: fix memory leak on aborted POST request

 -- Max Kellermann <mk@cm4all.com>  Tue, 21 Aug 2012 15:05:12 -0000

cm4all-beng-proxy (1.4.28) unstable; urgency=low

  * worker: reinitialize signal handlers after fork failure
  * lb: work around libevent bug that freezes during shutdown

 -- Max Kellermann <mk@cm4all.com>  Thu, 02 Aug 2012 13:53:18 -0000

cm4all-beng-proxy (1.4.27) unstable; urgency=low

  * lb: fix hanging SSL connection on bulk transfer

 -- Max Kellermann <mk@cm4all.com>  Tue, 24 Jul 2012 14:58:17 -0000

cm4all-beng-proxy (1.4.26) unstable; urgency=low

  * processor: fix regression, missing NULL check

 -- Max Kellermann <mk@cm4all.com>  Tue, 17 Jul 2012 16:55:24 -0000

cm4all-beng-proxy (1.4.25) unstable; urgency=low

  * processor: don't rewrite the fragment part of the URI

 -- Max Kellermann <mk@cm4all.com>  Tue, 17 Jul 2012 15:50:06 -0000

cm4all-beng-proxy (1.4.24) unstable; urgency=low

  * lb: fix splicing with SSL

 -- Max Kellermann <mk@cm4all.com>  Mon, 16 Jul 2012 10:32:17 -0000

cm4all-beng-proxy (1.4.23) unstable; urgency=low

  * widget-http: fix double free bug when POST is aborted

 -- Max Kellermann <mk@cm4all.com>  Tue, 03 Jul 2012 16:42:28 -0000

cm4all-beng-proxy (1.4.22) unstable; urgency=low

  * merge release 1.2.27
  * widget: backport memory leak fix from 2.0
  * widget-http: fix memory leak on abort

 -- Max Kellermann <mk@cm4all.com>  Wed, 16 May 2012 10:00:23 -0000

cm4all-beng-proxy (1.4.21) unstable; urgency=low

  * merge release 1.2.26

 -- Max Kellermann <mk@cm4all.com>  Thu, 26 Apr 2012 14:17:56 -0000

cm4all-beng-proxy (1.4.20) unstable; urgency=low

  * merge release 1.2.25

 -- Max Kellermann <mk@cm4all.com>  Mon, 26 Mar 2012 14:03:14 -0000

cm4all-beng-proxy (1.4.19) unstable; urgency=low

  * merge release 1.2.24

 -- Max Kellermann <mk@cm4all.com>  Tue, 20 Mar 2012 08:36:19 -0000

cm4all-beng-proxy (1.4.18) unstable; urgency=low

  * merge release 1.2.23

 -- Max Kellermann <mk@cm4all.com>  Thu, 15 Mar 2012 15:50:20 -0000

cm4all-beng-proxy (1.4.17) unstable; urgency=low

  * merge release 1.2.22

 -- Max Kellermann <mk@cm4all.com>  Thu, 08 Mar 2012 18:36:00 -0000

cm4all-beng-proxy (1.4.16) unstable; urgency=low

  * merge release 1.2.21

 -- Max Kellermann <mk@cm4all.com>  Fri, 02 Mar 2012 16:03:51 -0000

cm4all-beng-proxy (1.4.15) unstable; urgency=low

  * merge release 1.2.20

 -- Max Kellermann <mk@cm4all.com>  Thu, 23 Feb 2012 17:12:30 -0000

cm4all-beng-proxy (1.4.14) unstable; urgency=low

  * merge release 1.2.19

 -- Max Kellermann <mk@cm4all.com>  Thu, 23 Feb 2012 15:35:04 -0000

cm4all-beng-proxy (1.4.13) unstable; urgency=low

  * merge release 1.2.18

 -- Max Kellermann <mk@cm4all.com>  Thu, 16 Feb 2012 13:53:49 -0000

cm4all-beng-proxy (1.4.12) unstable; urgency=low

  * merge release 1.2.17

 -- Max Kellermann <mk@cm4all.com>  Wed, 15 Feb 2012 09:27:50 -0000

cm4all-beng-proxy (1.4.11) unstable; urgency=low

  * merge release 1.2.16

 -- Max Kellermann <mk@cm4all.com>  Thu, 09 Feb 2012 09:33:30 -0000

cm4all-beng-proxy (1.4.10) unstable; urgency=low

  * merge release 1.2.15

 -- Max Kellermann <mk@cm4all.com>  Thu, 02 Feb 2012 13:43:11 -0000

cm4all-beng-proxy (1.4.9) unstable; urgency=low

  * merge release 1.2.14

 -- Max Kellermann <mk@cm4all.com>  Tue, 31 Jan 2012 15:06:57 -0000

cm4all-beng-proxy (1.4.8) unstable; urgency=low

  * merge release 1.2.13

 -- Max Kellermann <mk@cm4all.com>  Wed, 25 Jan 2012 12:16:53 -0000

cm4all-beng-proxy (1.4.7) unstable; urgency=low

  * merge release 1.2.12

 -- Max Kellermann <mk@cm4all.com>  Tue, 17 Jan 2012 08:37:01 -0000

cm4all-beng-proxy (1.4.6) unstable; urgency=low

  * merge release 1.2.11

 -- Max Kellermann <mk@cm4all.com>  Wed, 04 Jan 2012 15:41:43 -0000

cm4all-beng-proxy (1.4.5) unstable; urgency=low

  * merge release 1.2.10

 -- Max Kellermann <mk@cm4all.com>  Wed, 28 Dec 2011 17:07:13 -0000

cm4all-beng-proxy (1.4.4) unstable; urgency=low

  * merge release 1.2.9

 -- Max Kellermann <mk@cm4all.com>  Thu, 22 Dec 2011 11:28:39 -0000

cm4all-beng-proxy (1.4.3) unstable; urgency=low

  * merge release 1.2.8

 -- Max Kellermann <mk@cm4all.com>  Wed, 14 Dec 2011 11:20:04 -0000

cm4all-beng-proxy (1.4.2) unstable; urgency=low

  * text-processor: allow processing "application/javascript",
    "application/json"
  * uri-relative: allow backtracking to the widget base with "../"
  * merge release 1.2.7

 -- Max Kellermann <mk@cm4all.com>  Tue, 06 Dec 2011 12:39:24 -0000

cm4all-beng-proxy (1.4.1) unstable; urgency=low

  * merge release 1.2.6

 -- Max Kellermann <mk@cm4all.com>  Fri, 18 Nov 2011 13:53:56 -0000

cm4all-beng-proxy (1.4) unstable; urgency=low

  * proxy-widget: revert 'client can choose only views that have an address'
  * rewrite-uri: revert 'drop the deprecated mode "proxy"'

 -- Max Kellermann <mk@cm4all.com>  Thu, 17 Nov 2011 08:10:42 +0100

cm4all-beng-proxy (1.3.2) unstable; urgency=low

  * tcache: add regex matching, translation packets REGEX, INVERSE_REGEX
  * widget: don't start the prefix with an underscore
  * translation: add new packet PROCESS_TEXT, to expand entity references
  * translation: add new packet WIDGET_INFO, enables additional request headers
  * doc: document the algorithm for replacing three leading underscores

 -- Max Kellermann <mk@cm4all.com>  Wed, 16 Nov 2011 17:00:16 +0100

cm4all-beng-proxy (1.3.1) unstable; urgency=low

  * merge release 1.2.5

 -- Max Kellermann <mk@cm4all.com>  Tue, 08 Nov 2011 19:51:18 +0100

cm4all-beng-proxy (1.3) unstable; urgency=low

  * rewrite-uri: drop the deprecated mode "proxy"
  * proxy-widget: client can choose only views that have an address

 -- Max Kellermann <mk@cm4all.com>  Mon, 31 Oct 2011 17:41:14 +0100

cm4all-beng-proxy (1.2.27) unstable; urgency=low

  * merge release 1.1.40

 -- Max Kellermann <mk@cm4all.com>  Wed, 16 May 2012 09:51:50 -0000

cm4all-beng-proxy (1.2.26) unstable; urgency=low

  * merge release 1.1.39

 -- Max Kellermann <mk@cm4all.com>  Thu, 26 Apr 2012 14:16:40 -0000

cm4all-beng-proxy (1.2.25) unstable; urgency=low

  * merge release 1.1.38

 -- Max Kellermann <mk@cm4all.com>  Mon, 26 Mar 2012 14:01:44 -0000

cm4all-beng-proxy (1.2.24) unstable; urgency=low

  * merge release 1.1.37

 -- Max Kellermann <mk@cm4all.com>  Tue, 20 Mar 2012 08:33:31 -0000

cm4all-beng-proxy (1.2.23) unstable; urgency=low

  * merge release 1.1.36

 -- Max Kellermann <mk@cm4all.com>  Thu, 15 Mar 2012 15:37:10 -0000

cm4all-beng-proxy (1.2.22) unstable; urgency=low

  * merge release 1.1.35

 -- Max Kellermann <mk@cm4all.com>  Thu, 08 Mar 2012 18:29:39 -0000

cm4all-beng-proxy (1.2.21) unstable; urgency=low

  * merge release 1.1.34

 -- Max Kellermann <mk@cm4all.com>  Fri, 02 Mar 2012 16:02:00 -0000

cm4all-beng-proxy (1.2.20) unstable; urgency=low

  * merge release 1.1.33

 -- Max Kellermann <mk@cm4all.com>  Thu, 23 Feb 2012 17:11:15 -0000

cm4all-beng-proxy (1.2.19) unstable; urgency=low

  * merge release 1.1.32

 -- Max Kellermann <mk@cm4all.com>  Thu, 23 Feb 2012 15:18:36 -0000

cm4all-beng-proxy (1.2.18) unstable; urgency=low

  * merge release 1.1.31

 -- Max Kellermann <mk@cm4all.com>  Thu, 16 Feb 2012 13:52:42 -0000

cm4all-beng-proxy (1.2.17) unstable; urgency=low

  * merge release 1.1.30

 -- Max Kellermann <mk@cm4all.com>  Wed, 15 Feb 2012 09:26:45 -0000

cm4all-beng-proxy (1.2.16) unstable; urgency=low

  * merge release 1.1.29

 -- Max Kellermann <mk@cm4all.com>  Thu, 09 Feb 2012 09:31:50 -0000

cm4all-beng-proxy (1.2.15) unstable; urgency=low

  * merge release 1.1.28

 -- Max Kellermann <mk@cm4all.com>  Thu, 02 Feb 2012 13:41:45 -0000

cm4all-beng-proxy (1.2.14) unstable; urgency=low

  * merge release 1.1.27

 -- Max Kellermann <mk@cm4all.com>  Tue, 31 Jan 2012 15:04:32 -0000

cm4all-beng-proxy (1.2.13) unstable; urgency=low

  * merge release 1.1.26

 -- Max Kellermann <mk@cm4all.com>  Wed, 25 Jan 2012 12:15:19 -0000

cm4all-beng-proxy (1.2.12) unstable; urgency=low

  * merge release 1.1.25

 -- Max Kellermann <mk@cm4all.com>  Tue, 17 Jan 2012 08:31:44 -0000

cm4all-beng-proxy (1.2.11) unstable; urgency=low

  * merge release 1.1.24

 -- Max Kellermann <mk@cm4all.com>  Wed, 04 Jan 2012 15:38:27 -0000

cm4all-beng-proxy (1.2.10) unstable; urgency=low

  * merge release 1.1.23

 -- Max Kellermann <mk@cm4all.com>  Wed, 28 Dec 2011 17:01:43 -0000

cm4all-beng-proxy (1.2.9) unstable; urgency=low

  * merge release 1.1.22

 -- Max Kellermann <mk@cm4all.com>  Thu, 22 Dec 2011 10:28:29 -0000

cm4all-beng-proxy (1.2.8) unstable; urgency=low

  * merge release 1.1.21

 -- Max Kellermann <mk@cm4all.com>  Wed, 14 Dec 2011 11:12:32 -0000

cm4all-beng-proxy (1.2.7) unstable; urgency=low

  * merge release 1.1.20

 -- Max Kellermann <mk@cm4all.com>  Tue, 06 Dec 2011 11:43:10 -0000

cm4all-beng-proxy (1.2.6) unstable; urgency=low

  * merge release 1.1.19

 -- Max Kellermann <mk@cm4all.com>  Fri, 18 Nov 2011 13:47:43 -0000

cm4all-beng-proxy (1.2.5) unstable; urgency=low

  * merge release 1.1.18
  * file-handler: handle If-Modified-Since followed by filter

 -- Max Kellermann <mk@cm4all.com>  Tue, 08 Nov 2011 19:43:58 +0100

cm4all-beng-proxy (1.2.4) unstable; urgency=low

  * merge release 1.1.17

 -- Max Kellermann <mk@cm4all.com>  Wed, 02 Nov 2011 16:58:28 +0100

cm4all-beng-proxy (1.2.3) unstable; urgency=low

  * merge release 1.1.16

 -- Max Kellermann <mk@cm4all.com>  Fri, 21 Oct 2011 15:16:13 +0200

cm4all-beng-proxy (1.2.2) unstable; urgency=low

  * merge release 1.1.15
  * widget-view: an empty name refers to the default view
  * processor: new entity &c:view;

 -- Max Kellermann <mk@cm4all.com>  Wed, 19 Oct 2011 11:43:20 +0200

cm4all-beng-proxy (1.2.1) unstable; urgency=low

  * merge release 1.1.13

 -- Max Kellermann <mk@cm4all.com>  Wed, 05 Oct 2011 17:16:04 +0200

cm4all-beng-proxy (1.2) unstable; urgency=low

  * delegate-client: improved error reporting
  * response-error: resolve errno codes
  * python/control/client: bind the unix domain socket
  * python/control/client: implement timeout
  * lb_control: allow querying node status over control socket

 -- Max Kellermann <mk@cm4all.com>  Tue, 27 Sep 2011 12:00:44 +0200

cm4all-beng-proxy (1.1.40) unstable; urgency=low

  * merge release 1.0.34

 -- Max Kellermann <mk@cm4all.com>  Wed, 16 May 2012 09:50:37 -0000

cm4all-beng-proxy (1.1.39) unstable; urgency=low

  * merge release 1.0.33

 -- Max Kellermann <mk@cm4all.com>  Thu, 26 Apr 2012 14:12:30 -0000

cm4all-beng-proxy (1.1.38) unstable; urgency=low

  * merge release 1.0.32

 -- Max Kellermann <mk@cm4all.com>  Mon, 26 Mar 2012 14:00:38 -0000

cm4all-beng-proxy (1.1.37) unstable; urgency=low

  * merge release 1.0.31

 -- Max Kellermann <mk@cm4all.com>  Tue, 20 Mar 2012 08:31:08 -0000

cm4all-beng-proxy (1.1.36) unstable; urgency=low

  * merge release 1.0.30

 -- Max Kellermann <mk@cm4all.com>  Thu, 15 Mar 2012 15:36:15 -0000

cm4all-beng-proxy (1.1.35) unstable; urgency=low

  * merge release 1.0.29
  * css_processor: delete "-c-mode" and "-c-view" from output

 -- Max Kellermann <mk@cm4all.com>  Thu, 08 Mar 2012 18:16:03 -0000

cm4all-beng-proxy (1.1.34) unstable; urgency=low

  * merge release 1.0.28

 -- Max Kellermann <mk@cm4all.com>  Fri, 02 Mar 2012 15:26:44 -0000

cm4all-beng-proxy (1.1.33) unstable; urgency=low

  * merge release 1.0.27

 -- Max Kellermann <mk@cm4all.com>  Thu, 23 Feb 2012 17:09:57 -0000

cm4all-beng-proxy (1.1.32) unstable; urgency=low

  * merge release 1.0.26

 -- Max Kellermann <mk@cm4all.com>  Thu, 23 Feb 2012 15:14:56 -0000

cm4all-beng-proxy (1.1.31) unstable; urgency=low

  * merge release 1.0.25

 -- Max Kellermann <mk@cm4all.com>  Thu, 16 Feb 2012 13:49:26 -0000

cm4all-beng-proxy (1.1.30) unstable; urgency=low

  * merge release 1.0.24

 -- Max Kellermann <mk@cm4all.com>  Wed, 15 Feb 2012 09:25:38 -0000

cm4all-beng-proxy (1.1.29) unstable; urgency=low

  * merge release 1.0.23

 -- Max Kellermann <mk@cm4all.com>  Thu, 09 Feb 2012 09:30:18 -0000

cm4all-beng-proxy (1.1.28) unstable; urgency=low

  * merge release 1.0.22

 -- Max Kellermann <mk@cm4all.com>  Thu, 02 Feb 2012 13:39:21 -0000

cm4all-beng-proxy (1.1.27) unstable; urgency=low

  * merge release 1.0.21

 -- Max Kellermann <mk@cm4all.com>  Tue, 31 Jan 2012 14:59:06 -0000

cm4all-beng-proxy (1.1.26) unstable; urgency=low

  * merge release 1.0.20

 -- Max Kellermann <mk@cm4all.com>  Wed, 25 Jan 2012 12:13:43 -0000

cm4all-beng-proxy (1.1.25) unstable; urgency=low

  * merge release 1.0.19

 -- Max Kellermann <mk@cm4all.com>  Tue, 17 Jan 2012 08:29:34 -0000

cm4all-beng-proxy (1.1.24) unstable; urgency=low

  * merge release 1.0.18

 -- Max Kellermann <mk@cm4all.com>  Wed, 04 Jan 2012 15:27:35 -0000

cm4all-beng-proxy (1.1.23) unstable; urgency=low

  * header-forward: remove port number from X-Forwarded-For

 -- Max Kellermann <mk@cm4all.com>  Wed, 28 Dec 2011 16:51:41 -0000

cm4all-beng-proxy (1.1.22) unstable; urgency=low

  * merge release 1.0.17
  * istream-socket: fix potential assertion failure

 -- Max Kellermann <mk@cm4all.com>  Wed, 21 Dec 2011 16:44:46 -0000

cm4all-beng-proxy (1.1.21) unstable; urgency=low

  * merge release 1.0.16

 -- Max Kellermann <mk@cm4all.com>  Wed, 14 Dec 2011 11:07:58 -0000

cm4all-beng-proxy (1.1.20) unstable; urgency=low

  * merge release 1.0.15
  * processor: don't rewrite "mailto:" hyperlinks

 -- Max Kellermann <mk@cm4all.com>  Mon, 05 Dec 2011 18:37:10 -0000

cm4all-beng-proxy (1.1.19) unstable; urgency=low

  * {css_,}processor: quote widget classes for prefixing XML IDs, CSS classes

 -- Max Kellermann <mk@cm4all.com>  Fri, 18 Nov 2011 13:17:02 -0000

cm4all-beng-proxy (1.1.18) unstable; urgency=low

  * merge release 1.0.13
  * lb_http: eliminate the duplicate "Date" response header

 -- Max Kellermann <mk@cm4all.com>  Tue, 08 Nov 2011 19:33:07 +0100

cm4all-beng-proxy (1.1.17) unstable; urgency=low

  * merge release 1.0.13

 -- Max Kellermann <mk@cm4all.com>  Wed, 02 Nov 2011 16:52:21 +0100

cm4all-beng-proxy (1.1.16) unstable; urgency=low

  * merge release 1.0.12

 -- Max Kellermann <mk@cm4all.com>  Fri, 21 Oct 2011 15:09:55 +0200

cm4all-beng-proxy (1.1.15) unstable; urgency=low

  * merge release 1.0.11

 -- Max Kellermann <mk@cm4all.com>  Wed, 19 Oct 2011 09:36:38 +0200

cm4all-beng-proxy (1.1.14) unstable; urgency=low

  * merge release 1.0.10

 -- Max Kellermann <mk@cm4all.com>  Fri, 07 Oct 2011 15:15:00 +0200

cm4all-beng-proxy (1.1.13) unstable; urgency=low

  * merge release 1.0.9

 -- Max Kellermann <mk@cm4all.com>  Thu, 29 Sep 2011 16:47:56 +0200

cm4all-beng-proxy (1.1.12) unstable; urgency=low

  * merge release 1.0.8

 -- Max Kellermann <mk@cm4all.com>  Thu, 22 Sep 2011 17:13:41 +0200

cm4all-beng-proxy (1.1.11) unstable; urgency=low

  * merge release 1.0.7
  * widget-http: response header X-CM4all-View selects a view
  * processor, css_processor: support prefixing XML ids
  * processor: property "c:view" selects a view

 -- Max Kellermann <mk@cm4all.com>  Fri, 16 Sep 2011 12:25:24 +0200

cm4all-beng-proxy (1.1.10) unstable; urgency=low

  * merge release 1.0.6
  * http-request: don't clear failure state on successful TCP connection
  * istream-socket: fix assertion failure after receive error
  * ssl_filter: check for end-of-file on plain socket
  * ssl_filter: fix buffer assertion failures

 -- Max Kellermann <mk@cm4all.com>  Tue, 13 Sep 2011 18:50:18 +0200

cm4all-beng-proxy (1.1.9) unstable; urgency=low

  * http-request: improve keep-alive cancellation detection
  * http-request: mark server "failed" after HTTP client error
  * lb: implement the control protocol
    - can disable and re-enable workers
  * lb: don't allow sticky pool with only one member
  * lb: verify that a new sticky host is alive
  * lb: mark server "failed" after HTTP client error

 -- Max Kellermann <mk@cm4all.com>  Fri, 09 Sep 2011 13:03:55 +0200

cm4all-beng-proxy (1.1.8) unstable; urgency=low

  * merge release 1.0.5
  * {css_,}processor: one more underscore for the prefix
  * processor: remove rewrite-uri processing instructions from output
  * translate: unknown packet is a fatal error
  * processor: add option to set widget/focus by default
  * rewrite-uri: a leading tilde refers to the widget base; translation
    packet ANCHOR_ABSOLUTE enables it by default

 -- Max Kellermann <mk@cm4all.com>  Mon, 05 Sep 2011 17:56:31 +0200

cm4all-beng-proxy (1.1.7) unstable; urgency=low

  * css_processor: implement property "-c-mode"
  * css_processor: translate underscore prefix in class names
  * processor: translate underscore prefix in CSS class names

 -- Max Kellermann <mk@cm4all.com>  Mon, 29 Aug 2011 17:47:48 +0200

cm4all-beng-proxy (1.1.6) unstable; urgency=low

  * merge release 1.0.3
  * implement CSS processor

 -- Max Kellermann <mk@cm4all.com>  Mon, 22 Aug 2011 17:13:56 +0200

cm4all-beng-proxy (1.1.5) unstable; urgency=low

  * lb: optionally generate Via and X-Forwarded-For

 -- Max Kellermann <mk@cm4all.com>  Wed, 17 Aug 2011 12:45:14 +0200

cm4all-beng-proxy (1.1.4) unstable; urgency=low

  * pipe-stock: fix assertion failure after optimization bug
  * istream-pipe: reuse drained pipes immediately
  * sink-socket: reinstate write event during bulk transfers

 -- Max Kellermann <mk@cm4all.com>  Thu, 11 Aug 2011 14:41:37 +0200

cm4all-beng-proxy (1.1.3) unstable; urgency=low

  * widget: quote invalid XMLID/JS characters for &c:prefix;
  * lb: add protocol "tcp"

 -- Max Kellermann <mk@cm4all.com>  Wed, 10 Aug 2011 18:53:12 +0200

cm4all-beng-proxy (1.1.2) unstable; urgency=low

  * merge release 1.0.2
  * http-server: report detailed errors
  * widget-http: implement header dumps
  * cgi, fastcgi: enable cookie jar with custom cookie "host"

 -- Max Kellermann <mk@cm4all.com>  Thu, 04 Aug 2011 17:27:51 +0200

cm4all-beng-proxy (1.1.1) unstable; urgency=low

  * merge release 1.0.1
  * lb: don't ignore unimplemented configuration keywords
  * lb: configurable monitor check interval
  * session: configurable idle timeout

 -- Max Kellermann <mk@cm4all.com>  Tue, 26 Jul 2011 11:27:20 +0200

cm4all-beng-proxy (1.1) unstable; urgency=low

  * http-client: send "Expect: 100-continue" only for big request body
  * lb: implement monitors (ping, connect, tcp_expect)

 -- Max Kellermann <mk@cm4all.com>  Wed, 20 Jul 2011 15:04:22 +0200
  
cm4all-beng-proxy (1.0.34) unstable; urgency=low

  * resource-loader: don't strip last segment from IPv6 address

 -- Max Kellermann <mk@cm4all.com>  Wed, 16 May 2012 09:47:43 -0000

cm4all-beng-proxy (1.0.33) unstable; urgency=low

  * widget-resolver: fix assertion failure on recursive abort

 -- Max Kellermann <mk@cm4all.com>  Thu, 26 Apr 2012 14:04:01 -0000

cm4all-beng-proxy (1.0.32) unstable; urgency=low

  * http-cache: add missing initialization on memcached miss

 -- Max Kellermann <mk@cm4all.com>  Mon, 26 Mar 2012 13:35:01 -0000

cm4all-beng-proxy (1.0.31) unstable; urgency=low

  * proxy-widget: close the request body when the view doesn't exist

 -- Max Kellermann <mk@cm4all.com>  Tue, 20 Mar 2012 08:28:00 -0000

cm4all-beng-proxy (1.0.30) unstable; urgency=low

  * widget-view: initialize the header forward settings
  * translate-client: new view inherits header forward settings from
    default view
  * handler: clear transformation after translation error
  * http-cache: release the memcached response on abort
  * fcgi-request: close the request body on stock failure

 -- Max Kellermann <mk@cm4all.com>  Thu, 15 Mar 2012 15:34:18 -0000

cm4all-beng-proxy (1.0.29) unstable; urgency=low

  * processor: unescape custom header values
  * widget-resolver: fix NULL dereference after failure

 -- Max Kellermann <mk@cm4all.com>  Thu, 08 Mar 2012 18:10:14 -0000

cm4all-beng-proxy (1.0.28) unstable; urgency=low

  * widget-resolver: serve responses in the right order
  * widget-request: fix session related assertion failure
  * translate: initialize all GError variables

 -- Max Kellermann <mk@cm4all.com>  Fri, 02 Mar 2012 15:20:54 -0000

cm4all-beng-proxy (1.0.27) unstable; urgency=low

  * resource-address: fix regression when CGI URI is not set

 -- Max Kellermann <mk@cm4all.com>  Thu, 23 Feb 2012 17:08:16 -0000

cm4all-beng-proxy (1.0.26) unstable; urgency=low

  * resource-address: apply BASE to the CGI request URI

 -- Max Kellermann <mk@cm4all.com>  Thu, 23 Feb 2012 15:11:42 -0000

cm4all-beng-proxy (1.0.25) unstable; urgency=low

  * cgi-client: clear the input pointer on close

 -- Max Kellermann <mk@cm4all.com>  Thu, 16 Feb 2012 13:46:13 -0000

cm4all-beng-proxy (1.0.24) unstable; urgency=low

  * debian/rules: optimize parallel build
  * cgi: break loop when headers are finished

 -- Max Kellermann <mk@cm4all.com>  Wed, 15 Feb 2012 09:23:22 -0000

cm4all-beng-proxy (1.0.23) unstable; urgency=low

  * cgi: detect large response headers
  * cgi: continue parsing response headers after buffer boundary
  * cgi: bigger response header buffer
  * fcgi-client: detect large response headers

 -- Max Kellermann <mk@cm4all.com>  Thu, 09 Feb 2012 09:27:50 -0000

cm4all-beng-proxy (1.0.22) unstable; urgency=low

  * debian/rules: don't run libtool
  * lb: thread safety for the SSL filter
  * lb: fix crash during shutdown
  * http-server: fix uninitialised variable

 -- Max Kellermann <mk@cm4all.com>  Thu, 02 Feb 2012 13:03:08 -0000

cm4all-beng-proxy (1.0.21) unstable; urgency=low

  * hstock: fix memory leak
  * notify: fix endless busy loop
  * ssl_filter: fix hang while tearing down connection

 -- Max Kellermann <mk@cm4all.com>  Tue, 31 Jan 2012 15:24:50 -0000

cm4all-beng-proxy (1.0.20) unstable; urgency=low

  * ssl: load the whole certificate chain
  * translate: fix PATH+JAILCGI+SITE check
  * translate: fix HOME check
  * resource-address: include all CGI attributes in cache key

 -- Max Kellermann <mk@cm4all.com>  Wed, 25 Jan 2012 12:10:43 -0000

cm4all-beng-proxy (1.0.19) unstable; urgency=low

  * cookie-client: add a missing out-of-memory check

 -- Max Kellermann <mk@cm4all.com>  Tue, 17 Jan 2012 08:27:38 -0000

cm4all-beng-proxy (1.0.18) unstable; urgency=low

  * resource-address: support zero-length path_info prefix (for BASE)
  * hashmap: optimize insertions
  * http-server: limit the number of request headers
  * proxy-widget: discard the unused request body on error

 -- Max Kellermann <mk@cm4all.com>  Wed, 04 Jan 2012 14:55:59 -0000

cm4all-beng-proxy (1.0.17) unstable; urgency=low

  * istream-chunked: avoid recursive buffer write, fixes crash

 -- Max Kellermann <mk@cm4all.com>  Wed, 21 Dec 2011 16:37:44 -0000

cm4all-beng-proxy (1.0.16) unstable; urgency=low

  * http-server: disable timeout while waiting for CGI
  * cgi: fix segmentation fault
  * processor: discard child's request body on abort
  * proxy-widget: discard the unused request body on error

 -- Max Kellermann <mk@cm4all.com>  Wed, 14 Dec 2011 11:53:31 +0100

cm4all-beng-proxy (1.0.15) unstable; urgency=low

  * http-client: fix assertion failure on bogus "100 Continue"
  * handler: don't close the request body twice
  * session: add a missing out-of-memory check
  * fcgi-client: check for EV_READ event
  * fcgi-serialize: fix serializing parameter without value

 -- Max Kellermann <mk@cm4all.com>  Mon, 05 Dec 2011 17:47:20 -0000

cm4all-beng-proxy (1.0.14) unstable; urgency=low

  * http-server: don't generate chunked HEAD response
  * http-server: don't override Content-Length for HEAD response
  * lb_http, proxy-widget, response: forward Content-Length after HEAD

 -- Max Kellermann <mk@cm4all.com>  Tue, 08 Nov 2011 18:19:42 +0100

cm4all-beng-proxy (1.0.13) unstable; urgency=low

  * processor: initialize URI rewrite options for <?cm4all-rewrite-uri?>

 -- Max Kellermann <mk@cm4all.com>  Wed, 02 Nov 2011 16:47:48 +0100

cm4all-beng-proxy (1.0.12) unstable; urgency=low

  * http-server, proxy-widget: add missing newline to log message
  * fcgi_client: fix assertion failure on response body error
  * http-cache-choice: fix crash due to wrong filter callback

 -- Max Kellermann <mk@cm4all.com>  Fri, 21 Oct 2011 15:02:42 +0200

cm4all-beng-proxy (1.0.11) unstable; urgency=low

  * lb_config: fix binding to wildcard address
  * rewrite-uri: clarify warning message when widget has no id

 -- Max Kellermann <mk@cm4all.com>  Wed, 19 Oct 2011 09:26:48 +0200

cm4all-beng-proxy (1.0.10) unstable; urgency=low

  * debian/control: beng-lb doesn't need "daemon" anymore
  * http-string: allow space in unquoted cookie values (RFC ignorant)

 -- Max Kellermann <mk@cm4all.com>  Fri, 07 Oct 2011 15:06:32 +0200

cm4all-beng-proxy (1.0.9) unstable; urgency=low

  * tcp-balancer: store a copy of the socket address
  * lb: default log directory is /var/log/cm4all/beng-lb
  * lb: use new built-in watchdog instead of /usr/bin/daemon

 -- Max Kellermann <mk@cm4all.com>  Thu, 29 Sep 2011 16:19:34 +0200

cm4all-beng-proxy (1.0.8) unstable; urgency=low

  * resource-address: copy the delegate JailCGI parameters (crash bug fix)
  * response: use the same URI for storing and dropping widget sessions

 -- Max Kellermann <mk@cm4all.com>  Thu, 22 Sep 2011 13:39:08 +0200

cm4all-beng-proxy (1.0.7) unstable; urgency=low

  * inline-widget: discard request body when class lookup fails

 -- Max Kellermann <mk@cm4all.com>  Fri, 16 Sep 2011 12:16:04 +0200

cm4all-beng-proxy (1.0.6) unstable; urgency=low

  * processor: support short "SCRIPT" tag
  * widget-uri: use the template's view specification

 -- Max Kellermann <mk@cm4all.com>  Tue, 13 Sep 2011 18:14:24 +0200

cm4all-beng-proxy (1.0.5) unstable; urgency=low

  * resource-loader: delete comma when extracting from X-Forwarded-For

 -- Max Kellermann <mk@cm4all.com>  Mon, 05 Sep 2011 17:43:22 +0200

cm4all-beng-proxy (1.0.4) unstable; urgency=low

  * istream-replace: update the buffer reader after new data was added

 -- Max Kellermann <mk@cm4all.com>  Mon, 05 Sep 2011 15:43:17 +0200

cm4all-beng-proxy (1.0.3) unstable; urgency=low

  * merge release 0.9.35
  * control-handler: fix uninitialized variable

 -- Max Kellermann <mk@cm4all.com>  Thu, 18 Aug 2011 15:15:52 +0200

cm4all-beng-proxy (1.0.2) unstable; urgency=low

  * merge release 0.9.34
  * handler: always log translate client errors
  * tcp-balancer: fix memory leak in error handler
  * http-string: allow more characters in cookie values (RFC ignorant)

 -- Max Kellermann <mk@cm4all.com>  Mon, 01 Aug 2011 16:30:05 +0200

cm4all-beng-proxy (1.0.1) unstable; urgency=low

  * session: increase idle timeout to 20 minutes

 -- Max Kellermann <mk@cm4all.com>  Tue, 26 Jul 2011 11:23:36 +0200

cm4all-beng-proxy (1.0) unstable; urgency=low

  * merge release 0.9.33
  * header-forward: eliminate the duplicate "Date" response header
  * proxy-handler: don't pass internal URI arguments to CGI

 -- Max Kellermann <mk@cm4all.com>  Mon, 18 Jul 2011 17:07:42 +0200

cm4all-beng-proxy (0.10.14) unstable; urgency=low

  * merge release 0.9.32

 -- Max Kellermann <mk@cm4all.com>  Tue, 12 Jul 2011 19:02:23 +0200

cm4all-beng-proxy (0.10.13) unstable; urgency=low

  * growing-buffer: reset the position when skipping buffers

 -- Max Kellermann <mk@cm4all.com>  Wed, 06 Jul 2011 10:07:50 +0200

cm4all-beng-proxy (0.10.12) unstable; urgency=low

  * merge release 0.9.31
  * rewrite-uri: log widget base mismatch
  * istream-replace: fix assertion failure with splitted buffer

 -- Max Kellermann <mk@cm4all.com>  Tue, 05 Jul 2011 22:05:44 +0200

cm4all-beng-proxy (0.10.11) unstable; urgency=low

  * merge release 0.9.30
  * lb: add SSL/TLS support

 -- Max Kellermann <mk@cm4all.com>  Mon, 04 Jul 2011 17:14:21 +0200

cm4all-beng-proxy (0.10.10) unstable; urgency=low

  * merge release 0.9.29

 -- Max Kellermann <mk@cm4all.com>  Tue, 28 Jun 2011 17:56:43 +0200

cm4all-beng-proxy (0.10.9) unstable; urgency=low

  * merge release 0.9.28

 -- Max Kellermann <mk@cm4all.com>  Mon, 27 Jun 2011 13:38:03 +0200

cm4all-beng-proxy (0.10.8) unstable; urgency=low

  * lb_http: don't access the connection object after it was closed
  * restart the load balancer automatically

 -- Max Kellermann <mk@cm4all.com>  Wed, 22 Jun 2011 12:38:39 +0200

cm4all-beng-proxy (0.10.7) unstable; urgency=low

  * config: make the session cookie name configurable
  * uri-relative: allow relative base URIs (for CGI)
  * widget-uri: combine existing CGI PATH_INFO and given widget location
  * python/translation/widget: support "path_info" specification

 -- Max Kellermann <mk@cm4all.com>  Mon, 20 Jun 2011 14:54:38 +0200

cm4all-beng-proxy (0.10.6) unstable; urgency=low

  * merge release 0.9.26

 -- Max Kellermann <mk@cm4all.com>  Wed, 15 Jun 2011 09:19:28 +0200

cm4all-beng-proxy (0.10.5) unstable; urgency=low

  * merge release 0.9.26

 -- Max Kellermann <mk@cm4all.com>  Fri, 10 Jun 2011 10:09:09 +0200

cm4all-beng-proxy (0.10.4) unstable; urgency=low

  * doc: add beng-lb documentation
  * lb: implement "fallback" option
  * merge release 0.9.25

 -- Max Kellermann <mk@cm4all.com>  Wed, 08 Jun 2011 14:13:43 +0200

cm4all-beng-proxy (0.10.3) unstable; urgency=low

  * python/translation.widget: support keyword "sticky"
  * lb: implement sticky modes "failover", "cookie"

 -- Max Kellermann <mk@cm4all.com>  Mon, 06 Jun 2011 15:51:36 +0200

cm4all-beng-proxy (0.10.2) unstable; urgency=low

  * debian: fix beng-lb pid file name
  * lb_http: implement sticky sessions
  * merge release 0.9.24

 -- Max Kellermann <mk@cm4all.com>  Tue, 31 May 2011 14:32:03 +0200

cm4all-beng-proxy (0.10.1) unstable; urgency=low

  * lb_http: close request body on error
  * lb_listener: print error message when binding fails
  * merge release 0.9.23

 -- Max Kellermann <mk@cm4all.com>  Fri, 27 May 2011 13:13:55 +0200

cm4all-beng-proxy (0.10) unstable; urgency=low

  * failure: fix inverted logic bug in expiry check
  * tcp-balancer: implement session stickiness
  * lb: new stand-alone load balancer

 -- Max Kellermann <mk@cm4all.com>  Thu, 26 May 2011 14:32:02 +0200

cm4all-beng-proxy (0.9.35) unstable; urgency=low

  * resource-loader: pass the last X-Forwarded-For element to AJP

 -- Max Kellermann <mk@cm4all.com>  Thu, 18 Aug 2011 15:05:02 +0200

cm4all-beng-proxy (0.9.34) unstable; urgency=low

  * request: fix double request body close in errdoc handler
  * handler: close request body on early abort

 -- Max Kellermann <mk@cm4all.com>  Mon, 01 Aug 2011 16:21:43 +0200

cm4all-beng-proxy (0.9.33) unstable; urgency=low

  * {http,ajp}-request, errdoc: check before closing the request body on
    error

 -- Max Kellermann <mk@cm4all.com>  Mon, 18 Jul 2011 16:30:29 +0200

cm4all-beng-proxy (0.9.32) unstable; urgency=low

  * processor: dispose request body when focused widget was not found
  * http-string: allow the slash in cookie values (RFC ignorant)

 -- Max Kellermann <mk@cm4all.com>  Tue, 12 Jul 2011 18:16:01 +0200

cm4all-beng-proxy (0.9.31) unstable; urgency=low

  * growing-buffer: fix assertion failure with empty first buffer

 -- Max Kellermann <mk@cm4all.com>  Tue, 05 Jul 2011 21:58:24 +0200

cm4all-beng-proxy (0.9.30) unstable; urgency=low

  * growing-buffer: fix assertion failure in reader when buffer is empty

 -- Max Kellermann <mk@cm4all.com>  Mon, 04 Jul 2011 16:59:28 +0200

cm4all-beng-proxy (0.9.29) unstable; urgency=low

  * http-string: allow the equality sign in cookie values (RFC ignorant)

 -- Max Kellermann <mk@cm4all.com>  Tue, 28 Jun 2011 17:50:23 +0200

cm4all-beng-proxy (0.9.28) unstable; urgency=low

  * http-string: allow round brackets in cookie values (RFC ignorant)

 -- Max Kellermann <mk@cm4all.com>  Mon, 27 Jun 2011 13:23:58 +0200

cm4all-beng-proxy (0.9.27) unstable; urgency=low

  * handler: don't delete existing session in TRANSPARENT mode

 -- Max Kellermann <mk@cm4all.com>  Wed, 15 Jun 2011 09:08:48 +0200

cm4all-beng-proxy (0.9.26) unstable; urgency=low

  * worker: read "crash" value before destroying shared memory
  * session: fix crash while discarding session

 -- Max Kellermann <mk@cm4all.com>  Fri, 10 Jun 2011 09:54:56 +0200

cm4all-beng-proxy (0.9.25) unstable; urgency=low

  * response: discard the request body before passing to errdoc
  * worker: don't restart all workers after "safe" worker crash
  * cgi: check for end-of-file after splice

 -- Max Kellermann <mk@cm4all.com>  Wed, 08 Jun 2011 15:02:35 +0200

cm4all-beng-proxy (0.9.24) unstable; urgency=low

  * fcgi-client: really discard packets on request id mismatch
  * memcached-client: don't schedule read event when buffer is full
  * session: support beng-lb sticky sessions

 -- Max Kellermann <mk@cm4all.com>  Tue, 31 May 2011 14:23:41 +0200

cm4all-beng-proxy (0.9.23) unstable; urgency=low

  * tcp-balancer: retry connecting to cluster if a node fails

 -- Max Kellermann <mk@cm4all.com>  Fri, 27 May 2011 13:01:31 +0200

cm4all-beng-proxy (0.9.22) unstable; urgency=low

  * failure: fix inverted logic bug in expiry check
  * uri-extract: support AJP URLs, fixes AJP cookies
  * ajp-client: don't schedule read event when buffer is full

 -- Max Kellermann <mk@cm4all.com>  Thu, 26 May 2011 08:32:32 +0200

cm4all-beng-proxy (0.9.21) unstable; urgency=low

  * balancer: re-enable load balancing (regression fix)
  * merge release 0.8.38

 -- Max Kellermann <mk@cm4all.com>  Fri, 20 May 2011 11:03:31 +0200

cm4all-beng-proxy (0.9.20) unstable; urgency=low

  * http-cache: fix assertion failure caused by wrong destructor
  * merge release 0.8.37

 -- Max Kellermann <mk@cm4all.com>  Mon, 16 May 2011 14:03:09 +0200

cm4all-beng-proxy (0.9.19) unstable; urgency=low

  * http-request: don't retry requests with a request body

 -- Max Kellermann <mk@cm4all.com>  Thu, 12 May 2011 11:35:55 +0200

cm4all-beng-proxy (0.9.18) unstable; urgency=low

  * http-body: fix assertion failure on EOF chunk after socket was closed
  * widget-http: fix crash in widget lookup error handler
  * merge release 0.8.36

 -- Max Kellermann <mk@cm4all.com>  Tue, 10 May 2011 18:56:33 +0200

cm4all-beng-proxy (0.9.17) unstable; urgency=low

  * growing-buffer: fix assertion failure after large initial write
  * http-request: retry after connection failure
  * test/t-cgi: fix bashisms in test scripts

 -- Max Kellermann <mk@cm4all.com>  Wed, 04 May 2011 18:54:57 +0200

cm4all-beng-proxy (0.9.16) unstable; urgency=low

  * resource-address: append "transparent" args to CGI path_info
  * tcache: fix crash on FastCGI with BASE

 -- Max Kellermann <mk@cm4all.com>  Mon, 02 May 2011 16:07:21 +0200

cm4all-beng-proxy (0.9.15) unstable; urgency=low

  * configure.ac: check if valgrind/memcheck.h is installed
  * configure.ac: check if libattr is available
  * access-log: log Referer and User-Agent
  * access-log: log the request duration
  * proxy-handler: allow forwarding URI arguments
  * merge release 0.8.35

 -- Max Kellermann <mk@cm4all.com>  Wed, 27 Apr 2011 18:54:17 +0200

cm4all-beng-proxy (0.9.14) unstable; urgency=low

  * processor: don't clear widget pointer at opening tag
  * debian: move ulimit call from init script to *.default
  * merge release 0.8.33

 -- Max Kellermann <mk@cm4all.com>  Wed, 13 Apr 2011 17:03:29 +0200

cm4all-beng-proxy (0.9.13) unstable; urgency=low

  * proxy-widget: apply the widget's response header forward settings
  * response: add option to dump the widget tree
  * widget-class: move header forward settings to view
  * merge release 0.8.30

 -- Max Kellermann <mk@cm4all.com>  Mon, 04 Apr 2011 16:31:26 +0200

cm4all-beng-proxy (0.9.12) unstable; urgency=low

  * widget: internal API refactorization
  * was-control: fix argument order in "abort" call
  * was-client: duplicate the GError object when it is used twice
  * {file,delegate}-handler: add Expires/ETag headers to 304 response
  * cgi: allow setting environment variables

 -- Max Kellermann <mk@cm4all.com>  Thu, 24 Mar 2011 15:12:54 +0100

cm4all-beng-proxy (0.9.11) unstable; urgency=low

  * processor: major API refactorization
  * merge release 0.8.29

 -- Max Kellermann <mk@cm4all.com>  Mon, 21 Mar 2011 19:43:28 +0100

cm4all-beng-proxy (0.9.10) unstable; urgency=low

  * merge release 0.8.27

 -- Max Kellermann <mk@cm4all.com>  Fri, 18 Mar 2011 14:11:16 +0100

cm4all-beng-proxy (0.9.9) unstable; urgency=low

  * merge release 0.8.25

 -- Max Kellermann <mk@cm4all.com>  Mon, 14 Mar 2011 16:05:51 +0100

cm4all-beng-proxy (0.9.8) unstable; urgency=low

  * translate: support UNIX domain sockets in ADDRESS_STRING
  * resource-address: support connections to existing FastCGI servers

 -- Max Kellermann <mk@cm4all.com>  Fri, 11 Mar 2011 19:24:33 +0100

cm4all-beng-proxy (0.9.7) unstable; urgency=low

  * merge release 0.8.24

 -- Max Kellermann <mk@cm4all.com>  Fri, 04 Mar 2011 13:07:36 +0100

cm4all-beng-proxy (0.9.6) unstable; urgency=low

  * merge release 0.8.23

 -- Max Kellermann <mk@cm4all.com>  Mon, 28 Feb 2011 11:47:45 +0100

cm4all-beng-proxy (0.9.5) unstable; urgency=low

  * translate: allow SITE without CGI

 -- Max Kellermann <mk@cm4all.com>  Mon, 31 Jan 2011 06:35:24 +0100

cm4all-beng-proxy (0.9.4) unstable; urgency=low

  * widget-class: allow distinct addresses for each view

 -- Max Kellermann <mk@cm4all.com>  Thu, 27 Jan 2011 17:51:21 +0100

cm4all-beng-proxy (0.9.3) unstable; urgency=low

  * istream-catch: log errors
  * proxy-handler: pass the original request URI to (Fast)CGI
  * proxy-handler: pass the original document root to (Fast)CGI
  * fcgi-stock: pass site id to child process
  * translation: new packet "HOME" for JailCGI
  * resource-loader: get remote host from "X-Forwarded-For"
  * cgi, fcgi-client: pass client IP address to application

 -- Max Kellermann <mk@cm4all.com>  Fri, 21 Jan 2011 18:13:38 +0100

cm4all-beng-proxy (0.9.2) unstable; urgency=low

  * merge release 0.8.21
  * http-response: better context for error messages
  * istream: method close() does not invoke handler->abort()
  * istream: better context for error messages
  * ajp-client: destruct properly when request stream fails
  * {delegate,fcgi,was}-stock: use the JailCGI 1.4 wrapper

 -- Max Kellermann <mk@cm4all.com>  Mon, 17 Jan 2011 12:08:04 +0100

cm4all-beng-proxy (0.9.1) unstable; urgency=low

  * http-server: count the number of raw bytes sent and received
  * control-handler: support TCACHE_INVALIDATE with SITE
  * new programs "log-forward", "log-exec" for network logging
  * new program "log-split" for creating per-site log files
  * new program "log-traffic" for creating per-site traffic logs
  * move logging servers to new package cm4all-beng-proxy-logging
  * python/control.client: add parameter "broadcast"

 -- Max Kellermann <mk@cm4all.com>  Thu, 02 Dec 2010 12:07:16 +0100

cm4all-beng-proxy (0.9) unstable; urgency=low

  * merge release 0.8.19
  * was-client: explicitly send 32 bit METHOD payload
  * was-client: explicitly parse STATUS as 32 bit integer
  * was-client: clear control channel object on destruction
  * was-client: reuse child process if state is clean on EOF
  * was-client: abort properly after receiving illegal packet
  * was-client: allow "request STOP" before response completed
  * was-client: postpone the response handler invocation
  * was-control: send packets in bulk
  * python: support WAS widgets
  * http-server: enable "cork" mode only for beginning of response
  * http-cache: don't access freed memory in pool_unref_denotify()
  * http: use libcm4all-http
  * new datagram based binary protocol for access logging
  * main: default WAS stock limit is 16

 -- Max Kellermann <mk@cm4all.com>  Thu, 18 Nov 2010 19:56:17 +0100

cm4all-beng-proxy (0.8.38) unstable; urgency=low

  * failure: update time stamp on existing item
  * errdoc: free the original response body on abort

 -- Max Kellermann <mk@cm4all.com>  Fri, 20 May 2011 10:17:14 +0200

cm4all-beng-proxy (0.8.37) unstable; urgency=low

  * widget-resolver: don't reuse failed resolver
  * http-request: fix NULL pointer dereference on invalid URI
  * config: disable the TCP stock limit by default

 -- Max Kellermann <mk@cm4all.com>  Mon, 16 May 2011 13:41:32 +0200

cm4all-beng-proxy (0.8.36) unstable; urgency=low

  * http-server: check if client closes connection while processing
  * http-client: release the socket before invoking the callback
  * fcgi-client: fix assertion failure on full input buffer
  * memcached-client: re-enable socket event after direct copy
  * istream-file: fix assertion failure on range request
  * test/t-cgi: fix bashisms in test scripts

 -- Max Kellermann <mk@cm4all.com>  Tue, 10 May 2011 18:45:48 +0200

cm4all-beng-proxy (0.8.35) unstable; urgency=low

  * session: fix potential session defragmentation crash
  * ajp-request: use "host:port" as TCP stock key
  * cgi: evaluate the Content-Length response header

 -- Max Kellermann <mk@cm4all.com>  Wed, 27 Apr 2011 13:32:05 +0200

cm4all-beng-proxy (0.8.34) unstable; urgency=low

  * js: replace all '%' with '$'
  * js: check if session_id is null
  * debian: add package cm4all-beng-proxy-tools

 -- Max Kellermann <mk@cm4all.com>  Tue, 19 Apr 2011 18:43:54 +0200

cm4all-beng-proxy (0.8.33) unstable; urgency=low

  * processor: don't quote query string arguments with dollar sign
  * widget-request: safely remove "view" and "path" from argument table
  * debian/control: add "Breaks << 0.8.32" on the JavaScript library

 -- Max Kellermann <mk@cm4all.com>  Tue, 12 Apr 2011 18:21:55 +0200

cm4all-beng-proxy (0.8.32) unstable; urgency=low

  * args: quote arguments with the dollar sign

 -- Max Kellermann <mk@cm4all.com>  Tue, 12 Apr 2011 13:34:42 +0200

cm4all-beng-proxy (0.8.31) unstable; urgency=low

  * proxy-widget: eliminate the duplicate "Server" response header
  * translation: add packet UNTRUSTED_SITE_SUFFIX

 -- Max Kellermann <mk@cm4all.com>  Thu, 07 Apr 2011 16:23:37 +0200

cm4all-beng-proxy (0.8.30) unstable; urgency=low

  * handler: make lower-case realm name from the "Host" header
  * session: copy attribute "realm", fixes segmentation fault

 -- Max Kellermann <mk@cm4all.com>  Tue, 29 Mar 2011 16:47:43 +0200

cm4all-beng-proxy (0.8.29) unstable; urgency=low

  * ajp-client: send query string in an AJP attribute

 -- Max Kellermann <mk@cm4all.com>  Mon, 21 Mar 2011 19:16:16 +0100

cm4all-beng-proxy (0.8.28) unstable; urgency=low

  * resource-loader: use X-Forwarded-For to obtain AJP remote host
  * resource-loader: strip port from AJP remote address
  * resource-loader: don't pass remote host to AJP server
  * resource-loader: parse server port for AJP
  * ajp-client: always send content-length
  * ajp-client: parse the remaining buffer after EAGAIN

 -- Max Kellermann <mk@cm4all.com>  Mon, 21 Mar 2011 11:12:07 +0100

cm4all-beng-proxy (0.8.27) unstable; urgency=low

  * http-request: close the request body on malformed URI
  * ajp-request: AJP translation packet contains ajp://host:port/path

 -- Max Kellermann <mk@cm4all.com>  Fri, 18 Mar 2011 14:04:21 +0100

cm4all-beng-proxy (0.8.26) unstable; urgency=low

  * python/response: fix typo in ajp()
  * session: validate sessions only within one realm

 -- Max Kellermann <mk@cm4all.com>  Fri, 18 Mar 2011 08:59:41 +0100

cm4all-beng-proxy (0.8.25) unstable; urgency=low

  * widget-http: discard request body on unknown view name
  * inline-widget: discard request body on error
  * {http,fcgi,was}-client: allocate response headers from caller pool
  * cmdline: fcgi_stock_limit defaults to 0 (no limit)

 -- Max Kellermann <mk@cm4all.com>  Mon, 14 Mar 2011 15:53:42 +0100

cm4all-beng-proxy (0.8.24) unstable; urgency=low

  * fcgi-client: release the connection even when padding not consumed
    after empty response

 -- Max Kellermann <mk@cm4all.com>  Wed, 02 Mar 2011 17:39:33 +0100

cm4all-beng-proxy (0.8.23) unstable; urgency=low

  * memcached-client: allocate a new memory pool
  * memcached-client: copy caller_pool reference before freeing the client
  * fcgi-client: check headers!=NULL
  * fcgi-client: release the connection even when padding not consumed

 -- Max Kellermann <mk@cm4all.com>  Mon, 28 Feb 2011 10:50:02 +0100

cm4all-beng-proxy (0.8.22) unstable; urgency=low

  * cgi: fill special variables CONTENT_TYPE, CONTENT_LENGTH
  * memcached-client: remove stray pool_unref() call
  * memcached-client: reuse the socket if the remaining value is buffered
  * http-cache-choice: abbreviate memcached keys
  * *-cache: allocate a parent pool for cache items
  * pool: re-enable linear pools
  * frame: free the request body on error
  * http-cache: free cached body which was dismissed

 -- Max Kellermann <mk@cm4all.com>  Mon, 07 Feb 2011 15:34:09 +0100

cm4all-beng-proxy (0.8.21) unstable; urgency=low

  * merge release 0.7.55
  * jail: translate the document root properly
  * header-forward: forward the "Host" header to CGI/FastCGI/AJP
  * http-error: map ENOTDIR to "404 Not Found"
  * http-server: fix assertion failure on write error
  * fcgi-stock: clear all environment variables

 -- Max Kellermann <mk@cm4all.com>  Thu, 06 Jan 2011 16:04:20 +0100

cm4all-beng-proxy (0.8.20) unstable; urgency=low

  * widget-resolver: add pedantic state assertions
  * async: remember a copy of the operation in !NDEBUG
  * python/translation/response: max_age() returns self

 -- Max Kellermann <mk@cm4all.com>  Mon, 06 Dec 2010 23:02:50 +0100

cm4all-beng-proxy (0.8.19) unstable; urgency=low

  * merge release 0.7.54

 -- Max Kellermann <mk@cm4all.com>  Wed, 17 Nov 2010 16:25:10 +0100

cm4all-beng-proxy (0.8.18) unstable; urgency=low

  * was-client: explicitly send 32 bit METHOD payload
  * was-client: explicitly parse STATUS as 32 bit integer
  * istream: check presence of as_fd() in optimized build

 -- Max Kellermann <mk@cm4all.com>  Fri, 05 Nov 2010 11:00:54 +0100

cm4all-beng-proxy (0.8.17) unstable; urgency=low

  * merged release 0.7.53
  * widget: use colon as widget path separator
  * was-client: check for abort during response handler
  * was-client: implement STOP
  * was-client: release memory pools
  * was-launch: enable non-blocking mode on input and output
  * http-server: don't crash on malformed pipelined request
  * main: free the WAS stock and the UDP listener in the SIGTERM handler

 -- Max Kellermann <mk@cm4all.com>  Thu, 28 Oct 2010 19:50:26 +0200

cm4all-beng-proxy (0.8.16) unstable; urgency=low

  * merged release 0.7.52
  * was-client: support for the WAS protocol

 -- Max Kellermann <mk@cm4all.com>  Wed, 13 Oct 2010 16:45:18 +0200

cm4all-beng-proxy (0.8.15) unstable; urgency=low

  * resource-address: don't skip question mark twice

 -- Max Kellermann <mk@cm4all.com>  Tue, 28 Sep 2010 12:20:33 +0200

cm4all-beng-proxy (0.8.14) unstable; urgency=low

  * processor: schedule "xmlns:c" deletion

 -- Max Kellermann <mk@cm4all.com>  Thu, 23 Sep 2010 14:42:31 +0200

cm4all-beng-proxy (0.8.13) unstable; urgency=low

  * processor: delete "xmlns:c" attributes from link elements
  * istream-{head,zero}: implement method available()
  * merged release 0.7.51

 -- Max Kellermann <mk@cm4all.com>  Tue, 17 Aug 2010 09:54:33 +0200

cm4all-beng-proxy (0.8.12) unstable; urgency=low

  * http-cache-memcached: copy resource address
  * debian/control: add missing ${shlibs:Depends}
  * merged release 0.7.50

 -- Max Kellermann <mk@cm4all.com>  Thu, 12 Aug 2010 20:17:52 +0200

cm4all-beng-proxy (0.8.11) unstable; urgency=low

  * delegate-client: fix SCM_RIGHTS check
  * use Linux 2.6 CLOEXEC/NONBLOCK flags
  * tcache: INVALIDATE removes all variants (error documents etc.)
  * control: new UDP based protocol, allows invalidating caches
  * hashmap: fix assertion failure in hashmap_remove_match()
  * merged release 0.7.49

 -- Max Kellermann <mk@cm4all.com>  Tue, 10 Aug 2010 15:48:10 +0200

cm4all-beng-proxy (0.8.10) unstable; urgency=low

  * tcache: copy response.previous

 -- Max Kellermann <mk@cm4all.com>  Mon, 02 Aug 2010 18:03:43 +0200

cm4all-beng-proxy (0.8.9) unstable; urgency=low

  * (f?)cgi-handler: forward query string only if focused
  * ajp-handler: merge into proxy-handler
  * proxy-handler: forward query string if focused
  * cgi, fastcgi-handler: enable the resource cache
  * translation: add packets CHECK and PREVIOUS for authentication
  * python: add Response.max_age()

 -- Max Kellermann <mk@cm4all.com>  Fri, 30 Jul 2010 11:39:22 +0200

cm4all-beng-proxy (0.8.8) unstable; urgency=low

  * prototypes/translate.py: added new ticket-fastcgi programs
  * http-cache: implement FastCGI caching
  * merged release 0.7.47

 -- Max Kellermann <mk@cm4all.com>  Wed, 21 Jul 2010 13:00:43 +0200

cm4all-beng-proxy (0.8.7) unstable; urgency=low

  * istream-delayed: update the "direct" bit mask
  * http-client: send "Expect: 100-continue"
  * response, widget-http: apply istream_pipe to filter input
  * proxy-handler: apply istream_pipe to request body
  * istream-ajp-body: send larger request body packets
  * ajp-client: support splice()
  * merged release 0.7.46

 -- Max Kellermann <mk@cm4all.com>  Fri, 25 Jun 2010 18:52:04 +0200

cm4all-beng-proxy (0.8.6) unstable; urgency=low

  * translation: added support for custom error documents
  * response: convert HEAD to GET if filter follows
  * processor: short-circuit on HEAD request
  * python: depend on python-twisted-core

 -- Max Kellermann <mk@cm4all.com>  Wed, 16 Jun 2010 16:37:42 +0200

cm4all-beng-proxy (0.8.5) unstable; urgency=low

  * istream-tee: allow second output to block
  * widget-http: don't transform error documents
  * response, widget-http: disable filters after widget frame request
  * translation: added packet FILTER_4XX to filter client errors
  * merged release 0.7.45

 -- Max Kellermann <mk@cm4all.com>  Thu, 10 Jun 2010 16:13:14 +0200

cm4all-beng-proxy (0.8.4) unstable; urgency=low

  * python: added missing "Response" import
  * python: resume parsing after deferred call
  * http-client: implement istream method as_fd()
  * merged release 0.7.44

 -- Max Kellermann <mk@cm4all.com>  Mon, 07 Jun 2010 17:01:16 +0200

cm4all-beng-proxy (0.8.3) unstable; urgency=low

  * file-handler: implement If-Range (RFC 2616 14.27)
  * merged release 0.7.42

 -- Max Kellermann <mk@cm4all.com>  Tue, 01 Jun 2010 16:17:13 +0200

cm4all-beng-proxy (0.8.2) unstable; urgency=low

  * cookie-client: verify the cookie path
  * python: use Twisted's logging library
  * python: added a widget registry class
  * merged release 0.7.41

 -- Max Kellermann <mk@cm4all.com>  Wed, 26 May 2010 13:08:16 +0200

cm4all-beng-proxy (0.8.1) unstable; urgency=low

  * http-cache-memcached: delete entity records on POST

 -- Max Kellermann <mk@cm4all.com>  Tue, 18 May 2010 12:21:55 +0200

cm4all-beng-proxy (0.8) unstable; urgency=low

  * istream: added method as_fd() to convert istream to file descriptor
  * fork: support passing stdin istream fd to child process
  * http-cache: discard only matching entries on POST
  * istream-html-escape: escape single and double quote
  * rewrite-uri: escape the result with XML entities

 -- Max Kellermann <mk@cm4all.com>  Thu, 13 May 2010 12:34:46 +0200

cm4all-beng-proxy (0.7.55) unstable; urgency=low

  * pool: reparent pools in optimized build
  * istream-deflate: add missing pool reference while reading
  * istream-deflate: fix several error handlers

 -- Max Kellermann <mk@cm4all.com>  Thu, 06 Jan 2011 12:59:39 +0100

cm4all-beng-proxy (0.7.54) unstable; urgency=low

  * http-server: fix crash on deferred chunked request body
  * parser: fix crash on malformed SCRIPT element

 -- Max Kellermann <mk@cm4all.com>  Wed, 17 Nov 2010 16:13:09 +0100

cm4all-beng-proxy (0.7.53) unstable; urgency=low

  * http-server: don't crash on malformed pipelined request
  * sink-header: fix assertion failure on empty trailer

 -- Max Kellermann <mk@cm4all.com>  Thu, 28 Oct 2010 18:39:01 +0200

cm4all-beng-proxy (0.7.52) unstable; urgency=low

  * fcgi-client: fix send timeout handler
  * fork: finish the buffer after pipe was drained

 -- Max Kellermann <mk@cm4all.com>  Wed, 13 Oct 2010 16:39:26 +0200

cm4all-beng-proxy (0.7.51) unstable; urgency=low

  * http-client: clear response body pointer before forwarding EOF event
  * processor: fix assertion failure for c:mode in c:widget

 -- Max Kellermann <mk@cm4all.com>  Mon, 16 Aug 2010 17:01:48 +0200

cm4all-beng-proxy (0.7.50) unstable; urgency=low

  * header-forward: don't forward the "Host" header to HTTP servers
  * resource-address: use uri_relative() for CGI
  * uri-relative: don't lose host name in uri_absolute()
  * uri-relative: don't fail on absolute URIs
  * http-cache-heap: don't use uninitialized item size

 -- Max Kellermann <mk@cm4all.com>  Thu, 12 Aug 2010 20:03:49 +0200

cm4all-beng-proxy (0.7.49) unstable; urgency=low

  * hashmap: fix assertion failure in hashmap_remove_value()

 -- Max Kellermann <mk@cm4all.com>  Tue, 10 Aug 2010 15:37:12 +0200

cm4all-beng-proxy (0.7.48) unstable; urgency=low

  * pipe-stock: add assertions on file descriptors

 -- Max Kellermann <mk@cm4all.com>  Mon, 09 Aug 2010 14:56:54 +0200

cm4all-beng-proxy (0.7.47) unstable; urgency=low

  * cmdline: add option "--group"

 -- Max Kellermann <mk@cm4all.com>  Fri, 16 Jul 2010 18:39:53 +0200

cm4all-beng-proxy (0.7.46) unstable; urgency=low

  * handler: initialize all translate_response attributes
  * http-client: consume buffer before header length check
  * istream-pipe: clear "direct" flags in constructor
  * istream-pipe: return gracefully when handler blocks
  * ajp-client: hold pool reference to reset TCP_CORK

 -- Max Kellermann <mk@cm4all.com>  Mon, 21 Jun 2010 17:53:21 +0200

cm4all-beng-proxy (0.7.45) unstable; urgency=low

  * istream-tee: separate "weak" values for the two outputs
  * fcache: don't close output when caching has been canceled
  * tcache: copy the attribute "secure_cookie"

 -- Max Kellermann <mk@cm4all.com>  Thu, 10 Jun 2010 15:21:34 +0200

cm4all-beng-proxy (0.7.44) unstable; urgency=low

  * http-client: check response header length
  * http-server: check request header length

 -- Max Kellermann <mk@cm4all.com>  Mon, 07 Jun 2010 16:51:57 +0200

cm4all-beng-proxy (0.7.43) unstable; urgency=low

  * http-cache: fixed NULL pointer dereference when storing empty response
    body on the heap

 -- Max Kellermann <mk@cm4all.com>  Tue, 01 Jun 2010 18:52:45 +0200

cm4all-beng-proxy (0.7.42) unstable; urgency=low

  * fork: check "direct" flag again after buffer flush
  * pool: pool_unref_denotify() remembers the code location
  * sink-{buffer,gstring}: don't invoke callback in abort()
  * async: added another debug flag to verify correctness

 -- Max Kellermann <mk@cm4all.com>  Mon, 31 May 2010 21:15:58 +0200

cm4all-beng-proxy (0.7.41) unstable; urgency=low

  * http-cache: initialize response status and headers on empty body

 -- Max Kellermann <mk@cm4all.com>  Tue, 25 May 2010 16:27:25 +0200

cm4all-beng-proxy (0.7.40) unstable; urgency=low

  * http-cache: fixed NULL pointer dereference when storing empty response
    body in memcached

 -- Max Kellermann <mk@cm4all.com>  Tue, 25 May 2010 15:04:44 +0200

cm4all-beng-proxy (0.7.39) unstable; urgency=low

  * memcached-stock: close value on connect failure
  * http: implement remaining status codes
  * http-cache: allow caching empty response body
  * http-cache: cache status codes 203, 206, 300, 301, 410
  * http-cache: don't cache authorized resources

 -- Max Kellermann <mk@cm4all.com>  Fri, 21 May 2010 17:37:29 +0200

cm4all-beng-proxy (0.7.38) unstable; urgency=low

  * http-server: send HTTP/1.1 declaration with "100 Continue"
  * connection: initialize "site_name", fixes crash bug
  * translation: added packet SECURE_COOKIE

 -- Max Kellermann <mk@cm4all.com>  Thu, 20 May 2010 15:40:34 +0200

cm4all-beng-proxy (0.7.37) unstable; urgency=low

  * *-client: implement a socket leak detector
  * handler: initialize response header without translation server

 -- Max Kellermann <mk@cm4all.com>  Tue, 18 May 2010 12:05:11 +0200

cm4all-beng-proxy (0.7.36) unstable; urgency=low

  * http-client: fixed NULL pointer dereference
  * handler, response: removed duplicate request body destruction calls

 -- Max Kellermann <mk@cm4all.com>  Tue, 11 May 2010 17:16:36 +0200

cm4all-beng-proxy (0.7.35) unstable; urgency=low

  * {http,fcgi,ajp}-request: close the request body on abort
  * handler: set fake translation response on malformed URI

 -- Max Kellermann <mk@cm4all.com>  Mon, 10 May 2010 11:22:23 +0200

cm4all-beng-proxy (0.7.34) unstable; urgency=low

  * translate: check the UNTRUSTED packet
  * translation: added packet UNTRUSTED_PREFIX

 -- Max Kellermann <mk@cm4all.com>  Fri, 30 Apr 2010 19:14:37 +0200

cm4all-beng-proxy (0.7.33) unstable; urgency=low

  * merged release 0.7.27.1
  * fcache: don't continue storing in background
  * fcgi-client: re-add event after some input data has been read

 -- Max Kellermann <mk@cm4all.com>  Fri, 30 Apr 2010 11:31:08 +0200

cm4all-beng-proxy (0.7.32) unstable; urgency=low

  * response: generate the "Server" response header
  * response: support the Authentication-Info response header
  * response: support custom authentication pages
  * translation: support custom response headers

 -- Max Kellermann <mk@cm4all.com>  Tue, 27 Apr 2010 17:09:59 +0200

cm4all-beng-proxy (0.7.31) unstable; urgency=low

  * support HTTP authentication (RFC 2617)

 -- Max Kellermann <mk@cm4all.com>  Mon, 26 Apr 2010 17:26:42 +0200

cm4all-beng-proxy (0.7.30) unstable; urgency=low

  * fcgi-client: support responses without a body
  * {http,fcgi}-client: hold caller pool reference during callback

 -- Max Kellermann <mk@cm4all.com>  Fri, 23 Apr 2010 14:41:05 +0200

cm4all-beng-proxy (0.7.29) unstable; urgency=low

  * http-cache: added missing pool_unref() in memcached_miss()
  * pool: added checked pool references

 -- Max Kellermann <mk@cm4all.com>  Thu, 22 Apr 2010 15:45:48 +0200

cm4all-beng-proxy (0.7.28) unstable; urgency=low

  * fcgi-client: support response status
  * translate: malformed packets are fatal
  * http-cache: don't cache resources with very long URIs
  * memcached-client: increase the maximum key size to 32 kB

 -- Max Kellermann <mk@cm4all.com>  Thu, 15 Apr 2010 15:06:51 +0200

cm4all-beng-proxy (0.7.27.1) unstable; urgency=low

  * http-cache: added missing pool_unref() in memcached_miss()
  * http-cache: don't cache resources with very long URIs
  * memcached-client: increase the maximum key size to 32 kB
  * fork: properly handle partially filled output buffer
  * fork: re-add event after some input data has been read

 -- Max Kellermann <mk@cm4all.com>  Thu, 29 Apr 2010 15:30:21 +0200

cm4all-beng-proxy (0.7.27) unstable; urgency=low

  * session: use GLib's PRNG to generate session ids
  * session: seed the PRNG with /dev/random
  * response: log UNTRUSTED violation attempts
  * response: drop widget sessions when there is no focus

 -- Max Kellermann <mk@cm4all.com>  Fri, 09 Apr 2010 12:04:18 +0200

cm4all-beng-proxy (0.7.26) unstable; urgency=low

  * memcached-client: schedule read event before callback
  * istream-tee: continue with second output if first is closed

 -- Max Kellermann <mk@cm4all.com>  Sun, 28 Mar 2010 18:08:11 +0200

cm4all-beng-proxy (0.7.25) unstable; urgency=low

  * memcached-client: don't poll if socket is closed
  * fork: close file descriptor on input error
  * pool: don't check attachments in pool_trash()

 -- Max Kellermann <mk@cm4all.com>  Thu, 25 Mar 2010 13:28:01 +0100

cm4all-beng-proxy (0.7.24) unstable; urgency=low

  * memcached-client: release socket after splice

 -- Max Kellermann <mk@cm4all.com>  Mon, 22 Mar 2010 11:29:45 +0100

cm4all-beng-proxy (0.7.23) unstable; urgency=low

  * sink-header: support splice
  * memcached-client: support splice (response)
  * fcgi-client: recover correctly after send error
  * fcgi-client: support chunked request body
  * fcgi-client: basic splice support for the request body
  * http-cache: duplicate headers
  * {http,memcached}-client: check "direct" mode after buffer flush
  * cmdline: added option "fcgi_stock_limit"
  * python: auto-export function write_packet()
  * python: Response methods return self

 -- Max Kellermann <mk@cm4all.com>  Fri, 19 Mar 2010 13:28:35 +0100

cm4all-beng-proxy (0.7.22) unstable; urgency=low

  * python: re-add function write_packet()

 -- Max Kellermann <mk@cm4all.com>  Fri, 12 Mar 2010 12:27:21 +0100

cm4all-beng-proxy (0.7.21) unstable; urgency=low

  * ajp-client: handle EAGAIN from send()
  * python: install the missing sources

 -- Max Kellermann <mk@cm4all.com>  Thu, 11 Mar 2010 16:58:25 +0100

cm4all-beng-proxy (0.7.20) unstable; urgency=low

  * http-client: don't reinstate event when socket is closed
  * access-log: log the site name
  * python: removed unused function write_packet()
  * python: split the module beng_proxy.translation
  * python: allow overriding query string and param in absolute_uri()
  * python: moved absolute_uri() to a separate library

 -- Max Kellermann <mk@cm4all.com>  Thu, 11 Mar 2010 09:48:52 +0100

cm4all-beng-proxy (0.7.19) unstable; urgency=low

  * client-socket: translate EV_TIMEOUT to ETIMEDOUT
  * fork: refill the input buffer as soon as possible
  * delegate-client: implement an abortable event
  * pool: added assertions for libevent leaks
  * direct: added option "-s enable_splice=no"

 -- Max Kellermann <mk@cm4all.com>  Thu, 04 Mar 2010 17:34:56 +0100

cm4all-beng-proxy (0.7.18) unstable; urgency=low

  * args: reserve memory for the trailing null byte

 -- Max Kellermann <mk@cm4all.com>  Tue, 23 Feb 2010 17:46:04 +0100

cm4all-beng-proxy (0.7.17) unstable; urgency=low

  * translation: added the BOUNCE packet (variant of REDIRECT)
  * translation: change widget packet HOST to UNTRUSTED
  * translation: pass internal URI arguments to the translation server
  * handler: use the specified status with REDIRECT
  * python: added method Request.absolute_uri()

 -- Max Kellermann <mk@cm4all.com>  Tue, 23 Feb 2010 16:15:22 +0100

cm4all-beng-proxy (0.7.16) unstable; urgency=low

  * processor: separate trusted from untrusted widgets by host name
  * processor: mode=partition is deprecated
  * translate: fix DOCUMENT_ROOT handler for CGI/FASTCGI
  * fcgi-request: added JailCGI support

 -- Max Kellermann <mk@cm4all.com>  Fri, 19 Feb 2010 14:29:29 +0100

cm4all-beng-proxy (0.7.15) unstable; urgency=low

  * processor: unreference the caller pool in abort()
  * tcache: clear BASE on mismatch
  * fcgi-client: generate the Content-Length request header
  * fcgi-client: send the CONTENT_TYPE parameter
  * prototypes/translate.py: use FastCGI to run PHP

 -- Max Kellermann <mk@cm4all.com>  Thu, 11 Feb 2010 14:43:21 +0100

cm4all-beng-proxy (0.7.14) unstable; urgency=low

  * connection: drop connections when the limit is exceeded
  * resource-address: added BASE support
  * fcgi-client: check the request ID in response packets
  * http-client: check response body when request body is closed
  * html-escape: use the last ampersand before the semicolon
  * html-escape: support &apos;
  * processor: unescape widget parameter values

 -- Max Kellermann <mk@cm4all.com>  Fri, 29 Jan 2010 17:49:43 +0100

cm4all-beng-proxy (0.7.13) unstable; urgency=low

  * fcgi-request: duplicate socket path
  * fcgi-request: support ACTION
  * fcgi-client: provide SCRIPT_FILENAME
  * fcgi-client: append empty PARAMS packet
  * fcgi-client: try to read response before request is finished
  * fcgi-client: implement the STDERR packet
  * fcgi-client: support request headers and body
  * fcgi-stock: manage one socket per child process
  * fcgi-stock: unlink socket path after connect
  * fcgi-stock: redirect fd 1,2 to /dev/null
  * fcgi-stock: kill FastCGI processes after 5 minutes idle
  * translation: new packet PAIR for passing parameters to FastCGI

 -- Max Kellermann <mk@cm4all.com>  Thu, 14 Jan 2010 13:36:48 +0100

cm4all-beng-proxy (0.7.12) unstable; urgency=low

  * http-cache: unlock the cache item after successful revalidation
  * http-cache-memcached: pass the expiration time to memcached
  * sink-header: comprise pending data in method available()
  * header-forward: forward the Expires response header

 -- Max Kellermann <mk@cm4all.com>  Tue, 22 Dec 2009 16:18:49 +0100

cm4all-beng-proxy (0.7.11) unstable; urgency=low

  * {ajp,memcached}-client: fix dis\appearing event for duplex socket
  * memcached-client: handle EAGAIN after send()
  * memcached-client: release socket as early as possible
  * header-forward: don't forward Accept-Encoding if transformation is
    enabled
  * widget-http, inline-widget: check Content-Encoding before processing
  * file-handler: send "Vary: Accept-Encoding" for compressed response
  * header-forward: support duplicate headers
  * fcache: implemented a 60 seconds timeout
  * fcache: copy pointer to local variable before callback
  * event2: refresh timeout after event has occurred

 -- Max Kellermann <mk@cm4all.com>  Fri, 18 Dec 2009 16:45:24 +0100

cm4all-beng-proxy (0.7.10) unstable; urgency=low

  * http-{server,client}: fix disappearing event for duplex socket

 -- Max Kellermann <mk@cm4all.com>  Mon, 14 Dec 2009 15:46:25 +0100

cm4all-beng-proxy (0.7.9) unstable; urgency=low

  * http: "Expect" is a hop-by-hop header
  * http-server: send "100 Continue" unless request body closed
  * http-client: poll socket after splice
  * http-server: handle EAGAIN after splice
  * http-server: send a 417 response on unrecognized "Expect" request
  * response, widget-http: append filter id to resource tag
  * resource-tag: check for "Cache-Control: no-store"

 -- Max Kellermann <mk@cm4all.com>  Mon, 14 Dec 2009 13:05:15 +0100

cm4all-beng-proxy (0.7.8) unstable; urgency=low

  * http-body: support partial response in method available()
  * file-handler: support pre-compressed static files
  * fcache: honor the "Cache-Control: no-store" response header

 -- Max Kellermann <mk@cm4all.com>  Wed, 09 Dec 2009 15:49:25 +0100

cm4all-beng-proxy (0.7.7) unstable; urgency=low

  * parser: allow underscore in attribute names
  * processor: check "type" attribute before URI rewriting
  * http-client: start receiving before request is sent
  * http-client: try to read response after write error
  * http-client: deliver response body after headers are finished
  * http-client: release socket as early as possible
  * http-client: serve buffer after socket has been closed
  * istream-chunked: clear input stream in abort handler
  * growing-buffer: fix crash after close in "data" callback

 -- Max Kellermann <mk@cm4all.com>  Thu, 03 Dec 2009 13:09:57 +0100

cm4all-beng-proxy (0.7.6) unstable; urgency=low

  * istream-hold: return -2 if handler is not available yet
  * http, ajp, fcgi: use istream_hold on request body
  * http-client: implemented splicing the request body
  * response: added missing URI substitution

 -- Max Kellermann <mk@cm4all.com>  Tue, 17 Nov 2009 15:25:35 +0100

cm4all-beng-proxy (0.7.5) unstable; urgency=low

  * session: 64 bit session ids
  * session: allow arbitrary session id size (at compile-time)
  * debian: larger default log file (16 * 4MB)
  * debian: added package cm4all-beng-proxy-toi

 -- Max Kellermann <mk@cm4all.com>  Mon, 16 Nov 2009 15:51:24 +0100

cm4all-beng-proxy (0.7.4) unstable; urgency=low

  * measure the latency of external resources
  * widget-http: partially revert "don't query session if !stateful"

 -- Max Kellermann <mk@cm4all.com>  Tue, 10 Nov 2009 15:06:03 +0100

cm4all-beng-proxy (0.7.3) unstable; urgency=low

  * uri-verify: don't reject double slash after first segment
  * hostname: allow the hyphen character
  * processor: allow processing without session
  * widget-http: don't query session if !stateful
  * request: disable session management for known bots
  * python: fixed AttributeError in __getattr__()
  * python: added method Response.process()
  * translation: added the response packets URI, HOST, SCHEME
  * translation: added header forward packets

 -- Max Kellermann <mk@cm4all.com>  Mon, 09 Nov 2009 16:40:27 +0100

cm4all-beng-proxy (0.7.2) unstable; urgency=low

  * fcache: close all caching connections on exit
  * istream-file: retry reading after EAGAIN
  * direct, istream-pipe: re-enable SPLICE_F_NONBLOCK
  * direct, istream-pipe: disable the SPLICE_F_MORE flag
  * http-client: handle EAGAIN after splice
  * http-client, header-writer: remove hop-by-hop response headers
  * response: optimized transformed response headers
  * handler: mangle CGI and FastCGI headers
  * header-forward: generate the X-Forwarded-For header
  * header-forward: add local host name to "Via" request header

 -- Max Kellermann <mk@cm4all.com>  Fri, 30 Oct 2009 13:41:02 +0100

cm4all-beng-proxy (0.7.1) unstable; urgency=low

  * file-handler: close the stream on "304 Not Modified"
  * pool: use assembler code only on gcc
  * cmdline: added option "--set tcp_stock_limit"
  * Makefile.am: enable the "subdir-objects" option

 -- Max Kellermann <mk@cm4all.com>  Thu, 22 Oct 2009 12:17:11 +0200

cm4all-beng-proxy (0.7) unstable; urgency=low

  * ajp-client: check if connection was closed during response callback
  * header-forward: log session id
  * istream: separate TCP splicing checks
  * istream-pipe: fix segmentation fault after incomplete direct transfer
  * istream-pipe: implement the "available" method
  * istream-pipe: allocate pipe only if handler supports it
  * istream-pipe: flush the pipe before reading from input
  * istream-pipe: reuse pipes in a stock
  * direct: support splice() from TCP socket to pipe
  * istream: direct() returns -3 if stream has been closed
  * hstock: don't destroy stocks while items are being created
  * tcp-stock: limit number of connections per host to 256
  * translate, http-client, ajp-client, cgi, http-cache: verify the HTTP
    response status
  * prototypes/translate.py: disallow "/../" and null bytes
  * prototypes/translate.py: added "/jail-delegate/" location
  * uri-parser: strict RFC 2396 URI verification
  * uri-parser: don't unescape the URI path
  * http-client, ajp-client: verify the request URI
  * uri-escape: unescape each character only once
  * http-cache: never use the memcached stock if caching is disabled
  * allow 8192 connections by default
  * allow 65536 file handles by default
  * added package cm4all-jailed-beng-proxy-delegate-helper

 -- Max Kellermann <mk@cm4all.com>  Wed, 21 Oct 2009 15:00:56 +0200

cm4all-beng-proxy (0.6.23) unstable; urgency=low

  * header-forward: log session information
  * prototypes/translate.py: added /cgi-bin/ location
  * http-server: disable keep-alive for HTTP/1.0 clients
  * http-server: don't send "Connection: Keep-Alive"
  * delegate-stock: clear the environment
  * delegate-stock: added jail support
  * delegate-client: reuse helper process after I/O error

 -- Max Kellermann <mk@cm4all.com>  Mon, 12 Oct 2009 17:29:35 +0200

cm4all-beng-proxy (0.6.22) unstable; urgency=low

  * istream-tee: clear both "enabled" flags in the eof/abort handler
  * istream-tee: fall back to first data() return value if second stream
    closed itself
  * http-cache: don't log body_abort after close

 -- Max Kellermann <mk@cm4all.com>  Thu, 01 Oct 2009 19:19:37 +0200

cm4all-beng-proxy (0.6.21) unstable; urgency=low

  * http-client: log more error messages
  * delegate-stock: added the DOCUMENT_ROOT environment variable
  * response, widget: accept "application/xhtml+xml"
  * cookie-server: allow square brackets in unquoted cookie values
    (violating RFC 2109 and RFC 2616)

 -- Max Kellermann <mk@cm4all.com>  Thu, 01 Oct 2009 13:55:40 +0200

cm4all-beng-proxy (0.6.20) unstable; urgency=low

  * stock: clear stock after 60 seconds idle
  * hstock: remove empty stocks
  * http-server, http-client, cgi: fixed off-by-one bug in header parser
  * istream-pipe: fix the direct() return value on error
  * istream-pipe: fix formula in range assertion
  * http-cache-memcached: implemented "remove"
  * handler: added FastCGI handler
  * fcgi-client: unref caller pool after socket release
  * fcgi-client: implemented response headers

 -- Max Kellermann <mk@cm4all.com>  Tue, 29 Sep 2009 14:07:13 +0200

cm4all-beng-proxy (0.6.19) unstable; urgency=low

  * http-client: release caller pool after socket release
  * memcached-client: release socket on marshalling error
  * stock: unref caller pool in abort handler
  * stock: lazy cleanup
  * http-cache: copy caller_pool to local variable

 -- Max Kellermann <mk@cm4all.com>  Thu, 24 Sep 2009 16:02:17 +0200

cm4all-beng-proxy (0.6.18) unstable; urgency=low

  * delegate-handler: support conditional GET and ranges
  * file-handler: fix suffix-byte-range-spec parser
  * delegate-helper: call open() with O_CLOEXEC|O_NOCTTY
  * istream-file: don't set FD_CLOEXEC if O_CLOEXEC is available
  * stock: hold caller pool during "get" operation
  * main: free balancer object during shutdown
  * memcached-client: enable socket timeout
  * delegate-stock: set FD_CLOEXEC on socket

 -- Max Kellermann <mk@cm4all.com>  Thu, 24 Sep 2009 10:50:53 +0200

cm4all-beng-proxy (0.6.17) unstable; urgency=low

  * tcp-stock: implemented a load balancer
  * python: accept address list in the ajp() method
  * http-server: added timeout for the HTTP request headers
  * response: close template when the content type is wrong
  * delegate-get: implemented response headers
  * delegate-get: provide status codes and error messages

 -- Max Kellermann <mk@cm4all.com>  Fri, 18 Sep 2009 15:36:57 +0200

cm4all-beng-proxy (0.6.16) unstable; urgency=low

  * tcp-stock: added support for bulldog-tyke
  * sink-buffer: close input if it's not used in the constructor
  * http-cache-memcached: close response body when deserialization fails
  * serialize: fix regression in serialize_uint64()

 -- Max Kellermann <mk@cm4all.com>  Tue, 15 Sep 2009 19:26:07 +0200

cm4all-beng-proxy (0.6.15) unstable; urgency=low

  * http-cache-choice: find more duplicates during cleanup
  * handler: added AJP handler
  * ajp-request: unref pool only on tcp_stock failure
  * ajp-client: prevent parser recursion
  * ajp-client: free request body when response is closed
  * ajp-client: reuse connection after END_RESPONSE packet
  * ajp-client: enable TCP_CORK while sending
  * istream-ajp-body: added a second "length" header field
  * ajp-client: auto-send empty request body chunk
  * ajp-client: register "write" event after GET_BODY_CHUNK packet
  * ajp-client: implemented request and response headers
  * http-cache-rfc: don't rewind tpool if called recursively

 -- Max Kellermann <mk@cm4all.com>  Fri, 11 Sep 2009 16:04:06 +0200

cm4all-beng-proxy (0.6.14) unstable; urgency=low

  * istream-tee: don't restart reading if already in progress

 -- Max Kellermann <mk@cm4all.com>  Thu, 03 Sep 2009 13:21:06 +0200

cm4all-beng-proxy (0.6.13) unstable; urgency=low

  * cookie-server: fix parsing multiple cookies
  * http-cache-memcached: clean up expired "choice" items
  * sink-gstring: use callback instead of public struct
  * istream-tee: restart reading when one output is closed

 -- Max Kellermann <mk@cm4all.com>  Wed, 02 Sep 2009 17:02:53 +0200

cm4all-beng-proxy (0.6.12) unstable; urgency=low

  * http-cache: don't attempt to remove cache items when the cache is disabled

 -- Max Kellermann <mk@cm4all.com>  Fri, 28 Aug 2009 15:40:48 +0200

cm4all-beng-proxy (0.6.11) unstable; urgency=low

  * http-cache-memcached: store HTTP status and response headers
  * http-cache-memcached: implemented flush (SIGHUP)
  * http-cache-memcached: support "Vary"
  * http-client: work around assertion failure in response_stream_close()

 -- Max Kellermann <mk@cm4all.com>  Thu, 27 Aug 2009 12:33:17 +0200

cm4all-beng-proxy (0.6.10) unstable; urgency=low

  * parser: finish tag before bailing out
  * http-request: allow URLs without path component
  * fork: clear event in read() method
  * istream-file: pass options O_CLOEXEC|O_NOCTTY to open()
  * response: check if the "Host" request header is valid

 -- Max Kellermann <mk@cm4all.com>  Tue, 18 Aug 2009 16:37:19 +0200

cm4all-beng-proxy (0.6.9) unstable; urgency=low

  * direct: disable SPLICE_F_NONBLOCK (temporary NFS EAGAIN workaround)

 -- Max Kellermann <mk@cm4all.com>  Mon, 17 Aug 2009 13:52:49 +0200

cm4all-beng-proxy (0.6.8) unstable; urgency=low

  * widget-http: close response body in error code path
  * http-cache: implemented memcached backend (--memcached-server)
  * processor: &c:base; returns the URI without scheme and host

 -- Max Kellermann <mk@cm4all.com>  Mon, 17 Aug 2009 12:29:19 +0200

cm4all-beng-proxy (0.6.7) unstable; urgency=low

  * file-handler: generate Expires from xattr user.MaxAge
  * cmdline: added option --set to configure:
    - max_connections
    - http_cache_size
    - filter_cache_size
    - translate_cache_size
  * flush caches on SIGHUP

 -- Max Kellermann <mk@cm4all.com>  Fri, 07 Aug 2009 11:41:10 +0200

cm4all-beng-proxy (0.6.6) unstable; urgency=low

  * added missing GLib build dependency
  * cgi-handler: set the "body_consumed" flag

 -- Max Kellermann <mk@cm4all.com>  Tue, 04 Aug 2009 09:53:01 +0200

cm4all-beng-proxy (0.6.5) unstable; urgency=low

  * shm: pass MAP_NORESERVE to mmap()
  * proxy-handler: support cookies
  * translation: added DISCARD_SESSION packet

 -- Max Kellermann <mk@cm4all.com>  Wed, 15 Jul 2009 18:00:33 +0200

cm4all-beng-proxy (0.6.4) unstable; urgency=low

  * http-client: don't read response body in HEAD requests
  * ajp-client: invoke the "abort" handler on error
  * filter-cache: lock cache items while they are served

 -- Max Kellermann <mk@cm4all.com>  Thu, 09 Jul 2009 14:36:14 +0200

cm4all-beng-proxy (0.6.3) unstable; urgency=low

  * http-server: implemented the DELETE method
  * http-server: refuse HTTP/0.9 requests
  * proxy-handler: send request body to template when no widget is focused
  * widget-request: pass original HTTP method to widget
  * session: automatically defragment sessions

 -- Max Kellermann <mk@cm4all.com>  Tue, 07 Jul 2009 16:57:22 +0200

cm4all-beng-proxy (0.6.2) unstable; urgency=low

  * lock: fixed race condition in debug flag updates
  * session: use rwlock for the session manager
  * proxy-handler: pass request headers to the remote HTTP server
  * proxy-handler: forward original Accept-Charset if processor is disabled
  * pipe: don't filter resources without a body
  * fcache: forward original HTTP status over "pipe" filter
  * cgi: support the "Status" line

 -- Max Kellermann <mk@cm4all.com>  Mon, 06 Jul 2009 16:38:26 +0200

cm4all-beng-proxy (0.6.1) unstable; urgency=low

  * session: consistently lock all session objects
  * rewrite-uri: check if widget_external_uri() returns NULL
  * widget-uri: don't generate the "path" argument when it's NULL
  * widget-uri: strip superfluous question mark from widget_base_address()
  * widget-uri: append parameters from the template first
  * widget-uri: re-add configured query string in widget_absolute_uri()
  * widget-uri: eliminate configured query string in widget_external_uri()
  * processor: don't consider session data for base=child and base=parent

 -- Max Kellermann <mk@cm4all.com>  Fri, 03 Jul 2009 15:52:01 +0200

cm4all-beng-proxy (0.6) unstable; urgency=low

  * inline-widget: check the widget HTTP response status
  * response: don't apply transformation on failed response
  * resource-address: include pipe arguments in filter cache key
  * handler: removed session redirect on the first request
  * http-cache: accept ETag response header instead of Last-Modified
  * filter-cache: don't require Last-Modified or Expires
  * file-handler: disable ETag only when processor comes first
  * file-handler: read ETag from xattr
  * pipe: generate new ETag for piped resource
  * session: purge sessions when shared memory is full
  * handler: don't enforce sessions for filtered responses

 -- Max Kellermann <mk@cm4all.com>  Tue, 30 Jun 2009 17:48:20 +0200

cm4all-beng-proxy (0.5.14) unstable; urgency=low

  * ajp-client: implemented request body
  * cookie-client: obey "max-age=0" properly
  * processor: forward the original HTTP status
  * response, widget-http: don't allow processing resource without body
  * widget-http: check the Content-Type before invoking processor
  * response: pass the "Location" response header
  * debian: added a separate -optimized-dbg package
  * added init script support for multiple ports (--port) and multiple listen
    (--listen) command line argumnents
  * translation: added the "APPEND" packet for command line arguments
  * pipe: support command line arguments

 -- Max Kellermann <mk@cm4all.com>  Mon, 29 Jun 2009 16:51:16 +0200

cm4all-beng-proxy (0.5.13) unstable; urgency=low

  * widget-registry: clear local_address in translate request
  * cmdline: added the "--listen" option

 -- Max Kellermann <mk@cm4all.com>  Wed, 24 Jun 2009 12:27:17 +0200

cm4all-beng-proxy (0.5.12) unstable; urgency=low

  * response: pass the "Location" response handler
  * added support for multiple listener ports

 -- Max Kellermann <mk@cm4all.com>  Tue, 23 Jun 2009 23:34:55 +0200

cm4all-beng-proxy (0.5.11) unstable; urgency=low

  * build with autotools
  * use libcm4all-socket, GLib
  * Makefile.am: support out-of-tree builds
  * added optimized Debian package
  * tcache: fixed wrong assignment in VARY=HOST
  * translation: added request packet LOCAL_ADDRESS

 -- Max Kellermann <mk@cm4all.com>  Tue, 23 Jun 2009 15:42:12 +0200

cm4all-beng-proxy (0.5.10) unstable; urgency=low

  * widget-http: assign the "address" variable

 -- Max Kellermann <mk@cm4all.com>  Mon, 15 Jun 2009 18:38:58 +0200

cm4all-beng-proxy (0.5.9) unstable; urgency=low

  * tcache: fixed typo in tcache_string_match()
  * tcache: support VARY=SESSION
  * translate: added the INVALIDATE response packet
  * cache, session: higher size limits
  * widget-uri: separate query_string from path_info
  * widget-uri: ignore widget parameters in widget_external_uri()

 -- Max Kellermann <mk@cm4all.com>  Mon, 15 Jun 2009 17:06:11 +0200

cm4all-beng-proxy (0.5.8) unstable; urgency=low

  * handler: fixed double free bug in translate_callback()

 -- Max Kellermann <mk@cm4all.com>  Sun, 14 Jun 2009 19:05:09 +0200

cm4all-beng-proxy (0.5.7) unstable; urgency=low

  * forward the Content-Disposition header
  * handler: assign new session to local variable, fix segfault
  * handler: don't dereference the NULL session

 -- Max Kellermann <mk@cm4all.com>  Sun, 14 Jun 2009 13:01:52 +0200

cm4all-beng-proxy (0.5.6) unstable; urgency=low

  * widget-http: send the "Via" request header instead of "X-Forwarded-For"
  * proxy-handler: send the "Via" request header
  * widget-request: check the "path" argument before calling uri_compress()

 -- Max Kellermann <mk@cm4all.com>  Tue, 09 Jun 2009 12:21:00 +0200

cm4all-beng-proxy (0.5.5) unstable; urgency=low

  * processor: allow specifying relative URI in c:base=child
  * widget-request: verify the "path" argument
  * widget: allocate address from widget's pool
  * widget-http: support multiple Set-Cookie response headers

 -- Max Kellermann <mk@cm4all.com>  Thu, 04 Jun 2009 15:10:15 +0200

cm4all-beng-proxy (0.5.4) unstable; urgency=low

  * implemented delegation of open() to a helper program
  * added the BASE translation packet, supported by the translation cache
  * deprecated c:mode=proxy
  * rewrite-uri: always enable focus in mode=partial
  * http-cache: don't cache resources with query string (RFC 2616 13.9)
  * http-cache: lock cache items while they are served

 -- Max Kellermann <mk@cm4all.com>  Thu, 28 May 2009 11:44:01 +0200

cm4all-beng-proxy (0.5.3) unstable; urgency=low

  * cgi: close request body on fork() failure
  * fork: added workaround for pipe-to-pipe splice()
  * http-cache: use cache entry when response ETag matches
  * cgi: loop in istream_cgi_read() to prevent blocking
  * cache: check for expired items once a minute
  * cache: optimize search for oldest item

 -- Max Kellermann <mk@cm4all.com>  Wed, 06 May 2009 13:23:46 +0200

cm4all-beng-proxy (0.5.2) unstable; urgency=low

  * added filter cache
  * header-parser: added missing range check in header_parse_line()
  * fork: added event for writing to the child process
  * fork: don't splice() from a pipe
  * response: don't pass request body to unfocused processor
  * added filter type "pipe"

 -- Max Kellermann <mk@cm4all.com>  Wed, 29 Apr 2009 13:24:26 +0200

cm4all-beng-proxy (0.5.1) unstable; urgency=low

  * processor: fixed base=child assertion failure
  * handler: close request body if it was not consumed
  * static-file: generate Last-Modified and ETag response headers
  * static-file: obey the Content-Type provided by the translation server
  * static-file: get Content-Type from extended attribute
  * http-cache: use istream_null when cached resource is empty

 -- Max Kellermann <mk@cm4all.com>  Mon, 27 Apr 2009 10:00:20 +0200

cm4all-beng-proxy (0.5) unstable; urgency=low

  * processor: accept c:mode/c:base attributes in any order
  * processor: removed alternative (anchor) rewrite syntax

 -- Max Kellermann <mk@cm4all.com>  Mon, 20 Apr 2009 22:04:19 +0200

cm4all-beng-proxy (0.4.10) unstable; urgency=low

  * processor: lift length limitation for widget parameters
  * translate: abort if a packet is too large
  * translate: support MAX_AGE for the whole response
  * hashmap: fix corruption of slot chain in hashmap_remove_value()

 -- Max Kellermann <mk@cm4all.com>  Fri, 17 Apr 2009 13:02:50 +0200

cm4all-beng-proxy (0.4.9) unstable; urgency=low

  * http-cache: explicitly start reading into cache
  * cgi: clear "headers" variable before publishing the response
  * translate: use DOCUMENT_ROOT as CGI parameter

 -- Max Kellermann <mk@cm4all.com>  Mon, 06 Apr 2009 16:21:57 +0200

cm4all-beng-proxy (0.4.8) unstable; urgency=low

  * translate: allow ADDRESS packets in AJP addresses
  * translate: initialize all fields of a FastCGI address
  * http-cache: close all caching connections on exit
  * processor: don't rewrite SCRIPT SRC attribute when proxying

 -- Max Kellermann <mk@cm4all.com>  Thu, 02 Apr 2009 15:45:46 +0200

cm4all-beng-proxy (0.4.7) unstable; urgency=low

  * http-server: use istream_null for empty request body
  * parser: check for trailing slash only in TAG_OPEN tags
  * parser: added support for XML Processing Instructions
  * processor: implemented XML Processing Instruction "cm4all-rewrite-uri"
  * uri-escape: escape the slash character
  * cache: remove all matching items in cache_remove()
  * http-cache: lock cache items while holding a reference

 -- Max Kellermann <mk@cm4all.com>  Thu, 02 Apr 2009 12:02:53 +0200

cm4all-beng-proxy (0.4.6) unstable; urgency=low

  * file_handler: fixed logic error in If-Modified-Since check
  * date: return UTC time stamp in http_date_parse()
  * cache: continue search after item was invalidated
  * cache: remove the correct cache item
  * istream-chunked: work around invalid assertion failure
  * istream-subst: fixed corruption after partial match

 -- Max Kellermann <mk@cm4all.com>  Wed, 25 Mar 2009 15:03:10 +0100

cm4all-beng-proxy (0.4.5) unstable; urgency=low

  * http-server: assume keep-alive is enabled on HTTP 1.1
  * http-client: unregister EV_READ when the buffer is full
  * translation: added QUERY_STRING packet
  * processor: optionally parse base/mode from URI

 -- Max Kellermann <mk@cm4all.com>  Tue, 17 Mar 2009 13:04:25 +0100

cm4all-beng-proxy (0.4.4) unstable; urgency=low

  * forward Accept-Language request header to the translation server
  * translate: added the USER_AGENT request packet
  * session: obey the USER/MAX_AGE setting
  * use libcm4all-inline-dev in libcm4all-beng-proxy-dev
  * added pkg-config file for libcm4all-beng-proxy-dev
  * updated python-central dependencies
  * processor: parse c:base/c:mode attributes in PARAM tags

 -- Max Kellermann <mk@cm4all.com>  Wed, 11 Mar 2009 09:43:48 +0100

cm4all-beng-proxy (0.4.3) unstable; urgency=low

  * processor: rewrite URI in LINK tags
  * processor: rewrite URI in PARAM tags
  * use splice() from glibc 2.7
  * translate: added VARY response packet
  * build documentation with texlive

 -- Max Kellermann <mk@cm4all.com>  Wed, 04 Mar 2009 09:53:56 +0100

cm4all-beng-proxy (0.4.2) unstable; urgency=low

  * hashmap: fix corruption in slot chain
  * use monotonic clock to calculate expiry times
  * processor: rewrite URIs in the EMBED, VIDEO, AUDIO tags

 -- Max Kellermann <mk@cm4all.com>  Tue, 17 Feb 2009 17:14:48 +0100

cm4all-beng-proxy (0.4.1) unstable; urgency=low

  * translate: clear client->transformation
  * handler: check for translation errors
  * http-server: fixed assertion failure during shutdown
  * http-server: send "Keep-Alive" response header
  * worker: after fork(), call event_reinit() in the parent process
  * added valgrind build dependency
  * build with Debian's libevent-1.4 package

 -- Max Kellermann <mk@cm4all.com>  Tue, 10 Feb 2009 11:48:53 +0100

cm4all-beng-proxy (0.4) unstable; urgency=low

  * added support for transformation views
    - in the JavaScript API, mode=proxy is now deprecated
  * http-cache: fix segfault when request_headers==NULL
  * http-cache: store multiple (varying) versions of a resource
  * http-cache: use the "max-age" cache-control response

 -- Max Kellermann <mk@cm4all.com>  Fri, 30 Jan 2009 13:29:43 +0100

cm4all-beng-proxy (0.3.9) unstable; urgency=low

  * http-client: assume keep-alive is enabled on HTTP 1.1
  * processor: use configured/session path-info for mode=child URIs

 -- Max Kellermann <mk@cm4all.com>  Tue, 27 Jan 2009 13:07:51 +0100

cm4all-beng-proxy (0.3.8) unstable; urgency=low

  * processor: pass Content-Type and Content-Language headers from
    template
  * http-client: allow chunked response body without keep-alive

 -- Max Kellermann <mk@cm4all.com>  Fri, 23 Jan 2009 13:02:42 +0100

cm4all-beng-proxy (0.3.7) unstable; urgency=low

  * istream_subst: exit the loop if state==INSERT
  * istream_iconv: check if the full buffer could be flushed
  * worker: don't reinitialize session manager during shutdown

 -- Max Kellermann <mk@cm4all.com>  Thu, 15 Jan 2009 10:39:47 +0100

cm4all-beng-proxy (0.3.6) unstable; urgency=low

  * processor: ignore closing </header>
  * widget-http: now really don't check content-type in frame parents
  * parser: skip comments
  * processor: implemented c:base="parent"
  * processor: added "c:" prefix to c:widget child elements
  * processor: renamed the "c:param" element to "c:parameter"

 -- Max Kellermann <mk@cm4all.com>  Thu, 08 Jan 2009 11:17:29 +0100

cm4all-beng-proxy (0.3.5) unstable; urgency=low

  * widget-http: don't check content-type in frame parents
  * istream-subst: allow null bytes in the input stream
  * js: added the "translate" parameter for passing values to the
    translation server
  * rewrite-uri: refuse to rewrite a frame URI without widget id

 -- Max Kellermann <mk@cm4all.com>  Mon, 05 Jan 2009 16:46:32 +0100

cm4all-beng-proxy (0.3.4) unstable; urgency=low

  * processor: added support for custom widget request headers
  * http-cache: obey the "Vary" response header
  * http-cache: pass the new http_cache_info object when testing a cache
    item

 -- Max Kellermann <mk@cm4all.com>  Tue, 30 Dec 2008 15:46:44 +0100

cm4all-beng-proxy (0.3.3) unstable; urgency=low

  * processor: grew widget parameter buffer to 512 bytes
  * widget-resolver: clear widget->resolver on abort
  * cgi: clear the input's handler in cgi_async_abort()
  * widget-stream: use istream_hold (reverts r4171)

 -- Max Kellermann <mk@cm4all.com>  Fri, 05 Dec 2008 14:43:05 +0100

cm4all-beng-proxy (0.3.2) unstable; urgency=low

  * processor: free memory before calling embed_frame_widget()
  * processor: allocate query string from the widget pool
  * processor: removed the obsolete widget attributes "tag" and "style"
  * parser: hold a reference to the pool

 -- Max Kellermann <mk@cm4all.com>  Mon, 01 Dec 2008 14:15:38 +0100

cm4all-beng-proxy (0.3.1) unstable; urgency=low

  * http-client: remove Transfer-Encoding and Content-Length from response
    headers
  * http-client: don't read body after invoke_response()
  * fork: retry splice() after EAGAIN
  * fork: don't close input when splice() fails
  * cgi: abort the response handler when the stdin stream fails
  * istream_file, istream_pipe, fork, client_socket, listener: fixed file
    descriptor leaks
  * processor: hold a reference to the caller's pool
  * debian/rules: enabled test suite

 -- Max Kellermann <mk@cm4all.com>  Thu, 27 Nov 2008 16:01:16 +0100

cm4all-beng-proxy (0.3) unstable; urgency=low

  * implemented widget filters
  * translate: initialize all fields of a CGI address
  * fork: read request body on EAGAIN
  * fork: implemented the direct() method with splice()
  * python: added class Response
  * prototypes/translate.py:
    - support "filter"
    - support "content_type"
  * demo: added widget filter demo

 -- Max Kellermann <mk@cm4all.com>  Wed, 26 Nov 2008 16:27:29 +0100

cm4all-beng-proxy (0.2) unstable; urgency=low

  * don't quote text/xml widgets
  * widget-resolver: pass widget_pool to widget_class_lookup()
  * widget-registry: allocate widget_class from widget_pool
  * widget-stream: eliminated the async operation proxy, because the
    operation cannot be aborted before the constructor returns
  * widget-stream: don't clear the "delayed" stream in the response() callback
  * rewrite-uri: trigger istream_read(delayed) after istream_delayed_set()
  * doc: clarified XSLT integration

 -- Max Kellermann <mk@cm4all.com>  Tue, 25 Nov 2008 15:28:54 +0100

cm4all-beng-proxy (0.1) unstable; urgency=low

  * initial release

 -- Max Kellermann <mk@cm4all.com>  Mon, 17 Nov 2008 11:59:36 +0100<|MERGE_RESOLUTION|>--- conflicted
+++ resolved
@@ -1,7 +1,6 @@
-<<<<<<< HEAD
 cm4all-beng-proxy (9.8) unstable; urgency=low
 
-  * 
+  * merge release 8.8
 
  --   
 
@@ -142,13 +141,12 @@
   * fix spurious BIND_MOUNT_RW failures
 
  -- Max Kellermann <mk@cm4all.com>  Fri, 02 Oct 2015 15:36:42 -0000
-=======
+
 cm4all-beng-proxy (8.8) unstable; urgency=low
 
   * istream/catch: fix assertion failure
 
  -- Max Kellermann <mk@cm4all.com>  Tue, 16 Feb 2016 11:21:25 -0000
->>>>>>> b7693d3f
 
 cm4all-beng-proxy (8.7) unstable; urgency=low
 
