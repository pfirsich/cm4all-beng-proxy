--- conflicted
+++ resolved
@@ -1,16 +1,14 @@
-<<<<<<< HEAD
 cm4all-beng-proxy (12.0.1) unstable; urgency=low
 
   * 
 
  --   
-=======
+
 cm4all-beng-proxy (11.9) unstable; urgency=low
 
   * merge release 10.33
 
  -- Max Kellermann <mk@cm4all.com>  Wed, 19 Oct 2016 20:04:13 -0000
->>>>>>> b75346f3
 
 cm4all-beng-proxy (11.8) unstable; urgency=low
 
