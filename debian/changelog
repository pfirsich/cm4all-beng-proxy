--- conflicted
+++ resolved
@@ -1,4 +1,3 @@
-<<<<<<< HEAD
 cm4all-beng-proxy (18.0.20) unstable; urgency=low
 
   * merge release 17.13
@@ -162,13 +161,12 @@
   * translation: add packet WRITE_FILE
 
  -- Max Kellermann <mk@cm4all.com>  Fri, 16 Sep 2022 17:25:24 +0200
-=======
+
 cm4all-beng-proxy (17.14) unstable; urgency=low
 
   * ssl: fix memory leak (17.13 regression)
 
  -- Max Kellermann <mk@cm4all.com>  Tue, 28 Mar 2023 09:23:45 +0200
->>>>>>> 71f2af34
 
 cm4all-beng-proxy (17.13) unstable; urgency=low
 
