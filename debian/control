Source: cm4all-beng-proxy
Section: non-free/web
Priority: extra
Maintainer: Max Kellermann <mk@cm4all.com>
Build-Depends: debhelper (>= 9), autoconf (>= 2.60), automake (>= 1.11),
 clang-3.6 | clang-3.5 | clang-3.4 | cm4all-thirdparty-clang (>= 3.4),
 libc6-dev (>= 2.7),
 libboost-dev (>= 1.42),
 libcap-dev,
 libcppunit-dev,
 libglib2.0-dev (>= 2.24),
 libevent-dev (>= 2.0), libattr1-dev,
 libssl-dev,
 libnfs-dev (>= 1.2),
 libnfs-dev (<< 1.9) | libnfs-dev (>= 1.9.3-2),
 libcm4all-inline-dev (>= 0.3.4), libcm4all-daemon-dev (>= 0.4.2),
 libcm4all-socket-dev (>= 0.3.5), libcm4all-was-dev (>= 0.4),
<<<<<<< HEAD
 libcm4all-http-dev (>= 1.2.4),
=======
 libcm4all-http-dev (>= 1.2.5),
>>>>>>> d8376514
 texlive, texlive-latex-extra,
 python-central (>= 0.5.6), valgrind,
Standards-Version: 3.9.1
XS-Python-Standards-Version: 0.4
XS-Python-Version: all
Vcs-git: git.intern.cm-ag:/srv/git/master/beng-proxy.git

Package: cm4all-beng-proxy
Architecture: any
Depends: ${shlibs:Depends}, lsb-base (>= 3.0-6),
 cm4all-thirdparty-multilog, adduser
Recommends: cm4all-beng-proxy-translation | cm4all-jetserv-daemon,
 libcm4all-beng-proxy-js (= ${source:Version})
Suggests: attr, cm4all-jailcgi-wrapper, cm4all-coma-cgi,
 cm4all-beng-proxy-logging (= ${source:Version}),
 cm4all-jailed-beng-proxy-delegate-helper
Provides: httpd, httpd-cgi
Conflicts: libevent1 (>= 1.4~), libevent2,
 cm4all-jailcgi-wrapper (<< 1.4)
Breaks: libcm4all-beng-proxy-js (<< 0.9.14)
Description: HTTP proxy server
 BENG proxy is an HTTP proxy server which includes a HTML template
 processor.

Package: cm4all-beng-proxy-dbg
Section: non-free/devel
Architecture: any
Depends: cm4all-beng-proxy (= ${binary:Version})
Description: HTTP proxy server, debug symbols
 BENG proxy is an HTTP proxy server which includes a HTML template
 processor.
 .
 This package provides the debugging symbols.

Package: cm4all-beng-proxy-optimized
Architecture: any
Depends: ${shlibs:Depends}, cm4all-beng-proxy (= ${source:Version})
Replaces: cm4all-beng-proxy
Conflicts: cm4all-beng-proxy-dbg
Description: HTTP proxy server, optimized build
 BENG proxy is an HTTP proxy server which includes a HTML template
 processor.
 .
 This package contains the optimized beng-proxy binary.  Most
 debugging options are disabled.

Package: cm4all-beng-proxy-optimized-dbg
Section: non-free/devel
Architecture: any
Depends: cm4all-beng-proxy-optimized (= ${binary:Version})
Conflicts: cm4all-beng-proxy-dbg
Description: HTTP proxy server, debug symbols
 BENG proxy is an HTTP proxy server which includes a HTML template
 processor.
 .
 This package provides the debugging symbols for the optimized build.

Package: cm4all-beng-proxy-toi
Architecture: any
Depends: ${shlibs:Depends}, cm4all-beng-proxy (= ${source:Version})
Replaces: cm4all-beng-proxy
Conflicts: cm4all-beng-proxy-dbg, cm4all-beng-proxy-optimized
Description: HTTP proxy server, TOI build
 BENG proxy is an HTTP proxy server which includes a HTML template
 processor.
 .
 This package contains a binary with compile-time settings specific
 for T-Online.

Package: cm4all-beng-proxy-toi-dbg
Section: non-free/devel
Architecture: any
Depends: cm4all-beng-proxy-toi (= ${binary:Version})
Conflicts: cm4all-beng-proxy-dbg, cm4all-beng-proxy-optimized-dbg
Description: HTTP proxy server, debug symbols
 BENG proxy is an HTTP proxy server which includes a HTML template
 processor.
 .
 This package provides the debugging symbols for the TOI build.

Package: cm4all-beng-proxy-logging
Architecture: any
Depends: ${shlibs:Depends}
Enhances: cm4all-beng-proxy
Suggests: cm4all-beng-proxy (= ${source:Version})
Description: Logging servers for beng-proxy
 BENG proxy is an HTTP proxy server which includes a HTML template
 processor.
 .
 This package contains logging servers for use with beng-proxy.

Package: cm4all-jailed-beng-proxy-delegate-helper
Architecture: any
Depends: ${shlibs:Depends}, cm4all-jailed-root-lib (>= 0.4.3)
Enhances: cm4all-beng-proxy, cm4all-beng-proxy-optimized
Description: HTTP proxy server, delegate helper for JailCGI
 BENG proxy is an HTTP proxy server which includes a HTML template
 processor.
 .
 This package adds the delegate helper to the JailCGI root.  It can be
 used to open files safely.

Package: libcm4all-beng-proxy-js
Architecture: all
Enhances: cm4all-beng-proxy
Breaks: cm4all-beng-proxy (<< 0.8.14)
Description: JavaScript library for cm4all-beng-proxy
 BENG proxy is an HTTP proxy server which includes a HTML template
 processor.
 .
 This package provides the JavaScript library for managing widgets
 from within a web browser.

Package: libcm4all-beng-proxy-dev
Architecture: all
Section: non-free/libdevel
Depends: libc6-dev, pkg-config (>= 0.9.0)
Description: Development files for cm4all-beng-proxy
 BENG proxy is an HTTP proxy server which includes a HTML template
 processor.
 .
 This package provides C headers for developing extensions and
 services for cm4all-beng-proxy.

Package: python-cm4all-beng-proxy
Architecture: all
Section: non-free/python
Provides: ${python:Provides}
Depends: ${python:Depends}, python-twisted-core
Recommends: cm4all-beng-proxy
XB-Python-Version: ${python:Versions}
Description: Python bindings for beng-proxy
 BENG proxy is an HTTP proxy server which includes a HTML template
 processor.
 .
 This is the Python translation server library.

Package: cm4all-beng-proxy-tools
Architecture: all
Depends: ruby (>= 1.8.2), ruby1.8 (>= 1.8.2)
Enhances: cm4all-beng-proxy
Description: Tools for beng-proxy
 BENG proxy is an HTTP proxy server which includes a HTML template
 processor.
 .
 This package provides tools for working with beng-proxy.

Package: cm4all-beng-proxy-doc
Architecture: all
Section: non-free/doc
Description: Documentation for cm4all-beng-proxy
 BENG proxy is an HTTP proxy server which includes a HTML template
 processor.
 .
 This package provides documentation.

Package: cm4all-beng-lb
Architecture: any
Depends: ${shlibs:Depends}, lsb-base (>= 3.0-6),
 cm4all-thirdparty-multilog, adduser
Provides: httpd
Description: HTTP load balancer
 BENG lb is a HTTP proxy server and load balancer.

Package: cm4all-beng-lb-dbg
Section: non-free/devel
Architecture: any
Depends: cm4all-beng-lb (= ${binary:Version})
Description: HTTP load balancer, debug symbols
 BENG lb is a HTTP proxy server and load balancer.
 .
 This package provides the debugging symbols.<|MERGE_RESOLUTION|>--- conflicted
+++ resolved
@@ -15,11 +15,7 @@
  libnfs-dev (<< 1.9) | libnfs-dev (>= 1.9.3-2),
  libcm4all-inline-dev (>= 0.3.4), libcm4all-daemon-dev (>= 0.4.2),
  libcm4all-socket-dev (>= 0.3.5), libcm4all-was-dev (>= 0.4),
-<<<<<<< HEAD
- libcm4all-http-dev (>= 1.2.4),
-=======
  libcm4all-http-dev (>= 1.2.5),
->>>>>>> d8376514
  texlive, texlive-latex-extra,
  python-central (>= 0.5.6), valgrind,
 Standards-Version: 3.9.1
