Source: cm4all-beng-proxy
Section: non-free/web
Priority: extra
Maintainer: Max Kellermann <mk@cm4all.com>
<<<<<<< HEAD
Build-Depends: debhelper (>= 9), dh-systemd,
=======
Build-Depends: debhelper (>= 9), dh-python,
>>>>>>> d0dc0e2f
 autoconf (>= 2.60), automake (>= 1.11),
 gcc (>= 4:5.2) | clang (>= 3.4) | cm4all-thirdparty-clang (>= 3.4),
 libc6-dev (>= 2.13),
 libsystemd-dev, libdbus-1-dev,
 libboost-dev (>= 1.54),
 libpcre3-dev,
 libcap-dev,
 libcppunit-dev,
 libglib2.0-dev (>= 2.32),
 libevent-dev (>= 2.0.19), libattr1-dev,
 libssl-dev,
 libnfs-dev (>= 1.9.5),
 libpq-dev (>= 8.4),
 libjsoncpp-dev,
 libavahi-client-dev,
 libcm4all-inline-dev (>= 0.3.5), libcm4all-daemon-dev (>= 0.4.2),
 libcm4all-socket-dev (>= 0.3.5), libcm4all-was-protocol-dev (>= 1.0),
 libcm4all-http-dev (>= 1.2.5),
 texlive, texlive-latex-extra,
 python (>= 2.7.3), valgrind,
Standards-Version: 3.9.1
Vcs-git: git.intern.cm-ag:/srv/git/master/beng-proxy.git

Package: cm4all-beng-proxy
Architecture: any
Depends: ${shlibs:Depends}, adduser,
 systemd-sysv
Recommends: cm4all-beng-proxy-translation | cm4all-jetserv-daemon,
 libcm4all-beng-proxy-js (= ${source:Version})
Suggests: attr, cm4all-jailcgi-wrapper, cm4all-coma-cgi,
 cm4all-beng-proxy-logging (= ${source:Version}),
 cm4all-jailed-beng-proxy-delegate-helper
Provides: httpd, httpd-cgi
Conflicts: libevent1 (>= 1.4~), libevent2,
 cm4all-beng-proxy-toi-dbg,
 cm4all-jailcgi-wrapper (<< 1.4)
Breaks: libcm4all-beng-proxy-js (<< 0.9.14),
 cm4all-coma-fastcgi (<< 2.11),
 cm4all-ticket-fastcgi (<< 2.6),
 python-cm4all-translation (<< 1.9.1),
 python-cm4all-beng-translation,
 python-cm4all-beng-translation-common
Description: HTTP proxy server
 BENG proxy is an HTTP proxy server which includes a HTML template
 processor.

Package: cm4all-beng-proxy-dbg
Section: non-free/devel
Architecture: any
Depends: cm4all-beng-proxy (= ${binary:Version})
Description: HTTP proxy server, debug symbols
 BENG proxy is an HTTP proxy server which includes a HTML template
 processor.
 .
 This package provides the debugging symbols.

Package: cm4all-beng-proxy-optimized
Architecture: any
Depends: ${shlibs:Depends}, cm4all-beng-proxy (= ${source:Version})
Replaces: cm4all-beng-proxy
Conflicts: cm4all-beng-proxy-dbg
Description: HTTP proxy server, optimized build
 BENG proxy is an HTTP proxy server which includes a HTML template
 processor.
 .
 This package contains the optimized beng-proxy binary.  Most
 debugging options are disabled.

Package: cm4all-beng-proxy-optimized-dbg
Section: non-free/devel
Architecture: any
Depends: cm4all-beng-proxy-optimized (= ${binary:Version})
Conflicts: cm4all-beng-proxy-dbg
Description: HTTP proxy server, debug symbols
 BENG proxy is an HTTP proxy server which includes a HTML template
 processor.
 .
 This package provides the debugging symbols for the optimized build.

Package: cm4all-beng-proxy-toi
Architecture: any
Depends: ${shlibs:Depends}, cm4all-beng-proxy (= ${source:Version})
Replaces: cm4all-beng-proxy
Description: HTTP proxy server, obsolete TOI build
 BENG proxy is an HTTP proxy server which includes a HTML template
 processor.
 .
 This package is transitional.  Remove it.

Package: cm4all-beng-proxy-logging
Architecture: any
Depends: ${shlibs:Depends}
Enhances: cm4all-beng-proxy
Suggests: cm4all-beng-proxy (= ${source:Version})
Description: Logging servers for beng-proxy
 BENG proxy is an HTTP proxy server which includes a HTML template
 processor.
 .
 This package contains logging servers for use with beng-proxy.

Package: cm4all-jailed-beng-proxy-delegate-helper
Architecture: any
Depends: ${shlibs:Depends}, cm4all-jailed-root-lib (>= 0.4.3)
Enhances: cm4all-beng-proxy, cm4all-beng-proxy-optimized
Description: HTTP proxy server, delegate helper for JailCGI
 BENG proxy is an HTTP proxy server which includes a HTML template
 processor.
 .
 This package adds the delegate helper to the JailCGI root.  It can be
 used to open files safely.

Package: libcm4all-beng-proxy-js
Architecture: all
Enhances: cm4all-beng-proxy
Breaks: cm4all-beng-proxy (<< 0.8.14)
Description: JavaScript library for cm4all-beng-proxy
 BENG proxy is an HTTP proxy server which includes a HTML template
 processor.
 .
 This package provides the JavaScript library for managing widgets
 from within a web browser.

Package: libcm4all-beng-proxy-dev
Architecture: all
Section: non-free/libdevel
Depends: libc6-dev, libcm4all-inline-dev (>= 0.3.5),
 pkg-config (>= 0.9.0)
Description: Development files for cm4all-beng-proxy
 BENG proxy is an HTTP proxy server which includes a HTML template
 processor.
 .
 This package provides C headers for developing extensions and
 services for cm4all-beng-proxy.

Package: python-cm4all-beng-proxy
Architecture: all
Section: non-free/python
Provides: ${python:Provides}
Depends: ${python:Depends}, python-twisted-core, python-twisted-names
Recommends: cm4all-beng-proxy
Description: Python bindings for beng-proxy
 BENG proxy is an HTTP proxy server which includes a HTML template
 processor.
 .
 This is the Python translation server library.

Package: cm4all-beng-proxy-tools
Architecture: all
Depends: ruby (>= 1.8.2), ruby1.8 (>= 1.8.2)
Enhances: cm4all-beng-proxy
Description: Tools for beng-proxy
 BENG proxy is an HTTP proxy server which includes a HTML template
 processor.
 .
 This package provides tools for working with beng-proxy.

Package: cm4all-beng-proxy-doc
Architecture: all
Section: non-free/doc
Description: Documentation for cm4all-beng-proxy
 BENG proxy is an HTTP proxy server which includes a HTML template
 processor.
 .
 This package provides documentation.

Package: cm4all-beng-lb
Architecture: any
Depends: ${shlibs:Depends}, adduser,
 systemd-sysv
Suggests: cm4all-certdb, avahi-daemon
Provides: httpd
Description: HTTP load balancer
 BENG lb is a HTTP proxy server and load balancer.

Package: cm4all-beng-lb-dbg
Section: non-free/devel
Architecture: any
Depends: cm4all-beng-lb (= ${binary:Version})
Description: HTTP load balancer, debug symbols
 BENG lb is a HTTP proxy server and load balancer.
 .
 This package provides the debugging symbols.

Package: cm4all-certdb
Architecture: any
Enhances: cm4all-beng-lb
Depends: ${shlibs:Depends}
Description: Tools for managing the certificate database
 BENG lb is a HTTP proxy server and load balancer.
 .
 This package provides tools for managing the (optional) certificate
 database.<|MERGE_RESOLUTION|>--- conflicted
+++ resolved
@@ -2,11 +2,7 @@
 Section: non-free/web
 Priority: extra
 Maintainer: Max Kellermann <mk@cm4all.com>
-<<<<<<< HEAD
-Build-Depends: debhelper (>= 9), dh-systemd,
-=======
-Build-Depends: debhelper (>= 9), dh-python,
->>>>>>> d0dc0e2f
+Build-Depends: debhelper (>= 9), dh-python, dh-systemd,
  autoconf (>= 2.60), automake (>= 1.11),
  gcc (>= 4:5.2) | clang (>= 3.4) | cm4all-thirdparty-clang (>= 3.4),
  libc6-dev (>= 2.13),
