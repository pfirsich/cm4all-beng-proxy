/*
 * Objects in stock.  May be used for connection pooling.
 *
 * author: Max Kellermann <mk@cm4all.com>
 */

#include "stock.h"
#include "hashmap.h"
#include "pool.h"

#include <daemon/log.h>

#include <assert.h>

struct hstock {
    struct pool *pool;
    const struct stock_class *class;
    void *class_ctx;

    /**
     * The maximum number of items in each stock.
     */
    unsigned limit;

    struct hashmap *stocks;
};

/*
 * stock handler
 *
 */

static void
hstock_stock_empty(struct stock *stock, const char *uri, void *ctx)
{
    struct hstock *hstock = ctx;

    daemon_log(5, "hstock(%p) remove empty stock(%p, '%s')\n",
               (const void *)hstock, (const void *)stock, uri);
    gcc_unused void *value = hashmap_remove(hstock->stocks, uri);
    assert(value == stock);

    stock_free(stock);
}

static const struct stock_handler hstock_stock_handler = {
    .empty = hstock_stock_empty,
};

struct hstock *
hstock_new(struct pool *pool, const struct stock_class *class, void *class_ctx,
           unsigned limit)
{
    struct hstock *hstock;

    assert(pool != NULL);
    assert(class != NULL);
    assert(class->item_size > sizeof(struct stock_item));
    assert(class->create != NULL);
    assert(class->borrow != NULL);
    assert(class->release != NULL);
    assert(class->destroy != NULL);

    pool = pool_new_linear(pool, "hstock", 4096);
    hstock = p_malloc(pool, sizeof(*hstock));
    hstock->pool = pool;
    hstock->class = class;
    hstock->class_ctx = class_ctx;
    hstock->limit = limit;
    hstock->stocks = hashmap_new(pool, 64);

    return hstock;
}

void
hstock_free(struct hstock *hstock)
{
    const struct hashmap_pair *pair;

    assert(hstock != NULL);

    hashmap_rewind(hstock->stocks);

    while ((pair = hashmap_next(hstock->stocks)) != NULL) {
        struct stock *stock = (struct stock *)pair->value;

        stock_free(stock);
    }

    pool_unref(hstock->pool);
}

void
hstock_get(struct hstock *hstock, struct pool *pool,
           const char *uri, void *info,
           const struct stock_get_handler *handler, void *handler_ctx,
           struct async_operation_ref *async_ref)
{
    struct stock *stock;

    assert(hstock != NULL);

    stock = (struct stock *)hashmap_get(hstock->stocks, uri);

    if (stock == NULL) {
        stock = stock_new(hstock->pool, hstock->class, hstock->class_ctx, uri,
<<<<<<< HEAD
                          hstock->limit,
                          &hstock_stock_handler, hstock);
        hashmap_set(hstock->stocks, p_strdup(hstock->pool, uri), stock);
=======
                          hstock->limit);
        hashmap_set(hstock->stocks, stock_get_uri(stock), stock);
>>>>>>> f582089d
    }

    stock_get(stock, pool, info, handler, handler_ctx, async_ref);
}

void
hstock_put(struct hstock *hstock gcc_unused, const char *uri gcc_unused,
           struct stock_item *object, bool destroy)
{
#ifndef NDEBUG
    struct stock *stock = (struct stock *)hashmap_get(hstock->stocks, uri);

    assert(stock != NULL);
    assert(object != NULL);
    assert(stock == object->stock);
#endif

    stock_put(object, destroy);
}<|MERGE_RESOLUTION|>--- conflicted
+++ resolved
@@ -104,14 +104,9 @@
 
     if (stock == NULL) {
         stock = stock_new(hstock->pool, hstock->class, hstock->class_ctx, uri,
-<<<<<<< HEAD
                           hstock->limit,
                           &hstock_stock_handler, hstock);
-        hashmap_set(hstock->stocks, p_strdup(hstock->pool, uri), stock);
-=======
-                          hstock->limit);
         hashmap_set(hstock->stocks, stock_get_uri(stock), stock);
->>>>>>> f582089d
     }
 
     stock_get(stock, pool, info, handler, handler_ctx, async_ref);
