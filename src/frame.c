/*
 * Pick the output of a single widget for displaying it in an IFRAME.
 *
 * author: Max Kellermann <mk@cm4all.com>
 */

#include "embed.h"
#include "widget-http.h"
#include "processor.h"
#include "widget.h"
#include "widget-class.h"
#include "widget-resolver.h"
#include "global.h"

#include <daemon/log.h>

#include <assert.h>

struct frame_class_looup {
    pool_t pool;
    struct processor_env *env;
    struct widget *widget;

    struct http_response_handler_ref handler;
    struct async_operation_ref *async_ref;
};

static inline GQuark
widget_quark(void)
{
    return g_quark_from_static_string("widget");
}

static void
frame_class_lookup_callback(void *ctx)
{
    struct frame_class_looup *fcl = ctx;

    if (fcl->widget->class == NULL) {
<<<<<<< HEAD
        GError *error =
            g_error_new(widget_quark(), 0,
                        "lookup of widget class '%s' for '%s' failed",
                        fcl->widget->class_name, widget_path(fcl->widget));
        http_response_handler_invoke_abort(&fcl->handler, error);
=======
        widget_cancel(fcl->widget);
        http_response_handler_invoke_abort(&fcl->handler);
>>>>>>> be79731a
        return;
    }

    embed_frame_widget(fcl->pool, fcl->env, fcl->widget,
                       fcl->handler.handler, fcl->handler.ctx,
                       fcl->async_ref);
}

static void
frame_top_widget(pool_t pool, struct processor_env *env,
                 struct widget *widget,
                 const struct http_response_handler *handler,
                 void *handler_ctx,
                 struct async_operation_ref *async_ref)
{
    assert(widget->from_request.proxy);

    if (!widget_check_host(widget, env->untrusted_host)) {
        daemon_log(4, "untrusted host name mismatch\n");
        widget_cancel(widget);
        http_response_handler_direct_message(handler, handler_ctx,
                                             pool, HTTP_STATUS_FORBIDDEN,
                                             "Forbidden");
        return;
    }

    if (widget->class->stateful) {
        struct session *session = session_get(env->session_id);
        if (session != NULL) {
            widget_sync_session(widget, session);
            session_put(session);
        }
    }

    widget_http_request(pool, widget, env,
                        handler, handler_ctx, async_ref);
}

static void
frame_parent_widget(pool_t pool, struct processor_env *env,
                    struct widget *widget,
                    const struct http_response_handler *handler,
                    void *handler_ctx,
                    struct async_operation_ref *async_ref)
{
    if (!widget_class_is_container(widget->class,
                                   widget_get_view_name(widget))) {
        /* this widget cannot possibly be the parent of a framed
           widget if it is not a container */

<<<<<<< HEAD
        if (env->request_body != NULL)
            istream_free_unused(&env->request_body);

        GError *error =
            g_error_new(widget_quark(), 0,
                        "frame within non-container requested");
        http_response_handler_direct_abort(handler, handler_ctx, error);
=======
        widget_cancel(widget);
        http_response_handler_direct_abort(handler, handler_ctx);
>>>>>>> be79731a
        return;
    }

    if (widget->class->stateful) {
        struct session *session = session_get(env->session_id);
        if (session != NULL) {
            widget_sync_session(widget, session);
            session_put(session);
        }
    }

    if (env->request_body != NULL && widget->from_request.focus_ref == NULL) {
        /* the request body is not consumed yet, but the focus is not
           within the frame: discard the body, because it cannot ever
           be used */
        assert(!istream_has_handler(env->request_body));

        daemon_log(4, "discarding non-framed request body\n");

        istream_free_unused(&env->request_body);
    }

    widget_http_request(pool, widget, env,
                        handler, handler_ctx, async_ref);
}

void
embed_frame_widget(pool_t pool, struct processor_env *env,
                   struct widget *widget,
                   const struct http_response_handler *handler,
                   void *handler_ctx,
                   struct async_operation_ref *async_ref)
{
    assert(pool != NULL);
    assert(env != NULL);
    assert(widget != NULL);
    assert(widget->from_request.proxy || widget->from_request.proxy_ref != NULL);

    if (widget->class == NULL) {
        struct frame_class_looup *fcl = p_malloc(pool, sizeof(*fcl));
        fcl->pool = pool;
        fcl->env = env;
        fcl->widget = widget;
        http_response_handler_set(&fcl->handler, handler, handler_ctx);
        fcl->async_ref = async_ref;
        widget_resolver_new(pool, env->pool, widget,
                            global_translate_cache,
                            frame_class_lookup_callback, fcl, async_ref);
        return;
    }

    if (widget->from_request.proxy)
        /* this widget is being proxied */
        frame_top_widget(pool, env, widget,
                         handler, handler_ctx, async_ref);
    else
        /* only partial match: this is the parent of the frame
           widget */
        frame_parent_widget(pool, env, widget,
                            handler, handler_ctx, async_ref);
}<|MERGE_RESOLUTION|>--- conflicted
+++ resolved
@@ -37,16 +37,12 @@
     struct frame_class_looup *fcl = ctx;
 
     if (fcl->widget->class == NULL) {
-<<<<<<< HEAD
         GError *error =
             g_error_new(widget_quark(), 0,
                         "lookup of widget class '%s' for '%s' failed",
                         fcl->widget->class_name, widget_path(fcl->widget));
+        widget_cancel(fcl->widget);
         http_response_handler_invoke_abort(&fcl->handler, error);
-=======
-        widget_cancel(fcl->widget);
-        http_response_handler_invoke_abort(&fcl->handler);
->>>>>>> be79731a
         return;
     }
 
@@ -97,18 +93,14 @@
         /* this widget cannot possibly be the parent of a framed
            widget if it is not a container */
 
-<<<<<<< HEAD
         if (env->request_body != NULL)
             istream_free_unused(&env->request_body);
 
         GError *error =
             g_error_new(widget_quark(), 0,
                         "frame within non-container requested");
+        widget_cancel(widget);
         http_response_handler_direct_abort(handler, handler_ctx, error);
-=======
-        widget_cancel(widget);
-        http_response_handler_direct_abort(handler, handler_ctx);
->>>>>>> be79731a
         return;
     }
 
