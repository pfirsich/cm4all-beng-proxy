/*
 * Caching HTTP responses in heap memory.
 *
 * author: Max Kellermann <mk@cm4all.com>
 */

#include "http-cache-heap.h"
#include "http-cache-internal.h"
#include "http-cache-age.h"
#include "cache.h"
#include "growing-buffer.h"
#include "istream.h"
#include "rubber.h"
#include "istream_rubber.h"

#include <time.h>
#include <string.h>
#include <errno.h>
#include <stdio.h>
#include <unistd.h>

struct http_cache_item {
    struct cache_item item;

    struct http_cache_heap *cache;

    struct pool *pool;

    struct http_cache_document document;

    size_t size;
    unsigned rubber_id;
};

static inline struct http_cache_item *
document_to_item(struct http_cache_document *document)
{
    return (struct http_cache_item *)(((char *)document) - offsetof(struct http_cache_item, document));
}

static bool
http_cache_item_match(const struct cache_item *_item, void *ctx)
{
    const struct http_cache_item *item =
        (const struct http_cache_item *)_item;
    struct strmap *headers = ctx;

    return http_cache_document_fits(&item->document, headers);
}

struct http_cache_document *
http_cache_heap_get(struct http_cache_heap *cache, const char *uri,
                    struct strmap *request_headers)
{
    struct http_cache_item *item
        = (struct http_cache_item *)cache_get_match(cache->cache, uri,
                                                    http_cache_item_match,
                                                    request_headers);
    if (item == NULL)
        return NULL;

    return &item->document;
}

void
http_cache_heap_put(struct http_cache_heap *cache,
                    const char *url,
                    const struct http_cache_info *info,
                    struct strmap *request_headers,
                    http_status_t status,
                    struct strmap *response_headers,
                    const struct growing_buffer *body)
{
<<<<<<< HEAD
    const size_t size = body != NULL
        ? growing_buffer_size(body)
        : 0;

    unsigned rubber_id;
    if (size > 0) {
        rubber_id = rubber_add(cache->rubber, size);
        if (rubber_id == 0)
            return;

        uint8_t *dest = rubber_write(cache->rubber, rubber_id);

        struct growing_buffer_reader reader;
        growing_buffer_reader_init(&reader, body);
        size_t length;
        const void *p;
        while ((p = growing_buffer_reader_read(&reader, &length)) != NULL) {
            memcpy(dest, p, length);
            growing_buffer_reader_consume(&reader, length);
            dest += length;
        }
    } else
        rubber_id = 0;

    struct pool *pool = pool_new_linear(cache->pool, "http_cache_item", 256);
    struct http_cache_item *item = p_malloc(pool, sizeof(*item));

    time_t expires;
    if (info->expires == (time_t)-1)
        /* there is no Expires response header; keep it in the cache
           for 1 hour, but check with If-Modified-Since */
        expires = time(NULL) + 3600;
    else
        expires = info->expires;

    cache_item_init(&item->item, expires,
                    http_cache_item_base_size +
                    (body != NULL ? growing_buffer_size(body) : 0));
=======
    struct pool *pool = pool_new_linear(cache->pool, "http_cache_item", 1024);
    struct http_cache_item *item = p_malloc(pool, sizeof(*item));
>>>>>>> 6368ad84

    item->cache = cache;
    item->pool = pool;

    http_cache_document_init(&item->document, pool, info,
                             request_headers, status, response_headers);
    item->size = size;
    item->rubber_id = rubber_id;

<<<<<<< HEAD
=======
    cache_item_init(&item->item,
                    http_cache_calc_expires(info, request_headers),
                    pool_netto_size(pool));

>>>>>>> 6368ad84
    cache_put_match(cache->cache, p_strdup(pool, url),
                    &item->item,
                    http_cache_item_match, request_headers);
}

void
http_cache_heap_remove(struct http_cache_heap *cache, const char *url,
                       struct http_cache_document *document)
{
    struct cache *cache2 = cache->cache;
    struct http_cache_item *item = document_to_item(document);

    cache_remove_item(cache2, url, &item->item);
    cache_item_unlock(cache2, &item->item);
}

void
http_cache_heap_remove_url(struct http_cache_heap *cache, const char *url,
                           struct strmap *headers)
{
    cache_remove_match(cache->cache, url,
                       http_cache_item_match, headers);
}

void
http_cache_heap_flush(struct http_cache_heap *cache)
{
    cache_flush(cache->cache);
<<<<<<< HEAD
    rubber_compress(cache->rubber);
=======
>>>>>>> 6368ad84
}

void
http_cache_heap_lock(struct http_cache_document *document)
{
    struct http_cache_item *item = document_to_item(document);

    cache_item_lock(&item->item);
}

void
http_cache_heap_unlock(struct http_cache_heap *cache,
                       struct http_cache_document *document)
{
    struct http_cache_item *item = document_to_item(document);

    cache_item_unlock(cache->cache, &item->item);
}

struct istream *
http_cache_heap_istream(struct pool *pool, struct http_cache_heap *cache,
                        struct http_cache_document *document)
{
    struct http_cache_item *item = document_to_item(document);

    if (item->rubber_id == 0)
        /* don't lock the item */
        return istream_null_new(pool);

<<<<<<< HEAD
    struct istream *istream =
        istream_rubber_new(pool, item->cache->rubber, item->rubber_id,
                           0, item->size);
=======
    struct istream *istream = istream_memory_new(pool, item->data, item->size);
>>>>>>> 6368ad84
    return istream_unlock_new(pool, istream,
                              cache->cache, &item->item);
}


/*
 * cache_class
 *
 */

static bool
http_cache_item_validate(struct cache_item *_item)
{
    struct http_cache_item *item = (struct http_cache_item *)_item;

    (void)item;
    return true;
}

static void
http_cache_item_destroy(struct cache_item *_item)
{
    struct http_cache_item *item = (struct http_cache_item *)_item;

    if (item->rubber_id != 0)
        rubber_remove(item->cache->rubber, item->rubber_id);

    pool_unref(item->pool);
}

static const struct cache_class http_cache_class = {
    .validate = http_cache_item_validate,
    .destroy = http_cache_item_destroy,
};


/*
 * cache_class
 *
 */

void
http_cache_heap_init(struct http_cache_heap *cache,
                     struct pool *pool, size_t max_size)
{
    cache->pool = pool;
    cache->cache = cache_new(pool, &http_cache_class, 65521, max_size);
<<<<<<< HEAD

    cache->rubber = rubber_new(max_size);
    if (cache->rubber == NULL) {
        fprintf(stderr, "Failed to allocate HTTP cache: %s\n",
                strerror(errno));
        _exit(2);
    }
=======
>>>>>>> 6368ad84
}


void
http_cache_heap_deinit(struct http_cache_heap *cache)
<<<<<<< HEAD
{
    cache_close(cache->cache);
    rubber_free(cache->rubber);
}

void
http_cache_heap_get_stats(const struct http_cache_heap *cache,
                          struct cache_stats *data)
{
    cache_get_stats(cache->cache, data);

    data->netto_size += rubber_get_netto_size(cache->rubber);
    data->brutto_size += rubber_get_brutto_size(cache->rubber);
=======
{
    cache_close(cache->cache);
}

void
http_cache_heap_get_stats(const struct http_cache_heap *cache,
                          struct cache_stats *data)
{
    cache_get_stats(cache->cache, data);
>>>>>>> 6368ad84
}<|MERGE_RESOLUTION|>--- conflicted
+++ resolved
@@ -71,7 +71,6 @@
                     struct strmap *response_headers,
                     const struct growing_buffer *body)
 {
-<<<<<<< HEAD
     const size_t size = body != NULL
         ? growing_buffer_size(body)
         : 0;
@@ -99,22 +98,6 @@
     struct pool *pool = pool_new_linear(cache->pool, "http_cache_item", 256);
     struct http_cache_item *item = p_malloc(pool, sizeof(*item));
 
-    time_t expires;
-    if (info->expires == (time_t)-1)
-        /* there is no Expires response header; keep it in the cache
-           for 1 hour, but check with If-Modified-Since */
-        expires = time(NULL) + 3600;
-    else
-        expires = info->expires;
-
-    cache_item_init(&item->item, expires,
-                    http_cache_item_base_size +
-                    (body != NULL ? growing_buffer_size(body) : 0));
-=======
-    struct pool *pool = pool_new_linear(cache->pool, "http_cache_item", 1024);
-    struct http_cache_item *item = p_malloc(pool, sizeof(*item));
->>>>>>> 6368ad84
-
     item->cache = cache;
     item->pool = pool;
 
@@ -123,13 +106,10 @@
     item->size = size;
     item->rubber_id = rubber_id;
 
-<<<<<<< HEAD
-=======
     cache_item_init(&item->item,
                     http_cache_calc_expires(info, request_headers),
-                    pool_netto_size(pool));
-
->>>>>>> 6368ad84
+                    pool_netto_size(pool) + item->size);
+
     cache_put_match(cache->cache, p_strdup(pool, url),
                     &item->item,
                     http_cache_item_match, request_headers);
@@ -158,10 +138,7 @@
 http_cache_heap_flush(struct http_cache_heap *cache)
 {
     cache_flush(cache->cache);
-<<<<<<< HEAD
     rubber_compress(cache->rubber);
-=======
->>>>>>> 6368ad84
 }
 
 void
@@ -191,13 +168,9 @@
         /* don't lock the item */
         return istream_null_new(pool);
 
-<<<<<<< HEAD
     struct istream *istream =
         istream_rubber_new(pool, item->cache->rubber, item->rubber_id,
                            0, item->size);
-=======
-    struct istream *istream = istream_memory_new(pool, item->data, item->size);
->>>>>>> 6368ad84
     return istream_unlock_new(pool, istream,
                               cache->cache, &item->item);
 }
@@ -245,7 +218,6 @@
 {
     cache->pool = pool;
     cache->cache = cache_new(pool, &http_cache_class, 65521, max_size);
-<<<<<<< HEAD
 
     cache->rubber = rubber_new(max_size);
     if (cache->rubber == NULL) {
@@ -253,14 +225,11 @@
                 strerror(errno));
         _exit(2);
     }
-=======
->>>>>>> 6368ad84
 }
 
 
 void
 http_cache_heap_deinit(struct http_cache_heap *cache)
-<<<<<<< HEAD
 {
     cache_close(cache->cache);
     rubber_free(cache->rubber);
@@ -274,15 +243,4 @@
 
     data->netto_size += rubber_get_netto_size(cache->rubber);
     data->brutto_size += rubber_get_brutto_size(cache->rubber);
-=======
-{
-    cache_close(cache->cache);
-}
-
-void
-http_cache_heap_get_stats(const struct http_cache_heap *cache,
-                          struct cache_stats *data)
-{
-    cache_get_stats(cache->cache, data);
->>>>>>> 6368ad84
 }