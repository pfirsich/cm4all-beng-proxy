/*
 * Caching HTTP responses.
 *
 * author: Max Kellermann <mk@cm4all.com>
 */

#include "http-cache-internal.h"
#include "resource-loader.h"
#include "strmap.h"
#include "http-response.h"
#include "resource-address.h"
#include "strref2.h"
#include "growing-buffer.h"
#include "tpool.h"
#include "http-util.h"
#include "async.h"
#include "background.h"

#include <glib.h>

#include <string.h>
#include <time.h>
#include <stdlib.h>

struct http_cache {
    pool_t pool;
    struct cache *cache;
    struct memcached_stock *memcached_stock;
    struct resource_loader *resource_loader;

    struct list_head requests;

    struct background_manager background;
};

struct http_cache_flush {
    struct background_job background;
};

struct http_cache_request {
    struct list_head siblings;

    pool_t pool, caller_pool;

#ifndef NDEBUG
    struct pool_notify caller_pool_notify;
#endif

    /**
     * The cache object which got this request.
     */
    struct http_cache *cache;
    http_method_t method;
    const struct resource_address *address;

    /**
     * The cache key used to address the associated cache document.
     */
    const char *key;

    /** headers from the original request */
    struct strmap *headers;

    struct http_response_handler_ref handler;

    /**
     * Information on the request passed to http_cache_request().
     */
    struct http_cache_info *info;

    /**
     * The document which was found in the cache, in case this is a
     * request to test the validity of the cache entry.  If this is
     * NULL, then we had a cache miss.
     */
    struct http_cache_document *document;

    /**
     * The response body from the http_cache_document.  This is not
     * used for the heap backend: it creates the #istream_t on demand
     * with http_cache_heap_istream().
     */
    istream_t document_body;

    /**
     * This struct holds response information while this module
     * receives the response body.
     */
    struct {
        http_status_t status;
        struct strmap *headers;

        /**
         * The response body istream we got from the http_request()
         * callback.
         */
        istream_t input;

        /**
         * The current size of #output.  We could use
         * growing_buffer_size() here, but that would be too
         * expensive.
         */
        size_t length;

        /**
         * A sink for the response body, read from #input.
         */
        struct growing_buffer *output;
    } response;

    struct async_operation operation;
    struct async_operation_ref async_ref;
};

static const char *
http_cache_cgi_key(pool_t pool, const struct resource_address *address)
{
    assert(address != NULL);
    assert(address->type == RESOURCE_ADDRESS_CGI ||
           address->type == RESOURCE_ADDRESS_WAS ||
           address->type == RESOURCE_ADDRESS_FASTCGI);

    GString *buffer = g_string_sized_new(2048);
    if (address->u.cgi.jail.enabled)
        g_string_append(buffer, "jail:");

    if (address->u.cgi.document_root != NULL) {
        g_string_append_c(buffer, '[');
        g_string_append(buffer, address->u.cgi.document_root);
        g_string_append_c(buffer, ']');
    }

    if (address->u.cgi.interpreter != NULL) {
        g_string_append_c(buffer, '#');
        g_string_append(buffer, address->u.cgi.interpreter);
        g_string_append_c(buffer, ' ');
    }

    if (address->u.cgi.action != NULL) {
        g_string_append_c(buffer, '!');
        g_string_append(buffer, address->u.cgi.action);
        g_string_append_c(buffer, ' ');
    }

    g_string_append(buffer, address->u.cgi.path);
    g_string_append_c(buffer, ' ');

    if (address->u.cgi.uri != NULL) {
        g_string_append(buffer, "uri=");
        g_string_append(buffer, address->u.cgi.uri);
    } else if (address->u.cgi.script_name != NULL) {
        g_string_append(buffer, "script_name=");
        g_string_append(buffer, address->u.cgi.script_name);
    }

    for (unsigned i = 0; i < address->u.cgi.num_args; ++i) {
        g_string_append(buffer, address->u.cgi.args[i]);
        g_string_append_c(buffer, ' ');
    }

    if (address->u.cgi.uri == NULL && address->u.cgi.path_info != NULL) {
        g_string_append(buffer, "path_info=");
        g_string_append(buffer, address->u.cgi.path_info);
    }

    if (address->u.cgi.query_string != NULL) {
        g_string_append(buffer, "query_string=");
        g_string_append(buffer, address->u.cgi.query_string);
    }

    const char *key = p_strndup(pool, buffer->str, buffer->len);
    g_string_free(buffer, true);
    return key;
}

static const char *
http_cache_key(pool_t pool, const struct resource_address *address)
{
    switch (address->type) {
    case RESOURCE_ADDRESS_NONE:
    case RESOURCE_ADDRESS_LOCAL:
        return NULL;

    case RESOURCE_ADDRESS_HTTP:
        return address->u.http->uri;

    case RESOURCE_ADDRESS_PIPE:
        return NULL;

    case RESOURCE_ADDRESS_CGI:
    case RESOURCE_ADDRESS_FASTCGI:
    case RESOURCE_ADDRESS_WAS:
        return http_cache_cgi_key(pool, address);

    case RESOURCE_ADDRESS_AJP:
        return NULL;
    }

    /* unreachable */
    assert(false);
    return NULL;
}

static void
http_cache_memcached_put_callback(GError *error, void *ctx)
{
    struct background_job *job = ctx;

    if (error != NULL) {
        cache_log(2, "http-cache: put failed: %s\n", error->message);
        g_error_free(error);
    }

    background_manager_remove(job);
}

static void
http_cache_put(struct http_cache_request *request)
{
    assert(request != NULL);
    assert(request->info != NULL);

    cache_log(4, "http_cache: put %s\n", request->key);

    if (request->cache->cache != NULL)
        http_cache_heap_put(request->cache->cache, request->cache->pool, request->key,
                            request->info, request->headers, request->response.status,
                            request->response.headers, request->response.output);
    else if (request->cache->memcached_stock != NULL) {
        struct background_job *job = p_malloc(request->pool, sizeof(*job));

        istream_t value = request->response.output != NULL
            ? growing_buffer_istream(request->response.output)
            : NULL;

        http_cache_memcached_put(request->pool, request->cache->memcached_stock,
                                 request->cache->pool,
                                 &request->cache->background,
                                 request->key,
                                 request->info,
                                 request->headers,
                                 request->response.status, request->response.headers,
                                 value,
                                 http_cache_memcached_put_callback, job,
                                 background_job_add(&request->cache->background,
                                                    job));
    }
}

static void
http_cache_remove(struct http_cache *cache, const char *url,
                  struct http_cache_document *document)
{
    if (cache->cache != NULL)
        http_cache_heap_remove(cache->cache, url, document);
}

static void
http_cache_remove_url(struct http_cache *cache, const char *url,
                      struct strmap *headers)
{
    if (cache->cache != NULL)
        http_cache_heap_remove_url(cache->cache, url, headers);
    else if (cache->memcached_stock != NULL)
        http_cache_memcached_remove_uri_match(cache->memcached_stock,
                                              cache->pool, &cache->background,
                                              url, headers);
}

static void
http_cache_lock(struct http_cache_document *document)
{
    http_cache_heap_lock(document);
}

static void
http_cache_unlock(struct http_cache *cache,
                  struct http_cache_document *document)
{
    http_cache_heap_unlock(cache->cache, document);
}

static void
http_cache_serve(struct http_cache_request *request);

static void
http_cache_request_abort(struct http_cache_request *request)
{
    assert(request->response.input != NULL);

    list_remove(&request->siblings);

    istream_free_handler(&request->response.input);
}


/*
 * istream handler
 *
 */

static size_t
http_cache_response_body_data(const void *data, size_t length, void *ctx)
{
    struct http_cache_request *request = ctx;

    request->response.length += length;
    if (request->response.length > (size_t)cacheable_size_limit) {
        cache_log(4, "http_cache: too large %s\n", request->key);
        http_cache_request_abort(request);
        return 0;
    }

    growing_buffer_write_buffer(request->response.output, data, length);
    return length;
}

static void
http_cache_response_body_eof(void *ctx)
{
    struct http_cache_request *request = ctx;

    request->response.input = NULL;

    list_remove(&request->siblings);

    /* the request was successful, and all of the body data has been
       saved: add it to the cache */
    http_cache_put(request);
}

static void
http_cache_response_body_abort(GError *error, void *ctx)
{
    struct http_cache_request *request = ctx;

    if (request->response.length <= (size_t)cacheable_size_limit) {
        cache_log(4, "http_cache: body_abort %s: %s\n",
                  request->key, error->message);
        g_error_free(error);
    }

    request->response.input = NULL;

    list_remove(&request->siblings);
}

static const struct istream_handler http_cache_response_body_handler = {
    .data = http_cache_response_body_data,
    .eof = http_cache_response_body_eof,
    .abort = http_cache_response_body_abort,
};


/*
 * http response handler
 *
 */

static void
http_cache_response_response(http_status_t status, struct strmap *headers,
                             istream_t body,
                             void *ctx)
{
    struct http_cache_request *request = ctx;
    struct http_cache *cache = request->cache;
    struct http_cache_document *locked_document =
        cache->cache ? request->document : NULL;
    off_t available;

    if (request->document != NULL && status == HTTP_STATUS_NOT_MODIFIED) {
        assert(body == NULL);

        pool_t caller_pool = request->caller_pool;
#ifndef NDEBUG
        struct pool_notify notify;
        pool_notify_move(caller_pool, &request->caller_pool_notify, &notify);
#endif

        cache_log(5, "http_cache: not_modified %s\n", request->key);
        http_cache_serve(request);

        pool_unref_denotify(caller_pool, &notify);

        if (locked_document != NULL)
            http_cache_unlock(cache, locked_document);

        return;
    }

    if (request->document != NULL &&
        http_cache_prefer_cached(request->document, headers)) {
        cache_log(4, "http_cache: matching etag '%s' for %s, using cache entry\n",
                  request->document->info.etag, request->key);

        if (body != NULL)
            istream_close_unused(body);

        pool_t caller_pool = request->caller_pool;
#ifndef NDEBUG
        struct pool_notify notify;
        pool_notify_move(caller_pool, &request->caller_pool_notify, &notify);
#endif

        http_cache_serve(request);

        pool_unref_denotify(caller_pool, &notify);

        if (locked_document != NULL)
            http_cache_unlock(cache, locked_document);

        return;
    }

    async_operation_finished(&request->operation);

    if (request->document != NULL)
        http_cache_remove(request->cache, request->key, request->document);

    if (request->document != NULL && request->cache->cache == NULL &&
        request->document_body != NULL)
        /* free the cached document istream (memcached) */
        istream_close_handler(request->document_body);

    available = body == NULL ? 0 : istream_available(body, true);

    if (!http_cache_response_evaluate(request->info,
                                      status, headers, available)) {
        /* don't cache response */
        cache_log(4, "http_cache: nocache %s\n", request->key);

        pool_t caller_pool = request->caller_pool;
#ifndef NDEBUG
        struct pool_notify notify;
        pool_notify_move(caller_pool, &request->caller_pool_notify, &notify);
#endif

        http_response_handler_invoke_response(&request->handler, status,
                                              headers, body);

        pool_unref_denotify(caller_pool, &notify);
        return;
    }

    request->response.status = status;
    request->response.headers = headers != NULL
        ? strmap_dup(request->pool, headers)
        : NULL;

    if (body == NULL) {
        request->response.output = NULL;
        http_cache_put(request);
    } else {
        size_t buffer_size;

        /* request->info was allocated from the caller pool; duplicate
           it to keep it alive even after the caller pool is
           destroyed */
        request->key = p_strdup(request->pool, request->key);
        request->info = http_cache_info_dup(request->pool, request->info);

        /* tee the body: one goes to our client, and one goes into the
           cache */
        body = istream_tee_new(request->pool, body, false, false);

        request->response.length = 0;

        istream_assign_handler(&request->response.input,
                               istream_tee_second(body),
                               &http_cache_response_body_handler, request,
                               0);

        if (available == (off_t)-1 || available < 256)
            buffer_size = 1024;
        else if (available > 16384)
            buffer_size = 16384;
        else
            buffer_size = (size_t)available;
        request->response.output = growing_buffer_new(request->pool,
                                                      buffer_size);

        list_add(&request->siblings, &request->cache->requests);

        /* we need this pool reference because the http-client will
           release our pool when our response handler closes the "tee"
           body stream within the callback */
        pool_ref(request->pool);
    }

    pool_t caller_pool = request->caller_pool;
#ifndef NDEBUG
    struct pool_notify notify;
    pool_notify_move(caller_pool, &request->caller_pool_notify, &notify);
#endif

    http_response_handler_invoke_response(&request->handler, status,
                                          headers, body);

    pool_unref_denotify(caller_pool, &notify);

    if (body != NULL) {
        if (request->response.input != NULL)
            /* just in case our handler has closed the body without
               looking at it: call istream_read() to start reading */
            istream_read(request->response.input);

        pool_unref(request->pool);
    }
}

static void 
http_cache_response_abort(GError *error, void *ctx)
{
    struct http_cache_request *request = ctx;

    g_prefix_error(&error, "http_cache %s: ", request->key);

    if (request->document != NULL && request->cache->cache != NULL)
        http_cache_unlock(request->cache, request->document);

<<<<<<< HEAD
    pool_t caller_pool = request->caller_pool;
#ifndef NDEBUG
    struct pool_notify notify;
    pool_notify_move(caller_pool, &request->caller_pool_notify, &notify);
#endif
=======
    if (request->document != NULL && request->cache->cache == NULL &&
        request->document_body != NULL)
        /* free the cached document istream (memcached) */
        istream_close_handler(request->document_body);
>>>>>>> be79731a

    async_operation_finished(&request->operation);
    http_response_handler_invoke_abort(&request->handler, error);

    pool_unref_denotify(caller_pool, &notify);
}

static const struct http_response_handler http_cache_response_handler = {
    .response = http_cache_response_response,
    .abort = http_cache_response_abort,
};


/*
 * async operation
 *
 */

static struct http_cache_request *
async_to_request(struct async_operation *ao)
{
    return (struct http_cache_request*)(((char*)ao) - offsetof(struct http_cache_request, operation));
}

static void
http_cache_abort(struct async_operation *ao)
{
    struct http_cache_request *request = async_to_request(ao);

    if (request->document != NULL && request->cache->cache != NULL)
        http_cache_unlock(request->cache, request->document);

    pool_unref_denotify(request->caller_pool,
                        &request->caller_pool_notify);

    async_abort(&request->async_ref);
}

static const struct async_operation_class http_cache_async_operation = {
    .abort = http_cache_abort,
};


/*
 * constructor and public methods
 *
 */

struct http_cache *
http_cache_new(pool_t pool, size_t max_size,
               struct memcached_stock *memcached_stock,
               struct resource_loader *resource_loader)
{
    pool = pool_new_libc(pool, "http_cache");

    struct http_cache *cache = p_malloc(pool, sizeof(*cache));
    cache->pool = pool;
    cache->cache = memcached_stock == NULL && max_size > 0
        ? http_cache_heap_new(pool, max_size)
        : NULL;
    cache->memcached_stock = memcached_stock;
    cache->resource_loader = resource_loader;

    list_init(&cache->requests);
    background_manager_init(&cache->background);

    return cache;
}

static inline struct http_cache_request *
list_head_to_request(struct list_head *head)
{
    return (struct http_cache_request *)(((char*)head) - offsetof(struct http_cache_request, siblings));
}

static void
http_cache_request_close(struct http_cache_request *request)
{
    assert(request != NULL);
    assert(request->response.input != NULL || request->cache->memcached_stock != NULL);
    assert(request->response.output != NULL);

    if (request->response.input != NULL)
        http_cache_request_abort(request);
    else
        async_abort(&request->async_ref);
}

void
http_cache_close(struct http_cache *cache)
{

    while (!list_empty(&cache->requests)) {
        struct http_cache_request *request =
            list_head_to_request(cache->requests.next);

        http_cache_request_close(request);
    }

    background_manager_abort_all(&cache->background);

    if (cache->cache != NULL)
        http_cache_heap_free(cache->cache);

    pool_unref(cache->pool);
}

static void
http_cache_flush_callback(bool success, GError *error, void *ctx)
{
    struct http_cache_flush *flush = ctx;

    background_manager_remove(&flush->background);

    if (success)
        cache_log(5, "http_cache_memcached: flushed\n");
    else if (error != NULL) {
        cache_log(5, "http_cache_memcached: flush has failed: %s\n",
                  error->message);
        g_error_free(error);
    } else
        cache_log(5, "http_cache_memcached: flush has failed\n");
}

void
http_cache_flush(struct http_cache *cache)
{
    if (cache->cache != NULL)
        http_cache_heap_flush(cache->cache);
    else if (cache->memcached_stock != NULL) {
        pool_t pool = pool_new_linear(cache->pool,
                                      "http_cache_memcached_flush", 1024);
        struct http_cache_flush *flush = p_malloc(pool, sizeof(*flush));

        http_cache_memcached_flush(pool, cache->memcached_stock,
                                   http_cache_flush_callback, flush,
                                   background_job_add(&cache->background,
                                                      &flush->background));
        pool_unref(pool);
    }
}

/**
 * A resource was not found in the cache.
 *
 * Caller pool is referenced synchronously and freed asynchronously.
 */
static void
http_cache_miss(struct http_cache *cache, pool_t caller_pool,
                struct http_cache_info *info,
                http_method_t method,
                const struct resource_address *address,
                struct strmap *headers,
                const struct http_response_handler *handler,
                void *handler_ctx,
                struct async_operation_ref *async_ref)
{
    pool_t pool;
    struct http_cache_request *request;

    if (info->only_if_cached) {
        http_response_handler_direct_response(handler, handler_ctx,
                                              HTTP_STATUS_GATEWAY_TIMEOUT,
                                              NULL, NULL);
        return;
    }

    /* the cache request may live longer than the caller pool, so
       allocate a new pool for it from cache->pool */
    pool = pool_new_linear(cache->pool, "http_cache_request", 8192);

    request = p_malloc(pool, sizeof(*request));
    request->pool = pool;
    request->caller_pool = caller_pool;
    request->cache = cache;
    request->key = http_cache_key(pool, address);
    request->headers = headers == NULL ? NULL : strmap_dup(pool, headers);
    http_response_handler_set(&request->handler, handler, handler_ctx);

    request->document = NULL;
    request->info = info;

    cache_log(4, "http_cache: miss %s\n", request->key);

    async_init(&request->operation, &http_cache_async_operation);
    async_ref_set(async_ref, &request->operation);

    pool_ref_notify(caller_pool, &request->caller_pool_notify);
    resource_loader_request(cache->resource_loader, pool,
                            method, address,
                            HTTP_STATUS_OK, headers, NULL,
                            &http_cache_response_handler, request,
                            &request->async_ref);
    pool_unref(pool);
}

/**
 * Send the cached document to the caller (heap version).
 *
 * Caller pool is left unchanged.
 */
static void
http_cache_heap_serve(struct cache *cache,
                      struct http_cache_document *document,
                      pool_t pool,
                      const char *key __attr_unused,
                      const struct http_response_handler *handler,
                      void *handler_ctx)
{
    struct http_response_handler_ref handler_ref;
    istream_t response_body;

    cache_log(4, "http_cache: serve %s\n", key);

    http_response_handler_set(&handler_ref, handler, handler_ctx);

    response_body = http_cache_heap_istream(pool, cache, document);

    http_response_handler_invoke_response(&handler_ref, document->status,
                                          document->headers, response_body);
}

/**
 * Send the cached document to the caller (memcached version).
 *
 * Caller pool is left unchanged.
 */
static void
http_cache_memcached_serve(struct http_cache_request *request)
{
    cache_log(4, "http_cache: serve %s\n", request->key);

    async_operation_finished(&request->operation);
    http_response_handler_invoke_response(&request->handler,
                                          request->document->status,
                                          request->document->headers,
                                          request->document_body);
}

/**
 * Send the cached document to the caller.
 *
 * Caller pool is left unchanged.
 */
static void
http_cache_serve(struct http_cache_request *request)
{
    if (request->cache->cache != NULL)
        http_cache_heap_serve(request->cache->cache, request->document,
                              request->pool, request->key,
                              request->handler.handler, request->handler.ctx);
    else if (request->cache->memcached_stock != NULL)
        http_cache_memcached_serve(request);
}

/**
 * Revalidate a cache entry.
 *
 * Caller pool is freed asynchronously.
 */
static void
http_cache_test(struct http_cache_request *request,
                http_method_t method,
                const struct resource_address *address,
                struct strmap *headers)
{
    struct http_cache *cache = request->cache;
    struct http_cache_document *document = request->document;

    cache_log(4, "http_cache: test %s\n", request->key);

    if (headers == NULL)
        headers = strmap_new(request->pool, 16);

    if (document->info.last_modified != NULL)
        strmap_set(headers, "if-modified-since",
                   document->info.last_modified);

    if (document->info.etag != NULL)
        strmap_set(headers, "if-none-match", document->info.etag);

    resource_loader_request(cache->resource_loader, request->pool,
                            method, address,
                            HTTP_STATUS_OK, headers, NULL,
                            &http_cache_response_handler, request,
                            &request->async_ref);
}

/**
 * Revalidate a cache entry (heap version).
 *
 * Caller pool is referenced synchronously and freed asynchronously.
 */
static void
http_cache_heap_test(struct http_cache *cache, pool_t caller_pool,
                     struct http_cache_info *info,
                     struct http_cache_document *document,
                     http_method_t method,
                     const struct resource_address *address,
                     struct strmap *headers,
                     const struct http_response_handler *handler,
                     void *handler_ctx,
                     struct async_operation_ref *async_ref)
{
    /* the cache request may live longer than the caller pool, so
       allocate a new pool for it from cache->pool */
    pool_t pool = pool_new_linear(cache->pool, "http_cache_request", 8192);
    struct http_cache_request *request = p_malloc(pool,
                                                  sizeof(*request));
    request->pool = pool;
    request->caller_pool = caller_pool;
    request->cache = cache;
    request->key = http_cache_key(pool, address);
    request->headers = headers == NULL ? NULL : strmap_dup(pool, headers);
    http_response_handler_set(&request->handler, handler, handler_ctx);

    http_cache_lock(document);
    request->document = document;
    request->info = info;

    async_init(&request->operation, &http_cache_async_operation);
    async_ref_set(async_ref, &request->operation);

    pool_ref_notify(caller_pool, &request->caller_pool_notify);
    http_cache_test(request, method, address, headers);
    pool_unref(pool);
}

static bool
http_cache_may_serve(struct http_cache_info *info,
                     const struct http_cache_document *document)
{
    return info->only_if_cached ||
        (document->info.expires != (time_t)-1 &&
         document->info.expires >= time(NULL));
}

/**
 * The requested document was found in the cache.  It is either served
 * or revalidated.
 *
 * Caller pool is referenced synchronously and freed asynchronously
 * (as needed).
 */
static void
http_cache_found(struct http_cache *cache,
                 struct http_cache_info *info,
                 struct http_cache_document *document,
                 pool_t pool,
                 http_method_t method,
                 const struct resource_address *address,
                 struct strmap *headers,
                 const struct http_response_handler *handler,
                 void *handler_ctx,
                 struct async_operation_ref *async_ref)
{
    if (http_cache_may_serve(info, document))
        http_cache_heap_serve(cache->cache, document, pool,
                              http_cache_key(pool, address),
                              handler, handler_ctx);
    else
        http_cache_heap_test(cache, pool, info, document,
                             method, address, headers,
                             handler, handler_ctx, async_ref);
}

/**
 * Query the heap cache.
 *
 * Caller pool is referenced synchronously and freed asynchronously
 * (as needed).
 */
static void
http_cache_heap_use(struct http_cache *cache,
                    pool_t pool,
                    http_method_t method,
                    const struct resource_address *address,
                    struct strmap *headers,
                    struct http_cache_info *info,
                    const struct http_response_handler *handler,
                    void *handler_ctx,
                    struct async_operation_ref *async_ref)
{
    struct http_cache_document *document
        = http_cache_heap_get(cache->cache, http_cache_key(pool, address),
                              headers);

    if (document == NULL)
        http_cache_miss(cache, pool, info,
                        method, address, headers,
                        handler, handler_ctx, async_ref);
    else
        http_cache_found(cache, info, document, pool,
                         method, address, headers,
                         handler, handler_ctx, async_ref);
}

/**
 * Forward the HTTP request to the real server.
 *
 * Caller pool is freed asynchronously.
 */
static void
http_cache_memcached_forward(struct http_cache_request *request,
                             const struct http_response_handler *handler,
                             void *handler_ctx)
{
    resource_loader_request(request->cache->resource_loader, request->pool,
                            request->method, request->address,
                            HTTP_STATUS_OK, request->headers, NULL,
                            handler, handler_ctx, &request->async_ref);
}

/**
 * A resource was not found in the cache.
 *
 * Caller pool is freed (asynchronously).
 */
static void
http_cache_memcached_miss(struct http_cache_request *request)
{
    struct http_cache_info *info = request->info;

    if (info->only_if_cached) {
        pool_t caller_pool = request->caller_pool;
#ifndef NDEBUG
        struct pool_notify notify;
        pool_notify_move(caller_pool, &request->caller_pool_notify, &notify);
#endif

        async_operation_finished(&request->operation);
        http_response_handler_invoke_response(&request->handler,
                                              HTTP_STATUS_GATEWAY_TIMEOUT,
                                              NULL, NULL);

        pool_unref_denotify(caller_pool, &notify);
        return;
    }

    cache_log(4, "http_cache: miss %s\n", request->key);

    request->document = NULL;

    http_cache_memcached_forward(request,
                                 &http_cache_response_handler, request);
}

/**
 * The memcached-client callback.
 *
 * Caller pool is freed (asynchronously).
 */
static void
http_cache_memcached_get_callback(struct http_cache_document *document,
                                  istream_t body, GError *error, void *ctx)
{
    struct http_cache_request *request = ctx;

    if (document == NULL) {
        if (error != NULL) {
            cache_log(2, "http_cache: get failed: %s\n", error->message);
            g_error_free(error);
        }

        http_cache_memcached_miss(request);
        return;
    }

    if (http_cache_may_serve(request->info, document)) {
        cache_log(4, "http_cache: serve %s\n", request->key);

        pool_t caller_pool = request->caller_pool;
#ifndef NDEBUG
        struct pool_notify notify;
        pool_notify_move(caller_pool, &request->caller_pool_notify, &notify);
#endif

        async_operation_finished(&request->operation);
        http_response_handler_invoke_response(&request->handler,
                                              document->status,
                                              document->headers,
                                              body);

        pool_unref_denotify(caller_pool, &notify);
    } else {
        request->document = document;
        request->document_body = istream_hold_new(request->pool, body);

        http_cache_test(request, request->method, request->address,
                        request->headers);
    }
}

/**
 * Query the resource from the memached server.
 *
 * Caller pool is referenced synchronously and freed asynchronously.
 */
static void
http_cache_memcached_use(struct http_cache *cache,
                         pool_t caller_pool,
                         http_method_t method,
                         const struct resource_address *address,
                         struct strmap *headers,
                         struct http_cache_info *info,
                         const struct http_response_handler *handler,
                         void *handler_ctx,
                         struct async_operation_ref *async_ref)
{
    struct http_cache_request *request;
    pool_t pool;

    assert(cache->memcached_stock != NULL);

    /* the cache request may live longer than the caller pool, so
       allocate a new pool for it from cache->pool */
    pool = pool_new_linear(cache->pool, "http_cache_request", 8192);

    request = p_malloc(pool, sizeof(*request));
    request->pool = pool;
    request->caller_pool = caller_pool;
    request->cache = cache;
    request->method = method;
    request->address = resource_address_dup(pool, address);
    request->key = http_cache_key(pool, request->address);
    request->headers = headers == NULL ? NULL : strmap_dup(pool, headers);
    http_response_handler_set(&request->handler, handler, handler_ctx);

    request->info = info;

    async_init(&request->operation, &http_cache_async_operation);
    async_ref_set(async_ref, &request->operation);

    pool_ref_notify(caller_pool, &request->caller_pool_notify);
    http_cache_memcached_get(pool, cache->memcached_stock,
                             request->cache->pool,
                             &cache->background,
                             request->key, headers,
                             http_cache_memcached_get_callback, request,
                             &request->async_ref);
    pool_unref(pool);
}

void
http_cache_request(struct http_cache *cache,
                   pool_t pool,
                   http_method_t method,
                   const struct resource_address *address,
                   struct strmap *headers, istream_t body,
                   const struct http_response_handler *handler,
                   void *handler_ctx,
                   struct async_operation_ref *async_ref)
{
    const char *key = http_cache_key(pool, address);
    if (/* this address type cannot be cached; skip the rest of this
           library */
        key == NULL ||
        /* don't cache a huge request URI; probably it contains lots
           and lots of unique parameters, and that's not worth the
           cache space anyway */
        strlen(key) > 8192) {
        resource_loader_request(cache->resource_loader, pool,
                                method, address,
                                HTTP_STATUS_OK, headers, body,
                                handler, handler_ctx,
                                async_ref);
        return;
    }

    struct http_cache_info *info;

    info = cache->cache != NULL || cache->memcached_stock != NULL
        ? http_cache_request_evaluate(pool, method, address, headers, body)
        : NULL;
    if (info != NULL) {
        assert(body == NULL);

        if (cache->cache != NULL)
            http_cache_heap_use(cache, pool, method, address, headers, info,
                                handler, handler_ctx, async_ref);
        else if (cache->memcached_stock != NULL)
            http_cache_memcached_use(cache, pool, method, address, headers,
                                     info, handler, handler_ctx, async_ref);
    } else {
        if (http_cache_request_invalidate(method))
            http_cache_remove_url(cache, key, headers);

        cache_log(4, "http_cache: ignore %s\n", key);

        resource_loader_request(cache->resource_loader, pool,
                                method, address,
                                HTTP_STATUS_OK, headers, body,
                                handler, handler_ctx,
                                async_ref);
    }
}<|MERGE_RESOLUTION|>--- conflicted
+++ resolved
@@ -519,18 +519,16 @@
     if (request->document != NULL && request->cache->cache != NULL)
         http_cache_unlock(request->cache, request->document);
 
-<<<<<<< HEAD
+    if (request->document != NULL && request->cache->cache == NULL &&
+        request->document_body != NULL)
+        /* free the cached document istream (memcached) */
+        istream_close_handler(request->document_body);
+
     pool_t caller_pool = request->caller_pool;
 #ifndef NDEBUG
     struct pool_notify notify;
     pool_notify_move(caller_pool, &request->caller_pool_notify, &notify);
 #endif
-=======
-    if (request->document != NULL && request->cache->cache == NULL &&
-        request->document_body != NULL)
-        /* free the cached document istream (memcached) */
-        istream_close_handler(request->document_body);
->>>>>>> be79731a
 
     async_operation_finished(&request->operation);
     http_response_handler_invoke_abort(&request->handler, error);
