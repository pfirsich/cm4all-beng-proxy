--- conflicted
+++ resolved
@@ -437,7 +437,7 @@
 static constexpr bool
 CanCacheStatus(http_status_t status) noexcept
 {
-    return status == HTTP_STATUS_OK || status == HTTP_STATUS_NO_CONTENT;
+	return status == HTTP_STATUS_OK || status == HTTP_STATUS_NO_CONTENT;
 }
 
 /** check whether the HTTP response should be put into the cache */
@@ -448,13 +448,8 @@
 {
 	const char *p;
 
-<<<<<<< HEAD
-	if (status != HTTP_STATUS_OK)
+	if (!CanCacheStatus(status))
 		return false;
-=======
-    if (!CanCacheStatus(status))
-        return false;
->>>>>>> b7a2226d
 
 	if (body_available != (off_t)-1 && body_available > cacheable_size_limit)
 		/* too large for the cache */
@@ -557,7 +552,6 @@
 FilterCacheRequest::OnHttpResponse(http_status_t status, StringMap &&headers,
 				   UnusedIstreamPtr body) noexcept
 {
-<<<<<<< HEAD
 	/* make sure the caller pool gets unreferenced upon returning */
 	const auto _caller_pool = std::move(caller_pool);
 
@@ -584,6 +578,9 @@
 		response.cancel_ptr = nullptr;
 
 		cache.Put(info, status, headers, {}, 0);
+
+		Destroy();
+		_handler.InvokeResponse(status, std::move(headers), std::move(body));
 	} else {
 		/* tee the body: one goes to our client, and one goes into the
 		   cache */
@@ -618,75 +615,9 @@
 				response.cancel_ptr);
 
 		body = std::move(tee1);
-	}
-
-	_handler.InvokeResponse(status, std::move(headers), std::move(body));
-=======
-    /* make sure the caller pool gets unreferenced upon returning */
-    const auto _caller_pool = std::move(caller_pool);
-
-    off_t available = body ? body.GetAvailable(true) : 0;
-
-    if (!filter_cache_response_evaluate(info,
-                                        status, headers, available)) {
-        /* don't cache response */
-        LogConcat(4, "FilterCache", "nocache ", info.key);
-
-        handler.InvokeResponse(status, std::move(headers), std::move(body));
-        Destroy();
-        return;
-    }
-
-    /* copy the HttpResponseHandler reference to the stack, because
-       the sink_rubber_new() call may destroy this object */
-    auto &_handler = handler;
-
-    bool destroy = false;
-    if (!body) {
-        response.cancel_ptr = nullptr;
-
-        cache.Put(info, status, headers, {}, 0);
-
-        destroy = true;
-    } else {
-        /* tee the body: one goes to our client, and one goes into the
-           cache */
-        auto tee = istream_tee_new(pool, std::move(body),
-                                   cache.event_loop,
-                                   false,
-                                   /* the second one must be weak
-                                      because closing the first one
-                                      may imply invalidating our input
-                                      (because its pool is going to be
-                                      trashed), triggering the pool
-                                      leak detector */
-                                   true,
-                                   /* just in case our handler closes
-                                      the body without looking at it:
-                                      defer an Istream::Read() call
-                                      for the Rubber sink */
-                                   true);
-
-        response.status = status;
-        response.headers = strmap_dup(pool, &headers);
-
-        cache.requests.push_front(*this);
-
-        timeout_event.Add(fcache_request_timeout);
-
-        sink_rubber_new(pool, std::move(tee.second),
-                        cache.rubber, cacheable_size_limit,
-                        *this,
-                        response.cancel_ptr);
-
-        body = std::move(tee.first);
-    }
-
-    _handler.InvokeResponse(status, std::move(headers), std::move(body));
-
-    if (destroy)
-        Destroy();
->>>>>>> b7a2226d
+
+		_handler.InvokeResponse(status, std::move(headers), std::move(body));
+	}
 }
 
 void
