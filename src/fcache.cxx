--- conflicted
+++ resolved
@@ -524,26 +524,21 @@
     } else {
         /* tee the body: one goes to our client, and one goes into the
            cache */
-<<<<<<< HEAD
         auto tee = istream_tee_new(pool, std::move(body),
                                    cache.event_loop,
-                                   false, false,
+                                   false,
+                                   /* the second one must be weak
+                                      because closing the first one
+                                      may imply invalidating our input
+                                      (because its pool is going to be
+                                      trashed), triggering the pool
+                                      leak detector */
+                                   true,
                                    /* just in case our handler closes
                                       the body without looking at it:
                                       defer an Istream::Read() call
                                       for the Rubber sink */
                                    true);
-=======
-        body = istream_tee_new(pool, *body,
-                               cache.event_loop,
-                               false,
-                               /* the second one must be weak because
-                                  closing the first one may imply
-                                  invalidating our input (because its
-                                  pool is going to be trashed),
-                                  triggering the pool leak detector */
-                               true);
->>>>>>> 0a139d84
 
         response.status = status;
         response.headers = strmap_dup(pool, &headers);
