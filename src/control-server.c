--- conflicted
+++ resolved
@@ -180,21 +180,21 @@
 }
 
 void
-<<<<<<< HEAD
+control_server_enable(struct control_server *cs)
+{
+    udp_listener_enable(cs->udp);
+}
+
+void
+control_server_disable(struct control_server *cs)
+{
+    udp_listener_disable(cs->udp);
+}
+
+void
 control_server_set_fd(struct control_server *cs, int fd)
 {
     udp_listener_set_fd(cs->udp, fd);
-=======
-control_server_enable(struct control_server *cs)
-{
-    udp_listener_enable(cs->udp);
-}
-
-void
-control_server_disable(struct control_server *cs)
-{
-    udp_listener_disable(cs->udp);
->>>>>>> d19f85d6
 }
 
 bool
