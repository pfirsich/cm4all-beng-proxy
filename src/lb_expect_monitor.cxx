/*
 * Monitor which expects a string on a TCP connection.
 *
 * author: Max Kellermann <mk@cm4all.com>
 */

#include "lb_expect_monitor.hxx"
#include "lb_monitor.hxx"
#include "lb_config.hxx"
#include "pool.hxx"
#include "gerrno.h"
#include "net/ConnectSocket.hxx"
#include "net/SocketDescriptor.hxx"
#include "net/SocketAddress.hxx"
<<<<<<< HEAD
#include "event/SocketEvent.hxx"
#include "util/Cancellable.hxx"
=======
#include "event/Event.hxx"
#include "event/TimerEvent.hxx"
#include "event/Duration.hxx"
#include "event/Callback.hxx"
>>>>>>> 539ff461

#include <unistd.h>
#include <sys/socket.h>
#include <string.h>
#include <errno.h>

struct ExpectMonitor final : ConnectSocketHandler, Cancellable {
    struct pool &pool;
    const LbMonitorConfig &config;

    int fd;

    SocketEvent event;

<<<<<<< HEAD
    LbMonitorHandler &handler;
=======
    /**
     * A timer which is used to delay the recv() call, just in case
     * the server sends the response in more than one packet.
     */
    TimerEvent delay_event;

    LbMonitorHandler *handler;
>>>>>>> 539ff461

    CancellablePointer &cancel_ptr;

    ExpectMonitor(EventLoop &event_loop,
                  struct pool &_pool, const LbMonitorConfig &_config,
                  LbMonitorHandler &_handler,
                  CancellablePointer &_cancel_ptr)
        :pool(_pool), config(_config),
<<<<<<< HEAD
         event(event_loop, BIND_THIS_METHOD(EventCallback)),
         handler(_handler),
         cancel_ptr(_cancel_ptr) {}

    ExpectMonitor(const ExpectMonitor &other) = delete;

    /* virtual methods from class Cancellable */
    void Cancel() override;
=======
         delay_event(MakeSimpleEventCallback(ExpectMonitor, DelayCallback),
                     this),
         handler(&_handler),
         async_ref(_async_ref) {}

    ExpectMonitor(const ExpectMonitor &other) = delete;

    void EventCallback(evutil_socket_t _fd, short events);
    void DelayCallback();

    void Abort();
>>>>>>> 539ff461

    /* virtual methods from class ConnectSocketHandler */
    void OnSocketConnectSuccess(SocketDescriptor &&fd) override;

    void OnSocketConnectTimeout() override {
        handler.Timeout();
        delete this;
    }

    void OnSocketConnectError(GError *error) override {
        handler.Error(error);
        delete this;
    }

private:
    void EventCallback(short events);
};

static bool
check_expectation(char *received, size_t received_length,
                  const char *expect)
{
    return g_strrstr_len(received, received_length, expect) != NULL;
}

/*
 * async operation
 *
 */

void
ExpectMonitor::Cancel()
{
    event.Delete();
    delay_event.Cancel();
    close(fd);
    pool_unref(&pool);
    delete this;
}

/*
 * libevent callback
 *
 */

inline void
<<<<<<< HEAD
ExpectMonitor::EventCallback(short events)
=======
ExpectMonitor::EventCallback(gcc_unused evutil_socket_t _fd, short events)
>>>>>>> 539ff461
{
    if (events & EV_TIMEOUT) {
        close(fd);
        handler.Timeout();
    } else {
        /* wait 10ms before we start reading */
        delay_event.Add(EventDuration<0, 10000>::value);
        return;
    }

<<<<<<< HEAD
        ssize_t nbytes = recv(fd, buffer, sizeof(buffer),
                              MSG_DONTWAIT);
        if (nbytes < 0) {
            GError *error = new_error_errno();
            close(fd);
            handler.Error(error);
        } else if (!config.fade_expect.empty() &&
                   check_expectation(buffer, nbytes,
                                     config.fade_expect.c_str())) {
            close(fd);
            handler.Fade();
        } else if (config.expect.empty() ||
                   check_expectation(buffer, nbytes,
                                     config.expect.c_str())) {
            close(fd);
            handler.Success();
        } else {
            close(fd);
            GError *error = g_error_new_literal(g_file_error_quark(), 0,
                                                "Expectation failed");
            handler.Error(error);
        }
=======
    pool_unref(pool);
    delete this;
    pool_commit();
}

void
ExpectMonitor::DelayCallback()
{
    char buffer[1024];

    ssize_t nbytes = recv(fd, buffer, sizeof(buffer),
                          MSG_DONTWAIT);
    if (nbytes < 0) {
        GError *error = new_error_errno();
        close(fd);
        handler->Error(error);
    } else if (!config->fade_expect.empty() &&
               check_expectation(buffer, nbytes,
                                 config->fade_expect.c_str())) {
        close(fd);
        handler->Fade();
    } else if (config->expect.empty() ||
               check_expectation(buffer, nbytes,
                                 config->expect.c_str())) {
        close(fd);
        handler->Success();
    } else {
        close(fd);
        GError *error = g_error_new_literal(g_file_error_quark(), 0,
                                            "Expectation failed");
        handler->Error(error);
>>>>>>> 539ff461
    }

    pool_unref(&pool);
    delete this;
    pool_commit();
}

/*
 * client_socket handler
 *
 */

void
ExpectMonitor::OnSocketConnectSuccess(SocketDescriptor &&new_fd)
{
    if (!config.send.empty()) {
        ssize_t nbytes = send(new_fd.Get(), config.send.data(),
                              config.send.length(),
                              MSG_DONTWAIT);
        if (nbytes < 0) {
            GError *error = new_error_errno();
            handler.Error(error);
            return;
        }
    }

    struct timeval expect_timeout = {
        time_t(config.timeout > 0 ? config.timeout : 10),
        0,
    };

    fd = new_fd.Steal();
    event.Set(fd, EV_READ|EV_TIMEOUT);
    event.Add(expect_timeout);

    cancel_ptr = *this;

    pool_ref(&pool);
}

/*
 * lb_monitor_class
 *
 */

static void
expect_monitor_run(EventLoop &event_loop, struct pool &pool,
                   const LbMonitorConfig &config,
                   SocketAddress address,
                   LbMonitorHandler &handler,
                   CancellablePointer &cancel_ptr)
{
    ExpectMonitor *expect = new ExpectMonitor(event_loop, pool, config,
                                              handler,
                                              cancel_ptr);

    const unsigned connect_timeout = config.connect_timeout > 0
        ? config.connect_timeout
        : (config.timeout > 0
           ? config.timeout
           : 30);

    client_socket_new(event_loop, pool, address.GetFamily(), SOCK_STREAM, 0,
                      false,
                      SocketAddress::Null(),
                      address,
                      connect_timeout,
                      *expect, cancel_ptr);
}

const LbMonitorClass expect_monitor_class = {
    .run = expect_monitor_run,
};<|MERGE_RESOLUTION|>--- conflicted
+++ resolved
@@ -12,15 +12,10 @@
 #include "net/ConnectSocket.hxx"
 #include "net/SocketDescriptor.hxx"
 #include "net/SocketAddress.hxx"
-<<<<<<< HEAD
 #include "event/SocketEvent.hxx"
-#include "util/Cancellable.hxx"
-=======
-#include "event/Event.hxx"
 #include "event/TimerEvent.hxx"
 #include "event/Duration.hxx"
-#include "event/Callback.hxx"
->>>>>>> 539ff461
+#include "util/Cancellable.hxx"
 
 #include <unistd.h>
 #include <sys/socket.h>
@@ -35,17 +30,13 @@
 
     SocketEvent event;
 
-<<<<<<< HEAD
-    LbMonitorHandler &handler;
-=======
     /**
      * A timer which is used to delay the recv() call, just in case
      * the server sends the response in more than one packet.
      */
     TimerEvent delay_event;
 
-    LbMonitorHandler *handler;
->>>>>>> 539ff461
+    LbMonitorHandler &handler;
 
     CancellablePointer &cancel_ptr;
 
@@ -54,8 +45,8 @@
                   LbMonitorHandler &_handler,
                   CancellablePointer &_cancel_ptr)
         :pool(_pool), config(_config),
-<<<<<<< HEAD
          event(event_loop, BIND_THIS_METHOD(EventCallback)),
+         delay_event(event_loop, BIND_THIS_METHOD(DelayCallback)),
          handler(_handler),
          cancel_ptr(_cancel_ptr) {}
 
@@ -63,19 +54,6 @@
 
     /* virtual methods from class Cancellable */
     void Cancel() override;
-=======
-         delay_event(MakeSimpleEventCallback(ExpectMonitor, DelayCallback),
-                     this),
-         handler(&_handler),
-         async_ref(_async_ref) {}
-
-    ExpectMonitor(const ExpectMonitor &other) = delete;
-
-    void EventCallback(evutil_socket_t _fd, short events);
-    void DelayCallback();
-
-    void Abort();
->>>>>>> 539ff461
 
     /* virtual methods from class ConnectSocketHandler */
     void OnSocketConnectSuccess(SocketDescriptor &&fd) override;
@@ -92,6 +70,7 @@
 
 private:
     void EventCallback(short events);
+    void DelayCallback();
 };
 
 static bool
@@ -122,11 +101,7 @@
  */
 
 inline void
-<<<<<<< HEAD
 ExpectMonitor::EventCallback(short events)
-=======
-ExpectMonitor::EventCallback(gcc_unused evutil_socket_t _fd, short events)
->>>>>>> 539ff461
 {
     if (events & EV_TIMEOUT) {
         close(fd);
@@ -137,31 +112,7 @@
         return;
     }
 
-<<<<<<< HEAD
-        ssize_t nbytes = recv(fd, buffer, sizeof(buffer),
-                              MSG_DONTWAIT);
-        if (nbytes < 0) {
-            GError *error = new_error_errno();
-            close(fd);
-            handler.Error(error);
-        } else if (!config.fade_expect.empty() &&
-                   check_expectation(buffer, nbytes,
-                                     config.fade_expect.c_str())) {
-            close(fd);
-            handler.Fade();
-        } else if (config.expect.empty() ||
-                   check_expectation(buffer, nbytes,
-                                     config.expect.c_str())) {
-            close(fd);
-            handler.Success();
-        } else {
-            close(fd);
-            GError *error = g_error_new_literal(g_file_error_quark(), 0,
-                                                "Expectation failed");
-            handler.Error(error);
-        }
-=======
-    pool_unref(pool);
+    pool_unref(&pool);
     delete this;
     pool_commit();
 }
@@ -176,23 +127,22 @@
     if (nbytes < 0) {
         GError *error = new_error_errno();
         close(fd);
-        handler->Error(error);
-    } else if (!config->fade_expect.empty() &&
+        handler.Error(error);
+    } else if (!config.fade_expect.empty() &&
                check_expectation(buffer, nbytes,
-                                 config->fade_expect.c_str())) {
-        close(fd);
-        handler->Fade();
-    } else if (config->expect.empty() ||
+                                 config.fade_expect.c_str())) {
+        close(fd);
+        handler.Fade();
+    } else if (config.expect.empty() ||
                check_expectation(buffer, nbytes,
-                                 config->expect.c_str())) {
-        close(fd);
-        handler->Success();
+                                 config.expect.c_str())) {
+        close(fd);
+        handler.Success();
     } else {
         close(fd);
         GError *error = g_error_new_literal(g_file_error_quark(), 0,
                                             "Expectation failed");
-        handler->Error(error);
->>>>>>> 539ff461
+        handler.Error(error);
     }
 
     pool_unref(&pool);
