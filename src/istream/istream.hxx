/*
 * Copyright 2007-2020 CM4all GmbH
 * All rights reserved.
 *
 * author: Max Kellermann <mk@cm4all.com>
 *
 * Redistribution and use in source and binary forms, with or without
 * modification, are permitted provided that the following conditions
 * are met:
 *
 * - Redistributions of source code must retain the above copyright
 * notice, this list of conditions and the following disclaimer.
 *
 * - Redistributions in binary form must reproduce the above copyright
 * notice, this list of conditions and the following disclaimer in the
 * documentation and/or other materials provided with the
 * distribution.
 *
 * THIS SOFTWARE IS PROVIDED BY THE COPYRIGHT HOLDERS AND CONTRIBUTORS
 * ``AS IS'' AND ANY EXPRESS OR IMPLIED WARRANTIES, INCLUDING, BUT NOT
 * LIMITED TO, THE IMPLIED WARRANTIES OF MERCHANTABILITY AND FITNESS
 * FOR A PARTICULAR PURPOSE ARE DISCLAIMED.  IN NO EVENT SHALL THE
 * FOUNDATION OR CONTRIBUTORS BE LIABLE FOR ANY DIRECT, INDIRECT,
 * INCIDENTAL, SPECIAL, EXEMPLARY, OR CONSEQUENTIAL DAMAGES
 * (INCLUDING, BUT NOT LIMITED TO, PROCUREMENT OF SUBSTITUTE GOODS OR
 * SERVICES; LOSS OF USE, DATA, OR PROFITS; OR BUSINESS INTERRUPTION)
 * HOWEVER CAUSED AND ON ANY THEORY OF LIABILITY, WHETHER IN CONTRACT,
 * STRICT LIABILITY, OR TORT (INCLUDING NEGLIGENCE OR OTHERWISE)
 * ARISING IN ANY WAY OUT OF THE USE OF THIS SOFTWARE, EVEN IF ADVISED
 * OF THE POSSIBILITY OF SUCH DAMAGE.
 */

#pragma once

#include "pool/Holder.hxx"
#include "io/FdType.hxx"
#include "util/DestructObserver.hxx"
#include "util/LeakDetector.hxx"

#include <algorithm>

#include <assert.h>

class IstreamHandler;
class IstreamBucketList;

/**
 * This trick avoids the "DestructAnchor is an ambiguous base of ..."
 * error.
 */
class IstreamDestructAnchor {
#ifndef NDEBUG
	DestructAnchor destruct_anchor;

public:
	operator DestructAnchor &() noexcept {
		return destruct_anchor;
	}
#endif
};

/**
 * An asynchronous input stream.
 *
 * The lifetime of an #istream begins when it is created, and ends
 * with one of the following events:
 *
 * - it is closed manually using istream_close()
 * - it is invalidated by a successful istream_as_fd() call
 * - it has reached end-of-file
 * - an error has occurred
 */
class Istream : PoolHolder, LeakDetector, IstreamDestructAnchor {
	/** data sink */
	IstreamHandler *handler = nullptr;

	/** which types of file descriptors are accepted by the handler? */
	FdTypeMask handler_direct = 0;

#ifndef NDEBUG
	bool reading = false, destroyed = false;

	bool closing = false, eof = false;

	bool in_data = false, available_full_set = false;

	/** how much data was available in the previous invocation? */
	size_t data_available = 0;

	off_t available_partial = 0, available_full = 0;
#endif

protected:
	template<typename P>
	explicit Istream(P &&_pool) noexcept
		:PoolHolder(std::forward<P>(_pool)) {}

	Istream(const Istream &) = delete;
	Istream &operator=(const Istream &) = delete;

	virtual ~Istream() noexcept;

	using PoolHolder::GetPool;

public:
	FdTypeMask GetHandlerDirect() const {
		return handler_direct;
	}

protected:
	bool CheckDirect(FdType type) const {
		return (handler_direct & FdTypeMask(type)) != 0;
	}

	void Consumed(size_t nbytes) {
#ifdef NDEBUG
		(void)nbytes;
#else
		if ((off_t)nbytes >= available_partial)
			available_partial = 0;
		else
			available_partial -= nbytes;

		if (available_full_set) {
			assert((off_t)nbytes <= available_full);

			available_full -= (off_t)nbytes;
		}

		data_available -= std::min(nbytes, data_available);
#endif
	}

	bool InvokeReady() noexcept;
	size_t InvokeData(const void *data, size_t length) noexcept;
	ssize_t InvokeDirect(FdType type, int fd, size_t max_length) noexcept;
	void InvokeEof() noexcept;
	void InvokeError(std::exception_ptr ep) noexcept;

	/**
	 * Prepare a call to IstreamHandler::OnEof(); the caller is
	 * responsible for actually calling it.
	 */
	IstreamHandler &PrepareEof() noexcept;

	/**
	 * Prepare a call to IstreamHandler::OnError(); the caller is
	 * response for actually calling it.
	 */
	IstreamHandler &PrepareError() noexcept;

	void Destroy() noexcept {
		this->~Istream();
		/* no need to free memory from the pool */
	}

<<<<<<< HEAD
	void DestroyEof() noexcept;
	void DestroyError(std::exception_ptr ep) noexcept;
=======
	void DestroyEof() noexcept {
		InvokeEof();
		Destroy();
	}

	void DestroyError(std::exception_ptr ep) noexcept {
		InvokeError(ep);
		Destroy();
	}
>>>>>>> 9fcd2e22

	/**
	 * @return the number of bytes still in the buffer
	 */
	template<typename Buffer>
	size_t ConsumeFromBuffer(Buffer &buffer) noexcept {
		auto r = buffer.Read().ToVoid();
		if (r.empty())
			return 0;

		size_t consumed = InvokeData(r.data, r.size);
		if (consumed > 0)
			buffer.Consume(consumed);
		return r.size - consumed;
	}

	/**
	 * @return the number of bytes consumed
	 */
	template<typename Buffer>
	size_t SendFromBuffer(Buffer &buffer) noexcept {
		auto r = buffer.Read().ToVoid();
		if (r.empty())
			return 0;

		size_t consumed = InvokeData(r.data, r.size);
		if (consumed > 0)
			buffer.Consume(consumed);
		return consumed;
	}

public:
	bool HasHandler() const noexcept {
		assert(!destroyed);

		return handler != nullptr;
	}

	void SetHandler(IstreamHandler &_handler,
			FdTypeMask _handler_direct=0) noexcept {
		assert(!destroyed);

		handler = &_handler;
<<<<<<< HEAD
		handler_direct = _handler_direct;
=======
		SetDirect(_handler_direct);
>>>>>>> 9fcd2e22
	}

	/**
	 * Detach the handler from this object.  This should only be done
	 * if it is going to be reattached to a new handler right after
	 * this call.
	 */
	void ClearHandler() noexcept {
		handler = nullptr;
<<<<<<< HEAD
		handler_direct = 0;
	}

	void SetDirect(FdTypeMask _handler_direct) noexcept {
		assert(!destroyed);

		handler_direct = _handler_direct;
=======
		SetDirect(0);
	}

	void SetDirect(FdTypeMask mask) noexcept {
		assert(!destroyed);

		_SetDirect(mask);
>>>>>>> 9fcd2e22
	}

	/**
	 * How much data is available?
	 *
	 * @param partial if false, the stream must provide the data size
	 * until the end of the stream; for partial, a minimum estimate is
	 * ok
	 * @return the number of bytes available or -1 if the object does
	 * not know
	 */
	gcc_pure
	off_t GetAvailable(bool partial) noexcept {
#ifndef NDEBUG
		assert(!destroyed);
		assert(!closing);
		assert(!eof);
		assert(!reading);

		const DestructObserver destructed(*this);
		reading = true;
#endif

		off_t available = _GetAvailable(partial);

#ifndef NDEBUG
		assert(available >= -1);
		assert(!destructed);
		assert(!destroyed);
		assert(reading);

		reading = false;

		if (partial) {
			assert(available_partial == 0 ||
			       available >= available_partial);
			if (available > available_partial)
				available_partial = available;
		} else {
			assert(!available_full_set ||
			       available_full == available);
			if (!available_full_set && available != (off_t)-1) {
				available_full = available;
				available_full_set = true;
			}
		}
#endif

		return available;
	}

	/**
	 * Skip data without processing it.  By skipping 0 bytes, you can
	 * test whether the stream is able to skip at all.
	 *
	 * @return the number of bytes skipped or -1 if skipping is not supported
	 */
	off_t Skip(off_t length) noexcept {
#ifndef NDEBUG
		assert(!destroyed);
		assert(!closing);
		assert(!eof);
		assert(!reading);

		const DestructObserver destructed(*this);
		reading = true;
#endif

		off_t nbytes = _Skip(length);
		assert(nbytes <= length);

#ifndef NDEBUG
		if (destructed || destroyed)
			return nbytes;

		reading = false;

		if (nbytes > 0) {
			if (nbytes > available_partial)
				available_partial = 0;
			else
				available_partial -= nbytes;

			assert(!available_full_set ||
			       nbytes < available_full);
			if (available_full_set)
				available_full -= nbytes;
		}
#endif

		return nbytes;
	}

	/**
	 * Try to read from the stream.  If the stream can read data
	 * without blocking, it must provide data.  It may invoke the
	 * callbacks any number of times, supposed that the handler itself
	 * doesn't block.
	 *
	 * If the stream does not provide data immediately (and it is not
	 * at EOF yet), it must install an event and invoke the handler
	 * later, whenever data becomes available.
	 *
	 * Whenever the handler reports it is blocking, the responsibility
	 * for calling back (and calling this function) is handed back to
	 * the istream handler.
	 */
	void Read() noexcept  {
#ifndef NDEBUG
		assert(!destroyed);
		assert(!closing);
		assert(!eof);
		assert(!reading);
		assert(!in_data);

		const DestructObserver destructed(*this);
		reading = true;
#endif

		_Read();

#ifndef NDEBUG
		if (destructed || destroyed)
			return;

		reading = false;
#endif
	}

	/**
	 * Append #IstreamBucket instances with consecutive data from this
	 * #Istream to the end of the given #IstreamBucketList.  Unless
	 * the returned data marks the end of the stream,
	 * IstreamBucketList::SetMore() must be called.
	 *
	 * On error, this method destroys the #Istream instance and throws
	 * std::runtime_error.
	 */
	void FillBucketList(IstreamBucketList &list) {
#ifndef NDEBUG
		assert(!destroyed);
		assert(!closing);
		assert(!eof);
		assert(!reading);
		assert(!in_data);

		const DestructObserver destructed(*this);
		reading = true;

		try {
#endif

			_FillBucketList(list);

#ifndef NDEBUG
		} catch (...) {
			if (!destructed) {
				assert(destroyed);
			}

			throw;
		}

		assert(!destructed);
		assert(!destroyed);
		assert(reading);

		reading = false;

#if 0
		// TODO: not possible currently due to include dependencies
		size_t total_size = list.GetTotalBufferSize();
		if ((off_t)total_size > available_partial)
			available_partial = total_size;

		if (!list.HasMore() && !list.HasNonBuffer()) {
			if (available_full_set)
				assert((off_t)total_size == available_full);
			else
				available_full = total_size;
		}
#endif
#endif
	}

	/**
	 * Consume data from the #IstreamBucketList filled by
	 * FillBucketList().
	 *
	 * @param nbytes the number of bytes to be consumed; may be more
	 * than returned by FillBucketList(), because some of the data may
	 * be returned by this Istream's successive siblings
	 *
	 * @return the number of bytes really consumed by this instance
	 * (the rest will be consumed by its siblings)
	 */
	size_t ConsumeBucketList(size_t nbytes) noexcept {
#ifndef NDEBUG
		assert(!destroyed);
		assert(!closing);
		assert(!eof);
		assert(!reading);
		assert(!in_data);
#endif

		auto result = _ConsumeBucketList(nbytes);

#ifndef NDEBUG
		assert(!destroyed);
		assert(result <= nbytes);
#endif

		return result;
	}

	/**
	 * Close the istream object, and return the remaining data as a
	 * file descriptor.  This fd can be read until end-of-stream.
	 * Returns -1 if this is not possible (the stream object is still
	 * usable).
	 */
	int AsFd() noexcept {
#ifndef NDEBUG
		assert(!destroyed);
		assert(!closing);
		assert(!eof);
		assert(!reading);
		assert(!in_data);

		const DestructObserver destructed(*this);
		reading = true;
#endif

		int fd = _AsFd();

#ifndef NDEBUG
		assert((destructed || destroyed) == (fd >= 0));

		if (fd < 0)
			reading = false;
#endif

		return fd;
	}

	/**
	 * Close the stream and free resources.  This must not be called
	 * after the handler's eof() / abort() callbacks were invoked.
	 */
	void Close() noexcept {
#ifndef NDEBUG
		assert(!destroyed);
		assert(!closing);
		assert(!eof);

		closing = true;
#endif

		_Close();
	}

	/**
	 * Close an istream which was never used, i.e. it does not have a
	 * handler yet.
	 */
	void CloseUnused() noexcept {
		assert(!HasHandler());

		Close();
	}

protected:
<<<<<<< HEAD
=======
	/**
	 * This method can be implemented by subclasses to propagate
	 * the new tag to their inputs.
	 */
	virtual void _SetDirect(FdTypeMask _handler_direct) noexcept {
		handler_direct = _handler_direct;
	}

>>>>>>> 9fcd2e22
	virtual off_t _GetAvailable(gcc_unused bool partial) noexcept {
		return -1;
	}

	virtual off_t _Skip(gcc_unused off_t length) noexcept {
		return -1;
	}

	virtual void _Read() noexcept = 0;

	virtual void _FillBucketList(IstreamBucketList &list);
	virtual size_t _ConsumeBucketList(size_t nbytes) noexcept;

	virtual int _AsFd() noexcept {
		return -1;
	}

	virtual void _Close() noexcept {
		Destroy();
	}
};<|MERGE_RESOLUTION|>--- conflicted
+++ resolved
@@ -154,20 +154,8 @@
 		/* no need to free memory from the pool */
 	}
 
-<<<<<<< HEAD
 	void DestroyEof() noexcept;
 	void DestroyError(std::exception_ptr ep) noexcept;
-=======
-	void DestroyEof() noexcept {
-		InvokeEof();
-		Destroy();
-	}
-
-	void DestroyError(std::exception_ptr ep) noexcept {
-		InvokeError(ep);
-		Destroy();
-	}
->>>>>>> 9fcd2e22
 
 	/**
 	 * @return the number of bytes still in the buffer
@@ -211,11 +199,7 @@
 		assert(!destroyed);
 
 		handler = &_handler;
-<<<<<<< HEAD
-		handler_direct = _handler_direct;
-=======
 		SetDirect(_handler_direct);
->>>>>>> 9fcd2e22
 	}
 
 	/**
@@ -225,15 +209,6 @@
 	 */
 	void ClearHandler() noexcept {
 		handler = nullptr;
-<<<<<<< HEAD
-		handler_direct = 0;
-	}
-
-	void SetDirect(FdTypeMask _handler_direct) noexcept {
-		assert(!destroyed);
-
-		handler_direct = _handler_direct;
-=======
 		SetDirect(0);
 	}
 
@@ -241,7 +216,6 @@
 		assert(!destroyed);
 
 		_SetDirect(mask);
->>>>>>> 9fcd2e22
 	}
 
 	/**
@@ -514,8 +488,6 @@
 	}
 
 protected:
-<<<<<<< HEAD
-=======
 	/**
 	 * This method can be implemented by subclasses to propagate
 	 * the new tag to their inputs.
@@ -524,7 +496,6 @@
 		handler_direct = _handler_direct;
 	}
 
->>>>>>> 9fcd2e22
 	virtual off_t _GetAvailable(gcc_unused bool partial) noexcept {
 		return -1;
 	}
