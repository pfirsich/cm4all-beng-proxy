--- conflicted
+++ resolved
@@ -183,20 +183,14 @@
 off_t
 CatIstream::_Skip(off_t length)
 {
-<<<<<<< HEAD
-    return inputs.empty()
-        ? 0
-        : inputs.front().Skip(length);
-=======
     if (inputs.empty())
         return 0;
 
-    off_t nbytes = inputs.front().istream.Skip(length);
+    off_t nbytes = inputs.front().Skip(length);
     if (nbytes > 0)
         Consumed(nbytes);
 
     return nbytes;
->>>>>>> c5e410a4
 }
 
 void
