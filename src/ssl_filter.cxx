/*
 * SSL and TLS filter.
 *
 * author: Max Kellermann <mk@cm4all.com>
 */

#include "ssl_filter.hxx"
#include "ssl_factory.hxx"
#include "ssl_config.hxx"
#include "ssl_quark.hxx"
#include "thread_socket_filter.hxx"
#include "pool.hxx"
#include "fifo-buffer.h"
#include "buffered_io.h"
#include "gerrno.h"
#include "fb_pool.hxx"

#include <openssl/ssl.h>
#include <openssl/err.h>

#include <assert.h>
#include <string.h>

struct ssl_filter {
    /**
     * Buffers which can be accessed from within the thread without
     * holding locks.  These will be copied to/from the accordding
     * #thread_socket_filter buffers.
     */
    struct fifo_buffer *decrypted_input, *plain_output;

    /**
     * Memory BIOs for passing data to/from OpenSSL.
     */
    BIO *encrypted_input, *encrypted_output;

    SSL *ssl;

    bool handshaking;

    char *peer_subject, *peer_issuer_subject;
};

static void
ssl_set_error(GError **error_r)
{
    if (error_r == NULL)
        return;

    unsigned long error = ERR_get_error();
    char buffer[120];
    g_set_error(error_r, ssl_quark(), 0, "%s",
                ERR_error_string(error, buffer));
}

/**
 * Copy data from #src to #dest.
 */
static void
copy_fifo_buffer(struct fifo_buffer *dest, struct fifo_buffer *src)
{
    size_t length;
    const void *s = fifo_buffer_read(src, &length);
    if (s == NULL)
        return;

    size_t max_length;
    void *d = fifo_buffer_write(dest, &max_length);
    if (d == NULL)
        return;

    if (length > max_length)
        length = max_length;

    memcpy(d, s, length);
    fifo_buffer_append(dest, length);
    fifo_buffer_consume(src, length);
}

/**
 * Copy data from #src to #dest.
 */
static void
copy_fifo_buffer_to_bio(BIO *dest, fifo_buffer *src)
{
    size_t length;
    const void *data = fifo_buffer_read(src, &length);
    if (data == nullptr)
        return;

    int nbytes = BIO_write(dest, data, length);
    if (nbytes > 0)
        fifo_buffer_consume(src, nbytes);
}

static void
copy_bio_to_fifo_buffer(fifo_buffer *dest, BIO *src)
{
    while (true) {
        size_t max_length;
        void *data = fifo_buffer_write(dest, &max_length);
        if (data == nullptr)
            return;

        int nbytes = BIO_read(src, data, max_length);
        if (nbytes <= 0)
            return;

        fifo_buffer_append(dest, nbytes);
    }
}

static char *
format_name(X509_NAME *name)
{
    if (name == NULL)
        return NULL;

    BIO *bio = BIO_new(BIO_s_mem());
    if (bio == NULL)
        return NULL;

    X509_NAME_print_ex(bio, name, 0,
                       ASN1_STRFLGS_UTF8_CONVERT | XN_FLAG_SEP_COMMA_PLUS);
    char buffer[1024];
    int length = BIO_read(bio, buffer, sizeof(buffer) - 1);
    BIO_free(bio);

    return strndup(buffer, length);
}

static char *
format_subject_name(X509 *cert)
{
    return format_name(X509_get_subject_name(cert));
}

static char *
format_issuer_subject_name(X509 *cert)
{
    return format_name(X509_get_issuer_name(cert));
}

gcc_const
static bool
is_ssl_error(SSL *ssl, int ret)
{
    switch (SSL_get_error(ssl, ret)) {
    case SSL_ERROR_NONE:
    case SSL_ERROR_WANT_READ:
    case SSL_ERROR_WANT_WRITE:
    case SSL_ERROR_WANT_CONNECT:
    case SSL_ERROR_WANT_ACCEPT:
        return false;

    default:
        return true;
    }
}

static bool
check_ssl_error(SSL *ssl, int result, GError **error_r)
{
    if (is_ssl_error(ssl, result)) {
        ssl_set_error(error_r);
        return false;
    } else
        return true;
}

/**
 * @return false on error
 */
static bool
ssl_decrypt(SSL *ssl, struct fifo_buffer *buffer, GError **error_r)
{
    /* SSL_read() must be called repeatedly until there is no more
       data (or until the buffer is full) */

    while (true) {
        size_t length;
        void *data = fifo_buffer_write(buffer, &length);
        if (data == NULL)
            return true;

        int result = SSL_read(ssl, data, length);
        if (result <= 0)
            return result == 0 || check_ssl_error(ssl, result, error_r);

        if (result > 0)
            fifo_buffer_append(buffer, result);
    }
}

/**
 * @return false on error
 */
static bool
ssl_encrypt(SSL *ssl, struct fifo_buffer *buffer, GError **error_r)
{
    size_t length;
    const void *data = fifo_buffer_read(buffer, &length);
    if (data == NULL)
        return true;

    int result = SSL_write(ssl, data, length);
    if (result < 0 && !check_ssl_error(ssl, result, error_r))
        return false;

    if (result > 0)
        fifo_buffer_consume(buffer, result);

    return true;
}

/*
 * thread_socket_filter_handler
 *
 */

static bool
ssl_thread_socket_filter_run(ThreadSocketFilter &f, GError **error_r,
                             void *ctx)
{
    struct ssl_filter *ssl = (struct ssl_filter *)ctx;

    /* copy input (and output to make room for more output) */

    pthread_mutex_lock(&f.mutex);
    copy_fifo_buffer(f.decrypted_input, ssl->decrypted_input);
    copy_fifo_buffer(ssl->plain_output, f.plain_output);
    copy_fifo_buffer_to_bio(ssl->encrypted_input, f.encrypted_input);
    copy_bio_to_fifo_buffer(f.encrypted_output, ssl->encrypted_output);
    pthread_mutex_unlock(&f.mutex);

    /* let OpenSSL work */

    ERR_clear_error();

    if (gcc_unlikely(ssl->handshaking)) {
        int result = SSL_do_handshake(ssl->ssl);
        if (result == 1) {
            ssl->handshaking = false;

            X509 *cert = SSL_get_peer_certificate(ssl->ssl);
            if (cert != nullptr) {
                ssl->peer_subject = format_subject_name(cert);
                ssl->peer_issuer_subject = format_issuer_subject_name(cert);
                X509_free(cert);
            }
        } else if (result == 0) {
            ssl_set_error(error_r);
            return false;
        } else if (!check_ssl_error(ssl->ssl, result, error_r))
            return false;
    }

    if (gcc_likely(!ssl->handshaking) &&
        (!ssl_encrypt(ssl->ssl, ssl->plain_output, error_r) ||
         !ssl_decrypt(ssl->ssl, ssl->decrypted_input, error_r)))
        return false;

    /* copy output */

    pthread_mutex_lock(&f.mutex);
    copy_fifo_buffer(f.decrypted_input, ssl->decrypted_input);
    copy_bio_to_fifo_buffer(f.encrypted_output, ssl->encrypted_output);
    f.drained = fifo_buffer_empty(ssl->plain_output) &&
        BIO_eof(ssl->encrypted_output);
    pthread_mutex_unlock(&f.mutex);

    return true;
}

static void
ssl_thread_socket_filter_destroy(gcc_unused ThreadSocketFilter &f, void *ctx)
{
    struct ssl_filter *ssl = (struct ssl_filter *)ctx;

    if (ssl->ssl != NULL)
        SSL_free(ssl->ssl);

    fb_pool_free(ssl->decrypted_input);
    fb_pool_free(ssl->plain_output);

    free(ssl->peer_subject);
    free(ssl->peer_issuer_subject);
}

const struct ThreadSocketFilterHandler ssl_thread_socket_filter = {
    ssl_thread_socket_filter_run,
    ssl_thread_socket_filter_destroy,
};

/*
 * constructor
 *
 */

struct ssl_filter *
ssl_filter_new(struct pool *pool, ssl_factory &factory,
               GError **error_r)
{
    assert(pool != NULL);

<<<<<<< HEAD
    ssl_filter *ssl = NewFromPool<ssl_filter>(*pool);
    ssl->pool = pool;
=======
    ssl_filter *ssl = NewFromPool<ssl_filter>(pool);
>>>>>>> 8cd26dc1

    ssl->ssl = ssl_factory_make(factory);
    if (ssl->ssl == NULL) {
        g_set_error(error_r, ssl_quark(), 0, "SSL_new() failed");
        return NULL;
    }

    ssl->decrypted_input = fb_pool_alloc();
    ssl->plain_output = fb_pool_alloc();
    ssl->encrypted_input = BIO_new(BIO_s_mem());
    ssl->encrypted_output = BIO_new(BIO_s_mem());

    SSL_set_bio(ssl->ssl, ssl->encrypted_input, ssl->encrypted_output);

    ssl->peer_subject = NULL;
    ssl->peer_issuer_subject = NULL;
    ssl->handshaking = true;

    return ssl;
}

const char *
ssl_filter_get_peer_subject(struct ssl_filter *ssl)
{
    assert(ssl != NULL);

    return ssl->peer_subject;
}

const char *
ssl_filter_get_peer_issuer_subject(struct ssl_filter *ssl)
{
    assert(ssl != NULL);

    return ssl->peer_issuer_subject;
}<|MERGE_RESOLUTION|>--- conflicted
+++ resolved
@@ -303,12 +303,7 @@
 {
     assert(pool != NULL);
 
-<<<<<<< HEAD
     ssl_filter *ssl = NewFromPool<ssl_filter>(*pool);
-    ssl->pool = pool;
-=======
-    ssl_filter *ssl = NewFromPool<ssl_filter>(pool);
->>>>>>> 8cd26dc1
 
     ssl->ssl = ssl_factory_make(factory);
     if (ssl->ssl == NULL) {
