--- conflicted
+++ resolved
@@ -407,18 +407,10 @@
                                                    async_ref));
 }
 
-<<<<<<< HEAD
 void
 LbConnection::LogHttpRequest(HttpServerRequest &request,
-                             http_status_t status, off_t length,
+                             http_status_t status, int64_t length,
                              uint64_t bytes_received, uint64_t bytes_sent)
-=======
-static void
-lb_http_connection_log(struct http_server_request *request,
-                       http_status_t status, int64_t length,
-                       uint64_t bytes_received, uint64_t bytes_sent,
-                       void *ctx)
->>>>>>> e5eb970d
 {
     access_log(&request, nullptr,
                request.headers.Get("referer"),
