/*
 * memcached client implementation.
 *
 * author: Max Kellermann <mk@cm4all.com>
 */

#include "memcached-client.h"
#include "memcached-packet.h"
#include "please.h"
#include "async.h"
#include "pevent.h"
#include "istream-internal.h"
#include "buffered-io.h"

#include <daemon/log.h>

#include <glib.h>

#include <errno.h>
#include <sys/socket.h>
#include <string.h>

struct memcached_client {
    pool_t pool, caller_pool;

    /* I/O */
    int fd;
    enum istream_direct fd_type;
    struct lease_ref lease_ref;

    /* request */
    struct {
        struct event event;

        const struct memcached_client_handler *handler;
        void *handler_ctx;

        struct async_operation async;

        istream_t istream;
    } request;

    /* response */
    struct {
        struct event event;

        enum {
            READ_HEADER,
            READ_EXTRAS,
            READ_KEY,
            READ_VALUE,
            READ_END,
        } read_state;

        struct memcached_response_header header;

        struct fifo_buffer *input;

        unsigned char *extras;

        struct {
            void *buffer;
            unsigned char *tail;
            size_t remaining;
        } key;

        struct istream value;

        /**
         * Total number of bytes remaining to read from the response,
         * including extras and key.
         */
        size_t remaining;
    } response;
};

static const struct timeval memcached_client_timeout = {
    .tv_sec = 5,
    .tv_usec = 0,
};

static inline bool
memcached_connection_valid(const struct memcached_client *client)
{
    return client->response.input != NULL;
}

/**
 * Is I/O on the socket finished?  Is the rest of the response already
 * in the buffer?
 *
 * Call this method only while reading the response value.
 */
static bool
memcached_client_socket_is_done(const struct memcached_client *client)
{
    assert(client->response.read_state == READ_VALUE);
    assert(client->request.istream == NULL);

    return client->response.remaining ==
        fifo_buffer_available(client->response.input);
}

static inline bool
memcached_client_check_direct(const struct memcached_client *client)
{
    assert(client->fd >= 0);
    assert(client->response.read_state == READ_VALUE);

    return istream_check_direct(&client->response.value, client->fd_type);
}

static void
memcached_client_schedule_read(struct memcached_client *client)
{
    assert(client->fd >= 0);

    p_event_add(&client->response.event,
                client->request.istream != NULL
                ? NULL : &memcached_client_timeout,
                client->pool, "memcached_client_response");
}

static void
memcached_client_schedule_write(struct memcached_client *client)
{
    assert(client->fd >= 0);

    p_event_add(&client->request.event, &memcached_client_timeout,
                client->pool, "memcached_client_request");
}

/**
 * Release the socket held by this object.
 */
static void
memcached_client_release_socket(struct memcached_client *client, bool reuse)
{
    assert(client != NULL);
    assert(client->fd >= 0);

    p_event_del(&client->request.event, client->pool);
    p_event_del(&client->response.event, client->pool);
    client->fd = -1;
    p_lease_release(&client->lease_ref, reuse, client->pool);
}

/**
 * Release resources held by this object: the event object, the socket
 * lease, and the pool reference.
 */
static void
memcached_client_release(struct memcached_client *client, bool reuse)
{
    assert(client != NULL);

    client->response.input = NULL;

    if (client->fd >= 0)
        memcached_client_release_socket(client, reuse);

    pool_unref(client->pool);
}

static void
memcached_connection_abort_response_header(struct memcached_client *client,
                                           GError *error)
{
    assert(client != NULL);
    assert(client->response.read_state == READ_HEADER ||
           client->response.read_state == READ_EXTRAS ||
           client->response.read_state == READ_KEY);

    async_operation_finished(&client->request.async);

    client->response.input = NULL;

    if (client->fd >= 0)
        memcached_client_release_socket(client, false);

<<<<<<< HEAD
    client->request.handler->error(error, client->request.handler_ctx);
=======
    client->request.handler(-1, NULL, 0, NULL, 0, NULL,
                            client->request.handler_ctx);
    pool_unref(client->caller_pool);

>>>>>>> be79731a
    client->response.read_state = READ_END;

    if (client->request.istream != NULL)
        istream_free_handler(&client->request.istream);

    pool_unref(client->pool);
}

static void
memcached_connection_abort_response_value(struct memcached_client *client,
                                          GError *error)
{
    assert(client != NULL);
    assert(client->response.read_state == READ_VALUE);
    assert(client->request.istream == NULL);

    client->response.input = NULL;

    if (client->fd >= 0)
        memcached_client_release_socket(client, false);

    client->response.read_state = READ_END;
    istream_deinit_abort(&client->response.value, error);

    pool_unref(client->caller_pool);
    pool_unref(client->pool);
}

static void
memcached_connection_abort_response(struct memcached_client *client,
                                    GError *error)
{
    assert(client->response.read_state != READ_END);

    switch (client->response.read_state) {
    case READ_HEADER:
    case READ_EXTRAS:
    case READ_KEY:
        memcached_connection_abort_response_header(client, error);
        return;

    case READ_VALUE:
<<<<<<< HEAD
        memcached_connection_abort_response_value(client, error);
        break;

    case READ_END:
        assert(false);
=======
        memcached_connection_abort_response_value(client);
        return;

    case READ_END:
>>>>>>> be79731a
        break;
    }

    /* unreachable */
    assert(false);
}

static bool
memcached_consume_value(struct memcached_client *client);

static void
memcached_client_try_read_direct(struct memcached_client *client);

static bool
memcached_client_fill_buffer(struct memcached_client *client);

/*
 * response value istream
 *
 */

static inline struct memcached_client *
istream_to_memcached_client(istream_t istream)
{
    return (struct memcached_client *)(((char*)istream) - offsetof(struct memcached_client, response.value));
}

static off_t
istream_memcached_available(istream_t istream, G_GNUC_UNUSED bool partial)
{
    struct memcached_client *client = istream_to_memcached_client(istream);

    assert(client->response.read_state == READ_VALUE);
    assert(client->request.istream == NULL);

    return client->response.remaining;
}

static void
istream_memcached_read(istream_t istream)
{
    struct memcached_client *client = istream_to_memcached_client(istream);

    assert(client->response.read_state == READ_VALUE);
    assert(client->request.istream == NULL);

    if (!fifo_buffer_empty(client->response.input))
        memcached_consume_value(client);
    else if (client->response.read_state == READ_VALUE &&
             memcached_client_check_direct(client))
        memcached_client_try_read_direct(client);
    else if (memcached_client_fill_buffer(client))
        memcached_consume_value(client);
}

static void
istream_memcached_close(istream_t istream)
{
    struct memcached_client *client = istream_to_memcached_client(istream);
    pool_t caller_pool = client->caller_pool;

    assert(client->response.read_state == READ_VALUE);
    assert(client->request.istream == NULL);

<<<<<<< HEAD
    istream_deinit(&client->response.value);
    memcached_client_release(client, false);
=======
    memcached_client_release(client, memcached_client_socket_is_done(client));

    istream_deinit_abort(&client->response.value);
    pool_unref(caller_pool);
>>>>>>> be79731a
}

static const struct istream memcached_response_value = {
    .available = istream_memcached_available,
    .read = istream_memcached_read,
    .close = istream_memcached_close,
};

/*
 * response parser
 *
 */

/**
 * @return true if the stream is still open and non-blocking (header
 * finished or more data is needed)
 */
static bool
memcached_consume_header(struct memcached_client *client)
{
    size_t length;
    const void *data = fifo_buffer_read(client->response.input, &length);

    assert(client->response.read_state == READ_HEADER);

    if (data == NULL || length < sizeof(client->response.header))
        /* not enough data yet */
        return true;

    memcpy(&client->response.header, data, sizeof(client->response.header));
    fifo_buffer_consume(client->response.input,
                        sizeof(client->response.header));
    client->response.read_state = READ_EXTRAS;

    client->response.remaining = g_ntohl(client->response.header.body_length);
    if (client->response.header.magic != MEMCACHED_MAGIC_RESPONSE ||
        g_ntohs(client->response.header.key_length) +
        client->response.header.extras_length > client->response.remaining) {
        /* protocol error: abort the connection */
        GError *error =
            g_error_new_literal(memcached_client_quark(), 0,
                                "memcached protocol error");
        memcached_connection_abort_response_header(client, error);
        return false;
    }

    return true;
}

/**
 * @return true if the stream is still open and non-blocking (extras
 * finished or more data is needed)
 */
static bool
memcached_consume_extras(struct memcached_client *client)
{
    assert(client->response.read_state == READ_EXTRAS);

    if (client->response.header.extras_length > 0) {
        size_t length;
        const void *data = fifo_buffer_read(client->response.input, &length);

        if (data == NULL ||
            length < sizeof(client->response.header.extras_length))
            return true;

        client->response.extras = p_malloc(client->pool,
                                           client->response.header.extras_length);
        memcpy(client->response.extras, data,
               client->response.header.extras_length);

        fifo_buffer_consume(client->response.input,
                            client->response.header.extras_length);
        client->response.remaining -= client->response.header.extras_length;
    } else
        client->response.extras = NULL;

    client->response.read_state = READ_KEY;
    client->response.key.remaining =
        g_ntohs(client->response.header.key_length);
    if (client->response.key.remaining > 0)
        client->response.key.buffer
            = client->response.key.tail
            = p_malloc(client->pool, client->response.key.remaining);
    else
        client->response.key.buffer = NULL;

    return true;
}

/**
 * @return true if the stream is still open and non-blocking (key
 * finished or more data is needed)
 */
static bool
memcached_consume_key(struct memcached_client *client)
{
    assert(client->response.read_state == READ_KEY);

    if (client->response.key.remaining > 0) {
        size_t length;
        const void *data = fifo_buffer_read(client->response.input, &length);

        if (data == NULL)
            return true;

        if (length > client->response.key.remaining)
            length = client->response.key.remaining;

        memcpy(client->response.key.tail, data, length);
        client->response.key.tail += length;
        client->response.key.remaining -= length;
        client->response.remaining -=
            g_ntohs(client->response.header.key_length);

        fifo_buffer_consume(client->response.input, length);

        if (client->response.key.remaining > 0)
            return true;
    }

    if (client->request.istream != NULL) {
        /* at this point, the request must have been sent */
        GError *error =
            g_error_new_literal(memcached_client_quark(), 0,
                                "memcached server sends response too early");
        memcached_connection_abort_response_header(client, error);
        return false;
    }

    async_operation_finished(&client->request.async);

    if (client->response.remaining > 0) {
        /* there's a value: pass it to the callback, continue
           reading */
        istream_t value;
        bool valid;

        if (fifo_buffer_empty(client->response.input))
            memcached_client_schedule_read(client);

        client->response.read_state = READ_VALUE;

        istream_init(&client->response.value, &memcached_response_value,
                     client->pool);
        value = istream_struct_cast(&client->response.value);

        pool_ref(client->pool);
<<<<<<< HEAD
        client->request.handler->response(g_ntohs(client->response.header.status),
                                          client->response.extras,
                                          client->response.header.extras_length,
                                          client->response.key.buffer,
                                          g_ntohs(client->response.header.key_length),
                                          value, client->request.handler_ctx);
=======

        /* we need this additional reference in case the handler
           closes the body */
        pool_ref(client->caller_pool);
        client->request.handler(g_ntohs(client->response.header.status),
                                client->response.extras,
                                client->response.header.extras_length,
                                client->response.key.buffer,
                                g_ntohs(client->response.header.key_length),
                                value, client->request.handler_ctx);
        pool_unref(client->caller_pool);
>>>>>>> be79731a

        /* check if the callback has closed the value istream */
        valid = memcached_connection_valid(client);
        pool_unref(client->pool);

        return valid;
    } else {
        /* no value: invoke the callback, quit */

        memcached_client_release_socket(client,
                                        fifo_buffer_empty(client->response.input));

        client->response.read_state = READ_END;
        client->response.input = NULL;

<<<<<<< HEAD
        client->request.handler->response(g_ntohs(client->response.header.status),
                                          client->response.extras,
                                          client->response.header.extras_length,
                                          client->response.key.buffer,
                                          g_ntohs(client->response.header.key_length),
                                          NULL, client->request.handler_ctx);
=======
        client->request.handler(g_ntohs(client->response.header.status),
                                client->response.extras,
                                client->response.header.extras_length,
                                client->response.key.buffer,
                                g_ntohs(client->response.header.key_length),
                                NULL, client->request.handler_ctx);
        pool_unref(client->caller_pool);
>>>>>>> be79731a

        pool_unref(client->pool);
        return false;
    }
}

/**
 * @return true if at least one byte has been consumed and the stream
 * is still open; false if nothing has been consumed (istream handler
 * blocks), or if an error has occurred, or if the stream is finished
 */
static bool
memcached_consume_value(struct memcached_client *client)
{
    size_t length, nbytes;
    const void *data;

    assert(client->response.read_state == READ_VALUE);
    assert(client->response.remaining > 0);

    data = fifo_buffer_read(client->response.input, &length);
    if (data == NULL)
        return false;

    if (client->fd >= 0 && length >= client->response.remaining)
        memcached_client_release_socket(client,
                                        length == client->response.remaining);

    if (length > client->response.remaining)
        length = client->response.remaining;

    nbytes = istream_invoke_data(&client->response.value, data, length);
    if (nbytes == 0)
        return false;

    fifo_buffer_consume(client->response.input, nbytes);

    client->response.remaining -= nbytes;
    if (client->response.remaining > 0)
        return true;

    assert(client->fd < 0);
    assert(client->request.istream == NULL);

    client->response.read_state = READ_END;
    istream_deinit_eof(&client->response.value);
    pool_unref(client->caller_pool);

    pool_unref(client->pool);
    return false;
}

/**
 * @return true if the response is finished, false if more data is
 * needed or if an error has occurred
 */
static bool
memcached_consume_input(struct memcached_client *client)
{
    if (client->response.read_state == READ_HEADER &&
        !memcached_consume_header(client))
        return false;

    if (client->response.read_state == READ_EXTRAS &&
        !memcached_consume_extras(client))
        return false;

    if (client->response.read_state == READ_KEY &&
        !memcached_consume_key(client))
        return false;

    if (client->response.read_state == READ_VALUE &&
        !memcached_consume_value(client))
        return false;

    assert(!fifo_buffer_full(client->response.input));

    return true;
}

/**
 * Read more data from the socket into the input buffer.
 *
 * @return true if at least one byte has been read, false if no data
 * is available or if an error has occurred
 */
static bool
memcached_client_fill_buffer(struct memcached_client *client)
{
    assert(client->fd >= 0);
    assert(client->response.input != NULL);
    assert(client->response.read_state != READ_END);
    assert(!fifo_buffer_full(client->response.input));

    ssize_t nbytes = recv_to_buffer(client->fd, client->response.input,
                                    G_MAXINT);
    assert(nbytes != -2);

    if (nbytes == 0) {
        GError *error =
            g_error_new_literal(memcached_client_quark(), 0,
                                "memcached server closed the connection");
        memcached_connection_abort_response(client, error);
        return false;
    }

    if (nbytes < 0) {
        if (errno == EAGAIN) {
            memcached_client_schedule_read(client);
            return false;
        }

        GError *error =
            g_error_new(memcached_client_quark(), 0,
                        "read error on memcached connection: %s",
                        strerror(errno));
        memcached_connection_abort_response(client, error);
        return false;
    }

    return true;
}

static void
memcached_client_try_read_buffered(struct memcached_client *client)
{
    if (!memcached_client_fill_buffer(client))
        return;

    if (memcached_consume_input(client) && client->fd >= 0)
        memcached_client_schedule_read(client);
}

static void
memcached_client_try_read_direct(struct memcached_client *client)
{
    assert(client->response.read_state == READ_VALUE);
    assert(client->response.remaining > 0);

    if (!fifo_buffer_empty(client->response.input)) {
        if (!memcached_consume_input(client))
            return;

        assert(client->response.remaining > 0);
    }

    ssize_t nbytes = istream_invoke_direct(&client->response.value,
                                           client->fd_type, client->fd,
                                           client->response.remaining);
    if (likely(nbytes > 0)) {
        client->response.remaining -= nbytes;

        if (client->response.remaining == 0) {
            memcached_client_release_socket(client, true);
            istream_deinit_eof(&client->response.value);
            pool_unref(client->caller_pool);
            pool_unref(client->pool);
        }
    } else if (unlikely(nbytes == 0)) {
        GError *error =
            g_error_new_literal(memcached_client_quark(), 0,
                                "memcached server closed the connection");
        memcached_connection_abort_response_value(client, error);
    } else if (nbytes == -2 || nbytes == -3) {
        /* either the destination fd blocks (-2) or the stream (and
           the whole connection) has been closed during the direct()
           callback (-3); no further checks */
    } else if (errno == EAGAIN) {
        memcached_client_schedule_read(client);
    } else {
        GError *error =
            g_error_new(memcached_client_quark(), 0,
                        "read error on memcached connection: %s",
                        strerror(errno));
        memcached_connection_abort_response_value(client, error);
    }
}

static void
memcached_client_try_direct(struct memcached_client *client)
{
    assert(client->response.read_state == READ_VALUE);
    assert(client->response.remaining > 0);

    if (!fifo_buffer_empty(client->response.input)) {
        if (!memcached_consume_value(client))
            return;

        /* at this point, the handler might have changed, and the new
           handler might not support "direct" transfer - check
           again */
        if (!memcached_client_check_direct(client)) {
            memcached_client_schedule_read(client);
            return;
        }
    }

    memcached_client_try_read_direct(client);
}

/**
 * The libevent callback for sending the request to the socket.
 */
static void
memcached_client_send_event_callback(G_GNUC_UNUSED int fd, short event,
                                     void *ctx)
{
    struct memcached_client *client = ctx;

    assert(client->fd >= 0);
    assert(client->response.read_state != READ_END);

    if (unlikely(event & EV_TIMEOUT)) {
        GError *error =
            g_error_new_literal(memcached_client_quark(), 0, "send timeout");
        memcached_connection_abort_response(client, error);
        return;
    }

    p_event_consumed(&client->request.event, client->pool);

    istream_read(client->request.istream);

    pool_commit();
}

/**
 * The libevent callback for receiving the response from the socket.
 */
static void
memcached_client_recv_event_callback(G_GNUC_UNUSED int fd, short event,
                                     void *ctx)
{
    struct memcached_client *client = ctx;

    assert(client->fd >= 0);
    assert(client->response.read_state != READ_END);

    if (unlikely(event & EV_TIMEOUT)) {
        GError *error =
            g_error_new_literal(memcached_client_quark(), 0, "receive timeout");
        memcached_connection_abort_response(client, error);
        return;
    }

    p_event_consumed(&client->response.event, client->pool);

    if (client->response.read_state == READ_VALUE &&
        memcached_client_check_direct(client))
        memcached_client_try_direct(client);
    else
        memcached_client_try_read_buffered(client);

    pool_commit();
}

/*
 * istream handler for the request
 *
 */

static size_t
memcached_request_stream_data(const void *data, size_t length, void *ctx)
{
    struct memcached_client *client = ctx;
    ssize_t nbytes;

    assert(client->fd >= 0);
    assert(client->request.istream != NULL);
    assert(client->response.read_state == READ_HEADER ||
           client->response.read_state == READ_EXTRAS ||
           client->response.read_state == READ_KEY);
    assert(data != NULL);
    assert(length > 0);

    nbytes = send(client->fd, data, length, MSG_DONTWAIT|MSG_NOSIGNAL);
    if (nbytes < 0) {
        if (errno == EAGAIN) {
            memcached_client_schedule_write(client);
            return 0;
        }

        GError *error =
            g_error_new(memcached_client_quark(), 0,
                        "write error on memcached connection: %s",
                        strerror(errno));
        memcached_connection_abort_response(client, error);
        return 0;
    }

    memcached_client_schedule_write(client);
    return (size_t)nbytes;
}

static void
memcached_request_stream_eof(void *ctx)
{
    struct memcached_client *client = ctx;

    assert(client->request.istream != NULL);
    assert(client->response.read_state == READ_HEADER ||
           client->response.read_state == READ_EXTRAS ||
           client->response.read_state == READ_KEY);

    client->request.istream = NULL;

    p_event_del(&client->request.event, client->pool);
    memcached_client_schedule_read(client);
}

static void
memcached_request_stream_abort(GError *error, void *ctx)
{
    struct memcached_client *client = ctx;

    assert(client->request.istream != NULL);
    assert(client->response.read_state == READ_HEADER ||
           client->response.read_state == READ_EXTRAS ||
           client->response.read_state == READ_KEY);

    client->request.istream = NULL;

    memcached_connection_abort_response(client, error);
}

static const struct istream_handler memcached_request_stream_handler = {
    .data = memcached_request_stream_data,
    .eof = memcached_request_stream_eof,
    .abort = memcached_request_stream_abort,
};

/*
 * async operation
 *
 */

static struct memcached_client *
async_to_memcached_client(struct async_operation *ao)
{
    return (struct memcached_client*)(((char*)ao) - offsetof(struct memcached_client, request.async));
}

static void
memcached_client_request_abort(struct async_operation *ao)
{
    struct memcached_client *client
        = async_to_memcached_client(ao);
    pool_t caller_pool = client->caller_pool;
    istream_t request_istream = client->request.istream;

    /* async_abort() can only be used before the response was
       delivered to our callback */
    assert(client->response.read_state == READ_HEADER ||
           client->response.read_state == READ_EXTRAS ||
           client->response.read_state == READ_KEY);

    memcached_client_release(client, false);
    pool_unref(caller_pool);

    if (request_istream != NULL)
        istream_close_handler(request_istream);
}

static const struct async_operation_class memcached_client_async_operation = {
    .abort = memcached_client_request_abort,
};

/*
 * constructor
 *
 */

void
memcached_client_invoke(pool_t caller_pool,
                        int fd, enum istream_direct fd_type,
                        const struct lease *lease, void *lease_ctx,
                        enum memcached_opcode opcode,
                        const void *extras, size_t extras_length,
                        const void *key, size_t key_length,
                        istream_t value,
                        const struct memcached_client_handler *handler,
                        void *handler_ctx,
                        struct async_operation_ref *async_ref)
{
    struct memcached_client *client;
    istream_t request;

    assert(extras_length <= MEMCACHED_EXTRAS_MAX);
    assert(key_length <= MEMCACHED_KEY_MAX);

    pool_t pool = pool_new_linear(caller_pool, "memcached_client", 16384);

    request = memcached_request_packet(pool, opcode, extras, extras_length,
                                       key, key_length, value,
                                       0x1234 /* XXX? */);
    if (request == NULL) {
        lease_direct_release(lease, lease_ctx, true);

        GError *error =
            g_error_new_literal(memcached_client_quark(), 0,
                                "failed to generate memcached request packet");
        handler->error(error, handler_ctx);
        return;
    }

    pool_ref(caller_pool);
    client = p_malloc(pool, sizeof(*client));
    client->pool = pool;
    client->caller_pool = caller_pool;
    client->fd = fd;
    client->fd_type = fd_type;
    p_lease_ref_set(&client->lease_ref, lease, lease_ctx,
                    pool, "memcached_client_lease");

    event_set(&client->request.event, client->fd, EV_WRITE|EV_TIMEOUT,
              memcached_client_send_event_callback, client);
    event_set(&client->response.event, client->fd, EV_READ|EV_TIMEOUT,
              memcached_client_recv_event_callback, client);

    istream_assign_handler(&client->request.istream, request,
                           &memcached_request_stream_handler, client,
                           0);

    client->request.handler = handler;
    client->request.handler_ctx = handler_ctx;

    async_init(&client->request.async, &memcached_client_async_operation);
    async_ref_set(async_ref, &client->request.async);

    client->response.read_state = READ_HEADER;
    client->response.input = fifo_buffer_new(client->pool, 8192);

    istream_read(client->request.istream);
}<|MERGE_RESOLUTION|>--- conflicted
+++ resolved
@@ -178,14 +178,9 @@
     if (client->fd >= 0)
         memcached_client_release_socket(client, false);
 
-<<<<<<< HEAD
     client->request.handler->error(error, client->request.handler_ctx);
-=======
-    client->request.handler(-1, NULL, 0, NULL, 0, NULL,
-                            client->request.handler_ctx);
     pool_unref(client->caller_pool);
 
->>>>>>> be79731a
     client->response.read_state = READ_END;
 
     if (client->request.istream != NULL)
@@ -228,18 +223,11 @@
         return;
 
     case READ_VALUE:
-<<<<<<< HEAD
         memcached_connection_abort_response_value(client, error);
-        break;
+        return;
 
     case READ_END:
         assert(false);
-=======
-        memcached_connection_abort_response_value(client);
-        return;
-
-    case READ_END:
->>>>>>> be79731a
         break;
     }
 
@@ -304,15 +292,10 @@
     assert(client->response.read_state == READ_VALUE);
     assert(client->request.istream == NULL);
 
-<<<<<<< HEAD
+    memcached_client_release(client, memcached_client_socket_is_done(client));
+
     istream_deinit(&client->response.value);
-    memcached_client_release(client, false);
-=======
-    memcached_client_release(client, memcached_client_socket_is_done(client));
-
-    istream_deinit_abort(&client->response.value);
     pool_unref(caller_pool);
->>>>>>> be79731a
 }
 
 static const struct istream memcached_response_value = {
@@ -461,26 +444,17 @@
         value = istream_struct_cast(&client->response.value);
 
         pool_ref(client->pool);
-<<<<<<< HEAD
+
+        /* we need this additional reference in case the handler
+           closes the body */
+        pool_ref(client->caller_pool);
         client->request.handler->response(g_ntohs(client->response.header.status),
                                           client->response.extras,
                                           client->response.header.extras_length,
                                           client->response.key.buffer,
                                           g_ntohs(client->response.header.key_length),
                                           value, client->request.handler_ctx);
-=======
-
-        /* we need this additional reference in case the handler
-           closes the body */
-        pool_ref(client->caller_pool);
-        client->request.handler(g_ntohs(client->response.header.status),
-                                client->response.extras,
-                                client->response.header.extras_length,
-                                client->response.key.buffer,
-                                g_ntohs(client->response.header.key_length),
-                                value, client->request.handler_ctx);
         pool_unref(client->caller_pool);
->>>>>>> be79731a
 
         /* check if the callback has closed the value istream */
         valid = memcached_connection_valid(client);
@@ -496,22 +470,13 @@
         client->response.read_state = READ_END;
         client->response.input = NULL;
 
-<<<<<<< HEAD
         client->request.handler->response(g_ntohs(client->response.header.status),
                                           client->response.extras,
                                           client->response.header.extras_length,
                                           client->response.key.buffer,
                                           g_ntohs(client->response.header.key_length),
                                           NULL, client->request.handler_ctx);
-=======
-        client->request.handler(g_ntohs(client->response.header.status),
-                                client->response.extras,
-                                client->response.header.extras_length,
-                                client->response.key.buffer,
-                                g_ntohs(client->response.header.key_length),
-                                NULL, client->request.handler_ctx);
         pool_unref(client->caller_pool);
->>>>>>> be79731a
 
         pool_unref(client->pool);
         return false;
