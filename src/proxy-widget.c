--- conflicted
+++ resolved
@@ -173,24 +173,14 @@
     struct request *request2 = proxy->request;
     struct http_server_request *request = request2->request;
 
-<<<<<<< HEAD
     if (!widget_has_default_view(widget)) {
         widget_cancel(widget);
         response_dispatch_message(request2, HTTP_STATUS_NOT_FOUND,
                                   "No such view");
         return;
     }
-=======
+
     if (proxy->ref != NULL) {
-        if (widget_get_view(widget) == NULL) {
-            widget_cancel(widget);
-            response_dispatch_message(request2, HTTP_STATUS_NOT_FOUND,
-                                      "No such view");
-            return;
-        }
->>>>>>> c058b0a5
-
-    if (request2->proxy_ref != NULL) {
         frame_parent_widget(request->pool, widget,
                             proxy->ref->id,
                             &request2->env,
