/*
 * Run a CGI script.
 *
 * author: Max Kellermann <mk@cm4all.com>
 */

#include "cgi.h"
<<<<<<< HEAD
#include "cgi-address.h"
#include "cgi-client.h"
#include "cgi-launch.h"
=======
#include "cgi-client.h"
#include "fork.h"
#include "strutil.h"
>>>>>>> 92f495df
#include "abort-flag.h"
#include "stopwatch.h"
#include "http-response.h"
#include "istream.h"

<<<<<<< HEAD
=======
#include <daemon/log.h>

#include <sys/wait.h>
#include <assert.h>
#include <errno.h>
#include <string.h>
#include <unistd.h>
#include <stdio.h>
#include <stdlib.h>

/*
 * constructor
 *
 */

static void gcc_noreturn
cgi_run(const struct jail_params *jail,
        const char *interpreter, const char *action,
        const char *path,
        http_method_t method, const char *uri,
        const char *script_name, const char *path_info,
        const char *query_string,
        const char *document_root,
        const char *remote_addr,
        struct strmap *headers,
        off_t content_length,
        const char *const params[], unsigned num_params)
{
    const struct strmap_pair *pair;
    const char *arg = NULL;

    assert(path != NULL);
    assert(http_method_is_valid(method));
    assert(uri != NULL);

    if (script_name == NULL)
        script_name = "";

    if (path_info == NULL)
        path_info = "";

    if (query_string == NULL)
        query_string = "";

    if (document_root == NULL)
        document_root = "/var/www";

    clearenv();

    for (unsigned j = 0; j < num_params; ++j) {
        union {
            const char *in;
            char *out;
        } u = {
            .in = params[j],
        };

        putenv(u.out);
    }

    setenv("GATEWAY_INTERFACE", "CGI/1.1", 1);
    setenv("SERVER_PROTOCOL", "HTTP/1.1", 1);
    setenv("REQUEST_METHOD", http_method_to_string(method), 1);
    setenv("SCRIPT_FILENAME", path, 1);
    setenv("PATH_TRANSLATED", path, 1);
    setenv("REQUEST_URI", uri, 1);
    setenv("SCRIPT_NAME", script_name, 1);
    setenv("PATH_INFO", path_info, 1);
    setenv("QUERY_STRING", query_string, 1);
    setenv("DOCUMENT_ROOT", document_root, 1);
    setenv("SERVER_SOFTWARE", "beng-proxy v" VERSION, 1);

    if (remote_addr != NULL)
        setenv("REMOTE_ADDR", remote_addr, 1);

    if (jail != NULL && jail->enabled) {
        setenv("JAILCGI_FILENAME", path, 1);
        path = "/usr/lib/cm4all/jailcgi/bin/wrapper";

        if (jail->home_directory != NULL)
            setenv("JETSERV_HOME", jail->home_directory, 1);

        if (interpreter != NULL)
            setenv("JAILCGI_INTERPRETER", interpreter, 1);

        if (action != NULL)
            setenv("JAILCGI_ACTION", action, 1);
    } else {
        if (action != NULL)
            path = action;

        if (interpreter != NULL) {
            arg = path;
            path = interpreter;
        }
    }

    const char *content_type = NULL;
    if (headers != NULL) {
        strmap_rewind(headers);
        while ((pair = strmap_next(headers)) != NULL) {
            if (strcmp(pair->key, "content-type") == 0) {
                content_type = pair->value;
                continue;
            }

            char buffer[512] = "HTTP_";
            size_t i;
            for (i = 0; 5 + i < sizeof(buffer) - 1 && pair->key[i] != 0; ++i) {
                if (char_is_minuscule_letter(pair->key[i]))
                    buffer[5 + i] = (char)(pair->key[i] - 'a' + 'A');
                else if (char_is_capital_letter(pair->key[i]) ||
                         char_is_digit(pair->key[i]))
                    buffer[5 + i] = pair->key[i];
                else
                    buffer[5 + i] = '_';
            }

            buffer[5 + i] = 0;
            setenv(buffer, pair->value, 1);
        }
    }

    if (content_type != NULL)
        setenv("CONTENT_TYPE", content_type, 1);

    if (content_length >= 0) {
        char value[32];
        snprintf(value, sizeof(value), "%llu",
                 (unsigned long long)content_length);
        setenv("CONTENT_LENGTH", value, 1);
    }

    execl(path, path, arg, NULL);
    fprintf(stderr, "exec('%s') failed: %s\n",
            path, strerror(errno));
    _exit(2);
}

static void
cgi_child_callback(int status, void *ctx gcc_unused)
{
    int exit_status = WEXITSTATUS(status);

    if (WIFSIGNALED(status)) {
        daemon_log(1, "CGI died from signal %d%s\n",
                   WTERMSIG(status),
                   WCOREDUMP(status) ? " (core dumped)" : "");
    } else if (exit_status != 0)
        daemon_log(1, "CGI exited with status %d\n",
                   exit_status);
}

>>>>>>> 92f495df
void
cgi_new(struct pool *pool, http_method_t method,
        const struct cgi_address *address,
        const char *remote_addr,
        struct strmap *headers, struct istream *body,
        const struct http_response_handler *handler,
        void *handler_ctx,
        struct async_operation_ref *async_ref)
{
    struct stopwatch *stopwatch = stopwatch_new(pool, address->path);

    struct abort_flag abort_flag;
    abort_flag_set(&abort_flag, async_ref);

    GError *error = NULL;
    struct istream *input = cgi_launch(pool, method, address,
                                       remote_addr, headers, body, &error);
    if (input == NULL) {
        if (abort_flag.aborted) {
            /* the operation was aborted - don't call the
               http_response_handler */
            g_error_free(error);
            return;
        }

        http_response_handler_direct_abort(handler, handler_ctx, error);
        return;
    }

    stopwatch_event(stopwatch, "fork");

    cgi_client_new(pool, stopwatch, input, handler, handler_ctx, async_ref);
}<|MERGE_RESOLUTION|>--- conflicted
+++ resolved
@@ -5,176 +5,14 @@
  */
 
 #include "cgi.h"
-<<<<<<< HEAD
 #include "cgi-address.h"
 #include "cgi-client.h"
 #include "cgi-launch.h"
-=======
-#include "cgi-client.h"
-#include "fork.h"
-#include "strutil.h"
->>>>>>> 92f495df
 #include "abort-flag.h"
 #include "stopwatch.h"
 #include "http-response.h"
 #include "istream.h"
 
-<<<<<<< HEAD
-=======
-#include <daemon/log.h>
-
-#include <sys/wait.h>
-#include <assert.h>
-#include <errno.h>
-#include <string.h>
-#include <unistd.h>
-#include <stdio.h>
-#include <stdlib.h>
-
-/*
- * constructor
- *
- */
-
-static void gcc_noreturn
-cgi_run(const struct jail_params *jail,
-        const char *interpreter, const char *action,
-        const char *path,
-        http_method_t method, const char *uri,
-        const char *script_name, const char *path_info,
-        const char *query_string,
-        const char *document_root,
-        const char *remote_addr,
-        struct strmap *headers,
-        off_t content_length,
-        const char *const params[], unsigned num_params)
-{
-    const struct strmap_pair *pair;
-    const char *arg = NULL;
-
-    assert(path != NULL);
-    assert(http_method_is_valid(method));
-    assert(uri != NULL);
-
-    if (script_name == NULL)
-        script_name = "";
-
-    if (path_info == NULL)
-        path_info = "";
-
-    if (query_string == NULL)
-        query_string = "";
-
-    if (document_root == NULL)
-        document_root = "/var/www";
-
-    clearenv();
-
-    for (unsigned j = 0; j < num_params; ++j) {
-        union {
-            const char *in;
-            char *out;
-        } u = {
-            .in = params[j],
-        };
-
-        putenv(u.out);
-    }
-
-    setenv("GATEWAY_INTERFACE", "CGI/1.1", 1);
-    setenv("SERVER_PROTOCOL", "HTTP/1.1", 1);
-    setenv("REQUEST_METHOD", http_method_to_string(method), 1);
-    setenv("SCRIPT_FILENAME", path, 1);
-    setenv("PATH_TRANSLATED", path, 1);
-    setenv("REQUEST_URI", uri, 1);
-    setenv("SCRIPT_NAME", script_name, 1);
-    setenv("PATH_INFO", path_info, 1);
-    setenv("QUERY_STRING", query_string, 1);
-    setenv("DOCUMENT_ROOT", document_root, 1);
-    setenv("SERVER_SOFTWARE", "beng-proxy v" VERSION, 1);
-
-    if (remote_addr != NULL)
-        setenv("REMOTE_ADDR", remote_addr, 1);
-
-    if (jail != NULL && jail->enabled) {
-        setenv("JAILCGI_FILENAME", path, 1);
-        path = "/usr/lib/cm4all/jailcgi/bin/wrapper";
-
-        if (jail->home_directory != NULL)
-            setenv("JETSERV_HOME", jail->home_directory, 1);
-
-        if (interpreter != NULL)
-            setenv("JAILCGI_INTERPRETER", interpreter, 1);
-
-        if (action != NULL)
-            setenv("JAILCGI_ACTION", action, 1);
-    } else {
-        if (action != NULL)
-            path = action;
-
-        if (interpreter != NULL) {
-            arg = path;
-            path = interpreter;
-        }
-    }
-
-    const char *content_type = NULL;
-    if (headers != NULL) {
-        strmap_rewind(headers);
-        while ((pair = strmap_next(headers)) != NULL) {
-            if (strcmp(pair->key, "content-type") == 0) {
-                content_type = pair->value;
-                continue;
-            }
-
-            char buffer[512] = "HTTP_";
-            size_t i;
-            for (i = 0; 5 + i < sizeof(buffer) - 1 && pair->key[i] != 0; ++i) {
-                if (char_is_minuscule_letter(pair->key[i]))
-                    buffer[5 + i] = (char)(pair->key[i] - 'a' + 'A');
-                else if (char_is_capital_letter(pair->key[i]) ||
-                         char_is_digit(pair->key[i]))
-                    buffer[5 + i] = pair->key[i];
-                else
-                    buffer[5 + i] = '_';
-            }
-
-            buffer[5 + i] = 0;
-            setenv(buffer, pair->value, 1);
-        }
-    }
-
-    if (content_type != NULL)
-        setenv("CONTENT_TYPE", content_type, 1);
-
-    if (content_length >= 0) {
-        char value[32];
-        snprintf(value, sizeof(value), "%llu",
-                 (unsigned long long)content_length);
-        setenv("CONTENT_LENGTH", value, 1);
-    }
-
-    execl(path, path, arg, NULL);
-    fprintf(stderr, "exec('%s') failed: %s\n",
-            path, strerror(errno));
-    _exit(2);
-}
-
-static void
-cgi_child_callback(int status, void *ctx gcc_unused)
-{
-    int exit_status = WEXITSTATUS(status);
-
-    if (WIFSIGNALED(status)) {
-        daemon_log(1, "CGI died from signal %d%s\n",
-                   WTERMSIG(status),
-                   WCOREDUMP(status) ? " (core dumped)" : "");
-    } else if (exit_status != 0)
-        daemon_log(1, "CGI exited with status %d\n",
-                   exit_status);
-}
-
->>>>>>> 92f495df
 void
 cgi_new(struct pool *pool, http_method_t method,
         const struct cgi_address *address,
