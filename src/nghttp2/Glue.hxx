--- conflicted
+++ resolved
@@ -59,13 +59,8 @@
 void
 SendRequest(AllocatorPtr alloc, EventLoop &event_loop, Stock &stock,
 	    const StopwatchPtr &parent_stopwatch,
-<<<<<<< HEAD
-	    SocketFilterFactory *filter_factory,
+	    const SocketFilterParams *filter_params,
 	    HttpMethod method,
-=======
-	    const SocketFilterParams *filter_params,
-	    http_method_t method,
->>>>>>> 8c6da6f5
 	    const HttpAddress &address,
 	    StringMap &&headers, UnusedIstreamPtr body,
 	    AlpnHandler *alpn_handler,
