--- conflicted
+++ resolved
@@ -424,18 +424,12 @@
 
     const struct widget_view *view = widget_get_view(widget);
     if (view == NULL) {
-<<<<<<< HEAD
         GError *error =
             g_error_new(widget_quark(), 0,
                         "unknown view name for class '%s': '%s'",
                         widget->class_name, widget_get_view_name(widget));
+        widget_cancel(widget);
         http_response_handler_direct_abort(handler, handler_ctx, error);
-=======
-        daemon_log(3, "unknown view name for class '%s': '%s'\n",
-                   widget->class_name, widget_get_view_name(widget));
-        widget_cancel(widget);
-        http_response_handler_direct_abort(handler, handler_ctx);
->>>>>>> 7ae1a84b
         return;
     }
 
