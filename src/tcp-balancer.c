/*
 * Wrapper for the tcp_stock class to support load balancing.
 *
 * author: Max Kellermann <mk@cm4all.com>
 */

#include "tcp-balancer.h"
#include "tcp-stock.h"
#include "stock.h"
#include "address-envelope.h"
#include "address-list.h"
#include "balancer.h"
#include "failure.h"

struct tcp_balancer {
    struct hstock *tcp_stock;

    struct balancer *balancer;
};

struct tcp_balancer_request {
    struct pool *pool;
    struct tcp_balancer *tcp_balancer;

    /**
<<<<<<< HEAD
     * The "sticky id" of the incoming HTTP request.
     */
    unsigned session_sticky;
=======
     * The number of remaining connection attempts.  We give up when
     * we get an error and this attribute is already zero.
     */
    unsigned retries;
>>>>>>> 0d954200

    const struct address_list *address_list;
    const struct address_envelope *current_address;

    const struct stock_handler *handler;
    void *handler_ctx;

    struct async_operation_ref *async_ref;
};

static const struct stock_handler tcp_balancer_stock_handler;

static void
tcp_balancer_next(struct tcp_balancer_request *request)
{
    request->current_address = balancer_get(request->tcp_balancer->balancer,
                                            request->address_list,
                                            request->session_sticky);

    tcp_stock_get(request->tcp_balancer->tcp_stock, request->pool,
                  NULL,
                  &request->current_address->address,
                  request->current_address->length,
                  &tcp_balancer_stock_handler, request,
                  request->async_ref);
}

/*
 * stock handler
 *
 */

static void
tcp_balancer_stock_ready(struct stock_item *item, void *ctx)
{
    struct tcp_balancer_request *request = ctx;

    failure_remove(&request->current_address->address,
                   request->current_address->length);

    request->handler->ready(item, request->handler_ctx);
}

static void
tcp_balancer_stock_error(GError *error, void *ctx)
{
    struct tcp_balancer_request *request = ctx;

    failure_add(&request->current_address->address,
                request->current_address->length);

    if (request->retries-- > 0)
        /* try again, next address */
        tcp_balancer_next(request);
    else
        /* give up */
        request->handler->error(error, request->handler_ctx);
}

static const struct stock_handler tcp_balancer_stock_handler = {
    .ready = tcp_balancer_stock_ready,
    .error = tcp_balancer_stock_error,
};

/*
 * constructor
 *
 */

struct tcp_balancer *
tcp_balancer_new(struct pool *pool, struct hstock *tcp_stock,
                 struct balancer *balancer)
{
    struct tcp_balancer *tcp_balancer = p_malloc(pool, sizeof(*tcp_balancer));
    tcp_balancer->tcp_stock = tcp_stock;
    tcp_balancer->balancer = balancer;
    return tcp_balancer;
}

void
tcp_balancer_get(struct tcp_balancer *tcp_balancer, struct pool *pool,
                 unsigned session_sticky,
                 const struct address_list *address_list,
                 const struct stock_handler *handler, void *handler_ctx,
                 struct async_operation_ref *async_ref)
{
    struct tcp_balancer_request *request = p_malloc(pool, sizeof(*request));
    request->pool = pool;
    request->tcp_balancer = tcp_balancer;
<<<<<<< HEAD
    request->session_sticky = session_sticky;
=======

    if (address_list->size <= 1)
        request->retries = 0;
    else if (address_list->size == 2)
        request->retries = 1;
    else if (address_list->size == 3)
        request->retries = 2;
    else
        request->retries = 3;

>>>>>>> 0d954200
    request->address_list = address_list;
    request->handler = handler;
    request->handler_ctx = handler_ctx;
    request->async_ref = async_ref;

    tcp_balancer_next(request);
}

void
tcp_balancer_put(struct tcp_balancer *tcp_balancer, struct stock_item *item,
                 bool destroy)
{
    tcp_stock_put(tcp_balancer->tcp_stock, item, destroy);
}<|MERGE_RESOLUTION|>--- conflicted
+++ resolved
@@ -23,16 +23,15 @@
     struct tcp_balancer *tcp_balancer;
 
     /**
-<<<<<<< HEAD
      * The "sticky id" of the incoming HTTP request.
      */
     unsigned session_sticky;
-=======
+
+    /**
      * The number of remaining connection attempts.  We give up when
      * we get an error and this attribute is already zero.
      */
     unsigned retries;
->>>>>>> 0d954200
 
     const struct address_list *address_list;
     const struct address_envelope *current_address;
@@ -122,9 +121,7 @@
     struct tcp_balancer_request *request = p_malloc(pool, sizeof(*request));
     request->pool = pool;
     request->tcp_balancer = tcp_balancer;
-<<<<<<< HEAD
     request->session_sticky = session_sticky;
-=======
 
     if (address_list->size <= 1)
         request->retries = 0;
@@ -135,7 +132,6 @@
     else
         request->retries = 3;
 
->>>>>>> 0d954200
     request->address_list = address_list;
     request->handler = handler;
     request->handler_ctx = handler_ctx;
