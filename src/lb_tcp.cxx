/*
 * Handler for raw TCP connections.
 *
 * author: Max Kellermann <mk@cm4all.com>
 */

#include "lb_tcp.hxx"
#include "lb_config.hxx"
#include "lb_cluster.hxx"
#include "filtered_socket.hxx"
#include "client_balancer.hxx"
#include "address_sticky.hxx"
#include "direct.hxx"
#include "pool.hxx"
#include "GException.hxx"
#include "net/ConnectSocket.hxx"
#include "net/SocketDescriptor.hxx"
#include "net/SocketAddress.hxx"
#include "net/StaticSocketAddress.hxx"
#include "util/Cancellable.hxx"

#include <unistd.h>
#include <errno.h>

struct LbTcpConnection final : ConnectSocketHandler {
    struct pool *pool;
    Stock *pipe_stock;

    const LbTcpConnectionHandler *handler;
    void *handler_ctx;

    FilteredSocket inbound;

    BufferedSocket outbound;

    CancellablePointer cancel_connect;

    bool got_inbound_data, got_outbound_data;

    LbTcpConnection(struct pool &_pool, EventLoop &event_loop,
                    Stock *_pipe_stock,
                    SocketDescriptor &&fd, FdType fd_type,
                    const SocketFilter *filter, void *filter_ctx,
                    const LbTcpConnectionHandler &_handler, void *ctx);

    void DestroyInbound();
    void DestroyOutbound();
    void Destroy();

    /* virtual methods from class ConnectSocketHandler */
    void OnSocketConnectSuccess(SocketDescriptor &&fd) override;
    void OnSocketConnectTimeout() override;
    void OnSocketConnectError(std::exception_ptr ep) override;
};

static constexpr timeval write_timeout = { 30, 0 };

void
LbTcpConnection::DestroyInbound()
{
    if (inbound.IsConnected())
        inbound.Close();

    inbound.Destroy();
}

void
LbTcpConnection::DestroyOutbound()
{
    if (outbound.IsConnected())
        outbound.Close();

    outbound.Destroy();
}

void
LbTcpConnection::Destroy()
{
    if (inbound.IsValid())
        DestroyInbound();

    if (cancel_connect)
        cancel_connect.Cancel();
    else if (outbound.IsValid())
        DestroyOutbound();

    this->~LbTcpConnection();
}

/*
 * inbound BufferedSocketHandler
 *
 */

static BufferedResult
inbound_buffered_socket_data(const void *buffer, size_t size, void *ctx)
{
    LbTcpConnection *tcp = (LbTcpConnection *)ctx;

    tcp->got_inbound_data = true;

    if (tcp->cancel_connect)
        /* outbound is not yet connected */
        return BufferedResult::BLOCKING;

    if (!tcp->outbound.IsValid()) {
        tcp->Destroy();
        tcp->handler->error("Send error", "Broken socket", tcp->handler_ctx);
        return BufferedResult::CLOSED;
    }

    ssize_t nbytes = tcp->outbound.Write(buffer, size);
    if (nbytes > 0) {
        tcp->inbound.Consumed(nbytes);
        return (size_t)nbytes == size
            ? BufferedResult::OK
            : BufferedResult::PARTIAL;
    }

    switch ((enum write_result)nbytes) {
    case WRITE_SOURCE_EOF:
        assert(false);
        gcc_unreachable();

    case WRITE_ERRNO:
        tcp->Destroy();
        tcp->handler->_errno("Send failed", errno, tcp->handler_ctx);
        return BufferedResult::CLOSED;

    case WRITE_BLOCKING:
        return BufferedResult::BLOCKING;

    case WRITE_DESTROYED:
        return BufferedResult::CLOSED;

    case WRITE_BROKEN:
        tcp->Destroy();
        tcp->handler->eof(tcp->handler_ctx);
        return BufferedResult::CLOSED;
    }

    assert(false);
    gcc_unreachable();
}

static bool
inbound_buffered_socket_closed(void *ctx)
{
    LbTcpConnection *tcp = (LbTcpConnection *)ctx;

    tcp->Destroy();
    tcp->handler->eof(tcp->handler_ctx);
    return false;
}

static bool
inbound_buffered_socket_write(void *ctx)
{
    LbTcpConnection *tcp = (LbTcpConnection *)ctx;

    tcp->got_outbound_data = false;

    if (!tcp->outbound.Read(false))
        return false;

    if (!tcp->got_outbound_data)
        tcp->inbound.UnscheduleWrite();
    return true;
}

static bool
inbound_buffered_socket_drained(void *ctx)
{
    LbTcpConnection *tcp = (LbTcpConnection *)ctx;

    if (!tcp->outbound.IsValid()) {
        /* now that inbound's output buffers are drained, we can
           finally close the connection (postponed from
           outbound_buffered_socket_end()) */
        tcp->Destroy();
        tcp->handler->eof(tcp->handler_ctx);
        return false;
    }

    return true;
}

static enum write_result
inbound_buffered_socket_broken(void *ctx)
{
    LbTcpConnection *tcp = (LbTcpConnection *)ctx;

    tcp->Destroy();
    tcp->handler->eof(tcp->handler_ctx);
    return WRITE_DESTROYED;
}

static void
inbound_buffered_socket_error(std::exception_ptr ep, void *ctx)
{
    LbTcpConnection *tcp = (LbTcpConnection *)ctx;

<<<<<<< HEAD
    lb_tcp_close(tcp);
    tcp->handler->exception("Error", ep, tcp->handler_ctx);
=======
    tcp->Destroy();
    tcp->handler->gerror("Error", error, tcp->handler_ctx);
>>>>>>> e9050851
}

static constexpr BufferedSocketHandler inbound_buffered_socket_handler = {
    inbound_buffered_socket_data,
    nullptr, // TODO: inbound_buffered_socket_direct,
    inbound_buffered_socket_closed,
    nullptr,
    nullptr,
    inbound_buffered_socket_write,
    inbound_buffered_socket_drained,
    nullptr,
    inbound_buffered_socket_broken,
    inbound_buffered_socket_error,
};

/*
 * outbound buffered_socket_handler
 *
 */

static BufferedResult
outbound_buffered_socket_data(const void *buffer, size_t size, void *ctx)
{
    LbTcpConnection *tcp = (LbTcpConnection *)ctx;

    tcp->got_outbound_data = true;

    ssize_t nbytes = tcp->inbound.Write(buffer, size);
    if (nbytes > 0) {
        tcp->outbound.Consumed(nbytes);
        return (size_t)nbytes == size
            ? BufferedResult::OK
            : BufferedResult::PARTIAL;
    }

    switch ((enum write_result)nbytes) {
        int save_errno;

    case WRITE_SOURCE_EOF:
        assert(false);
        gcc_unreachable();

    case WRITE_ERRNO:
        save_errno = errno;
        tcp->Destroy();
        tcp->handler->_errno("Send failed", save_errno, tcp->handler_ctx);
        return BufferedResult::CLOSED;

    case WRITE_BLOCKING:
        return BufferedResult::BLOCKING;

    case WRITE_DESTROYED:
        return BufferedResult::CLOSED;

    case WRITE_BROKEN:
        tcp->Destroy();
        tcp->handler->eof(tcp->handler_ctx);
        return BufferedResult::CLOSED;
    }

    assert(false);
    gcc_unreachable();
}

static bool
outbound_buffered_socket_closed(void *ctx)
{
    LbTcpConnection *tcp = (LbTcpConnection *)ctx;

    tcp->outbound.Close();
    return true;
}

static void
outbound_buffered_socket_end(void *ctx)
{
    LbTcpConnection *tcp = (LbTcpConnection *)ctx;

    tcp->outbound.Destroy();

    tcp->inbound.UnscheduleWrite();

    if (tcp->inbound.IsDrained()) {
        /* all output buffers to "inbound" are drained; close the
           connection, because there's nothing left to do */
        tcp->Destroy();
        tcp->handler->eof(tcp->handler_ctx);

        /* nothing will be done if the buffers are not yet drained;
           we're waiting for inbound_buffered_socket_drained() to be
           called */
    }
}

static bool
outbound_buffered_socket_write(void *ctx)
{
    LbTcpConnection *tcp = (LbTcpConnection *)ctx;

    tcp->got_inbound_data = false;

    if (!tcp->inbound.Read(false))
        return false;

    if (!tcp->got_inbound_data)
        tcp->outbound.UnscheduleWrite();
    return true;
}

static enum write_result
outbound_buffered_socket_broken(void *ctx)
{
    LbTcpConnection *tcp = (LbTcpConnection *)ctx;

    tcp->Destroy();
    tcp->handler->eof(tcp->handler_ctx);
    return WRITE_DESTROYED;
}

static void
outbound_buffered_socket_error(std::exception_ptr ep, void *ctx)
{
    LbTcpConnection *tcp = (LbTcpConnection *)ctx;

<<<<<<< HEAD
    lb_tcp_close(tcp);
    tcp->handler->exception("Error", ep, tcp->handler_ctx);
=======
    tcp->Destroy();
    tcp->handler->gerror("Error", error, tcp->handler_ctx);
>>>>>>> e9050851
}

static constexpr BufferedSocketHandler outbound_buffered_socket_handler = {
    outbound_buffered_socket_data,
    nullptr, // TODO: outbound_buffered_socket_direct,
    outbound_buffered_socket_closed,
    nullptr,
    outbound_buffered_socket_end,
    outbound_buffered_socket_write,
    nullptr,
    nullptr,
    outbound_buffered_socket_broken,
    outbound_buffered_socket_error,
};

/*
 * ConnectSocketHandler
 *
 */

void
LbTcpConnection::OnSocketConnectSuccess(SocketDescriptor &&fd)
{
    cancel_connect = nullptr;

    outbound.Init(fd.Steal(), FdType::FD_TCP,
                  nullptr, &write_timeout,
                  outbound_buffered_socket_handler, this);

    /* TODO
    outbound.direct = pipe_stock != nullptr &&
        (ISTREAM_TO_TCP & FdType::FD_PIPE) != 0 &&
        (istream_direct_mask_to(inbound.base.base.fd_type) & FdType::FD_PIPE) != 0;
    */

    if (inbound.Read(false))
        outbound.Read(false);
}

void
LbTcpConnection::OnSocketConnectTimeout()
{
    DestroyInbound();
    handler->error("Connect error", "Timeout", handler_ctx);
}

void
LbTcpConnection::OnSocketConnectError(std::exception_ptr ep)
{
    DestroyInbound();
    handler->exception("Connect error", ep, handler_ctx);
}

/*
 * constructor
 *
 */

gcc_pure
static unsigned
lb_tcp_sticky(const AddressList &address_list,
              SocketAddress remote_address)
{
    switch (address_list.sticky_mode) {
    case StickyMode::NONE:
    case StickyMode::FAILOVER:
        break;

    case StickyMode::SOURCE_IP:
        return socket_address_sticky(remote_address);

    case StickyMode::SESSION_MODULO:
    case StickyMode::COOKIE:
    case StickyMode::JVM_ROUTE:
        /* not implemented here */
        break;
    }

    return 0;
}

inline
LbTcpConnection::LbTcpConnection(struct pool &_pool, EventLoop &event_loop,
                                 Stock *_pipe_stock,
                                 SocketDescriptor &&fd, FdType fd_type,
                                 const SocketFilter *filter, void *filter_ctx,
                                 const LbTcpConnectionHandler &_handler, void *ctx)
    :pool(&_pool), pipe_stock(_pipe_stock),
     handler(&_handler), handler_ctx(ctx),
     inbound(event_loop), outbound(event_loop)
{
    inbound.Init(fd.Steal(), fd_type,
                 nullptr, &write_timeout,
                 filter, filter_ctx,
                 inbound_buffered_socket_handler, this);
    /* TODO
    inbound.base.direct = pipe_stock != nullptr &&
        (ISTREAM_TO_PIPE & fd_type) != 0 &&
        (ISTREAM_TO_TCP & FdType::FD_PIPE) != 0;
    */
}

void
lb_tcp_new(struct pool &pool, EventLoop &event_loop, Stock *pipe_stock,
           SocketDescriptor &&fd, FdType fd_type,
           const SocketFilter *filter, void *filter_ctx,
           SocketAddress remote_address,
           const LbClusterConfig &cluster,
           LbClusterMap &clusters,
           Balancer &balancer,
           const LbTcpConnectionHandler &handler, void *ctx,
           LbTcpConnection **tcp_r)
{
    auto *tcp = NewFromPool<LbTcpConnection>(pool, pool, event_loop,
                                             pipe_stock,
                                             std::move(fd), fd_type,
                                             filter, filter_ctx,
                                             handler, ctx);

    unsigned session_sticky = lb_tcp_sticky(cluster.address_list,
                                            remote_address);

    SocketAddress bind_address = SocketAddress::Null();
    StaticSocketAddress bind_address_buffer;

    if (cluster.transparent_source) {
        bind_address = remote_address;

        /* reset the port to 0 to allow the kernel to choose one */
        if (bind_address.GetPort() != 0) {
            bind_address_buffer = bind_address;
            if (bind_address_buffer.SetPort(0))
                bind_address = bind_address_buffer;
        }
    }

    *tcp_r = tcp;

    if (cluster.HasZeroConf()) {
        /* TODO: generalize the Zeroconf code, implement sticky */

        auto *cluster2 = clusters.Find(cluster.name);
        if (cluster2 == nullptr) {
            tcp->DestroyInbound();
            handler.error("Zeroconf error", "Zeroconf cluster not found", ctx);
            return;
        }

        const auto member = cluster2->Pick();
        if (member.first == nullptr) {
            tcp->DestroyInbound();
            handler.error("Zeroconf error", "Zeroconf cluster is empty", ctx);
            return;
        }

        const auto address = member.second;
        assert(address.IsDefined());

        client_socket_new(event_loop, pool,
                          address.GetFamily(), SOCK_STREAM, 0,
                          cluster.transparent_source, bind_address,
                          address,
                          20,
                          *tcp,
                          tcp->cancel_connect);
        return;
    }

    client_balancer_connect(event_loop, pool, balancer,
                            cluster.transparent_source,
                            bind_address,
                            session_sticky,
                            &cluster.address_list,
                            20,
                            *tcp,
                            tcp->cancel_connect);
}

void
lb_tcp_close(LbTcpConnection *tcp)
{
    tcp->Destroy();
}<|MERGE_RESOLUTION|>--- conflicted
+++ resolved
@@ -200,13 +200,8 @@
 {
     LbTcpConnection *tcp = (LbTcpConnection *)ctx;
 
-<<<<<<< HEAD
-    lb_tcp_close(tcp);
+    tcp->Destroy();
     tcp->handler->exception("Error", ep, tcp->handler_ctx);
-=======
-    tcp->Destroy();
-    tcp->handler->gerror("Error", error, tcp->handler_ctx);
->>>>>>> e9050851
 }
 
 static constexpr BufferedSocketHandler inbound_buffered_socket_handler = {
@@ -331,13 +326,8 @@
 {
     LbTcpConnection *tcp = (LbTcpConnection *)ctx;
 
-<<<<<<< HEAD
-    lb_tcp_close(tcp);
+    tcp->Destroy();
     tcp->handler->exception("Error", ep, tcp->handler_ctx);
-=======
-    tcp->Destroy();
-    tcp->handler->gerror("Error", error, tcp->handler_ctx);
->>>>>>> e9050851
 }
 
 static constexpr BufferedSocketHandler outbound_buffered_socket_handler = {
