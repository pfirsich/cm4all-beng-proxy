--- conflicted
+++ resolved
@@ -250,13 +250,9 @@
 
     tcp->outbound.Destroy();
 
-<<<<<<< HEAD
+    tcp->inbound.UnscheduleWrite();
+
     if (tcp->inbound.IsDrained()) {
-=======
-    filtered_socket_unschedule_write(&tcp->inbound);
-
-    if (filtered_socket_is_drained(&tcp->inbound)) {
->>>>>>> d04f1be9
         /* all output buffers to "inbound" are drained; close the
            connection, because there's nothing left to do */
         lb_tcp_close(tcp);
