/*
 * Wrapper for a socket descriptor with (optional) filter for input
 * and output.
 *
 * author: Max Kellermann <mk@cm4all.com>
 */

#include "filtered_socket.h"
#include "fifo-buffer.h"
#include "fb_pool.h"

#include <string.h>
#include <errno.h>

/*
 * buffered_socket_handler
 *
 */

static enum buffered_result
filtered_socket_bs_data(const void *buffer, size_t size, void *ctx)
{
    struct filtered_socket *s = ctx;

    return s->filter->data(buffer, size, s->filter_ctx);
}

static bool
filtered_socket_bs_closed(void *ctx)
{
    struct filtered_socket *s = ctx;

    return s->filter->closed(s->filter_ctx);
}

static bool
filtered_socket_bs_remaining(size_t remaining, void *ctx)
{
    struct filtered_socket *s = ctx;

    return s->filter->remaining(remaining, s->filter_ctx);
}

static bool
filtered_socket_bs_write(void *ctx)
{
    struct filtered_socket *s = ctx;

    return s->filter->internal_write(s->filter_ctx);
}

static void
filtered_socket_bs_end(void *ctx)
{
    struct filtered_socket *s = ctx;

    s->filter->end(s->filter_ctx);
}

static bool
filtered_socket_bs_timeout(void *ctx)
{
    struct filtered_socket *s = ctx;

    // TODO: let handler intercept this call
    if (s->handler->timeout != NULL)
        return s->handler->timeout(s->handler_ctx);
    else {
        s->handler->error(g_error_new_literal(buffered_socket_quark(), 0,
                                              "Timeout"),
                          s->handler_ctx);
        return false;
    }
}

static bool
filtered_socket_bs_broken(void *ctx)
{
    struct filtered_socket *s = ctx;

    return s->handler->broken != NULL && s->handler->broken(s->handler_ctx);
}

static void
filtered_socket_bs_error(GError *error, void *ctx)
{
    struct filtered_socket *s = ctx;

    s->handler->error(error, s->handler_ctx);
}

static const struct buffered_socket_handler filtered_socket_bs_handler = {
    .data = filtered_socket_bs_data,
    .closed = filtered_socket_bs_closed,
    .remaining = filtered_socket_bs_remaining,
    .end = filtered_socket_bs_end,
    .write = filtered_socket_bs_write,
    .timeout = filtered_socket_bs_timeout,
    .broken = filtered_socket_bs_broken,
    .error = filtered_socket_bs_error,
};

/*
 * constructor
 *
 */

void
filtered_socket_init(struct filtered_socket *s, struct pool *pool,
                     int fd, enum istream_direct fd_type,
                     const struct timeval *read_timeout,
                     const struct timeval *write_timeout,
                     const struct socket_filter *filter,
                     void *filter_ctx,
                     const struct buffered_socket_handler *handler,
                     void *handler_ctx)
{
    s->filter = filter;
    s->filter_ctx = filter_ctx;

    if (filter != NULL) {
        assert(filter->init != NULL);
        assert(filter->data != NULL);
        assert(filter->is_empty != NULL);
        assert(filter->is_full != NULL);
        assert(filter->available != NULL);
        assert(filter->consumed != NULL);
        assert(filter->read != NULL);
        assert(filter->write != NULL);
        assert(filter->internal_write != NULL);
        assert(filter->closed != NULL);
        assert(filter->close != NULL);

        s->handler = handler;
        s->handler_ctx = handler_ctx;

        handler = &filtered_socket_bs_handler;
        handler_ctx = s;
    }

    buffered_socket_init(&s->base, pool, fd, fd_type,
                         read_timeout, write_timeout,
<<<<<<< HEAD
                         handler, handler_ctx);
=======
                         &filtered_socket_bs_handler, s);

#ifndef NDEBUG
    s->ended = false;
#endif

    s->filter = filter;
    s->filter_ctx = filter_ctx;
    s->handler = handler;
    s->handler_ctx = handler_ctx;
>>>>>>> 6d2d649c

    if (filter != NULL)
        filter->init(s, filter_ctx);
}

void
filtered_socket_destroy(struct filtered_socket *s)
{
    if (s->filter != NULL) {
        s->filter->close(s->filter_ctx);
        s->filter = NULL;
    }

    buffered_socket_destroy(&s->base);
}

bool
filtered_socket_empty(const struct filtered_socket *s)
{
    return s->filter != NULL
        ? s->filter->is_empty(s->filter_ctx)
        : buffered_socket_empty(&s->base);
}

bool
filtered_socket_full(const struct filtered_socket *s)
{
    return s->filter != NULL
        ? s->filter->is_full(s->filter_ctx)
        : buffered_socket_full(&s->base);
}

size_t
filtered_socket_available(const struct filtered_socket *s)
{
    return s->filter != NULL
        ? s->filter->available(s->filter_ctx)
        : buffered_socket_available(&s->base);
}

void
filtered_socket_consumed(struct filtered_socket *s, size_t nbytes)
{
    if (s->filter != NULL)
        s->filter->consumed(nbytes, s->filter_ctx);
    else
        buffered_socket_consumed(&s->base, nbytes);
}

bool
filtered_socket_read(struct filtered_socket *s, bool expect_more)
{
    if (s->filter != NULL)
        return s->filter->read(expect_more, s->filter_ctx);
    else
        return buffered_socket_read(&s->base, expect_more);
}

ssize_t
filtered_socket_write(struct filtered_socket *s,
                      const void *data, size_t length)
{
    return s->filter != NULL
        ? s->filter->write(data, length, s->filter_ctx)
        : buffered_socket_write(&s->base, data, length);
}<|MERGE_RESOLUTION|>--- conflicted
+++ resolved
@@ -140,20 +140,11 @@
 
     buffered_socket_init(&s->base, pool, fd, fd_type,
                          read_timeout, write_timeout,
-<<<<<<< HEAD
                          handler, handler_ctx);
-=======
-                         &filtered_socket_bs_handler, s);
 
 #ifndef NDEBUG
     s->ended = false;
 #endif
-
-    s->filter = filter;
-    s->filter_ctx = filter_ctx;
-    s->handler = handler;
-    s->handler_ctx = handler_ctx;
->>>>>>> 6d2d649c
 
     if (filter != NULL)
         filter->init(s, filter_ctx);
