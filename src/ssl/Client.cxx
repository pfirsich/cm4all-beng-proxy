/*
 * Copyright 2007-2020 CM4all GmbH
 * All rights reserved.
 *
 * author: Max Kellermann <mk@cm4all.com>
 *
 * Redistribution and use in source and binary forms, with or without
 * modification, are permitted provided that the following conditions
 * are met:
 *
 * - Redistributions of source code must retain the above copyright
 * notice, this list of conditions and the following disclaimer.
 *
 * - Redistributions in binary form must reproduce the above copyright
 * notice, this list of conditions and the following disclaimer in the
 * documentation and/or other materials provided with the
 * distribution.
 *
 * THIS SOFTWARE IS PROVIDED BY THE COPYRIGHT HOLDERS AND CONTRIBUTORS
 * ``AS IS'' AND ANY EXPRESS OR IMPLIED WARRANTIES, INCLUDING, BUT NOT
 * LIMITED TO, THE IMPLIED WARRANTIES OF MERCHANTABILITY AND FITNESS
 * FOR A PARTICULAR PURPOSE ARE DISCLAIMED.  IN NO EVENT SHALL THE
 * FOUNDATION OR CONTRIBUTORS BE LIABLE FOR ANY DIRECT, INDIRECT,
 * INCIDENTAL, SPECIAL, EXEMPLARY, OR CONSEQUENTIAL DAMAGES
 * (INCLUDING, BUT NOT LIMITED TO, PROCUREMENT OF SUBSTITUTE GOODS OR
 * SERVICES; LOSS OF USE, DATA, OR PROFITS; OR BUSINESS INTERRUPTION)
 * HOWEVER CAUSED AND ON ANY THEORY OF LIABILITY, WHETHER IN CONTRACT,
 * STRICT LIABILITY, OR TORT (INCLUDING NEGLIGENCE OR OTHERWISE)
 * ARISING IN ANY WAY OUT OF THE USE OF THIS SOFTWARE, EVEN IF ADVISED
 * OF THE POSSIBILITY OF SUCH DAMAGE.
 */

#include "Client.hxx"
#include "Config.hxx"
#include "Filter.hxx"
#include "ssl/Basic.hxx"
#include "ssl/Ctx.hxx"
#include "ssl/LoadFile.hxx"
#include "ssl/Error.hxx"
#include "io/Logger.hxx"
#include "fs/ThreadSocketFilter.hxx"
#include "thread/Pool.hxx"
#include "util/RuntimeError.hxx"

#include <map>

class SslClientCerts {
	struct X509NameCompare {
		gcc_pure
		bool operator()(const UniqueX509_NAME &a,
				const UniqueX509_NAME &b) const noexcept {
			return X509_NAME_cmp(a.get(), b.get()) < 0;
		}
	};

	std::map<UniqueX509_NAME,
		 std::pair<UniqueX509, UniqueEVP_PKEY>,
		 X509NameCompare> by_issuer;

	std::map<std::string,
		 std::pair<UniqueX509, UniqueEVP_PKEY>> by_name;

public:
	explicit SslClientCerts(const std::vector<NamedSslCertKeyConfig> &config);

	bool Find(X509_NAME &name, X509 **x509, EVP_PKEY **pkey) const noexcept;

	gcc_pure
	const auto *FindByConfiguredName(const char *name) const {
		auto i = by_name.find(name);
		return i != by_name.end()
			? &i->second
			: nullptr;
	}
};

static SslCtx ssl_client_ctx;
static SslClientCerts *ssl_client_certs;

static int
ssl_client_cert_cb(SSL *ssl, X509 **x509, EVP_PKEY **pkey) noexcept
{
	assert(ssl_client_certs != nullptr);

	const auto cas = SSL_get_client_CA_list(ssl);
	if (cas == nullptr)
		return 0;

	for (unsigned i = 0, n = sk_X509_NAME_num(cas); i < n; ++i)
		if (ssl_client_certs->Find(*sk_X509_NAME_value(cas, i), x509, pkey))
			return 1;

	return 0;
}

static auto
LoadCertKey(const SslCertKeyConfig &config)
{
	return LoadCertKeyFile(config.cert_file.c_str(), config.key_file.c_str());
}

SslClientCerts::SslClientCerts(const std::vector<NamedSslCertKeyConfig> &config)
{
	for (const auto &i : config) {
		try {
			auto ck = LoadCertKey(i);
			if (!i.name.empty()) {
				auto j = by_name.emplace(std::piecewise_construct,
							 std::forward_as_tuple(i.name),
							 std::forward_as_tuple(UpRef(*ck.first), UpRef(*ck.second)));
				if (!j.second)
					throw FormatRuntimeError("Duplicate certificate name '%s'",
								 i.name.c_str());
			}

			X509_NAME *issuer = X509_get_issuer_name(ck.first.get());
			if (issuer != nullptr) {
				UniqueX509_NAME issuer2(X509_NAME_dup(issuer));
				if (issuer2)
					by_issuer.emplace(std::move(issuer2),
							  std::make_pair(std::move(ck.first),
									 std::move(ck.second)));
			}
		} catch (...) {
			std::throw_with_nested(FormatRuntimeError("Failed to load certificate '%s'/'%s'",
								  i.cert_file.c_str(),
								  i.key_file.c_str()));
		}
	}
}

bool
SslClientCerts::Find(X509_NAME &name,
		     X509 **x509, EVP_PKEY **pkey) const noexcept
{
	UniqueX509_NAME name2(X509_NAME_dup(&name));
	if (!name2)
		return false;

	auto i = by_issuer.find(name2);
	if (i == by_issuer.end())
		return false;

	*x509 = UpRef(*i->second.first).release();
	*pkey = UpRef(*i->second.second).release();
	return true;
}

void
ssl_client_init(const SslClientConfig &config)
{
	try {
		ssl_client_ctx = CreateBasicSslCtx(false);
	} catch (const SslError &e) {
		LogConcat(1, "ssl_client", "ssl_factory_new() failed: ", e.what());
	}

	if (!config.cert_key.empty()) {
		ssl_client_certs = new SslClientCerts(config.cert_key);
		SSL_CTX_set_client_cert_cb(ssl_client_ctx.get(), ssl_client_cert_cb);
	}
}

void
ssl_client_deinit()
{
	ssl_client_ctx.reset();
	delete std::exchange(ssl_client_certs, nullptr);
}

static constexpr unsigned char alpn_h2[] = {
	2, 'h', '2',
};

static constexpr unsigned char alpn_http_any[] = {
	2, 'h', '2',
	8, 'h', 't', 't', 'p', '/', '1', '.', '1',
};

SocketFilterPtr
ssl_client_create(EventLoop &event_loop,
		  const char *hostname,
<<<<<<< HEAD
		  const char *certificate,
		  SslClientAlpn alpn)
=======
		  const char *certificate)
>>>>>>> 0e41f158
{
	UniqueSSL ssl(SSL_new(ssl_client_ctx.get()));
	if (!ssl)
		throw SslError("SSL_new() failed");

<<<<<<< HEAD
	switch (alpn) {
	case SslClientAlpn::NONE:
		break;

	case SslClientAlpn::HTTP_2:
		SSL_set_alpn_protos(ssl.get(), alpn_h2, std::size(alpn_h2));
		break;

	case SslClientAlpn::HTTP_ANY:
		SSL_set_alpn_protos(ssl.get(), alpn_http_any,
				    std::size(alpn_http_any));
		break;
	}

=======
>>>>>>> 0e41f158
	SSL_set_connect_state(ssl.get());

	if (hostname != nullptr)
		/* why the fuck does OpenSSL want a non-const string? */
		SSL_set_tlsext_host_name(ssl.get(), const_cast<char *>(hostname));

	if (certificate != nullptr) {
		const auto *c = ssl_client_certs != nullptr
			? ssl_client_certs->FindByConfiguredName(certificate)
			: nullptr;
		if (c == nullptr)
			throw std::runtime_error("Selected certificate not found in configuration");

		SSL_use_PrivateKey(ssl.get(), c->second.get());
		SSL_use_certificate(ssl.get(), c->first.get());
	}

	auto f = ssl_filter_new(std::move(ssl));

	auto &queue = thread_pool_get_queue(event_loop);
	return SocketFilterPtr(new ThreadSocketFilter(event_loop, queue,
						      &ssl_filter_get_handler(*f)));
}<|MERGE_RESOLUTION|>--- conflicted
+++ resolved
@@ -180,18 +180,13 @@
 SocketFilterPtr
 ssl_client_create(EventLoop &event_loop,
 		  const char *hostname,
-<<<<<<< HEAD
 		  const char *certificate,
 		  SslClientAlpn alpn)
-=======
-		  const char *certificate)
->>>>>>> 0e41f158
 {
 	UniqueSSL ssl(SSL_new(ssl_client_ctx.get()));
 	if (!ssl)
 		throw SslError("SSL_new() failed");
 
-<<<<<<< HEAD
 	switch (alpn) {
 	case SslClientAlpn::NONE:
 		break;
@@ -206,8 +201,6 @@
 		break;
 	}
 
-=======
->>>>>>> 0e41f158
 	SSL_set_connect_state(ssl.get());
 
 	if (hostname != nullptr)
