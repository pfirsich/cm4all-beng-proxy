--- conflicted
+++ resolved
@@ -25,13 +25,7 @@
  * Throws std::runtime_error on error.
  */
 void *
-<<<<<<< HEAD
-ssl_client_create(struct pool *pool, EventLoop &event_loop,
+ssl_client_create(EventLoop &event_loop,
                   const char *hostname);
-=======
-ssl_client_create(EventLoop &event_loop,
-                  const char *hostname,
-                  GError **error_r);
->>>>>>> 585a3019
 
 #endif