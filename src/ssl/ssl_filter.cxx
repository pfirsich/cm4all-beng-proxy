--- conflicted
+++ resolved
@@ -235,14 +235,10 @@
                 peer_subject = format_subject_name(cert.get());
                 peer_issuer_subject = format_issuer_subject_name(cert.get());
             }
-<<<<<<< HEAD
-        } else if (!check_ssl_error(ssl.get(), result, error_r))
-=======
-        } else if (!check_ssl_error(ssl->ssl.get(), result, error_r)) {
+        } else if (!check_ssl_error(ssl.get(), result, error_r)) {
             /* flush the encrypted_output buffer, because it may
                contain a "TLS alert" */
-            Move(f.encrypted_output, ssl->encrypted_output);
->>>>>>> d0dc0e2f
+            f.encrypted_output.MoveFromAllowNull(encrypted_output);
             return false;
         }
     }
