--- conflicted
+++ resolved
@@ -55,10 +55,4 @@
 	SSL_CTX_flush_sessions(&ssl_ctx, tm);
 	const unsigned after = GetSessionCacheNumber(ssl_ctx);
 	return after < before ? before - after : 0;
-<<<<<<< HEAD
-}
-
-#endif
-=======
-}
->>>>>>> 0e41f158
+}