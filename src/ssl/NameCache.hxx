/*
 * Copyright 2007-2020 CM4all GmbH
 * All rights reserved.
 *
 * author: Max Kellermann <mk@cm4all.com>
 *
 * Redistribution and use in source and binary forms, with or without
 * modification, are permitted provided that the following conditions
 * are met:
 *
 * - Redistributions of source code must retain the above copyright
 * notice, this list of conditions and the following disclaimer.
 *
 * - Redistributions in binary form must reproduce the above copyright
 * notice, this list of conditions and the following disclaimer in the
 * documentation and/or other materials provided with the
 * distribution.
 *
 * THIS SOFTWARE IS PROVIDED BY THE COPYRIGHT HOLDERS AND CONTRIBUTORS
 * ``AS IS'' AND ANY EXPRESS OR IMPLIED WARRANTIES, INCLUDING, BUT NOT
 * LIMITED TO, THE IMPLIED WARRANTIES OF MERCHANTABILITY AND FITNESS
 * FOR A PARTICULAR PURPOSE ARE DISCLAIMED.  IN NO EVENT SHALL THE
 * FOUNDATION OR CONTRIBUTORS BE LIABLE FOR ANY DIRECT, INDIRECT,
 * INCIDENTAL, SPECIAL, EXEMPLARY, OR CONSEQUENTIAL DAMAGES
 * (INCLUDING, BUT NOT LIMITED TO, PROCUREMENT OF SUBSTITUTE GOODS OR
 * SERVICES; LOSS OF USE, DATA, OR PROFITS; OR BUSINESS INTERRUPTION)
 * HOWEVER CAUSED AND ON ANY THEORY OF LIABILITY, WHETHER IN CONTRACT,
 * STRICT LIABILITY, OR TORT (INCLUDING NEGLIGENCE OR OTHERWISE)
 * ARISING IN ANY WAY OUT OF THE USE OF THIS SOFTWARE, EVEN IF ADVISED
 * OF THE POSSIBILITY OF SUCH DAMAGE.
 */

#pragma once

#include "pg/AsyncConnection.hxx"
#include "event/TimerEvent.hxx"
#include "io/Logger.hxx"

#include <unordered_set>
#include <unordered_map>
#include <set>
#include <string>
#include <mutex>

struct CertDatabaseConfig;

class CertNameCacheHandler {
public:
	virtual void OnCertModified(const std::string &name,
				    bool deleted) noexcept = 0;
};

/**
 * A frontend for #CertDatabase which establishes a cache of all host
 * names and keeps it up to date.
 *
 * All modifications run asynchronously in the main thread, and
 * std::unordered_set queries may be executed from any thread
 * (protected by the mutex).
 */
class CertNameCache final : Pg::AsyncConnectionHandler, Pg::AsyncResultHandler {
	const LLogger logger;

	CertNameCacheHandler &handler;

	Pg::AsyncConnection conn;

	TimerEvent update_timer;

	mutable std::mutex mutex;

	/**
	 * A list of host names found in the database.
	 */
	std::unordered_set<std::string> names;

	/**
	 * A list of alt_names found in the database.  Each alt_name maps
	 * to a list of common_name values it appears in.
	 */
	std::unordered_map<std::string, std::set<std::string>> alt_names;

	/**
	 * The latest timestamp seen in a record.  This is used for
	 * incremental updates.
	 */
	std::string latest = "1971-01-01";

	unsigned n_added, n_updated, n_deleted;

	/**
	 * This flag is set to true as soon as the cached name list has
	 * become complete for the first time.  With an incomplete cache,
	 * Lookup() will always return true, because we don't know yet if
	 * the desired name is just not yet loaded.
	 */
	bool complete = false;

public:
	CertNameCache(EventLoop &event_loop,
		      const CertDatabaseConfig &config,
		      CertNameCacheHandler &_handler) noexcept;

	auto &GetEventLoop() const noexcept {
		return update_timer.GetEventLoop();
	}

	void Connect() noexcept {
		conn.Connect();
	}

	void Disconnect() noexcept {
		conn.Disconnect();
		update_timer.Cancel();
	}

	/**
	 * Check if the given name exists in the database.
	 */
	bool Lookup(const char *host) const noexcept;

private:
	void OnUpdateTimer() noexcept;

	void ScheduleUpdate() noexcept;

	void UnscheduleUpdate() noexcept {
		update_timer.Cancel();
	}

	void AddAltNames(const std::string &common_name,
			 std::forward_list<std::string> &&list) noexcept;
	void RemoveAltNames(const std::string &common_name,
			    std::forward_list<std::string> &&list) noexcept;

	/* virtual methods from Pg::AsyncConnectionHandler */
	void OnConnect() override;
	void OnDisconnect() noexcept override;
	void OnNotify(const char *name) override;
	void OnError(std::exception_ptr e) noexcept override;

	/* virtual methods from Pg::AsyncResultHandler */
	void OnResult(Pg::Result &&result) override;
	void OnResultEnd() override;
	void OnResultError() noexcept override;
<<<<<<< HEAD
};

#endif
=======
};
>>>>>>> 0e41f158
<|MERGE_RESOLUTION|>--- conflicted
+++ resolved
@@ -143,10 +143,4 @@
 	void OnResult(Pg::Result &&result) override;
 	void OnResultEnd() override;
 	void OnResultError() noexcept override;
-<<<<<<< HEAD
-};
-
-#endif
-=======
-};
->>>>>>> 0e41f158
+};