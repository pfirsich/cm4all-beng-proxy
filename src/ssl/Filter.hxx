--- conflicted
+++ resolved
@@ -1,9 +1,5 @@
 /*
-<<<<<<< HEAD
- * Copyright 2007-2019 CM4all GmbH
-=======
  * Copyright 2007-2020 CM4all GmbH
->>>>>>> eac5bffd
  * All rights reserved.
  *
  * author: Max Kellermann <mk@cm4all.com>
