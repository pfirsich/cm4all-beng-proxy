--- conflicted
+++ resolved
@@ -25,8 +25,6 @@
 bool
 http_list_contains(const char *list, const char *item);
 
-<<<<<<< HEAD
-=======
 /**
  * Case-insensitive version of http_list_contains().
  */
@@ -34,7 +32,6 @@
 bool
 http_list_contains_i(const char *list, const char *item);
 
->>>>>>> 6a6b70e7
 gcc_pure
 static inline int
 http_client_accepts_encoding(struct strmap *request_headers,
