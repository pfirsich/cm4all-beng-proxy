--- conflicted
+++ resolved
@@ -248,18 +248,13 @@
     instance->listeners.emplace_front(*instance, tag);
     auto &listener = instance->listeners.front();
 
-<<<<<<< HEAD
-        listener.SetTcpDeferAccept(10);
-
-        ai = ai->ai_next;
-    } while (ai != nullptr);
-=======
     if (!listener.Listen(address.GetFamily(), SOCK_STREAM, 0,
                          address, error)) {
         fprintf(stderr, "%s\n", error.GetMessage());
         exit(2);
     }
->>>>>>> 8f863507
+
+    listener.SetTcpDeferAccept(10);
 }
 
 static void
