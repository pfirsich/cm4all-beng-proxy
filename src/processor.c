/*
 * Process CM4all commands in a HTML stream, e.g. embeddings.
 *
 * author: Max Kellermann <mk@cm4all.com>
 */

#include "processor.h"
#include "parser.h"
#include "args.h"
#include "widget.h"
#include "growing-buffer.h"
#include "tpool.h"
#include "embed.h"
#include "async.h"
#include "rewrite-uri.h"
#include "strref2.h"
#include "strref-pool.h"
#include "global.h"
#include "expansible-buffer.h"
#include "html-escape.h"

#include <daemon/log.h>

#include <assert.h>
#include <string.h>

enum uri_base {
    URI_BASE_TEMPLATE,
    URI_BASE_WIDGET,
    URI_BASE_CHILD,
    URI_BASE_PARENT,
};

struct uri_rewrite {
    enum uri_base base;
    enum uri_mode mode;
};

struct processor {
    pool_t pool, caller_pool;

    struct widget *container;
    struct processor_env *env;
    unsigned options;

    istream_t replace;

    struct parser *parser;
    bool had_input;

    enum {
        TAG_NONE,
        TAG_WIDGET,
        TAG_WIDGET_PATH_INFO,
        TAG_WIDGET_PARAM,
        TAG_WIDGET_HEADER,
        TAG_WIDGET_VIEW,
        TAG_A,
        TAG_FORM,
        TAG_IMG,
        TAG_SCRIPT,
        TAG_PARAM,
        TAG_REWRITE_URI,
    } tag;

    struct uri_rewrite uri_rewrite;

    /**
     * The default value for #uri_rewrite.
     */
    struct uri_rewrite default_uri_rewrite;

    /**
     * These values are used to buffer c:mode/c:base values in any
     * order, even after the actual URI attribute.
     */
    struct {
        bool pending;

        off_t uri_start, uri_end;
        struct expansible_buffer *value;

        /**
         * The positions of the c:mode/c:base attributes after the URI
         * attribute.  These have to be deleted *after* the URI
         * attribute has been rewritten.
         */
        struct {
            off_t start, end;
        } delete[2];
    } postponed_rewrite;

    struct {
        off_t start_offset;

        pool_t pool;
        struct widget *widget;

        struct {
            struct expansible_buffer *name;
            struct expansible_buffer *value;
        } param;

        struct expansible_buffer *params;
    } widget;

    struct async_operation async;

    struct http_response_handler_ref response_handler;
    struct async_operation_ref *async_ref;
};


static inline bool
processor_option_quiet(const struct processor *processor)
{
    return processor->replace == NULL;
}

static inline bool
processor_option_rewrite_url(const struct processor *processor)
{
    return (processor->options & PROCESSOR_REWRITE_URL) != 0;
}

static void
processor_replace_add(struct processor *processor, off_t start, off_t end,
                      istream_t istream)
{
    istream_replace_add(processor->replace, start, end, istream);
}


/*
 * async operation
 *
 */

static struct processor *
async_to_processor(struct async_operation *ao)
{
    return (struct processor*)(((char*)ao) - offsetof(struct processor, async));
}

static void
processor_async_abort(struct async_operation *ao)
{
    struct processor *processor = async_to_processor(ao);

    pool_unref(processor->caller_pool);

    if (processor->parser != NULL)
        parser_close(processor->parser);
}

static const struct async_operation_class processor_async_operation = {
    .abort = processor_async_abort,
};


/*
 * constructor
 *
 */

static const char *
base_uri(pool_t pool, const char *absolute_uri)
{
    const char *p;

    if (absolute_uri == NULL)
        return NULL;

    p = strchr(absolute_uri, ';');
    if (p == NULL) {
        p = strchr(absolute_uri, '?');
        if (p == NULL)
            return absolute_uri;
    }

    return p_strndup(pool, absolute_uri, p - absolute_uri);
}

static void
processor_subst_beng_widget(istream_t istream,
                            struct widget *widget,
                            const struct processor_env *env)
{
    istream_subst_add(istream, "&c:path;", widget_path(widget));
    istream_subst_add(istream, "&c:prefix;", widget_prefix(widget));
    istream_subst_add(istream, "&c:uri;", env->absolute_uri);
    istream_subst_add(istream, "&c:base;",
                      base_uri(env->pool, env->uri));
    istream_subst_add(istream, "&c:frame;",
                      strmap_get(env->args, "frame"));
    istream_subst_add(istream, "&c:session;",
                      strmap_get(env->args, "session"));
}

static void
processor_parser_init(struct processor *processor, istream_t input);

static void
headers_copy2(struct strmap *in, struct strmap *out,
              const char *const* keys)
{
    const char *value;

    for (; *keys != NULL; ++keys) {
        value = strmap_get(in, *keys);
        if (value != NULL)
            strmap_set(out, *keys, value);
    }
}

static struct strmap *
processor_header_forward(pool_t pool, struct strmap *headers)
{
    if (headers == NULL)
        return NULL;

    static const char *const copy_headers[] = {
        "content-language",
        "content-type",
        "content-disposition",
        "location",
        NULL,
    };

    struct strmap *headers2 = strmap_new(pool, 8);
    headers_copy2(headers, headers2, copy_headers);
    return headers2;
}

void
processor_new(pool_t caller_pool, http_status_t status,
              struct strmap *headers, istream_t istream,
              struct widget *widget,
              struct processor_env *env,
              unsigned options,
              const struct http_response_handler *handler,
              void *handler_ctx,
              struct async_operation_ref *async_ref)
{
    assert(!http_status_is_empty(status));
    assert(istream != NULL);
    assert(!istream_has_handler(istream));
    assert(widget != NULL);

    if (widget->from_request.proxy_ref == NULL &&
        env->method == HTTP_METHOD_HEAD) {
        istream_close(istream);

        headers = processor_header_forward(caller_pool, headers);
        http_response_handler_direct_response(handler, handler_ctx,
                                              status, headers, NULL);
        return;
    }

    pool_t pool = pool_new_linear(caller_pool, "processor", 32768);
    struct processor *processor;

    if (widget->from_request.proxy_ref == NULL) {
        istream = istream_subst_new(pool, istream);
        processor_subst_beng_widget(istream, widget, env);
    }

    processor = p_malloc(pool, sizeof(*processor));
    processor->pool = pool;
    processor->caller_pool = caller_pool;

    processor->widget.pool = env->pool;

    processor->container = widget;
    processor->env = env;
    processor->options = options;
    processor->tag = TAG_NONE;

    processor->postponed_rewrite.pending = false;
    processor->postponed_rewrite.value = expansible_buffer_new(pool, 1024);

    processor->widget.widget = NULL;
    processor->widget.param.name = expansible_buffer_new(pool, 128);
    processor->widget.param.value = expansible_buffer_new(pool, 512);
    processor->widget.params = expansible_buffer_new(pool, 1024);

    if (widget->from_request.proxy_ref == NULL) {
        istream = istream_tee_new(pool, istream, true, true);
        processor->replace = istream_replace_new(pool, istream_tee_second(istream));
    } else {
        processor->replace = NULL;
    }

    processor_parser_init(processor, istream);
    pool_unref(pool);

    if (widget->from_request.proxy_ref == NULL) {
        if (processor_option_rewrite_url(processor)) {
            processor->default_uri_rewrite.base = URI_BASE_TEMPLATE;
            processor->default_uri_rewrite.mode = URI_MODE_DIRECT;
        }

        headers = processor_header_forward(pool, headers);
        http_response_handler_direct_response(handler, handler_ctx,
                                              status, headers,
                                              processor->replace);
    } else {
        http_response_handler_set(&processor->response_handler,
                                  handler, handler_ctx);
        pool_ref(caller_pool);

        async_init(&processor->async, &processor_async_operation);
        async_ref_set(async_ref, &processor->async);
        processor->async_ref = async_ref;

        pool_ref(pool);
        do {
            processor->had_input = false;
            parser_read(processor->parser);
        } while (processor->had_input && processor->parser != NULL);
        pool_unref(pool);
    }
}

static void
processor_uri_rewrite_init(struct processor *processor)
{
    assert(!processor->postponed_rewrite.pending);

    processor->uri_rewrite = processor->default_uri_rewrite;
}

static void
processor_uri_rewrite_delete(struct processor *processor,
                             off_t start, off_t end)
{
    unsigned i = 0;

    if (!processor->postponed_rewrite.pending) {
        /* no URI attribute found yet: delete immediately */
        istream_replace_add(processor->replace, start, end, NULL);
        return;
    }

    /* find a free position in the "delete" array */

    while (processor->postponed_rewrite.delete[i].start > 0) {
        ++i;
        if (i >= 2)
            /* no more room in the array */
            return;
    }

    /* postpone the delete until the URI attribute has been replaced */

    processor->postponed_rewrite.delete[i].start = start;
    processor->postponed_rewrite.delete[i].end = end;
}

static void
transform_uri_attribute(struct processor *processor,
                        const struct parser_attr *attr,
                        enum uri_base base,
                        enum uri_mode mode);

static void
processor_uri_rewrite_attribute(struct processor *processor,
                                const struct parser_attr *attr)
{
    if (processor->postponed_rewrite.pending)
        /* cannot rewrite more than one attribute per element */
        return;

    /* postpone the URI rewrite until the tag is finished: save the
       attribute value position, save the original attribute value and
       set the "pending" flag */

    processor->postponed_rewrite.uri_start = attr->value_start;
    processor->postponed_rewrite.uri_end = attr->value_end;
    expansible_buffer_set_strref(processor->postponed_rewrite.value,
                                 &attr->value);

    processor->postponed_rewrite.delete[0].start = 0;
    processor->postponed_rewrite.delete[1].start = 0;
    processor->postponed_rewrite.pending = true;
}

static void
processor_uri_rewrite_commit(struct processor *processor)
{
    struct parser_attr uri_attribute = {
        .value_start = processor->postponed_rewrite.uri_start,
        .value_end = processor->postponed_rewrite.uri_end,
    };

    assert(processor->postponed_rewrite.pending);

    processor->postponed_rewrite.pending = false;

    /* rewrite the URI */

    expansible_buffer_read_strref(processor->postponed_rewrite.value,
                                  &uri_attribute.value);
    transform_uri_attribute(processor, &uri_attribute,
                            processor->uri_rewrite.base,
                            processor->uri_rewrite.mode);

    /* now delete all c:base/c:mode attributes which followed the
       URI */

    for (unsigned i = 0; i < 2; ++i)
        if (processor->postponed_rewrite.delete[i].start > 0)
            istream_replace_add(processor->replace,
                                processor->postponed_rewrite.delete[i].start,
                                processor->postponed_rewrite.delete[i].end,
                                NULL);
}


/*
 * parser callbacks
 *
 */

static bool
processor_processing_instruction(struct processor *processor,
                                 const struct strref *name)
{
    if (!processor_option_quiet(processor) &&
        processor_option_rewrite_url(processor) &&
        strref_cmp_literal(name, "cm4all-rewrite-uri") == 0) {
        processor->tag = TAG_REWRITE_URI;
        return true;
    }

    return false;
}

static bool
parser_element_start_in_widget(struct processor *processor,
                               enum parser_tag_type type,
                               const struct strref *_name)
{
    struct strref copy = *_name, *const name = &copy;

    if (type == TAG_PI)
        return processor_processing_instruction(processor, _name);

    if (strref_starts_with_n(name, "c:", 2))
        strref_skip(name, 2);

    if (strref_cmp_literal(name, "widget") == 0) {
        if (type == TAG_CLOSE)
            processor->tag = TAG_WIDGET;
    } else if (strref_cmp_literal(name, "path-info") == 0) {
        processor->tag = TAG_WIDGET_PATH_INFO;
    } else if (strref_cmp_literal(name, "param") == 0 ||
               strref_cmp_literal(name, "parameter") == 0) {
        processor->tag = TAG_WIDGET_PARAM;
        expansible_buffer_reset(processor->widget.param.name);
        expansible_buffer_reset(processor->widget.param.value);
    } else if (strref_cmp_literal(name, "header") == 0) {
        processor->tag = TAG_WIDGET_HEADER;
        expansible_buffer_reset(processor->widget.param.name);
        expansible_buffer_reset(processor->widget.param.value);
    } else if (strref_cmp_literal(name, "view") == 0) {
        processor->tag = TAG_WIDGET_VIEW;
    } else {
        processor->tag = TAG_NONE;
        return false;
    }

    return true;
}

static bool
processor_parser_tag_start(const struct parser_tag *tag, void *ctx)
{
    struct processor *processor = ctx;

    processor->had_input = true;

    if (processor->tag == TAG_SCRIPT &&
        strref_lower_cmp_literal(&tag->name, "script") != 0)
        /* workaround for bugged scripts: ignore all closing tags
           except </SCRIPT> */
        return false;

    processor->tag = TAG_NONE;

    if (processor->widget.widget != NULL)
        return parser_element_start_in_widget(processor, tag->type, &tag->name);

    if (tag->type == TAG_PI)
        return processor_processing_instruction(processor, &tag->name);

    if (strref_cmp_literal(&tag->name, "c:widget") == 0) {
        if ((processor->options & PROCESSOR_CONTAINER) == 0 ||
            global_translate_cache == NULL)
            return false;

        if (tag->type == TAG_CLOSE) {
            assert(processor->widget.widget == NULL);
            return false;
        }

        processor->tag = TAG_WIDGET;
        processor->widget.widget = p_malloc(processor->widget.pool,
                                            sizeof(*processor->widget.widget));
        widget_init(processor->widget.widget, processor->widget.pool, NULL);
        expansible_buffer_reset(processor->widget.params);

        list_add(&processor->widget.widget->siblings,
                 &processor->container->children);
        processor->widget.widget->parent = processor->container;
    } else if (strref_lower_cmp_literal(&tag->name, "script") == 0) {
        processor->tag = TAG_SCRIPT;
        processor_uri_rewrite_init(processor);
    } else if (!processor_option_quiet(processor) &&
               processor_option_rewrite_url(processor)) {
        if (strref_lower_cmp_literal(&tag->name, "a") == 0 ||
            strref_lower_cmp_literal(&tag->name, "link") == 0) {
            processor->tag = TAG_A;
            processor_uri_rewrite_init(processor);
        } else if (strref_lower_cmp_literal(&tag->name, "link") == 0) {
            /* this isn't actually an anchor, but we are only interested in
               the HREF attribute */
            processor->tag = TAG_A;
            processor_uri_rewrite_init(processor);
        } else if (strref_lower_cmp_literal(&tag->name, "form") == 0) {
            processor->tag = TAG_FORM;
            processor_uri_rewrite_init(processor);
        } else if (strref_lower_cmp_literal(&tag->name, "img") == 0) {
            processor->tag = TAG_IMG;
            processor_uri_rewrite_init(processor);
        } else if (strref_lower_cmp_literal(&tag->name, "iframe") == 0 ||
                   strref_lower_cmp_literal(&tag->name, "embed") == 0 ||
                   strref_lower_cmp_literal(&tag->name, "video") == 0 ||
                   strref_lower_cmp_literal(&tag->name, "audio") == 0) {
            /* this isn't actually an IMG, but we are only interested
               in the SRC attribute */
            processor->tag = TAG_IMG;
            processor_uri_rewrite_init(processor);
        } else if (strref_lower_cmp_literal(&tag->name, "param") == 0) {
            processor->tag = TAG_PARAM;
            processor_uri_rewrite_init(processor);
        } else {
            processor->tag = TAG_NONE;
            return false;
        }
    } else {
        processor->tag = TAG_NONE;
        return false;
    }

    return true;
}

static enum uri_base
parse_uri_base(const struct strref *s);

static enum uri_mode
parse_uri_mode(const struct strref *s);

static void
replace_attribute_value(struct processor *processor,
                        const struct parser_attr *attr,
                        istream_t value)
{
    processor_replace_add(processor,
                          attr->value_start, attr->value_end,
                          value);
}

static void
strref_split(const struct strref *in, char separator,
             struct strref *before, struct strref *after)
{
    const char *x = strref_chr(in, separator);

    if (x != NULL) {
        strref_set(before, in->data, x - in->data);
        strref_set(after, x + 1, in->data + in->length - (x + 1));
    } else {
        *before = *in;
        strref_null(after);
    }
}

static void
transform_uri_attribute(struct processor *processor,
                        const struct parser_attr *attr,
                        enum uri_base base,
                        enum uri_mode mode)
{
    struct widget *widget = NULL;
    const struct strref *value = &attr->value;
    struct strref child_id, suffix;
    istream_t istream;

    switch (base) {
    case URI_BASE_TEMPLATE:
        /* no need to rewrite the attribute */
        return;

    case URI_BASE_WIDGET:
        widget = processor->container;
        break;

    case URI_BASE_CHILD:
        strref_split(value, '/', &child_id, &suffix);

        widget = widget_get_child(processor->container,
                                  strref_dup(processor->pool, &child_id));
        if (widget == NULL)
            return;

        if (!strref_is_null(&suffix))
            /* a slash followed by a relative URI */
            value = &suffix;
        else
            /* no slash, use the default path_info */
            value = NULL;
        break;

    case URI_BASE_PARENT:
        widget = processor->container->parent;
        if (widget == NULL)
            return;

        break;
    }

    assert(widget != NULL);

    if (widget->class == NULL && widget->class_name == NULL)
        return;

    istream = rewrite_widget_uri(processor->pool, processor->env->pool,
                                 global_translate_cache,
                                 processor->env->absolute_uri,
                                 processor->env->external_uri,
                                 processor->env->untrusted_host,
                                 processor->env->args, widget,
                                 processor->env->session_id,
                                 value, mode, widget == processor->container);
    if (istream != NULL)
        replace_attribute_value(processor, attr, istream);
}

static void
parser_widget_attr_finished(struct widget *widget,
                            pool_t pool,
                            const struct strref *name,
                            const struct strref *value)
{
    if (strref_cmp_literal(name, "type") == 0) {
        widget->class_name = strref_dup(pool, value);
    } else if (strref_cmp_literal(name, "id") == 0) {
        if (!strref_is_empty(value))
            widget_set_id(widget, pool, value);
    } else if (strref_cmp_literal(name, "display") == 0) {
        if (strref_cmp_literal(value, "inline") == 0)
            widget->display = WIDGET_DISPLAY_INLINE;
        if (strref_cmp_literal(value, "none") == 0)
            widget->display = WIDGET_DISPLAY_NONE;
        else
            widget->display = WIDGET_DISPLAY_NONE;
    } else if (strref_cmp_literal(name, "session") == 0) {
        if (strref_cmp_literal(value, "resource") == 0)
            widget->session = WIDGET_SESSION_RESOURCE;
        else if (strref_cmp_literal(value, "site") == 0)
            widget->session = WIDGET_SESSION_SITE;
    }
}

static enum uri_base
parse_uri_base(const struct strref *s)
{
    if (strref_cmp_literal(s, "widget") == 0)
        return URI_BASE_WIDGET;
    else if (strref_cmp_literal(s, "child") == 0)
        return URI_BASE_CHILD;
    else if (strref_cmp_literal(s, "parent") == 0)
        return URI_BASE_PARENT;
    else
        return URI_BASE_TEMPLATE;
}

static enum uri_mode
parse_uri_mode(const struct strref *s)
{
    if (strref_cmp_literal(s, "direct") == 0)
        return URI_MODE_DIRECT;
    else if (strref_cmp_literal(s, "focus") == 0)
        return URI_MODE_FOCUS;
    else if (strref_cmp_literal(s, "partial") == 0)
        return URI_MODE_PARTIAL;
    else if (strref_cmp_literal(s, "partition") == 0)
        /* deprecated */
        return URI_MODE_PARTIAL;
    else if (strref_cmp_literal(s, "proxy") == 0)
        return URI_MODE_PROXY;
    else
        return URI_MODE_DIRECT;
}

static bool
link_attr_finished(struct processor *processor, const struct parser_attr *attr)
{
    if (strref_cmp_literal(&attr->name, "c:base") == 0) {
        processor->uri_rewrite.base = parse_uri_base(&attr->value);
        processor_uri_rewrite_delete(processor, attr->name_start, attr->end);
        return true;
    }

    if (strref_cmp_literal(&attr->name, "c:mode") == 0) {
        processor->uri_rewrite.mode = parse_uri_mode(&attr->value);
        processor_uri_rewrite_delete(processor, attr->name_start, attr->end);
        return true;
    }

    return false;
}

static void
processor_parser_attr_finished(const struct parser_attr *attr, void *ctx)
{
    struct processor *processor = ctx;

    processor->had_input = true;

    if (!processor_option_quiet(processor) &&
        (processor->tag == TAG_A || processor->tag == TAG_FORM ||
         processor->tag == TAG_IMG || processor->tag == TAG_SCRIPT ||
         processor->tag == TAG_PARAM || processor->tag == TAG_REWRITE_URI) &&
<<<<<<< HEAD
        strref_cmp_literal(&attr->name, "xmlns:c") == 0) {
        /* delete "xmlns:c" attributes */
        istream_replace_add(processor->replace,
                            attr->name_start, attr->end, NULL);
        return;
    }

    if (!processor_option_quiet(processor) &&
        (processor->tag == TAG_A || processor->tag == TAG_FORM ||
         processor->tag == TAG_IMG || processor->tag == TAG_SCRIPT ||
         processor->tag == TAG_PARAM || processor->tag == TAG_REWRITE_URI) &&
        strref_cmp_literal(&attr->name, "c:base") == 0) {
        processor->uri_rewrite.base = parse_uri_base(&attr->value);
        processor_uri_rewrite_delete(processor, attr->name_start, attr->end);
        return;
    }

    if (!processor_option_quiet(processor) &&
        processor->tag != TAG_NONE &&
        strref_cmp_literal(&attr->name, "c:mode") == 0) {
        processor->uri_rewrite.mode = parse_uri_mode(&attr->value);
        processor_uri_rewrite_delete(processor, attr->name_start, attr->end);
=======
        link_attr_finished(processor, attr))
>>>>>>> 1d65fc30
        return;

    switch (processor->tag) {
    case TAG_NONE:
        break;

    case TAG_WIDGET:
        assert(processor->widget.widget != NULL);

        parser_widget_attr_finished(processor->widget.widget,
                                    processor->widget.pool,
                                    &attr->name, &attr->value);
        break;

    case TAG_WIDGET_PARAM:
    case TAG_WIDGET_HEADER:
        assert(processor->widget.widget != NULL);

        if (strref_cmp_literal(&attr->name, "name") == 0) {
            expansible_buffer_set_strref(processor->widget.param.name,
                                         &attr->value);
        } else if (strref_cmp_literal(&attr->name, "value") == 0) {
            expansible_buffer_set_strref(processor->widget.param.value,
                                         &attr->value);
        }

        break;

    case TAG_WIDGET_PATH_INFO:
        assert(processor->widget.widget != NULL);

        if (strref_cmp_literal(&attr->name, "value") == 0) {
            processor->widget.widget->path_info
                = strref_dup(processor->widget.pool, &attr->value);
        }

        break;

    case TAG_WIDGET_VIEW:
        assert(processor->widget.widget != NULL);

        if (strref_cmp_literal(&attr->name, "name") == 0) {
            if (strref_is_empty(&attr->value)) {
                daemon_log(2, "empty view name\n");
                return;
            }

            processor->widget.widget->view
                = strref_dup(processor->widget.pool, &attr->value);
        }

        break;

    case TAG_IMG:
        if (strref_lower_cmp_literal(&attr->name, "src") == 0)
            processor_uri_rewrite_attribute(processor, attr);
        break;

    case TAG_A:
        if (strref_lower_cmp_literal(&attr->name, "href") == 0 &&
            !strref_starts_with_n(&attr->value, "#", 1) &&
            !strref_starts_with_n(&attr->value, "javascript:", 11))
            processor_uri_rewrite_attribute(processor, attr);
        break;

    case TAG_FORM:
        if (strref_lower_cmp_literal(&attr->name, "action") == 0)
            processor_uri_rewrite_attribute(processor, attr);
        break;

    case TAG_SCRIPT:
        if (!processor_option_quiet(processor) &&
            processor_option_rewrite_url(processor) &&
            strref_lower_cmp_literal(&attr->name, "src") == 0)
            processor_uri_rewrite_attribute(processor, attr);
        break;

    case TAG_PARAM:
        if (strref_lower_cmp_literal(&attr->name, "value") == 0)
            processor_uri_rewrite_attribute(processor, attr);
        break;

    case TAG_REWRITE_URI:
        break;
    }
}

static istream_t
embed_widget(struct processor *processor, struct processor_env *env,
             struct widget *widget)
{
    if (widget->class_name == NULL &&
        (widget->class == NULL ||
         widget->class->address.type == RESOURCE_ADDRESS_NONE)) {
        widget_cancel(widget);
        return NULL;
    }

    widget_copy_from_request(widget, env);
    if (!widget->from_request.proxy &&
        widget->from_request.proxy_ref == NULL &&
        processor->replace == NULL) {
        widget_cancel(widget);
        return NULL;
    }

    if (widget->from_request.proxy || widget->from_request.proxy_ref != NULL) {
        pool_t caller_pool = processor->caller_pool;
        struct http_response_handler_ref handler_ref =
            processor->response_handler;
        struct async_operation_ref *async_ref = processor->async_ref;

        parser_close(processor->parser);
        processor->parser = NULL;

        embed_frame_widget(caller_pool, env, widget,
                           handler_ref.handler, handler_ref.ctx,
                           async_ref);
        pool_unref(caller_pool);

        return NULL;
    } else {
        istream_t istream;

        istream = embed_inline_widget(processor->pool, env, widget);
        if (istream != NULL)
            istream = istream_catch_new(processor->pool, istream);

        return istream;
    }
}

static istream_t
widget_element_finished(struct processor *processor)
{
    struct widget *widget;

    assert(processor->widget.widget != NULL);
    assert(processor->widget.widget->parent == processor->container);

    widget = processor->widget.widget;
    processor->widget.widget = NULL;

    if (widget->class_name != NULL && widget_check_recursion(widget->parent)) {
        daemon_log(5, "maximum widget depth exceeded\n");
        return NULL;
    }

    if (!expansible_buffer_is_empty(processor->widget.params))
        widget->query_string = expansible_buffer_strdup(processor->widget.params,
                                                        processor->widget.pool);

    return embed_widget(processor, processor->env, widget);
}

static bool
header_name_valid(const char *name, size_t length)
{
    /* name must start with "X-" */
    if (length < 3 ||
        (name[0] != 'x' && name[0] != 'X') ||
        name[1] != '-')
        return false;

    /* the rest must be letters, digits or dash */
    for (size_t i = 2; i < length;  ++i)
        if (!char_is_alphanumeric(name[i]) && name[i] != '-')
            return false;

    return true;
}

static void
processor_parser_tag_finished(const struct parser_tag *tag, void *ctx)
{
    struct processor *processor = ctx;

    processor->had_input = true;

    if (processor->postponed_rewrite.pending)
        processor_uri_rewrite_commit(processor);

    if (processor->tag == TAG_WIDGET) {
        istream_t istream;

        if (tag->type == TAG_OPEN || tag->type == TAG_SHORT)
            processor->widget.start_offset = tag->start;
        else if (processor->widget.widget == NULL)
            return;

        assert(processor->widget.widget != NULL);

        if (tag->type == TAG_OPEN)
            return;

        istream = widget_element_finished(processor);
        assert(istream == NULL || processor->replace != NULL);

        if (processor->replace != NULL)
            processor_replace_add(processor, processor->widget.start_offset,
                                  tag->end, istream);
    } else if (processor->tag == TAG_WIDGET_PARAM) {
        struct pool_mark mark;
        const char *p;
        size_t length;

        assert(processor->widget.widget != NULL);

        if (expansible_buffer_is_empty(processor->widget.param.name))
            return;

        pool_mark(tpool, &mark);

        p = expansible_buffer_read(processor->widget.param.value, &length);
        if (memchr(p, '&', length) != NULL) {
            char *q = p_memdup(tpool, p, length);
            length = html_unescape_inplace(q, length);
            p = q;
        }

        p = args_format_n(tpool, NULL,
                          expansible_buffer_read_string(processor->widget.param.name),
                          p, length,
                          NULL, NULL, 0, NULL, NULL, 0, NULL);
        length = strlen(p);

        if (!expansible_buffer_is_empty(processor->widget.params))
            expansible_buffer_write_buffer(processor->widget.params, "&", 1);
        expansible_buffer_write_buffer(processor->widget.params, p, length);

        pool_rewind(tpool, &mark);
    } else if (processor->tag == TAG_WIDGET_HEADER) {
        const char *name;
        size_t length;

        assert(processor->widget.widget != NULL);

        if (tag->type == TAG_CLOSE)
            return;

        name = expansible_buffer_read(processor->widget.param.name, &length);
        if (!header_name_valid(name, length)) {
            daemon_log(3, "invalid widget HTTP header name\n");
            return;
        }

        if (processor->widget.widget->headers == NULL)
            processor->widget.widget->headers =
                strmap_new(processor->widget.pool, 16);

        strmap_add(processor->widget.widget->headers,
                   expansible_buffer_strdup(processor->widget.param.name,
                                            processor->widget.pool),
                   expansible_buffer_strdup(processor->widget.param.value,
                                            processor->widget.pool));
    } else if (processor->tag == TAG_SCRIPT) {
        if (tag->type == TAG_OPEN)
            parser_script(processor->parser);
        else if (tag->type == TAG_CLOSE)
            processor->tag = TAG_NONE;
    } else if (processor->tag == TAG_REWRITE_URI) {
        /* the settings of this tag become the new default */
        processor->default_uri_rewrite = processor->uri_rewrite;
    }
}

static size_t
processor_parser_cdata(const char *p __attr_unused, size_t length,
                       bool escaped __attr_unused, void *ctx)
{
    struct processor *processor = ctx;

    processor->had_input = true;

    return length;
}

static void
processor_parser_eof(void *ctx, off_t length __attr_unused)
{
    struct processor *processor = ctx;

    assert(processor->parser != NULL);

    processor->parser = NULL;

    if (processor->replace != NULL)
        istream_replace_finish(processor->replace);

    if (processor->container->from_request.proxy_ref != NULL) {
        async_operation_finished(&processor->async);
        http_response_handler_invoke_message(&processor->response_handler, processor->pool,
                                             HTTP_STATUS_NOT_FOUND,
                                             "Widget not found");
        pool_unref(processor->caller_pool);
    }
}

static void
processor_parser_abort(void *ctx)
{
    struct processor *processor = ctx;

    assert(processor->parser != NULL);

    processor->parser = NULL;

    if (processor->container->from_request.proxy_ref != NULL) {
        async_operation_finished(&processor->async);
        http_response_handler_invoke_abort(&processor->response_handler);
        pool_unref(processor->caller_pool);
    }
}

static const struct parser_handler processor_parser_handler = {
    .tag_start = processor_parser_tag_start,
    .tag_finished = processor_parser_tag_finished,
    .attr_finished = processor_parser_attr_finished,
    .cdata = processor_parser_cdata,
    .eof = processor_parser_eof,
    .abort = processor_parser_abort,
};

static void
processor_parser_init(struct processor *processor, istream_t input)
{
    processor->parser = parser_new(processor->pool, input,
                                   &processor_parser_handler, processor);
}<|MERGE_RESOLUTION|>--- conflicted
+++ resolved
@@ -720,6 +720,13 @@
         return true;
     }
 
+    if (strref_cmp_literal(&attr->name, "xmlns:c") == 0) {
+        /* delete "xmlns:c" attributes */
+        istream_replace_add(processor->replace,
+                            attr->name_start, attr->end, NULL);
+        return true;
+    }
+
     return false;
 }
 
@@ -734,32 +741,7 @@
         (processor->tag == TAG_A || processor->tag == TAG_FORM ||
          processor->tag == TAG_IMG || processor->tag == TAG_SCRIPT ||
          processor->tag == TAG_PARAM || processor->tag == TAG_REWRITE_URI) &&
-<<<<<<< HEAD
-        strref_cmp_literal(&attr->name, "xmlns:c") == 0) {
-        /* delete "xmlns:c" attributes */
-        istream_replace_add(processor->replace,
-                            attr->name_start, attr->end, NULL);
-        return;
-    }
-
-    if (!processor_option_quiet(processor) &&
-        (processor->tag == TAG_A || processor->tag == TAG_FORM ||
-         processor->tag == TAG_IMG || processor->tag == TAG_SCRIPT ||
-         processor->tag == TAG_PARAM || processor->tag == TAG_REWRITE_URI) &&
-        strref_cmp_literal(&attr->name, "c:base") == 0) {
-        processor->uri_rewrite.base = parse_uri_base(&attr->value);
-        processor_uri_rewrite_delete(processor, attr->name_start, attr->end);
-        return;
-    }
-
-    if (!processor_option_quiet(processor) &&
-        processor->tag != TAG_NONE &&
-        strref_cmp_literal(&attr->name, "c:mode") == 0) {
-        processor->uri_rewrite.mode = parse_uri_mode(&attr->value);
-        processor_uri_rewrite_delete(processor, attr->name_start, attr->end);
-=======
         link_attr_finished(processor, attr))
->>>>>>> 1d65fc30
         return;
 
     switch (processor->tag) {
