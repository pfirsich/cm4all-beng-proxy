/*
 * Process CM4all commands in a HTML stream, e.g. embeddings.
 *
 * author: Max Kellermann <mk@cm4all.com>
 */

#include "processor.h"
#include "text_processor.h"
#include "penv.h"
#include "parser.h"
#include "uri-escape.h"
#include "uri-extract.h"
#include "widget.h"
#include "widget-request.h"
#include "widget-lookup.h"
#include "widget-class.h"
#include "widget-quark.h"
#include "growing-buffer.h"
#include "tpool.h"
#include "inline-widget.h"
#include "async.h"
#include "rewrite-uri.h"
#include "strref2.h"
#include "strref-pool.h"
#include "global.h"
#include "expansible-buffer.h"
#include "escape_class.h"
#include "escape_html.h"
#include "strmap.h"
#include "css_syntax.h"
#include "css_util.h"
#include "istream.h"

#include <daemon/log.h>

#include <glib.h>

#include <assert.h>
#include <string.h>

enum uri_base {
    URI_BASE_TEMPLATE,
    URI_BASE_WIDGET,
    URI_BASE_CHILD,
    URI_BASE_PARENT,
};

struct uri_rewrite {
    enum uri_base base;
    enum uri_mode mode;

    char view[64];
};

enum tag {
    TAG_NONE,
    TAG_IGNORE,
    TAG_OTHER,
    TAG_WIDGET,
    TAG_WIDGET_PATH_INFO,
    TAG_WIDGET_PARAM,
    TAG_WIDGET_HEADER,
    TAG_WIDGET_VIEW,
    TAG_A,
    TAG_FORM,
    TAG_IMG,
    TAG_SCRIPT,
    TAG_PARAM,
    TAG_REWRITE_URI,
};

struct processor {
    struct pool *pool, *caller_pool;

    struct widget *container;
    const char *lookup_id;
    struct processor_env *env;
    unsigned options;

    struct istream *replace;

    struct parser *parser;
    bool had_input;

    enum tag tag;

    struct uri_rewrite uri_rewrite;

    /**
     * The default value for #uri_rewrite.
     */
    struct uri_rewrite default_uri_rewrite;

    /**
     * A buffer that may be used for various temporary purposes
     * (e.g. attribute transformation).
     */
    struct expansible_buffer *buffer;

    /**
     * These values are used to buffer c:mode/c:base values in any
     * order, even after the actual URI attribute.
     */
    struct {
        bool pending;

        off_t uri_start, uri_end;
        struct expansible_buffer *value;

        /**
         * The positions of the c:mode/c:base attributes after the URI
         * attribute.  These have to be deleted *after* the URI
         * attribute has been rewritten.
         */
        struct {
            off_t start, end;
        } delete[4];
    } postponed_rewrite;

    struct {
        off_t start_offset;

        struct pool *pool;
        struct widget *widget;

        struct {
            struct expansible_buffer *name;
            struct expansible_buffer *value;
        } param;

        struct expansible_buffer *params;
    } widget;

    struct async_operation async;

    const struct widget_lookup_handler *handler;
    void *handler_ctx;

    struct async_operation_ref *async_ref;
};

static inline GQuark
processor_quark(void)
{
    return g_quark_from_static_string("processor");
}

static inline bool
processor_option_quiet(const struct processor *processor)
{
    return processor->replace == NULL;
}

static inline bool
processor_option_rewrite_url(const struct processor *processor)
{
    return (processor->options & PROCESSOR_REWRITE_URL) != 0;
}

static inline bool
processor_option_prefix_class(const struct processor *processor)
{
    return (processor->options & PROCESSOR_PREFIX_CSS_CLASS) != 0;
}

static inline bool
processor_option_prefix_id(const struct processor *processor)
{
    return (processor->options & PROCESSOR_PREFIX_XML_ID) != 0;
}

static inline bool
processor_option_prefix(const struct processor *processor)
{
    return (processor->options & (PROCESSOR_PREFIX_CSS_CLASS|PROCESSOR_PREFIX_XML_ID)) != 0;
}

static void
processor_replace_add(struct processor *processor, off_t start, off_t end,
                      struct istream *istream)
{
    istream_replace_add(processor->replace, start, end, istream);
}


/*
 * async operation
 *
 */

static struct processor *
async_to_processor(struct async_operation *ao)
{
    return (struct processor*)(((char*)ao) - offsetof(struct processor, async));
}

static void
processor_async_abort(struct async_operation *ao)
{
    struct processor *processor = async_to_processor(ao);

    if (processor->container->for_focused.body != NULL)
        /* the request body was not yet submitted to the focused
           widget; dispose it now */
        istream_close_unused(processor->container->for_focused.body);

    pool_unref(processor->caller_pool);

    if (processor->parser != NULL)
        parser_close(processor->parser);
}

static const struct async_operation_class processor_async_operation = {
    .abort = processor_async_abort,
};


/*
 * constructor
 *
 */

static void
processor_parser_init(struct processor *processor, struct istream *input);

static struct processor *
processor_new(struct pool *caller_pool,
              struct widget *widget,
              struct processor_env *env,
              unsigned options)
{
    assert(widget != NULL);

    struct pool *pool = pool_new_linear(caller_pool, "processor", 32768);
    struct processor *processor;

    processor = p_malloc(pool, sizeof(*processor));
    processor->pool = pool;
    processor->caller_pool = caller_pool;

    processor->widget.pool = env->pool;

    processor->container = widget;
    processor->env = env;
    processor->options = options;
    processor->tag = TAG_NONE;

    processor->buffer = expansible_buffer_new(pool, 512);

    processor->postponed_rewrite.pending = false;
    processor->postponed_rewrite.value = expansible_buffer_new(pool, 1024);

    processor->widget.widget = NULL;
    processor->widget.param.name = expansible_buffer_new(pool, 128);
    processor->widget.param.value = expansible_buffer_new(pool, 512);
    processor->widget.params = expansible_buffer_new(pool, 1024);

    return processor;
}

istream_t
processor_process(struct pool *caller_pool, struct istream *istream,
                  struct widget *widget,
                  struct processor_env *env,
                  unsigned options)
{
    assert(istream != NULL);
    assert(!istream_has_handler(istream));

    struct processor *processor = processor_new(caller_pool, widget,
                                                env, options);

    processor->lookup_id = NULL;

    /* the text processor will expand entities */
    istream = text_processor(processor->pool, istream, widget, env);

    istream = istream_tee_new(processor->pool, istream, true, true);
    processor->replace = istream_replace_new(processor->pool,
                                             istream_tee_second(istream));

    processor_parser_init(processor, istream);
    pool_unref(processor->pool);

    if (processor_option_rewrite_url(processor)) {
        processor->default_uri_rewrite.base = URI_BASE_TEMPLATE;
        processor->default_uri_rewrite.mode = URI_MODE_DIRECT;
        processor->default_uri_rewrite.view[0] = 0;

        if (options & PROCESSOR_FOCUS_WIDGET) {
            processor->default_uri_rewrite.base = URI_BASE_WIDGET;
            processor->default_uri_rewrite.mode = URI_MODE_FOCUS;
        }
    }

    //XXX headers = processor_header_forward(pool, headers);
    return processor->replace;
}

void
processor_lookup_widget(struct pool *caller_pool, http_status_t status,
                        struct istream *istream,
                        struct widget *widget, const char *id,
                        struct processor_env *env,
                        unsigned options,
                        const struct widget_lookup_handler *handler,
                        void *handler_ctx,
                        struct async_operation_ref *async_ref)
{
    assert(!http_status_is_empty(status));
    assert(istream != NULL);
    assert(!istream_has_handler(istream));
    assert(widget != NULL);
    assert(id != NULL);

    if ((options & PROCESSOR_CONTAINER) == 0) {
        GError *error =
            g_error_new_literal(widget_quark(), WIDGET_ERROR_NOT_A_CONTAINER,
                                "Not a container");
        handler->error(error, handler_ctx);
        return;
    }

    struct processor *processor = processor_new(caller_pool, widget,
                                                env, options);

    processor->lookup_id = id;

    processor->replace = NULL;

    processor_parser_init(processor, istream);

    processor->handler = handler;
    processor->handler_ctx = handler_ctx;

    pool_ref(caller_pool);

    async_init(&processor->async, &processor_async_operation);
    async_ref_set(async_ref, &processor->async);
    processor->async_ref = async_ref;

    do {
        processor->had_input = false;
        parser_read(processor->parser);
    } while (processor->had_input && processor->parser != NULL);

    pool_unref(processor->pool);
}

static void
processor_uri_rewrite_init(struct processor *processor)
{
    assert(!processor->postponed_rewrite.pending);

    processor->uri_rewrite = processor->default_uri_rewrite;
}

static void
processor_uri_rewrite_delete(struct processor *processor,
                             off_t start, off_t end)
{
    unsigned i = 0;

    if (!processor->postponed_rewrite.pending) {
        /* no URI attribute found yet: delete immediately */
        istream_replace_add(processor->replace, start, end, NULL);
        return;
    }

    /* find a free position in the "delete" array */

    while (processor->postponed_rewrite.delete[i].start > 0) {
        ++i;
        if (i >= G_N_ELEMENTS(processor->postponed_rewrite.delete))
            /* no more room in the array */
            return;
    }

    /* postpone the delete until the URI attribute has been replaced */

    processor->postponed_rewrite.delete[i].start = start;
    processor->postponed_rewrite.delete[i].end = end;
}

static void
transform_uri_attribute(struct processor *processor,
                        const struct parser_attr *attr,
                        enum uri_base base,
                        enum uri_mode mode,
                        const char *view);

static void
processor_uri_rewrite_attribute(struct processor *processor,
                                const struct parser_attr *attr)
{
    if (processor->postponed_rewrite.pending)
        /* cannot rewrite more than one attribute per element */
        return;

    /* postpone the URI rewrite until the tag is finished: save the
       attribute value position, save the original attribute value and
       set the "pending" flag */

    processor->postponed_rewrite.uri_start = attr->value_start;
    processor->postponed_rewrite.uri_end = attr->value_end;
    expansible_buffer_set_strref(processor->postponed_rewrite.value,
                                 &attr->value);

    for (unsigned i = 0; i < G_N_ELEMENTS(processor->postponed_rewrite.delete); ++i)
        processor->postponed_rewrite.delete[i].start = 0;
    processor->postponed_rewrite.pending = true;
}

static void
processor_uri_rewrite_commit(struct processor *processor)
{
    struct parser_attr uri_attribute = {
        .value_start = processor->postponed_rewrite.uri_start,
        .value_end = processor->postponed_rewrite.uri_end,
    };

    assert(processor->postponed_rewrite.pending);

    processor->postponed_rewrite.pending = false;

    /* rewrite the URI */

    expansible_buffer_read_strref(processor->postponed_rewrite.value,
                                  &uri_attribute.value);
    transform_uri_attribute(processor, &uri_attribute,
                            processor->uri_rewrite.base,
                            processor->uri_rewrite.mode,
                            processor->uri_rewrite.view[0] != 0
                            ? processor->uri_rewrite.view : NULL);

    /* now delete all c:base/c:mode attributes which followed the
       URI */

    for (unsigned i = 0; i < G_N_ELEMENTS(processor->postponed_rewrite.delete); ++i)
        if (processor->postponed_rewrite.delete[i].start > 0)
            istream_replace_add(processor->replace,
                                processor->postponed_rewrite.delete[i].start,
                                processor->postponed_rewrite.delete[i].end,
                                NULL);
}


/*
 * parser callbacks
 *
 */

static bool
processor_processing_instruction(struct processor *processor,
                                 const struct strref *name)
{
    if (!processor_option_quiet(processor) &&
        processor_option_rewrite_url(processor) &&
        strref_cmp_literal(name, "cm4all-rewrite-uri") == 0) {
        processor->tag = TAG_REWRITE_URI;
        processor_uri_rewrite_init(processor);
        return true;
    }

    return false;
}

static bool
parser_element_start_in_widget(struct processor *processor,
                               enum parser_tag_type type,
                               const struct strref *_name)
{
    struct strref copy = *_name, *const name = &copy;

    if (type == TAG_PI)
        return processor_processing_instruction(processor, _name);

    if (strref_starts_with_n(name, "c:", 2))
        strref_skip(name, 2);

    if (strref_cmp_literal(name, "widget") == 0) {
        if (type == TAG_CLOSE)
            processor->tag = TAG_WIDGET;
    } else if (strref_cmp_literal(name, "path-info") == 0) {
        processor->tag = TAG_WIDGET_PATH_INFO;
    } else if (strref_cmp_literal(name, "param") == 0 ||
               strref_cmp_literal(name, "parameter") == 0) {
        processor->tag = TAG_WIDGET_PARAM;
        expansible_buffer_reset(processor->widget.param.name);
        expansible_buffer_reset(processor->widget.param.value);
    } else if (strref_cmp_literal(name, "header") == 0) {
        processor->tag = TAG_WIDGET_HEADER;
        expansible_buffer_reset(processor->widget.param.name);
        expansible_buffer_reset(processor->widget.param.value);
    } else if (strref_cmp_literal(name, "view") == 0) {
        processor->tag = TAG_WIDGET_VIEW;
    } else {
        processor->tag = TAG_IGNORE;
        return false;
    }

    return true;
}

static bool
processor_parser_tag_start(const struct parser_tag *tag, void *ctx)
{
    struct processor *processor = ctx;

    processor->had_input = true;

    if (processor->tag == TAG_SCRIPT &&
        strref_lower_cmp_literal(&tag->name, "script") != 0)
        /* workaround for bugged scripts: ignore all closing tags
           except </SCRIPT> */
        return false;

    processor->tag = TAG_IGNORE;

    if (processor->widget.widget != NULL)
        return parser_element_start_in_widget(processor, tag->type, &tag->name);

    if (tag->type == TAG_PI)
        return processor_processing_instruction(processor, &tag->name);

    if (strref_cmp_literal(&tag->name, "c:widget") == 0) {
        if ((processor->options & PROCESSOR_CONTAINER) == 0 ||
            global_translate_cache == NULL)
            return false;

        if (tag->type == TAG_CLOSE) {
            assert(processor->widget.widget == NULL);
            return false;
        }

        processor->tag = TAG_WIDGET;
        processor->widget.widget = p_malloc(processor->widget.pool,
                                            sizeof(*processor->widget.widget));
        widget_init(processor->widget.widget, processor->widget.pool, NULL);
        expansible_buffer_reset(processor->widget.params);

        list_add(&processor->widget.widget->siblings,
                 &processor->container->children);
        processor->widget.widget->parent = processor->container;

        return true;
    } else if (strref_lower_cmp_literal(&tag->name, "script") == 0) {
        processor->tag = TAG_SCRIPT;
        processor_uri_rewrite_init(processor);

        return true;
    } else if (!processor_option_quiet(processor) &&
               processor_option_rewrite_url(processor)) {
        if (strref_lower_cmp_literal(&tag->name, "a") == 0 ||
            strref_lower_cmp_literal(&tag->name, "link") == 0) {
            processor->tag = TAG_A;
            processor_uri_rewrite_init(processor);
            return true;
        } else if (strref_lower_cmp_literal(&tag->name, "link") == 0) {
            /* this isn't actually an anchor, but we are only interested in
               the HREF attribute */
            processor->tag = TAG_A;
            processor_uri_rewrite_init(processor);
            return true;
        } else if (strref_lower_cmp_literal(&tag->name, "form") == 0) {
            processor->tag = TAG_FORM;
            processor_uri_rewrite_init(processor);
            return true;
        } else if (strref_lower_cmp_literal(&tag->name, "img") == 0) {
            processor->tag = TAG_IMG;
            processor_uri_rewrite_init(processor);
            return true;
        } else if (strref_lower_cmp_literal(&tag->name, "iframe") == 0 ||
                   strref_lower_cmp_literal(&tag->name, "embed") == 0 ||
                   strref_lower_cmp_literal(&tag->name, "video") == 0 ||
                   strref_lower_cmp_literal(&tag->name, "audio") == 0) {
            /* this isn't actually an IMG, but we are only interested
               in the SRC attribute */
            processor->tag = TAG_IMG;
            processor_uri_rewrite_init(processor);
            return true;
        } else if (strref_lower_cmp_literal(&tag->name, "param") == 0) {
            processor->tag = TAG_PARAM;
            processor_uri_rewrite_init(processor);
            return true;
        } else if (processor_option_prefix(processor)) {
            processor->tag = TAG_OTHER;
            return true;
        } else {
            processor->tag = TAG_IGNORE;
            return false;
        }
    } else if (processor_option_prefix(processor)) {
        processor->tag = TAG_OTHER;
        return true;
    } else {
        processor->tag = TAG_IGNORE;
        return false;
    }
}

static enum uri_base
parse_uri_base(const struct strref *s);

static void
replace_attribute_value(struct processor *processor,
                        const struct parser_attr *attr,
                        struct istream *value)
{
    processor_replace_add(processor,
                          attr->value_start, attr->value_end,
                          value);
}

static void
strref_split(const struct strref *in, char separator,
             struct strref *before, struct strref *after)
{
    const char *x = strref_chr(in, separator);

    if (x != NULL) {
        strref_set(before, in->data, x - in->data);
        strref_set(after, x + 1, in->data + in->length - (x + 1));
    } else {
        *before = *in;
        strref_null(after);
    }
}

static void
transform_uri_attribute(struct processor *processor,
                        const struct parser_attr *attr,
                        enum uri_base base,
                        enum uri_mode mode,
                        const char *view)
{
    const struct strref *value = &attr->value;
    if (strref_starts_with_n(value, "mailto:", 7))
        /* ignore email links */
        return;

    if (uri_has_protocol(value->data, value->length))
        /* can't rewrite if the specified URI is absolute */
        return;

    struct widget *widget = NULL;
    struct strref child_id, suffix;
    struct istream *istream;

    switch (base) {
    case URI_BASE_TEMPLATE:
        /* no need to rewrite the attribute */
        return;

    case URI_BASE_WIDGET:
        widget = processor->container;
        break;

    case URI_BASE_CHILD:
        strref_split(value, '/', &child_id, &suffix);

        widget = widget_get_child(processor->container,
                                  strref_dup(processor->pool, &child_id));
        if (widget == NULL)
            return;

        if (!strref_is_null(&suffix))
            /* a slash followed by a relative URI */
            value = &suffix;
        else
            /* no slash, use the default path_info */
            value = NULL;
        break;

    case URI_BASE_PARENT:
        widget = processor->container->parent;
        if (widget == NULL)
            return;

        break;
    }

    assert(widget != NULL);

    if (widget->class == NULL && widget->class_name == NULL)
        return;

    istream = rewrite_widget_uri(processor->pool, processor->env->pool,
                                 global_translate_cache,
                                 processor->env->absolute_uri,
                                 processor->env->external_uri,
                                 processor->env->site_name,
                                 processor->env->untrusted_host,
                                 processor->env->args, widget,
                                 processor->env->session_id,
                                 value, mode, widget == processor->container,
                                 view,
                                 &html_escape_class);
    if (istream != NULL)
        replace_attribute_value(processor, attr, istream);
}

static void
parser_widget_attr_finished(struct widget *widget,
                            struct pool *pool,
                            const struct strref *name,
                            const struct strref *value)
{
    if (strref_cmp_literal(name, "type") == 0) {
        widget->class_name = strref_dup(pool, value);
    } else if (strref_cmp_literal(name, "id") == 0) {
        if (!strref_is_empty(value))
            widget_set_id(widget, pool, value);
    } else if (strref_cmp_literal(name, "display") == 0) {
        if (strref_cmp_literal(value, "inline") == 0)
            widget->display = WIDGET_DISPLAY_INLINE;
        if (strref_cmp_literal(value, "none") == 0)
            widget->display = WIDGET_DISPLAY_NONE;
        else
            widget->display = WIDGET_DISPLAY_NONE;
    } else if (strref_cmp_literal(name, "session") == 0) {
        if (strref_cmp_literal(value, "resource") == 0)
            widget->session = WIDGET_SESSION_RESOURCE;
        else if (strref_cmp_literal(value, "site") == 0)
            widget->session = WIDGET_SESSION_SITE;
    }
}

static enum uri_base
parse_uri_base(const struct strref *s)
{
    if (strref_cmp_literal(s, "widget") == 0)
        return URI_BASE_WIDGET;
    else if (strref_cmp_literal(s, "child") == 0)
        return URI_BASE_CHILD;
    else if (strref_cmp_literal(s, "parent") == 0)
        return URI_BASE_PARENT;
    else
        return URI_BASE_TEMPLATE;
}

static bool
link_attr_finished(struct processor *processor, const struct parser_attr *attr)
{
    if (strref_cmp_literal(&attr->name, "c:base") == 0) {
        processor->uri_rewrite.base = parse_uri_base(&attr->value);

        if (processor->tag != TAG_REWRITE_URI)
            processor_uri_rewrite_delete(processor, attr->name_start, attr->end);
        return true;
    }

    if (strref_cmp_literal(&attr->name, "c:mode") == 0) {
        processor->uri_rewrite.mode = parse_uri_mode(&attr->value);

        if (processor->tag != TAG_REWRITE_URI)
            processor_uri_rewrite_delete(processor,
                                         attr->name_start, attr->end);
        return true;
    }

    if (strref_cmp_literal(&attr->name, "c:view") == 0 &&
        attr->value.length < sizeof(processor->uri_rewrite.view)) {
        memcpy(processor->uri_rewrite.view,
               attr->value.data, attr->value.length);
        processor->uri_rewrite.view[attr->value.length] = 0;

        if (processor->tag != TAG_REWRITE_URI)
            processor_uri_rewrite_delete(processor,
                                         attr->name_start, attr->end);

        return true;
    }

    if (strref_cmp_literal(&attr->name, "xmlns:c") == 0) {
        /* delete "xmlns:c" attributes */
        if (processor->tag != TAG_REWRITE_URI)
            processor_uri_rewrite_delete(processor,
                                         attr->name_start, attr->end);
        return true;
    }

    return false;
}

static const char *
find_underscore(const char *p, const char *end)
{
    assert(p != NULL);
    assert(end != NULL);
    assert(p <= end);

    if (p == end)
        return NULL;

    if (is_underscore_prefix(p, end))
        return p;

    while (true) {
        p = memchr(p + 1, '_', end - p);
        if (p == NULL)
            return NULL;

        if (char_is_whitespace(p[-1]) &&
            is_underscore_prefix(p, end))
            return p;
    }
}

static void
handle_class_attribute(struct processor *processor,
                       const struct parser_attr *attr)
{
    const char *p = attr->value.data, *const end = strref_end(&attr->value);

    const char *u = find_underscore(p, end);
    if (u == NULL)
        return;

    struct expansible_buffer *const buffer = processor->buffer;
    expansible_buffer_reset(buffer);

    do {
        expansible_buffer_write_buffer(buffer, p, u - p);
        p = u;

        const unsigned n = underscore_prefix(p, end);
        const char *prefix;
        if (n == 3 && (prefix = widget_prefix(processor->container)) != NULL) {
            expansible_buffer_write_string(buffer, prefix);
            p += 3;
        } else if (n == 2 && (prefix = widget_get_quoted_class_name(processor->container)) != NULL) {
            expansible_buffer_write_string(buffer, prefix);
            expansible_buffer_write_buffer(buffer, p, 1);
            p += 2;
        } else {
            /* failure; skip all underscores and find the next
               match */
            while (u < end && *u == '_')
                ++u;

            expansible_buffer_write_buffer(buffer, p, u - p);
            p = u;
        }

        u = find_underscore(p, end);
    } while (u != NULL);

    expansible_buffer_write_buffer(buffer, p, end - p);

    const size_t length = expansible_buffer_length(buffer);
    void *q = expansible_buffer_dup(buffer, processor->pool);
    replace_attribute_value(processor, attr,
                            istream_memory_new(processor->pool, q, length));
}

static void
handle_id_attribute(struct processor *processor,
                    const struct parser_attr *attr)
{
    const char *p = attr->value.data, *const end = strref_end(&attr->value);

    const unsigned n = underscore_prefix(p, end);
    if (n == 3) {
        /* triple underscore: add widget path prefix */

        const char *prefix = widget_prefix(processor->container);
        if (prefix == NULL)
            return;

        processor_replace_add(processor, attr->value_start,
                              attr->value_start + 3,
                              istream_string_new(processor->pool, prefix));
    } else if (n == 2) {
        /* double underscore: add class name prefix */

        const char *class_name =
            widget_get_quoted_class_name(processor->container);
        if (class_name == NULL)
            return;

        processor_replace_add(processor, attr->value_start,
                              attr->value_start + 1,
                              istream_string_new(processor->pool,
                                                 class_name));
    }
}

/**
 * Is this a tag which can have a link attribute?
 */
static bool
is_link_tag(enum tag tag)
{
    return tag == TAG_A || tag == TAG_FORM ||
         tag == TAG_IMG || tag == TAG_SCRIPT ||
        tag == TAG_PARAM || tag == TAG_REWRITE_URI;
}

/**
 * Is this a HTML tag? (i.e. not a proprietary beng-proxy tag)
 */
static bool
is_html_tag(enum tag tag)
{
    return tag == TAG_OTHER || (is_link_tag(tag) && tag != TAG_REWRITE_URI);
}

static void
processor_parser_attr_finished(const struct parser_attr *attr, void *ctx)
{
    struct processor *processor = ctx;

    processor->had_input = true;

    if (!processor_option_quiet(processor) &&
        is_link_tag(processor->tag) &&
        link_attr_finished(processor, attr))
        return;

    if (!processor_option_quiet(processor) &&
        processor_option_prefix_class(processor) &&
        /* due to a limitation in the processor and istream_replace,
           we cannot edit attributes followed by a URI attribute */
        !processor->postponed_rewrite.pending &&
        is_html_tag(processor->tag) &&
        strref_cmp_literal(&attr->name, "class") == 0) {
        handle_class_attribute(processor, attr);
        return;
    }

    if (!processor_option_quiet(processor) &&
        processor_option_prefix_id(processor) &&
        /* due to a limitation in the processor and istream_replace,
           we cannot edit attributes followed by a URI attribute */
        !processor->postponed_rewrite.pending &&
        is_html_tag(processor->tag) &&
        strref_cmp_literal(&attr->name, "id") == 0) {
        handle_id_attribute(processor, attr);
        return;
    }

    switch (processor->tag) {
    case TAG_NONE:
    case TAG_IGNORE:
    case TAG_OTHER:
        break;

    case TAG_WIDGET:
        assert(processor->widget.widget != NULL);

        parser_widget_attr_finished(processor->widget.widget,
                                    processor->widget.pool,
                                    &attr->name, &attr->value);
        break;

    case TAG_WIDGET_PARAM:
    case TAG_WIDGET_HEADER:
        assert(processor->widget.widget != NULL);

        if (strref_cmp_literal(&attr->name, "name") == 0) {
            expansible_buffer_set_strref(processor->widget.param.name,
                                         &attr->value);
        } else if (strref_cmp_literal(&attr->name, "value") == 0) {
            expansible_buffer_set_strref(processor->widget.param.value,
                                         &attr->value);
        }

        break;

    case TAG_WIDGET_PATH_INFO:
        assert(processor->widget.widget != NULL);

        if (strref_cmp_literal(&attr->name, "value") == 0) {
            processor->widget.widget->path_info
                = strref_dup(processor->widget.pool, &attr->value);
        }

        break;

    case TAG_WIDGET_VIEW:
        assert(processor->widget.widget != NULL);

        if (strref_cmp_literal(&attr->name, "name") == 0) {
            if (strref_is_empty(&attr->value)) {
                daemon_log(2, "empty view name\n");
                return;
            }

            processor->widget.widget->view
                = strref_dup(processor->widget.pool, &attr->value);
        }

        break;

    case TAG_IMG:
        if (strref_lower_cmp_literal(&attr->name, "src") == 0)
            processor_uri_rewrite_attribute(processor, attr);
        break;

    case TAG_A:
        if (strref_lower_cmp_literal(&attr->name, "href") == 0 &&
            !strref_starts_with_n(&attr->value, "#", 1) &&
            !strref_starts_with_n(&attr->value, "javascript:", 11))
            processor_uri_rewrite_attribute(processor, attr);
        break;

    case TAG_FORM:
        if (strref_lower_cmp_literal(&attr->name, "action") == 0)
            processor_uri_rewrite_attribute(processor, attr);
        break;

    case TAG_SCRIPT:
        if (!processor_option_quiet(processor) &&
            processor_option_rewrite_url(processor) &&
            strref_lower_cmp_literal(&attr->name, "src") == 0)
            processor_uri_rewrite_attribute(processor, attr);
        break;

    case TAG_PARAM:
        if (strref_lower_cmp_literal(&attr->name, "value") == 0)
            processor_uri_rewrite_attribute(processor, attr);
        break;

    case TAG_REWRITE_URI:
        break;
    }
}

static GError *
widget_catch_callback(GError *error, void *ctx)
{
    struct widget *widget = ctx;

    daemon_log(3, "error from widget '%s': %s\n",
               widget_path(widget), error->message);
    g_error_free(error);
    return NULL;
}

static istream_t
embed_widget(struct processor *processor, struct processor_env *env,
             struct widget *widget)
{
    if (widget->class_name == NULL &&
        (widget->class == NULL ||
         widget_get_view(widget) == NULL ||
         widget_get_view(widget)->address.type == RESOURCE_ADDRESS_NONE)) {
        widget_cancel(widget);
        return NULL;
    }

    if (processor->replace != NULL) {
        if (!widget_copy_from_request(widget, env, NULL)) {
            widget_cancel(widget);
            return NULL;
        }

        struct istream *istream = embed_inline_widget(processor->pool,
                                                      env, widget);
        if (istream != NULL)
            istream = istream_catch_new(processor->pool, istream,
                                        widget_catch_callback, widget);

        return istream;
    } else if (widget->id != NULL &&
               strcmp(processor->lookup_id, widget->id) == 0) {
        struct pool *caller_pool = processor->caller_pool;
        const struct widget_lookup_handler *handler = processor->handler;
        void *handler_ctx = processor->handler_ctx;

        parser_close(processor->parser);
        processor->parser = NULL;

        GError *error = NULL;
        if (!widget_copy_from_request(widget, env, &error)) {
            widget_cancel(widget);
            processor->handler->error(error, processor->handler_ctx);
            pool_unref(caller_pool);
            return NULL;
        }

        handler->found(widget, handler_ctx);

        pool_unref(caller_pool);

        return NULL;
    } else {
        widget_cancel(widget);
        return NULL;
    }
}

static istream_t
open_widget_element(struct processor *processor, struct widget *widget)
{
    assert(widget->parent == processor->container);

    if (widget->class_name != NULL && widget_check_recursion(widget->parent)) {
        daemon_log(5, "maximum widget depth exceeded\n");
        return NULL;
    }

    if (!expansible_buffer_is_empty(processor->widget.params))
        widget->query_string = expansible_buffer_strdup(processor->widget.params,
                                                        processor->widget.pool);

    return embed_widget(processor, processor->env, widget);
}

static void
widget_element_finished(struct processor *processor,
                        const struct parser_tag *tag, struct widget *widget)
{
    struct istream *istream = open_widget_element(processor, widget);
    assert(istream == NULL || processor->replace != NULL);

    if (processor->replace != NULL)
        processor_replace_add(processor, processor->widget.start_offset,
                              tag->end, istream);
}

static bool
header_name_valid(const char *name, size_t length)
{
    /* name must start with "X-" */
    if (length < 3 ||
        (name[0] != 'x' && name[0] != 'X') ||
        name[1] != '-')
        return false;

    /* the rest must be letters, digits or dash */
    for (size_t i = 2; i < length;  ++i)
        if (!char_is_alphanumeric(name[i]) && name[i] != '-')
            return false;

    return true;
}

static void
expansible_buffer_append_uri_escaped(struct expansible_buffer *buffer,
                                     const char *value, size_t length)
{
    char *escaped = p_malloc(tpool, length * 3);
    length = uri_escape(escaped, value, length, '%');
    expansible_buffer_write_buffer(buffer, escaped, length);
}

static void
processor_parser_tag_finished(const struct parser_tag *tag, void *ctx)
{
    struct processor *processor = ctx;

    processor->had_input = true;

    if (processor->postponed_rewrite.pending)
        processor_uri_rewrite_commit(processor);

    if (processor->tag == TAG_WIDGET) {
        if (tag->type == TAG_OPEN || tag->type == TAG_SHORT)
            processor->widget.start_offset = tag->start;
        else if (processor->widget.widget == NULL)
            return;

        assert(processor->widget.widget != NULL);

        if (tag->type == TAG_OPEN)
            return;

        struct widget *widget = processor->widget.widget;
        processor->widget.widget = NULL;

        widget_element_finished(processor, tag, widget);
    } else if (processor->tag == TAG_WIDGET_PARAM) {
        struct pool_mark mark;
        const char *p;
        size_t length;

        assert(processor->widget.widget != NULL);

        if (expansible_buffer_is_empty(processor->widget.param.name))
            return;

        pool_mark(tpool, &mark);

        p = expansible_buffer_read(processor->widget.param.value, &length);
        if (memchr(p, '&', length) != NULL) {
            char *q = p_memdup(tpool, p, length);
            length = unescape_inplace(&html_escape_class, q, length);
            p = q;
        }

        if (!expansible_buffer_is_empty(processor->widget.params))
            expansible_buffer_write_buffer(processor->widget.params, "&", 1);

        size_t name_length;
        const char *name = expansible_buffer_read(processor->widget.param.name,
                                                  &name_length);

        expansible_buffer_append_uri_escaped(processor->widget.params,
                                             name, name_length);

        expansible_buffer_write_buffer(processor->widget.params, "=", 1);

        expansible_buffer_append_uri_escaped(processor->widget.params,
                                             p, length);

        pool_rewind(tpool, &mark);
    } else if (processor->tag == TAG_WIDGET_HEADER) {
        const char *name;
        size_t length;

        assert(processor->widget.widget != NULL);

        if (tag->type == TAG_CLOSE)
            return;

        name = expansible_buffer_read(processor->widget.param.name, &length);
        if (!header_name_valid(name, length)) {
            daemon_log(3, "invalid widget HTTP header name\n");
            return;
        }

        if (processor->widget.widget->headers == NULL)
            processor->widget.widget->headers =
                strmap_new(processor->widget.pool, 16);

        char *value = expansible_buffer_strdup(processor->widget.param.value,
                                               processor->widget.pool);
        if (strchr(value, '&') != NULL) {
<<<<<<< HEAD
            length = unescape_inplace(&html_escape_class, value, strlen(value));
=======
            length = unescape_inplace(&html_escape_class,
                                      value, strlen(value));
>>>>>>> 30b7ceca
            value[length] = 0;
        }

        strmap_add(processor->widget.widget->headers,
                   expansible_buffer_strdup(processor->widget.param.name,
                                            processor->widget.pool),
                   value);
    } else if (processor->tag == TAG_SCRIPT) {
        if (tag->type == TAG_OPEN)
            parser_script(processor->parser);
        else
            processor->tag = TAG_NONE;
    } else if (processor->tag == TAG_REWRITE_URI) {
        /* the settings of this tag become the new default */
        processor->default_uri_rewrite = processor->uri_rewrite;

        processor_replace_add(processor, tag->start, tag->end, NULL);
    }
}

static size_t
processor_parser_cdata(const char *p gcc_unused, size_t length,
                       bool escaped gcc_unused, void *ctx)
{
    struct processor *processor = ctx;

    processor->had_input = true;

    return length;
}

static void
processor_parser_eof(void *ctx, off_t length gcc_unused)
{
    struct processor *processor = ctx;

    assert(processor->parser != NULL);

    processor->parser = NULL;

    if (processor->container->for_focused.body != NULL)
        /* the request body could not be submitted to the focused
           widget, because we didn't find it; dispose it now */
        istream_close_unused(processor->container->for_focused.body);

    if (processor->replace != NULL)
        istream_replace_finish(processor->replace);

    if (processor->lookup_id != NULL) {
        /* widget was not found */
        async_operation_finished(&processor->async);

        processor->handler->not_found(processor->handler_ctx);
        pool_unref(processor->caller_pool);
    }
}

static void
processor_parser_abort(GError *error, void *ctx)
{
    struct processor *processor = ctx;

    assert(processor->parser != NULL);

    processor->parser = NULL;

    if (processor->container->for_focused.body != NULL)
        /* the request body could not be submitted to the focused
           widget, because we didn't find it; dispose it now */
        istream_close_unused(processor->container->for_focused.body);

    if (processor->lookup_id != NULL) {
        async_operation_finished(&processor->async);
        processor->handler->error(error, processor->handler_ctx);
        pool_unref(processor->caller_pool);
    } else
        g_error_free(error);
}

static const struct parser_handler processor_parser_handler = {
    .tag_start = processor_parser_tag_start,
    .tag_finished = processor_parser_tag_finished,
    .attr_finished = processor_parser_attr_finished,
    .cdata = processor_parser_cdata,
    .eof = processor_parser_eof,
    .abort = processor_parser_abort,
};

static void
processor_parser_init(struct processor *processor, struct istream *input)
{
    processor->parser = parser_new(processor->pool, input,
                                   &processor_parser_handler, processor);
}<|MERGE_RESOLUTION|>--- conflicted
+++ resolved
@@ -1228,12 +1228,8 @@
         char *value = expansible_buffer_strdup(processor->widget.param.value,
                                                processor->widget.pool);
         if (strchr(value, '&') != NULL) {
-<<<<<<< HEAD
-            length = unescape_inplace(&html_escape_class, value, strlen(value));
-=======
             length = unescape_inplace(&html_escape_class,
                                       value, strlen(value));
->>>>>>> 30b7ceca
             value[length] = 0;
         }
 
