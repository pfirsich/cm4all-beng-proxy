/*
 * Memory pool.
 *
 * author: Max Kellermann <mk@cm4all.com>
 */

#include "pool.h"
#include "slice.h"

#include <inline/poison.h>
#include <inline/list.h>
#include <daemon/log.h>

#include <assert.h>
#include <stdlib.h>
#include <string.h>

#if defined(DEBUG_POOL_GROW) || defined(DUMP_POOL_ALLOC_ALL)
#define DUMP_POOL_ALLOC
#endif

#if defined(__x86_64__) || defined(__PPC64__)
#define ALIGN 8
#define ALIGN_BITS 0x7
#else
#define ALIGN 4
#define ALIGN_BITS 0x3
#endif

#define RECYCLER_MAX_POOLS 256
#define RECYCLER_MAX_LINEAR_AREAS 256

#ifndef NDEBUG
struct allocation_info {
    struct list_head siblings;
    size_t size;
    const char *file;
    unsigned line;
};

struct attachment {
    struct list_head siblings;

    const void *value;

    const char *name;
};

#define LINEAR_PREFIX sizeof(struct allocation_info)
#else
#define LINEAR_PREFIX 0
#endif

enum pool_type {
    POOL_LIBC,
    POOL_LINEAR,
};

struct libc_pool_chunk {
    struct list_head siblings;
#ifdef POISON
    size_t size;
#endif
#ifndef NDEBUG
    struct allocation_info info;
#endif
    unsigned char data[sizeof(size_t)];
};

static const size_t LIBC_POOL_CHUNK_HEADER =
    offsetof(struct libc_pool_chunk, data);

struct linear_pool_area {
    struct linear_pool_area *prev;

    /**
     * The slice_area that was used to allocated this pool area.  It
     * is NULL if this area was allocated from the libc heap.
     */
    struct slice_area *slice_area;

    size_t size, used;
    unsigned char data[sizeof(size_t)];
};

static const size_t LINEAR_POOL_AREA_HEADER =
    offsetof(struct linear_pool_area, data);

#ifdef DEBUG_POOL_REF
struct pool_ref {
    struct list_head list_head;

#ifdef TRACE
    const char *file;
    unsigned line;
#endif

    unsigned count;
};
#endif

struct pool {
    struct list_head siblings, children;
#ifdef DEBUG_POOL_REF
    struct list_head refs, unrefs;
#endif
    struct pool *parent;
    unsigned ref;

#ifndef NDEBUG
    struct list_head notify;
    bool trashed;

    /** this is a major pool, i.e. pool commits are performed after
        the major pool is freed */
    bool major;
#endif

    enum pool_type type;
    const char *name;

    union {
        struct list_head libc;
        struct linear_pool_area *linear;
        struct pool *recycler;
    } current_area;

#ifndef NDEBUG
    struct list_head allocations;
    struct list_head attachments;
#endif

    struct slice_pool *slice_pool;

    /**
     * The area size passed to pool_new_linear().
     */
    size_t area_size;

    /**
     * The number of bytes allocated from this pool, not counting
     * overhead and not counting p_free().
     */
    size_t netto_size;
};

#ifndef NDEBUG
static LIST_HEAD(trash);
#endif

static struct {
    unsigned num_pools;
    struct pool *pools;
    unsigned num_linear_areas;
    struct linear_pool_area *linear_areas;
} recycler;

static void * gcc_malloc
xmalloc(size_t size)
{
    void *p = malloc(size);
    if (unlikely(p == NULL)) {
        fputs("Out of memory\n", stderr);
        abort();
    }
    return p;
}

static inline size_t gcc_const
align_size(size_t size)
{
    return ((size - 1) | ALIGN_BITS) + 1;
}

#ifndef NDEBUG
static struct allocation_info *
get_linear_allocation_info(void *p)
{
    return (struct allocation_info *)((char*)p - sizeof(struct allocation_info));
}
#endif

void
pool_recycler_clear(void)
{
    while (recycler.pools != NULL) {
        struct pool *pool = recycler.pools;
        recycler.pools = pool->current_area.recycler;
        free(pool);
    }

    recycler.num_pools = 0;

    while (recycler.linear_areas != NULL) {
        struct linear_pool_area *linear = recycler.linear_areas;
        recycler.linear_areas = linear->prev;
        free(linear);
    }

    recycler.num_linear_areas = 0;
}

static void
pool_recycler_put(struct pool *pool)
{
    poison_undefined(pool, sizeof(*pool));
    pool->current_area.recycler = recycler.pools;
    recycler.pools = pool;
    ++recycler.num_pools;
}

/**
 * @return true if the area was moved to the recycler, false if the
 * caller is responsible for freeing it
 */
static bool
pool_recycler_put_linear(struct linear_pool_area *area)
{
    assert(area != NULL);
    assert(area->size > 0);
    assert(area->slice_area == NULL);

    if (recycler.num_linear_areas >= RECYCLER_MAX_LINEAR_AREAS)
        return false;

    poison_noaccess(area->data, area->used);

    area->prev = recycler.linear_areas;
    recycler.linear_areas = area;
    ++recycler.num_linear_areas;
    return true;
}

static struct linear_pool_area *
pool_recycler_get_linear(size_t size)
{
    assert(size > 0);

    struct linear_pool_area **linear_p, *linear;
    for (linear_p = &recycler.linear_areas, linear = *linear_p;
         linear != NULL;
         linear_p = &linear->prev, linear = *linear_p) {
        if (linear->size == size) {
            assert(recycler.num_linear_areas > 0);
            --recycler.num_linear_areas;
            *linear_p = linear->prev;
            return linear;
        }
    }

    return NULL;
}

static void
pool_free_linear_area(struct linear_pool_area *area)
{
    assert(area->slice_area == NULL);

    poison_undefined(area->data, area->used);
    free(area);
}

static bool
pool_dispose_slice_area(struct slice_pool *slice_pool,
                        struct linear_pool_area *area)
{
    if (area->slice_area == NULL)
        return false;

    assert(slice_pool != NULL);

    slice_free(slice_pool, area->slice_area, area);
    return true;
}

static void
pool_dispose_linear_area(struct pool *pool, struct linear_pool_area *area)
{
    if (/* recycle only if the area's size is exactly as big as
           planned, and was not superseded by a larger allocation;
           this avoids poisoning the recycler with areas that will
           probably never be used again */
        area->size != pool->area_size ||
        (!pool_dispose_slice_area(pool->slice_pool, area) &&
         !pool_recycler_put_linear(area)))
        pool_free_linear_area(area);
}

static inline void
pool_add_child(struct pool *pool, struct pool *child)
{
    assert(child->parent == NULL);

    child->parent = pool;
    list_add(&child->siblings, &pool->children);
}

static inline void
pool_remove_child(gcc_unused struct pool *pool, struct pool *child)
{
    assert(child->parent == pool);

    list_remove(&child->siblings);
    child->parent = NULL;
}

static struct pool *gcc_malloc
pool_new(struct pool *parent, const char *name)
{
    struct pool *pool;

    if (recycler.pools == NULL)
        pool = xmalloc(sizeof(*pool));
    else {
        pool = recycler.pools;
        recycler.pools = pool->current_area.recycler;
        --recycler.num_pools;
    }

    list_init(&pool->children);
#ifdef DEBUG_POOL_REF
    list_init(&pool->refs);
    list_init(&pool->unrefs);
#endif
    pool->ref = 1;
#ifndef NDEBUG
    list_init(&pool->notify);
    pool->trashed = false;
#endif
    pool->name = name;
#ifndef NDEBUG
    pool->major = parent == NULL;
#endif

    pool->parent = NULL;
    if (parent != NULL)
        pool_add_child(parent, pool);

#ifndef NDEBUG
    list_init(&pool->allocations);
    list_init(&pool->attachments);
#endif

    pool->netto_size = 0;

    return pool;
}

struct pool *
pool_new_libc(struct pool *parent, const char *name)
{
    struct pool *pool = pool_new(parent, name);
    pool->type = POOL_LIBC;
    list_init(&pool->current_area.libc);
    return pool;
}

gcc_malloc
static struct linear_pool_area *
pool_new_slice_area(struct slice_pool *slice_pool,
                    struct linear_pool_area *prev)
{
    struct slice_area *slice_area = slice_pool_get_area(slice_pool);
    assert(slice_area != NULL);

    struct linear_pool_area *area = slice_alloc(slice_pool, slice_area);
    assert(area != NULL);

    area->prev = prev;
    area->slice_area = slice_area;
    area->size = slice_pool_get_slice_size(slice_pool)
        - LINEAR_POOL_AREA_HEADER;
    area->used = 0;

    poison_noaccess(area->data, area->size);

    return area;
}

static struct linear_pool_area * gcc_malloc
pool_new_linear_area(struct linear_pool_area *prev, size_t size)
{
    struct linear_pool_area *area = xmalloc(LINEAR_POOL_AREA_HEADER + size);
    if (area == NULL)
        abort();

    area->slice_area = NULL;
    area->prev = prev;
    area->size = size;
    area->used = 0;

    poison_noaccess(area->data, area->size);

    return area;
}

static inline struct linear_pool_area *
pool_get_linear_area(struct linear_pool_area *prev, size_t size)
{
    struct linear_pool_area *area = pool_recycler_get_linear(size);
    if (area == NULL) {
        area = pool_new_linear_area(prev, size);
    } else {
        area->prev = prev;
        area->used = 0;
    }
    return area;
}

struct pool *
pool_new_linear(struct pool *parent, const char *name, size_t initial_size)
{
#ifdef POOL_LIBC_ONLY
    (void)initial_size;

    return pool_new_libc(parent, name);
#else
    struct pool *pool = pool_new(parent, name);
    pool->type = POOL_LINEAR;
    pool->area_size = initial_size;
    pool->slice_pool = NULL;
    pool->current_area.linear = NULL;

    assert(parent != NULL);

    return pool;
#endif
}

struct pool *
pool_new_slice(struct pool *parent, const char *name,
               struct slice_pool *slice_pool)
{
    assert(parent != NULL);
    assert(slice_pool_get_slice_size(slice_pool) > LINEAR_POOL_AREA_HEADER);

#ifdef POOL_LIBC_ONLY
    (void)initial_size;

    return pool_new_libc(parent, name);
#else
    struct pool *pool = pool_new(parent, name);
    pool->type = POOL_LINEAR;
    pool->area_size = slice_pool_get_slice_size(slice_pool) - LINEAR_POOL_AREA_HEADER;
    pool->slice_pool = slice_pool;
    pool->current_area.linear = NULL;

    return pool;
#endif
}

#ifndef NDEBUG
void
pool_set_major(struct pool *pool)
{
    assert(!pool->trashed);
    assert(list_empty(&pool->children));

    pool->major = true;
}
#endif

#ifdef DUMP_POOL_ALLOC_ALL
static void
pool_dump_allocations(struct pool *pool);
#endif

static void
pool_check_attachments(struct pool *pool)
{
#ifdef NDEBUG
    (void)pool;
#else
    if (list_empty(&pool->attachments))
        return;

    daemon_log(1, "pool '%s' has attachments left:\n", pool->name);

    do {
        struct attachment *attachment =
            (struct attachment *)pool->attachments.next;
        list_remove(&attachment->siblings);
        daemon_log(1, "\tname='%s' value=%p\n",
                   attachment->name, attachment->value);
    } while (!list_empty(&pool->attachments));

    abort();
#endif
}

static void
pool_destroy(struct pool *pool, struct pool *reparent_to)
{
    assert(pool->ref == 0);
    assert(pool->parent == NULL);

#ifdef DUMP_POOL_SIZE
    daemon_log(4, "pool '%s' size=%zu\n", pool->name, pool->netto_size);
#endif

#ifdef DUMP_POOL_ALLOC_ALL
    pool_dump_allocations(pool);
#endif

    pool_check_attachments(pool);

#ifndef NDEBUG
    while (!list_empty(&pool->notify)) {
        struct pool_notify *notify = (struct pool_notify *)pool->notify.next;
        list_remove(&notify->siblings);
        notify->destroyed = 1;
    }

    if (pool->trashed)
        list_remove(&pool->siblings);
#endif

    while (!list_empty(&pool->children)) {
        struct pool *child = (struct pool *)pool->children.next;
        pool_remove_child(pool, child);
        assert(child->ref > 0);

        if (reparent_to == NULL) {
            /* children of major pools are put on trash, so they are
               collected by pool_commit() */
            assert(pool->major || pool->trashed);

#ifndef NDEBUG
            list_add(&child->siblings, &trash);
            child->trashed = true;
#else
            child->parent = NULL;
#endif
        } else {
            /* reparent all children of the destroyed pool to its
               parent, so they can live on - this reparenting never
               traverses major pools */

            assert(!pool->major && !pool->trashed);

            pool_add_child(reparent_to, child);
        }
    }

#ifdef DEBUG_POOL_REF
    while (!list_empty(&pool->refs)) {
        struct list_head *next = pool->refs.next;
        list_remove(next);
        free(next);
    }

    while (!list_empty(&pool->unrefs)) {
        struct list_head *next = pool->unrefs.next;
        list_remove(next);
        free(next);
    }
#endif

#ifndef NDEBUG
    while (!list_empty(&pool->attachments)) {
        struct list_head *next = pool->unrefs.next;
        list_remove(next);
        free(next);
    }
#endif

    switch (pool->type) {
    case POOL_LIBC:
        while (!list_empty(&pool->current_area.libc)) {
            struct libc_pool_chunk *chunk = (struct libc_pool_chunk *)pool->current_area.libc.next;
            list_remove(&chunk->siblings);
#ifdef POISON
            poison_undefined(chunk, LIBC_POOL_CHUNK_HEADER + chunk->size);
#endif
            free(chunk);
        }
        break;

    case POOL_LINEAR:
        while (pool->current_area.linear != NULL) {
            struct linear_pool_area *area = pool->current_area.linear;
            pool->current_area.linear = area->prev;
            pool_dispose_linear_area(pool, area);
        }
        break;
    }

    if (recycler.num_pools < RECYCLER_MAX_POOLS)
        pool_recycler_put(pool);
    else
        free(pool);
}

#ifdef DEBUG_POOL_REF
static void
pool_increment_ref(gcc_unused struct pool *pool,
                   struct list_head *list TRACE_ARGS_DECL)
{
    struct pool_ref *ref;

    for (ref = (struct pool_ref *)list->next;
         &ref->list_head != list;
         ref = (struct pool_ref *)ref->list_head.next) {
        assert(ref->list_head.next->prev == &ref->list_head);
        assert(ref->list_head.prev->next == &ref->list_head);

#ifdef TRACE
        if (ref->line == line && strcmp(ref->file, file) == 0) {
            ++ref->count;
            return;
        }
#endif
    }

    ref = xmalloc(sizeof(*ref));

#ifdef TRACE
    ref->file = file;
    ref->line = line;
#endif

    ref->count = 1;
    list_add(&ref->list_head, list);
}
#endif

#ifdef DEBUG_POOL_REF
static void
pool_dump_refs(struct pool *pool)
{
    daemon_log(0, "pool '%s'[%p](%u) REF:\n", pool->name,
               (const void*)pool, pool->ref);

#ifdef TRACE
    const struct pool_ref *ref;
    for (ref = (const struct pool_ref *)pool->refs.next;
         &ref->list_head != &pool->refs;
         ref = (const struct pool_ref *)ref->list_head.next) {
        daemon_log(0, "\t%s:%u %u\n", ref->file, ref->line, ref->count);
    }
    daemon_log(0, "    UNREF:\n");
    for (ref = (const struct pool_ref *)pool->unrefs.next;
         &ref->list_head != &pool->unrefs;
         ref = (const struct pool_ref *)ref->list_head.next) {
        daemon_log(0, "\t%s:%u %u\n", ref->file, ref->line, ref->count);
    }
#endif
}
#endif

void
pool_ref_impl(struct pool *pool TRACE_ARGS_DECL)
{
    assert(pool->ref > 0);
    ++pool->ref;

#ifdef POOL_TRACE_REF
    daemon_log(0, "pool_ref('%s')=%u\n", pool->name, pool->ref);
#endif

#ifdef DEBUG_POOL_REF
    pool_increment_ref(pool, &pool->refs TRACE_ARGS_FWD);
#endif
}

unsigned
pool_unref_impl(struct pool *pool TRACE_ARGS_DECL)
{
    assert(pool->ref > 0);
    --pool->ref;

#ifdef POOL_TRACE_REF
    daemon_log(0, "pool_unref('%s')=%u\n", pool->name, pool->ref);
#endif

#ifdef DEBUG_POOL_REF
    pool_increment_ref(pool, &pool->unrefs TRACE_ARGS_FWD);
#endif

    if (unlikely(pool->ref == 0)) {
#ifdef NDEBUG
        struct pool *reparent_to = NULL;
#else
        struct pool *reparent_to = pool->major ? NULL : pool->parent;
#endif
        if (pool->parent != NULL)
            pool_remove_child(pool->parent, pool);
#ifdef DUMP_POOL_UNREF
        pool_dump_refs(pool);
#endif
        pool_destroy(pool, reparent_to);
        return 0;
    }

    return pool->ref;
}

size_t
pool_netto_size(const struct pool *pool)
{
    return pool->netto_size;
}

static size_t
pool_linear_brutto_size(const struct pool *pool)
{
    size_t size = 0;

    for (const struct linear_pool_area *area = pool->current_area.linear;
         area != NULL; area = area->prev)
        size += area->size;

    return size;
}

size_t
pool_brutto_size(const struct pool *pool)
{
    switch (pool->type) {
    case POOL_LIBC:
        return pool_netto_size(pool);

    case POOL_LINEAR:
        return pool_linear_brutto_size(pool);
    }

    assert(false);
    return 0;
}

size_t
pool_recursive_netto_size(const struct pool *pool)
{
    return pool_netto_size(pool) + pool_children_netto_size(pool);
}

size_t
pool_recursive_brutto_size(const struct pool *pool)
{
    return pool_brutto_size(pool) + pool_children_brutto_size(pool);
}

size_t
pool_children_netto_size(const struct pool *pool)
{
    size_t size = 0;

    for (const struct pool *child = (const struct pool *)pool->children.next;
         &child->siblings != &pool->children;
         child = (const struct pool *)child->siblings.next)
        size += pool_recursive_netto_size(child);

    return size;
}

size_t
pool_children_brutto_size(const struct pool *pool)
{
    size_t size = 0;

    for (const struct pool *child = (const struct pool *)pool->children.next;
         &child->siblings != &pool->children;
         child = (const struct pool *)child->siblings.next)
        size += pool_recursive_brutto_size(child);

    return size;
}

static const char *
pool_type_string(enum pool_type type)
{
    switch (type) {
    case POOL_LIBC:
        return "libc";

    case POOL_LINEAR:
        return "linear";
    }

    assert(false);
    return NULL;
}

static void
pool_dump_node(int indent, const struct pool *pool)
{
    daemon_log(2, "%*spool '%s' type=%s ref=%u size=%zu p=%p\n",
               indent, "",
               pool->name, pool_type_string(pool->type),
               pool->ref, pool->netto_size,
               (const void *)pool);

    indent += 2;
    for (struct pool *child = (struct pool *)pool->children.next;
         &child->siblings != &pool->children;
         child = (struct pool *)child->siblings.next)
        pool_dump_node(indent, child);
}

void
pool_dump_tree(const struct pool *pool)
{
    pool_dump_node(0, pool);
}

#ifndef NDEBUG

void
pool_notify(struct pool *pool, struct pool_notify *notify)
{
    list_add(&notify->siblings, &pool->notify);
    notify->pool = pool;
    notify->registered = true;
    notify->destroyed = 0;
}

bool
pool_denotify(struct pool_notify *notify)
{
    assert(notify->registered);
    notify->registered = false;

    if (notify->destroyed)
        return true;
    list_remove(&notify->siblings);
    return false;
}

void
pool_notify_move(struct pool *pool, struct pool_notify *src,
                 struct pool_notify *dest)
{
    assert(src->pool == pool);

#ifdef TRACE
    dest->file = src->file;
    dest->line = src->line;
#endif

    assert(!pool_denotify(src));
    pool_notify(pool, dest);
}

void
pool_ref_notify_impl(struct pool *pool, struct pool_notify *notify TRACE_ARGS_DECL)
{
    pool_notify(pool, notify);
    pool_ref_impl(pool TRACE_ARGS_FWD);

#ifdef TRACE
    notify->file = NULL;
    notify->line = -1;
#endif
}

void
pool_unref_denotify_impl(struct pool *pool, struct pool_notify *notify
                         TRACE_ARGS_DECL)
{
    assert(notify->pool == pool);
    assert(!notify->destroyed);
#ifdef TRACE
    assert(notify->file == NULL);
    assert(notify->line == -1);
#endif

    pool_denotify(notify);
    pool_unref_impl(pool TRACE_ARGS_FWD);

#ifdef TRACE
    notify->file = file;
    notify->line = line;
#endif
}

void
pool_trash(struct pool *pool)
{
    if (pool->trashed)
        return;

    assert(pool->parent != NULL);

    pool_remove_child(pool->parent, pool);
    list_add(&pool->siblings, &trash);
    pool->trashed = true;
}

void
pool_commit(void)
{
    if (list_empty(&trash))
        return;

    daemon_log(0, "pool_commit(): there are unreleased pools in the trash:\n");

    for (struct pool *pool = (struct pool *)trash.next;
         &pool->siblings != &trash;
         pool = (struct pool *)pool->siblings.next) {
#ifdef DEBUG_POOL_REF
        pool_dump_refs(pool);
#else
        daemon_log(0, "- '%s'(%u)\n", pool->name, pool->ref);
#endif
    }
    daemon_log(0, "\n");

    abort();
}

static bool
linear_pool_area_contains(const struct linear_pool_area *area,
                          const void *ptr, size_t size)
{
    return size <= area->used &&
        ptr >= (const void*)area->data &&
        ptr <= (const void*)(area->data + area->used - size);
}

bool
pool_contains(struct pool *pool, const void *ptr, size_t size)
{
    assert(pool != NULL);
    assert(ptr != NULL);
    assert(size > 0);

    if (pool->type != POOL_LINEAR)
        return true;

    for (const struct linear_pool_area *area = pool->current_area.linear;
         area != NULL; area = area->prev)
        if (linear_pool_area_contains(area, ptr, size))
            return true;

    return false;
}

#endif

void
pool_mark(struct pool *pool, struct pool_mark *mark)
{
#ifndef POOL_LIBC_ONLY
    assert(pool->type == POOL_LINEAR);

    mark->area = pool->current_area.linear;
    mark->position = mark->area != NULL ? mark->area->used : 0;
#else
    (void)pool;
    (void)mark;
#endif
}

#ifndef POOL_LIBC_ONLY
static void
pool_remove_allocations(struct pool *pool, const unsigned char *p, size_t length)
{
#ifndef NDEBUG
    struct allocation_info *info =
        (struct allocation_info *)pool->allocations.next;

    while (info != (struct allocation_info *)&pool->allocations) {
        struct allocation_info *next
            = (struct allocation_info *)info->siblings.next;
        if ((const unsigned char*)info >= p &&
            (const unsigned char*)(info + 1) + info->size <= p + length)
            list_remove(&info->siblings);
        info = next;
    }
#else
    (void)pool;
    (void)p;
    (void)length;
#endif
}
#endif

void
pool_rewind(struct pool *pool, const struct pool_mark *mark)
{
#ifndef POOL_LIBC_ONLY
    assert(pool->type == POOL_LINEAR);
    assert(mark->area == NULL || mark->position <= mark->area->used);
    assert(mark->area != NULL || mark->position == 0);

    while (pool->current_area.linear != mark->area) {
        struct linear_pool_area *area = pool->current_area.linear;
        assert(area != NULL);

        pool_remove_allocations(pool, area->data, area->used);

        pool->current_area.linear = area->prev;
        pool_dispose_linear_area(pool, area);
    }

    if (mark->area != NULL) {
        pool_remove_allocations(pool, mark->area->data + mark->position,
                                mark->area->used - mark->position);

        poison_noaccess(mark->area->data + mark->position,
                        mark->area->used - mark->position);

        mark->area->used = mark->position;
    }
#else
    (void)pool;
    (void)mark;
#endif
}

static void *
p_malloc_libc(struct pool *pool, size_t size TRACE_ARGS_DECL)
{
    const size_t aligned_size = align_size(size);
    struct libc_pool_chunk *chunk =
        xmalloc(sizeof(*chunk) - sizeof(chunk->data) + aligned_size);

#ifndef NDEBUG
    list_add(&chunk->info.siblings, &pool->allocations);
    chunk->info.file = file;
    chunk->info.line = line;
    chunk->info.size = size;
#endif

    list_add(&chunk->siblings, &pool->current_area.libc);
#ifdef POISON
    chunk->size = size;
#endif
    return chunk->data;
}

#ifdef DUMP_POOL_ALLOC
static void
pool_dump_allocations(struct pool *pool)
{
    size_t sum = 0;
    for (struct allocation_info *info = (struct allocation_info *)pool->allocations.prev;
         info != (struct allocation_info *)&pool->allocations;
         info = (struct allocation_info *)info->siblings.prev) {
        sum += info->size;
        daemon_log(6, "- %s:%u %zu => %zu\n", info->file, info->line, info->size, sum);
    }
}
#endif

static void *
p_malloc_linear(struct pool *pool, const size_t original_size
                TRACE_ARGS_DECL)
{
    struct linear_pool_area *area = pool->current_area.linear;

    size_t size = align_size(original_size);
    size += LINEAR_PREFIX;

    if (unlikely(size > pool->area_size)) {
        /* this allocation is larger than the standard area size;
           obtain a new area just for this allocation, and keep on
           using the last area */
        daemon_log(5, "big allocation on linear pool '%s' (%zu bytes)\n",
                   pool->name, original_size);
#ifdef DEBUG_POOL_GROW
        pool_dump_allocations(pool);
        daemon_log(6, "+ %s:%u %zu\n", file, line, original_size);
#else
        TRACE_ARGS_IGNORE;
#endif

<<<<<<< HEAD
        if (area == NULL) {
            /* this is the first allocation, create the initial
               area */
            area = pool->current_area.linear =
                pool_new_linear_area(NULL, size);
        } else {
            /* put the special large area after the current one */
            area = pool_new_linear_area(area->prev, size);
            pool->current_area.linear->prev = area;
        }
    } else if (unlikely(area == NULL || area->used + size > area->size)) {
        if (area != NULL) {
            daemon_log(5, "growing linear pool '%s'\n", pool->name);
=======
        area = pool_new_linear_area(area->prev, size);
        pool->current_area.linear->prev = area;
    } else if (unlikely(area->used + size > area->size)) {
        daemon_log(5, "growing linear pool '%s'\n", pool->name);
>>>>>>> 6ba8034b
#ifdef DEBUG_POOL_GROW
            pool_dump_allocations(pool);
            daemon_log(6, "+ %s:%u %zu\n", file, line, original_size);
#else
            TRACE_ARGS_IGNORE;
#endif
        }

<<<<<<< HEAD
        area = pool->slice_pool != NULL
            ? pool_new_slice_area(pool->slice_pool, area)
            : pool_get_linear_area(area, pool->area_size);
=======
        area = pool_get_linear_area(area, pool->area_size);
>>>>>>> 6ba8034b
        pool->current_area.linear = area;
    }

    void *p = area->data + area->used;
    area->used += size;

    assert(area->used <= area->size);

    poison_undefined(p, size);

#ifndef NDEBUG
    struct allocation_info *info = p;
    info->file = file;
    info->line = line;
    info->size = original_size;
    list_add(&info->siblings, &pool->allocations);
#endif

    return (char*)p + LINEAR_PREFIX;
}

static void *
internal_malloc(struct pool *pool, size_t size TRACE_ARGS_DECL)
{
    assert(pool != NULL);

    pool->netto_size += size;

    if (likely(pool->type == POOL_LINEAR))
        return p_malloc_linear(pool, size TRACE_ARGS_FWD);

    assert(pool->type == POOL_LIBC);
    return p_malloc_libc(pool, size TRACE_ARGS_FWD);
}

void *
p_malloc_impl(struct pool *pool, size_t size TRACE_ARGS_DECL)
{
    return internal_malloc(pool, size TRACE_ARGS_FWD);
}

static void
p_free_libc(gcc_unused struct pool *pool, void *ptr)
{
    struct libc_pool_chunk *chunk = (struct libc_pool_chunk *)(((char*)ptr) -
                                                               offsetof(struct libc_pool_chunk, data));

#ifndef NDEBUG
    list_remove(&chunk->info.siblings);
#endif

    list_remove(&chunk->siblings);
    free(chunk);
}

void
p_free(struct pool *pool, const void *cptr)
{
    /* deconst hack - we know what we're doing![tm] */
    union {
        const void *in;
        void *out;
    } u = { .in = cptr };
    void *ptr = u.out;

    assert(pool != NULL);
    assert(ptr != NULL);
    assert((((unsigned long)ptr) & ALIGN_BITS) == 0);
    assert(pool_contains(pool, ptr, 1));

    if (pool->type == POOL_LIBC)
        p_free_libc(pool, ptr);
#ifndef NDEBUG
    else if (pool->type == POOL_LINEAR) {
        struct allocation_info *info = get_linear_allocation_info(ptr);
        list_remove(&info->siblings);
        poison_noaccess(ptr, info->size);
    }
#endif
    else
        /* we don't know the exact size of this buffer, so we only
           mark the first ALIGN bytes */
        poison_noaccess(ptr, ALIGN);
}

static inline void
clear_memory(void *p, size_t size)
{
#ifdef __clang__
#pragma GCC diagnostic ignored "-Wlanguage-extension-token"
#endif
#if defined(__GNUC__) && defined(__x86_64__)
    size_t n = (size + 7) / 8;
    size_t gcc_unused dummy0, dummy1;
    asm volatile("cld\n\t"
                 "rep stosq\n\t"
                 : "=&c"(dummy0), "=&D"(dummy1)
                 : "a"(0), "0"(n), "1"(p)
                   /* : "memory"   memory barrier not required here */
                 );
#else
    memset(p, 0, size);
#endif
}

void *
p_calloc_impl(struct pool *pool, size_t size TRACE_ARGS_DECL)
{
    void *p = internal_malloc(pool, size TRACE_ARGS_FWD);
    clear_memory(p, size);
    return p;
}

#ifndef NDEBUG

void
pool_attach(struct pool *pool, const void *p, const char *name)
{
    assert(pool != NULL);
    assert(p != NULL);
    assert(name != NULL);

    struct attachment *attachment = xmalloc(sizeof(*attachment));
    attachment->value = p;
    attachment->name = name;

    list_add(&attachment->siblings, &pool->attachments);
}

static struct attachment *
find_attachment(struct pool *pool, const void *p)
{
    for (struct attachment *attachment = (struct attachment *)pool->attachments.next;
         &attachment->siblings != &pool->attachments;
         attachment = (struct attachment *)attachment->siblings.next)
        if (attachment->value == p)
            return attachment;

    return NULL;
}

void
pool_attach_checked(struct pool *pool, const void *p, const char *name)
{
    assert(pool != NULL);
    assert(p != NULL);
    assert(name != NULL);

    if (find_attachment(pool, p) != NULL)
        return;

    pool_attach(pool, p, name);
}

void
pool_detach(struct pool *pool, const void *p)
{
    struct attachment *attachment = find_attachment(pool, p);
    assert(attachment != NULL);

    list_remove(&attachment->siblings);
    free(attachment);
}

void
pool_detach_checked(struct pool *pool, const void *p)
{
    struct attachment *attachment = find_attachment(pool, p);
    if (attachment == NULL)
        return;

    list_remove(&attachment->siblings);
    free(attachment);
}

const char *
pool_attachment_name(struct pool *pool, const void *p)
{
    struct attachment *attachment = find_attachment(pool, p);
    return attachment != NULL
        ? attachment->name
        : NULL;
}

#endif<|MERGE_RESOLUTION|>--- conflicted
+++ resolved
@@ -1065,7 +1065,6 @@
         TRACE_ARGS_IGNORE;
 #endif
 
-<<<<<<< HEAD
         if (area == NULL) {
             /* this is the first allocation, create the initial
                area */
@@ -1079,12 +1078,6 @@
     } else if (unlikely(area == NULL || area->used + size > area->size)) {
         if (area != NULL) {
             daemon_log(5, "growing linear pool '%s'\n", pool->name);
-=======
-        area = pool_new_linear_area(area->prev, size);
-        pool->current_area.linear->prev = area;
-    } else if (unlikely(area->used + size > area->size)) {
-        daemon_log(5, "growing linear pool '%s'\n", pool->name);
->>>>>>> 6ba8034b
 #ifdef DEBUG_POOL_GROW
             pool_dump_allocations(pool);
             daemon_log(6, "+ %s:%u %zu\n", file, line, original_size);
@@ -1093,13 +1086,9 @@
 #endif
         }
 
-<<<<<<< HEAD
         area = pool->slice_pool != NULL
             ? pool_new_slice_area(pool->slice_pool, area)
             : pool_get_linear_area(area, pool->area_size);
-=======
-        area = pool_get_linear_area(area, pool->area_size);
->>>>>>> 6ba8034b
         pool->current_area.linear = area;
     }
 
