/*
 * Copyright 2007-2017 Content Management AG
 * All rights reserved.
 *
 * author: Max Kellermann <mk@cm4all.com>
 *
 * Redistribution and use in source and binary forms, with or without
 * modification, are permitted provided that the following conditions
 * are met:
 *
 * - Redistributions of source code must retain the above copyright
 * notice, this list of conditions and the following disclaimer.
 *
 * - Redistributions in binary form must reproduce the above copyright
 * notice, this list of conditions and the following disclaimer in the
 * documentation and/or other materials provided with the
 * distribution.
 *
 * THIS SOFTWARE IS PROVIDED BY THE COPYRIGHT HOLDERS AND CONTRIBUTORS
 * ``AS IS'' AND ANY EXPRESS OR IMPLIED WARRANTIES, INCLUDING, BUT NOT
 * LIMITED TO, THE IMPLIED WARRANTIES OF MERCHANTABILITY AND FITNESS
 * FOR A PARTICULAR PURPOSE ARE DISCLAIMED.  IN NO EVENT SHALL THE
 * FOUNDATION OR CONTRIBUTORS BE LIABLE FOR ANY DIRECT, INDIRECT,
 * INCIDENTAL, SPECIAL, EXEMPLARY, OR CONSEQUENTIAL DAMAGES
 * (INCLUDING, BUT NOT LIMITED TO, PROCUREMENT OF SUBSTITUTE GOODS OR
 * SERVICES; LOSS OF USE, DATA, OR PROFITS; OR BUSINESS INTERRUPTION)
 * HOWEVER CAUSED AND ON ANY THEORY OF LIABILITY, WHETHER IN CONTRACT,
 * STRICT LIABILITY, OR TORT (INCLUDING NEGLIGENCE OR OTHERWISE)
 * ARISING IN ANY WAY OUT OF THE USE OF THIS SOFTWARE, EVEN IF ADVISED
 * OF THE POSSIBILITY OF SUCH DAMAGE.
 */

#include "Internal.hxx"
#include "Request.hxx"
#include "Handler.hxx"
#include "http_upgrade.hxx"
#include "pool/pool.hxx"
#include "strmap.hxx"
#include "header_parser.hxx"
#include "istream/istream_null.hxx"
#include "http/List.hxx"
<<<<<<< HEAD
#include "util/StringStrip.hxx"
=======
#include "util/StringCompare.hxx"
#include "util/StringUtil.hxx"
>>>>>>> 3e917080
#include "util/StringView.hxx"
#include "util/StringFormat.hxx"

#include <limits.h>
#include <string.h>
#include <stdlib.h>
#include <errno.h>
#include <sys/socket.h>

inline bool
HttpServerConnection::ParseRequestLine(const char *line, size_t length)
{
    assert(request.read_state == Request::START);
    assert(request.request == nullptr);
    assert(!response.pending_drained);

    if (gcc_unlikely(length < 5)) {
        ProtocolError("malformed request line");
        return false;
    }

    const char *eol = line + length;

    http_method_t method = HTTP_METHOD_NULL;
    switch (line[0]) {
    case 'D':
        if (gcc_likely(line[1] == 'E' && line[2] == 'L' && line[3] == 'E' &&
                       line[4] == 'T' && line[5] == 'E' && line[6] == ' ')) {
            method = HTTP_METHOD_DELETE;
            line += 7;
        }
        break;

    case 'G':
        if (gcc_likely(line[1] == 'E' && line[2] == 'T' && line[3] == ' ')) {
            method = HTTP_METHOD_GET;
            line += 4;
        }
        break;

    case 'P':
        if (gcc_likely(line[1] == 'O' && line[2] == 'S' && line[3] == 'T' &&
                       line[4] == ' ')) {
            method = HTTP_METHOD_POST;
            line += 5;
        } else if (line[1] == 'U' && line[2] == 'T' && line[3] == ' ') {
            method = HTTP_METHOD_PUT;
            line += 4;
        } else if (auto patch = StringAfterPrefix(line + 1, "ATCH ")) {
            method = HTTP_METHOD_PATCH;
            line = patch;
        } else if (auto propfind = StringAfterPrefix(line + 1, "ROPFIND ")) {
            method = HTTP_METHOD_PROPFIND;
            line = propfind;
        } else if (auto proppatch = StringAfterPrefix(line + 1, "ROPPATCH ")) {
            method = HTTP_METHOD_PROPPATCH;
            line = proppatch;
        }

        break;

    case 'H':
        if (gcc_likely(line[1] == 'E' && line[2] == 'A' && line[3] == 'D' &&
                       line[4] == ' ')) {
            method = HTTP_METHOD_HEAD;
            line += 5;
        }
        break;

    case 'O':
        if (auto options = StringAfterPrefix(line + 1, "PTIONS ")) {
            method = HTTP_METHOD_OPTIONS;
            line = options;
        }
        break;

    case 'T':
        if (auto trace = StringAfterPrefix(line + 1, "RACE ")) {
            method = HTTP_METHOD_TRACE;
            line = trace;
        }
        break;

    case 'M':
        if (auto mkcol = StringAfterPrefix(line + 1, "KCOL ")) {
            method = HTTP_METHOD_MKCOL;
            line = mkcol;
        } else if (auto move = StringAfterPrefix(line + 1, "OVE ")) {
            method = HTTP_METHOD_MOVE;
            line = move;
        }
        break;

    case 'C':
        if (auto copy = StringAfterPrefix(line + 1, "OPY ")) {
            method = HTTP_METHOD_COPY;
            line = copy;
        }
        break;

    case 'L':
        if (auto lock = StringAfterPrefix(line + 1, "OCK ")) {
            method = HTTP_METHOD_LOCK;
            line = lock;
        }
        break;

    case 'U':
        if (auto unlock = StringAfterPrefix(line + 1, "NLOCK ")) {
            method = HTTP_METHOD_UNLOCK;
            line = unlock;
        }
        break;
    }

    if (method == HTTP_METHOD_NULL) {
        /* invalid request method */

        ProtocolError("unrecognized request method");
        return false;
    }

    const char *space = (const char *)memchr(line, ' ', eol - line);
    if (gcc_unlikely(space == nullptr || space + 6 > line + length ||
                     memcmp(space + 1, "HTTP/", 5) != 0)) {
        /* refuse HTTP 0.9 requests */
        static const char msg[] =
            "This server requires HTTP 1.1.";

        ssize_t nbytes = socket.Write(msg, sizeof(msg) - 1);
        if (nbytes != WRITE_DESTROYED)
            Done();
        return false;
    }

    request.request = http_server_request_new(this, method, {line, space});
    request.read_state = Request::HEADERS;

    return true;
}

/**
 * @return false if the connection has been closed
 */
inline bool
HttpServerConnection::HeadersFinished()
{
    assert(request.body_state == Request::BodyState::START);

    auto &r = *request.request;

    handler->RequestHeadersFinished(r);

    /* disable the idle+headers timeout; the request body timeout will
       be tracked by filtered_socket (auto-refreshing) */
    idle_timeout.Cancel();

    const char *value = r.headers.Get("expect");
    request.expect_100_continue = value != nullptr &&
        strcmp(value, "100-continue") == 0;
    request.expect_failed = value != nullptr &&
        strcmp(value, "100-continue") != 0;

    value = r.headers.Get("connection");

    /* we disable keep-alive support on ancient HTTP 1.0, because that
       feature was not well-defined and led to problems with some
       clients */
    keep_alive = value == nullptr || !http_list_contains_i(value, "close");

<<<<<<< HEAD
    const bool upgrade = value != nullptr && http_is_upgrade(value);
=======
    const bool upgrade = !request.http_1_0 && http_is_upgrade(r.headers);
>>>>>>> 3e917080

    value = r.headers.Get("transfer-encoding");

    const struct timeval *read_timeout = &http_server_read_timeout;

    off_t content_length = -1;
    const bool chunked = value != nullptr && strcasecmp(value, "chunked") == 0;
    if (!chunked) {
        value = r.headers.Get("content-length");

        if (upgrade) {
            if (value != nullptr) {
                ProtocolError("cannot upgrade with Content-Length request header");
                return false;
            }

            /* disable timeout */
            read_timeout = nullptr;

            /* forward incoming data as-is */

            keep_alive = false;
        } else if (value == nullptr) {
            /* no body at all */

            request.read_state = Request::END;
#ifndef NDEBUG
            request.body_state = Request::BodyState::NONE;
#endif

            return true;
        } else {
            char *endptr;

            content_length = strtoul(value, &endptr, 10);
            if (gcc_unlikely(*endptr != 0 || content_length < 0)) {
                ProtocolError("invalid Content-Length header in HTTP request");
                return false;
            }

            if (content_length == 0) {
                /* empty body */

                r.body = istream_null_new(r.pool);
                request.read_state = Request::END;
#ifndef NDEBUG
                request.body_state = Request::BodyState::EMPTY;
#endif

                return true;
            }
        }
    } else if (upgrade) {
        ProtocolError("cannot upgrade chunked request");
        return false;
    }

    request_body_reader = NewFromPool<RequestBodyReader>(r.pool, r.pool,
                                                         *this);
    r.body = request_body_reader->Init(GetEventLoop(), content_length,
                                       chunked);

    request.read_state = Request::BODY;
#ifndef NDEBUG
    request.body_state = Request::BodyState::READING;
#endif

    /* for the request body, the FilteredSocket class tracks
       inactivity timeout */
    socket.ScheduleReadTimeout(false, read_timeout);

    return true;
}

/**
 * @return false if the connection has been closed
 */
inline bool
HttpServerConnection::HandleLine(const char *line, size_t length)
{
    assert(request.read_state == Request::START ||
           request.read_state == Request::HEADERS);

    if (length >= 8192) {
        ProtocolError(StringFormat<64>("Request header is too large (%zu)",
                                       length));
        return false;
    }

    if (gcc_unlikely(request.read_state == Request::START)) {
        assert(request.request == nullptr);

        return ParseRequestLine(line, length);
    } else if (gcc_likely(length > 0)) {
        assert(request.read_state == Request::HEADERS);
        assert(request.request != nullptr);

        header_parse_line(request.request->pool,
                          request.request->headers,
                          {line, length});
        return true;
    } else {
        assert(request.read_state == Request::HEADERS);
        assert(request.request != nullptr);

        return HeadersFinished();
    }
}

inline BufferedResult
HttpServerConnection::FeedHeaders(const void *_data, size_t length)
{
    assert(request.read_state == Request::START ||
           request.read_state == Request::HEADERS);

    if (request.bytes_received >= 64 * 1024) {
        ProtocolError("too many request headers");
        return BufferedResult::CLOSED;
    }

    const char *const buffer = (const char *)_data;
    const char *const buffer_end = buffer + length;
    const char *start = buffer, *end, *next = nullptr;
    while ((end = (const char *)memchr(start, '\n',
                                       buffer_end - start)) != nullptr) {
        next = end + 1;

        end = StripRight(start, end);

        if (!HandleLine(start, end - start))
            return BufferedResult::CLOSED;

        if (request.read_state != Request::HEADERS)
            break;

        start = next;
    }

    size_t consumed = 0;
    if (next != nullptr) {
        consumed = next - buffer;
        request.bytes_received += consumed;
        socket.Consumed(consumed);
    }

    return request.read_state == Request::HEADERS
        ? BufferedResult::MORE
        : BufferedResult::OK;
}

inline bool
HttpServerConnection::SubmitRequest()
{
    if (request.read_state == Request::END)
        /* re-enable the event, to detect client disconnect while
           we're processing the request */
        socket.ScheduleReadNoTimeout(false);

    const ScopePoolRef ref(*pool TRACE_ARGS);
    const DestructObserver destructed(*this);

    if (request.expect_failed) {
        request.request->body.Clear();
        http_server_send_message(request.request,
                                 HTTP_STATUS_EXPECTATION_FAILED,
                                 "Unrecognized expectation");
        if (destructed)
            return false;
    } else {
        request.in_handler = true;
        handler->HandleHttpRequest(*request.request, request.cancel_ptr);
        if (destructed)
            return false;

        request.in_handler = false;
    }

    return true;
}

BufferedResult
HttpServerConnection::Feed(const void *data, size_t length)
{
    assert(!response.pending_drained);

    switch (request.read_state) {
        BufferedResult result;

    case Request::START:
        if (score == HTTP_SERVER_NEW)
            score = HTTP_SERVER_FIRST;

#if !GCC_OLDER_THAN(7,0)
        [[fallthrough]];
#endif

    case Request::HEADERS:
        result = FeedHeaders(data, length);
        if (result == BufferedResult::OK &&
            (request.read_state == Request::BODY ||
             request.read_state == Request::END)) {
            if (request.read_state == Request::BODY)
                result = request_body_reader->RequireMore()
                    ? BufferedResult::AGAIN_EXPECT
                    : BufferedResult::AGAIN_OPTIONAL;

            if (!SubmitRequest())
                result = BufferedResult::CLOSED;
        }

        return result;

    case Request::BODY:
        return FeedRequestBody(data, length);

    case Request::END:
        /* check if the connection was closed by the client while we
           were processing the request */

        if (socket.IsFull())
            /* the buffer is full, the peer has been pipelining too
               much - that would disallow us to detect a disconnect;
               let's disable keep-alive now and discard all data */
            keep_alive = false;

        if (!keep_alive) {
            /* discard all pipelined input when keep-alive has been
               disabled */
            socket.Consumed(length);
            return BufferedResult::OK;
        }

        return BufferedResult::MORE;
    }

    assert(false);
    gcc_unreachable();
}

DirectResult
HttpServerConnection::TryRequestBodyDirect(SocketDescriptor fd, FdType fd_type)
{
    assert(IsValid());
    assert(request.read_state == Request::BODY);
    assert(!response.pending_drained);

    if (!MaybeSend100Continue())
        return DirectResult::CLOSED;

    ssize_t nbytes = request_body_reader->TryDirect(fd, fd_type);
    if (nbytes == ISTREAM_RESULT_BLOCKING)
        /* the destination fd blocks */
        return DirectResult::BLOCKING;

    if (nbytes == ISTREAM_RESULT_CLOSED)
        /* the stream (and the whole connection) has been closed
           during the direct() callback (-3); no further checks */
        return DirectResult::CLOSED;

    if (nbytes < 0) {
        if (errno == EAGAIN)
            return DirectResult::EMPTY;

        return DirectResult::ERRNO;
    }

    if (nbytes == ISTREAM_RESULT_EOF)
        return DirectResult::END;

    request.bytes_received += nbytes;

    if (request_body_reader->IsEOF()) {
        request.read_state = Request::END;
#ifndef NDEBUG
        request.body_state = Request::BodyState::CLOSED;
#endif

        const DestructObserver destructed(*this);
        request_body_reader->DestroyEof();
        return destructed
            ? DirectResult::CLOSED
            : DirectResult::OK;
    } else {
        return DirectResult::OK;
    }
}

void
HttpServerConnection::OnDeferredRead()
{
    socket.Read(false);
}<|MERGE_RESOLUTION|>--- conflicted
+++ resolved
@@ -39,12 +39,8 @@
 #include "header_parser.hxx"
 #include "istream/istream_null.hxx"
 #include "http/List.hxx"
-<<<<<<< HEAD
+#include "util/StringCompare.hxx"
 #include "util/StringStrip.hxx"
-=======
-#include "util/StringCompare.hxx"
-#include "util/StringUtil.hxx"
->>>>>>> 3e917080
 #include "util/StringView.hxx"
 #include "util/StringFormat.hxx"
 
@@ -215,11 +211,7 @@
        clients */
     keep_alive = value == nullptr || !http_list_contains_i(value, "close");
 
-<<<<<<< HEAD
-    const bool upgrade = value != nullptr && http_is_upgrade(value);
-=======
-    const bool upgrade = !request.http_1_0 && http_is_upgrade(r.headers);
->>>>>>> 3e917080
+    const bool upgrade = http_is_upgrade(r.headers);
 
     value = r.headers.Get("transfer-encoding");
 
