/*
 * Copy parameters from a request to the widget object.
 *
 * author: Max Kellermann <mk@cm4all.com>
 */

#include "widget.h"
#include "widget-class.h"
#include "session.h"
#include "processor.h"
#include "uri-parser.h"
#include "uri-relative.h"
#include "strref-dpool.h"

#include <string.h>
#include <assert.h>

/** copy data from the widget to its associated session */
static void
widget_to_session(struct widget_session *ws, const struct widget *widget)
{
    assert(widget != NULL);
    assert(widget->class != NULL);
    assert(widget->class->stateful); /* cannot save state for stateless widgets */

    if (ws->path_info != NULL)
        d_free(ws->session->pool, ws->path_info);

    ws->path_info = widget->from_request.path_info == NULL
        ? NULL
        : d_strdup(ws->session->pool, widget->from_request.path_info);

    if (ws->query_string != NULL)
        d_free(ws->session->pool, ws->query_string);

    ws->query_string = strref_is_empty(&widget->from_request.query_string)
        ? NULL
        : strref_dup_d(ws->session->pool, &widget->from_request.query_string);
}

/** restore data from the session */
static void
session_to_widget(struct widget *widget, const struct widget_session *ws)
{
    assert(widget->class != NULL);
    assert(widget->class->stateful); /* cannot load state from stateless widgets */
    assert(widget->lazy.address == NULL);

    widget->from_request.path_info = ws->path_info;

    if (ws->query_string != NULL)
        strref_set_c(&widget->from_request.query_string, ws->query_string);
}

static bool
widget_has_focus(const struct widget *widget)
{
    assert(widget != NULL);
    assert(widget->parent != NULL);

    return widget->id != NULL &&
        widget->parent->from_request.focus_ref != NULL &&
        strcmp(widget->id, widget->parent->from_request.focus_ref->id) == 0 &&
        widget->parent->from_request.focus_ref->next == NULL;
}

static bool
widget_descendant_has_focus(const struct widget *widget)
{
    assert(widget != NULL);
    assert(widget->parent != NULL);

    return widget->id != NULL &&
        widget->parent->from_request.focus_ref != NULL &&
        strcmp(widget->id, widget->parent->from_request.focus_ref->id) == 0 &&
        widget->parent->from_request.focus_ref->next != NULL;
}

void
widget_copy_from_request(struct widget *widget, struct processor_env *env)
{
    assert(widget != NULL);
    assert(widget->parent != NULL);
    assert(widget->lazy.address == NULL);
    assert(widget->from_request.path_info == NULL);
    assert(strref_is_empty(&widget->from_request.query_string));
    assert(widget->from_request.focus_ref == NULL);
    assert(widget->from_request.method == HTTP_METHOD_GET);
    assert(widget->from_request.body == NULL);

    if (widget->id == NULL)
        return;

<<<<<<< HEAD
=======
    /* is this widget being proxied? */

    if (widget->parent->from_request.proxy_ref != NULL &&
        strcmp(widget->id, widget->parent->from_request.proxy_ref->id) == 0) {
        widget->from_request.proxy_ref = widget->parent->from_request.proxy_ref->next;

        if (widget->from_request.proxy_ref == NULL) {
            widget->from_request.proxy = true;
            if (strmap_get(env->args, "raw") != NULL)
                widget->from_request.raw = true;

            /* the client can select the view; he can never explicitly
               select the default view */
            widget->from_request.view = env->view_name;
        } else
            widget->parent->from_request.proxy_ref = NULL;
    }

>>>>>>> 0b162362
    /* are we focused? */

    if (widget_has_focus(widget)) {
        /* we're in focus.  forward query string and request body. */
        widget->from_request.path_info = env->path_info;
        if (widget->from_request.path_info != NULL)
            widget->from_request.path_info =
                uri_compress(env->pool, widget->from_request.path_info);

        widget->from_request.query_string = env->external_uri->query;

        widget->from_request.method = env->method;
        widget->from_request.body = env->request_body;
        env->request_body = NULL;
    } else if (widget_descendant_has_focus(widget)) {
        /* we are the parent (or grant-parent) of the focused widget.
           store the relative focus_ref. */

        widget->from_request.focus_ref = widget->parent->from_request.focus_ref->next;
        widget->parent->from_request.focus_ref = NULL;
    }
}

void
widget_sync_session(struct widget *widget, struct session *session)
{
    assert(widget != NULL);
    assert(widget->parent != NULL);
    assert(widget->lazy.address == NULL);
    assert(widget->class != NULL);
    assert(widget->class->stateful);

    /* are we focused? */

    if (widget_has_focus(widget)) {

        /* do not save to session when this is a raw or POST request */
        if (!widget->from_request.raw && widget->from_request.body == NULL) {
            struct widget_session *ws = widget_get_session(widget, session, true);
            if (ws != NULL)
                widget_to_session(ws, widget);
        }
    } else {
        /* get query string from session */

        struct widget_session *ws = widget_get_session(widget, session, false);
        if (ws != NULL)
            session_to_widget(widget, ws);
    }
}

void
widget_copy_from_location(struct widget *widget, struct session *session,
                          const char *location, size_t location_length,
                          pool_t pool)
{
    const char *qmark;

    assert(widget != NULL);
    assert(widget->class != NULL);

    widget->from_request.method = HTTP_METHOD_GET;
    widget->from_request.body = NULL;

    qmark = memchr(location, '?', location_length);
    if (qmark == NULL) {
        widget->from_request.path_info = p_strndup(pool, location,
                                                   location_length);
        strref_clear(&widget->from_request.query_string);
    } else {
        widget->from_request.path_info
            = p_strndup(pool, location, qmark - location);
        strref_set(&widget->from_request.query_string,
                   qmark + 1, location + location_length - (qmark + 1));
    }

    widget->lazy.address = NULL;

    if (session != NULL) {
        struct widget_session *ws;

        assert(widget->class->stateful);

        ws = widget_get_session(widget, session, true);
        if (ws != NULL)
            widget_to_session(ws, widget);
    }
}<|MERGE_RESOLUTION|>--- conflicted
+++ resolved
@@ -91,27 +91,6 @@
     if (widget->id == NULL)
         return;
 
-<<<<<<< HEAD
-=======
-    /* is this widget being proxied? */
-
-    if (widget->parent->from_request.proxy_ref != NULL &&
-        strcmp(widget->id, widget->parent->from_request.proxy_ref->id) == 0) {
-        widget->from_request.proxy_ref = widget->parent->from_request.proxy_ref->next;
-
-        if (widget->from_request.proxy_ref == NULL) {
-            widget->from_request.proxy = true;
-            if (strmap_get(env->args, "raw") != NULL)
-                widget->from_request.raw = true;
-
-            /* the client can select the view; he can never explicitly
-               select the default view */
-            widget->from_request.view = env->view_name;
-        } else
-            widget->parent->from_request.proxy_ref = NULL;
-    }
-
->>>>>>> 0b162362
     /* are we focused? */
 
     if (widget_has_focus(widget)) {
