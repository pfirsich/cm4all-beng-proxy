/*
 * Copyright 2007-2017 Content Management AG
 * All rights reserved.
 *
 * author: Max Kellermann <mk@cm4all.com>
 *
 * Redistribution and use in source and binary forms, with or without
 * modification, are permitted provided that the following conditions
 * are met:
 *
 * - Redistributions of source code must retain the above copyright
 * notice, this list of conditions and the following disclaimer.
 *
 * - Redistributions in binary form must reproduce the above copyright
 * notice, this list of conditions and the following disclaimer in the
 * documentation and/or other materials provided with the
 * distribution.
 *
 * THIS SOFTWARE IS PROVIDED BY THE COPYRIGHT HOLDERS AND CONTRIBUTORS
 * ``AS IS'' AND ANY EXPRESS OR IMPLIED WARRANTIES, INCLUDING, BUT NOT
 * LIMITED TO, THE IMPLIED WARRANTIES OF MERCHANTABILITY AND FITNESS
 * FOR A PARTICULAR PURPOSE ARE DISCLAIMED.  IN NO EVENT SHALL THE
 * FOUNDATION OR CONTRIBUTORS BE LIABLE FOR ANY DIRECT, INDIRECT,
 * INCIDENTAL, SPECIAL, EXEMPLARY, OR CONSEQUENTIAL DAMAGES
 * (INCLUDING, BUT NOT LIMITED TO, PROCUREMENT OF SUBSTITUTE GOODS OR
 * SERVICES; LOSS OF USE, DATA, OR PROFITS; OR BUSINESS INTERRUPTION)
 * HOWEVER CAUSED AND ON ANY THEORY OF LIABILITY, WHETHER IN CONTRACT,
 * STRICT LIABILITY, OR TORT (INCLUDING NEGLIGENCE OR OTHERWISE)
 * ARISING IN ANY WAY OUT OF THE USE OF THIS SOFTWARE, EVEN IF ADVISED
 * OF THE POSSIBILITY OF SUCH DAMAGE.
 */

#include "Distribute.hxx"
#include "net/SocketAddress.hxx"
#include "util/ConstBuffer.hxx"
#include "util/WritableBuffer.hxx"

ControlDistribute::ControlDistribute(EventLoop &event_loop,
                                     ControlHandler &_next_handler)
    :distribute(event_loop),
     next_handler(_next_handler)
{
}

bool
ControlDistribute::OnControlRaw(ConstBuffer<void> payload,
                                SocketAddress address, int uid)
{
    /* forward the packet to all worker processes */
    distribute.Packet(payload.data, payload.size);

    return next_handler.OnControlRaw(payload, address, uid);
}

void
ControlDistribute::OnControlPacket(ControlServer &control_server,
                                   BengProxy::ControlCommand command,
                                   ConstBuffer<void> payload,
<<<<<<< HEAD
                                   WritableBuffer<UniqueFileDescriptor> fds,
                                   SocketAddress address)
{
    return next_handler.OnControlPacket(control_server, command,
                                        payload, fds, address);
=======
                                   SocketAddress address, int uid)
{
    return next_handler.OnControlPacket(control_server, command,
                                        payload, address, uid);
>>>>>>> d89bd5e5
}

void
ControlDistribute::OnControlError(std::exception_ptr ep) noexcept
{
    return next_handler.OnControlError(ep);
}<|MERGE_RESOLUTION|>--- conflicted
+++ resolved
@@ -56,18 +56,11 @@
 ControlDistribute::OnControlPacket(ControlServer &control_server,
                                    BengProxy::ControlCommand command,
                                    ConstBuffer<void> payload,
-<<<<<<< HEAD
                                    WritableBuffer<UniqueFileDescriptor> fds,
-                                   SocketAddress address)
-{
-    return next_handler.OnControlPacket(control_server, command,
-                                        payload, fds, address);
-=======
                                    SocketAddress address, int uid)
 {
     return next_handler.OnControlPacket(control_server, command,
-                                        payload, address, uid);
->>>>>>> d89bd5e5
+                                        payload, fds, address, uid);
 }
 
 void
