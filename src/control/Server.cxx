/*
 * Copyright 2007-2019 Content Management AG
 * All rights reserved.
 *
 * author: Max Kellermann <mk@cm4all.com>
 *
 * Redistribution and use in source and binary forms, with or without
 * modification, are permitted provided that the following conditions
 * are met:
 *
 * - Redistributions of source code must retain the above copyright
 * notice, this list of conditions and the following disclaimer.
 *
 * - Redistributions in binary form must reproduce the above copyright
 * notice, this list of conditions and the following disclaimer in the
 * documentation and/or other materials provided with the
 * distribution.
 *
 * THIS SOFTWARE IS PROVIDED BY THE COPYRIGHT HOLDERS AND CONTRIBUTORS
 * ``AS IS'' AND ANY EXPRESS OR IMPLIED WARRANTIES, INCLUDING, BUT NOT
 * LIMITED TO, THE IMPLIED WARRANTIES OF MERCHANTABILITY AND FITNESS
 * FOR A PARTICULAR PURPOSE ARE DISCLAIMED.  IN NO EVENT SHALL THE
 * FOUNDATION OR CONTRIBUTORS BE LIABLE FOR ANY DIRECT, INDIRECT,
 * INCIDENTAL, SPECIAL, EXEMPLARY, OR CONSEQUENTIAL DAMAGES
 * (INCLUDING, BUT NOT LIMITED TO, PROCUREMENT OF SUBSTITUTE GOODS OR
 * SERVICES; LOSS OF USE, DATA, OR PROFITS; OR BUSINESS INTERRUPTION)
 * HOWEVER CAUSED AND ON ANY THEORY OF LIABILITY, WHETHER IN CONTRACT,
 * STRICT LIABILITY, OR TORT (INCLUDING NEGLIGENCE OR OTHERWISE)
 * ARISING IN ANY WAY OUT OF THE USE OF THIS SOFTWARE, EVEN IF ADVISED
 * OF THE POSSIBILITY OF SUCH DAMAGE.
 */

#include "Server.hxx"
#include "net/SocketConfig.hxx"
#include "net/SocketAddress.hxx"
#include "net/SendMessage.hxx"
#include "util/ByteOrder.hxx"
#include "util/ConstBuffer.hxx"
#include "util/RuntimeError.hxx"
#include "util/WritableBuffer.hxx"

#include <stdexcept>

#include <assert.h>
#include <string.h>
#include <alloca.h>

ControlServer::ControlServer(EventLoop &event_loop, UniqueSocketDescriptor s,
                             ControlHandler &_handler) noexcept
    :handler(_handler), socket(event_loop, std::move(s), *this)
{
}

ControlServer::ControlServer(EventLoop &event_loop, ControlHandler &_handler,
                             const SocketConfig &config)
    :ControlServer(event_loop, config.Create(SOCK_DGRAM), _handler)
{
}

static void
control_server_decode(ControlServer &control_server,
                      const void *data, size_t length,
<<<<<<< HEAD
                      WritableBuffer<UniqueFileDescriptor> fds,
                      SocketAddress address,
=======
                      SocketAddress address, int uid,
>>>>>>> d89bd5e5
                      ControlHandler &handler)
{
    /* verify the magic number */

    const uint32_t *magic = (const uint32_t *)data;

    if (length < sizeof(*magic) || FromBE32(*magic) != BengProxy::control_magic) {
        handler.OnControlError(std::make_exception_ptr(std::runtime_error("wrong magic")));
        return;
    }

    data = magic + 1;
    length -= sizeof(*magic);

    if (length % 4 != 0) {
        handler.OnControlError(std::make_exception_ptr(FormatRuntimeError("odd control packet (length=%zu)", length)));
        return;
    }

    /* now decode all commands */

    while (length > 0) {
        const auto *header = (const BengProxy::ControlHeader *)data;
        if (length < sizeof(*header)) {
            handler.OnControlError(std::make_exception_ptr(FormatRuntimeError("partial header (length=%zu)",
                                                                              length)));
            return;
        }

        size_t payload_length = FromBE16(header->length);
        const auto command = (BengProxy::ControlCommand)
            FromBE16(header->command);

        data = header + 1;
        length -= sizeof(*header);

        const char *payload = (const char *)data;
        if (length < payload_length) {
            handler.OnControlError(std::make_exception_ptr(FormatRuntimeError("partial payload (length=%zu, expected=%zu)",
                                                                              length, payload_length)));
            return;
        }

        /* this command is ok, pass it to the callback */

        handler.OnControlPacket(control_server, command,
                                {payload_length > 0 ? payload : nullptr, payload_length},
<<<<<<< HEAD
                                fds,
                                address);
=======
                                address, uid);
>>>>>>> d89bd5e5

        payload_length = ((payload_length + 3) | 3) - 3; /* apply padding */

        data = payload + payload_length;
        length -= payload_length;
    }
}

bool
ControlServer::OnUdpDatagram(ConstBuffer<void> payload,
                             WritableBuffer<UniqueFileDescriptor> fds,
                             SocketAddress address, int uid)
{
    if (!handler.OnControlRaw(payload, address, uid))
        /* discard datagram if raw() returns false */
        return true;

<<<<<<< HEAD
    control_server_decode(*this, payload.data, payload.size,
                          fds, address, handler);
=======
    control_server_decode(*this, data, length, address, uid, handler);
>>>>>>> d89bd5e5
    return true;
}

void
ControlServer::OnUdpError(std::exception_ptr ep) noexcept
{
    handler.OnControlError(ep);
}

void
ControlServer::Reply(SocketAddress address,
                     BengProxy::ControlCommand command,
                     const void *payload, size_t payload_length)
{
    const struct BengProxy::ControlHeader header{ToBE16(payload_length), ToBE16(uint16_t(command))};

    struct iovec v[] = {
        { const_cast<BengProxy::ControlHeader *>(&header), sizeof(header) },
        { const_cast<void *>(payload), payload_length },
    };

    SendMessage(socket.GetSocket(),
                MessageHeader(ConstBuffer<struct iovec>(v, std::size(v)))
                .SetAddress(address),
                MSG_DONTWAIT|MSG_NOSIGNAL);
}<|MERGE_RESOLUTION|>--- conflicted
+++ resolved
@@ -60,12 +60,8 @@
 static void
 control_server_decode(ControlServer &control_server,
                       const void *data, size_t length,
-<<<<<<< HEAD
                       WritableBuffer<UniqueFileDescriptor> fds,
-                      SocketAddress address,
-=======
                       SocketAddress address, int uid,
->>>>>>> d89bd5e5
                       ControlHandler &handler)
 {
     /* verify the magic number */
@@ -113,12 +109,8 @@
 
         handler.OnControlPacket(control_server, command,
                                 {payload_length > 0 ? payload : nullptr, payload_length},
-<<<<<<< HEAD
                                 fds,
-                                address);
-=======
                                 address, uid);
->>>>>>> d89bd5e5
 
         payload_length = ((payload_length + 3) | 3) - 3; /* apply padding */
 
@@ -136,12 +128,8 @@
         /* discard datagram if raw() returns false */
         return true;
 
-<<<<<<< HEAD
     control_server_decode(*this, payload.data, payload.size,
-                          fds, address, handler);
-=======
-    control_server_decode(*this, data, length, address, uid, handler);
->>>>>>> d89bd5e5
+                          fds, address, uid, handler);
     return true;
 }
 
