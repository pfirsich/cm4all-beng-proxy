--- conflicted
+++ resolved
@@ -462,7 +462,8 @@
         !IsValidHeaderValue(value))
         throw WasProtocolError("Malformed WAS HEADER packet");
 
-    headers.Add(p_strdup_lower(pool, name),
+    headers.Add(pool,
+                p_strdup_lower(pool, name),
                 p_strdup(pool, value));
 }
 
@@ -496,30 +497,15 @@
             return false;
         }
 
-<<<<<<< HEAD
-        p = (const char *)memchr(payload.data, '=', payload.size);
-        if (p == nullptr || p == payload.data) {
-            stopwatch.RecordEvent("control_error");
-            AbortResponse(std::make_exception_ptr(WasProtocolError("Malformed WAS HEADER packet")));
-            return false;
-        }
-
-        response.headers.Add(pool,
-                             p_strndup_lower(&pool, (const char *)payload.data,
-                                             p - (const char *)payload.data),
-                             p_strndup(&pool, p + 1,
-                                       (const char *)payload.data + payload.size - p - 1));
-=======
         try {
             ParseHeaderPacket(pool, response.headers,
                               StringView(payload));
         } catch (...) {
-            stopwatch_event(stopwatch, "control_error");
+            stopwatch.RecordEvent("control_error");
             AbortResponseHeaders(std::current_exception());
             return false;
         }
 
->>>>>>> 6eccc01a
         break;
 
     case WAS_COMMAND_STATUS:
