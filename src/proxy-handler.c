--- conflicted
+++ resolved
@@ -106,8 +106,8 @@
 
     request_forward(&forward, request2,
                     &tr->request_header_forward,
-<<<<<<< HEAD
-                    host_and_port, uri_p);
+                    host_and_port, uri_p,
+                    tr->address.type == RESOURCE_ADDRESS_HTTP);
 
     const struct resource_address *address = &tr->address;
     if (!request2->processor_focus)
@@ -121,10 +121,6 @@
         forward.body = istream_pipe_new(request->pool, forward.body,
                                         global_pipe_stock);
 #endif
-=======
-                    uri_host_and_port(request->pool, tr->address.u.http->uri),
-                    uri_path(tr->address.u.http->uri), true);
->>>>>>> 521dd6c0
 
     http_cache_request(global_http_cache, request->pool,
                        forward.method, address,
