/*
 * HTTP server implementation.
 *
 * author: Max Kellermann <mk@cm4all.com>
 */

#include "http_server_internal.hxx"
#include "istream-internal.h"
#include "strmap.hxx"
#include "address.h"
#include "gerrno.h"
#include "pool.hxx"

#include <inline/compiler.h>
#include <daemon/log.h>

#include <assert.h>
#include <unistd.h>

const struct timeval http_server_idle_timeout = {
    .tv_sec = 30,
    .tv_usec = 0,
};

const struct timeval http_server_header_timeout = {
    .tv_sec = 20,
    .tv_usec = 0,
};

const struct timeval http_server_read_timeout = {
    .tv_sec = 30,
    .tv_usec = 0,
};

const struct timeval http_server_write_timeout = {
    .tv_sec = 30,
    .tv_usec = 0,
};

void
http_server_connection::Log()
{
    if (handler == nullptr)
        /* this can happen when called via
           http_server_connection_close() (during daemon shutdown) */
        return;

    if (handler->log == nullptr)
        return;

    handler->log(request.request,
                 response.status,
                 response.length,
                 request.bytes_received,
                 response.bytes_sent,
                 handler_ctx);
}

struct http_server_request *
http_server_request_new(struct http_server_connection *connection)
{
    assert(connection != nullptr);

    connection->response.status = http_status_t(0);

    struct pool *pool = pool_new_linear(connection->pool,
                                        "http_server_request", 32768);
    pool_set_major(pool);

    auto request = NewFromPool<struct http_server_request>(*pool);
    request->pool = pool;
    request->connection = connection;
    request->local_address = connection->local_address;
    request->local_address_length = connection->local_address_length;
    request->remote_address = connection->remote_address;
    request->remote_address_length = connection->remote_address_length;
    request->local_host_and_port = connection->local_host_and_port;
    request->remote_host_and_port = connection->remote_host_and_port;
    request->remote_host = connection->remote_host;
    request->headers = strmap_new(pool);

    return request;
}

bool
http_server_connection::TryWrite()
{
    assert(IsValid());
    assert(request.read_state != Request::START &&
           request.read_state != Request::HEADERS);
    assert(request.request != nullptr);
    assert(response.istream != nullptr);

    const ScopePoolRef ref(*pool TRACE_ARGS);
    istream_read(response.istream);

    return IsValid();
}

/*
 * buffered_socket handler
 *
 */

static BufferedResult
http_server_socket_data(const void *data, size_t length, void *ctx)
{
    struct http_server_connection *connection =
        (struct http_server_connection *)ctx;

    if (connection->response.pending_drained) {
        /* discard all incoming data while we're waiting for the
           (filtered) response to be drained */
        connection->socket.Consumed(length);
        return BufferedResult::OK;
    }

    return connection->Feed(data, length);
}

static DirectResult
http_server_socket_direct(int fd, enum istream_direct fd_type, void *ctx)
{
    struct http_server_connection *connection =
        (struct http_server_connection *)ctx;

    assert(connection->request.read_state != http_server_connection::Request::END);
    assert(!connection->response.pending_drained);

    return connection->TryRequestBodyDirect(fd, fd_type);
}

static bool
http_server_socket_write(void *ctx)
{
    struct http_server_connection *connection =
        (struct http_server_connection *)ctx;

    assert(!connection->response.pending_drained);

    connection->response.want_write = false;

    if (!connection->TryWrite())
        return false;

    if (!connection->response.want_write)
        connection->socket.UnscheduleWrite();

    return true;
}

static bool
http_server_socket_drained(void *ctx)
{
    struct http_server_connection *connection =
        (struct http_server_connection *)ctx;

    if (connection->response.pending_drained) {
        connection->Done();
        return false;
    }

    return true;
}

static bool
http_server_socket_timeout(void *ctx)
{
    struct http_server_connection *connection =
        (struct http_server_connection *)ctx;

    daemon_log(4, "timeout on HTTP connection from '%s'\n",
               connection->remote_host_and_port);
    connection->Cancel();
    return false;
}

static bool
http_server_socket_closed(void *ctx)
{
    struct http_server_connection *connection =
        (struct http_server_connection *)ctx;

    connection->Cancel();
    return false;
}

static void
http_server_socket_error(GError *error, void *ctx)
{
    struct http_server_connection *connection =
        (struct http_server_connection *)ctx;

    connection->Error(error);
}

static constexpr BufferedSocketHandler http_server_socket_handler = {
    .data = http_server_socket_data,
    .direct = http_server_socket_direct,
    .closed = http_server_socket_closed,
    .timeout = http_server_socket_timeout,
    .write = http_server_socket_write,
    .drained = http_server_socket_drained,
    .error = http_server_socket_error,
};

static void
http_server_timeout_callback(int fd gcc_unused, short event gcc_unused,
                             void *ctx)
{
    struct http_server_connection *connection =
        (struct http_server_connection *)ctx;

    daemon_log(4, "%s timeout on HTTP connection from '%s'\n",
               connection->request.read_state == http_server_connection::Request::START
               ? "idle"
               : (connection->request.read_state == http_server_connection::Request::HEADERS
                  ? "header" : "read"),
               connection->remote_host_and_port);
    connection->Cancel();
    pool_commit();
}

void
http_server_connection_new(struct pool *pool, int fd, enum istream_direct fd_type,
                           const SocketFilter *filter,
                           void *filter_ctx,
                           const struct sockaddr *local_address,
                           size_t local_address_length,
                           const struct sockaddr *remote_address,
                           size_t remote_address_length,
                           bool date_header,
                           const struct http_server_connection_handler *handler,
                           void *ctx,
                           struct http_server_connection **connection_r)
{
    assert(fd >= 0);
    assert(handler != nullptr);
    assert(handler->request != nullptr);
    assert(handler->error != nullptr);
    assert(handler->free != nullptr);
    assert((local_address == nullptr) == (local_address_length == 0));

    auto connection = NewFromPool<struct http_server_connection>(*pool);
    connection->pool = pool;

    connection->socket.Init(*pool, fd, fd_type,
                            nullptr, &http_server_write_timeout,
                            filter, filter_ctx,
                            http_server_socket_handler, connection);

    connection->handler = handler;
    connection->handler_ctx = ctx;

    connection->local_address = local_address != nullptr
        ? (const struct sockaddr *)p_memdup(pool, local_address,
                                            local_address_length)
        : nullptr;
    connection->local_address_length = local_address_length;

    connection->remote_address = remote_address != nullptr
        ? (const struct sockaddr *)p_memdup(pool, remote_address,
                                            remote_address_length)
        : nullptr;
    connection->remote_address_length = remote_address_length;

    connection->local_host_and_port = local_address != nullptr
        ? address_to_string(pool, local_address, local_address_length)
        : nullptr;
    connection->remote_host_and_port = remote_address != nullptr
        ? address_to_string(pool, remote_address, remote_address_length)
        : nullptr;
    connection->remote_host = remote_address != nullptr
        ? address_to_host_string(pool, remote_address, remote_address_length)
        : nullptr;
    connection->date_header = date_header;
    connection->request.read_state = http_server_connection::Request::START;
    connection->request.request = nullptr;
    connection->request.bytes_received = 0;
    connection->response.istream = nullptr;
    connection->response.bytes_sent = 0;

    evtimer_set(&connection->idle_timeout,
                http_server_timeout_callback, connection);
    evtimer_add(&connection->idle_timeout, &http_server_idle_timeout);

    connection->score = HTTP_SERVER_NEW;

    *connection_r = connection;

    connection->socket.Read(false);
}

static void
http_server_socket_close(struct http_server_connection *connection)
{
    assert(connection->socket.IsConnected());

    connection->socket.Close();

    evtimer_del(&connection->idle_timeout);
}

static void
http_server_socket_destroy(struct http_server_connection *connection)
{
    assert(connection->socket.IsValid());

    if (connection->socket.IsConnected())
        http_server_socket_close(connection);

    connection->socket.Destroy();
}

static void
http_server_request_close(struct http_server_connection *connection)
{
    assert(connection->request.read_state != http_server_connection::Request::START);
    assert(connection->request.request != nullptr);

    if (connection->response.status != http_status_t(0) &&
        connection->response.length >= 0)
<<<<<<< HEAD
        connection->Log();
=======
        http_server_log(connection);
>>>>>>> 3a9a0326

    struct pool *pool = connection->request.request->pool;
    pool_trash(pool);
    pool_unref(pool);
    connection->request.request = nullptr;

    if ((connection->request.read_state == http_server_connection::Request::BODY ||
         connection->request.read_state == http_server_connection::Request::END)) {
        if (connection->response.istream != nullptr)
            istream_free_handler(&connection->response.istream);
        else if (connection->request.async_ref.IsDefined())
            /* don't call this if coming from
               _response_stream_abort() */
            connection->request.async_ref.Abort();
    }

    /* the handler must have closed the request body */
    assert(connection->request.read_state != http_server_connection::Request::BODY);
}

void
http_server_connection::Done()
{
    assert(handler != nullptr);
    assert(handler->free != nullptr);
    assert(request.read_state == Request::START);

<<<<<<< HEAD
    http_server_socket_destroy(this);
=======
    /* shut down the socket gracefully to allow the TCP stack to
       transfer remaining response data */
    connection->socket.Shutdown();

    http_server_socket_destroy(connection);
>>>>>>> 3a9a0326

    const struct http_server_connection_handler *_handler = handler;
    handler = nullptr;

    _handler->free(handler_ctx);
}

void
http_server_connection::Cancel()
{
    assert(handler != nullptr);
    assert(handler->free != nullptr);

    http_server_socket_destroy(this);

    const ScopePoolRef ref(*pool TRACE_ARGS);

    if (request.read_state != Request::START)
        http_server_request_close(this);

    if (handler != nullptr) {
        handler->free(handler_ctx);
        handler = nullptr;
    }
}

void
http_server_connection::Error(GError *error)
{
    assert(handler != nullptr);
    assert(handler->free != nullptr);

    http_server_socket_destroy(this);

    const ScopePoolRef ref(*pool TRACE_ARGS);

    if (request.read_state != Request::START)
        http_server_request_close(this);

    if (handler != nullptr) {
        g_prefix_error(&error, "error on HTTP connection from '%s': ",
                       remote_host_and_port);

        const struct http_server_connection_handler *_handler = handler;
        void *_handler_ctx = handler_ctx;
        handler = nullptr;
        handler_ctx = nullptr;
        _handler->error(error, _handler_ctx);
    } else
        g_error_free(error);
}

void
http_server_connection::Error(const char *msg)
{
    GError *error = g_error_new_literal(http_server_quark(), 0, msg);
    Error(error);
}

void
http_server_connection_close(struct http_server_connection *connection)
{
    assert(connection != nullptr);

    http_server_socket_destroy(connection);

    connection->handler = nullptr;

    if (connection->request.read_state != http_server_connection::Request::START)
        http_server_request_close(connection);
}

void
http_server_connection::ErrorErrno(const char *msg)
{
    if (errno == EPIPE || errno == ECONNRESET) {
        /* don't report this common problem */
        Cancel();
        return;
    }

    GError *error = new_error_errno_msg(msg);
    Error(error);
}

void
http_server_connection_graceful(struct http_server_connection *connection)
{
    assert(connection != nullptr);

    if (connection->request.read_state == http_server_connection::Request::START)
        /* there is no request currently; close the connection
           immediately */
        connection->Done();
    else
        /* a request is currently being handled; disable keep_alive so
           the connection will be closed after this last request */
        connection->keep_alive = false;
}

enum http_server_score
http_server_connection_score(const struct http_server_connection *connection)
{
    return connection->score;
}<|MERGE_RESOLUTION|>--- conflicted
+++ resolved
@@ -320,11 +320,7 @@
 
     if (connection->response.status != http_status_t(0) &&
         connection->response.length >= 0)
-<<<<<<< HEAD
         connection->Log();
-=======
-        http_server_log(connection);
->>>>>>> 3a9a0326
 
     struct pool *pool = connection->request.request->pool;
     pool_trash(pool);
@@ -352,15 +348,11 @@
     assert(handler->free != nullptr);
     assert(request.read_state == Request::START);
 
-<<<<<<< HEAD
-    http_server_socket_destroy(this);
-=======
     /* shut down the socket gracefully to allow the TCP stack to
        transfer remaining response data */
-    connection->socket.Shutdown();
-
-    http_server_socket_destroy(connection);
->>>>>>> 3a9a0326
+    socket.Shutdown();
+
+    http_server_socket_destroy(this);
 
     const struct http_server_connection_handler *_handler = handler;
     handler = nullptr;
