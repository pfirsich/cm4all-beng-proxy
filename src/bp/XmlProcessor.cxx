/*
 * Copyright 2007-2020 CM4all GmbH
 * All rights reserved.
 *
 * author: Max Kellermann <mk@cm4all.com>
 *
 * Redistribution and use in source and binary forms, with or without
 * modification, are permitted provided that the following conditions
 * are met:
 *
 * - Redistributions of source code must retain the above copyright
 * notice, this list of conditions and the following disclaimer.
 *
 * - Redistributions in binary form must reproduce the above copyright
 * notice, this list of conditions and the following disclaimer in the
 * documentation and/or other materials provided with the
 * distribution.
 *
 * THIS SOFTWARE IS PROVIDED BY THE COPYRIGHT HOLDERS AND CONTRIBUTORS
 * ``AS IS'' AND ANY EXPRESS OR IMPLIED WARRANTIES, INCLUDING, BUT NOT
 * LIMITED TO, THE IMPLIED WARRANTIES OF MERCHANTABILITY AND FITNESS
 * FOR A PARTICULAR PURPOSE ARE DISCLAIMED.  IN NO EVENT SHALL THE
 * FOUNDATION OR CONTRIBUTORS BE LIABLE FOR ANY DIRECT, INDIRECT,
 * INCIDENTAL, SPECIAL, EXEMPLARY, OR CONSEQUENTIAL DAMAGES
 * (INCLUDING, BUT NOT LIMITED TO, PROCUREMENT OF SUBSTITUTE GOODS OR
 * SERVICES; LOSS OF USE, DATA, OR PROFITS; OR BUSINESS INTERRUPTION)
 * HOWEVER CAUSED AND ON ANY THEORY OF LIABILITY, WHETHER IN CONTRACT,
 * STRICT LIABILITY, OR TORT (INCLUDING NEGLIGENCE OR OTHERWISE)
 * ARISING IN ANY WAY OUT OF THE USE OF THIS SOFTWARE, EVEN IF ADVISED
 * OF THE POSSIBILITY OF SUCH DAMAGE.
 */

#include "XmlProcessor.hxx"
#include "WidgetContainerParser.hxx"
#include "TextProcessor.hxx"
#include "CssProcessor.hxx"
#include "CssRewrite.hxx"
#include "parser/XmlParser.hxx"
#include "parser/CssSyntax.hxx"
#include "parser/CssUtil.hxx"
#include "uri/Escape.hxx"
#include "uri/Extract.hxx"
#include "widget/Widget.hxx"
#include "widget/Ptr.hxx"
#include "widget/Context.hxx"
#include "widget/Inline.hxx"
#include "widget/RewriteUri.hxx"
#include "expansible_buffer.hxx"
#include "escape_class.hxx"
#include "escape_html.hxx"
#include "strmap.hxx"
#include "istream_html_escape.hxx"
#include "istream/istream.hxx"
#include "istream/Bucket.hxx"
#include "istream/Sink.hxx"
#include "istream/ReplaceIstream.hxx"
#include "istream/ConcatIstream.hxx"
#include "istream/istream_catch.hxx"
#include "istream/istream_memory.hxx"
#include "istream/istream_string.hxx"
#include "pool/pool.hxx"
#include "util/RuntimeError.hxx"
#include "util/StringView.hxx"
#include "stopwatch.hxx"

#include <assert.h>
#include <string.h>

enum class UriBase {
	TEMPLATE,
	WIDGET,
	CHILD,
	PARENT,
};

struct UriRewrite {
	UriBase base;
	RewriteUriMode mode;

	char view[64];
};

class XmlProcessor final : public ReplaceIstream, WidgetContainerParser {
	class CdataIstream final : public Istream {
		friend class XmlProcessor;
		XmlProcessor &processor;

	public:
		explicit CdataIstream(XmlProcessor &_processor)
			:Istream(_processor.GetPool()), processor(_processor) {}

		/* virtual methods from class Istream */
		void _Read() noexcept override;
		void _Close() noexcept override;
	};

	const StopwatchPtr stopwatch;

	const unsigned options;

	XmlParser parser;
	bool had_input;

	UriRewrite uri_rewrite;

	/**
	 * The default value for #uri_rewrite.
	 */
	UriRewrite default_uri_rewrite;

	/**
	 * A buffer that may be used for various temporary purposes
	 * (e.g. attribute transformation).
	 */
	ExpansibleBuffer buffer;

	/**
	 * These values are used to buffer c:mode/c:base values in any
	 * order, even after the actual URI attribute.
	 */
	struct PostponedRewrite {
		bool pending = false;

		off_t uri_start, uri_end;
		ExpansibleBuffer value;

		/**
		 * The positions of the c:mode/c:base attributes after the URI
		 * attribute.  These have to be deleted *after* the URI
		 * attribute has been rewritten.
		 */
		struct {
			off_t start, end;
		} delete_[4];

		PostponedRewrite(struct pool &_pool) noexcept
			:value(_pool, 1024, 8192) {}
	} postponed_rewrite;

	/**
	 * Only valid if #cdata_stream_active is true.
	 */
	off_t cdata_start;
	CdataIstream *cdata_istream;

public:
	XmlProcessor(PoolPtr &&_pool, const StopwatchPtr &parent_stopwatch,
		     UnusedIstreamPtr &&_input,
		     Widget &_widget, SharedPoolPtr<WidgetContext> &&_ctx,
		     unsigned _options) noexcept
		:ReplaceIstream(std::move(_pool), _ctx->event_loop, std::move(_input)),
		 WidgetContainerParser(GetPool(), _widget, std::move(_ctx)),
		 stopwatch(parent_stopwatch, "XmlProcessor"),
		 options(_options),
		 parser(GetPool(), *this),
		 buffer(GetPool(), 128, 2048),
		 postponed_rewrite(GetPool())
	{
		if (HasOptionRewriteUrl()) {
			default_uri_rewrite.base = UriBase::TEMPLATE;
			default_uri_rewrite.mode = RewriteUriMode::PARTIAL;
			default_uri_rewrite.view[0] = 0;

			if (options & PROCESSOR_FOCUS_WIDGET) {
				default_uri_rewrite.base = UriBase::WIDGET;
				default_uri_rewrite.mode = RewriteUriMode::FOCUS;
			}
		}
	}

	using ReplaceIstream::GetPool;

	void Read() noexcept {
		input.Read();
	}

private:
	bool HasOptionRewriteUrl() const noexcept {
		return (options & PROCESSOR_REWRITE_URL) != 0;
	}

	bool HasOptionPrefixClass() const noexcept {
		return (options & PROCESSOR_PREFIX_CSS_CLASS) != 0;
	}

	bool HasOptionPrefixId() const noexcept {
		return (options & PROCESSOR_PREFIX_XML_ID) != 0;
	}

	bool HasOptionPrefixAny() const noexcept {
		return (options & (PROCESSOR_PREFIX_CSS_CLASS|PROCESSOR_PREFIX_XML_ID)) != 0;
	}

	bool HasOptionStyle() const noexcept {
		return (options & PROCESSOR_STYLE) != 0;
	}

	bool MustRewriteEmptyURI() const noexcept {
		return tag == Tag::FORM;
	}

	void Replace(off_t start, off_t end, UnusedIstreamPtr istream) noexcept {
		ReplaceIstream::Add(start, end, std::move(istream));
	}

	void ReplaceAttributeValue(const XmlParserAttribute &attr,
				   UnusedIstreamPtr value) noexcept {
		Replace(attr.value_start, attr.value_end, std::move(value));
	}

	void InitUriRewrite(Tag _tag) noexcept {
		assert(!postponed_rewrite.pending);

		tag = _tag;
		uri_rewrite = default_uri_rewrite;
	}

	void PostponeUriRewrite(off_t start, off_t end,
				StringView value) noexcept;

	void PostponeUriRewrite(const XmlParserAttribute &attr) noexcept {
		PostponeUriRewrite(attr.value_start, attr.value_end, attr.value);
	}

	void PostponeRefreshRewrite(const XmlParserAttribute &attr) noexcept;

	void CommitUriRewrite() noexcept;

	void DeleteUriRewrite(off_t start, off_t end) noexcept;

	void TransformUriAttribute(const XmlParserAttribute &attr,
				   UriBase base, RewriteUriMode mode,
				   const char *view) noexcept;

	bool LinkAttributeFinished(const XmlParserAttribute &attr) noexcept;
	void HandleClassAttribute(const XmlParserAttribute &attr) noexcept;
	void HandleIdAttribute(const XmlParserAttribute &attr) noexcept;
	void HandleStyleAttribute(const XmlParserAttribute &attr) noexcept;

	/**
	 * Throws an exception if the widget is not allowed here.
	 *
	 * @param child_widget the #Widget to be embedded; it is
	 * passed by value to guarantee it gets freed by this method,
	 * even if an exception gets thrown
	 */
	Widget &PrepareEmbedWidget(WidgetPtr child_widget);

	UnusedIstreamPtr EmbedWidget(Widget &child_widget) noexcept;
	UnusedIstreamPtr OpenWidgetElement(WidgetPtr &&child_widget) noexcept;

	Istream *StartCdataIstream() noexcept;
	void StopCdataIstream() noexcept;

	/* virtual methods from class IstreamHandler */
	void OnEof() noexcept override;
	void OnError(std::exception_ptr ep) noexcept override;

	/* virtual methods from class ReplaceIstream */
	void Parse(ConstBuffer<void> b) override {
		parser.Feed((const char *)b.data, b.size);
	}

	void ParseEnd() override {
		ReplaceIstream::Finish();
	}

	/* virtual methods from class WidgetContainerParser */
	bool WidgetElementFinished(const XmlParserTag &tag,
				   WidgetPtr &&child_widget) noexcept override;
	bool OnProcessingInstruction(StringView name) noexcept override;
	bool OnXmlTagStart2(const XmlParserTag &tag) noexcept override;

	/* virtual methods from class XmlParserHandler */
	bool OnXmlTagStart(const XmlParserTag &tag) noexcept override;
	bool OnXmlTagFinished(const XmlParserTag &tag) noexcept override;
	void OnXmlAttributeFinished(const XmlParserAttribute &attr) noexcept override;
	size_t OnXmlCdata(StringView text, bool escaped,
			  off_t start) noexcept override;

	/**
	 * Is this a tag which can have a link attribute?
	 */
	static constexpr bool IsLink(Tag tag) noexcept {
		return tag == Tag::A || tag == Tag::FORM ||
			tag == Tag::IMG || tag == Tag::SCRIPT ||
			tag == Tag::META || tag == Tag::META_REFRESH ||
			tag == Tag::META_URI_CONTENT ||
			tag == Tag::PARAM || tag == Tag::REWRITE_URI;
	}

	/**
	 * Is this a HTML tag? (i.e. not a proprietary beng-proxy tag)
	 */
	static constexpr bool IsHtml(Tag tag) noexcept {
		return tag == Tag::OTHER || (IsLink(tag) && tag != Tag::REWRITE_URI);
	}
};

/**
 * @param rewrite_empty rewrite empty URIs?  This is not always
 * necessary, but definitely is for form actions.
 */
gcc_pure
static bool
CanRewriteUri(StringView uri, bool rewrite_empty) noexcept
{
	if (uri.empty())
		/* an empty URI is a reference to the current document and
		   thus should be rewritten */
		return rewrite_empty;

	if (uri.front() == '#')
		/* can't rewrite URI fragments */
		return false;

	if (uri.StartsWith("data:") ||
	    uri.StartsWith("mailto:") || uri.StartsWith("javascript:"))
		/* ignore data, email and JavaScript links */
		return false;

	if (uri_has_authority(uri))
		/* can't rewrite if the specified URI is absolute */
		return false;

	return true;
}

<<<<<<< HEAD
=======
/*
 * async operation
 *
 */

void
XmlProcessor::Cancel() noexcept
{
	stopwatch.RecordEvent("cancel");

	/* the request body was not yet submitted to the focused widget;
	   dispose it now */
	container.DiscardForFocused();

	Close();
}

/*
 * constructor
 *
 */

static XmlProcessor *
processor_new(struct pool &caller_pool,
	      const StopwatchPtr &parent_stopwatch,
	      Widget &widget,
	      SharedPoolPtr<WidgetContext> ctx,
	      unsigned options) noexcept
{
	auto pool = pool_new_linear(&caller_pool, "processor", 32768);

	return NewFromPool<XmlProcessor>(std::move(pool), parent_stopwatch,
					 widget, std::move(ctx), options);
}

UnusedIstreamPtr
processor_process(struct pool &caller_pool,
		  const StopwatchPtr &parent_stopwatch,
		  UnusedIstreamPtr input,
		  Widget &widget,
		  SharedPoolPtr<WidgetContext> ctx,
		  unsigned options)
{
	auto *processor = processor_new(caller_pool, parent_stopwatch,
					widget, ctx, options);
	processor->lookup_id = nullptr;

	/* the text processor will expand entities */
	auto tee = NewTeeIstream(processor->GetPool(),
				 text_processor(processor->GetPool(),
						std::move(input),
						widget, *ctx),
				 ctx->event_loop,
				 true);

	auto tee2 = AddTeeIstream(tee, true);

	auto r = istream_replace_new(ctx->event_loop, processor->GetPool(),
				     std::move(tee));

	processor->replace = std::move(r.second);
	processor->InitParser(std::move(tee2));

	if (processor->HasOptionRewriteUrl()) {
		processor->default_uri_rewrite.base = UriBase::TEMPLATE;
		processor->default_uri_rewrite.mode = RewriteUriMode::PARTIAL;
		processor->default_uri_rewrite.view[0] = 0;

		if (options & PROCESSOR_FOCUS_WIDGET) {
			processor->default_uri_rewrite.base = UriBase::WIDGET;
			processor->default_uri_rewrite.mode = RewriteUriMode::FOCUS;
		}
	}

	//XXX headers = processor_header_forward(pool, headers);
	return std::move(r.first);
}

void
processor_lookup_widget(struct pool &caller_pool,
			const StopwatchPtr &parent_stopwatch,
			UnusedIstreamPtr istream,
			Widget &widget, const char *id,
			SharedPoolPtr<WidgetContext> ctx,
			unsigned options,
			WidgetLookupHandler &handler,
			CancellablePointer &cancel_ptr)
{
	assert(id != nullptr);

	if ((options & PROCESSOR_CONTAINER) == 0) {
		auto e = WidgetError(WidgetErrorCode::NOT_A_CONTAINER,
				     "Not a container");
		handler.WidgetLookupError(std::make_exception_ptr(e));
		return;
	}

	auto *processor = processor_new(caller_pool, parent_stopwatch,
					widget, std::move(ctx), options);

	processor->lookup_id = id;

	processor->InitParser(std::move(istream));

	processor->handler = &handler;

	cancel_ptr = *processor;
	processor->cancel_ptr = &cancel_ptr;

	do {
		processor->had_input = false;
	} while (parser_read(processor->parser) && processor->had_input);
}

>>>>>>> b50997c5
void
XmlProcessor::PostponeUriRewrite(off_t start, off_t end,
				 StringView value) noexcept
{
	assert(start <= end);

	if (postponed_rewrite.pending)
		/* cannot rewrite more than one attribute per element */
		return;

	if (!CanRewriteUri(value, MustRewriteEmptyURI()))
		return;

	/* postpone the URI rewrite until the tag is finished: save the
	   attribute value position, save the original attribute value and
	   set the "pending" flag */

	postponed_rewrite.uri_start = start;
	postponed_rewrite.uri_end = end;

	bool success = postponed_rewrite.value.Set(value);

	for (auto &i : postponed_rewrite.delete_)
		i.start = 0;

	postponed_rewrite.pending = success;
}

void
XmlProcessor::DeleteUriRewrite(off_t start, off_t end) noexcept
{
	if (!postponed_rewrite.pending) {
		/* no URI attribute found yet: delete immediately */
		Replace(start, end, nullptr);
		return;
	}

	/* find a free position in the "delete" array */

	unsigned i = 0;
	while (postponed_rewrite.delete_[i].start > 0) {
		++i;
		if (i >= std::size(postponed_rewrite.delete_))
			/* no more room in the array */
			return;
	}

	/* postpone the delete until the URI attribute has been replaced */

	postponed_rewrite.delete_[i].start = start;
	postponed_rewrite.delete_[i].end = end;
}

inline void
XmlProcessor::PostponeRefreshRewrite(const XmlParserAttribute &attr) noexcept
{
	const auto end = attr.value.end();
	const char *p = attr.value.Find(';');
	if (p == nullptr || p + 7 > end || memcmp(p + 1, "URL='", 5) != 0 ||
	    end[-1] != '\'')
		return;

	p += 6;

	/* postpone the URI rewrite until the tag is finished: save the
	   attribute value position, save the original attribute value and
	   set the "pending" flag */

	PostponeUriRewrite(attr.value_start + (p - attr.value.data),
			   attr.value_end - 1, {p, end - 1});
}

inline void
XmlProcessor::CommitUriRewrite() noexcept
{
	XmlParserAttribute uri_attribute;
	uri_attribute.value_start = postponed_rewrite.uri_start;
	uri_attribute.value_end = postponed_rewrite.uri_end;

	assert(postponed_rewrite.pending);

	postponed_rewrite.pending = false;

	/* rewrite the URI */

	uri_attribute.value = postponed_rewrite.value.ReadStringView();
	TransformUriAttribute(uri_attribute,
			      uri_rewrite.base,
			      uri_rewrite.mode,
			      uri_rewrite.view[0] != 0
			      ? uri_rewrite.view : nullptr);

	/* now delete all c:base/c:mode attributes which followed the
	   URI */

	for (const auto &i : postponed_rewrite.delete_)
		if (i.start > 0)
			Replace(i.start, i.end, nullptr);
}

/*
 * CDATA istream
 *
 */

void
XmlProcessor::StopCdataIstream() noexcept
{
	if (tag != Tag::STYLE_PROCESS)
		return;

	cdata_istream->DestroyEof();
	tag = Tag::STYLE;
}

void
XmlProcessor::CdataIstream::_Read() noexcept
{
	assert(processor.tag == Tag::STYLE_PROCESS);

	processor.Read();
}

void
XmlProcessor::CdataIstream::_Close() noexcept
{
	assert(processor.tag == Tag::STYLE_PROCESS);

	processor.tag = Tag::STYLE;
	Destroy();
}

inline Istream *
XmlProcessor::StartCdataIstream() noexcept
{
	return cdata_istream = NewFromPool<CdataIstream>(GetPool(), *this);
}

/*
 * parser callbacks
 *
 */

bool
XmlProcessor::OnProcessingInstruction(StringView name) noexcept
{
	if (HasOptionRewriteUrl() &&
	    name.Equals("cm4all-rewrite-uri")) {
		InitUriRewrite(Tag::REWRITE_URI);
		return true;
	}

	return WidgetContainerParser::OnProcessingInstruction(name);
}

bool
XmlProcessor::OnXmlTagStart(const XmlParserTag &xml_tag) noexcept
{
	had_input = true;

	StopCdataIstream();

	return WidgetContainerParser::OnXmlTagStart(xml_tag);
}

bool
XmlProcessor::OnXmlTagStart2(const XmlParserTag &xml_tag) noexcept
{
	if (xml_tag.name.EqualsIgnoreCase("script")) {
		InitUriRewrite(Tag::SCRIPT);
		return true;
	} else if (HasOptionStyle() &&
		   xml_tag.name.EqualsIgnoreCase("style")) {
		tag = Tag::STYLE;
		return true;
	} else if (HasOptionRewriteUrl()) {
		if (xml_tag.name.EqualsIgnoreCase("a")) {
			InitUriRewrite(Tag::A);
			return true;
		} else if (xml_tag.name.EqualsIgnoreCase("link")) {
			/* this isn't actually an anchor, but we are only interested in
			   the HREF attribute */
			InitUriRewrite(Tag::A);
			return true;
		} else if (xml_tag.name.EqualsIgnoreCase("form")) {
			InitUriRewrite(Tag::FORM);
			return true;
		} else if (xml_tag.name.EqualsIgnoreCase("img")) {
			InitUriRewrite(Tag::IMG);
			return true;
		} else if (xml_tag.name.EqualsIgnoreCase("iframe") ||
			   xml_tag.name.EqualsIgnoreCase("embed") ||
			   xml_tag.name.EqualsIgnoreCase("video") ||
			   xml_tag.name.EqualsIgnoreCase("audio")) {
			/* this isn't actually an IMG, but we are only interested
			   in the SRC attribute */
			InitUriRewrite(Tag::IMG);
			return true;
		} else if (xml_tag.name.EqualsIgnoreCase("param")) {
			InitUriRewrite(Tag::PARAM);
			return true;
		} else if (xml_tag.name.EqualsIgnoreCase("meta")) {
			InitUriRewrite(Tag::META);
			return true;
		} else if (HasOptionPrefixAny()) {
			tag = Tag::OTHER;
			return true;
		} else {
			tag = Tag::IGNORE;
			return false;
		}
	} else if (HasOptionPrefixAny()) {
		tag = Tag::OTHER;
		return true;
	} else {
		return false;
	}
}

static void
SplitString(StringView in, char separator,
	    StringView &before, StringView &after) noexcept
{
	const char *x = in.Find(separator);

	if (x != nullptr) {
		before = {in.data, x};
		after = {x + 1, in.end()};
	} else {
		before = in;
		after = nullptr;
	}
}

inline void
XmlProcessor::TransformUriAttribute(const XmlParserAttribute &attr,
				    UriBase base,
				    RewriteUriMode mode,
				    const char *view) noexcept
{
	StringView value = attr.value;

	/* this has been checked already by PostponeUriRewrite() */
	assert(CanRewriteUri(value, MustRewriteEmptyURI()));

	Widget *target_widget = nullptr;
	StringView child_id, suffix;

	switch (base) {
	case UriBase::TEMPLATE:
		/* no need to rewrite the attribute */
		return;

	case UriBase::WIDGET:
		target_widget = &container;
		break;

	case UriBase::CHILD:
		SplitString(value, '/', child_id, suffix);

		target_widget = container.FindChild(p_strdup(GetPool(), child_id));
		if (target_widget == nullptr)
			return;

		value = suffix;
		break;

	case UriBase::PARENT:
		target_widget = container.parent;
		if (target_widget == nullptr)
			return;

		break;
	}

	assert(target_widget != nullptr);

	if (target_widget->cls == nullptr && target_widget->class_name == nullptr)
		return;

	const char *hash = value.Find('#');
	StringView fragment;
	if (hash != nullptr) {
		/* save the unescaped fragment part of the URI, don't pass it
		   to rewrite_widget_uri() */
		fragment = {hash, value.end()};
		value = {value.data, hash};
	} else
		fragment = nullptr;

	auto istream =
		rewrite_widget_uri(GetPool(), ctx, stopwatch,
				   *target_widget,
				   value, mode, target_widget == &container,
				   view,
				   &html_escape_class);
	if (!istream)
		return;

	if (!fragment.empty()) {
		/* escape and append the fragment to the new URI */
		auto s = istream_memory_new(GetPool(),
					    p_strdup(GetPool(), fragment),
					    fragment.size);
		s = istream_html_escape_new(GetPool(), std::move(s));

		istream = istream_cat_new(GetPool(), std::move(istream), std::move(s));
	}

	ReplaceAttributeValue(attr, std::move(istream));
}

gcc_pure
static UriBase
parse_uri_base(StringView s) noexcept
{
	if (s.Equals("widget"))
		return UriBase::WIDGET;
	else if (s.Equals("child"))
		return UriBase::CHILD;
	else if (s.Equals("parent"))
		return UriBase::PARENT;
	else
		return UriBase::TEMPLATE;
}

inline bool
XmlProcessor::LinkAttributeFinished(const XmlParserAttribute &attr) noexcept
{
	if (attr.name.Equals("c:base")) {
		uri_rewrite.base = parse_uri_base(attr.value);

		if (tag != Tag::REWRITE_URI)
			DeleteUriRewrite(attr.name_start, attr.end);
		return true;
	}

	if (attr.name.Equals("c:mode")) {
		uri_rewrite.mode = parse_uri_mode(attr.value);

		if (tag != Tag::REWRITE_URI)
			DeleteUriRewrite(attr.name_start, attr.end);
		return true;
	}

	if (attr.name.Equals("c:view") &&
	    attr.value.size < sizeof(uri_rewrite.view)) {
		memcpy(uri_rewrite.view,
		       attr.value.data, attr.value.size);
		uri_rewrite.view[attr.value.size] = 0;

		if (tag != Tag::REWRITE_URI)
			DeleteUriRewrite(attr.name_start, attr.end);

		return true;
	}

	if (attr.name.Equals("xmlns:c")) {
		/* delete "xmlns:c" attributes */
		if (tag != Tag::REWRITE_URI)
			DeleteUriRewrite(attr.name_start, attr.end);
		return true;
	}

	return false;
}

static const char *
find_underscore(const char *p, const char *end) noexcept
{
	assert(p != nullptr);
	assert(end != nullptr);
	assert(p <= end);

	if (p == end)
		return nullptr;

	if (is_underscore_prefix({p, end}))
		return p;

	while (true) {
		p = (const char *)memchr(p + 1, '_', end - p);
		if (p == nullptr)
			return nullptr;

		if (IsWhitespaceOrNull(p[-1]) &&
		    is_underscore_prefix({p, end}))
			return p;
	}
}

inline void
XmlProcessor::HandleClassAttribute(const XmlParserAttribute &attr) noexcept
{
	auto p = attr.value.begin();
	const auto end = attr.value.end();

	const char *u = find_underscore(p, end);
	if (u == nullptr)
		return;

	buffer.Clear();

	do {
		if (!buffer.Write(p, u - p))
			return;

		p = u;

		const unsigned n = underscore_prefix({p, end});
		const char *prefix;
		if (n == 3 && (prefix = container.GetPrefix()) != nullptr) {
			if (!buffer.Write(prefix))
				return;

			p += 3;
		} else if (n == 2 && (prefix = container.GetQuotedClassName()) != nullptr) {
			if (!buffer.Write(prefix))
				return;

			p += 2;
		} else {
			/* failure; skip all underscores and find the next
			   match */
			while (u < end && *u == '_')
				++u;

			if (!buffer.Write(p, u - p))
				return;

			p = u;
		}

		u = find_underscore(p, end);
	} while (u != nullptr);

	if (!buffer.Write(p, end - p))
		return;

	const size_t length = buffer.GetSize();
	void *q = buffer.Dup(GetPool());
	ReplaceAttributeValue(attr, istream_memory_new(GetPool(), q, length));
}

void
XmlProcessor::HandleIdAttribute(const XmlParserAttribute &attr) noexcept
{
	auto p = attr.value.begin();
	const auto end = attr.value.end();

	const unsigned n = underscore_prefix({p, end});
	if (n == 3) {
		/* triple underscore: add widget path prefix */

		const char *prefix = container.GetPrefix();
		if (prefix == nullptr)
			return;

		Replace(attr.value_start, attr.value_start + 3,
			istream_string_new(GetPool(), prefix));
	} else if (n == 2) {
		/* double underscore: add class name prefix */

		const char *class_name = container.GetQuotedClassName();
		if (class_name == nullptr)
			return;

		Replace(attr.value_start, attr.value_start + 2,
			istream_string_new(GetPool(), class_name));
	}
}

void
XmlProcessor::HandleStyleAttribute(const XmlParserAttribute &attr) noexcept
{
	auto result =
		css_rewrite_block_uris(GetPool(), ctx, stopwatch,
				       container,
				       attr.value,
				       &html_escape_class);
	if (result)
		ReplaceAttributeValue(attr, std::move(result));
}

gcc_pure
static bool
IsMetaPropertyWithLink(StringView property) noexcept
{
	return property.StartsWith("og:") &&
		(property.EndsWith(":url") ||
		 property.Equals("og:image") ||
		 property.Equals("og:audio") ||
		 property.Equals("og:video"));
}

/**
 * Does this attribute indicate that the "meta" element contains an
 * URI in the "content" attribute?
 */
gcc_pure
static bool
IsMetaWithUriContent(StringView name, StringView value) noexcept
{
	return name.EqualsIgnoreCase("property") && IsMetaPropertyWithLink(value);
}

void
XmlProcessor::OnXmlAttributeFinished(const XmlParserAttribute &attr) noexcept
{
	had_input = true;

	if (IsLink(tag) &&
	    LinkAttributeFinished(attr))
		return;

	if (tag == Tag::META &&
	    attr.name.EqualsIgnoreCase("http-equiv") &&
	    attr.value.EqualsIgnoreCase("refresh")) {
		/* morph Tag::META to Tag::META_REFRESH */
		tag = Tag::META_REFRESH;
		return;
	}

	if (tag == Tag::META && IsMetaWithUriContent(attr.name, attr.value)) {
		/* morph Tag::META to Tag::META_URI_CONTENT */
		tag = Tag::META_URI_CONTENT;
		return;
	}

	if (HasOptionPrefixClass() &&
	    /* due to a limitation in the processor and istream_replace,
	       we cannot edit attributes followed by a URI attribute */
	    !postponed_rewrite.pending &&
	    IsHtml(tag) &&
	    attr.name.Equals("class")) {
		HandleClassAttribute(attr);
		return;
	}

	if (HasOptionPrefixId() &&
	    /* due to a limitation in the processor and istream_replace,
	       we cannot edit attributes followed by a URI attribute */
	    !postponed_rewrite.pending &&
	    IsHtml(tag) &&
	    (attr.name.Equals("id") || attr.name.Equals("for"))) {
		HandleIdAttribute(attr);
		return;
	}

	if (HasOptionStyle() && HasOptionRewriteUrl() &&
	    /* due to a limitation in the processor and istream_replace,
	       we cannot edit attributes followed by a URI attribute */
	    !postponed_rewrite.pending &&
	    IsHtml(tag) &&
	    attr.name.Equals("style")) {
		HandleStyleAttribute(attr);
		return;
	}

	switch (tag) {
	case Tag::NONE:
	case Tag::IGNORE:
	case Tag::OTHER:
	case Tag::WIDGET:
	case Tag::WIDGET_PARAM:
	case Tag::WIDGET_HEADER:
	case Tag::WIDGET_PATH_INFO:
	case Tag::WIDGET_VIEW:
		WidgetContainerParser::OnXmlAttributeFinished(attr);
		break;

	case Tag::IMG:
		if (attr.name.EqualsIgnoreCase("src"))
			PostponeUriRewrite(attr);
		break;

	case Tag::A:
		if (attr.name.EqualsIgnoreCase("href")) {
			PostponeUriRewrite(attr);
		} else if (HasOptionPrefixId() &&
			   attr.name.EqualsIgnoreCase("name"))
			HandleIdAttribute(attr);

		break;

	case Tag::FORM:
		if (attr.name.EqualsIgnoreCase("action"))
			PostponeUriRewrite(attr);
		break;

	case Tag::SCRIPT:
		if (HasOptionRewriteUrl() &&
		    attr.name.EqualsIgnoreCase("src"))
			PostponeUriRewrite(attr);
		break;

	case Tag::PARAM:
		if (attr.name.Equals("value"))
			PostponeUriRewrite(attr);
		break;

	case Tag::META_REFRESH:
		if (attr.name.EqualsIgnoreCase("content"))
			PostponeRefreshRewrite(attr);
		break;

	case Tag::META_URI_CONTENT:
		if (attr.name.EqualsIgnoreCase("content"))
			PostponeUriRewrite(attr);
		break;

	case Tag::REWRITE_URI:
	case Tag::STYLE:
	case Tag::STYLE_PROCESS:
	case Tag::META:
		break;
	}
}

static std::exception_ptr
widget_catch_callback(std::exception_ptr ep, void *ctx) noexcept
{
	const auto &widget = *(const Widget *)ctx;

	widget.logger(3, ep);
	return {};
}

inline Widget &
XmlProcessor::PrepareEmbedWidget(WidgetPtr child_widget)
{
	if (child_widget->class_name == nullptr)
		throw std::runtime_error("widget without a class");

	/* enforce the SELF_CONTAINER flag */
	const bool self_container =
		(options & PROCESSOR_SELF_CONTAINER) != 0;
	if (!child_widget->InitApproval(self_container))
		throw FormatRuntimeError("widget is not allowed to embed widget '%s'",
					 child_widget->GetLogName());

	if (widget_check_recursion(child_widget->parent))
		throw FormatRuntimeError("maximum widget depth exceeded for widget '%s'",
					 child_widget->GetLogName());

	if (!widget.params.IsEmpty())
		child_widget->from_template.query_string =
			widget.params.StringDup(widget.pool);

	container.children.push_front(*child_widget.release());
	return container.children.front();
}

inline UnusedIstreamPtr
XmlProcessor::EmbedWidget(Widget &child_widget) noexcept
{
	assert(child_widget.class_name != nullptr);

	try {
		child_widget.CopyFromRequest();
	} catch (...) {
		child_widget.Cancel();
		return nullptr;
	}

	if (child_widget.display == Widget::Display::NONE) {
		child_widget.Cancel();
		return nullptr;
	}

	StopwatchPtr widget_stopwatch(stopwatch, "widget ",
				      child_widget.class_name);

	auto istream = embed_inline_widget(GetPool(), ctx, widget_stopwatch,
					   false, child_widget);
	if (istream)
		istream = istream_catch_new(&GetPool(), std::move(istream),
					    widget_catch_callback, &child_widget);

	return istream;
}

inline UnusedIstreamPtr
XmlProcessor::OpenWidgetElement(WidgetPtr &&child_widget) noexcept
{
	assert(child_widget->parent == &container);

	try {
		return EmbedWidget(PrepareEmbedWidget(std::move(child_widget)));
	} catch (...) {
		container.logger(5, std::current_exception());
		return nullptr;
	}
}

bool
XmlProcessor::WidgetElementFinished(const XmlParserTag &widget_tag,
				    WidgetPtr &&child_widget) noexcept
{
	Replace(widget.start_offset, widget_tag.end,
		OpenWidgetElement(std::move(child_widget)));
	return true;
}

bool
XmlProcessor::OnXmlTagFinished(const XmlParserTag &xml_tag) noexcept
{
	had_input = true;

	if (postponed_rewrite.pending)
		CommitUriRewrite();

	if (tag == Tag::SCRIPT) {
		if (xml_tag.type == XmlParserTagType::OPEN)
			parser.Script();
		else
			tag = Tag::NONE;
		return true;
	} else if (tag == Tag::REWRITE_URI) {
		/* the settings of this tag become the new default */
		default_uri_rewrite = uri_rewrite;

		Replace(xml_tag.start, xml_tag.end, nullptr);
		return true;
	} else if (tag == Tag::STYLE) {
		if (xml_tag.type == XmlParserTagType::OPEN &&
		    HasOptionStyle()) {
			/* create a CSS processor for the contents of this style
			   element */

			tag = Tag::STYLE_PROCESS;

			unsigned css_options = 0;
			if (options & PROCESSOR_REWRITE_URL)
				css_options |= CSS_PROCESSOR_REWRITE_URL;
			if (options & PROCESSOR_PREFIX_CSS_CLASS)
				css_options |= CSS_PROCESSOR_PREFIX_CLASS;
			if (options & PROCESSOR_PREFIX_XML_ID)
				css_options |= CSS_PROCESSOR_PREFIX_ID;

			auto istream =
				css_processor(GetPool(), stopwatch,
					      UnusedIstreamPtr(StartCdataIstream()),
					      container, ctx,
					      css_options);

			/* the end offset will be extended later with
			   istream_replace_extend() */
			cdata_start = xml_tag.end;
			Replace(xml_tag.end, xml_tag.end, std::move(istream));
		}

		return true;
	} else
		return WidgetContainerParser::OnXmlTagFinished(xml_tag);
}

size_t
XmlProcessor::OnXmlCdata(StringView text,
			 gcc_unused bool escaped, off_t start) noexcept
{
	had_input = true;

	if (tag == Tag::STYLE_PROCESS) {
		/* XXX unescape? */
		size_t length = cdata_istream->InvokeData(text.data, text.size);
		if (length > 0)
			ReplaceIstream::Extend(cdata_start, start + length);
	} else if (widget.widget == nullptr)
		ReplaceIstream::Settle(start + text.size);

	return text.size;
}

void
XmlProcessor::OnEof() noexcept
{
	input.Clear();

	stopwatch.RecordEvent("eof");

	StopCdataIstream();

	/* the request body could not be submitted to the focused widget,
	   because we didn't find it; dispose it now */
	container.DiscardForFocused();

	ReplaceIstream::OnEof();
}

void
XmlProcessor::OnError(std::exception_ptr ep) noexcept
{
<<<<<<< HEAD
=======
	assert(parser != nullptr);

	stopwatch.RecordEvent("error");

>>>>>>> b50997c5
	StopCdataIstream();

	/* the request body could not be submitted to the focused widget,
	   because we didn't find it; dispose it now */
	container.DiscardForFocused();

	ReplaceIstream::OnError(ep);
}

/*
 * constructor
 *
 */

bool
processable(const StringMap &headers)
{
	const char *content_type = headers.Get("content-type");
	return content_type != nullptr &&
		(strncmp(content_type, "text/html", 9) == 0 ||
		 strncmp(content_type, "text/xml", 8) == 0 ||
		 strncmp(content_type, "application/xml", 15) == 0 ||
		 strncmp(content_type, "application/xhtml+xml", 21) == 0);
}

UnusedIstreamPtr
processor_process(struct pool &caller_pool,
		  const StopwatchPtr &parent_stopwatch,
		  UnusedIstreamPtr input,
		  Widget &widget,
		  SharedPoolPtr<WidgetContext> ctx,
		  unsigned options)
{
	auto pool = pool_new_linear(&caller_pool, "WidgetLookupProcessor", 32768);

	/* the text processor will expand entities */
	input = text_processor(pool,
			       std::move(input),
			       widget, *ctx);

	auto *processor =
		NewFromPool<XmlProcessor>(std::move(pool), parent_stopwatch,
					  std::move(input),
					  widget, std::move(ctx), options);
	return UnusedIstreamPtr(processor);
}<|MERGE_RESOLUTION|>--- conflicted
+++ resolved
@@ -326,123 +326,6 @@
 	return true;
 }
 
-<<<<<<< HEAD
-=======
-/*
- * async operation
- *
- */
-
-void
-XmlProcessor::Cancel() noexcept
-{
-	stopwatch.RecordEvent("cancel");
-
-	/* the request body was not yet submitted to the focused widget;
-	   dispose it now */
-	container.DiscardForFocused();
-
-	Close();
-}
-
-/*
- * constructor
- *
- */
-
-static XmlProcessor *
-processor_new(struct pool &caller_pool,
-	      const StopwatchPtr &parent_stopwatch,
-	      Widget &widget,
-	      SharedPoolPtr<WidgetContext> ctx,
-	      unsigned options) noexcept
-{
-	auto pool = pool_new_linear(&caller_pool, "processor", 32768);
-
-	return NewFromPool<XmlProcessor>(std::move(pool), parent_stopwatch,
-					 widget, std::move(ctx), options);
-}
-
-UnusedIstreamPtr
-processor_process(struct pool &caller_pool,
-		  const StopwatchPtr &parent_stopwatch,
-		  UnusedIstreamPtr input,
-		  Widget &widget,
-		  SharedPoolPtr<WidgetContext> ctx,
-		  unsigned options)
-{
-	auto *processor = processor_new(caller_pool, parent_stopwatch,
-					widget, ctx, options);
-	processor->lookup_id = nullptr;
-
-	/* the text processor will expand entities */
-	auto tee = NewTeeIstream(processor->GetPool(),
-				 text_processor(processor->GetPool(),
-						std::move(input),
-						widget, *ctx),
-				 ctx->event_loop,
-				 true);
-
-	auto tee2 = AddTeeIstream(tee, true);
-
-	auto r = istream_replace_new(ctx->event_loop, processor->GetPool(),
-				     std::move(tee));
-
-	processor->replace = std::move(r.second);
-	processor->InitParser(std::move(tee2));
-
-	if (processor->HasOptionRewriteUrl()) {
-		processor->default_uri_rewrite.base = UriBase::TEMPLATE;
-		processor->default_uri_rewrite.mode = RewriteUriMode::PARTIAL;
-		processor->default_uri_rewrite.view[0] = 0;
-
-		if (options & PROCESSOR_FOCUS_WIDGET) {
-			processor->default_uri_rewrite.base = UriBase::WIDGET;
-			processor->default_uri_rewrite.mode = RewriteUriMode::FOCUS;
-		}
-	}
-
-	//XXX headers = processor_header_forward(pool, headers);
-	return std::move(r.first);
-}
-
-void
-processor_lookup_widget(struct pool &caller_pool,
-			const StopwatchPtr &parent_stopwatch,
-			UnusedIstreamPtr istream,
-			Widget &widget, const char *id,
-			SharedPoolPtr<WidgetContext> ctx,
-			unsigned options,
-			WidgetLookupHandler &handler,
-			CancellablePointer &cancel_ptr)
-{
-	assert(id != nullptr);
-
-	if ((options & PROCESSOR_CONTAINER) == 0) {
-		auto e = WidgetError(WidgetErrorCode::NOT_A_CONTAINER,
-				     "Not a container");
-		handler.WidgetLookupError(std::make_exception_ptr(e));
-		return;
-	}
-
-	auto *processor = processor_new(caller_pool, parent_stopwatch,
-					widget, std::move(ctx), options);
-
-	processor->lookup_id = id;
-
-	processor->InitParser(std::move(istream));
-
-	processor->handler = &handler;
-
-	cancel_ptr = *processor;
-	processor->cancel_ptr = &cancel_ptr;
-
-	do {
-		processor->had_input = false;
-	} while (parser_read(processor->parser) && processor->had_input);
-}
-
->>>>>>> b50997c5
 void
 XmlProcessor::PostponeUriRewrite(off_t start, off_t end,
 				 StringView value) noexcept
@@ -1236,13 +1119,8 @@
 void
 XmlProcessor::OnError(std::exception_ptr ep) noexcept
 {
-<<<<<<< HEAD
-=======
-	assert(parser != nullptr);
-
 	stopwatch.RecordEvent("error");
 
->>>>>>> b50997c5
 	StopCdataIstream();
 
 	/* the request body could not be submitted to the focused widget,
