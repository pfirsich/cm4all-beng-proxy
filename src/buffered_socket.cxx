--- conflicted
+++ resolved
@@ -482,13 +482,9 @@
     read_timeout = _read_timeout;
     write_timeout = _write_timeout;
 
-<<<<<<< HEAD
+    defer_event_init(&defer_read, buffered_socket_defer_read, this);
+
     handler = &_handler;
-=======
-    defer_event_init(&defer_read, buffered_socket_defer_read, this);
-
-    handler = _handler;
->>>>>>> 04c5f794
     handler_ctx = _ctx;
     input = nullptr;
     direct = false;
