--- conflicted
+++ resolved
@@ -79,15 +79,11 @@
     char *uri;
     struct strmap *headers;
 
-<<<<<<< HEAD
-    struct istream *body;
-=======
     /**
      * The request body.  The handler is responsible for closing this
      * istream.
      */
-    istream_t body;
->>>>>>> 09654708
+    struct istream *body;
 };
 
 struct http_server_connection_handler {
