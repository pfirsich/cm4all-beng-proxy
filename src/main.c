/*
 * The main source of the Beng proxy server.
 *
 * author: Max Kellermann <mk@cm4all.com>
 */

#include "tpool.h"
#include "direct.h"
#include "instance.h"
#include "worker.h"
#include "connection.h"
#include "session.h"
#include "tstock.h"
#include "tcp-stock.h"
#include "memcached-stock.h"
#include "stock.h"
#include "tcache.h"
#include "http-cache.h"
#include "fcgi-stock.h"
#include "was-stock.h"
#include "delegate-stock.h"
#include "fcache.h"
#include "child.h"
#include "global.h"
#include "failure.h"
#include "bulldog.h"
#include "balancer.h"
#include "listener.h"
#include "pipe-stock.h"
#include "resource-loader.h"
#include "control-handler.h"
#include "log-glue.h"

#include <daemon/daemonize.h>

#include <assert.h>
#include <unistd.h>
#include <sys/signal.h>
#include <stdlib.h>
#include <stdio.h>
#include <netdb.h>

#include <event.h>

#ifndef NDEBUG
bool debug_mode = false;
#endif

static void
free_all_listeners(struct instance *instance)
{
    for (struct listener_node *node = (struct listener_node *)instance->listeners.next;
         &node->siblings != &instance->listeners;
         node = (struct listener_node *)node->siblings.next)
        listener_free(&node->listener);
    list_init(&instance->listeners);
}

void
all_listeners_event_add(struct instance *instance)
{
    for (struct listener_node *node = (struct listener_node *)instance->listeners.next;
         &node->siblings != &instance->listeners;
         node = (struct listener_node *)node->siblings.next)
        listener_event_add(node->listener);
}

void
all_listeners_event_del(struct instance *instance)
{
    for (struct listener_node *node = (struct listener_node *)instance->listeners.next;
         &node->siblings != &instance->listeners;
         node = (struct listener_node *)node->siblings.next)
        listener_event_del(node->listener);
}

static void
exit_event_callback(int fd __attr_unused, short event __attr_unused, void *ctx)
{
    struct instance *instance = (struct instance*)ctx;

    if (instance->should_exit)
        return;

    instance->should_exit = true;
    deinit_signals(instance);

    free_all_listeners(instance);

    while (!list_empty(&instance->connections))
        close_connection((struct client_connection*)instance->connections.next);

    pool_commit();

    children_shutdown();
    worker_killall(instance);

    session_manager_deinit();

    if (instance->translate_cache != NULL)
        translate_cache_close(instance->translate_cache);

    if (instance->http_cache != NULL) {
        http_cache_close(instance->http_cache);
        instance->http_cache = NULL;
    }

    if (instance->filter_cache != NULL) {
        filter_cache_close(instance->filter_cache);
        instance->filter_cache = NULL;
    }

    if (instance->fcgi_stock != NULL) {
        hstock_free(instance->fcgi_stock);
        instance->fcgi_stock = NULL;
    }

    if (instance->was_stock != NULL) {
        hstock_free(instance->was_stock);
        instance->was_stock = NULL;
    }

    if (instance->memcached_stock != NULL)
        memcached_stock_free(instance->memcached_stock);

    if (instance->tcp_stock != NULL)
        hstock_free(instance->tcp_stock);

    if (instance->balancer != NULL)
        balancer_free(instance->balancer);

    if (instance->delegate_stock != NULL)
        hstock_free(instance->delegate_stock);

    if (instance->pipe_stock != NULL)
        stock_free(instance->pipe_stock);

    global_control_handler_deinit();

    pool_commit();
}

static void
reload_event_callback(int fd __attr_unused, short event __attr_unused,
                      void *ctx)
{
    struct instance *instance = (struct instance*)ctx;

    daemonize_reopen_logfile();

    translate_cache_flush(instance->translate_cache);
    http_cache_flush(instance->http_cache);
    filter_cache_flush(instance->filter_cache);
}

void
init_signals(struct instance *instance)
{
    signal(SIGPIPE, SIG_IGN);

    event_set(&instance->sigterm_event, SIGTERM, EV_SIGNAL|EV_PERSIST,
              exit_event_callback, instance);
    event_add(&instance->sigterm_event, NULL);

    event_set(&instance->sigint_event, SIGINT, EV_SIGNAL|EV_PERSIST,
              exit_event_callback, instance);
    event_add(&instance->sigint_event, NULL);

    event_set(&instance->sigquit_event, SIGQUIT, EV_SIGNAL|EV_PERSIST,
              exit_event_callback, instance);
    event_add(&instance->sigquit_event, NULL);

    event_set(&instance->sighup_event, SIGHUP, EV_SIGNAL|EV_PERSIST,
              reload_event_callback, instance);
    event_add(&instance->sighup_event, NULL);
}

void
deinit_signals(struct instance *instance)
{
    event_del(&instance->sigterm_event);
    event_del(&instance->sigint_event);
    event_del(&instance->sigquit_event);
    event_del(&instance->sighup_event);
}

static void
add_listener(struct instance *instance, struct addrinfo *ai)
{
    assert(ai != NULL);

    do {
        struct listener_node *node = p_malloc(instance->pool, sizeof(*node));

        node->listener = listener_new(instance->pool, ai->ai_family, ai->ai_socktype,
                                      ai->ai_protocol, ai->ai_addr,
                                      ai->ai_addrlen,
                                      &http_listener_callback, instance);
        if (node->listener == NULL) {
            perror("listener_tcp_port_new() failed");
            exit(2);
        }

        list_add(&node->siblings, &instance->listeners);

        ai = ai->ai_next;
    } while (ai != NULL);
}

static void
add_tcp_listener(struct instance *instance, int port)
{
    struct listener_node *node = p_malloc(instance->pool, sizeof(*node));
    int ret;

    ret = listener_tcp_port_new(instance->pool, port,
                                &http_listener_callback, instance,
                                &node->listener);
    if (ret < 0) {
        perror("listener_tcp_port_new() failed");
        exit(2);
    }

    list_add(&node->siblings, &instance->listeners);
}

int main(int argc, char **argv)
{
    int ret;
    bool bret;
    int __attr_unused ref;
    static struct instance instance = {
        .config = {
            .max_connections = 8192,
            .http_cache_size = 512 * 1024 * 1024,
            .filter_cache_size = 128 * 1024 * 1024,
            .translate_cache_size = 131072,
            .tcp_stock_limit = 256,
<<<<<<< HEAD
            .fcgi_stock_limit = 16,
            .was_stock_limit = 16,
=======
>>>>>>> 7ae1a84b
            .enable_splice = true,
        },
    };

#ifndef NDEBUG
    if (geteuid() != 0)
        debug_mode = true;
#endif

    instance.pool = pool_new_libc(NULL, "global");
    tpool_init(instance.pool);

    /* configuration */

    instance.config.document_root = "/var/www";

    parse_cmdline(&instance.config, instance.pool, argc, argv);

    if (instance.config.num_ports == 0 && instance.config.num_listen == 0) {
        instance.config.ports[instance.config.num_ports++] =
            debug_mode ? 8080 : 80;
    }

    /* initialize */

    if (instance.config.enable_splice)
        direct_global_init();

    instance.event_base = event_init();

    list_init(&instance.listeners);
    list_init(&instance.connections);
    list_init(&instance.workers);

    init_signals(&instance);

    children_init(instance.pool);

    bret = session_manager_init();
    if (!bret) {
        fprintf(stderr, "session_manager_init() failed\n");
        exit(2);
    }

    for (unsigned i = 0; i < instance.config.num_ports; ++i)
        add_tcp_listener(&instance, instance.config.ports[i]);

    for (unsigned i = 0; i < instance.config.num_listen; ++i)
        add_listener(&instance, instance.config.listen[i]);

    if (!global_control_handler_init(instance.pool, &instance))
        exit(2);

    instance.balancer = balancer_new(instance.pool);
    instance.tcp_stock = tcp_stock_new(instance.pool, instance.balancer,
                                       instance.config.tcp_stock_limit);

    if (instance.config.memcached_server != NULL)
        instance.memcached_stock =
            memcached_stock_new(instance.pool, instance.tcp_stock,
                                instance.config.memcached_server);

    if (instance.config.translation_socket != NULL) {
        struct tstock *translate_stock =
            tstock_new(instance.pool, instance.tcp_stock,
                       instance.config.translation_socket);

        instance.translate_cache = translate_cache_new(instance.pool, translate_stock,
                                                       instance.config.translate_cache_size);
    }
    instance.fcgi_stock = fcgi_stock_new(instance.pool,
                                         instance.config.fcgi_stock_limit);

    instance.was_stock = was_stock_new(instance.pool,
                                       instance.config.was_stock_limit);

    instance.delegate_stock = delegate_stock_new(instance.pool);
    instance.resource_loader = resource_loader_new(instance.pool,
                                                   instance.tcp_stock,
                                                   instance.fcgi_stock,
                                                   instance.was_stock,
                                                   instance.delegate_stock);

    instance.http_cache = http_cache_new(instance.pool,
                                         instance.config.http_cache_size,
                                         instance.memcached_stock,
                                         instance.resource_loader);

    instance.pipe_stock = pipe_stock_new(instance.pool);
    instance.filter_cache = filter_cache_new(instance.pool,
                                             instance.config.filter_cache_size,
                                             instance.resource_loader);

    failure_init(instance.pool);
    bulldog_init(instance.config.bulldog_path);

    global_translate_cache = instance.translate_cache;
    global_tcp_stock = instance.tcp_stock;
    global_memcached_stock = instance.memcached_stock;
    global_http_cache = instance.http_cache;
    global_fcgi_stock = instance.fcgi_stock;
    global_was_stock = instance.was_stock;
    global_delegate_stock = instance.delegate_stock;
    global_filter_cache = instance.filter_cache;
    global_pipe_stock = instance.pipe_stock;

    if (!log_global_init(instance.config.access_logger))
        return 2;

    /* daemonize */

#ifndef PROFILE
    ret = daemonize();
    if (ret < 0)
        exit(2);
#endif

    /* create worker processes */

    if (instance.config.num_workers > 0) {
        pid_t pid;

        /* the master process shouldn't work */
        for (struct listener_node *node = (struct listener_node *)instance.listeners.next;
             &node->siblings != &instance.listeners;
             node = (struct listener_node *)node->siblings.next)
            listener_event_del(node->listener);

        while (instance.num_workers < instance.config.num_workers) {
            pid = worker_new(&instance);
            if (pid <= 0)
                break;
        }
    }

    /* main loop */

    event_dispatch();

    /* cleanup */

    log_global_deinit();

    bulldog_deinit();
    failure_deinit();

    free_all_listeners(&instance);

#ifndef PROFILE
    event_base_free(instance.event_base);
#endif

    tpool_deinit();
    ref = pool_unref(instance.pool);
    assert(ref == 0);
    pool_commit();

    pool_recycler_clear();

    daemonize_cleanup();

    if (instance.config.enable_splice)
        direct_global_deinit();
}<|MERGE_RESOLUTION|>--- conflicted
+++ resolved
@@ -236,11 +236,6 @@
             .filter_cache_size = 128 * 1024 * 1024,
             .translate_cache_size = 131072,
             .tcp_stock_limit = 256,
-<<<<<<< HEAD
-            .fcgi_stock_limit = 16,
-            .was_stock_limit = 16,
-=======
->>>>>>> 7ae1a84b
             .enable_splice = true,
         },
     };
