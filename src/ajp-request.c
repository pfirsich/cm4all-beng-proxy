/*
 * High level AJP client.
 *
 * author: Max Kellermann <mk@cm4all.com>
 */

#include "ajp-request.h"
#include "http-response.h"
#include "header-writer.h"
#include "stock.h"
#include "async.h"
#include "ajp-client.h"
#include "uri-address.h"
#include "strmap.h"
#include "lease.h"
#include "tcp-stock.h"
#include "abort-close.h"

#include <inline/compiler.h>

#include <string.h>

struct ajp_request {
    pool_t pool;

    struct hstock *tcp_stock;
    struct stock_item *stock_item;

    const char *protocol;
    const char *remote_addr;
    const char *remote_host;
    const char *server_name;
    unsigned server_port;
    bool is_ssl;

    http_method_t method;
    const char *uri;
    struct strmap *headers;
    istream_t body;

    struct http_response_handler_ref handler;
    struct async_operation_ref *async_ref;
};

/*
 * socket lease
 *
 */

static void
ajp_socket_release(bool reuse, void *ctx)
{
    struct ajp_request *hr = ctx;

    tcp_stock_put(hr->tcp_stock, hr->stock_item, !reuse);
}

static const struct lease ajp_socket_lease = {
    .release = ajp_socket_release,
};


/*
 * stock callback
 *
 */

static void
ajp_request_stock_ready(struct stock_item *item, void *ctx)
{
    struct ajp_request *hr = ctx;

    hr->stock_item = item;

    ajp_client_request(hr->pool,
                       tcp_stock_item_get(item),
                       tcp_stock_item_get_domain(item) == AF_LOCAL
                       ? ISTREAM_SOCKET : ISTREAM_TCP,
                       &ajp_socket_lease, hr,
                       hr->protocol, hr->remote_addr,
                       hr->remote_host, hr->server_name,
                       hr->server_port, hr->is_ssl,
                       hr->method, hr->uri, hr->headers, hr->body,
                       hr->handler.handler, hr->handler.ctx,
                       hr->async_ref);
}

static void
ajp_request_stock_error(GError *error, void *ctx)
{
    struct ajp_request *hr = ctx;

    http_response_handler_invoke_abort(&hr->handler, error);

    if (hr->body != NULL)
        istream_close_unused(hr->body);
}

static const struct stock_handler ajp_request_stock_handler = {
    .ready = ajp_request_stock_ready,
    .error = ajp_request_stock_error,
};


/*
 * constructor
 *
 */

void
ajp_stock_request(pool_t pool,
                  struct hstock *tcp_stock,
                  const char *protocol, const char *remote_addr,
                  const char *remote_host, const char *server_name,
                  unsigned server_port, bool is_ssl,
                  http_method_t method,
                  struct uri_with_address *uwa,
                  struct strmap *headers,
                  istream_t body,
                  const struct http_response_handler *handler,
                  void *handler_ctx,
                  struct async_operation_ref *async_ref)
{
    struct ajp_request *hr;

    assert(uwa != NULL);
    assert(uwa->uri != NULL);
    assert(handler != NULL);
    assert(handler->response != NULL);
    assert(body == NULL || !istream_has_handler(body));

    hr = p_malloc(pool, sizeof(*hr));
    hr->pool = pool;
    hr->tcp_stock = tcp_stock;
    hr->protocol = protocol;
    hr->remote_addr = remote_addr;
    hr->remote_host = remote_host;
    hr->server_name = server_name;
    hr->server_port = server_port;
    hr->is_ssl = is_ssl;
    hr->method = method;

    hr->headers = headers;
    if (hr->headers == NULL)
        hr->headers = strmap_new(pool, 16);

    http_response_handler_set(&hr->handler, handler, handler_ctx);
    hr->async_ref = async_ref;

    if (body != NULL) {
        hr->body = istream_hold_new(pool, body);
        async_ref = async_close_on_abort(pool, hr->body, async_ref);
    } else
        hr->body = NULL;

<<<<<<< HEAD
    tcp_stock_get(tcp_stock, pool,
                  uwa->uri, &uwa->addresses,
                  &ajp_request_stock_handler, hr,
                  async_ref);
=======
    const char *host_and_port;
    if (memcmp(uwa->uri, "ajp://", 6) == 0) {
        /* AJP over TCP */

        const char *p = uwa->uri + 6;
        const char *slash = strchr(p, '/');
        if (slash == p) {
            istream_close(hr->body);
            http_response_handler_invoke_abort(&hr->handler);
            return;
        }

        if (slash == NULL) {
            host_and_port = p;
            slash = "/";
        } else
            host_and_port = p_strndup(hr->pool, p, slash - p);

        hr->uri = slash;
    } else {
        http_response_handler_invoke_abort(&hr->handler);
        return;
    }

    hstock_get(tcp_stock, pool,
               hr->uri, uwa,
               ajp_request_stock_callback, hr,
               async_ref);
>>>>>>> 60108bf9
}<|MERGE_RESOLUTION|>--- conflicted
+++ resolved
@@ -41,6 +41,12 @@
     struct http_response_handler_ref handler;
     struct async_operation_ref *async_ref;
 };
+
+static GQuark
+ajp_request_quark(void)
+{
+    return g_quark_from_static_string("ajp_request");
+}
 
 /*
  * socket lease
@@ -153,12 +159,6 @@
     } else
         hr->body = NULL;
 
-<<<<<<< HEAD
-    tcp_stock_get(tcp_stock, pool,
-                  uwa->uri, &uwa->addresses,
-                  &ajp_request_stock_handler, hr,
-                  async_ref);
-=======
     const char *host_and_port;
     if (memcmp(uwa->uri, "ajp://", 6) == 0) {
         /* AJP over TCP */
@@ -166,8 +166,12 @@
         const char *p = uwa->uri + 6;
         const char *slash = strchr(p, '/');
         if (slash == p) {
+            GError *error =
+                g_error_new_literal(ajp_request_quark(), 0,
+                                    "malformed AJP URI");
+
             istream_close(hr->body);
-            http_response_handler_invoke_abort(&hr->handler);
+            http_response_handler_invoke_abort(&hr->handler, error);
             return;
         }
 
@@ -179,13 +183,17 @@
 
         hr->uri = slash;
     } else {
-        http_response_handler_invoke_abort(&hr->handler);
+        GError *error =
+            g_error_new_literal(ajp_request_quark(), 0,
+                                "malformed AJP URI");
+
+        istream_close(hr->body);
+        http_response_handler_invoke_abort(&hr->handler, error);
         return;
     }
 
-    hstock_get(tcp_stock, pool,
-               hr->uri, uwa,
-               ajp_request_stock_callback, hr,
-               async_ref);
->>>>>>> 60108bf9
+    tcp_stock_get(tcp_stock, pool,
+                  hr->uri, &uwa->addresses,
+                  &ajp_request_stock_handler, hr,
+                  async_ref);
 }