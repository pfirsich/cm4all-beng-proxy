--- conflicted
+++ resolved
@@ -78,13 +78,8 @@
     return true;
 }
 
-<<<<<<< HEAD
 struct Context final : ConnectSocketHandler, Lease, HttpResponseHandler {
     EventLoop event_loop;
-=======
-struct Context final : ConnectSocketHandler, Lease {
-    EventBase event_base;
->>>>>>> 539ff461
 
     struct pool *pool;
 
@@ -203,14 +198,8 @@
 Context::OnHttpResponse(http_status_t _status, gcc_unused StringMap &&headers,
                         Istream *_body)
 {
-<<<<<<< HEAD
+    got_response = true;
     status = _status;
-=======
-    auto *c = (Context *)ctx;
-
-    c->got_response = true;
-    c->status = status;
->>>>>>> 539ff461
 
     if (_body != nullptr) {
         _body = istream_pipe_new(pool, *_body, nullptr);
@@ -363,11 +352,7 @@
 
     SetupProcess();
 
-<<<<<<< HEAD
     fb_pool_init(ctx.event_loop, false);
-=======
-    fb_pool_init(false);
->>>>>>> 539ff461
 
     ctx.shutdown_listener.Enable();
 
@@ -416,11 +401,7 @@
 
     /* run test */
 
-<<<<<<< HEAD
     ctx.event_loop.Dispatch();
-=======
-    ctx.event_base.Dispatch();
->>>>>>> 539ff461
 
     assert(!ctx.got_response || ctx.body_eof || ctx.body_abort || ctx.aborted);
 
