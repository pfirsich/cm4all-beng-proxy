/*
 * Copyright 2007-2020 CM4all GmbH
 * All rights reserved.
 *
 * author: Max Kellermann <mk@cm4all.com>
 *
 * Redistribution and use in source and binary forms, with or without
 * modification, are permitted provided that the following conditions
 * are met:
 *
 * - Redistributions of source code must retain the above copyright
 * notice, this list of conditions and the following disclaimer.
 *
 * - Redistributions in binary form must reproduce the above copyright
 * notice, this list of conditions and the following disclaimer in the
 * documentation and/or other materials provided with the
 * distribution.
 *
 * THIS SOFTWARE IS PROVIDED BY THE COPYRIGHT HOLDERS AND CONTRIBUTORS
 * ``AS IS'' AND ANY EXPRESS OR IMPLIED WARRANTIES, INCLUDING, BUT NOT
 * LIMITED TO, THE IMPLIED WARRANTIES OF MERCHANTABILITY AND FITNESS
 * FOR A PARTICULAR PURPOSE ARE DISCLAIMED.  IN NO EVENT SHALL THE
 * FOUNDATION OR CONTRIBUTORS BE LIABLE FOR ANY DIRECT, INDIRECT,
 * INCIDENTAL, SPECIAL, EXEMPLARY, OR CONSEQUENTIAL DAMAGES
 * (INCLUDING, BUT NOT LIMITED TO, PROCUREMENT OF SUBSTITUTE GOODS OR
 * SERVICES; LOSS OF USE, DATA, OR PROFITS; OR BUSINESS INTERRUPTION)
 * HOWEVER CAUSED AND ON ANY THEORY OF LIABILITY, WHETHER IN CONTRACT,
 * STRICT LIABILITY, OR TORT (INCLUDING NEGLIGENCE OR OTHERWISE)
 * ARISING IN ANY WAY OUT OF THE USE OF THIS SOFTWARE, EVEN IF ADVISED
 * OF THE POSSIBILITY OF SUCH DAMAGE.
 */

#include "IstreamFilterTest.hxx"
#include "FailingResourceLoader.hxx"
#include "istream/istream_string.hxx"
#include "istream/istream.hxx"
#include "pool/pool.hxx"
#include "pool/SharedPtr.hxx"
#include "widget/Widget.hxx"
#include "widget/Ptr.hxx"
#include "widget/Class.hxx"
#include "widget/Context.hxx"
#include "bp/XmlProcessor.hxx"
#include "bp/session/Glue.hxx"
#include "bp/session/Session.hxx"
#include "widget/Inline.hxx"
#include "widget/Registry.hxx"
#include "bp/Global.hxx"
#include "crash.hxx"
#include "util/ScopeExit.hxx"
#include "stopwatch.hxx"

#include <stdlib.h>
#include <stdio.h>

<<<<<<< HEAD
=======
#define EXPECTED_RESULT "foo &c:url; <script><c:widget id=\"foo\" type=\"bar\"/></script> bar<b>http://localhost:8080/beng.html?&apos;</b>"

>>>>>>> 6b3bd5b1
class EventLoop;

const Event::Duration inline_widget_body_timeout = std::chrono::seconds(10);

void
WidgetRegistry::LookupWidgetClass(struct pool &,
				  struct pool &,
				  const char *,
				  WidgetRegistryCallback callback,
				  CancellablePointer &) noexcept
{
<<<<<<< HEAD
	(void)translation_service; // suppress -Wunused-private-field

	callback(nullptr);
=======
    return istream_string_new(pool, "foo &c:url; <script><c:widget id=\"foo\" type=\"bar\"/></script> <c:widget id=\"foo\" type=\"bar\"/><b>&c:uri;</b>");
}

static UnusedIstreamPtr
create_test(EventLoop &event_loop, struct pool &pool, UnusedIstreamPtr input)
{
    /* HACK, processor.c will ignore c:widget otherwise */
    global_translate_cache = (struct tcache *)(size_t)1;

    auto *widget = NewFromPool<Widget>(pool, pool, &root_widget_class);

    crash_global_init();
    session_manager_init(event_loop, std::chrono::minutes(30), 0, 0);

    auto *session = session_new();

    static struct processor_env env;
    FailingResourceLoader resource_loader;
    env = processor_env(event_loop, resource_loader, resource_loader,
                        nullptr, nullptr,
                        "localhost:8080",
                        "localhost:8080",
                        "/beng.html?'",
                        "http://localhost:8080/beng.html?'",
                        "/beng.html?'",
                        nullptr,
                        "bp_session", session->id, "foo",
                        nullptr);
    session_put(session);

    return processor_process(pool, std::move(input), *widget, env, PROCESSOR_CONTAINER);
>>>>>>> 6b3bd5b1
}

UnusedIstreamPtr
embed_inline_widget(struct pool &pool, SharedPoolPtr<WidgetContext>,
		    const StopwatchPtr &,
		    gcc_unused bool plain_text,
		    Widget &widget) noexcept
{
	return istream_string_new(pool, p_strdup(&pool, widget.class_name));
}

class IstreamProcessorTestTraits {
public:
	static constexpr const char *expected_result =
		"foo &c:url; <script><c:widget id=\"foo\" type=\"bar\"/></script> bar";

	static constexpr bool call_available = true;
	static constexpr bool got_data_assert = true;
	static constexpr bool enable_blocking = true;
	static constexpr bool enable_abort_istream = true;

	UnusedIstreamPtr CreateInput(struct pool &pool) const noexcept {
		return istream_string_new(pool, "foo &c:url; <script><c:widget id=\"foo\" type=\"bar\"/></script> <c:widget id=\"foo\" type=\"bar\"/>");
	}

	UnusedIstreamPtr CreateTest(EventLoop &event_loop, struct pool &pool,
				    UnusedIstreamPtr input) const noexcept {
		crash_global_init();
		AtScopeExit() { crash_global_deinit(); };

		session_manager_init(event_loop, std::chrono::minutes(30), 0, 0);
		AtScopeExit() { session_manager_deinit(); };

		auto *session = session_new();

		FailingResourceLoader resource_loader;
		WidgetRegistry widget_registry(pool, *(TranslationService *)(size_t)0x1);

		auto ctx = SharedPoolPtr<WidgetContext>::Make
			(pool,
			 event_loop, resource_loader, resource_loader,
			 &widget_registry,
			 nullptr, nullptr,
			 "localhost:8080",
			 "localhost:8080",
			 "/beng.html",
			 "http://localhost:8080/beng.html",
			 "/beng.html",
			 nullptr,
			 "bp_session", session->id, "foo",
			 nullptr);
		auto &widget = ctx->AddRootWidget(MakeRootWidget(pool,
								 nullptr));

		session_put(session);

		return processor_process(pool, nullptr,
					 std::move(input), widget,
					 std::move(ctx), PROCESSOR_CONTAINER);
	}
};

INSTANTIATE_TYPED_TEST_CASE_P(Processor, IstreamFilterTest,
			      IstreamProcessorTestTraits);<|MERGE_RESOLUTION|>--- conflicted
+++ resolved
@@ -53,11 +53,6 @@
 #include <stdlib.h>
 #include <stdio.h>
 
-<<<<<<< HEAD
-=======
-#define EXPECTED_RESULT "foo &c:url; <script><c:widget id=\"foo\" type=\"bar\"/></script> bar<b>http://localhost:8080/beng.html?&apos;</b>"
-
->>>>>>> 6b3bd5b1
 class EventLoop;
 
 const Event::Duration inline_widget_body_timeout = std::chrono::seconds(10);
@@ -69,43 +64,9 @@
 				  WidgetRegistryCallback callback,
 				  CancellablePointer &) noexcept
 {
-<<<<<<< HEAD
 	(void)translation_service; // suppress -Wunused-private-field
 
 	callback(nullptr);
-=======
-    return istream_string_new(pool, "foo &c:url; <script><c:widget id=\"foo\" type=\"bar\"/></script> <c:widget id=\"foo\" type=\"bar\"/><b>&c:uri;</b>");
-}
-
-static UnusedIstreamPtr
-create_test(EventLoop &event_loop, struct pool &pool, UnusedIstreamPtr input)
-{
-    /* HACK, processor.c will ignore c:widget otherwise */
-    global_translate_cache = (struct tcache *)(size_t)1;
-
-    auto *widget = NewFromPool<Widget>(pool, pool, &root_widget_class);
-
-    crash_global_init();
-    session_manager_init(event_loop, std::chrono::minutes(30), 0, 0);
-
-    auto *session = session_new();
-
-    static struct processor_env env;
-    FailingResourceLoader resource_loader;
-    env = processor_env(event_loop, resource_loader, resource_loader,
-                        nullptr, nullptr,
-                        "localhost:8080",
-                        "localhost:8080",
-                        "/beng.html?'",
-                        "http://localhost:8080/beng.html?'",
-                        "/beng.html?'",
-                        nullptr,
-                        "bp_session", session->id, "foo",
-                        nullptr);
-    session_put(session);
-
-    return processor_process(pool, std::move(input), *widget, env, PROCESSOR_CONTAINER);
->>>>>>> 6b3bd5b1
 }
 
 UnusedIstreamPtr
@@ -120,7 +81,7 @@
 class IstreamProcessorTestTraits {
 public:
 	static constexpr const char *expected_result =
-		"foo &c:url; <script><c:widget id=\"foo\" type=\"bar\"/></script> bar";
+		"foo &c:url; <script><c:widget id=\"foo\" type=\"bar\"/></script> bar<b>http://localhost:8080/beng.html?&apos;</b>";
 
 	static constexpr bool call_available = true;
 	static constexpr bool got_data_assert = true;
@@ -128,7 +89,7 @@
 	static constexpr bool enable_abort_istream = true;
 
 	UnusedIstreamPtr CreateInput(struct pool &pool) const noexcept {
-		return istream_string_new(pool, "foo &c:url; <script><c:widget id=\"foo\" type=\"bar\"/></script> <c:widget id=\"foo\" type=\"bar\"/>");
+		return istream_string_new(pool, "foo &c:url; <script><c:widget id=\"foo\" type=\"bar\"/></script> <c:widget id=\"foo\" type=\"bar\"/><b>&c:uri;</b>");
 	}
 
 	UnusedIstreamPtr CreateTest(EventLoop &event_loop, struct pool &pool,
@@ -151,9 +112,9 @@
 			 nullptr, nullptr,
 			 "localhost:8080",
 			 "localhost:8080",
-			 "/beng.html",
-			 "http://localhost:8080/beng.html",
-			 "/beng.html",
+			 "/beng.html?'",
+			 "http://localhost:8080/beng.html?'",
+			 "/beng.html?'",
 			 nullptr,
 			 "bp_session", session->id, "foo",
 			 nullptr);
