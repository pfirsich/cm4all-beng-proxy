--- conflicted
+++ resolved
@@ -131,11 +131,7 @@
 
 static void
 my_response(http_status_t status, struct strmap *headers gcc_unused,
-<<<<<<< HEAD
-            istream_t body,
-=======
             struct istream *body,
->>>>>>> f3454fa1
             void *ctx)
 {
     struct context *c = ctx;
@@ -224,8 +220,6 @@
 }
 
 static void
-<<<<<<< HEAD
-=======
 test_tiny(struct pool *pool, struct context *c)
 {
     const char *path;
@@ -257,7 +251,6 @@
 }
 
 static void
->>>>>>> f3454fa1
 test_close_early(struct pool *pool, struct context *c)
 {
     const char *path;
