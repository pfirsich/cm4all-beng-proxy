--- conflicted
+++ resolved
@@ -151,11 +151,7 @@
                  HttpResponseHandler &handler,
                  CancellablePointer &cancel_ptr) {
         lease = &_lease;
-<<<<<<< HEAD
-        was_client_request(*pool, event_loop,
-=======
-        was_client_request(pool, nullptr,
->>>>>>> a733f30a
+        was_client_request(*pool, event_loop, nullptr,
                            control_fd, input_fd, output_fd, *this,
                            method, uri, uri, nullptr, nullptr,
                            headers, body, nullptr,
