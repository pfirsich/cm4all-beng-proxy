gtest_compile_args = [
  '-Wno-undef',
]

if compiler.get_id() == 'gcc'
  gtest_compile_args += [
    '-Wno-suggest-attribute=format',
    '-Wno-suggest-attribute=noreturn',
    '-Wno-missing-declarations',
  ]
endif

if compiler.get_id() == 'clang'
  gtest_compile_args += [
    # TYPED_TEST_CASE_P got deprecated in GTest 1.9.0
    '-Wno-deprecated-declarations',
  ]
endif

gtest = declare_dependency(
  dependencies: [dependency('gtest', main: true)],
  compile_args: gtest_compile_args,
)

executable('dump_udp',
  'dump_udp.cxx',
  include_directories: inc,
  dependencies: [
    event_net_dep,
  ])

executable('dump_control',
  'dump_control.cxx',
  include_directories: inc,
  dependencies: [
    control_server_dep,
    system_dep,
  ])

executable('send_control',
  'send_control.cxx',
  include_directories: inc,
  dependencies: [
    control_server_dep,
  ])

executable('run_ua_parser',
  'run_ua_parser.cxx',
  '../src/ua_classification.cxx',
  include_directories: inc,
  dependencies: [
    expand_dep,
  ])

executable('run_parser_cdata',
  'run_parser_cdata.cxx',
  '../src/PInstance.cxx',
  include_directories: inc,
  dependencies: [
    processor_dep,
  ])

executable('run_css_parser',
  'run_css_parser.cxx',
  '../src/PInstance.cxx',
  include_directories: inc,
  dependencies: [
    processor_dep,
  ])

executable('run_client',
  'run_client.cxx',
  '../src/PInstance.cxx',
  '../src/direct.cxx',
  '../src/istream_gb.cxx',
  '../src/pipe_stock.cxx',
  '../src/PipeLease.cxx',
  include_directories: inc,
  dependencies: [
    threads,
    ssl_dep,
    was_client_dep,
    http_client_dep,
    event_net_dep,
    stock_dep,
    socket_dep,
    thread_pool_dep,
  ])

executable('run_delegate',
  'run_delegate.cxx',
  '../src/PInstance.cxx',
  include_directories: inc,
  dependencies: [
    delegate_client_dep,
    spawn_dep,
  ])

executable('run_http_cache',
  'run_http_cache.cxx',
  '../src/PInstance.cxx',
  '../src/istream_rubber.cxx',
  '../src/istream_unlock.cxx',
  include_directories: inc,
  dependencies: [
    http_cache_dep,
  ])

executable('run_http_server',
  'run_http_server.cxx',
  '../src/PInstance.cxx',
  '../src/direct.cxx',
  '../src/address_string.cxx',
  '../src/istream_gb.cxx',
  '../src/duplex.cxx',
  include_directories: inc,
  dependencies: [
    http_server_dep,
    system_dep,
  ])

executable(
  'RunNgHttp2Server',
  'RunNgHttp2Server.cxx',
  '../src/address_string.cxx',
  '../src/http/IncomingRequest.cxx',
  '../src/nghttp2/Server.cxx',
  include_directories: inc,
  dependencies: [
    nghttp2_dep,
    putil_dep,
  ])

executable('run_memcached_client',
  'run_memcached_client.cxx',
  '../src/PInstance.cxx',
  '../src/direct.cxx',
  '../src/pipe_stock.cxx',
  '../src/PipeLease.cxx',
  '../src/PipeLease.cxx',
  include_directories: inc,
  dependencies: [
    memcached_client_dep,
    stock_dep,
    net_dep,
    io_dep,
  ])

executable('fake_memcached_server',
  'fake_memcached_server.cxx',
  include_directories: inc,
  dependencies: [
  ])

executable('run_ping',
  'run_ping.cxx',
  '../src/PInstance.cxx',
  include_directories: inc,
  dependencies: [
    pool_dep,
    event_net_dep,
  ])

executable('run_was',
  'run_was.cxx',
  '../src/PInstance.cxx',
  '../src/pexpand.cxx',
  '../src/direct.cxx',
  include_directories: inc,
  dependencies: [
    net_dep,
    was_client_dep,
    stopwatch_dep,
  ])

executable('was_mirror',
  'was_mirror.cxx',
  '../src/PInstance.cxx',
  '../src/direct.cxx',
  include_directories: inc,
  dependencies: [
    declare_dependency(link_with: was_server),
  ])

executable('format_http_date',
  'format_http_date.cxx',
  include_directories: inc,
  dependencies: [
    time_dep,
    http_dep,
  ])

executable('request_translation',
  'request_translation.cxx',
  '../src/PInstance.cxx',
  '../src/direct.cxx',
  include_directories: inc,
  dependencies: [
    translation_dep,
    widget_dep,
    stock_dep,
    http_dep,
  ])

executable('run_subst',
  'run_subst.cxx',
  '../src/PInstance.cxx',
  include_directories: inc,
  dependencies: [
    istream_dep,
  ])

executable(
  'RunYamlSubst',
  'RunYamlSubst.cxx',
  '../src/PInstance.cxx',
  include_directories: inc,
  dependencies: [
    istream_dep,
  ])

executable('run_cookie_client',
  'run_cookie_client.cxx',
  include_directories: inc,
  dependencies: [
    threads,
    cookie_dep,
  ])

executable('run_cookie_server',
  'run_cookie_server.cxx',
  include_directories: inc,
  dependencies: [
    threads,
    cookie_dep,
  ])

executable('run_header_parser',
  'run_header_parser.cxx',
<<<<<<< HEAD
  '../src/http/HeaderParser.cxx',
=======
>>>>>>> 6eccc01a
  include_directories: inc,
  dependencies: [
    http_util_dep,
  ])

executable('run_html_unescape',
  'run_html_unescape.cxx',
  '../src/escape_static.cxx',
  include_directories: inc,
  dependencies: [
    util_dep,
  ])

executable('run_html_escape',
  'run_html_escape.cxx',
  '../src/escape_static.cxx',
  include_directories: inc,
  dependencies: [
    util_dep,
  ])

executable('run_processor',
  'run_processor.cxx',
  'FailingResourceLoader.cxx',
  '../src/PInstance.cxx',
  '../src/widget/FromSession.cxx',
  '../src/widget/FromRequest.cxx',
  '../src/random.cxx',
  '../src/istream_escape.cxx',
  '../src/istream_html_escape.cxx',
  include_directories: inc,
  dependencies: [
    threads,
    processor_dep,
    widget_dep,
    session_dep,
  ])

executable('run_client_balancer',
  'run_client_balancer.cxx',
  '../src/PInstance.cxx',
  '../src/cluster/RoundRobinBalancer.cxx',
  '../src/cluster/BalancerMap.cxx',
  '../src/cluster/ConnectBalancer.cxx',
  include_directories: inc,
  dependencies: [
    event_net_dep,
    stopwatch_dep,
    eutil_dep,
    raddress_dep,
  ])

executable('run_nfs_client',
  'run_nfs_client.cxx',
  '../src/PInstance.cxx',
  '../src/direct.cxx',
  '../src/pipe_stock.cxx',
  '../src/PipeLease.cxx',
  '../src/nfs/Istream.cxx',
  include_directories: inc,
  dependencies: [
    nfs_client_dep,
    istream_dep,
    stock_dep,
    io_dep,
  ])

test('t_cache', executable('t_cache',
  't_cache.cxx',
  '../src/PInstance.cxx',
  include_directories: inc,
  dependencies: [
    eutil_dep,
    pool_dep,
  ]))

test('t_tcache', executable('t_tcache',
  't_tcache.cxx',
  '../src/PInstance.cxx',
  '../src/pexpand.cxx',
  '../src/widget/View.cxx',
  '../src/translation/Cache.cxx',
  '../src/translation/Transformation.cxx',
  '../src/translation/FilterTransformation.cxx',
  '../src/translation/SubstTransformation.cxx',
  include_directories: inc,
  dependencies: [
    gtest,
    libcommon_translation_dep,
    eutil_dep,
    raddress_dep,
    stopwatch_dep,
  ]))

test('t_regex', executable('t_regex',
  't_regex.cxx',
  '../src/pexpand.cxx',
  '../src/regex.cxx',
  include_directories: inc,
  dependencies: [
    gtest,
    pcre_dep,
    putil_dep,
  ]))

test('t_header_forward', executable('t_header_forward',
  't_header_forward.cxx',
  '../src/bp/ForwardHeaders.cxx',
  '../src/random.cxx',
  '../src/bp/session/Id.cxx',
  include_directories: inc,
  dependencies: [
    gtest,
    threads,
    pcre_dep,
    putil_dep,
    http_dep,
    cookie_dep,
    system_dep,
  ]))

test('TestRedirectHttps', executable('TestRedirectHttps',
  'TestRedirectHttps.cxx',
  '../src/RedirectHttps.cxx',
  include_directories: inc,
  dependencies: [
    gtest,
    putil_dep,
    net_dep,
  ]))

test('t_stock', executable('t_stock',
  't_stock.cxx',
  include_directories: inc,
  dependencies: [
    stock_dep,
  ]))

test('t_resource_address', executable('t_resource_address',
  't_resource_address.cxx',
  't_http_address.cxx',
  't_cgi_address.cxx',
  include_directories: inc,
  dependencies: [
    gtest,
    raddress_dep,
  ]))

test('t_expansible_buffer', executable('t_expansible_buffer',
  't_expansible_buffer.cxx',
  include_directories: inc,
  dependencies: [
    gtest,
    putil_dep,
  ]))

test('t_balancer', executable('t_balancer',
  't_balancer.cxx',
  '../src/cluster/RoundRobinBalancer.cxx',
  '../src/cluster/BalancerMap.cxx',
  '../src/address_list.cxx',
  include_directories: inc,
  dependencies: [
    gtest,
    eutil_dep,
    pool_dep,
    net_dep,
  ]))

test('t_cgi', executable('t_cgi',
  't_cgi.cxx',
  '../src/PInstance.cxx',
  '../src/crash.cxx',
  '../src/direct.cxx',
  '../src/HttpResponseHandler.cxx',
  include_directories: inc,
  dependencies: [
    cgi_dep,
    system_dep,
    raddress_dep,
  ]),
  env: ['srcdir=' + meson.source_root()],
)

test('t_http_client', executable('t_http_client',
  't_http_client.cxx',
  '../src/PInstance.cxx',
  '../src/direct.cxx',
  '../src/istream_gb.cxx',
  include_directories: inc,
  dependencies: [
    http_client_dep,
    system_dep,
  ]),
  env: ['srcdir=' + meson.source_root()],
)

test('t_http_server', executable('t_http_server',
  't_http_server.cxx',
  '../src/PInstance.cxx',
  '../src/direct.cxx',
  '../src/address_string.cxx',
  '../src/istream_gb.cxx',
  include_directories: inc,
  dependencies: [
    http_server_dep,
    http_client_dep,
    system_dep,
  ]))

test('t_fcgi_client', executable('t_fcgi_client',
  't_fcgi_client.cxx',
  'fcgi_server.cxx',
  '../src/PInstance.cxx',
  '../src/direct.cxx',
  '../src/istream_gb.cxx',
  include_directories: inc,
  dependencies: [
    fcgi_client_dep,
  ]),
)

test('t_was_client', executable('t_was_client',
  't_was_client.cxx',
  '../src/PInstance.cxx',
  '../src/direct.cxx',
  include_directories: inc,
  dependencies: [
    was_client_dep,
    declare_dependency(link_with: was_server),
  ]),
)

test('t_memcached_client', executable('t_memcached_client',
  't_memcached_client.cxx',
  '../src/PInstance.cxx',
  '../src/direct.cxx',
  include_directories: inc,
  dependencies: [
    memcached_client_dep,
  ]),
)

test('t_http_cache', executable('t_http_cache',
  't_http_cache.cxx',
  '../src/PInstance.cxx',
  '../src/istream_unlock.cxx',
  '../src/istream_rubber.cxx',
  '../src/sink_rubber.cxx',
  include_directories: inc,
  dependencies: [
    gtest,
    putil_dep,
    http_cache_dep,
  ]))

test('t_fcache', executable('t_fcache',
  't_fcache.cxx',
  'BlockingResourceLoader.cxx',
  '../src/fcache.cxx',
  '../src/cache.cxx',
  '../src/sink_rubber.cxx',
  '../src/istream_rubber.cxx',
  '../src/istream_unlock.cxx',
  include_directories: inc,
  dependencies: [
    istream_dep,
    raddress_dep,
    http_dep,
    stopwatch_dep,
  ]))

test('t_cookie_client', executable('t_cookie_client',
  't_cookie_client.cxx',
  include_directories: inc,
  dependencies: [
    threads,
    cookie_dep,
  ]))

test('t_cookie_server', executable('t_cookie_server',
  't_cookie_server.cxx',
  include_directories: inc,
  dependencies: [
    gtest,
    threads,
    cookie_dep,
  ]))

test('t_shm', executable('t_shm',
  't_shm.cxx',
  't_dpool.cxx',
  include_directories: inc,
  dependencies: [
    gtest,
    threads,
    shm_dep,
  ]))

test('t_session', executable('t_session',
  't_session.cxx',
  'TestSessionId.cxx',
  '../src/crash.cxx',
  '../src/random.cxx',
  include_directories: inc,
  dependencies: [
    gtest,
    threads,
    session_dep,
  ]))

test('t_pool', executable('t_pool',
  't_pool.cxx',
  include_directories: inc,
  dependencies: [
    gtest,
    pool_dep,
  ]))

test('t_rubber', executable('t_rubber',
  't_rubber.cxx',
  include_directories: inc,
  dependencies: [
    gtest,
    memory_dep,
  ]))

test('t_sink_rubber', executable('t_sink_rubber',
  't_sink_rubber.cxx',
  '../src/sink_rubber.cxx',
  include_directories: inc,
  dependencies: [
    gtest,
    istream_dep,
  ]))

test('t_slice', executable('t_slice',
  't_slice.cxx',
  include_directories: inc,
  dependencies: [
    gtest,
    memory_dep,
  ]))

test('t_relocate_uri', executable('t_relocate_uri',
  't_relocate_uri.cxx',
  '../src/relocate_uri.cxx',
  include_directories: inc,
  dependencies: [
    putil_dep,
  ]))

test('t_rewrite_uri', executable('t_rewrite_uri',
  't_rewrite_uri.cxx',
  'FailingResourceLoader.cxx',
  '../src/PInstance.cxx',
  '../src/widget/RewriteUri.cxx',
  '../src/istream_escape.cxx',
  include_directories: inc,
  dependencies: [
    gtest,
    putil_dep,
    widget_dep,
    istream_dep,
  ]))

test(
  'TestWidget',
  executable(
    'TestWidget',
    'TestArgs.cxx',
    include_directories: inc,
    dependencies: [
      gtest,
      widget_dep,
    ],
  ),
)

test('t_widget_registry', executable('t_widget_registry',
  't_widget_registry.cxx',
  '../src/PInstance.cxx',
  '../src/widget/Registry.cxx',
  include_directories: inc,
  dependencies: [
    gtest,
    widget_dep,
  ]))

test('t_widget_resolver', executable('t_widget_resolver',
  't_widget_resolver.cxx',
  '../src/widget/Resolver.cxx',
  '../src/widget/Init.cxx',
  include_directories: inc,
  dependencies: [
    gtest,
    putil_dep,
  ]))

test('t_wembed', executable('t_wembed',
  't_wembed.cxx',
  'FailingResourceLoader.cxx',
  '../src/PInstance.cxx',
  '../src/widget/Inline.cxx',
  '../src/istream_html_escape.cxx',
  '../src/istream_escape.cxx',
  '../src/bp/Global.cxx',
  include_directories: inc,
  dependencies: [
    widget_dep,
    istream_dep,
    http_util_dep,
  ]))

test('t_widget_http', executable('t_widget_http',
  't_widget_http.cxx',
  '../src/PInstance.cxx',
  '../src/widget/Request.cxx',
  '../src/widget/FromSession.cxx',
  '../src/widget/FromRequest.cxx',
  '../src/bp/ForwardHeaders.cxx',
  '../src/resource_tag.cxx',
  '../src/random.cxx',
  '../src/crash.cxx',
  '../src/HttpResponseHandler.cxx',
  include_directories: inc,
  dependencies: [
    gtest,
    threads,
    widget_dep,
    istream_dep,
    http_util_dep,
    session_dep,
    processor_dep,
    time_dep,
    http_dep,
  ]))

test('t_uri', executable('t_uri',
  't_uri_escape.cxx',
  't_uri_extract.cxx',
  't_uri_relative.cxx',
  't_uri_verify.cxx',
  't_uri_compare.cxx',
  include_directories: inc,
  dependencies: [
    gtest,
    util_dep,
    putil_dep,
  ]))

test('t_escape', executable('t_escape',
  't_html_escape.cxx',
  't_escape_css.cxx',
  '../src/escape_static.cxx',
  include_directories: inc,
  dependencies: [
    gtest,
    util_dep,
  ]))

test('t_processor', executable('t_processor',
  'FailingResourceLoader.cxx',
  '../src/PInstance.cxx',
  '../src/widget/FromSession.cxx',
  '../src/widget/FromRequest.cxx',
  '../src/random.cxx',
  '../src/istream_escape.cxx',
  '../src/istream_html_escape.cxx',
  't_processor.cxx',
  include_directories: inc,
  dependencies: [
    gtest,
    threads,
    processor_dep,
    widget_dep,
    session_dep,
  ]))

t_istream_filter = static_library('t_istream_filter',
  '../src/PInstance.cxx',
  '../src/direct.cxx',
  '../src/pipe_stock.cxx',
  '../src/PipeLease.cxx',
  include_directories: inc,
  dependencies: [
    eutil_dep,
    istream_dep,
  ])

t_istream_filter_deps = [
  gtest,
  istream_dep,
  declare_dependency(link_with: t_istream_filter),
]

test(
  'IstreamFilterTest',
  executable(
    'IstreamFilterTest',
    'IstreamFilterTest.cxx',
    't_istream_byte.cxx',
    't_istream_cat.cxx',
    't_istream_catch.cxx',
    't_istream_chunked.cxx',
    't_istream_dechunk.cxx',
    't_istream_deflate.cxx',
    't_istream_delayed.cxx',
    't_istream_fcgi.cxx',
    '../src/fcgi/istream_fcgi.cxx',
    't_istream_hold.cxx',
    't_istream_html_escape.cxx',
    '../src/istream_escape.cxx',
    '../src/istream_html_escape.cxx',
    't_istream_iconv.cxx',
    't_istream_replace.cxx',
    't_istream_subst.cxx',
    't_sink_header.cxx',
    't_sink_header_empty.cxx',
    'TestAutoPipeIstream.cxx',
    '../src/pipe_stock.cxx',
    '../src/PipeLease.cxx',
    'TestYamlSubstIstream.cxx',
    include_directories: inc,
    dependencies: [
      t_istream_filter_deps,
      stock_dep,
    ],
  ),
)

test('t_istream_processor', executable('t_istream_processor',
  't_istream_processor.cxx',
  'IstreamFilterTest.cxx',
  'FailingResourceLoader.cxx',
  '../src/crash.cxx',
  '../src/random.cxx',
  '../src/bp/Global.cxx',
  '../src/widget/FromSession.cxx',
  '../src/widget/FromRequest.cxx',
  '../src/widget/Resolver.cxx',
  '../src/widget/RewriteUri.cxx',
  '../src/istream_escape.cxx',
  '../src/istream_html_escape.cxx',
  include_directories: inc,
  dependencies: [
    gtest,
    threads,
    processor_dep,
    widget_dep,
    session_dep,
  ] + t_istream_filter_deps))

test('t_istream_tee', executable('t_istream_tee',
  't_istream_tee.cxx',
  '../src/istream/sink_close.cxx',
  '../src/PInstance.cxx',
  include_directories: inc,
  dependencies: istream_dep))

test('t_growing_buffer', executable('t_growing_buffer',
  't_growing_buffer.cxx',
  '../src/istream_gb.cxx',
  include_directories: inc,
  dependencies: [
    gtest,
    istream_api_dep,
  ]))

test(
  'TestAprMd5',
  executable(
    'TestAprMd5',
    'TestAprMd5.cxx',
    '../src/bp/AprMd5.cxx',
    include_directories: inc,
    dependencies: [
      gtest,
      libssl,
    ],
  ),
)

executable('RunNameCache',
  'RunNameCache.cxx',
  include_directories: inc,
  dependencies: [
    ssl_dep,
    pg_dep,
  ])

executable('RunAvahiExplorer',
  'RunAvahiExplorer.cxx',
  include_directories: inc,
  dependencies: [
    avahi_dep,
    net_dep,
    io_dep,
  ])<|MERGE_RESOLUTION|>--- conflicted
+++ resolved
@@ -237,10 +237,6 @@
 
 executable('run_header_parser',
   'run_header_parser.cxx',
-<<<<<<< HEAD
-  '../src/http/HeaderParser.cxx',
-=======
->>>>>>> 6eccc01a
   include_directories: inc,
   dependencies: [
     http_util_dep,
