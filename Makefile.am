--- conflicted
+++ resolved
@@ -460,10 +460,7 @@
 	libistream.a libevent.a \
 	libnet.a \
 	libspawn.a \
-<<<<<<< HEAD
-	libpool.a libmemory.a \
-=======
->>>>>>> 50d35dba
+	libpool.a libmemory.a \
 	libio.a \
 	libsystem.a \
 	libpg.a \
@@ -765,11 +762,8 @@
 	src/system/mmap.h
 
 libio_a_SOURCES = \
-<<<<<<< HEAD
 	src/io/FileDescriptor.cxx src/io/FileDescriptor.hxx \
 	src/io/UniqueFileDescriptor.hxx \
-=======
->>>>>>> 50d35dba
 	src/io/LineParser.cxx src/io/LineParser.hxx \
 	src/io/ConfigParser.cxx src/io/ConfigParser.hxx
 
@@ -1130,6 +1124,7 @@
 	libspawn.a \
 	libpool.a libmemory.a \
 	libevent.a \
+	libio.a \
 	libsystem.a \
 	libputil.a \
 	libutil.a \
@@ -1465,6 +1460,7 @@
 	libspawn.a \
 	libpool.a libmemory.a \
 	libevent.a \
+	libio.a \
 	libsystem.a \
 	libutil.a \
 	$(LIBCM4ALL_HTTP_LIBS) \
@@ -2122,7 +2118,10 @@
 test_run_memcached_client_LDADD = $(LIBEVENT_LIBS) $(GLIB_LIBS) \
 	libistream.a libpool.a libmemory.a libevent.a \
 	libputil.a \
-	libnet.a libsystem.a libutil.a \
+	libnet.a \
+	libio.a \
+	libsystem.a \
+	libutil.a \
 	$(LIBCM4ALL_DAEMON_LIBS) \
 	$(LIBCM4ALL_SOCKET_LIBS)
 
@@ -2135,7 +2134,9 @@
 test_dump_memcached_choice_LDADD = $(LIBEVENT_LIBS) $(GLIB_LIBS) \
 	libistream.a libpool.a libmemory.a libevent.a \
 	libputil.a \
-	libnet.a libsystem.a \
+	libnet.a \
+	libio.a \
+	libsystem.a \
 	libutil.a \
 	$(LIBCM4ALL_DAEMON_LIBS) \
 	$(LIBCM4ALL_SOCKET_LIBS)
@@ -2199,6 +2200,7 @@
 	libevent.a \
 	libspawn.a \
 	libpool.a libmemory.a \
+	libio.a \
 	libsystem.a \
 	libputil.a \
 	libutil.a \
@@ -2226,7 +2228,12 @@
 	$(LIBEVENT_LIBS)
 
 test_send_control_SOURCES = test/send_control.cxx
-test_send_control_LDADD = libnet.a libsystem.a libutil.a $(LIBCM4ALL_SOCKET_LIBS)
+test_send_control_LDADD = \
+	libnet.a \
+	libio.a \
+	libsystem.a \
+	libutil.a \
+	$(LIBCM4ALL_SOCKET_LIBS)
 
 test_run_ua_parser_SOURCES = test/run_ua_parser.cxx \
 	src/regex.cxx src/expand.cxx \
