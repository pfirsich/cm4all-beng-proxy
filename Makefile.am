ACLOCAL_AMFLAGS = -I m4
AUTOMAKE_OPTIONS = foreign 1.11 subdir-objects

EXTRA_DIST = \
	doc/lb.tex \
	doc/beng.tex

#
# Compiler/linker flags
#

LIBEVENT_CFLAGS =
LIBEVENT_LIBS = -levent_core

LIBATTR_CFLAGS =
if HAVE_ATTR_XATTR_H
LIBATTR_LIBS = -lattr
else
LIBATTR_LIBS =
endif

LIBZ_CFLAGS =
LIBZ_LIBS = -lz

AM_CPPFLAGS += \
	-I$(srcdir)/src -I$(srcdir)/include \
	$(LIBCM4ALL_DAEMON_CFLAGS) \
	$(LIBCM4ALL_INLINE_CFLAGS) \
	$(LIBCM4ALL_HTTP_CFLAGS) \
	$(LIBCM4ALL_SOCKET_CFLAGS) \
	$(LIBWAS_CFLAGS) \
	$(GLIB_CFLAGS) \
	$(BOOST_CPPFLAGS) \
	$(LIBEVENT_CFLAGS) \
	$(LIBATTR_CFLAGS) \
	$(LIBZ_CFLAGS) \
	$(LIBNFS_CFLAGS) \
	-DSPLICE \
	-D_GNU_SOURCE
AM_LDADD = \
	-lrt \
	$(GLIB_LIBS) \
	$(LIBEVENT_LIBS)
AM_LDFLAGS += -pthread

if DEFLATE
else
AM_CPPFLAGS += -DNO_DEFLATE
endif


#
# Source files
#

if ENABLE_STOPWATCH
STOPWATCH_SRC = \
	src/istream-stopwatch.c \
	src/stopwatch.c src/stopwatch.h
else
STOPWATCH_SRC =
endif

#
# Programs
#

bin_PROGRAMS = cm4all-beng-proxy \
	cm4all-beng-lb \
	cm4all-beng-proxy-log-cat \
	cm4all-beng-proxy-log-traffic \
	cm4all-beng-proxy-log-split \
	cm4all-beng-proxy-log-forward \
	cm4all-beng-proxy-log-exec \
	cm4all-beng-proxy-log-tee \
	cm4all-beng-proxy-delegate-helper

cm4all_beng_proxy_SOURCES = \
	include/beng-proxy/headers.h \
	include/beng-proxy/translation.h \
	src/product.h \
	src/capabilities.cxx src/capabilities.hxx \
	src/gerrno.h \
	src/glibfwd.hxx \
	src/abort_close.cxx src/abort_close.hxx \
	src/abort_flag.hxx \
	src/abort_unref.cxx src/abort_unref.hxx \
	src/access_log.cxx src/access_log.hxx \
	src/address_string.cxx src/address_string.hxx \
	src/ajp_client.cxx src/ajp_client.hxx \
	src/ajp_headers.cxx src/ajp_headers.hxx \
	src/ajp-protocol.c src/ajp-protocol.h \
	src/ajp_request.cxx src/ajp_request.hxx \
	src/ajp_serialize.cxx src/ajp_serialize.hxx \
	src/ajp-util.h \
	src/args.cxx src/args.hxx \
	src/background.hxx \
	src/balancer.cxx src/balancer.hxx \
	src/bot.c src/bot.h \
	src/buffered_io.cxx src/buffered_io.hxx \
	src/bulldog.c src/bulldog.h \
	src/cache.cxx src/cache.hxx \
	src/cgi_glue.cxx src/cgi_glue.hxx \
	src/cgi_quark.h \
	src/cgi_parser.cxx src/cgi_parser.hxx \
	src/cgi_client.cxx src/cgi_client.hxx \
	src/cgi_launch.cxx src/cgi_launch.hxx \
	src/pivot_root.h \
	src/child_manager.cxx src/child_manager.hxx \
	src/child_socket.cxx src/child_socket.hxx \
	src/child_stock.cxx src/child_stock.hxx \
	src/config.hxx \
	src/bp_listener.cxx src/bp_listener.hxx \
	src/bp_connection.cxx src/bp_connection.hxx \
	src/defer.cxx src/defer.hxx \
	src/defer_event.h \
	src/delegate_client.cxx src/delegate_client.hxx \
	src/delegate_glue.cxx src/delegate_glue.hxx \
	src/delegate_protocol.h \
	src/delegate_request.cxx src/delegate_request.hxx \
	src/delegate_stock.cxx src/delegate_stock.hxx \
	src/delegate_handler.cxx \
	src/direct.c src/direct.h \
	src/drop.cxx src/drop.hxx \
	src/exec.cxx src/exec.hxx \
	src/expiry.h \
	src/failure.cxx src/failure.hxx \
	src/fcache.cxx src/fcache.hxx \
	src/fcgi_client.cxx src/fcgi_client.hxx \
	src/fcgi_launch.cxx src/fcgi_launch.hxx \
	src/fcgi_remote.cxx src/fcgi_remote.hxx \
	src/fcgi_protocol.h \
	src/fcgi_request.cxx src/fcgi_request.hxx \
	src/fcgi_serialize.cxx src/fcgi_serialize.hxx \
	src/fcgi_stock.cxx src/fcgi_stock.hxx \
	src/was_control.cxx src/was_control.hxx \
	src/was_output.cxx src/was_output.hxx \
	src/was_input.cxx src/was_input.hxx \
	src/was_client.cxx src/was_client.hxx \
	src/was_stock.cxx src/was_stock.hxx \
	src/was_launch.cxx src/was_launch.hxx \
	src/was_glue.cxx src/was_glue.hxx \
	src/fd-util.c src/fd-util.h \
	src/fd_util.c src/fd_util.h \
	src/file_headers.cxx src/file_headers.hxx \
	src/file_handler.cxx src/file_handler.hxx \
	src/fork.cxx src/fork.hxx \
	src/get.cxx src/get.hxx \
	src/bp_global.cxx src/bp_global.hxx \
	src/handler.cxx src/handler.hxx \
	src/auth.cxx \
	src/load_file.cxx src/load_file.hxx \
	src/file_not_found.cxx src/file_not_found.hxx \
	src/file_enotdir.cxx src/file_enotdir.hxx \
	src/file_directory_index.cxx src/file_directory_index.hxx \
	src/header_forward.cxx src/header_forward.hxx \
	src/header_parser.cxx src/header_parser.hxx \
	src/header_writer.cxx src/header_writer.hxx \
	src/header_copy.cxx src/header_copy.hxx \
	src/hostname.c src/hostname.h \
	src/http_body.cxx src/http_body.hxx \
	src/http_cache.cxx src/http_cache.hxx \
	src/http_cache_choice.cxx src/http_cache_choice.hxx \
	src/http_cache_internal.hxx \
	src/http_cache_document.cxx src/http_cache_document.hxx \
	src/http_cache_age.cxx src/http_cache_age.hxx \
	src/http_cache_heap.cxx src/http_cache_heap.hxx \
	src/http_cache_info.cxx src/http_cache_info.hxx \
	src/http_cache_memcached.cxx src/http_cache_memcached.hxx \
	src/http_cache_rfc.cxx src/http_cache_rfc.hxx \
	src/http_client.cxx src/http_client.hxx \
	src/http_request.cxx src/http_request.hxx \
	src/http_server_internal.hxx \
	src/http_server.cxx src/http_server.hxx \
	src/http_server_send.cxx \
	src/http_server_request.cxx \
	src/http_server_read.cxx \
	src/http_server_response.cxx \
	src/http_string.cxx src/http_string.hxx \
	src/http_upgrade.cxx src/http_upgrade.hxx \
	src/http_util.cxx src/http_util.hxx \
	src/http_headers.hxx \
	src/http_quark.h \
	src/http_response.cxx src/http_response.hxx \
	src/control_server.cxx src/control_server.hxx \
	src/control_local.cxx src/control_local.hxx \
	src/bp_stats.cxx src/bp_stats.hxx \
	src/bp_control.cxx src/bp_control.hxx \
	src/memcached_client.cxx src/memcached_client.hxx \
	src/memcached_packet.hxx \
	src/memcached_protocol.hxx \
	src/memcached_stock.cxx src/memcached_stock.hxx \
	src/memcached_packet.cxx \
	src/xml_parser.cxx src/xml_parser.hxx \
	src/pevent.hxx \
	src/pipe_stock.cxx src/pipe_stock.hxx \
	src/pipe_filter.cxx src/pipe_filter.hxx \
	src/tpool.c \
	src/processor.cxx src/processor.h \
	src/penv.cxx src/penv.hxx \
	src/proxy_widget.cxx src/proxy_widget.hxx \
	src/random.cxx src/random.hxx \
	src/refcount.h \
	src/request_forward.cxx src/request_forward.hxx \
	src/request.cxx src/request.hxx \
	src/request_session.cxx \
	src/rerror.cxx \
	src/response.cxx \
	src/generate_response.cxx src/generate_response.hxx \
	src/resource_tag.cxx src/resource_tag.hxx \
	src/rewrite_uri.cxx src/rewrite_uri.hxx \
	src/serialize.cxx src/serialize.hxx \
	src/sink_gstring.cxx src/sink_gstring.hxx \
	src/sink-impl.h \
	src/socket_wrapper.cxx src/socket_wrapper.hxx \
	src/buffered_socket.cxx src/buffered_socket.hxx \
	src/filtered_socket.cxx src/filtered_socket.hxx \
	src/nop_socket_filter.cxx src/nop_socket_filter.hxx \
	src/file_request.cxx src/file_request.hxx \
	src/static_headers.cxx src/static_headers.hxx \
	src/stock.cxx src/stock.hxx \
	src/hstock.cxx src/hstock.hxx \
	src/mstock.cxx src/mstock.hxx \
	src/suffix_registry.cxx src/suffix_registry.hxx \
	src/address_suffix_registry.cxx src/address_suffix_registry.hxx \
	src/tcache.cxx src/tcache.hxx \
	src/tcp_stock.cxx src/tcp_stock.hxx \
	src/tcp_balancer.cxx src/tcp_balancer.hxx \
	src/tpool.h \
	src/transformation.cxx src/transformation.hxx \
	src/tstock.cxx src/tstock.hxx \
	src/udp-distribute.h \
	src/widget.hxx \
	$(STOPWATCH_SRC) \
	src/clock.c src/clock.h \
	src/cleanup_timer.cxx src/cleanup_timer.hxx \
	src/bp_cmdline.cxx \
	src/completion.h \
	src/crash.cxx src/crash.hxx \
	src/bp_worker.cxx src/bp_worker.hxx \
	src/istream_rubber.cxx src/istream_rubber.hxx \
	src/sink_rubber.cxx src/sink_rubber.hxx \
	src/session.cxx src/session.hxx \
	src/session_id.cxx src/session_id.hxx \
	src/session_manager.cxx src/session_manager.hxx \
	src/session_write.cxx src/session_write.hxx \
	src/session_read.cxx src/session_read.hxx \
	src/session_save.cxx src/session_save.hxx \
	src/cookie_jar.cxx src/cookie_jar.hxx \
	src/cookie_client.cxx src/cookie_client.hxx \
	src/cookie_server.cxx src/cookie_server.hxx \
	src/cookie_string.cxx src/cookie_string.hxx \
	src/translate_client.cxx src/translate_client.hxx \
	src/translate_request.hxx \
	src/translate_response.cxx rc/translate_response.hxx \
	src/tvary.cxx src/tvary.hxx \
	src/lhttp_quark.hxx \
	src/lhttp_launch.cxx src/lhttp_launch.hxx \
	src/lhttp_stock.cxx src/lhttp_stock.hxx \
	src/lhttp_request.cxx src/lhttp_request.hxx \
	src/proxy_handler.cxx \
	src/errdoc.cxx src/errdoc.hxx \
	src/widget.cxx \
	src/widget_init.cxx \
	src/widget_root.cxx \
	src/widget_class.cxx \
	src/widget_view.cxx src/widget_view.hxx \
	src/widget_ref.cxx \
	src/widget_session.cxx \
	src/widget_uri.cxx \
	src/widget_lookup.hxx \
	src/widget-quark.h \
	src/widget_request.cxx src/widget_request.hxx \
	src/widget_registry.cxx src/widget_registry.hxx \
	src/widget_resolver.cxx src/widget_resolver.hxx \
	src/widget_approval.cxx src/widget_approval.hxx \
	src/widget_dump.cxx src/widget_dump.hxx \
	src/escape_pool.c src/escape_pool.h \
	src/istream-escape.c src/istream-escape.h \
	src/istream_html_escape.cxx src/istream_html_escape.hxx \
	src/pheaders.cxx src/pheaders.hxx \
	src/css_syntax.hxx \
	src/css_util.hxx \
	src/css_parser.cxx src/css_parser.hxx \
	src/css_processor.cxx src/css_processor.h \
	src/css_rewrite.cxx src/css_rewrite.hxx \
	src/text_processor.cxx src/text_processor.hxx \
	src/resource_loader.cxx src/resource_loader.hxx \
	src/widget_http.cxx src/widget_http.hxx \
	src/inline_widget.cxx src/inline_widget.hxx \
	src/frame.cxx src/frame.hxx \
	src/udp_listener.cxx src/udp_listener.hxx \
	src/udp-distribute.c \
	src/istream_ajp_body.cxx src/istream_ajp_body.hxx \
	src/istream_gb.cxx src/istream_gb.hxx \
	src/sigutil.h \
	src/address_quark.h \
	src/address_resolver.cxx src/address_resolver.hxx \
	src/istream_unlock.cxx \
	src/ua_classification.c src/ua_classification.h \
	src/log-client.c src/log-client.h \
	src/log-launch.c src/log-launch.h \
	src/log-glue.c src/log-glue.h \
	src/notify.cxx src/notify.hxx \
	src/thread_job.h \
	src/thread_queue.cxx src/thread_queue.hxx \
	src/thread_worker.cxx src/thread_worker.hxx \
	src/thread_pool.cxx src/thread_pool.hxx \
	src/ssl_domain.cxx src/ssl_domain.hxx \
	src/ssl_init.cxx src/ssl_init.hxx \
	src/ssl_client.cxx src/ssl_client.hxx \
	src/ssl_factory.cxx src/ssl_factory.hxx \
	src/ssl_filter.cxx src/ssl_filter.hxx \
	src/thread_socket_filter.cxx src/thread_socket_filter.hxx \
	src/bp_instance.cxx src/bp_instance.hxx \
	src/shutdown_listener.c src/shutdown_listener.h \
	src/bp_main.cxx
cm4all_beng_proxy_LDADD = $(AM_LDADD) \
	-lcap \
	libistream.a libpool.a libmemory.a \
	libshm.a \
	libnet.a \
	libraddress.a \
	libputil.a \
	libutil.a \
	$(LIBCM4ALL_DAEMON_LIBS) \
	$(LIBCM4ALL_INLINE_LIBS) \
	$(LIBCM4ALL_SOCKET_LIBS) \
	$(LIBCM4ALL_HTTP_LIBS) \
	$(LIBEVENT_LIBS) \
	$(LIBATTR_LIBS) \
	$(LIBNFS_LIBS) \
	$(LIBSSL_LIBS) \
	$(LIBZ_LIBS)

if HAVE_LIBNFS
cm4all_beng_proxy_SOURCES += \
	src/nfs_handler.cxx src/nfs_handler.hxx \
	src/istream_nfs.cxx src/istream_nfs.hxx \
	src/nfs_stock.cxx src/nfs_stock.hxx \
	src/nfs_client.cxx src/nfs_client.hxx \
	src/nfs_cache.cxx src/nfs_cache.hxx \
	src/nfs_request.cxx src/nfs_request.hxx
endif

cm4all_beng_lb_SOURCES = \
	src/isolate.cxx src/isolate.hxx \
	src/abort_close.cxx src/abort_close.hxx \
	src/capabilities.cxx src/capabilities.hxx \
	src/clock.c src/clock.h \
	src/cleanup_timer.cxx src/cleanup_timer.hxx \
	src/tpool.c \
	src/stock.cxx src/stock.hxx \
	src/hstock.cxx \
	src/tcp_stock.cxx \
	src/tcp_balancer.cxx \
	src/pipe_stock.cxx \
	src/failure.cxx \
	src/balancer.cxx \
	src/address_string.cxx src/address_string.hxx \
	src/address_list.cxx \
	src/address_resolver.cxx src/address_resolver.hxx \
	src/address_edit.h \
	src/address_edit.c \
	src/address_sticky.c src/address_sticky.h \
	src/generic_balancer.hxx \
	src/client_balancer.cxx src/client_balancer.hxx \
	src/bulldog.c \
	src/child_manager.cxx src/child_manager.hxx \
	src/cache.cxx \
	src/http_body.cxx \
	src/http_server.cxx \
	src/http_server_send.cxx \
	src/http_server_request.cxx \
	src/http_server_read.cxx \
	src/http_server_response.cxx \
	src/http_client.cxx \
	src/http_string.cxx \
	src/http_upgrade.cxx src/http_upgrade.hxx \
	src/http_util.cxx src/http_util.hxx \
	src/header_writer.cxx \
	src/header_parser.cxx \
	src/regex.cxx src/regex.hxx \
	src/http_address.cxx \
	src/istream_gb.cxx \
	src/buffered_io.cxx \
	src/fd_util.c \
	src/fd-util.c \
	$(STOPWATCH_SRC) \
	src/udp_listener.cxx src/udp_listener.hxx \
	src/control_server.cxx src/control_server.hxx \
	src/direct.c \
	src/access_log.cxx src/access_log.hxx \
	src/cookie_server.cxx \
	src/cookie_string.cxx \
	src/log-glue.c \
	src/log-client.c \
	src/log-launch.c \
	src/sticky.h \
	src/notify.cxx src/notify.hxx \
	src/thread_job.h \
	src/thread_queue.cxx src/thread_queue.hxx \
	src/thread_worker.cxx src/thread_worker.hxx \
	src/thread_pool.cxx src/thread_pool.hxx \
	src/ssl_quark.hxx \
	src/ssl_domain.cxx src/ssl_domain.hxx \
	src/ssl_init.hxx \
	src/ssl_init.cxx \
	src/ssl_config.hxx \
	src/ssl_factory.hxx \
	src/ssl_factory.cxx \
	src/ssl_filter.hxx \
	src/ssl_filter.cxx \
	src/socket_wrapper.cxx src/buffered_socket.cxx src/filtered_socket.cxx \
	src/thread_socket_filter.cxx src/thread_socket_filter.hxx \
	src/nop_thread_socket_filter.cxx src/nop_thread_socket_filter.hxx \
	src/ping.cxx src/ping.hxx \
	src/shutdown_listener.c src/shutdown_listener.h \
	src/lb_cmdline.hxx \
	src/lb_cmdline.cxx \
	src/lb_stats.cxx src/lb_stats.hxx \
	src/lb_control.hxx \
	src/lb_control.cxx \
	src/lb_listener.hxx \
	src/lb_listener.cxx \
	src/lb_connection.hxx \
	src/lb_connection.cxx \
	src/lb_log.h src/lb_log.cxx \
	src/lb_http.hxx \
	src/lb_http.cxx \
	src/lb_jvm_route.cxx src/lb_jvm_route.hxx \
	src/lb_headers.cxx src/lb_headers.hxx \
	src/lb_tcp.hxx \
	src/lb_tcp.cxx \
	src/lb_session.hxx \
	src/lb_session.cxx \
	src/lb_cookie.hxx \
	src/lb_cookie.cxx \
	src/lb_config.hxx \
	src/lb_config.cxx \
	src/lb_check.cxx src/lb_check.hxx \
	src/lb_setup.hxx \
	src/lb_setup.cxx \
	src/lb_monitor.hxx \
	src/lb_monitor.cxx \
	src/lb_ping_monitor.hxx \
	src/lb_ping_monitor.cxx \
	src/lb_syn_monitor.hxx \
	src/lb_syn_monitor.cxx \
	src/lb_expect_monitor.hxx \
	src/lb_expect_monitor.cxx \
	src/lb_hmonitor.hxx \
	src/lb_hmonitor.cxx \
	src/lb_main.cxx
cm4all_beng_lb_LDADD = $(AM_LDADD) \
	-lcap \
	libistream.a libpool.a libmemory.a \
	libnet.a \
	libputil.a \
	libutil.a \
	$(LIBCM4ALL_DAEMON_LIBS) \
	$(LIBCM4ALL_INLINE_LIBS) \
	$(LIBCM4ALL_SOCKET_LIBS) \
	$(LIBCM4ALL_HTTP_LIBS) \
	$(GTHREAD_LIBS) \
	$(LIBSSL_LIBS) \
	$(LIBEVENT_LIBS)

cm4all_beng_proxy_log_cat_SOURCES = \
	src/log-server.c \
	src/log-cat.c
cm4all_beng_proxy_log_cat_LDADD = \
	$(LIBCM4ALL_HTTP_LIBS) \
	$(GLIB_LIBS)

cm4all_beng_proxy_log_traffic_SOURCES = \
	src/log-server.c \
	src/log-traffic.c
cm4all_beng_proxy_log_traffic_LDADD = \
	$(LIBCM4ALL_HTTP_LIBS) \
	$(GLIB_LIBS)

cm4all_beng_proxy_log_split_SOURCES = \
	src/log-server.c \
	src/log-split.c
cm4all_beng_proxy_log_split_LDADD = \
	$(LIBCM4ALL_HTTP_LIBS) \
	$(GLIB_LIBS)

cm4all_beng_proxy_log_forward_SOURCES = \
	src/fd_util.c \
	src/log-forward.c
cm4all_beng_proxy_log_forward_LDADD = \
	$(LIBCM4ALL_SOCKET_LIBS)

cm4all_beng_proxy_log_exec_SOURCES = \
	src/log-exec.c
cm4all_beng_proxy_log_exec_LDADD = \
	$(LIBCM4ALL_SOCKET_LIBS)

cm4all_beng_proxy_log_tee_SOURCES = \
	src/fd_util.c \
	src/log-launch.c \
	src/log_tee.cxx
cm4all_beng_proxy_log_tee_LDADD = \
	$(LIBCM4ALL_DAEMON_LIBS) \
	$(LIBCM4ALL_SOCKET_LIBS)

cm4all_beng_proxy_delegate_helper_SOURCES = src/delegate_helper.c

# LLVM

if LLVM

llvmdir = $(libdir)/llvm
llvm_DATA = cm4all-beng-proxy.bc

cm4all_beng_proxy_CSOURCES = $(filter-out %.h,$(cm4all_beng_proxy_SOURCES))
cm4all_beng_proxy_BC = $(cm4all_beng_proxy_CSOURCES:.c=.bc)

$(cm4all_beng_proxy_BC): %.bc: %.c
	$(CLANG) -c -o $@ $< -emit-llvm $(DEFS) $(DEFAULT_INCLUDES) $(INCLUDES) $(AM_CPPFLAGS) $(CPPFLAGS) $(AM_CFLAGS) $(CFLAGS)

cm4all-beng-proxy-unoptimized.bc: $(cm4all_beng_proxy_BC)
	$(LLVM_LINK) -o $@ $^

cm4all-beng-proxy.bc: cm4all-beng-proxy-unoptimized.bc
	$(LLVM_OPT) -o $@ $< -std-compile-opts -std-link-opts -O3

cm4all-beng-proxy.s: cm4all-beng-proxy.bc
	$(LLVM_LLC) -o $@ $< -O3

cm4all-beng-proxy: cm4all-beng-proxy.s
	$(CLANG) -o $@ $^ $(cm4all_beng_proxy_LDFLAGS) $(cm4all_beng_proxy_LDADD)

cm4all_beng_lb_CSOURCES = $(filter-out %.h,$(cm4all_beng_lb_SOURCES))
cm4all_beng_lb_BC = $(cm4all_beng_lb_CSOURCES:.c=.bc)

$(cm4all_beng_lb_BC): %.bc: %.c
	$(CLANG) -c -o $@ $< -emit-llvm $(DEFS) $(DEFAULT_INCLUDES) $(INCLUDES) $(AM_CPPFLAGS) $(CPPFLAGS) $(AM_CFLAGS) $(CFLAGS)

cm4all-beng-lb-unoptimized.bc: $(cm4all_beng_lb_BC)
	$(LLVM_LINK) -o $@ $^

cm4all-beng-lb.bc: cm4all-beng-lb-unoptimized.bc
	$(LLVM_OPT) -o $@ $< -std-compile-opts -std-link-opts -O3

cm4all-beng-lb.s: cm4all-beng-lb.bc
	$(LLVM_LLC) -o $@ $< -O3

cm4all-beng-lb: cm4all-beng-lb.s
	$(CLANG) -o $@ $^ $(cm4all_beng_lb_LDFLAGS) $(cm4all_beng_lb_LDADD)

CLEANFILES = \
	cm4all-beng-lb-unoptimized.bc cm4all-beng-lb.bc cm4all-beng-lb.s cm4all-beng-lb $(cm4all_beng_lb_BC) \
	cm4all-beng-proxy-unoptimized.bc cm4all-beng-proxy.bc cm4all-beng-proxy.s cm4all-beng-proxy $(cm4all_beng_proxy_BC)

endif


#
# Libraries
#

noinst_LIBRARIES = libutil.a libmemory.a libpool.a \
	libshm.a \
	libnet.a \
	libputil.a \
	libraddress.a \
	libistream.a

libutil_a_SOURCES = \
	src/util/ByteOrder.hxx \
	src/util/Cast.hxx \
	src/util/CharUtil.hxx \
	src/util/ConstBuffer.hxx \
	src/util/DereferenceIterator.hxx \
	src/util/TrivialArray.hxx \
	src/util/StaticArray.hxx \
	src/util/Domain.hxx \
	src/util/Error.cxx src/util/Error.hxx \
	src/util/djbhash.c src/util/djbhash.h \
	src/util/WritableBuffer.hxx \
	src/util/StaticFifoBuffer.hxx \
	src/util/ForeignFifoBuffer.hxx \
	src/util/DynamicFifoBuffer.hxx \
	src/kvlist.hxx \
	src/format.c format.h \
	src/date.c src/date.h \
	src/gmtime.c src/gmtime.h \
	src/html-chars.h \
	src/async.hxx \
	src/lease.hxx \
	src/strref.h \
	src/strref2.hxx \
	src/strutil.c src/strutil.h \
	src/trace.h \
	src/uri_parser.cxx src/uri_parser.hxx \
	src/uri-verify.c src/uri-verify.h \
	src/uri-string.h \
	src/uset.h \
	src/crc.h \
	src/escape_class.h \
	src/escape_html.cxx src/escape_html.hxx \
	src/escape_css.c src/escape_css.h

libputil_a_SOURCES = \
	src/expansible_buffer.cxx src/expansible_buffer.hxx \
	src/growing_buffer.cxx src/growing_buffer.hxx \
	src/hashmap.cxx src/hashmap.hxx \
	src/please.hxx \
	src/strmap.cxx src/strmap.hxx \
	src/strref_pool.hxx \
	src/strset.c src/strset.h \
	src/uri_base.cxx src/uri_base.hxx \
	src/uri-edit.c src/uri-edit.h \
	src/uri_escape.cxx src/uri_escape.hxx \
	src/uri-extract.c src/uri-extract.h \
	src/uri-relative.c src/uri-relative.h

libmemory_a_SOURCES = \
	src/mmap.h \
	src/fb_pool.cxx src/fb_pool.hxx \
	src/SlicePool.cxx src/SlicePool.hxx \
	src/SliceFifoBuffer.cxx src/SliceFifoBuffer.hxx \
	src/rubber.cxx src/rubber.hxx

libpool_a_SOURCES = \
	src/pbuffer.cxx src/pbuffer.hxx \
	src/paddress.hxx \
	src/pstring.cxx \
	src/pool.cxx src/pool.hxx src/pool.h

libshm_a_SOURCES = \
	src/shm/lock.h \
	src/shm/rwlock.hxx \
	src/shm/strref_dpool.hxx \
	src/shm/dchunk.h \
	src/shm/dpool.c src/shm/dpool.h \
	src/shm/dstring.cxx \
	src/shm/dbuffer.hxx \
	src/shm/shm.c src/shm/shm.h

libnet_a_SOURCES = \
	src/net/Error.cxx src/net/Error.hxx \
	src/net/ConnectSocket.cxx src/net/ConnectSocket.hxx \
	src/net/ServerSocket.cxx src/net/ServerSocket.hxx \
	src/net/SocketAddress.cxx src/net/SocketAddress.hxx \
	src/net/StaticSocketAddress.cxx src/net/StaticSocketAddress.hxx \
	src/net/AllocatedSocketAddress.cxx src/net/AllocatedSocketAddress.hxx \
	src/net/SocketDescriptor.cxx src/net/SocketDescriptor.hxx

libraddress_a_SOURCES = \
	src/regex.cxx src/regex.hxx \
	src/param_array.hxx src/param_array.cxx \
	src/namespace_options.cxx src/namespace_options.hxx \
	src/mount_list.cxx src/mount_list.hxx \
	src/bind_mount.c src/bind_mount.h \
	src/jail.cxx src/jail.hxx \
	src/child_options.cxx src/child_options.hxx \
	src/rlimit_options.cxx src/rlimit_options.hxx \
	src/cgi_address.cxx src/cgi_address.hxx \
	src/file_address.cxx src/file_address.hxx \
	src/nfs_address.cxx src/nfs_address.hxx \
	src/lhttp_address.cxx src/lhttp_address.hxx \
	src/http_address.cxx src/http_address.hxx \
	src/address_list.cxx src/address_list.hxx \
	src/resource_address.cxx src/resource_address.hxx

libistream_a_SOURCES = \
	src/istream_pause.cxx src/istream_pause.hxx \
	src/istream_buffer.hxx \
	src/istream-impl.h \
	src/istream-internal.h \
	src/istream-invoke.h \
	src/istream-new.h \
	src/istream-direct.h \
	src/istream.cxx src/istream.h \
	src/istream_pointer.hxx \
	src/istream-forward.c src/istream-forward.h \
	src/istream-memory.c \
	src/istream_null.cxx src/istream_null.hxx \
	src/istream-zero.c \
	src/istream_block.cxx src/istream_block.hxx \
	src/istream-string.c \
	src/istream_file.cxx src/istream_file.hxx \
	src/istream-chunked.c \
	src/istream_dechunk.cxx src/istream_dechunk.hxx \
	src/istream_fcgi.cxx \
	src/istream-cat.c \
	src/istream_pipe.cxx src/istream_pipe.hxx \
	src/istream_delayed.cxx \
	src/istream-hold.c \
	src/istream_optional.cxx src/istream_optional.hxx \
	src/istream_deflate.cxx src/istream_deflate.hxx \
	src/istream-subst.c \
	src/istream-byte.c \
	src/istream-four.c \
	src/istream_iconv.cxx src/istream_iconv.hxx \
	src/istream-trace.c \
	src/istream-fail.c \
	src/istream-inject.c \
	src/istream-catch.c istream-catch.h \
	src/istream-later.c \
	src/istream-head.c \
	src/istream_tee.cxx src/istream_tee.hxx \
	src/istream_replace.cxx src/istream_replace.hxx \
	src/istream_socket.cxx src/istream_socket.hxx \
	src/istream_socketpair.cxx src/istream_socketpair.hxx \
	src/istream_notify.cxx src/istream_notify.hxx \
	src/sink-null.c \
	src/sink_buffer.cxx \
	src/sink_header.cxx \
	src/sink_fd.cxx src/sink_fd.hxx

pkginclude_HEADERS = \
	include/beng-proxy/headers.h \
	include/beng-proxy/translation.h

pkgconfigdir = $(libdir)/pkgconfig
pkgconfig_DATA = libcm4all-beng-proxy.pc


#
# Test suite
#

if TEST

noinst_PROGRAMS = \
	test/TrafoExample \
	test/run_css_parser \
	test/run_ping \
	test/run_was \
	test/was_mirror \
	test/benchmark-gmtime test/format-http-date \
	test/request_translation \
	test/run_subst \
	test/run_cookie_client \
	test/run_cookie_server \
	test/run_header_parser \
	test/run_html_unescape test/run_html_escape \
	test/run_processor \
	test/run_client_balancer \
	test/run_client \
	test/run_memcached_client \
	test/run_http_cache \
	test/dump_memcached_choice \
	test/cleanup_memcached_choice \
	test/fake_memcached_server \
	test/run_delegate \
	test/dump_udp test/dump_control test/send_control \
	test/run_ua_parser \
	test/run_parser_cdata

if HAVE_LIBNFS
noinst_PROGRAMS += test/run_nfs_client
endif

FILTER_TESTS = test/t_istream_cat test/t_istream_chunked test/t_istream_dechunk \
	test/t_istream_dechunk_verbatim1 \
	test/t_istream_dechunk_verbatim2 \
	test/t_istream_dechunk_verbatim3 \
	test/t_istream_pipe test/t_istream_hold test/t_istream_delayed \
	test/t_istream_subst test/t_istream_deflate test/t_istream_byte \
	test/t_istream_iconv test/t_istream_replace test/t_istream_replace2 \
	test/t_istream_html_escape test/t_istream_fcgi \
	test/t_sink_header \
	test/t_sink_header_empty \
	test/t_istream_processor

check_PROGRAMS = \
	test/t_hashmap test/t_cache test/t_tcache \
	test/t_header_forward \
	test/t_stock \
	test/t_resource_address \
	test/t_http_address \
	test/t_cgi_address \
	test/t-uri-verify \
	test/t_uri_relative \
	test/t_html_escape \
	test/t-escape-css \
	test/t_expansible_buffer \
	$(FILTER_TESTS) \
	test/t_istream_tee \
	test/t_growing_buffer \
	test/t_balancer \
	test/t_cgi \
	test/run_http_server \
	test/t_http_server \
	test/t_http_client test/t_http_util \
	test/t_http_cache \
	test/t_ajp_client \
	test/t_fcgi_client \
	test/t_cookie_client \
	test/t_cookie_server \
	test/t_pool \
	test/t-shm test/t-dpool test/t_session \
	test/t_rubber test/t_sink_rubber \
	test/t_slice \
	test/t_rewrite_uri \
	test/t_widget_registry \
	test/t_widget_resolver \
	test/t_wembed test/t_widget_http \
	test/t_processor \
	test/t_memcached_client

TESTS = test/t_hashmap test/t_cache test/t_tcache \
	test/t_header_forward \
	test/t_stock \
	test/t_resource_address \
	test/t_http_address \
	test/t_cgi_address \
	test/t-uri-verify \
	test/t_uri_relative \
	test/t_html_escape \
	test/t-escape-css \
	test/t_expansible_buffer \
	$(FILTER_TESTS) \
	test/t_istream_tee \
	test/t_growing_buffer \
	test/t_balancer \
	test/t_cgi \
	test/t-http-server.py test/t_http_server \
	test/t_http_client test/t_http_util \
	test/t_http_cache \
	test/t_ajp_client \
	test/t_fcgi_client \
	test/t_processor \
	test/t_memcached_client \
	test/t_cookie_client.py test/t_cookie_client \
	test/t_cookie_server \
	test/t-shm test/t-dpool test/t_session \
	test/t_pool \
	test/t_rubber test/t_sink_rubber \
	test/t_slice \
	test/t_rewrite_uri \
	test/t_widget_registry \
	test/t_widget_resolver \
	test/t_wembed test/t_widget_http

test_TrafoExample_SOURCES = \
	src/trafo/Server.cxx src/trafo/Server.hxx \
	src/trafo/Listener.cxx src/trafo/Listener.hxx \
	src/trafo/Connection.cxx src/trafo/Connection.hxx \
	src/trafo/Request.hxx \
	src/trafo/AllocatedRequest.cxx src/trafo/AllocatedRequest.hxx \
	src/trafo/Response.cxx src/trafo/Response.hxx \
	src/trafo/Event.cxx src/trafo/Event.hxx \
	test/TrafoExample.cxx
test_TrafoExample_LDADD = \
	libnet.a \
	libpool.a libmemory.a \
	libutil.a \
	$(LIBCM4ALL_INLINE_LIBS) \
	$(LIBCM4ALL_HTTP_LIBS) \
	$(LIBCM4ALL_SOCKET_LIBS) \
	$(LIBCM4ALL_DAEMON_LIBS) \
	$(LIBEVENT_LIBS)

test_run_ping_SOURCES = test/run_ping.cxx \
	src/ping.cxx
test_run_ping_LDADD = $(AM_LDADD) \
	libpool.a libmemory.a \
	libnet.a \
	$(LIBEVENT_LIBS) $(LIBCM4ALL_DAEMON_LIBS) \
	$(LIBCM4ALL_SOCKET_LIBS) \
	$(GLIB_LIBS)

test_run_was_SOURCES = test/run_was.cxx \
	src/was_launch.cxx src/was_client.cxx \
	src/was_control.cxx src/was_input.cxx src/was_output.cxx \
	src/exec.cxx \
	src/buffered_io.cxx \
	src/cleanup_timer.cxx \
	src/direct.c \
	src/fd_util.c src/fd-util.c
test_run_was_LDADD = $(AM_LDADD) \
	libistream.a libpool.a libmemory.a \
	libraddress.a \
	libputil.a \
	libutil.a \
	$(LIBEVENT_LIBS) $(LIBCM4ALL_DAEMON_LIBS) \
	$(LIBCM4ALL_SOCKET_LIBS) \
	$(LIBCM4ALL_HTTP_LIBS) \
	$(GLIB_LIBS)

test_was_mirror_SOURCES = test/was_mirror.cxx \
	src/was_server.cxx src/was_server.hxx \
	src/was_control.cxx src/was_input.cxx src/was_output.cxx \
	src/buffered_io.cxx \
	src/direct.c \
	src/fd_util.c src/fd-util.c
test_was_mirror_LDADD = $(AM_LDADD) \
	libistream.a libpool.a libmemory.a \
	libputil.a \
	libutil.a \
	$(LIBEVENT_LIBS) $(LIBCM4ALL_DAEMON_LIBS) \
	$(LIBCM4ALL_HTTP_LIBS) \
	$(LIBCM4ALL_SOCKET_LIBS) \
	$(GLIB_LIBS)

test_t_hashmap_SOURCES = test/t_hashmap.cxx
test_t_hashmap_LDADD = $(AM_LDADD) \
	libputil.a \
	libpool.a libmemory.a \
	libutil.a \
	$(LIBCM4ALL_DAEMON_LIBS)

test_t_cache_SOURCES = test/t_cache.cxx \
	src/cleanup_timer.cxx \
	src/clock.c \
	src/cache.cxx
test_t_cache_LDADD = $(AM_LDADD) \
	libputil.a \
	libpool.a libmemory.a \
	libutil.a \
	$(LIBCM4ALL_DAEMON_LIBS) $(LIBEVENT_LIBS)

test_t_tcache_SOURCES = test/t_tcache.cxx src/tcache.cxx src/cache.cxx \
	src/translate_response.cxx \
	src/exec.cxx \
	src/widget_view.cxx \
	src/cleanup_timer.cxx \
	src/clock.c \
	src/tpool.c \
	src/transformation.cxx
test_t_tcache_LDADD = $(AM_LDADD) \
	libraddress.a \
	libputil.a \
	libpool.a libmemory.a \
	libutil.a \
	$(LIBCM4ALL_DAEMON_LIBS) \
	$(LIBCM4ALL_SOCKET_LIBS) \
	$(LIBEVENT_LIBS) $(GLIB_LIBS) -lrt

test_t_header_forward_SOURCES = test/t_header_forward.cxx \
	src/header_forward.cxx src/header_writer.cxx \
	src/header_copy.cxx \
	src/http_string.cxx \
	src/http_upgrade.cxx src/http_util.cxx \
	src/cookie_client.cxx src/cookie_jar.cxx \
	src/cookie_server.cxx \
	src/cookie_string.cxx \
<<<<<<< HEAD
=======
	src/shm.c src/dpool.c src/dstring.c src/dhashmap.c \
>>>>>>> 14cb0ac5
	src/random.cxx src/random.hxx \
	src/fd-util.c \
	src/fd_util.c \
	src/crash.cxx src/crash.hxx \
	src/session_id.cxx \
	src/clock.c \
	src/tpool.c
test_t_header_forward_LDADD = $(AM_LDADD) \
	libpool.a libmemory.a \
	libputil.a \
	libshm.a \
	libutil.a \
	$(LIBCM4ALL_DAEMON_LIBS) \
	$(LIBCM4ALL_HTTP_LIBS)

test_t_stock_SOURCES = test/t_stock.cxx src/stock.cxx
test_t_stock_LDADD = $(AM_LDADD) \
	libpool.a libmemory.a \
	$(LIBCM4ALL_DAEMON_LIBS) $(LIBEVENT_LIBS) $(GLIB_LIBS)

test_t_resource_address_SOURCES = test/t_resource_address.cxx \
	src/regex.cxx \
	src/http_address.cxx \
	src/exec.cxx \
	src/address_list.cxx
test_t_resource_address_LDADD = $(AM_LDADD) \
	libraddress.a \
	libputil.a \
	libpool.a libmemory.a \
	libutil.a \
	$(GLIB_LIBS) $(LIBCM4ALL_DAEMON_LIBS) $(LIBCM4ALL_SOCKET_LIBS)

test_t_http_address_SOURCES = test/t_http_address.cxx \
	src/http_address.cxx \
	src/regex.cxx \
	src/address_list.cxx
test_t_http_address_LDADD = $(AM_LDADD) \
	libputil.a \
	libpool.a libmemory.a \
	libutil.a \
	$(GLIB_LIBS) $(LIBCM4ALL_DAEMON_LIBS) $(LIBCM4ALL_SOCKET_LIBS)

test_t_cgi_address_SOURCES = test/t_cgi_address.cxx \
	src/regex.cxx \
	src/exec.cxx \
	src/jail.cxx
test_t_cgi_address_CPPFLAGS = $(AM_CPPFLAGS) $(CPPUNIT_CFLAGS)
test_t_cgi_address_LDADD = $(AM_LDADD) \
	libraddress.a \
	libputil.a \
	libpool.a libmemory.a \
	libutil.a \
	$(LIBCM4ALL_DAEMON_LIBS) $(LIBCM4ALL_SOCKET_LIBS) \
	$(CPPUNIT_LIBS)

test_t_uri_verify_SOURCES = test/t-uri-verify.c
test_t_uri_verify_LDADD = $(AM_LDADD) libutil.a

test_t_uri_relative_SOURCES = test/t_uri_relative.cxx
test_t_uri_relative_LDADD = $(AM_LDADD) \
	libputil.a \
	libpool.a libmemory.a \
	$(LIBCM4ALL_DAEMON_LIBS)

test_t_expansible_buffer_SOURCES = test/t_expansible_buffer.cxx
test_t_expansible_buffer_LDADD = $(AM_LDADD) \
	libputil.a \
	libpool.a libmemory.a \
	$(LIBCM4ALL_DAEMON_LIBS)

T_ISTREAM_FILTER_SRC = \
	src/direct.c \
	src/buffered_io.cxx \
	src/pipe_stock.cxx src/stock.cxx \
	src/fd_util.c \
	src/fd-util.c
T_ISTREAM_FILTER_LIB = $(AM_LDADD) \
	libistream.a libpool.a libmemory.a \
	libputil.a \
	libutil.a \
	$(LIBCM4ALL_DAEMON_LIBS) $(LIBEVENT_LIBS) $(LIBZ_LIBS)

test_t_istream_cat_SOURCES = test/t_istream_cat.cxx $(T_ISTREAM_FILTER_SRC)
test_t_istream_cat_LDADD = $(T_ISTREAM_FILTER_LIB)

test_t_istream_chunked_SOURCES = test/t_istream_chunked.cxx $(T_ISTREAM_FILTER_SRC)
test_t_istream_chunked_LDADD = $(T_ISTREAM_FILTER_LIB)

test_t_istream_dechunk_SOURCES = test/t_istream_dechunk.cxx $(T_ISTREAM_FILTER_SRC)
test_t_istream_dechunk_LDADD = $(T_ISTREAM_FILTER_LIB)

test_t_istream_dechunk_verbatim1_SOURCES = test/t_istream_dechunk_verbatim.cxx $(T_ISTREAM_FILTER_SRC)
test_t_istream_dechunk_verbatim1_LDADD = $(T_ISTREAM_FILTER_LIB)

test_t_istream_dechunk_verbatim2_SOURCES = test/t_istream_dechunk_verbatim.cxx $(T_ISTREAM_FILTER_SRC)
test_t_istream_dechunk_verbatim2_CPPFLAGS = $(AM_CPPFLAGS) -DT_BYTE
test_t_istream_dechunk_verbatim2_LDADD = $(T_ISTREAM_FILTER_LIB)

test_t_istream_dechunk_verbatim3_SOURCES = test/t_istream_dechunk_verbatim.cxx $(T_ISTREAM_FILTER_SRC)
test_t_istream_dechunk_verbatim3_CPPFLAGS = $(AM_CPPFLAGS) -DT_FOUR
test_t_istream_dechunk_verbatim3_LDADD = $(T_ISTREAM_FILTER_LIB)

test_t_istream_pipe_SOURCES = test/t_istream_pipe.cxx $(T_ISTREAM_FILTER_SRC)
test_t_istream_pipe_LDADD = $(T_ISTREAM_FILTER_LIB)

test_t_istream_hold_SOURCES = test/t_istream_hold.cxx $(T_ISTREAM_FILTER_SRC)
test_t_istream_hold_LDADD = $(T_ISTREAM_FILTER_LIB)

test_t_istream_delayed_SOURCES = test/t_istream_delayed.cxx $(T_ISTREAM_FILTER_SRC)
test_t_istream_delayed_LDADD = $(T_ISTREAM_FILTER_LIB)

test_t_istream_subst_SOURCES = test/t_istream_subst.cxx $(T_ISTREAM_FILTER_SRC)
test_t_istream_subst_LDADD = $(T_ISTREAM_FILTER_LIB)

test_t_istream_deflate_SOURCES = test/t_istream_deflate.cxx $(T_ISTREAM_FILTER_SRC)
test_t_istream_deflate_LDADD = $(T_ISTREAM_FILTER_LIB)

test_t_istream_byte_SOURCES = test/t_istream_byte.cxx $(T_ISTREAM_FILTER_SRC)
test_t_istream_byte_LDADD = $(T_ISTREAM_FILTER_LIB)

test_t_istream_iconv_SOURCES = test/t_istream_iconv.cxx $(T_ISTREAM_FILTER_SRC)
test_t_istream_iconv_LDADD = $(T_ISTREAM_FILTER_LIB)

test_t_istream_replace_SOURCES = test/t_istream_replace.cxx $(T_ISTREAM_FILTER_SRC)
test_t_istream_replace_LDADD = $(T_ISTREAM_FILTER_LIB)

test_t_istream_replace2_SOURCES = test/t_istream_replace2.cxx $(T_ISTREAM_FILTER_SRC)
test_t_istream_replace2_LDADD = $(T_ISTREAM_FILTER_LIB)

test_t_istream_html_escape_SOURCES = \
	src/istream-escape.c \
	src/istream_html_escape.cxx \
	test/t_istream_html_escape.cxx $(T_ISTREAM_FILTER_SRC)
test_t_istream_html_escape_LDADD = $(T_ISTREAM_FILTER_LIB)

test_t_istream_fcgi_SOURCES = test/t_istream_cat.cxx $(T_ISTREAM_FILTER_SRC)
test_t_istream_fcgi_LDADD = $(T_ISTREAM_FILTER_LIB)

test_t_istream_processor_SOURCES = test/t_istream_processor.cxx \
	src/istream-escape.c \
	src/istream_html_escape.cxx \
	src/exec.cxx \
	src/random.cxx src/random.hxx \
<<<<<<< HEAD
	src/crash.cxx src/crash.hxx \
	src/session_id.cxx \
=======
	src/crash.c \
>>>>>>> 14cb0ac5
	src/session.cxx src/session_manager.cxx \
	src/cookie_client.cxx src/cookie_jar.cxx \
	src/cookie_string.cxx \
	src/http_string.cxx \
	src/penv.cxx src/processor.cxx \
	src/text_processor.cxx \
	src/css_processor.cxx src/css_parser.cxx src/css_rewrite.cxx \
	src/widget_request.cxx src/widget_approval.cxx \
	src/widget.cxx src/widget_init.cxx src/widget_ref.cxx src/widget_uri.cxx src/args.cxx \
	src/widget_session.cxx src/xml_parser.cxx src/widget_class.cxx \
	src/widget_view.cxx \
	src/tpool.c src/rewrite_uri.cxx src/widget_resolver.cxx \
	src/bp_global.cxx src/transformation.cxx \
	src/clock.c \
	$(T_ISTREAM_FILTER_SRC)
test_t_istream_processor_LDADD = $(AM_LDADD) \
	libraddress.a \
	libputil.a \
	libshm.a \
	libutil.a \
	$(T_ISTREAM_FILTER_LIB) \
	$(LIBCM4ALL_HTTP_LIBS) \
	$(LIBCM4ALL_SOCKET_LIBS)

test_t_sink_header_SOURCES = test/t_sink_header.cxx \
	$(T_ISTREAM_FILTER_SRC)
test_t_sink_header_LDADD = $(T_ISTREAM_FILTER_LIB)

test_t_sink_header_empty_SOURCES = test/t_sink_header_empty.cxx \
	$(T_ISTREAM_FILTER_SRC)
test_t_sink_header_empty_LDADD = $(T_ISTREAM_FILTER_LIB)

test_t_istream_tee_SOURCES = test/t_istream_tee.cxx \
	src/sink_gstring.cxx \
	src/sink-close.c \
	$(T_ISTREAM_FILTER_SRC)
test_t_istream_tee_LDADD = $(T_ISTREAM_FILTER_LIB)

test_t_growing_buffer_SOURCES = test/t_growing_buffer.cxx \
	src/istream_gb.cxx \
	$(T_ISTREAM_FILTER_SRC)
test_t_growing_buffer_LDADD = $(T_ISTREAM_FILTER_LIB)

test_t_balancer_SOURCES = test/t_balancer.cxx \
	test/PoolTest.hxx \
	src/bulldog.c \
	src/balancer.cxx src/cache.cxx src/failure.cxx \
	src/address_list.cxx \
	src/cleanup_timer.cxx \
	src/clock.c
test_t_balancer_CPPFLAGS = $(AM_CPPFLAGS) $(CPPUNIT_CFLAGS)
test_t_balancer_LDADD = $(AM_LDADD) \
	libnet.a \
	libputil.a \
	libpool.a libmemory.a \
	libutil.a \
	$(LIBCM4ALL_DAEMON_LIBS) \
	$(LIBCM4ALL_SOCKET_LIBS) \
	$(CPPUNIT_LIBS)

test_t_cgi_SOURCES = test/t_cgi.cxx \
	$(STOPWATCH_SRC) \
	src/clock.c \
	src/cgi_glue.cxx src/fork.cxx \
	src/cgi_client.cxx src/cgi_launch.cxx \
	src/cgi_parser.cxx \
	src/exec.cxx \
	src/cleanup_timer.cxx \
	src/regex.cxx \
	src/tpool.c \
	src/buffered_io.cxx \
	src/header_parser.cxx \
	src/fd_util.c src/fd-util.c \
	src/child_manager.cxx src/child_manager.hxx \
	src/crash.cxx src/crash.hxx \
	src/direct.c
test_t_cgi_LDADD = $(AM_LDADD) \
	libistream.a libpool.a libmemory.a \
	libraddress.a \
	libputil.a \
	libutil.a \
	$(LIBCM4ALL_HTTP_LIBS) \
	$(LIBCM4ALL_DAEMON_LIBS) $(LIBCM4ALL_SOCKET_LIBS)

test_t_http_server_SOURCES = test/t_http_server.cxx \
	src/http_upgrade.cxx src/http_util.cxx \
	src/http_server.cxx src/http_server_send.cxx src/http_server_request.cxx \
	src/http_server_read.cxx src/http_server_response.cxx \
	src/socket_wrapper.cxx src/buffered_socket.cxx src/filtered_socket.cxx \
	src/cleanup_timer.cxx \
	src/address_string.cxx \
	src/buffered_io.cxx \
	src/header_writer.cxx \
	src/istream_gb.cxx \
	src/pipe_stock.cxx src/stock.cxx \
	src/direct.c \
	src/http_body.cxx \
	src/fd_util.c src/fd-util.c \
	src/header_parser.cxx \
	src/tpool.c
test_t_http_server_LDADD = $(AM_LDADD) \
	libistream.a libpool.a libmemory.a \
	libputil.a \
	libutil.a \
	$(LIBEVENT_LIBS) $(GLIB_LIBS) \
	$(LIBCM4ALL_DAEMON_LIBS) \
	$(LIBCM4ALL_HTTP_LIBS) \
	$(LIBCM4ALL_SOCKET_LIBS)

test_run_http_server_SOURCES = test/run_http_server.cxx \
	src/http_upgrade.cxx src/http_util.cxx \
	src/http_server.cxx src/http_server_send.cxx src/http_server_request.cxx \
	src/http_server_read.cxx src/http_server_response.cxx \
	src/socket_wrapper.cxx src/buffered_socket.cxx src/filtered_socket.cxx \
	src/address_string.cxx \
	src/duplex.cxx src/duplex.hxx \
	src/buffered_io.cxx \
	src/header_writer.cxx \
	src/istream_gb.cxx \
	src/pipe_stock.cxx src/stock.cxx \
	src/direct.c \
	src/http_body.cxx \
	src/fd_util.c src/fd-util.c \
	src/cleanup_timer.cxx \
	src/shutdown_listener.c \
	src/header_parser.cxx \
	src/tpool.c src/event2.c
test_run_http_server_LDADD = $(AM_LDADD) \
	libistream.a libpool.a libmemory.a \
	libputil.a \
	libutil.a \
	$(LIBEVENT_LIBS) $(GLIB_LIBS) \
	$(LIBCM4ALL_DAEMON_LIBS) \
	$(LIBCM4ALL_HTTP_LIBS) \
	$(LIBCM4ALL_SOCKET_LIBS)

test_t_http_client_SOURCES = test/t_http_client.cxx \
	src/t_client.hxx \
	src/http_client.cxx \
	src/http_upgrade.cxx src/http_util.cxx \
	src/socket_wrapper.cxx src/buffered_socket.cxx src/filtered_socket.cxx \
	src/cleanup_timer.cxx \
	$(STOPWATCH_SRC) \
	src/header_writer.cxx \
	src/istream_gb.cxx \
	src/direct.c \
	src/http_body.cxx src/header_parser.cxx \
	src/buffered_io.cxx src/fd_util.c src/fd-util.c \
	src/tpool.c
test_t_http_client_LDADD = $(AM_LDADD) \
	libistream.a libpool.a libmemory.a \
	libputil.a \
	libutil.a \
	$(GLIB_LIBS) \
	$(LIBCM4ALL_DAEMON_LIBS) \
	$(LIBCM4ALL_HTTP_LIBS) \
	$(LIBCM4ALL_SOCKET_LIBS)

test_t_http_util_SOURCES = test/t_http_util.cxx \
	src/http_util.cxx
test_t_http_util_LDADD = $(AM_LDADD) \
	libpool.a libmemory.a \
	libputil.a \
	libutil.a \
	$(LIBCM4ALL_DAEMON_LIBS)

test_t_http_cache_SOURCES = test/t_http_cache.cxx \
	src/tpool.c \
	src/sink_rubber.cxx \
	src/exec.cxx \
	src/cleanup_timer.cxx \
	src/header_parser.cxx \
	src/istream_rubber.cxx \
	src/istream_gb.cxx \
	src/http_cache.cxx src/http_cache_rfc.cxx \
	src/http_cache_info.cxx src/http_cache_document.cxx \
	src/http_cache_heap.cxx src/http_cache_age.cxx \
	src/abort_unref.cxx src/cache.cxx \
	src/header_writer.cxx src/http_util.cxx \
	src/clock.c \
	src/istream_unlock.cxx
test_t_http_cache_LDADD = $(AM_LDADD) \
	libistream.a libpool.a libmemory.a \
	libraddress.a \
	libputil.a \
	libutil.a \
	$(LIBCM4ALL_DAEMON_LIBS) $(LIBEVENT_LIBS) \
	$(LIBCM4ALL_SOCKET_LIBS) \
	$(LIBCM4ALL_HTTP_LIBS) \
	$(GLIB_LIBS)

test_t_cookie_client_SOURCES = test/t_cookie_client.cxx \
	src/tpool.c \
	src/clock.c \
	src/cookie_client.cxx src/cookie_jar.cxx \
	src/cookie_string.cxx \
	src/http_string.cxx \
	src/header_writer.cxx
test_t_cookie_client_LDADD = $(AM_LDADD) \
	libpool.a libmemory.a \
	libputil.a \
	libshm.a \
	libutil.a \
	$(LIBCM4ALL_HTTP_LIBS) \
	$(LIBCM4ALL_DAEMON_LIBS)

test_t_cookie_server_SOURCES = test/t_cookie_server.cxx \
	src/cookie_server.cxx \
	src/cookie_string.cxx \
	src/http_string.cxx
test_t_cookie_server_LDADD = $(AM_LDADD) \
	libputil.a \
	libpool.a libmemory.a \
	libutil.a \
	$(LIBCM4ALL_DAEMON_LIBS)

test_t_shm_SOURCES = test/t-shm.c
test_t_shm_LDADD = $(AM_LDADD) \
	libshm.a \
	$(LIBCM4ALL_DAEMON_LIBS)

test_t_dpool_SOURCES = test/t-dpool.c
test_t_dpool_LDADD = $(AM_LDADD) \
	libshm.a \
	$(LIBCM4ALL_DAEMON_LIBS)

test_t_session_SOURCES = test/t_session.cxx \
	src/clock.c \
<<<<<<< HEAD
	src/session_id.cxx \
	src/random.cxx src/random.hxx \
	src/fd-util.c src/fd_util.c \
	src/crash.cxx src/crash.hxx \
=======
	src/random.cxx src/random.hxx \
	src/fd-util.c src/fd_util.c \
	src/crash.c \
>>>>>>> 14cb0ac5
	src/session.cxx src/session_manager.cxx
test_t_session_LDADD = $(AM_LDADD) \
	libshm.a \
	libutil.a \
	$(LIBCM4ALL_DAEMON_LIBS)

test_t_pool_SOURCES = test/t_pool.cxx
test_t_pool_CPPFLAGS = $(AM_CPPFLAGS) $(CPPUNIT_CFLAGS)
test_t_pool_LDADD = $(AM_LDADD) \
	libpool.a libmemory.a \
	$(LIBCM4ALL_DAEMON_LIBS) \
	$(CPPUNIT_LIBS)

test_t_rubber_SOURCES = test/t_rubber.cxx
test_t_rubber_CPPFLAGS = $(AM_CPPFLAGS) $(CPPUNIT_CFLAGS)
test_t_rubber_LDADD = $(AM_LDADD) \
	libmemory.a \
	$(CPPUNIT_LIBS)

test_t_sink_rubber_SOURCES = \
	src/sink_rubber.cxx \
	test/t_sink_rubber.cxx
test_t_sink_rubber_CPPFLAGS = $(AM_CPPFLAGS) $(CPPUNIT_CFLAGS)
test_t_sink_rubber_LDADD = $(AM_LDADD) \
	libistream.a libpool.a libmemory.a \
	$(LIBCM4ALL_DAEMON_LIBS) \
	$(CPPUNIT_LIBS)

test_t_slice_SOURCES = test/t_slice.cxx
test_t_slice_CPPFLAGS = $(AM_CPPFLAGS) $(CPPUNIT_CFLAGS)
test_t_slice_LDADD = $(AM_LDADD) \
	libmemory.a \
	$(CPPUNIT_LIBS)

test_t_rewrite_uri_SOURCES = test/t_rewrite_uri.cxx \
	src/tpool.c \
	src/penv.cxx \
	src/exec.cxx \
	src/escape_pool.c \
	src/istream-escape.c \
	src/istream_html_escape.cxx \
	src/rewrite_uri.cxx src/widget_uri.cxx src/widget.cxx \
	src/widget_init.cxx src/widget_view.cxx src/transformation.cxx \
	src/sink_gstring.cxx \
	src/args.cxx
test_t_rewrite_uri_LDADD = $(AM_LDADD) \
	libraddress.a \
	libputil.a \
	libistream.a libpool.a libmemory.a \
	libutil.a \
	$(LIBCM4ALL_DAEMON_LIBS) \
	$(LIBCM4ALL_SOCKET_LIBS)

test_t_widget_registry_SOURCES = test/t_widget_registry.cxx \
	src/widget_registry.cxx src/stock.cxx \
	src/cleanup_timer.cxx \
	src/transformation.cxx \
	src/tcache.cxx src/cache.cxx \
	src/translate_response.cxx \
	src/widget_view.cxx \
	src/exec.cxx \
	src/abort_unref.cxx \
	src/tpool.c \
	src/clock.c
test_t_widget_registry_LDADD = $(AM_LDADD) \
	libraddress.a \
	libputil.a \
	libpool.a libmemory.a \
	libutil.a \
	$(LIBCM4ALL_DAEMON_LIBS) \
	$(LIBCM4ALL_SOCKET_LIBS)

test_t_widget_resolver_SOURCES = test/t_widget_resolver.cxx \
	src/exec.cxx \
	src/widget_resolver.cxx \
	src/widget_init.cxx
test_t_widget_resolver_LDADD = $(AM_LDADD) \
	libpool.a libmemory.a \
	$(LIBCM4ALL_DAEMON_LIBS) \
	$(LIBCM4ALL_SOCKET_LIBS) \
	$(LIBEVENT_LIBS) $(GLIB_LIBS)

test_t_wembed_SOURCES = test/t_wembed.cxx \
	src/widget_init.cxx \
	src/widget_approval.cxx \
	src/inline_widget.cxx \
	src/istream-escape.c src/istream_html_escape.cxx \
	src/http_util.cxx \
	src/bp_global.cxx
test_t_wembed_LDADD = $(AM_LDADD) \
	libistream.a libpool.a libmemory.a \
	libputil.a \
	libutil.a \
	$(LIBCM4ALL_DAEMON_LIBS) \
	$(GLIB_LIBS)

test_t_widget_http_SOURCES = test/t_widget_http.cxx \
	src/widget_http.cxx src/widget_uri.cxx src/widget_request.cxx \
	src/pheaders.cxx \
	src/exec.cxx \
	src/crash.cxx src/crash.hxx \
	src/widget_session.cxx src/session.cxx src/session_manager.cxx src/session_id.cxx \
	src/widget_view.cxx src/widget.cxx src/widget_init.cxx \
	src/random.cxx src/random.hxx \
	src/fd-util.c \
	src/fd_util.c \
	src/args.cxx \
	src/resource_tag.cxx \
	src/cookie_client.cxx src/cookie_jar.cxx \
	src/cookie_server.cxx \
	src/cookie_string.cxx \
	src/header_parser.cxx src/header_forward.cxx src/header_writer.cxx \
	src/header_copy.cxx \
	src/http_string.cxx src/http_util.cxx \
	src/http_upgrade.cxx \
	src/istream-escape.c \
	src/transformation.cxx \
	src/clock.c \
	src/tpool.c
test_t_widget_http_LDADD = $(AM_LDADD) \
	libistream.a libpool.a libmemory.a \
	libraddress.a \
	libputil.a \
	libshm.a \
	libutil.a \
	$(LIBCM4ALL_DAEMON_LIBS) \
	$(LIBCM4ALL_HTTP_LIBS) \
	$(LIBCM4ALL_SOCKET_LIBS)

test_benchmark_gmtime_SOURCES = test/benchmark-gmtime.c \
	test/libcore-gmtime.c
test_benchmark_gmtime_LDADD = $(AM_LDADD) libutil.a

test_format_http_date_SOURCES = test/format-http-date.c
test_format_http_date_LDADD = $(AM_LDADD) libutil.a

test_request_translation_SOURCES = test/request_translation.cxx \
	src/socket_wrapper.cxx src/buffered_socket.cxx \
	src/buffered_io.cxx src/direct.c \
	src/cleanup_timer.cxx \
	src/translate_client.cxx src/tstock.cxx \
	src/translate_response.cxx \
	src/failure.cxx src/bulldog.c src/balancer.cxx src/cache.cxx \
	src/tcp_stock.cxx \
	src/fd_util.c src/fd-util.c \
	src/stock.cxx src/hstock.cxx \
	src/abort_unref.cxx \
	src/widget_view.cxx \
	src/transformation.cxx \
	src/exec.cxx \
	src/clock.c \
	$(STOPWATCH_SRC)
test_request_translation_LDADD = $(AM_LDADD) \
	libraddress.a \
	libputil.a \
	libistream.a libpool.a libmemory.a \
	libnet.a \
	libutil.a \
	$(LIBCM4ALL_DAEMON_LIBS) \
	$(LIBCM4ALL_HTTP_LIBS) \
	$(LIBCM4ALL_SOCKET_LIBS)

test_run_subst_SOURCES = test/run_subst.cxx \
	src/buffered_io.cxx \
	src/cleanup_timer.cxx \
	src/fd_util.c
test_run_subst_LDADD = $(AM_LDADD) \
	libistream.a libpool.a libmemory.a \
	libputil.a \
	$(LIBCM4ALL_DAEMON_LIBS)

test_run_cookie_client_SOURCES = test/run_cookie_client.cxx \
	src/cookie_client.cxx src/cookie_jar.cxx src/http_string.cxx \
	src/cookie_string.cxx \
	src/header_writer.cxx \
	src/tpool.c \
	src/clock.c
test_run_cookie_client_LDADD = $(AM_LDADD) \
	libpool.a libmemory.a \
	libputil.a \
	libshm.a \
	libutil.a \
	$(LIBCM4ALL_HTTP_LIBS) \
	$(LIBCM4ALL_DAEMON_LIBS)

test_run_cookie_server_SOURCES = test/run_cookie_server.cxx \
	src/cookie_server.cxx src/http_string.cxx \
	src/cookie_string.cxx
test_run_cookie_server_LDADD = $(AM_LDADD) \
	libputil.a \
	libpool.a libmemory.a \
	libutil.a \
	$(LIBCM4ALL_DAEMON_LIBS)

test_run_header_parser_SOURCES = test/run_header_parser.cxx \
	src/header_parser.cxx \
	src/tpool.c
test_run_header_parser_LDADD = $(AM_LDADD) \
	libpool.a libmemory.a \
	libputil.a \
	libutil.a \
	$(LIBCM4ALL_DAEMON_LIBS)

test_run_html_unescape_SOURCES = \
	src/escape_static.c \
	test/run_html_unescape.cxx
test_run_html_unescape_LDADD = $(AM_LDADD) libutil.a

test_run_html_escape_SOURCES = \
	src/escape_static.c \
	test/run_html_escape.cxx
test_run_html_escape_LDADD = $(AM_LDADD) libutil.a

test_t_html_escape_SOURCES = \
	src/escape_static.c \
	test/t_html_escape.cxx
test_t_html_escape_LDADD = $(AM_LDADD) libutil.a

test_t_escape_css_SOURCES = \
	src/escape_static.c \
	test/t-escape-css.c
test_t_escape_css_LDADD = $(AM_LDADD) libutil.a

test_run_processor_SOURCES = test/run_processor.cxx \
	src/session_id.cxx src/random.cxx \
	src/processor.cxx src/penv.cxx src/xml_parser.cxx \
	src/text_processor.cxx \
	src/css_processor.cxx src/css_parser.cxx src/css_rewrite.cxx \
	src/widget.cxx src/widget_init.cxx src/widget_approval.cxx src/widget_ref.cxx \
	src/tpool.c \
	src/istream-escape.c src/istream_html_escape.cxx \
	src/header_writer.cxx src/args.cxx src/buffered_io.cxx \
	src/fd_util.c \
	src/header_parser.cxx \
	src/widget_request.cxx \
	src/widget_view.cxx \
	src/transformation.cxx \
	src/failure.cxx src/bulldog.c \
	src/balancer.cxx src/http_address.cxx src/cache.cxx \
	src/cleanup_timer.cxx \
	src/exec.cxx \
	src/clock.c \
	$(STOPWATCH_SRC)
test_run_processor_LDADD = $(AM_LDADD) \
	libputil.a \
	libistream.a libpool.a libmemory.a \
	libnet.a \
	libraddress.a \
	libshm.a \
	libutil.a \
	$(LIBCM4ALL_DAEMON_LIBS) \
	$(LIBCM4ALL_HTTP_LIBS) \
	$(LIBCM4ALL_SOCKET_LIBS)

test_t_processor_SOURCES = test/t_processor.cxx \
	src/session_id.cxx src/random.cxx \
	src/processor.cxx src/penv.cxx src/xml_parser.cxx \
	src/text_processor.cxx \
	src/css_processor.cxx src/css_parser.cxx src/css_rewrite.cxx \
	src/widget.cxx src/widget_init.cxx src/widget_approval.cxx src/widget_ref.cxx \
	src/exec.cxx \
	src/tpool.c \
	src/istream-escape.c src/istream_html_escape.cxx \
	src/header_writer.cxx src/args.cxx src/buffered_io.cxx \
	src/fd_util.c \
	src/header_parser.cxx \
	src/widget_request.cxx \
	src/widget_view.cxx \
	src/transformation.cxx \
	src/failure.cxx src/bulldog.c \
	src/balancer.cxx src/cache.cxx \
	src/cleanup_timer.cxx \
	src/clock.c \
	$(STOPWATCH_SRC)
test_t_processor_LDADD = $(AM_LDADD) \
	libnet.a \
	libraddress.a \
	libputil.a \
	libistream.a libpool.a libmemory.a \
	libshm.a \
	libutil.a \
	$(LIBCM4ALL_DAEMON_LIBS) \
	$(LIBCM4ALL_HTTP_LIBS) \
	$(LIBCM4ALL_SOCKET_LIBS)

test_run_client_balancer_SOURCES = test/run_client_balancer.cxx \
	src/address_list.cxx \
	src/client_balancer.cxx \
	src/balancer.cxx \
	src/failure.cxx \
	src/bulldog.c \
	src/cache.cxx \
	src/cleanup_timer.cxx \
	src/fd_util.c \
	src/clock.c \
	$(STOPWATCH_SRC)
test_run_client_balancer_LDADD = $(AM_LDADD) \
	libputil.a \
	libistream.a libpool.a libmemory.a \
	libnet.a \
	libutil.a \
	$(LIBEVENT_LIBS) \
	-lrt \
	$(LIBCM4ALL_DAEMON_LIBS) \
	$(LIBCM4ALL_SOCKET_LIBS) \
	$(GLIB_LIBS)

if HAVE_LIBNFS

test_run_nfs_client_SOURCES = test/run_nfs_client.cxx \
	src/nfs_client.cxx src/istream_nfs.cxx \
	src/sink_fd.cxx \
	src/direct.c \
	src/fd_util.c src/fd-util.c \
	src/stock.cxx src/pipe_stock.cxx \
	src/static_headers.cxx \
	src/shutdown_listener.c
test_run_nfs_client_LDADD = $(AM_LDADD) \
	libistream.a libpool.a libmemory.a \
	libputil.a \
	libutil.a \
	$(LIBCM4ALL_DAEMON_LIBS) \
	$(LIBCM4ALL_HTTP_LIBS) \
	$(LIBEVENT_LIBS) \
	$(LIBNFS_LIBS) \
	$(GLIB_LIBS)
endif

test_t_fcgi_client_SOURCES = test/t_fcgi_client.cxx \
	src/fcgi_client.cxx src/fcgi_serialize.cxx \
	src/socket_wrapper.cxx src/buffered_socket.cxx \
	src/buffered_io.cxx \
	src/cleanup_timer.cxx \
	src/header_parser.cxx \
	src/istream_gb.cxx \
	src/fd-util.c src/fd_util.c \
	src/tpool.c \
	src/direct.c
test_t_fcgi_client_LDADD = $(AM_LDADD) \
	libistream.a libpool.a libmemory.a \
	libputil.a \
	libutil.a \
	$(LIBCM4ALL_DAEMON_LIBS) $(LIBEVENT_LIBS) \
	$(GLIB_LIBS) \
	$(LIBCM4ALL_HTTP_LIBS) \
	$(LIBCM4ALL_SOCKET_LIBS)

test_t_ajp_client_SOURCES = test/t_ajp_client.cxx \
	src/t_client.hxx src/tio.hxx \
	src/ajp_client.cxx src/ajp_serialize.cxx \
	src/ajp_headers.cxx src/ajp-protocol.c \
	src/socket_wrapper.cxx src/buffered_socket.cxx \
	src/cleanup_timer.cxx \
	src/serialize.cxx \
	src/buffered_io.cxx \
	src/fd-util.c src/fd_util.c \
	src/istream_gb.cxx \
	src/istream_ajp_body.cxx src/istream_ajp_body.hxx \
	src/direct.c 
test_t_ajp_client_LDADD = $(AM_LDADD) \
	libistream.a libpool.a libmemory.a \
	libputil.a \
	libutil.a \
	$(LIBCM4ALL_DAEMON_LIBS) $(LIBEVENT_LIBS) \
	$(GLIB_LIBS) \
	$(LIBCM4ALL_HTTP_LIBS) \
	$(LIBCM4ALL_SOCKET_LIBS)

test_run_client_SOURCES = test/run_client.cxx \
	src/ssl_domain.cxx src/ssl_domain.hxx \
	src/ssl_init.cxx \
	src/ssl_client.cxx \
	src/ssl_factory.cxx \
	src/ssl_filter.cxx \
	src/thread_socket_filter.cxx \
	src/thread_pool.cxx src/thread_queue.cxx src/thread_worker.cxx \
	src/notify.cxx \
	src/http_client.cxx src/http_body.cxx \
	src/header_writer.cxx src/header_parser.cxx \
	src/http_upgrade.cxx src/http_util.cxx \
	src/ajp_client.cxx src/ajp_serialize.cxx \
	src/ajp_headers.cxx src/ajp-protocol.c \
	src/socket_wrapper.cxx src/buffered_socket.cxx src/filtered_socket.cxx \
	src/serialize.cxx \
	src/cleanup_timer.cxx \
	src/buffered_io.cxx \
	src/fd-util.c src/fd_util.c \
	src/istream_gb.cxx \
	src/istream_ajp_body.cxx src/istream_ajp_body.hxx \
	src/stock.cxx src/pipe_stock.cxx \
	src/shutdown_listener.c \
	$(STOPWATCH_SRC) \
	src/tpool.c \
	src/direct.c 
test_run_client_LDADD = $(AM_LDADD) \
	libistream.a libpool.a libmemory.a \
	libnet.a \
	libputil.a \
	libutil.a \
	$(LIBCM4ALL_DAEMON_LIBS) $(LIBEVENT_LIBS) \
	$(LIBSSL_LIBS) \
	$(GLIB_LIBS) \
	$(LIBCM4ALL_HTTP_LIBS) \
	$(LIBCM4ALL_SOCKET_LIBS)

test_run_http_cache_SOURCES = test/run_http_cache.cxx \
	src/http_cache_heap.cxx \
	src/http_cache_info.cxx \
	src/http_cache_rfc.cxx \
	src/http_cache_document.cxx \
	src/http_cache_age.cxx \
	src/http_util.cxx \
	src/http_address.cxx \
	src/regex.cxx \
	src/address_list.cxx \
	src/exec.cxx \
	src/istream_unlock.cxx \
	src/cache.cxx \
	src/cleanup_timer.cxx \
	src/tpool.c \
	src/clock.c \
	src/istream_rubber.cxx
test_run_http_cache_LDADD = $(AM_LDADD) \
	libraddress.a \
	libistream.a libpool.a libmemory.a \
	libputil.a \
	libutil.a \
	$(LIBCM4ALL_SOCKET_LIBS) \
	$(LIBCM4ALL_HTTP_LIBS) \
	$(LIBCM4ALL_DAEMON_LIBS)

test_run_memcached_client_SOURCES = test/run_memcached_client.cxx \
	src/memcached_client.cxx src/memcached_packet.cxx \
	src/buffered_io.cxx \
	src/socket_wrapper.cxx src/buffered_socket.cxx \
	src/stock.cxx src/pipe_stock.cxx \
	src/fd-util.c src/fd_util.c \
	src/cleanup_timer.cxx \
	src/shutdown_listener.c \
	src/direct.c
test_run_memcached_client_LDADD = $(LIBEVENT_LIBS) $(GLIB_LIBS) \
	libistream.a libpool.a libmemory.a \
	libputil.a \
	$(LIBCM4ALL_DAEMON_LIBS) \
	$(LIBCM4ALL_SOCKET_LIBS)

test_dump_memcached_choice_SOURCES = test/dump_memcached_choice.cxx \
	src/memcached_client.cxx src/memcached_packet.cxx \
	src/buffered_io.cxx \
	src/socket_wrapper.cxx src/buffered_socket.cxx \
	src/fd-util.c src/fd_util.c \
	src/cleanup_timer.cxx \
	src/direct.c \
	src/serialize.cxx \
	src/sink_buffer.cxx \
	src/tpool.c
test_dump_memcached_choice_LDADD = $(LIBEVENT_LIBS) $(GLIB_LIBS) \
	libistream.a libpool.a libmemory.a \
	libputil.a \
	libutil.a \
	$(LIBCM4ALL_DAEMON_LIBS) \
	$(LIBCM4ALL_SOCKET_LIBS)

test_cleanup_memcached_choice_SOURCES = test/cleanup_memcached_choice.cxx \
	src/address_list.cxx src/address_resolver.cxx \
	src/failure.cxx src/bulldog.c src/balancer.cxx \
	src/tcp_stock.cxx src/tcp_balancer.cxx \
	src/socket_wrapper.cxx src/buffered_socket.cxx \
	src/direct.c \
	src/cache.cxx \
	src/cleanup_timer.cxx \
	src/fd_util.c src/fd-util.c \
	src/exec.cxx \
	src/stock.cxx src/hstock.cxx \
	src/memcached_client.cxx src/memcached_packet.cxx \
	src/memcached_stock.cxx \
	src/http_cache_choice.cxx src/http_cache_rfc.cxx \
	src/http_util.cxx \
	src/serialize.cxx \
	src/sink_buffer.cxx \
	src/buffered_io.cxx \
	src/tpool.c \
	src/clock.c \
	$(STOPWATCH_SRC)
test_cleanup_memcached_choice_LDADD = $(AM_LDADD) \
	libraddress.a \
	libputil.a \
	libistream.a libpool.a libmemory.a \
	libnet.a \
	libutil.a \
	$(LIBCM4ALL_DAEMON_LIBS) \
	$(LIBCM4ALL_SOCKET_LIBS)

test_fake_memcached_server_SOURCES = test/fake_memcached_server.cxx

test_t_memcached_client_SOURCES = test/t_memcached_client.cxx \
	src/memcached_client.cxx src/memcached_packet.cxx \
	src/socket_wrapper.cxx src/buffered_socket.cxx \
	src/cleanup_timer.cxx \
	src/direct.c \
	src/buffered_io.cxx \
	src/fd-util.c src/fd_util.c
test_t_memcached_client_LDADD = $(AM_LDADD) \
	libistream.a libpool.a libmemory.a \
	libputil.a \
	$(LIBCM4ALL_SOCKET_LIBS) \
	$(LIBCM4ALL_DAEMON_LIBS)

test_run_delegate_SOURCES = test/run_delegate.cxx \
	src/delegate_stock.cxx src/delegate_client.cxx src/delegate_glue.cxx \
	src/exec.cxx \
	src/hstock.cxx src/stock.cxx \
	src/defer.cxx \
	src/fd_util.c
test_run_delegate_LDADD = $(AM_LDADD) \
	libraddress.a \
	libpool.a libmemory.a \
	libputil.a \
	libutil.a \
	$(LIBCM4ALL_DAEMON_LIBS)

test_dump_udp_SOURCES = test/dump_udp.cxx \
	src/udp_listener.cxx \
	src/fd_util.c
test_dump_udp_LDADD = $(AM_LDADD) \
	libpool.a libmemory.a \
	libnet.a \
	$(LIBCM4ALL_DAEMON_LIBS) $(LIBCM4ALL_SOCKET_LIBS) \
	$(LIBEVENT_LIBS)

test_dump_control_SOURCES = test/dump_control.cxx \
	src/udp_listener.cxx \
	src/fd_util.c \
	src/control_server.cxx
test_dump_control_LDADD = $(AM_LDADD) \
	libpool.a libmemory.a \
	libnet.a \
	$(LIBCM4ALL_DAEMON_LIBS) $(LIBCM4ALL_SOCKET_LIBS) \
	$(LIBEVENT_LIBS)

test_send_control_SOURCES = test/send_control.cxx
test_send_control_LDADD = $(LIBCM4ALL_SOCKET_LIBS)

test_run_ua_parser_SOURCES = test/run_ua_parser.c \
	src/ua_classification.c
test_run_ua_parser_LDADD = $(AM_LDADD) $(GLIB_LIBS)

test_run_parser_cdata_SOURCES = test/run_parser_cdata.cxx \
	src/xml_parser.cxx \
	src/buffered_io.cxx \
	src/cleanup_timer.cxx \
	src/fd_util.c
test_run_parser_cdata_LDADD = $(AM_LDADD) \
	libputil.a \
	libistream.a libpool.a libmemory.a \
	$(LIBCM4ALL_DAEMON_LIBS)

test_run_css_parser_SOURCES = test/run_css_parser.cxx \
	src/css_parser.cxx \
	src/buffered_io.cxx \
	src/cleanup_timer.cxx \
	src/fd_util.c
test_run_css_parser_LDADD = $(AM_LDADD) \
	libistream.a libpool.a libmemory.a \
	libputil.a \
	$(LIBCM4ALL_DAEMON_LIBS) $(GLIB_LIBS)

endif

#
# Sparse
#

SPARSE_FLAGS = -DSPARSE \
	-Wdecl -Wdefault-bitfield-sign -Wdo-while -Wenum-mismatch \
	-Wnon-pointer-null -Wptr-subtraction-blows -Wreturn-void \
	-Wshadow -Wtypesign

SPARSE_FLAGS += $(INCLUDES) $(AM_CPPFLAGS) -DVERSION=0
SPARSE_FLAGS += -D__SCHAR_MAX__=127 -D__SHRT_MAX__=32767 \
	-D__INT_MAX__=2147483647 -D__LONG_MAX__=2147483647

sparse-check:
	sparse $(SPARSE_FLAGS) $(cm4all_beng_proxy_SOURCES)

.PHONY: sparse-check


#
# JavaScript
#

jsdir = $(pkgdatadir)/js
js_DATA = js/beng-proxy.js


#
# Python
#

pythondir = $(pkgdatadir)/python/beng_proxy
python_DATA = python/beng_proxy/__init__.py

pythontdir = $(pkgdatadir)/python/beng_proxy/translation
pythont_DATA = \
	python/beng_proxy/translation/protocol.py \
	python/beng_proxy/translation/request.py \
	python/beng_proxy/translation/response.py \
	python/beng_proxy/translation/serialize.py \
	python/beng_proxy/translation/uri.py \
	python/beng_proxy/translation/__init__.py


#
# Running beng-proxy
#

DEBUG_ARGS = -vvvvvD

debug: cm4all-beng-proxy
	LD_LIBRARY_PATH=/usr/lib/debug:$(LD_LIBRARY_PATH) gdb -x gdbrun --args $< $(DEBUG_ARGS)

VALGRIND_FLAGS = --leak-check=yes --show-reachable=yes
VALGRIND_FLAGS += --track-fds=yes --track-origins=yes
VALGRIND_FLAGS += --suppressions=valgrind.suppressions

valgrind: export G_SLICE=always-malloc
valgrind: cm4all-beng-proxy
	valgrind $(VALGRIND_FLAGS) ./cm4all-beng-proxy $(DEBUG_ARGS)

perf: cm4all-beng-proxy
	perf record -f $< -D -u max -p 8080

# -DNO_DATE_HEADER -DNO_XATTR -DNO_LAST_MODIFIED_HEADER
benchmark: AM_CPPFLAGS += -DNDEBUG -DALWAYS_INLINE -DNO_ACCESS_LOG -DNO_XATTR
benchmark: cm4all-beng-proxy
	./cm4all-beng-proxy -D -u max -p 8080 -w 4

.PHONY: debug valgrind perf benchmark

#
# Documentation
#

if DOCUMENTATION
doc/beng.pdf: $(srcdir)/doc/beng.tex
	@mkdir -p $(@D)
	pdflatex -output-directory $(@D) $<
	pdflatex -output-directory $(@D) $<

doc/lb.pdf: $(srcdir)/doc/lb.tex
	@mkdir -p $(@D)
	pdflatex -output-directory $(@D) $<
	pdflatex -output-directory $(@D) $<
endif

#
# Demo
#

COMAC = /usr/bin/cm4all-comac --quiet-output

.PHONY: upload
upload:
	scp demo/cgi-bin/*.py demo/cgi-bin/*.sh demo/base.html demo/nested_base.html demo/container.html cfatest01:/var/www/vol1/HTO01F/LY/YL/XT/pr_0001/widgets/

COMA_SRC = $(wildcard $(srcdir)/demo/coma/*.cma)
COMA_CLASSES = $(patsubst $(srcdir)/demo/coma/%.cma,demo/coma/%.cls,$(COMA_SRC))

demo-all: $(COMA_CLASSES)

demo-clean:
	rm -f $(COMA_CLASSES)

$(COMA_CLASSES): demo/coma/%.cls: $(srcdir)/demo/coma/%.cma
	@mkdir -p $(@D)
	$(COMAC) -d $(@D) $<<|MERGE_RESOLUTION|>--- conflicted
+++ resolved
@@ -942,10 +942,6 @@
 	src/cookie_client.cxx src/cookie_jar.cxx \
 	src/cookie_server.cxx \
 	src/cookie_string.cxx \
-<<<<<<< HEAD
-=======
-	src/shm.c src/dpool.c src/dstring.c src/dhashmap.c \
->>>>>>> 14cb0ac5
 	src/random.cxx src/random.hxx \
 	src/fd-util.c \
 	src/fd_util.c \
@@ -1089,12 +1085,8 @@
 	src/istream_html_escape.cxx \
 	src/exec.cxx \
 	src/random.cxx src/random.hxx \
-<<<<<<< HEAD
 	src/crash.cxx src/crash.hxx \
 	src/session_id.cxx \
-=======
-	src/crash.c \
->>>>>>> 14cb0ac5
 	src/session.cxx src/session_manager.cxx \
 	src/cookie_client.cxx src/cookie_jar.cxx \
 	src/cookie_string.cxx \
@@ -1323,16 +1315,10 @@
 
 test_t_session_SOURCES = test/t_session.cxx \
 	src/clock.c \
-<<<<<<< HEAD
 	src/session_id.cxx \
 	src/random.cxx src/random.hxx \
 	src/fd-util.c src/fd_util.c \
 	src/crash.cxx src/crash.hxx \
-=======
-	src/random.cxx src/random.hxx \
-	src/fd-util.c src/fd_util.c \
-	src/crash.c \
->>>>>>> 14cb0ac5
 	src/session.cxx src/session_manager.cxx
 test_t_session_LDADD = $(AM_LDADD) \
 	libshm.a \
