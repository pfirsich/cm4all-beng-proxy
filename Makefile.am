--- conflicted
+++ resolved
@@ -1173,18 +1173,11 @@
 	$(LIBCM4ALL_HTTP_LIBS) \
 	$(LIBCM4ALL_SOCKET_LIBS)
 
-<<<<<<< HEAD
 test_t_http_client_SOURCES = test/t_http_client.cxx \
 	src/t_client.hxx \
 	src/http_client.cxx \
+	src/http_util.c \
 	src/socket_wrapper.cxx src/buffered_socket.cxx src/filtered_socket.cxx \
-=======
-test_t_http_client_SOURCES = test/t-http-client.c \
-	src/t_client.h \
-	src/http-client.c \
-	src/http-util.c \
-	src/socket_wrapper.c src/buffered_socket.c src/filtered_socket.c \
->>>>>>> 743c1e8b
 	src/cleanup_timer.c \
 	$(STOPWATCH_SRC) \
 	src/strmap.c src/hashmap.c \
@@ -1658,12 +1651,8 @@
 	src/thread_pool.c src/thread_queue.c src/thread_worker.c \
 	src/notify.c \
 	src/client-socket.c \
-<<<<<<< HEAD
 	src/http_client.cxx src/http_body.cxx \
-=======
-	src/http-client.c src/http-body.c \
-	src/http-util.c \
->>>>>>> 743c1e8b
+	src/http_util.c \
 	src/header-writer.c src/header-parser.c \
 	src/ajp_client.cxx src/ajp_serialize.cxx \
 	src/ajp_headers.cxx src/ajp-protocol.c \
