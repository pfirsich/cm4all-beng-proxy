--- conflicted
+++ resolved
@@ -1,8 +1,4 @@
-<<<<<<< HEAD
 project('CM4all beng-proxy', ['c', 'cpp'], version: '15.0.1',
-=======
-project('CM4all beng-proxy', ['c', 'cpp'], version: '14.10',
->>>>>>> 3e917080
   default_options: [
     'c_std=c99',
     'cpp_std=c++14'
